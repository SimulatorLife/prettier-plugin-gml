--- conflicted
+++ resolved
@@ -9,15 +9,6 @@
 Identifier-case planning now evaluates the following scopes in addition to
 locals and assets:
 
-<<<<<<< HEAD
-| Scope               | Source                                          | Coverage |
-| ------------------- | ----------------------------------------------- | -------- |
-| Functions           | Script resources                                | Declarations and call expressions resolved through the project index. |
-| Struct constructors | Script resources marked as constructors         | Declarations and `new` expressions resolved to struct scripts. |
-| Macros              | `#macro` statements                             | Declarations and macro references in expressions. |
-| Globals             | `globalvar` declarations and global assignments | Declarations plus reads/writes to `global` identifiers. |
-| Instance            | Assignments inside object events                | Instance assignments inferred from object event scopes. |
-=======
 | Scope | Source | Coverage |
 | --- | --- | --- |
 | Functions | Script resources | Declarations and call expressions resolved through the project index. |
@@ -25,7 +16,6 @@
 | Macros | `#macro` statements | Declarations and macro references in expressions. |
 | Globals | `globalvar` declarations and global assignments | Declarations plus reads/writes to `global` identifiers. |
 | Instance | Assignments inside object events | Instance assignments inferred from object event scopes. |
->>>>>>> e1d5ca59
 
 All scopes respect the base `gmlIdentifierCase` style unless overridden by the
 scope-specific toggle (for example `gmlIdentifierCaseFunctions`). When a scope is
