--- conflicted
+++ resolved
@@ -30,30 +30,14 @@
 No new interface or type definition surfaced that violates the Interface Segregation Principle, so
 no code changes were required.
 
-<<<<<<< HEAD
-## Follow-up audit (2025-10-18)
-
-While surveying the CLI workspace, I found `CliCommandManager` in
-`src/cli/lib/cli-command-manager.js`, which returned a multifunctional contract that handled
-command registration and execution behind a single "manager" object. That broad surface made the
-CLI depend on methods it did not always require when adding commands versus running them.
-
-To narrow the contract, `createCliCommandManager` now returns two focused collaborators:
-
-- `CliCommandRegistry` exposes only the registration helpers (`registerDefaultCommand` and
-  `registerCommand`).
-- `CliCommandRunner` exposes the `run` method that executes the Commander program.
-
-The CLI now imports the registry to wire up commands and the runner to launch the program, so each
-call site depends on the capability it uses.
-=======
 ## Follow-up audit (2025-02-17)
 
 - Surveyed CLI infrastructure for broad contracts and found `CliCommandManager`
   coupled registration helpers with the command runner behind a single
   "manager" API. That forced the CLI entry point to depend on both
   responsibilities simultaneously.
-- Split the contract into `CliCommandRegistrar` and `CliProgramRunner`
-  interfaces that expose only the registration or execution concerns used by
+- Split the contract into `CliCommandRegistry` and `CliCommandRunner`
+  collaborators that expose only the registration or execution concerns used by
   each call site, then updated `cli.js` to rely on the specialized views.
->>>>>>> 4c3d16a5
+- The CLI now imports the registry to wire up commands and the runner to launch
+  the program, so each call site depends only on the capability it needs.