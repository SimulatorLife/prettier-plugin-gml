# Documentation index

Use this index to jump straight to the planning notes and references that shape
prettier-plugin-gml. The summaries below highlight what each guide covers so you
can pick the right level of detail for your task. Looking for installation or
contributor setup steps? The [repository README](../README.md) captures the
quick-start flow, formatter configuration, and day-to-day development commands.

## Reference guides

- [Identifier Case & Naming Convention Guide](naming-conventions.md) — One-stop
  overview of the identifier normalisation pipeline, configuration roadmap,
  rollout workflow, and operational safeguards for `gmlIdentifierCase`.
- [Examples: Tricky identifier casing](examples/naming-convention/tricky-identifiers.md)
  — A collection of real-world identifiers that demonstrate how the formatter
  classifies edge cases and applies rename overrides.
- [Dead code audit playbook](dead-code-audit.md) — Checklist and remediation
  steps for pruning unused code surfaced by the formatter’s metadata reports.
<<<<<<< HEAD
- [Minimal surface area audit](minimal-surface-audit.md) — Procedure for
  reviewing module entry points, trimming exports to the supported API, and
  documenting private implementation details.
=======
- [Codex automation reference](codex-action-reference.md) — Explains the Codex
  follow-up workflows that open documentation and code-quality PRs so reviewers
  know what the automation is looking for.
>>>>>>> 77abfc17

## Usage & rollout

- [Identifier-case rollout playbook](identifier-case-rollout.md) — Step-by-step
  instructions for enabling automatic renames, understanding the
  auto-discovery bootstrap, and keeping cache hygiene under control across
  local machines and CI.
- [Identifier-case scope reference](identifier-case-reference.md) — Deep dive
  into how each rename scope is planned, validated, and surfaced in reports so
  you can audit dry-run output or diagnose skipped renames.

## Planning notes

- [Identifier Case & Naming Convention Guide](naming-conventions.md) — Also
  contains the condensed implementation plan, testing expectations, and rename
  risk mitigations for the feature.
- [Feather Data Plan](feather-data-plan.md) — Describes the scraping pipeline that
  collects built-in Feather debugger metadata and how the generated files are
  versioned.
- [Project Index Cache Design](project-index-cache-design.md) — Captures the
  shipped cache shape plus the instrumentation used to keep bootstrap behaviour
  predictable.
- [Project Index next steps](project-index-next-steps.md) — Tracks remaining
  follow-up work now that cache persistence and discovery ship in the plugin.

## Metadata tooling

- [Architecture overview](../README.md#architecture-overview) — The repository
  README explains how the workspace packages relate, where generated assets live,
  and which scripts refresh them. Pair it with
  [Feather Data Plan](feather-data-plan.md) and the reserved identifier coverage
  in [Identifier Case & Naming Convention Guide](naming-conventions.md#5-reserved-identifier-dataset)
  when updating the scrapers.
- [Codex automation playbook](codex-actions.md) — Documents the Codex-assisted
  maintenance workflows. Start here to understand why each guardrail exists and
  how to tune the triggers when new risks emerge.<|MERGE_RESOLUTION|>--- conflicted
+++ resolved
@@ -16,15 +16,6 @@
   classifies edge cases and applies rename overrides.
 - [Dead code audit playbook](dead-code-audit.md) — Checklist and remediation
   steps for pruning unused code surfaced by the formatter’s metadata reports.
-<<<<<<< HEAD
-- [Minimal surface area audit](minimal-surface-audit.md) — Procedure for
-  reviewing module entry points, trimming exports to the supported API, and
-  documenting private implementation details.
-=======
-- [Codex automation reference](codex-action-reference.md) — Explains the Codex
-  follow-up workflows that open documentation and code-quality PRs so reviewers
-  know what the automation is looking for.
->>>>>>> 77abfc17
 
 ## Usage & rollout
 
