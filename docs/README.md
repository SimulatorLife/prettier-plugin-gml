# Documentation index

Use this index to jump straight to the planning notes and references that shape
prettier-plugin-gml. The summaries below highlight what each guide covers so you
can pick the right level of detail for your task. Looking for installation or
contributor setup steps? The [repository README](../README.md) captures the
quick-start flow, formatter configuration, and day-to-day development commands.

## Reference guides

- [Identifier Case & Naming Convention Guide](naming-conventions.md) — One-stop
  overview of the identifier normalisation pipeline, configuration roadmap,
  rollout workflow, and operational safeguards for `gmlIdentifierCase`.
- [Examples: Tricky identifier casing](examples/naming-convention/tricky-identifiers.md)
  — A collection of real-world identifiers that demonstrate how the formatter
  classifies edge cases and applies rename overrides.
- [Dead code audit playbook](dead-code-audit.md) — Checklist and remediation
  steps for pruning unused code surfaced by the formatter’s metadata reports.
- [Codex automation reference](codex-action-reference.md) — Explains the Codex
  follow-up workflows that open documentation and code-quality PRs so reviewers
  know what the automation is looking for.

## Usage & rollout

- [Identifier-case rollout playbook](identifier-case-rollout.md) — Step-by-step
  instructions for enabling automatic renames, understanding the
  auto-discovery bootstrap, and keeping cache hygiene under control across
  local machines and CI.
- [Identifier-case scope reference](identifier-case-reference.md) — Deep dive
  into how each rename scope is planned, validated, and surfaced in reports so
  you can audit dry-run output or diagnose skipped renames.

## Planning notes

- [Identifier Case & Naming Convention Guide](naming-conventions.md) — Also
  contains the condensed implementation plan, testing expectations, and rename
  risk mitigations for the feature.
- [Feather Data Plan](feather-data-plan.md) — Describes the scraping pipeline that
  collects built-in Feather debugger metadata and how the generated files are
  versioned.
- [Project Index Cache Design](project-index-cache-design.md) — Captures the
  shipped cache shape plus the instrumentation used to keep bootstrap behaviour
  predictable.
- [Project Index next steps](project-index-next-steps.md) — Tracks remaining
  follow-up work now that cache persistence and discovery ship in the plugin.

## Metadata tooling

- [Architecture overview](../README.md#architecture-overview) — The repository
  README explains how the workspace packages relate, where generated assets live,
  and which scripts refresh them. Pair it with
  [Feather Data Plan](feather-data-plan.md) and the reserved identifier coverage
  in [Identifier Case & Naming Convention Guide](naming-conventions.md#5-reserved-identifier-dataset)
  when updating the scrapers.
<<<<<<< HEAD

## Automation workflows

- [POLA behaviour audit workflow](workflows/pola-behaviour-audit.md) — Review
  checklist for Codex runs that align documentation and implementation with the
  Principle of Least Astonishment.
=======
- [Codex automation playbook](codex-actions.md) — Documents the Codex-assisted
  maintenance workflows. Start here to understand why each guardrail exists and
  how to tune the triggers when new risks emerge.
>>>>>>> f9cd103b
<|MERGE_RESOLUTION|>--- conflicted
+++ resolved
@@ -52,15 +52,6 @@
   [Feather Data Plan](feather-data-plan.md) and the reserved identifier coverage
   in [Identifier Case & Naming Convention Guide](naming-conventions.md#5-reserved-identifier-dataset)
   when updating the scrapers.
-<<<<<<< HEAD
-
-## Automation workflows
-
-- [POLA behaviour audit workflow](workflows/pola-behaviour-audit.md) — Review
-  checklist for Codex runs that align documentation and implementation with the
-  Principle of Least Astonishment.
-=======
 - [Codex automation playbook](codex-actions.md) — Documents the Codex-assisted
   maintenance workflows. Start here to understand why each guardrail exists and
-  how to tune the triggers when new risks emerge.
->>>>>>> f9cd103b
+  how to tune the triggers when new risks emerge.