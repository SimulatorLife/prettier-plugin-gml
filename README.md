# Prettier Plugin for GameMaker Language

> ⚠️ The formatter is experimental. Back up your GameMaker project or commit your work before running it across large codebases.

## Formatter at a glance

See how the plugin rewrites real GameMaker Language (GML) inputs. Each example links to the corresponding regression fixture used by the automated test suite so you can diff behaviour without running the formatter locally.

#### Legacy `#define` cleanup

<table>
<thead>
<tr><th>Before</th><th>After</th></tr>
</thead>
<tbody>
<tr>
<td>

```gml
#define  LEGACY_MACRO 123456789
#define region Utility Scripts
var util = function(val) {
        return val * LEGACY_MACRO;
}
#define    end region Utility Scripts
#define 123 not valid
```

</td>
<td>

```gml
#macro  LEGACY_MACRO 123456789

#region Utility Scripts

var util = function(val) {
    return val * LEGACY_MACRO;
};

#endregion Utility Scripts
```

</td>
</tr>
</tbody>
</table>

<p align="right"><sub><a href="src/plugin/tests/define-normalization.input.gml">Input fixture</a> · <a href="src/plugin/tests/define-normalization.output.gml">Output fixture</a></sub></p>

#### Struct consolidation & trailing comments

<table>
<thead>
<tr><th>Before</th><th>After</th></tr>
</thead>
<tbody>
<tr>
<td>

```gml
function trailing_comment() {
    var stats = {};
    stats.hp = 100; // base health
    stats.mp = 50;
    return stats;
}
```

</td>
<td>

```gml
/// @function trailing_comment
function trailing_comment() {
    var stats = {
        hp: 100, // base health
        mp: 50
    };
    return stats;
}
```

</td>
</tr>
</tbody>
</table>

<p align="right"><sub><a href="src/plugin/tests/testStructs.input.gml#L31-L37">Input fixture</a> · <a href="src/plugin/tests/testStructs.output.gml#L39-L48">Output fixture</a></sub></p>

#### Loop length hoisting

<table>
<thead>
<tr><th>Before</th><th>After</th></tr>
</thead>
<tbody>
<tr>
<td>

```gml
for(var i=0;i<ds_queue_size(queue);i+=1){
for(var j=0;j<array_length(arr);j+=1){
show_debug_message($"{i}x{j}");
}
}
```

</td>
<td>

```gml
var queue_count = ds_queue_size(queue);
for (var i = 0; i < queue_count; i += 1) {
    var arr_len = array_length(arr);
    for (var j = 0; j < arr_len; j += 1) {
        show_debug_message($"{i}x{j}");
    }
}
```

</td>
</tr>
</tbody>
</table>

<p align="right"><sub><a href="src/plugin/tests/testHoist.input.gml#L1-L6">Input fixture</a> · <a href="src/plugin/tests/testHoist.output.gml#L1-L6">Output fixture</a></sub></p>

---

## Documentation map

- [Documentation index](docs/README.md) &mdash; Start here for an overview of the
  deep dives, rollout guides, and planning notes that live alongside the
  formatter source.
- [Architecture audits](docs/architecture-audit-2025-10-22.md) &mdash; Latest
  repository-wide health check with links back to the
  [May 2024 audit](docs/architecture-audit-2024-05-15.md) and
  [shared module layout refresh](docs/shared-module-layout.md) for historical
  context.
- [Identifier casing handbook](docs/naming-conventions.md) &mdash; Pipeline
  walkthrough paired with the
  [scope reference](docs/identifier-case-reference.md),
  [rollout playbook](docs/identifier-case-rollout.md), and
  [tricky examples](docs/examples/naming-convention/tricky-identifiers.md) so
  you can trial `gmlIdentifierCase` safely.
- [Operational runbooks](docs/project-index-cache-design.md) &mdash; Design notes
  and the rolling [project index roadmap](docs/project-index-next-steps.md)
  alongside the [Feather data plan](docs/feather-data-plan.md) that explains
  how metadata scrapers are versioned and refreshed. Pair them with the
  [reserved identifier metadata hook overview](docs/reserved-identifier-metadata-hook.md)
  when you need to stage bespoke metadata sources or regression fixtures.

---

## Quick start

Pick the workflow that matches how you want to consume the formatter, then keep
a regular eye on the verification commands at the end of this section.

### 1. Confirm prerequisites

<<<<<<< HEAD
- Node.js **20.18.1+** (or any >=21.1.0 release). Run `nvm use` against the bundled `.nvmrc` before installing dependencies so local tooling matches CI.
- npm (installed with Node.js). Verify availability with `node -v` and `npm -v`.
=======
- Node.js **18.20.0+** (20.18.1+ recommended). Run `nvm use` against the
  bundled `.nvmrc` before installing dependencies so local tooling matches CI.
  The formatter targets the same engine matrix as the packages under `src/`
  and fails fast when an older runtime slips through.
- npm (bundled with Node.js). Double-check your versions with `node -v` and
  `npm -v`.
>>>>>>> 572f0ddf

<details>
<summary><strong>Install Node.js with nvm</strong></summary>

```bash
curl -o- https://raw.githubusercontent.com/nvm-sh/nvm/v0.40.3/install.sh | bash
export NVM_DIR="${XDG_CONFIG_HOME:-$HOME/.nvm}"
[ -s "$NVM_DIR/nvm.sh" ] && \. "$NVM_DIR/nvm.sh"
nvm install
nvm use
```

</details>

### 2. Install inside a GameMaker project

1. Change into the folder that contains your `.yyp` file.
2. Install Prettier v3, the plugin, and the ANTLR runtime alongside the
   project:

   ```bash
   npm install --save-dev prettier@^3 antlr4@^4.13.2 github:SimulatorLife/prettier-plugin-gml#main
   ```

   - Quote dependency specs when using shells such as `zsh` so `^` is not
     treated as a glob (`npm install --save-dev "prettier@^3" ...`).
   - Resolve `EBADENGINE` errors by upgrading Node.js to a supported release.
   - Pin to a tag or commit (`#vX.Y.Z` or `#<sha>`) when you need reproducible
     builds for CI or audits.
   - Swap the Git URL for the npm package name once releases publish; packaged
     builds expose the plugin under `node_modules/prettier-plugin-gamemaker/`.
3. Point Prettier at the plugin entry point from your project configuration
   (for example `prettier.config.cjs` or the `prettier` field inside
   `package.json`). Git installs surface the formatter at
   `node_modules/root/src/plugin/src/gml.js`; packaged releases resolve from
   `prettier-plugin-gamemaker/src/gml.js`. Confirm the path under
   `node_modules` so direct CLI runs and Prettier invocations use the same
   build.

   ```json
   {
     "plugins": [
       "./node_modules/root/src/plugin/src/gml.js"
     ],
     "overrides": [
       {
         "files": "*.gml",
         "options": {
           "parser": "gml-parse"
         }
       }
     ]
   }
   ```

4. Add a wrapper script so every teammate uses the same entry point. The
   workspace CLI resolves the plugin automatically, even when build artefacts
   move or CI injects custom paths through the environment. Replace the script
   value with `prettier-plugin-gamemaker` once the package lands on npm. The
   CLI defaults to the `format` command, so extra arguments are only needed
   when you want to override defaults:

   ```jsonc
   {
     "scripts": {
       "format:gml": "node ./node_modules/root/src/cli/cli.js"
     }
   }
   ```

   Pass arguments with `npm run format:gml -- <flags>` so every project inherits
   wrapper improvements automatically. See
   [CLI wrapper environment knobs](#cli-wrapper-environment-knobs) for
   overrides such as `PRETTIER_PLUGIN_GML_PLUGIN_PATHS` when CI builds the
   plugin into a temporary directory or when a packaged release exposes a
   different folder name.
5. Run the formatter. The wrapper defaults to the current working directory
   when no path is provided. Pass `--help` at any time to confirm which plugin
   entry was resolved and which extensions will run:

   ```bash
   npm run format:gml
   npm run format:gml -- --path . --extensions=.gml,.yy
   node ./node_modules/root/src/cli/cli.js --path .
   node ./node_modules/root/src/cli/cli.js --help
   ```

### 3. Format from a local clone

1. Clone this repository and install dependencies:

   ```bash
   git clone https://github.com/SimulatorLife/prettier-plugin-gml.git
   cd prettier-plugin-gml
   npm install
   ```

2. Target any GameMaker project without adding dependencies to that project.
   The CLI exposes a `format` command that accepts an explicit path and
   optional extensions:

   ```bash
   npm run cli -- format "/absolute/path/to/MyGame" --extensions=.gml,.yy
   ```

   The wrapper honours both repositories’ `.prettierrc` and `.prettierignore`
   files, prints a skipped-file summary, explains when no files match the
   configured extensions, accepts
   `--on-parse-error=skip|abort|revert` (or
   `PRETTIER_PLUGIN_GML_ON_PARSE_ERROR`), surfaces Prettier’s logging knob via
   `--log-level=debug|info|warn|error|silent` (or
   `PRETTIER_PLUGIN_GML_LOG_LEVEL`), and can pick up a default extension list
   from `PRETTIER_PLUGIN_GML_DEFAULT_EXTENSIONS`. Leave `--extensions` unset to
   format only `.gml` files, or override it when you also want to process `.yy`
   metadata. Explore additional helpers with `npm run cli -- --help`,
   `npm run cli -- format --help`, or the dedicated
   [CLI reference](#cli-wrapper-environment-knobs).

<details>
<summary><strong>Optional: global install</strong></summary>

```bash
npm install --global --save-exact prettier "antlr4@^4.13.2" "github:SimulatorLife/prettier-plugin-gml#main"
prettier --plugin="$(npm root -g)/root/src/plugin/src/gml.js" --write "**/*.gml"
```

If you see an `ENOTDIR` error mentioning `node_modules/root`, remove any stale
folders created by previous installs and retry.

</details>

### 4. Validate your setup regularly

Run these commands after dependency updates or when onboarding a teammate. Swap
the `--plugin` path for `prettier-plugin-gamemaker` when consuming a published
package. Add `--extensions` only when your project stores `.yy` metadata
alongside `.gml`.

```bash
npx prettier --plugin=./node_modules/root/src/plugin/src/gml.js --support-info | grep gml-parse
npx prettier --plugin=./node_modules/root/src/plugin/src/gml.js --check "**/*.gml"
npm run format:gml -- --extensions=.gml,.yy
node ./node_modules/root/src/cli/cli.js --help
npm run cli -- --help
```

Consult the [identifier-case rollout playbook](docs/identifier-case-rollout.md)
when you plan to enable automated renames and need to audit bootstrap
behaviour, cache hygiene, or dry-run reports.

## Architecture overview

The repository is organised as a multi-package workspace so the parser, plugin,
and CLI can evolve together. Each package ships its own tests and CLI entry
points while sharing utilities via the `src/shared/` module.

| Package / folder | Location | Purpose |
| --- | --- | --- |
| `prettier-plugin-gamemaker` | `src/plugin/` | Prettier plugin entry point (`src/gml.js`), printers, option handlers, CLI surface helpers, and regression fixtures. |
| `gamemaker-language-parser` | `src/parser/` | ANTLR grammar sources, generated parser output, and the parser test suite. |
| `prettier-plugin-gml-cli` | `src/cli/` | Command-line interface (`cli.js`) for metadata generation, formatting wrapper commands, integration tests, and performance tooling. |
| Shared modules | `src/shared/` | Helper modules shared by the plugin, CLI, and parser (identifier casing, AST utilities, string helpers). |
| Metadata snapshots | `resources/` | Generated datasets consumed by the formatter (identifier inventories, Feather metadata). |
| Documentation | `docs/` | Planning notes, rollout guides, and deep-dive references. Start with [`docs/README.md`](docs/README.md) for an index. |

The `npm run format:gml` script wires the CLI wrapper to the workspace copy of
Prettier so both local development and project integrations resolve the same
plugin entry. Regeneration helpers such as `npm run build:gml-identifiers` and
`npm run build:feather-metadata` refresh the datasets under `resources/` when the
upstream GameMaker releases change. See the [Development](#development) section
for the full suite of contributor commands.

> **Note:** All developer-facing utilities live under `src/cli/commands/`.
> When adding new helpers, expose them through the CLI instead of creating
> stand-alone scripts so contributors have a single, discoverable entry point.

---

## Everyday use

### Command-line snippets

- Format everything in the current project:

  ```bash
  npx prettier --plugin=./node_modules/root/src/plugin/src/gml.js --write .
  ```

- Dry-run formatting for CI or pre-commit checks:

  ```bash
  npx prettier --plugin=./node_modules/root/src/plugin/src/gml.js --check "rooms/**/*.gml"
  ```

- Format a single file:

  ```bash
  npx prettier --plugin=./node_modules/root/src/plugin/src/gml.js --write scripts/player_attack.gml
  ```

- Use the wrapper helper (accepts the same flags as `npm run format:gml --`):

  ```bash
  node ./node_modules/root/src/cli/cli.js --extensions=.gml,.yy
  ```

- Discover supported flags or double-check defaults:

  ```bash
  node ./node_modules/root/src/cli/cli.js --help
  ```

- Inspect formatter-specific switches:

  ```bash
  node ./node_modules/root/src/cli/cli.js format --help
  ```

- Check the wrapper version label surfaced by `--version` or `-V`:

  ```bash
  node ./node_modules/root/src/cli/cli.js --version
  ```

### CLI wrapper environment knobs

The wrapper honours environment variables so CI systems can tune behaviour
without editing project scripts:

- `PRETTIER_PLUGIN_GML_DEFAULT_EXTENSIONS` &mdash; Overrides the implicit
  extension list used when `--extensions` is omitted. The wrapper defaults to formatting `.gml` only when neither the flag nor the environment variable is present.
- `PRETTIER_PLUGIN_GML_LOG_LEVEL` &mdash; Sets the default Prettier log level
  when the wrapper runs without `--log-level`. Accepted values mirror Prettier:
  `debug`, `info`, `warn`, `error`, or `silent`.
- `PRETTIER_PLUGIN_GML_ON_PARSE_ERROR` &mdash; Sets the default
  `--on-parse-error` strategy (`skip`, `revert`, or `abort`).
- `PRETTIER_PLUGIN_GML_PLUGIN_PATHS` (or the singular `PRETTIER_PLUGIN_GML_PLUGIN_PATH`) &mdash;
  Adds repository-relative or absolute plugin entry point paths for the wrapper
  to consider before falling back to its built-in candidates. Useful when CI
  jobs build the plugin into a temporary directory.
- `PRETTIER_PLUGIN_GML_VERSION` &mdash; Injects the version label surfaced by
  `node ./node_modules/root/src/cli/cli.js --version`. Handy when mirroring
  release tags or packaging nightly builds.

### Visual Studio Code

1. Install the [Prettier](https://marketplace.visualstudio.com/items?itemName=esbenp.prettier-vscode) extension.
2. Install a GML language service such as [GML Support](https://marketplace.visualstudio.com/items?itemName=electrobrains.gml-support).
3. Ensure the workspace `package.json` lists `prettier`, `antlr4`, and the Git dependency so VS Code can resolve the plugin.
4. Enable format-on-save:

   ```json
   {
     "editor.formatOnSave": true,
     "[gml]": {
       "editor.defaultFormatter": "esbenp.prettier-vscode"
     }
   }
   ```

---

## Configuration reference

Keep overrides scoped to `.gml` files so other languages remain unaffected.

```json
{
  "plugins": ["./node_modules/root/src/plugin/src/gml.js"],
  "overrides": [
    {
      "files": "*.gml",
      "options": {
        "printWidth": 100,
        "tabWidth": 2,
        "semi": true
      }
    }
  ]
}
```

Refer to the [Prettier configuration guide](https://prettier.io/docs/en/configuration.html) for the complete option list. GameMaker-specific overrides live alongside your `.yyp` so both the CLI and editor integrations share a single source of truth.

### Plugin-specific options

#### Core formatter behaviour

Optional arguments without explicit defaults always render as `undefined` in formatted output.

Template strings that never interpolate expressions automatically collapse back to regular quoted strings, stripping the `$` prefix so placeholder-free text stays concise.

| Option | Default | Summary |
| --- | --- | --- |
| `optimizeLoopLengthHoisting` | `true` | Hoists supported collection length checks out of `for` loop conditions and caches them in a temporary variable. |
| `condenseStructAssignments` | `true` | Converts consecutive struct property assignments into a single literal when comments and control flow permit it. |
| `loopLengthHoistFunctionSuffixes` | `""` | Override cached variable suffixes per function or disable hoisting for specific helpers. |
| `allowSingleLineIfStatements` | `false` | Enable to keep trivial `if` statements on one line; leave at `false` to always expand blocks. |
| `logicalOperatorsStyle` | `"keywords"` | Choose `"symbols"` to keep `&&`/`||` instead of rewriting them to `and`/`or`. |
| `condenseLogicalExpressions` | `false` | Merges adjacent logical expressions that use the same operator. |
| `preserveGlobalVarStatements` | `true` | Keeps `globalvar` declarations while still prefixing later assignments with `global.`. |
| `alignAssignmentsMinGroupSize` | `3` | Aligns simple assignment operators across consecutive lines once the group size threshold is met. |
| `maxParamsPerLine` | `0` | Forces argument wrapping after the specified count (set to `0` to remove the numeric limit; nested callbacks may still wrap for readability). |
| `applyFeatherFixes` | `false` | Applies opt-in fixes backed by GameMaker Feather metadata (e.g. drop trailing semicolons from `#macro`). |
| `useStringInterpolation` | `false` | Upgrades eligible string concatenations to template strings (`$"Hello {name}"`). |
| `convertDivisionToMultiplication` | `false` | Rewrites division by literals into multiplication by the reciprocal when safe. |
| `convertManualMathToBuiltins` | `false` | Collapses bespoke math expressions into their equivalent built-in helpers (for example, turn repeated multiplication into `sqr()`). |
| `condenseUnaryBooleanReturns` | `false` | Converts unary boolean returns (such as `return !condition;`) into ternaries so condensed output preserves intent. |
| `condenseReturnStatements` | `false` | Merges complementary `if` branches that return literal booleans into a single simplified return statement. |

Line comments automatically drop YoYo Games' generated banner message (`Script assets have changed for v2.3.0 ... for more information`) and the default IDE stubs (`/// @description Insert description here`, `// You can write your code in this editor`) so repository diffs stay focused on deliberate edits instead of generated scaffolding.

> **Note:** The formatter intentionally enforces canonical whitespace. Legacy escape hatches such as `preserveLineBreaks` and the `maintain*Indentation` toggles were removed to keep formatting deterministic.

Bare decimal literals are always padded with leading and trailing zeroes to improve readability.

Banner line comments are automatically detected when they contain five or more consecutive `/` characters. Once identified, the formatter rewrites the banner prefix to 60 slashes so mixed-width comment markers settle on a single, readable standard.

#### Identifier-case rollout

| Option | Default | Summary |
| --- | --- | --- |
| `gmlIdentifierCase` | `"off"` | Enables automated identifier casing across scopes; review the rollout guide before activating on large projects. |
| `gmlIdentifierCase<Scope>` | `"inherit"` | Scope overrides such as `gmlIdentifierCaseLocals` or `gmlIdentifierCaseGlobals`; each accepts the same style choices as the base option. |
| `gmlIdentifierCaseIgnore` | `""` | Comma- or newline-separated list of identifiers or glob patterns that should never be renamed. |
| `gmlIdentifierCasePreserve` | `""` | Locks specific identifiers to their original spelling even when a new style is enabled. |
| `gmlIdentifierCaseAcknowledgeAssetRenames` | `false` | Required confirmation before asset renames update `.yy` metadata and on-disk file names. |
| `gmlIdentifierCaseDiscoverProject` | `true` | Controls whether the formatter auto-discovers the nearest `.yyp` manifest to bootstrap the project index. |
| `gmlIdentifierCaseProjectRoot` | `""` | Pins project discovery to a specific directory when auto-detection is undesirable (e.g. CI or monorepos). |
| `gmlIdentifierCaseProjectIndexCacheMaxBytes` | `8 MiB` | Upper bound for the persisted project-index cache. Set to `0` to disable the size guard when coordinating cache writes manually. |
| `gmlIdentifierCaseProjectIndexConcurrency` | `4` (overridable via `GML_PROJECT_INDEX_CONCURRENCY`) | Caps how many GameMaker source files are parsed in parallel while building the identifier-case project index. |
| `gmlIdentifierCaseOptionStoreMaxEntries` | `128` | Caps the identifier-case option store size; set to `0` to keep all historical entries without eviction. |

Additional automation hooks such as `identifierCaseProjectIndex`,
`identifierCaseDryRun`, and `identifierCaseReportLogPath` are documented in the
[Identifier case rollout playbook](docs/identifier-case-rollout.md).

---

## Identifier case rollout

1. **Enable identifier casing** in your Prettier configuration. Start with a locals-first plan similar to [`docs/examples/identifier-case/locals-first.prettierrc.mjs`](docs/examples/identifier-case/locals-first.prettierrc.mjs) so other scopes stay in observation mode.
2. **Warm the project index cache** by running the formatter once with your target project path. The bootstrap automatically creates `.prettier-plugin-gml/project-index-cache.json` the first time a rename-enabled scope executes. Use the example configuration above when you want to script a manual snapshot or commit a deterministic JSON index for CI.
3. **Dry-run renames** with locals-first safety nets before writing changes to disk. Keep `identifierCaseDryRun` enabled and capture logs via `identifierCaseReportLogPath` until you are comfortable with the rename summaries.
4. **Promote renames** to write mode once you are satisfied with the preview and have backups ready.
5. **Follow the migration checklist** in `docs/identifier-case-rollout.md` to confirm that assets, macros, and globals were acknowledged.

---

## Troubleshooting

- Formatter fails to load the plugin → confirm the explicit `plugins` entry in your Prettier configuration.
- Wrapper reports "Unable to locate the Prettier plugin entry point" → point the CLI at additional build locations with `PRETTIER_PLUGIN_GML_PLUGIN_PATHS` or update the script’s `node_modules/root/...` path to match your installation layout.
- `npm install` reports `EBADENGINE` → upgrade Node.js to 20.18.1+ or any >=21.1.0 release.
- Wrapper skips files unexpectedly → inspect the skipped-file summary and adjust `.prettierignore` or `--extensions` accordingly.
- Parser errors → rerun with `--on-parse-error=revert` to preserve original files, then report the issue with the offending snippet.
- Identifier-case bootstrap stuck on stale data → delete `.prettier-plugin-gml/project-index-cache.json` or set `gmlIdentifierCaseProjectRoot` explicitly before rerunning.

---

## Development

### Repository layout

```
prettier-plugin-gml/
├─ src/parser/        # ANTLR grammar, generated parser, and parser tests
├─ src/plugin/        # Prettier plugin source, printer, CLI wrapper, and plugin tests
├─ src/shared/        # Shared utilities (AST helpers, identifier casing, CLI plumbing)
├─ resources/         # Generated metadata consumed by the formatter
├─ docs/              # Design notes and rollout guides
└─ package.json       # Workspace manifest with scripts and shared tooling
```

All developer automation should be exposed through the CLI entry points in
`src/cli/commands/`. Avoid adding stand-alone scripts elsewhere in the
repository so new tooling remains easy to discover and maintain.

### Set up the workspace

```bash
nvm use # optional but recommended
npm install
```

The first install also wires up a local [Husky](https://typicode.github.io/husky/) pre-commit hook that runs `npm run format` and `npm run lint:fix`. Set `HUSKY=0` to bypass the hook when necessary (for example in CI environments).

### Test the plugin and parser

```bash
npm test
npm run check
npm run test:plugin
npm run test:parser
npm run test:shared
npm run test:cli
npm run lint
npm run lint:ci
npm run format:check
npm run lint:fix
```

`npm run check` chains the formatter audit, lint (CI mode), and full test suite.
All suites run on [Node.js’s built-in test runner](https://nodejs.org/api/test.html);
append `-- --watch` to any `npm run test --workspace …` command for watch mode.

#### Checkstyle lint reports

`npm run lint:report` uses the standalone
[`eslint-formatter-checkstyle`](https://www.npmjs.com/package/eslint-formatter-checkstyle)
package to emit the XML file that the GitHub automerge workflow parses when it
builds its warning/error summary table. Keep the dependency in `devDependencies`
so the CI job continues producing checkstyle output; removing it leaves the
formatter unavailable at runtime and collapses the summary into the
"No lint (checkstyle) data found" fallback state.

Fixtures under `src/plugin/tests` and `src/parser/tests/input` are golden. Update them only when deliberately changing formatter output or parser behaviour.

### Regenerate metadata snapshots

```bash
npm run build:gml-identifiers
npm run build:feather-metadata
```

Both commands accept `--ref <branch|tag|commit>` to target a specific manual revision and `--force-refresh` to bypass cached downloads stored in `scripts/cache/manual/`. Use `--progress-bar-width <n>` (or `GML_PROGRESS_BAR_WIDTH`) to tune the terminal progress indicator and `--vm-eval-timeout-ms <ms>` (or `GML_IDENTIFIER_VM_TIMEOUT_MS`) to adjust the manual array evaluation timeout.

### Regenerate the parser grammar

Install [ANTLR 4](https://www.antlr.org/download.html) and Java, then run:

```bash
npm run build:antlr
```

### Handy development commands

```bash
npm run example:plugin      # Format a fixture with the development build
npm run format:check        # Audit repository formatting without writes
npm --prefix src/plugin run prettier:plugin -- --path=tests/test14.input.gml
npm run cli -- --help       # Explore CLI utilities without switching directories
npm run cli -- performance  # Run the benchmarking helpers registered with the CLI
npm run memory -- --suite normalize-string-list --pretty      # Measure normalizeStringList memory usage
```

---

## Useful VS Code extensions

- [ANTLR4 Grammar Syntax Support](https://marketplace.visualstudio.com/items?itemName=mike-lischke.vscode-antlr4)
- [GML Support](https://marketplace.visualstudio.com/items?itemName=electrobrains.gml-support)<|MERGE_RESOLUTION|>--- conflicted
+++ resolved
@@ -155,22 +155,14 @@
 
 ## Quick start
 
-Pick the workflow that matches how you want to consume the formatter, then keep
-a regular eye on the verification commands at the end of this section.
-
-### 1. Confirm prerequisites
-
-<<<<<<< HEAD
+Start by confirming your toolchain, then pick the workflow that fits how you want to consume the formatter.
+
+### Requirements
+
 - Node.js **20.18.1+** (or any >=21.1.0 release). Run `nvm use` against the bundled `.nvmrc` before installing dependencies so local tooling matches CI.
-- npm (installed with Node.js). Verify availability with `node -v` and `npm -v`.
-=======
-- Node.js **18.20.0+** (20.18.1+ recommended). Run `nvm use` against the
-  bundled `.nvmrc` before installing dependencies so local tooling matches CI.
   The formatter targets the same engine matrix as the packages under `src/`
   and fails fast when an older runtime slips through.
-- npm (bundled with Node.js). Double-check your versions with `node -v` and
-  `npm -v`.
->>>>>>> 572f0ddf
+- npm (installed with Node.js). Verify availability with `node -v` and `npm -v`.
 
 <details>
 <summary><strong>Install Node.js with nvm</strong></summary>
@@ -185,7 +177,7 @@
 
 </details>
 
-### 2. Install inside a GameMaker project
+### Install in a GameMaker project
 
 1. Change into the folder that contains your `.yyp` file.
 2. Install Prettier v3, the plugin, and the ANTLR runtime alongside the
