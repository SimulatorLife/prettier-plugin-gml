--- conflicted
+++ resolved
@@ -122,13 +122,8 @@
    ```
 
    The plugin defaults to `tabWidth: 4`, `semi: true`, `trailingComma: "none"`, `printWidth: 120`, and enables
-<<<<<<< HEAD
-   `optimizeLoopLengthHoisting`. Override these values in your configuration to match your team conventions. Prefer a single entry
-   point? Use the bundled wrapper instead of wiring Prettier manually:
-=======
-   `optimizeArrayLengthLoops`. Override these values to match your team conventions. Prefer a single entry point? The bundled
-   wrapper keeps the configuration in one place:
->>>>>>> 7cb97b4b
+   `optimizeLoopLengthHoisting`. Override these values in your configuration to match your team conventions. Prefer a single
+   entry point? Use the bundled wrapper instead of wiring Prettier manually:
 
    ```bash
    node ./node_modules/root/src/plugin/prettier-wrapper.js --path .
