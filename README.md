--- conflicted
+++ resolved
@@ -297,18 +297,14 @@
    ```
 
    The wrapper honours both repositories’ `.prettierrc` and `.prettierignore`
-<<<<<<< HEAD
-   files, prints a skipped-file summary, explains when no files match the
-   configured extensions, supports dry-run enforcement via `--check` (exits
-   with code 1 when differences remain), accepts
-=======
    files, prints a skipped-file summary with concrete examples of unsupported
    files, lets you cap the ignored-directory sample list surfaced in summaries
    with `--ignored-directory-sample-limit` (alias
    `--ignored-directory-samples`) or the
    `PRETTIER_PLUGIN_GML_SKIPPED_DIRECTORY_SAMPLE_LIMIT` environment variable,
-   explains when no files match the configured extensions, accepts
->>>>>>> 1b1dbf7e
+   explains when no files match the configured extensions, supports dry-run
+   enforcement via `--check` (exits with code 1 when differences remain),
+   accepts
    `--on-parse-error=skip|abort|revert` (or
    `PRETTIER_PLUGIN_GML_ON_PARSE_ERROR`), surfaces Prettier’s logging knob via
    `--log-level=debug|info|warn|error|silent` (or
