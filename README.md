# Prettier Plugin for GameMaker Language

<p align="center">
  <a href="https://github.com/SimulatorLife/prettier-plugin-gml/issues">
    <img alt="GitHub Issues" src="https://img.shields.io/github/issues/SimulatorLife/prettier-plugin-gml">
  </a>
</p>

A [Prettier](https://prettier.io/) plugin that understands [GameMaker Language](https://manual.gamemaker.io/) (GML) files. This
repository houses the parser, printer, and shared helpers in one workspace so scripts, objects, and shaders all benefit from the
same formatter. The plugin is not yet published on npm; install it straight from GitHub using the instructions below. The
formatter package (`prettier-plugin-gamemaker`) currently ships as part of this workspace, so Prettier needs an explicit path to
load it when you install from Git.

> ⚠️ The formatter is still experimental. Commit your work or keep backups handy before formatting large projects.

## Table of contents

- [Quick start](#quick-start)
  - [Requirements](#requirements)
  - [Install](#install)
  - [Format code](#format-code)
  - [Format with a local clone](#format-with-a-local-clone)
  - [Optional: global install](#optional-global-install)
  - [Validate your setup](#validate-your-setup)
- [Usage tips](#usage-tips)
  - [Command line](#command-line)
  - [Visual Studio Code](#visual-studio-code)
  - [Configuration reference](#configuration-reference)
- [Troubleshooting](#troubleshooting)
- [Architecture overview](#architecture-overview)
- [Development](#development)
  - [Repository layout](#repository-layout)
  - [Set up the workspace](#set-up-the-workspace)
  - [Test the plugin and parser](#test-the-plugin-and-parser)
  - [Regenerate the parser grammar](#regenerate-the-parser-grammar)
  - [Handy development commands](#handy-development-commands)
- [Useful VS Code extensions](#useful-vs-code-extensions)

## Quick start

### Requirements

- Node.js **18.18.0** or newer (20.9.0+ recommended to track the latest LTS). The repository ships with an `.nvmrc` file if you
  prefer `nvm` to manage the runtime:

  ````bash
  curl -o- https://raw.githubusercontent.com/nvm-sh/nvm/v0.40.3/install.sh | bash

  export NVM_DIR="$([ -z "${XDG_CONFIG_HOME-}" ] && printf %s "${HOME}/.nvm" || printf %s "${XDG_CONFIG_HOME}/nvm")"
  [ -s "$NVM_DIR/nvm.sh" ] && \. "$NVM_DIR/nvm.sh"
  nvm install
  nvm use
  ````

- npm (ships with Node.js). Confirm availability with:

  ```bash
  node -v
  npm -v
  ```

### Install

1. Change into the root folder of the GameMaker project you want to format (the directory that contains your `.yyp` file).

   > 💡 **Do not run the install command from this repository or another shared tooling folder.** Prettier only loads plugins
   > that are installed next to the project you are formatting.

2. Add Prettier, the plugin, and the parser runtime to your GameMaker project:

   ```bash
   npm install --save-dev prettier "antlr4@^4.13.2" "github:SimulatorLife/prettier-plugin-gml#main"
   ```

   - Quoting the dependency strings prevents shells such as `zsh` from treating the `^` character as a glob.
   - If `npm` reports an `EBADENGINE` warning or refuses to install, upgrade to a supported Node.js release (18.18.0+, 20.9.0+, or
     21.1.0+). `nvm install --lts` is an easy way to pull the latest compatible runtime.

   If your project does not have a `package.json` yet, `npm` will create one for you. Keep the generated `node_modules`
   folder next to your project so the Git-based install remains discoverable. The Git dependency will appear in
   `node_modules/root` (the name defined in this repository’s workspace manifest).

3. Because the package is installed directly from GitHub, Prettier cannot auto-detect it. Add a convenience script to your
   `package.json` so you consistently point Prettier at the bundled plugin entry:

    ```jsonc
    {
      "scripts": {
        "format:gml": "prettier --plugin=./node_modules/root/src/plugin/src/gml.js --write \"**/*.gml\""
      }
    }
    ```

    Add an explicit override if you want to pin `.gml` files to the bundled parser or customise options per language. Including
    the plugin in your Prettier configuration keeps editor integrations working even when the CLI script is not used:

    ```json
    {
      "plugins": ["./node_modules/root/src/plugin/src/gml.js"],
      "overrides": [
        {
          "files": "*.gml",
         "options": {
           "parser": "gml-parse"
         }
       }
     ]
   }
   ```

    The plugin defaults to `tabWidth: 4`, `semi: true`, `trailingComma: "none"`, `printWidth: 120`, and enables
    `optimizeArrayLengthLoops`. Override these values in your configuration to match your team conventions.

4. Keep the package up to date alongside Prettier. Re-run the install command whenever you want to pull a newer revision of the
   plugin:

   ```bash
   npm install --save-dev prettier antlr4@^4.13.2 github:SimulatorLife/prettier-plugin-gml#main
   ```

   Re-running `npm install` after a GameMaker update helps ensure the parser matches the latest language features.

### Format code

Run Prettier from the same project directory where you installed the packages, or wire it into your build scripts. The
package exposes Prettier 3’s standard CLI entry points, so the script above lets you run:

```bash
npm run format:gml
```

Prefer the raw CLI? Pass the plugin path explicitly:

```bash
npx prettier --plugin=./node_modules/root/src/plugin/src/gml.js --write "**/*.gml"
```

Before | After
------ | -----
```gml
var enemy = argument0; var damage = argument1

with(enemy)
{
          self.hp-=damage
        if(self.hp<=0){instance_destroy(self)}
}
``` | ```gml
var enemy = argument0;
var damage = argument1;

with (enemy) {
    self.hp -= damage;
    if (self.hp <= 0) {
        instance_destroy(self);
    }
}
```

### Format with a local clone

If you already have this repository cloned, you can run the bundled formatter against any GameMaker project without installing
additional dependencies alongside that project:

1. Install the workspace dependencies once:

   ```bash
   npm install
   ```

2. Format your GameMaker project by passing its directory to the helper script:

   ```bash
   npm run format:gml -- --path "/absolute/path/to/MyGameProject"
   ```

    The path can be absolute or relative to this repository. The script loads Prettier and the plugin from the clone, writes
    formatted output back to the target project, and leaves that project’s `package.json` untouched. The wrapper mirrors the
    CLI behaviour (`--path` or a positional path argument) and logs any skipped non-GML files so you can confirm only `.gml`
    sources were ignored.

### Optional: global install

Prefer a machine-wide setup? Install the packages globally and call `prettier` from anywhere:

```bash
npm install --global --save-exact prettier "antlr4@^4.13.2" "github:SimulatorLife/prettier-plugin-gml#main"
prettier --plugin="$(npm root -g)/root/src/plugin/src/gml.js" --write "**/*.gml"
```

Global installs skip your project `node_modules`, so keep versions in sync to avoid inconsistent formatting. Substitute the
Windows or macOS equivalent of `$(npm root -g)` if your shell does not support command substitution. If the global install fails
with an `ENOTDIR` error mentioning `node_modules/root`, clear any stale `root` entries created by previous attempts and rerun the
command.

### Validate your setup

- Confirm Prettier sees the plugin:

  ```bash
  npx prettier --plugin=./node_modules/root/src/plugin/src/gml.js --support-info | grep gml-parse
  ```

- Lint before committing to catch syntax errors early:

  ```bash
  npx prettier --plugin=./node_modules/root/src/plugin/src/gml.js --check "**/*.gml"
  ```

## Usage tips

### Command line

- Format the current directory with an explicit plugin path:

  ```bash
  npx prettier --plugin=./node_modules/root/src/plugin/src/gml.js --write .
  ```

- Check formatting without writing changes:

  ```bash
  npx prettier --plugin=./node_modules/root/src/plugin/src/gml.js --check "rooms/**/*.gml"
  ```

- Target a single file for quick experiments:

  ```bash
  npx prettier --plugin=./node_modules/root/src/plugin/src/gml.js --write scripts/player_attack.gml
  ```

See the [Prettier CLI docs](https://prettier.io/docs/en/cli.html) for more options, and watch the
[GitHub releases](https://github.com/SimulatorLife/prettier-plugin-gml/releases) for plugin updates.

### Visual Studio Code

1. Install the [Prettier](https://marketplace.visualstudio.com/items?itemName=esbenp.prettier-vscode) extension.
2. Install a GML language service (for example [GML Support](https://marketplace.visualstudio.com/items?itemName=electrobrains.gml-support)).
3. Ensure the workspace `package.json` lists the Git dependency so the extension downloads the parser alongside Prettier (for
   example by running `npm install --save-dev prettier antlr4@^4.13.2 github:SimulatorLife/prettier-plugin-gml#main`).
4. Enable format-on-save (either globally or per-workspace):

   ```json
   {
     "editor.formatOnSave": true,
     "[gml]": {
       "editor.defaultFormatter": "esbenp.prettier-vscode"
     }
   }
   ```

Prettier will now automatically reformat `.gml` files whenever you save.

### Configuration reference

The plugin exposes standard Prettier options. Keep overrides scoped to `.gml` files so other languages stay unaffected:

```json
{
  "plugins": ["./node_modules/root/src/plugin/src/gml.js"],
  "overrides": [
    {
      "files": "*.gml",
      "options": {
        "printWidth": 100,
        "tabWidth": 2,
        "semi": true
      }
    }
  ]
}
```

Refer to the [Prettier configuration guide](https://prettier.io/docs/en/configuration.html) for the complete option list.

#### Plugin-specific options

- `optimizeArrayLengthLoops` (default: `true`)

  Hoists calls to `array_length(...)` out of matching `for` loop conditions and stores the result in a cached variable
  (`var <array>_len = array_length(<array>);`). Disable the option to keep the original loop structure when this optimization
  is undesirable for your project.

- `condenseStructAssignments` (default: `true`)

  Merges consecutive property assignments on the same struct into a single struct literal when it is safe to do so. Disable
  the option to keep individual assignment statements instead of collapsing them into `{property: value}` expressions.

- `allowSingleLineIfStatements` (default: `true`)

  Keeps short `if` statements such as `if (condition) { return; }` on a single line. Set the option to `false` if you prefer
  the formatter to always expand the consequent across multiple lines.

- `preserveGlobalVarStatements` (default: `true`)

  Keeps `globalvar` declarations in the formatted output while still prefixing subsequent assignments with `global.`. Set the
  option to `false` if you prefer to omit the declarations entirely.

- `maxParamsPerLine` (default: `0`)

  Forces function call arguments to wrap once the provided count is exceeded. Set the option to `0` to keep the original
  layout when the formatter does not need to reflow the arguments.

- `arrayLengthHoistFunctionSuffixes` (default: empty string)

  Override the suffix that the cached loop variable receives for specific size-retrieval functions, or disable hoisting for a
  function entirely. Provide a comma-separated list of `function_name=suffix` pairs (e.g. `array_length=len,ds_queue_size=count`)
  — `function_name:suffix` also works if you prefer colons. Use `-` in place of a suffix to remove a function from the optimization
  list (e.g. `array_length=-`).

<<<<<<< HEAD
=======
- `alignAssignmentsMinGroupSize` (default: `3`)

  Aligns the `=` operator across consecutive simple assignments once at least this many statements appear back-to-back. Increase
  the value to require larger groups before alignment happens, or set it to `0` to disable the alignment pass entirely.

>>>>>>> c6088103
- `lineCommentBannerMinimumSlashes` (default: `5`)

  Preserve banner-style comments that already have at least this many consecutive `/` characters. Decrease the value if your
  project prefers shorter banners, or raise it to require a longer prefix before a comment is treated as a banner.

- `lineCommentBannerAutofillThreshold` (default: `4`)

  Automatically pad banner comments up to the minimum slash count when they already start with at least this many `/` characters.
  Lower the number to aggressively promote comments to banners, or set it to `0` to disable padding entirely.

<<<<<<< HEAD
=======
All plugin options can be configured inline (e.g. via `.prettierrc`, `prettier.config.cjs`, or the `prettier` key inside
`package.json`). Consult the [Prettier configuration guide](https://prettier.io/docs/en/configuration.html) for syntax details.

>>>>>>> c6088103
## Troubleshooting

- Confirm Node and npm meet the version requirements. The workspace requires Node.js 18.18.0+, 20.9.0+, or 21.1.0+.
- If Prettier cannot find the plugin, ensure it appears in your local `package.json` or is installed globally (`npm list -g --depth=0`).
- Remove and reinstall the packages when in doubt:

  ```bash
  npm uninstall prettier antlr4 root
  npm install --save-dev prettier "antlr4@^4.13.2" "github:SimulatorLife/prettier-plugin-gml#main"
  ```

- Seeing `No parser could be inferred for file ...`? Ensure you installed the plugin from the GameMaker project directory and
  pass the plugin path to the CLI (for example `--plugin=./node_modules/root/src/plugin/src/gml.js`).
- Using `zsh` and seeing `no matches found`? Quote the dependency specifiers: `npm install --save-dev prettier "antlr4@^4.13.2" "github:SimulatorLife/prettier-plugin-gml#main"`.

- Still stuck? [Open an issue](https://github.com/SimulatorLife/prettier-plugin-gml/issues) with reproduction details.

## Architecture overview

- `src/parser/` — ANTLR grammar files, generated parser, and parser tests.
- `src/plugin/` — Prettier plugin entry (`src/gml.js`), printer, comment handling, the CLI wrapper, and plugin-specific tests.
- `src/shared/` — Utilities shared between the parser and plugin (currently newline counting helpers).
- `docs/` — Planning and reference notes such as the [reserved identifier harvesting plan](docs/reserved-identifiers-plan.md).

The repository is configured as an npm workspace so the root `node_modules` folder manages dependencies for both the parser and the plugin packages.

## Development

### Repository layout

```
prettier-plugin-gml/
├─ src/parser/   # ANTLR grammar, generated parser, and parser tests
├─ src/plugin/   # Prettier plugin source, printer, CLI wrapper, and plugin tests
├─ src/shared/   # Helpers shared between the parser and the plugin
├─ docs/         # Design notes (e.g. reserved identifier harvesting plan)
└─ package.json        # Workspace manifest with scripts and shared tooling
```

See [Architecture overview](#architecture-overview) for more detail about each package.

### Set up the workspace

```bash
git clone https://github.com/SimulatorLife/prettier-plugin-gml.git
cd prettier-plugin-gml
nvm use # optional but recommended; aligns with the .nvmrc version
npm install
```

The workspace definition installs the root tooling plus the parser and plugin package dependencies in a single `npm install` run. This includes the shared [Mocha](https://mochajs.org/) binary so the parser and plugin test suites work out of the box. Use `npm install --workspace src/plugin` or `npm install --workspace src/parser` when you only need to refresh a single package.

### Test the plugin and parser

Run every test suite from the repository root:

```bash
npm test
```

Run an individual suite when iterating on a component:

```bash
npm run test:plugin
npm run test:parser
```

Lint the JavaScript sources before submitting a change:

```bash
npm run lint
```

The plugin and parser suites are powered by [Mocha](https://mochajs.org/). Use the workspace-local runner to enable additional
flags such as watch mode or filtering individual tests:

```bash
npm run test --workspace src/plugin -- --watch
npm run test --workspace src/parser -- --watch
```

Fixtures under `src/plugin/tests` capture golden formatter output. Update them only when intentionally changing the emitted
code and include the corresponding rationale in your pull request.

### Regenerate the parser grammar

Install [ANTLR 4](https://www.antlr.org/download.html) and Java, then run the generator:

```bash
npm run antlr
```

This command re-generates the parser and lexer inside `src/parser/src/generated` based on the `.g4` grammar files. The script
expects the `antlr` CLI in your `PATH`.

### Handy development commands

- Format a fixture with the development version of the plugin:

  ```bash
  npm run example:plugin
  ```

- Manually invoke the raw Prettier CLI with the local plugin:

  ```bash
  npm --prefix src/plugin run prettier:plugin --path=tests/test14.input.gml
  ```

## Useful VS Code extensions

- [ANTLR4 Grammar Syntax Support](https://marketplace.visualstudio.com/items?itemName=mike-lischke.vscode-antlr4)
- [GML Support](https://marketplace.visualstudio.com/items?itemName=electrobrains.gml-support)
<|MERGE_RESOLUTION|>--- conflicted
+++ resolved
@@ -309,14 +309,11 @@
   — `function_name:suffix` also works if you prefer colons. Use `-` in place of a suffix to remove a function from the optimization
   list (e.g. `array_length=-`).
 
-<<<<<<< HEAD
-=======
 - `alignAssignmentsMinGroupSize` (default: `3`)
 
   Aligns the `=` operator across consecutive simple assignments once at least this many statements appear back-to-back. Increase
   the value to require larger groups before alignment happens, or set it to `0` to disable the alignment pass entirely.
 
->>>>>>> c6088103
 - `lineCommentBannerMinimumSlashes` (default: `5`)
 
   Preserve banner-style comments that already have at least this many consecutive `/` characters. Decrease the value if your
@@ -327,12 +324,9 @@
   Automatically pad banner comments up to the minimum slash count when they already start with at least this many `/` characters.
   Lower the number to aggressively promote comments to banners, or set it to `0` to disable padding entirely.
 
-<<<<<<< HEAD
-=======
 All plugin options can be configured inline (e.g. via `.prettierrc`, `prettier.config.cjs`, or the `prettier` key inside
 `package.json`). Consult the [Prettier configuration guide](https://prettier.io/docs/en/configuration.html) for syntax details.
 
->>>>>>> c6088103
 ## Troubleshooting
 
 - Confirm Node and npm meet the version requirements. The workspace requires Node.js 18.18.0+, 20.9.0+, or 21.1.0+.
