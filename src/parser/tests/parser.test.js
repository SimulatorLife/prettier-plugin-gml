import assert from "node:assert/strict";
import fs from "node:fs/promises";
import path from "node:path";
import { fileURLToPath } from "node:url";

import { describe, it } from "node:test";

import GMLParser from "../gml-parser.js";
import GameMakerASTBuilder from "../src/gml-ast-builder.js";
import { getLineBreakCount } from "../../shared/utils/line-breaks.js";
import { getNodeStartIndex } from "../../shared/ast.js";

const currentDirectory = fileURLToPath(new URL(".", import.meta.url));
const fixturesDirectory = path.join(currentDirectory, "input");
const fixtureExtension = ".gml";
const fileEncoding = "utf8";

async function loadFixtures() {
    const entries = await fs.readdir(fixturesDirectory, {
        withFileTypes: true
    });

    return entries
        .filter(
            (entry) => entry.isFile() && entry.name.endsWith(fixtureExtension)
        )
        .map((entry) => entry.name)
        .sort();
}

async function readFixture(fileName) {
    const filePath = path.join(fixturesDirectory, fileName);
    const source = await fs.readFile(filePath, fileEncoding);

    if (typeof source !== "string") {
        throw new TypeError(
            `Expected fixture '${fileName}' to be read as a string.`
        );
    }

    return source;
}

function hasLocationInformation(node) {
    if (node === null || typeof node !== "object") {
        return false;
    }

    if (Object.hasOwn(node, "start") || Object.hasOwn(node, "end")) {
        return true;
    }

    for (const value of Object.values(node)) {
        if (hasLocationInformation(value)) {
            return true;
        }
    }

    return false;
}

function parseFixture(source, { suppressErrors = false, options } = {}) {
    if (!suppressErrors) {
        return GMLParser.parse(source, options);
    }

    const originalError = console.error;

    try {
        console.error = () => {};
        return GMLParser.parse(source, options);
    } finally {
        console.error = originalError;
    }
}

function collectIdentifiers(node) {
    const identifiers = [];
    const visited = new Set();

    function visit(value) {
        if (value === null || typeof value !== "object") {
            return;
        }

        if (visited.has(value)) {
            return;
        }

        visited.add(value);

        if (Array.isArray(value)) {
            for (const item of value) {
                visit(item);
            }
            return;
        }

        if (value.type === "Identifier") {
            identifiers.push(value);
        }

        for (const [key, child] of Object.entries(value)) {
            if (key === "start" || key === "end" || key === "declaration") {
                continue;
            }
            visit(child);
        }
    }

    visit(node);
    return identifiers;
}

function collectNodesByType(node, type) {
    const nodes = [];
    const visited = new Set();

    function visit(value) {
        if (value === null || typeof value !== "object") {
            return;
        }

        if (visited.has(value)) {
            return;
        }

        visited.add(value);

        if (Array.isArray(value)) {
            for (const item of value) {
                visit(item);
            }
            return;
        }

        if (value.type === type) {
            nodes.push(value);
        }

        for (const [key, child] of Object.entries(value)) {
            if (key === "start" || key === "end" || key === "declaration") {
                continue;
            }
            visit(child);
        }
    }

    visit(node);
    return nodes;
}

function groupIdentifiersByName(identifiers) {
    const map = new Map();

    for (const identifier of identifiers) {
        if (!identifier || typeof identifier.name !== "string") {
            continue;
        }

        if (!map.has(identifier.name)) {
            map.set(identifier.name, []);
        }

        map.get(identifier.name).push(identifier);
    }

    return map;
}

function parseWithMetadata(source) {
    return GMLParser.parse(source, {
        getIdentifierMetadata: true,
        simplifyLocations: false
    });
}

const fixtureNames = await loadFixtures();
const expectedFailures = new Set([
    // Known parser gaps where the grammar currently rejects otherwise valid fixtures.
    "character_controller_step.gml",
    "cursed_gml.gml",
    "equals.gml",
    "expressions.gml",
    "loungeware.gml",
    "snap_deep_copy.gml"
]);
const successfulFixture = fixtureNames.find(
    (fixtureName) => !expectedFailures.has(fixtureName)
);

describe("GameMaker parser fixtures", () => {
    for (const fixtureName of fixtureNames) {
        it(`parses ${fixtureName}`, async () => {
            const source = await readFixture(fixtureName);
            const shouldFail = expectedFailures.has(fixtureName);

            if (shouldFail) {
                assert.throws(
                    () => parseFixture(source, { suppressErrors: true }),
                    /Syntax Error/,
                    `Parser unexpectedly produced an AST for ${fixtureName}.`
                );
                return;
            }

            const ast = parseFixture(source);

            assert.ok(ast, `Parser returned no AST for ${fixtureName}.`);
            assert.strictEqual(
                ast.type,
                "Program",
                `Unexpected root node type for ${fixtureName}.`
            );
            assert.ok(
                Array.isArray(ast.body),
                `AST body for ${fixtureName} is not an array.`
            );
        });
    }

    it("parses integer literals with leading zeros", () => {
        const source = "function example() {\n    var value = 007;\n}";

        assert.doesNotThrow(() => parseFixture(source));
    });

    it("parses string literals with uppercase escape sequences", () => {
        const source = `function example() {\n    var message = "\\N sounds";\n}`;

        const ast = parseFixture(source);
        const literals = collectNodesByType(ast, "Literal");
        const stringLiteral = literals.find(
            (literal) =>
                typeof literal.value === "string" &&
                literal.value.startsWith('"')
        );

        assert.ok(stringLiteral, "Expected to find a string literal");
        assert.strictEqual(stringLiteral.value, String.raw`"\N sounds"`);
    });

    it("omits location metadata when disabled", async () => {
        const fixtureName = successfulFixture;

        assert.ok(
            fixtureName,
            "Expected at least one parser fixture to be present."
        );

        const source = await readFixture(fixtureName);
        const astWithoutLocations = parseFixture(source, {
            options: { getLocations: false }
        });

        assert.ok(
            astWithoutLocations,
            "Parser returned no AST when locations were disabled."
        );
        assert.strictEqual(
            hasLocationInformation(astWithoutLocations),
            false,
            "AST unexpectedly contains location metadata when getLocations is false."
        );
    });

    it("does not mutate inherited nodes when stripping location metadata", () => {
        const prototypeNode = {
            inherited: {
                start: { index: 1 },
                end: { index: 2 }
            }
        };

        const ast = Object.create(prototypeNode);
        ast.own = {
            start: { index: 3 },
            end: { index: 4 }
        };

        const parser = new GMLParser("", {});
        const prototypeSnapshot = structuredClone(prototypeNode);

        parser.removeLocationInfo(ast);

        assert.deepStrictEqual(
            prototypeNode,
            prototypeSnapshot,
            "Expected prototype nodes to remain untouched when stripping locations."
        );
        assert.deepStrictEqual(
            ast.own,
            {},
            "Expected own nodes to have location metadata removed."
        );
    });

    it("counts CRLF sequences as a single line break", () => {
        assert.strictEqual(
            getLineBreakCount("\r\n"),
            1,
            "Expected CRLF sequences to count as a single line break."
        );
    });

    it("builds identifier locations from available token offsets", () => {
        const builder = new GameMakerASTBuilder();
        const location = builder.createIdentifierLocation({
            line: 3,
            column: 7,
            start: 42,
            stop: 45
        });

        assert.deepStrictEqual(location, {
            start: { line: 3, index: 42, column: 7 },
            end: { line: 3, index: 46, column: 11 }
        });
    });

    it("falls back to startIndex and stopIndex when primary offsets are missing", () => {
        const builder = new GameMakerASTBuilder();
        const location = builder.createIdentifierLocation({
            line: 2,
            startIndex: 5,
            stopIndex: 9
        });

        assert.deepStrictEqual(location, {
            start: { line: 2, index: 5 },
            end: { line: 2, index: 10 }
        });
    });

    it("promotes lexer token recognition errors to syntax errors with context", () => {
        const source = "\\";

        assert.throws(
            () => GMLParser.parse(source),
            (error) => {
                assert.ok(
                    error instanceof Error,
                    "Expected a syntax error to be thrown for invalid lexer input."
                );
                assert.match(
                    error.message,
                    /Syntax Error \(line 1, column 0\): unexpected symbol '\\'/
                );
                assert.strictEqual(error.line, 1);
                assert.strictEqual(error.column, 0);
                assert.strictEqual(error.wrongSymbol, String.raw`symbol '\'`);
                assert.strictEqual(error.offendingText, "\\");
                return true;
            }
        );
    });

    it("tracks comment locations correctly when using CRLF", () => {
        const source = "/*first\r\nsecond*/";
        const ast = GMLParser.parse(source, {
            getComments: true,
            getLocations: true,
            simplifyLocations: false
        });

        assert.ok(
            ast,
            "Parser returned no AST when parsing CRLF comment source."
        );
        assert.ok(
            Array.isArray(ast.comments),
            "Expected parser to return comments array."
        );
        const [comment] = ast.comments;

        assert.ok(comment, "Expected at least one comment to be returned.");
        assert.strictEqual(
            comment.start.line,
            1,
            "Comment start line should be unaffected by CRLF."
        );
        assert.strictEqual(
            comment.end.line,
            2,
            "Comment end line should advance by a single line for a CRLF sequence."
        );
    });

    it("captures the full range of member access expressions", () => {
        const source =
            "function demo(arg = namespace.value) {\n  return arg;\n}\n";
        const ast = parseFixture(source, {
            options: { getLocations: true, simplifyLocations: false }
        });

        assert.ok(
            ast,
            "Parser returned no AST when parsing member access source."
        );
        const [fn] = ast.body;
        assert.ok(
            fn && fn.type === "FunctionDeclaration",
            "Expected a function declaration."
        );

        const [param] = fn.params;
        assert.ok(
            param && param.type === "DefaultParameter",
            "Expected a default parameter."
        );
        const memberExpression = param.right;
        assert.ok(
            memberExpression && memberExpression.type === "MemberDotExpression",
            "Expected a member access default value."
        );

        const expectedStart = source.indexOf("namespace");
        assert.ok(
            expectedStart !== -1,
            "Unable to locate member expression start in source."
        );
        assert.strictEqual(
            getNodeStartIndex(memberExpression),
            expectedStart,
            "Member expression start should include the object portion."
        );
    });

    it("retains 'globalvar' declarations in the AST", () => {
        const source = "globalvar foo, bar;\nfoo = 1;\n";
        const ast = parseFixture(source, { options: { getLocations: true } });

        assert.ok(ast, "Parser returned no AST when parsing globalvar source.");
        const [statement] = ast.body;

        assert.ok(statement, "Expected a globalvar statement to be present.");
        assert.strictEqual(
            statement.type,
            "GlobalVarStatement",
            "Expected a GlobalVarStatement node in the AST."
        );
        assert.strictEqual(
            statement.kind,
            "globalvar",
            "GlobalVarStatement should preserve the 'globalvar' keyword."
        );
        assert.ok(
            Array.isArray(statement.declarations),
            "GlobalVarStatement should expose declarations."
        );
        assert.strictEqual(
            statement.declarations.length,
            2,
            "Expected two global declarations."
        );
        assert.deepStrictEqual(
            statement.declarations.map((declaration) => declaration?.id?.name),
            ["foo", "bar"],
            "Global declarations should retain their names."
        );
    });

    it("parses template strings with escape sequences", () => {
        const source = 'var message = $"Line 1\\nLine 2";\n';
        const ast = parseFixture(source);

        assert.ok(ast, "Parser returned no AST when parsing template strings.");

        const [template] = collectNodesByType(ast, "TemplateStringExpression");

        assert.ok(
            template,
            "Expected a TemplateStringExpression node to be present."
        );

        const textSegments = template.atoms.filter(
            (atom) => atom && atom.type === "TemplateStringText"
        );

        assert.ok(
            textSegments.some((segment) => segment.value === String.raw`\n`),
            "Template string text should include the escaped newline sequence."
        );
    });

    describe("identifier metadata", () => {
        it("annotates scopes for functions and loops", () => {
            const source = `
function demo(param) {
  var counter = param;
  for (var i = 0; i < 3; i += 1) {
    counter += i;
  }
  return counter;
}
`;

            const ast = parseWithMetadata(source);
            assert.ok(
                ast,
                "Parser returned no AST when gathering identifier metadata."
            );

            const identifiers = collectIdentifiers(ast);
            const byName = groupIdentifiersByName(identifiers);

            const counterNodes = byName.get("counter");
            assert.ok(
                counterNodes,
                "Expected counter identifiers to be present."
            );
            const counterDeclaration = counterNodes.find((node) =>
                node.classifications.includes("declaration")
            );
            assert.ok(
                counterDeclaration,
                "Expected a declaration node for counter."
            );
            assert.ok(
                counterDeclaration.classifications.includes("variable"),
                "Counter declaration should be classified as a variable."
            );
            assert.ok(counterDeclaration.declaration);
            assert.ok(counterDeclaration.scopeId);
            assert.strictEqual(
                counterDeclaration.scopeId,
                counterDeclaration.declaration.scopeId,
                "Declaration metadata should record the scope of the declaration itself."
            );

            const counterReferences = counterNodes.filter((node) =>
                node.classifications.includes("reference")
            );
            assert.strictEqual(
                counterReferences.length,
                2,
                "Expected two references to the counter variable."
            );
            for (const reference of counterReferences) {
                assert.strictEqual(
                    reference.scopeId,
                    counterDeclaration.scopeId,
                    "Counter references should share the function scope."
                );
                assert.ok(
                    reference.declaration,
                    "References should record declaration metadata."
                );
                assert.deepStrictEqual(
                    reference.declaration.start,
                    counterDeclaration.start,
                    "Reference metadata should point to the declaration start position."
                );
                assert.deepStrictEqual(
                    reference.declaration.end,
                    counterDeclaration.end,
                    "Reference metadata should point to the declaration end position."
                );
                assert.ok(
                    reference.classifications.includes("variable"),
                    "References should inherit variable classification tags."
                );
            }

            const iNodes = byName.get("i");
            assert.ok(iNodes, "Expected loop identifiers to be present.");
            const iDeclaration = iNodes.find((node) =>
                node.classifications.includes("declaration")
            );
            assert.ok(
                iDeclaration,
                "Expected a declaration node for the loop variable."
            );
            assert.ok(
                iDeclaration.classifications.includes("variable"),
                "Loop variable should be classified as a variable."
            );
            assert.strictEqual(
                iDeclaration.scopeId,
                counterDeclaration.scopeId,
                "Loop initializer should share the surrounding function scope."
            );

            const iReferences = iNodes.filter((node) =>
                node.classifications.includes("reference")
            );
            assert.ok(
                iReferences.length > 0,
                "Expected references to the loop variable."
            );
            for (const reference of iReferences) {
                assert.ok(reference.declaration);
                assert.strictEqual(
                    reference.declaration.scopeId,
                    iDeclaration.scopeId,
                    "Loop references should resolve to the loop declaration scope."
                );
                assert.ok(
                    reference.classifications.includes("variable"),
                    "Loop references should inherit the variable classification."
                );
            }
        });

        it("uses a distinct scope for with statements", () => {
            const source = `
var value = 1;
with (target) {
  var local = value;
  local += local;
}
`;

            const ast = parseWithMetadata(source);
            assert.ok(
                ast,
                "Parser returned no AST when parsing with statement source."
            );

            const identifiers = collectIdentifiers(ast);
            const byName = groupIdentifiersByName(identifiers);

            const valueNodes = byName.get("value");
            assert.ok(valueNodes, "Expected value identifiers to be present.");
            const valueDeclaration = valueNodes.find((node) =>
                node.classifications.includes("declaration")
            );
            assert.ok(
                valueDeclaration,
                "Expected a declaration node for value."
            );

            const localNodes = byName.get("local");
            assert.ok(
                localNodes,
                "Expected local identifiers to be present inside with scope."
            );
            const localDeclaration = localNodes.find((node) =>
                node.classifications.includes("declaration")
            );
            assert.ok(
                localDeclaration,
                "Expected a declaration for the with-scoped variable."
            );
            assert.notStrictEqual(
                localDeclaration.scopeId,
                valueDeclaration.scopeId,
                "With-scoped declarations should not share the global scope."
            );

            const localReferences = localNodes.filter((node) =>
                node.classifications.includes("reference")
            );
            assert.strictEqual(
                localReferences.length,
                2,
                "Expected two references to the with-scoped variable."
            );
            for (const reference of localReferences) {
                assert.strictEqual(
                    reference.scopeId,
                    localDeclaration.scopeId,
                    "References inside the with block should share the with scope."
                );
                assert.ok(reference.declaration);
                assert.strictEqual(
                    reference.declaration.scopeId,
                    localDeclaration.scopeId,
                    "With references should resolve to the local declaration scope."
                );
            }

            const valueReferenceInWith = valueNodes.find(
                (node) =>
                    node.classifications.includes("reference") &&
                    node.scopeId === localDeclaration.scopeId
            );
            assert.ok(
                valueReferenceInWith,
                "Expected the with block to reference the outer scoped variable."
            );
            assert.ok(valueReferenceInWith.declaration);
            assert.strictEqual(
                valueReferenceInWith.declaration.scopeId,
                valueDeclaration.scopeId,
                "Outer variable references should resolve to their original scope."
            );
        });

        it("marks macros as global declarations", () => {
            const source = "#macro MAX_ENEMIES 8";
            const ast = parseWithMetadata(source);

            assert.ok(ast, "Parser returned no AST when parsing macro source.");

            const identifiers = collectIdentifiers(ast);
            assert.strictEqual(
                identifiers.length,
                1,
                "Expected a single identifier representing the macro name."
            );
            const [macro] = identifiers;

            assert.strictEqual(macro.name, "MAX_ENEMIES");
            assert.ok(macro.classifications.includes("macro"));
            assert.ok(macro.classifications.includes("global"));
            assert.ok(macro.classifications.includes("declaration"));
            assert.ok(
                macro.scopeId,
                "Macro declarations should record a scope identifier."
            );
            assert.ok(
                macro.scopeId.startsWith("scope-"),
                "Macro declarations should be assigned to the global scope."
            );
        });

        it("associates enum members with their declarations", () => {
            const source = `
enum Colors {
  Red = 1,
  Green
}
var shade = Colors.Green;
`;

            const ast = parseWithMetadata(source);
            assert.ok(ast, "Parser returned no AST when parsing enum source.");

            const identifiers = collectIdentifiers(ast);
            const byName = groupIdentifiersByName(identifiers);

            const colorsNodes = byName.get("Colors");
            assert.ok(colorsNodes, "Expected enum identifiers to be present.");
            const colorsDeclaration = colorsNodes.find((node) =>
                node.classifications.includes("declaration")
            );
            assert.ok(
                colorsDeclaration,
                "Expected a declaration for the enum name."
            );
            assert.ok(colorsDeclaration.classifications.includes("enum"));

            const colorsReference = colorsNodes.find((node) =>
                node.classifications.includes("reference")
            );
            assert.ok(
                colorsReference,
                "Expected a reference to the enum name."
            );
            assert.ok(colorsReference.declaration);
            assert.deepStrictEqual(
                colorsReference.declaration.start,
                colorsDeclaration.start,
                "Enum references should resolve to the enum declaration."
            );
            assert.ok(colorsReference.classifications.includes("enum"));

            const greenNodes = byName.get("Green");
            assert.ok(
                greenNodes,
                "Expected enum member identifiers to be present."
            );
            const greenDeclaration = greenNodes.find((node) =>
                node.classifications.includes("declaration")
            );
            assert.ok(
                greenDeclaration,
                "Expected a declaration for the enum member."
            );
            assert.ok(greenDeclaration.classifications.includes("enum-member"));

            const greenReference = greenNodes.find((node) =>
                node.classifications.includes("reference")
            );
            assert.ok(
                greenReference,
                "Expected a reference to the enum member."
            );
            assert.ok(greenReference.declaration);
            assert.strictEqual(
                greenReference.declaration.scopeId,
                greenDeclaration.scopeId,
                "Enum member references should resolve within the enum scope."
            );
            assert.ok(greenReference.classifications.includes("enum-member"));
            assert.ok(
                greenReference.classifications.includes("property"),
                "Member access should retain property classification tags."
            );
        });

<<<<<<< HEAD
        it("parses enum members initialized with property access expressions", () => {
            const source = [
                "enum State {",
                "    idle = 0,",
                "    active = 1",
                "}",
                "",
                "enum Transition {",
                "    start = State.idle,",
                "    finish = State.active",
                "}"
            ].join("\n");

            const ast = parseFixture(source);
            assert.ok(ast, "Parser returned no AST when parsing enum source.");

            const enumDeclarations = collectNodesByType(ast, "EnumDeclaration");
            assert.strictEqual(
                enumDeclarations.length,
                2,
                "Expected two enum declarations in the source."
            );

            const transitionEnum = enumDeclarations.find(
                (entry) => entry.name?.name === "Transition"
            );
            assert.ok(
                transitionEnum,
                "Expected to find the Transition enum declaration."
            );

            const { members } = transitionEnum;
            assert.ok(
                Array.isArray(members) && members.length === 2,
                "Expected Transition enum to contain two members."
            );

            const startMember = members.find(
                (member) => member?.name?.name === "start"
            );
            assert.ok(
                startMember,
                "Expected a start member in Transition enum."
            );
            assert.ok(
                startMember.initializer,
                "Expected start member to include an initializer."
=======
        it("parses enum member initializers referencing other enums", () => {
            const source = `
enum eTransitionState {
  idle,
  complete,
  delaying
}

enum eTransitionType {
  start = eTransitionState.idle,
  finish = eTransitionState.complete
}
`;

            const ast = parseWithMetadata(source);
            assert.ok(ast, "Parser returned no AST when parsing enum source.");

            const transitionEnum = ast.body.find((node) => {
                return (
                    node &&
                    node.type === "EnumDeclaration" &&
                    node.name?.name === "eTransitionType"
                );
            });
            assert.ok(
                transitionEnum,
                "Expected to locate the eTransitionType enum declaration."
            );

            const members = transitionEnum.members;
            assert.ok(
                Array.isArray(members),
                "Enum members should be an array."
            );
            assert.strictEqual(
                members.length,
                2,
                "Expected the transition enum to define two members."
            );

            const [startMember, finishMember] = members;
            assert.ok(
                startMember?.initializer,
                "Expected the start member to include an initializer."
>>>>>>> 22f3070f
            );
            assert.strictEqual(
                startMember.initializer.type,
                "MemberDotExpression",
<<<<<<< HEAD
                "Expected start initializer to be a member access expression."
            );
            assert.strictEqual(
                startMember.initializer.object?.name,
                "State",
                "Expected start initializer to reference the State enum."
=======
                "Start member initializer should be parsed as a member access expression."
            );
            assert.strictEqual(
                startMember.initializer.object?.name,
                "eTransitionState",
                "Member access should reference the transition state enum."
>>>>>>> 22f3070f
            );
            assert.strictEqual(
                startMember.initializer.property?.name,
                "idle",
<<<<<<< HEAD
                "Expected start initializer to access the idle member."
            );

            const finishMember = members.find(
                (member) => member?.name?.name === "finish"
            );
            assert.ok(
                finishMember,
                "Expected a finish member in Transition enum."
            );
            assert.ok(
                finishMember.initializer,
                "Expected finish member to include an initializer."
=======
                "Member access should point at the idle enum member."
            );
            assert.strictEqual(
                startMember.initializer._enumInitializerText,
                "eTransitionState.idle",
                "Initializer text should capture the referenced enum member."
            );

            assert.ok(
                finishMember?.initializer,
                "Expected the finish member to include an initializer."
>>>>>>> 22f3070f
            );
            assert.strictEqual(
                finishMember.initializer.type,
                "MemberDotExpression",
<<<<<<< HEAD
                "Expected finish initializer to be a member access expression."
            );
            assert.strictEqual(
                finishMember.initializer.object?.name,
                "State",
                "Expected finish initializer to reference the State enum."
            );
            assert.strictEqual(
                finishMember.initializer.property?.name,
                "active",
                "Expected finish initializer to access the active member."
=======
                "Finish member initializer should be parsed as a member access expression."
            );
            assert.strictEqual(
                finishMember.initializer.property?.name,
                "complete",
                "Finish initializer should target the complete enum member."
>>>>>>> 22f3070f
            );
        });

        it("tracks struct member scopes independently from methods", () => {
            const source = `
function Player() constructor {
  var health = 100;
  function heal(amount) {
    health += amount;
  }
}
`;

            const ast = parseWithMetadata(source);
            assert.ok(
                ast,
                "Parser returned no AST when parsing struct constructor source."
            );

            const identifiers = collectIdentifiers(ast);
            const byName = groupIdentifiersByName(identifiers);

            const healthNodes = byName.get("health");
            assert.ok(
                healthNodes,
                "Expected struct member identifiers to be present."
            );
            const healthDeclaration = healthNodes.find((node) =>
                node.classifications.includes("declaration")
            );
            assert.ok(
                healthDeclaration,
                "Expected a declaration for the struct member."
            );

            const amountNodes = byName.get("amount");
            assert.ok(
                amountNodes,
                "Expected function parameter identifiers to be present."
            );
            const amountDeclaration = amountNodes.find((node) =>
                node.classifications.includes("declaration")
            );
            assert.ok(
                amountDeclaration,
                "Expected a declaration for the method parameter."
            );
            assert.notStrictEqual(
                healthDeclaration.scopeId,
                amountDeclaration.scopeId,
                "Struct members should reside outside the method scope."
            );

            const healthReferences = healthNodes.filter((node) =>
                node.classifications.includes("reference")
            );
            assert.ok(
                healthReferences.length > 0,
                "Expected references to the struct member."
            );
            for (const reference of healthReferences) {
                assert.ok(reference.declaration);
                assert.strictEqual(
                    reference.declaration.scopeId,
                    healthDeclaration.scopeId,
                    "Struct member references should resolve to the constructor scope."
                );
                assert.strictEqual(
                    reference.scopeId,
                    amountDeclaration.scopeId,
                    "Struct member references should occur within the method scope."
                );
                assert.ok(reference.classifications.includes("variable"));
            }

            const amountReferences = amountNodes.filter((node) =>
                node.classifications.includes("reference")
            );
            assert.ok(
                amountReferences.length > 0,
                "Expected references to the parameter."
            );
            for (const reference of amountReferences) {
                assert.ok(reference.declaration);
                assert.strictEqual(
                    reference.declaration.scopeId,
                    amountDeclaration.scopeId,
                    "Parameter references should resolve to the method scope."
                );
                assert.ok(reference.classifications.includes("parameter"));
            }
        });
    });
});<|MERGE_RESOLUTION|>--- conflicted
+++ resolved
@@ -790,7 +790,6 @@
             );
         });
 
-<<<<<<< HEAD
         it("parses enum members initialized with property access expressions", () => {
             const source = [
                 "enum State {",
@@ -838,7 +837,51 @@
             assert.ok(
                 startMember.initializer,
                 "Expected start member to include an initializer."
-=======
+            );
+            assert.strictEqual(
+                startMember.initializer.type,
+                "MemberDotExpression",
+                "Expected start initializer to be a member access expression."
+            );
+            assert.strictEqual(
+                startMember.initializer.object?.name,
+                "State",
+                "Expected start initializer to reference the State enum."
+            );
+            assert.strictEqual(
+                startMember.initializer.property?.name,
+                "idle",
+                "Expected start initializer to access the idle member."
+            );
+
+            const finishMember = members.find(
+                (member) => member?.name?.name === "finish"
+            );
+            assert.ok(
+                finishMember,
+                "Expected a finish member in Transition enum."
+            );
+            assert.ok(
+                finishMember.initializer,
+                "Expected finish member to include an initializer."
+            );
+            assert.strictEqual(
+                finishMember.initializer.type,
+                "MemberDotExpression",
+                "Expected finish initializer to be a member access expression."
+            );
+            assert.strictEqual(
+                finishMember.initializer.object?.name,
+                "State",
+                "Expected finish initializer to reference the State enum."
+            );
+            assert.strictEqual(
+                finishMember.initializer.property?.name,
+                "active",
+                "Expected finish initializer to access the active member."
+            );
+        });
+
         it("parses enum member initializers referencing other enums", () => {
             const source = `
 enum eTransitionState {
@@ -883,45 +926,20 @@
             assert.ok(
                 startMember?.initializer,
                 "Expected the start member to include an initializer."
->>>>>>> 22f3070f
             );
             assert.strictEqual(
                 startMember.initializer.type,
                 "MemberDotExpression",
-<<<<<<< HEAD
-                "Expected start initializer to be a member access expression."
-            );
-            assert.strictEqual(
-                startMember.initializer.object?.name,
-                "State",
-                "Expected start initializer to reference the State enum."
-=======
                 "Start member initializer should be parsed as a member access expression."
             );
             assert.strictEqual(
                 startMember.initializer.object?.name,
                 "eTransitionState",
                 "Member access should reference the transition state enum."
->>>>>>> 22f3070f
             );
             assert.strictEqual(
                 startMember.initializer.property?.name,
                 "idle",
-<<<<<<< HEAD
-                "Expected start initializer to access the idle member."
-            );
-
-            const finishMember = members.find(
-                (member) => member?.name?.name === "finish"
-            );
-            assert.ok(
-                finishMember,
-                "Expected a finish member in Transition enum."
-            );
-            assert.ok(
-                finishMember.initializer,
-                "Expected finish member to include an initializer."
-=======
                 "Member access should point at the idle enum member."
             );
             assert.strictEqual(
@@ -933,31 +951,16 @@
             assert.ok(
                 finishMember?.initializer,
                 "Expected the finish member to include an initializer."
->>>>>>> 22f3070f
             );
             assert.strictEqual(
                 finishMember.initializer.type,
                 "MemberDotExpression",
-<<<<<<< HEAD
-                "Expected finish initializer to be a member access expression."
-            );
-            assert.strictEqual(
-                finishMember.initializer.object?.name,
-                "State",
-                "Expected finish initializer to reference the State enum."
-            );
-            assert.strictEqual(
-                finishMember.initializer.property?.name,
-                "active",
-                "Expected finish initializer to access the active member."
-=======
                 "Finish member initializer should be parsed as a member access expression."
             );
             assert.strictEqual(
                 finishMember.initializer.property?.name,
                 "complete",
                 "Finish initializer should target the complete enum member."
->>>>>>> 22f3070f
             );
         });
 
