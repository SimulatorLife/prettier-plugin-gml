import antlr4, { PredictionMode } from "antlr4";

import GameMakerLanguageLexer from "../generated/GameMakerLanguageLexer.js";
import GameMakerLanguageParser from "../generated/GameMakerLanguageParser.js";
import GameMakerASTBuilder from "./gml-ast-builder.js";
import GameMakerParseErrorListener, {
    GameMakerLexerErrorListener
} from "./gml-syntax-error.js";
import {
    enqueueObjectChildValues,
    isObjectLike,
    isErrorLike,
    getLineBreakCount
} from "./shared/index.js";
import { installRecognitionExceptionLikeGuard } from "./extensions/recognition-exception-patch.js";
import convertToESTree from "./utils/estree-converter.js";

installRecognitionExceptionLikeGuard();

function normalizeSimpleEscapeCase(text) {
    if (typeof text !== "string" || text.length === 0) {
        return text;
    }

    return text.replaceAll(
        /\\([bfnrtv])/gi,
        (_match, escape) => `\\${escape.toLowerCase()}`
    );
}

function isQuotedString(value) {
    if (typeof value !== "string" || value.length < 2) {
        return false;
    }

    const first = value[0];
    return (first === '"' || first === "'") && value.endsWith(first);
}

function createCommentLineNode({ token, tokenText, leadingWS, leadingChar }) {
    const value = (tokenText ?? "").replace(/^[\/][\/]/, "");

    return {
        type: "CommentLine",
        value,
        start: { line: token.line, index: token.start },
        end: { line: token.line, index: token.stop },
        leadingWS: leadingWS ?? "",
        trailingWS: "",
        leadingChar: leadingChar ?? "",
        trailingChar: ""
    };
}

function createCommentBlockNode({ token, tokenText, leadingWS, leadingChar }) {
    const text = tokenText ?? "";
    const lineBreakCount = getLineBreakCount(text);

    return {
        type: "CommentBlock",
        value: text.replace(/^[\/][\*]/, "").replace(/[\*][\/]$/, ""),
        start: { line: token.line, index: token.start },
        end: {
            line: token.line + lineBreakCount,
            index: token.stop
        },
        lineCount: lineBreakCount + 1,
        leadingWS: leadingWS ?? "",
        trailingWS: "",
        leadingChar: leadingChar ?? "",
        trailingChar: ""
    };
}

function createWhitespaceNode({ token, tokenText, isNewline }) {
    const text = tokenText ?? "";
    const lineBreakCount = getLineBreakCount(text);

    return {
        type: "Whitespace",
        value: text,
        start: { line: token.line, index: token.start },
        end: {
            line: token.line + lineBreakCount,
            index: token.stop
        },
        line: token.line,
        isNewline
    };
}

function createHiddenNodeProcessor({ comments, whitespaces, lexerTokens }) {
    const state = {
        reachedEOF: false,
        prevComment: null,
        finalComment: null,
        prevWS: "",
        prevSignificantChar: "",
        foundFirstSignificantToken: false
    };

    function markTopCommentIfNeeded() {
        if (!state.foundFirstSignificantToken && state.prevComment) {
            state.prevComment.isTopComment = true;
            state.foundFirstSignificantToken = true;
        }
    }

    function registerComment(node) {
        state.prevComment = node;
        state.finalComment = node;
        state.prevWS = "";
        comments.push(node);
        markTopCommentIfNeeded();
    }

    function handleSingleLineComment(token, tokenText) {
        const node = createCommentLineNode({
            token,
            tokenText,
            leadingWS: state.prevWS,
            leadingChar: state.prevSignificantChar
        });
        registerComment(node);
    }

    function handleMultiLineComment(token, tokenText) {
        const node = createCommentBlockNode({
            token,
            tokenText,
            leadingWS: state.prevWS,
            leadingChar: state.prevSignificantChar
        });
        registerComment(node);
    }

    function handleWhitespace(token, tokenText, isNewline) {
        const text = tokenText ?? "";
        const node = createWhitespaceNode({
            token,
            tokenText: text,
            isNewline
        });
        whitespaces.push(node);

        if (state.prevComment) {
            state.prevComment.trailingWS += text;
        }

        state.prevComment = null;
        state.prevWS += text;
    }

    function handleSignificantToken(tokenText) {
        const text = tokenText ?? "";
        state.foundFirstSignificantToken = true;
        if (state.prevComment) {
            state.prevComment.trailingChar = text;
        }
        state.prevComment = null;
        state.prevWS = "";
        state.prevSignificantChar = text.slice(-1);
    }

    function handleEOF() {
        state.reachedEOF = true;
        if (state.finalComment) {
            state.finalComment.isBottomComment = true;
        }
    }

    return {
        hasReachedEnd() {
            return state.reachedEOF;
        },
        processToken(token) {
            const tokenType = token.type;
            if (tokenType === lexerTokens.EOF) {
                handleEOF();
                return;
            }

            const tokenText = token.text ?? "";

            if (tokenType === lexerTokens.SingleLineComment) {
                handleSingleLineComment(token, tokenText);
                return;
            }

            if (tokenType === lexerTokens.MultiLineComment) {
                handleMultiLineComment(token, tokenText);
                return;
            }

            if (
                tokenType === lexerTokens.WhiteSpaces ||
                tokenType === lexerTokens.LineTerminator
            ) {
                handleWhitespace(
                    token,
                    tokenText,
                    tokenType === lexerTokens.LineTerminator
                );
                return;
            }

            handleSignificantToken(tokenText);
        }
    };
}

export default class GMLParser {
    constructor(text, options) {
        this.originalText = text;
        this.text = normalizeSimpleEscapeCase(text);
        this.whitespaces = [];
        this.comments = [];
        this.options = Object.assign({}, GMLParser.optionDefaults, options);
    }

    static optionDefaults = {
        getComments: true,
        getLocations: true,
        simplifyLocations: true,
        getIdentifierMetadata: false,
<<<<<<< HEAD
        createScopeTracker: null
=======
        // Controls the structure of the returned AST. Use "estree" to receive
        // nodes that align with the ESTree specification used by JS tooling.
        astFormat: "gml",
        // When true the parser returns a JSON string rather than a mutable AST
        // object. This is primarily useful when paired with the ESTree output
        // to feed other tooling or persist snapshots.
        asJSON: false
>>>>>>> b2f1c853
    };

    static parse(
        text,
        options = {
            getComments: true,
            getLocations: true,
            simplifyLocations: true,
            getIdentifierMetadata: false,
            createScopeTracker: null
        }
    ) {
        return new this(text, options).parse();
    }

    parse() {
        const chars = new antlr4.InputStream(this.text);
        const lexer = new GameMakerLanguageLexer(chars);
        lexer.removeErrorListeners();
        lexer.addErrorListener(new GameMakerLexerErrorListener());
        lexer.strictMode = false;
        const tokens = new antlr4.CommonTokenStream(lexer);
        const parser = new GameMakerLanguageParser(tokens);

        parser._interp.predictionMode = PredictionMode.SLL;
        parser.removeErrorListeners();
        parser.addErrorListener(new GameMakerParseErrorListener());

        let tree;
        try {
            tree = parser.program();
        } catch (error) {
            if (!error) {
                throw new Error(
                    "Unknown syntax error while parsing GML source."
                );
            }

            if (isErrorLike(error)) {
                throw error;
            }

            throw new Error(String(error));
        }

        if (this.options.getComments) {
            lexer.reset();
            this.getHiddenNodes(lexer);
        }

        const builder = new GameMakerASTBuilder(this.options, this.whitespaces);
        let astTree = {};
        astTree = builder.build(tree);

        if (this.options.getComments) {
            astTree.comments = this.comments;
        }

        const shouldConvertToESTree =
            typeof this.options.astFormat === "string" &&
            this.options.astFormat.toLowerCase() === "estree";

        if (!this.options.getLocations) {
            this.removeLocationInfo(astTree);
        } else if (!shouldConvertToESTree && this.options.simplifyLocations) {
            this.simplifyLocationInfo(astTree);
        }

        if (this.originalText !== this.text) {
            this.restoreOriginalLiteralText(astTree);
        }

        if (shouldConvertToESTree) {
            astTree = convertToESTree(astTree, {
                includeLocations: this.options.getLocations,
                includeRange:
                    this.options.getLocations && this.options.simplifyLocations,
                includeComments: this.options.getComments
            });
        }

        if (this.options.asJSON) {
            return JSON.stringify(astTree);
        }

        return astTree;
    }

    printTokens(text) {
        console.log("===== TOKEN =====" + " ".repeat(14) + "===== TEXT =====");

        const chars = new antlr4.InputStream(text);
        const lexer = new GameMakerLanguageLexer(chars);
        lexer.strictMode = false;
        const names = GameMakerLanguageLexer.symbolicNames;

        for (
            let token = lexer.nextToken();
            token.type !== GameMakerLanguageLexer.EOF;
            token = lexer.nextToken()
        ) {
            const name = names[token.type];
            console.log(
                `${name}:${" ".repeat(29 - name.length)} '${token.text.replace("\n", String.raw`\n`)}'`
            );
        }

        console.log("");
    }

    restoreOriginalLiteralText(root) {
        if (!root || typeof root !== "object") {
            return;
        }

        const stack = [root];

        while (stack.length > 0) {
            const node = stack.pop();
            if (!node || typeof node !== "object") {
                continue;
            }

            const startIndex =
                typeof node.start === "number" ? node.start : node.start?.index;
            const endIndex =
                typeof node.end === "number" ? node.end : node.end?.index;

            if (node.type === "Literal" && isQuotedString(node.value)) {
                if (
                    Number.isInteger(startIndex) &&
                    Number.isInteger(endIndex) &&
                    endIndex >= startIndex
                ) {
                    node.value = this.originalText.slice(
                        startIndex,
                        endIndex + 1
                    );
                }
            } else if (
                node.type === "TemplateStringText" &&
                Number.isInteger(startIndex) &&
                Number.isInteger(endIndex) &&
                endIndex >= startIndex
            ) {
                node.value = this.originalText.slice(startIndex, endIndex + 1);
            }

            for (const value of Object.values(node)) {
                enqueueObjectChildValues(stack, value);
            }
        }
    }

    // Populates the comments array and whitespaces array.
    // Comments are annotated with surrounding whitespace and characters.
    getHiddenNodes(lexer) {
        const {
            EOF,
            SingleLineComment,
            MultiLineComment,
            WhiteSpaces,
            LineTerminator
        } = GameMakerLanguageLexer;
        const processor = createHiddenNodeProcessor({
            comments: this.comments,
            whitespaces: this.whitespaces,
            lexerTokens: {
                EOF,
                SingleLineComment,
                MultiLineComment,
                WhiteSpaces,
                LineTerminator
            }
        });

        while (!processor.hasReachedEnd()) {
            processor.processToken(lexer.nextToken());
        }
    }

    removeLocationInfo(obj) {
        if (!isObjectLike(obj)) {
            return;
        }

        for (const prop of Object.keys(obj)) {
            if (prop === "start" || prop === "end") {
                delete obj[prop];
                continue;
            }

            const value = obj[prop];
            if (isObjectLike(value)) {
                this.removeLocationInfo(value);
            }
        }
    }

    simplifyLocationInfo(obj) {
        if (!isObjectLike(obj)) {
            return;
        }

        for (const prop of Object.keys(obj)) {
            if (prop === "start") {
                obj.start = obj.start.index;
                continue;
            }

            if (prop === "end") {
                obj.end = obj.end.index;
                continue;
            }

            const value = obj[prop];
            if (isObjectLike(value)) {
                this.simplifyLocationInfo(value);
            }
        }
    }
}

export { getLineBreakCount } from "./shared/index.js";<|MERGE_RESOLUTION|>--- conflicted
+++ resolved
@@ -223,9 +223,7 @@
         getLocations: true,
         simplifyLocations: true,
         getIdentifierMetadata: false,
-<<<<<<< HEAD
-        createScopeTracker: null
-=======
+        createScopeTracker: null,
         // Controls the structure of the returned AST. Use "estree" to receive
         // nodes that align with the ESTree specification used by JS tooling.
         astFormat: "gml",
@@ -233,7 +231,6 @@
         // object. This is primarily useful when paired with the ESTree output
         // to feed other tooling or persist snapshots.
         asJSON: false
->>>>>>> b2f1c853
     };
 
     static parse(
@@ -243,7 +240,9 @@
             getLocations: true,
             simplifyLocations: true,
             getIdentifierMetadata: false,
-            createScopeTracker: null
+            createScopeTracker: null,
+            astFormat: "gml",
+            asJSON: false
         }
     ) {
         return new this(text, options).parse();
