import GameMakerLanguageParserVisitor from "./generated/GameMakerLanguageParserVisitor.js";
import { getLineBreakCount } from "../../shared/utils/line-breaks.js";
import { getNonEmptyTrimmedString } from "../../shared/utils.js";
import ScopeTracker from "./scope-tracker.js";
import { ScopeOverrideKeyword } from "./scope-override-keywords.js";
import BinaryExpressionDelegate from "./binary-expression-delegate.js";
import {
    IdentifierRoleTracker,
    IdentifierScopeCoordinator,
    GlobalIdentifierRegistry,
    createIdentifierLocation as buildIdentifierLocation
} from "./identifier-metadata/index.js";

const BINARY_OPERATORS = {
    // Highest Precedence
    "++": { prec: 15, assoc: "right", type: "unary" }, // TODO: Handle prefix/suffix distinction.
    "--": { prec: 15, assoc: "right", type: "unary" }, // TODO: Handle prefix/suffix distinction.
    "~": { prec: 14, assoc: "right", type: "unary" },
    "!": { prec: 14, assoc: "right", type: "unary" },
    // "-": { prec: 14, assoc: "left", type: "unary" }, // Negate
    "*": { prec: 13, assoc: "left", type: "arithmetic" },
    "/": { prec: 13, assoc: "left", type: "arithmetic" },
    div: { prec: 13, assoc: "left", type: "arithmetic" },
    "%": { prec: 13, assoc: "left", type: "arithmetic" },
    mod: { prec: 13, assoc: "left", type: "arithmetic" },
    "+": { prec: 12, assoc: "left", type: "arithmetic" }, // Addition
    "-": { prec: 12, assoc: "left", type: "arithmetic" }, // Subtraction
    "<<": { prec: 12, assoc: "left", type: "bitwise" },
    ">>": { prec: 12, assoc: "left", type: "bitwise" },
    "&": { prec: 11, assoc: "left", type: "bitwise" },
    "^": { prec: 10, assoc: "left", type: "bitwise" },
    "|": { prec: 9, assoc: "left", type: "bitwise" },
    "<": { prec: 8, assoc: "left", type: "comparison" },
    "<=": { prec: 8, assoc: "left", type: "comparison" },
    ">": { prec: 8, assoc: "left", type: "comparison" },
    ">=": { prec: 8, assoc: "left", type: "comparison" },
    "==": { prec: 7, assoc: "left", type: "comparison" },
    "!=": { prec: 7, assoc: "left", type: "comparison" },
    "<>": { prec: 7, assoc: "left", type: "comparison" },
    "&&": { prec: 6, assoc: "left", type: "logical" },
    and: { prec: 6, assoc: "left", type: "logical" },
    "||": { prec: 5, assoc: "left", type: "logical" },
    or: { prec: 5, assoc: "left", type: "logical" },
    "??": { prec: 4, assoc: "right", type: "logical" }, // Nullish coalescing
    "*=": { prec: 1, assoc: "right", type: "assign" },
    ":=": { prec: 1, assoc: "right", type: "assign" }, // Equivalent to "=" in GML
    "=": { prec: 1, assoc: "right", type: "assign" },
    "/=": { prec: 1, assoc: "right", type: "assign" },
    "%=": { prec: 1, assoc: "right", type: "assign" },
    "+=": { prec: 1, assoc: "right", type: "assign" },
    "-=": { prec: 1, assoc: "right", type: "assign" },
    "<<=": { prec: 1, assoc: "right", type: "assign" },
    ">>=": { prec: 1, assoc: "right", type: "assign" },
    "&=": { prec: 1, assoc: "right", type: "assign" },
    "^=": { prec: 1, assoc: "right", type: "assign" },
    "|=": { prec: 1, assoc: "right", type: "assign" },
    "??=": { prec: 1, assoc: "right", type: "assign" } // Nullish coalescing assignment
};

export default class GameMakerASTBuilder extends GameMakerLanguageParserVisitor {
    constructor(options = {}, whitespaces = []) {
        super();
        this.options = options || {};
        this.whitespaces = whitespaces || [];
        this.operatorStack = [];
        this.scopeTracker = new ScopeTracker({
            enabled: Boolean(this.options.getIdentifierMetadata)
        });
        this.identifierRoleTracker = new IdentifierRoleTracker();
        this.identifierScopeCoordinator = new IdentifierScopeCoordinator({
            scopeTracker: this.scopeTracker,
            roleTracker: this.identifierRoleTracker
        });
        this.globalIdentifiers = new Set();
        this.globalIdentifierRegistry = new GlobalIdentifierRegistry({
            globalIdentifiers: this.globalIdentifiers
        });
        this.identifierScope = {
            isEnabled: () => this.identifierScopeCoordinator.isEnabled(),
            withScope: (kind, callback) =>
                this.identifierScopeCoordinator.withScope(kind, callback)
        };
        this.identifierRoles = {
            withIdentifierRole: (role, callback) =>
                this.identifierRoleTracker.withRole(role, callback),
            cloneRole: (role) => this.identifierRoleTracker.cloneRole(role)
        };
        this.identifierClassifier = {
            applyRoleToIdentifier: (name, node) =>
                this.identifierScopeCoordinator.applyCurrentRoleToIdentifier(
                    name,
                    node
                )
        };
        this.identifierGlobals = {
            markGlobalIdentifier: (node) =>
                this.globalIdentifierRegistry.markIdentifier(node),
            applyGlobalFlag: (node) =>
                this.globalIdentifierRegistry.applyToNode(node)
        };
        this.identifierLocations = {
            createIdentifierLocation: (token) => buildIdentifierLocation(token)
        };
        this.binaryExpressions = new BinaryExpressionDelegate({
            operators: BINARY_OPERATORS
        });
    }

    isIdentifierMetadataEnabled() {
        return this.identifierScope.isEnabled();
    }

    withScope(kind, callback) {
        return this.identifierScope.withScope(kind, callback);
    }

    withIdentifierRole(role, callback) {
        return this.identifierRoles.withIdentifierRole(role, callback);
    }

    cloneRole(role) {
        return this.identifierRoles.cloneRole(role);
    }

    // Utility helper that replaces long chains of null checks when visiting
    // optional child contexts. It walks the provided list in order and visits
    // the first available child, mirroring the previous conditional logic
    // without repeating the "if child != null" scaffolding each time.
    visitFirstChild(ctx, methodNames) {
        if (!ctx || !Array.isArray(methodNames)) {
            return null;
        }

        for (const methodName of methodNames) {
            const getter = ctx[methodName];
            if (typeof getter !== "function") {
                continue;
            }

            const child = getter.call(ctx);
            if (child != undefined) {
                return this.visit(child);
            }
        }

        return null;
    }

    // Add context metadata to the node.
    astNode(ctx, object) {
        object.start = { line: ctx.start.line, index: ctx.start.start };
        object.end = ctx.stop
            ? {
                  line: ctx.stop.line + getLineBreakCount(ctx.stop.text),
                  index: ctx.stop.stop
              }
            : {
                  line: ctx.start.line + getLineBreakCount(ctx.start.text),
                  index: ctx.start.stop
              };

        return object;
    }

    createIdentifierLocation(token) {
        return this.identifierLocations.createIdentifierLocation(token);
    }

    visitBinaryExpression(ctx) {
        return this.binaryExpressions.handle(ctx, {
            visit: (node) => this.visit(node),
            astNode: (context, value) => this.astNode(context, value)
        });
    }

    hasTrailingComma(commaList, itemList) {
        return commaList.length > 0 && commaList.length === itemList.length;
    }

    // Visit a parse tree produced by GameMakerLanguageParser#program.
    build(ctx) {
        const body = this.withScope("program", () => {
            if (ctx.statementList() != undefined) {
                return this.visit(ctx.statementList());
            }
            return [];
        });
        const ast = this.astNode(ctx, {
            type: "Program",
            body: body ?? []
        });

        return ast;
    }

    // Visit a parse tree produced by GameMakerLanguageParser#statementList.
    visitStatementList(ctx) {
        let statements = ctx.statement();
        let list = [];
        for (const statement of statements) {
            let stmtObject = this.visit(statement);
            if (stmtObject == undefined) {
                continue;
            }
            list.push(stmtObject);
        }
        return list;
    }

    // Visit a parse tree produced by GameMakerLanguageParser#statement.
    visitStatement(ctx) {
        return this.visitFirstChild(ctx, [
            "block",
            "ifStatement",
            "variableDeclarationList",
            "assignmentExpression",
            "callStatement",
            "iterationStatement",
            "functionDeclaration",
            "switchStatement",
            "enumeratorDeclaration",
            "incDecStatement",
            "returnStatement",
            "exitStatement",
            "withStatement",
            "continueStatement",
            "breakStatement",
            "throwStatement",
            "tryStatement",
            "globalVarStatement",
            "macroStatement",
            "defineStatement",
            "regionStatement",
            "deleteStatement",
            "literalStatement"
        ]);
    }

    // Visit a parse tree produced by GameMakerLanguageParser#block.
    visitBlock(ctx) {
        if (!ctx.statementList()) {
            return this.astNode(ctx, { type: "BlockStatement", body: [] });
        }
        return this.astNode(ctx, {
            type: "BlockStatement",
            body: this.visit(ctx.statementList())
        });
    }

    // Visit a parse tree produced by GameMakerLanguageParser#ifStatement.
    visitIfStatement(ctx) {
        let test = this.visit(ctx.expression());
        let consequent = this.visit(ctx.statement()[0]);
        let alternate = null;

        if (ctx.statement()[1] != undefined) {
            alternate = this.visit(ctx.statement()[1]);
        }
        return this.astNode(ctx, {
            type: "IfStatement",
            test: test,
            consequent: consequent,
            alternate: alternate
        });
    }

    // Visit a parse tree produced by GameMakerLanguageParser#DoStatement.
    visitDoStatement(ctx) {
        return this.astNode(ctx, {
            type: "DoUntilStatement",
            body: this.visit(ctx.statement()),
            test: this.visit(ctx.expression())
        });
    }

    // Visit a parse tree produced by GameMakerLanguageParser#WhileStatement.
    visitWhileStatement(ctx) {
        return this.astNode(ctx, {
            type: "WhileStatement",
            test: this.visit(ctx.expression()),
            body: this.visit(ctx.statement())
        });
    }

    // Visit a parse tree produced by GameMakerLanguageParser#ForStatement.
    visitForStatement(ctx) {
        let init = null;
        let test = null;
        let update = null;
        let body = null;

        if (ctx.variableDeclarationList() != undefined) {
            init = this.visit(ctx.variableDeclarationList());
        } else if (ctx.assignmentExpression() != undefined) {
            init = this.visit(ctx.assignmentExpression());
        }
        if (ctx.expression() != undefined) {
            test = this.visit(ctx.expression());
        }
        if (ctx.statement().length > 1) {
            update = this.visit(ctx.statement()[0]);
            body = this.visit(ctx.statement()[1]);
        } else {
            body = this.visit(ctx.statement()[0]);
        }

        return this.astNode(ctx, {
            type: "ForStatement",
            init: init,
            test: test,
            update: update,
            body: body
        });
    }

    // Visit a parse tree produced by GameMakerLanguageParser#RepeatStatement.
    visitRepeatStatement(ctx) {
        return this.astNode(ctx, {
            type: "RepeatStatement",
            test: this.visit(ctx.expression()),
            body: this.visit(ctx.statement())
        });
    }

    // Visit a parse tree produced by GameMakerLanguageParser#withStatement.
    visitWithStatement(ctx) {
        return this.astNode(ctx, {
            type: "WithStatement",
            test: this.visit(ctx.expression()),
            body: this.withScope("with", () => this.visit(ctx.statement()))
        });
    }

    // Visit a parse tree produced by GameMakerLanguageParser#switchStatement.
    visitSwitchStatement(ctx) {
        return this.astNode(ctx, {
            type: "SwitchStatement",
            discriminant: this.visit(ctx.expression()),
            cases: this.visit(ctx.caseBlock())
        });
    }

    // Visit a parse tree produced by GameMakerLanguageParser#continueStatement.
    visitContinueStatement(ctx) {
        return this.astNode(ctx, {
            type: "ContinueStatement"
        });
    }

    // Visit a parse tree produced by GameMakerLanguageParser#breakStatement.
    visitBreakStatement(ctx) {
        return this.astNode(ctx, {
            type: "BreakStatement"
        });
    }

    // Visit a parse tree produced by GameMakerLanguageParser#exitStatement.
    visitExitStatement(ctx) {
        return this.astNode(ctx, {
            type: "ExitStatement"
        });
    }

    // Visit a parse tree produced by GameMakerLanguageParser#emptyStatement.
    visitEmptyStatement(ctx) {
        return this.visitChildren(ctx);
    }

    // Visit a parse tree produced by GameMakerLanguageParser#caseBlock.
    visitCaseBlock(ctx) {
        let caseClauses = [];
        // yucky
        if (ctx.caseClauses() != undefined) {
            let cases = ctx.caseClauses();
            for (const case_ of cases) {
                caseClauses = caseClauses.concat(this.visit(case_));
            }
        }
        if (ctx.defaultClause() != undefined) {
            caseClauses.push(this.visit(ctx.defaultClause()));
        }
        return caseClauses;
    }

    // Visit a parse tree produced by GameMakerLanguageParser#caseClauses.
    visitCaseClauses(ctx) {
        return this.visitChildren(ctx);
    }

    // Visit a parse tree produced by GameMakerLanguageParser#caseClause.
    visitCaseClause(ctx) {
        let consequent = null;
        if (ctx.statementList() != undefined) {
            consequent = this.visit(ctx.statementList());
        }
        return this.astNode(ctx, {
            type: "SwitchCase",
            test: this.visit(ctx.expression()),
            body: consequent
        });
    }

    // Visit a parse tree produced by GameMakerLanguageParser#defaultClause.
    visitDefaultClause(ctx) {
        let consequent = null;
        if (ctx.statementList() != undefined) {
            consequent = this.visit(ctx.statementList());
        }
        return this.astNode(ctx, {
            type: "SwitchCase",
            test: null,
            body: consequent
        });
    }

    // Visit a parse tree produced by GameMakerLanguageParser#throwStatement.
    visitThrowStatement(ctx) {
        return this.astNode(ctx, {
            type: "ThrowStatement",
            argument: this.visit(ctx.expression())
        });
    }

    // Visit a parse tree produced by GameMakerLanguageParser#tryStatement.
    visitTryStatement(ctx) {
        let handler = null;
        let finalizer = null;
        if (ctx.catchProduction() != undefined) {
            handler = this.visit(ctx.catchProduction());
        }
        if (ctx.finallyProduction() != undefined) {
            finalizer = this.visit(ctx.finallyProduction());
        }
        return this.astNode(ctx, {
            type: "TryStatement",
            block: this.visit(ctx.statement()),
            handler: handler,
            finalizer: finalizer
        });
    }

    // Visit a parse tree produced by GameMakerLanguageParser#catchProduction.
    visitCatchProduction(ctx) {
        let param = null;
        const body = this.withScope("catch", () => {
            if (ctx.identifier() != undefined) {
                param = this.withIdentifierRole(
                    { type: "declaration", kind: "parameter" },
                    () => this.visit(ctx.identifier())
                );
            }
            return this.visit(ctx.statement());
        });
        return this.astNode(ctx, {
            type: "CatchClause",
            param: param,
            body: body
        });
    }

    // Visit a parse tree produced by GameMakerLanguageParser#finallyProduction.
    visitFinallyProduction(ctx) {
        return this.astNode(ctx, {
            type: "Finalizer",
            body: this.visit(ctx.statement())
        });
    }

    // Visit a parse tree produced by GameMakerLanguageParser#returnStatement.
    visitReturnStatement(ctx) {
        let arg = null;
        if (ctx.expression() != undefined) {
            arg = this.visit(ctx.expression());
        }
        return this.astNode(ctx, {
            type: "ReturnStatement",
            argument: arg
        });
    }

    // Visit a parse tree produced by GameMakerLanguageParser#deleteStatement.
    visitDeleteStatement(ctx) {
        return this.astNode(ctx, {
            type: "DeleteStatement",
            operator: "delete",
            argument: this.visit(ctx.expression())
        });
    }

    visitLiteralStatement(ctx) {
        if (!ctx) {
            return null;
        }

        const literalNode = ctx.literal ? ctx.literal() : null;
        let expression = this.visit(literalNode);

        if (typeof expression === "string") {
            expression = this.astNode(literalNode, {
                type: "Literal",
                value: expression
            });
        }

        if (!expression || typeof expression !== "object") {
            return null;
        }

        return this.astNode(ctx, {
            type: "ExpressionStatement",
            expression
        });
    }

    // Visit a parse tree produced by GameMakerLanguageParser#assignmentExpression.
    visitAssignmentExpression(ctx) {
        return this.astNode(ctx, {
            type: "AssignmentExpression",
            operator: this.visit(ctx.assignmentOperator()),
            left: this.visit(ctx.lValueExpression()),
            right: this.visit(ctx.expressionOrFunction())
        });
    }

    // Visit a parse tree produced by GameMakerLanguageParser#variableDeclarationList.
    visitVariableDeclarationList(ctx) {
        return this.astNode(ctx, {
            type: "VariableDeclaration",
            declarations: this.visit(ctx.variableDeclaration()),
            kind: this.visit(ctx.varModifier())
        });
    }

    // Visit a parse tree produced by GameMakerLanguageParser#varModifier.
    visitVarModifier(ctx) {
        if (ctx.Var().length > 0) {
            return "var";
        }
        if (ctx.Static() != undefined) {
            return "static";
        }
    }

    // Visit a parse tree produced by GameMakerLanguageParser#variableDeclaration.
    visitVariableDeclaration(ctx) {
        let initExpr = null;
        if (ctx.expressionOrFunction()) {
            initExpr = this.visit(ctx.expressionOrFunction());
        }
        const id = this.withIdentifierRole(
            { type: "declaration", kind: "variable" },
            () => this.visit(ctx.identifier())
        );
        return this.astNode(ctx, {
            type: "VariableDeclarator",
            id: id,
            init: initExpr
        });
    }

    // Visit a parse tree produced by GameMakerLanguageParser#globalVarStatement.
    visitGlobalVarStatement(ctx) {
        const identifierContexts = ctx.identifier();

        const declarations = identifierContexts
            .map((identifierCtx) => {
                const identifier = this.withIdentifierRole(
                    {
                        type: "declaration",
                        kind: "variable",
                        tags: ["global"],
                        scopeOverride: ScopeOverrideKeyword.GLOBAL
                    },
                    () => this.visit(identifierCtx)
                );

                if (!identifier) {
                    return null;
                }

                this.identifierGlobals.markGlobalIdentifier(identifier);

                return this.astNode(identifierCtx, {
                    type: "VariableDeclarator",
                    id: identifier,
                    init: null
                });
            })
            .filter((declarator) => declarator !== null);

        if (declarations.length === 0) {
            return null;
        }

        return this.astNode(ctx, {
            type: "GlobalVarStatement",
            declarations,
            kind: "globalvar"
        });
    }

    // Visit a parse tree produced by GameMakerLanguageParser#LValueExpression.
    visitLValueExpression(ctx) {
        let object = this.visit(ctx.lValueStartExpression());

        // accumulate operations
        if (ctx.lValueChainOperator()?.length > 0) {
            const ops = ctx.lValueChainOperator();
            for (const op of ops) {
                let node = this.visit(op);
                node.object = object;
                object = node;
            }
        }

        if (ctx.lValueFinalOperator() != undefined) {
            let finalOp = this.visit(ctx.lValueFinalOperator());
            finalOp.object = object;
            object = finalOp;
        }

        return object;
    }

    // Visit a parse tree produced by GameMakerLanguageParser#IdentifierLValue.
    visitIdentifierLValue(ctx) {
        return this.visit(ctx.identifier());
    }

    // Visit a parse tree produced by GameMakerLanguageParser#NewLValue.
    visitNewLValue(ctx) {
        return this.visit(ctx.newExpression());
    }

    // Visit a parse tree produced by GameMakerLanguageParser#MemberIndexLValue.
    visitMemberIndexLValue(ctx) {
        return this.astNode(ctx, {
            type: "MemberIndexExpression",
            object: null,
            property: this.visit(ctx.expressionSequence()),
            accessor: this.visit(ctx.accessor())
        });
    }

    // Visit a parse tree produced by GameMakerLanguageParser#MemberDotLValue.
    visitMemberDotLValue(ctx) {
        return this.astNode(ctx, {
            type: "MemberDotExpression",
            object: null,
            property: this.withIdentifierRole(
                { type: "reference", kind: "property" },
                () => this.visit(ctx.identifier())
            )
        });
    }

    // Visit a parse tree produced by GameMakerLanguageParser#CallLValue.
    visitCallLValue(ctx) {
        return this.astNode(ctx, {
            type: "CallExpression",
            object: null,
            arguments: this.visit(ctx.arguments())
        });
    }

    // Visit a parse tree produced by GameMakerLanguageParser#MemberIndexLValueFinal.
    visitMemberIndexLValueFinal(ctx) {
        return this.visitMemberIndexLValue(ctx);
    }

    // Visit a parse tree produced by GameMakerLanguageParser#MemberDotLValueFinal.
    visitMemberDotLValueFinal(ctx) {
        return this.visitMemberDotLValue(ctx);
    }

    // Visit a parse tree produced by GameMakerLanguageParser#callableExpression.
    visitCallableExpression(ctx) {
        return this.visitFirstChild(ctx, [
            "lValueExpression",
            "functionDeclaration",
            "callableExpression"
        ]);
    }

    // Visit a parse tree produced by GameMakerLanguageParser#expressionSequence.
    visitExpressionSequence(ctx) {
        return ctx.expression().map((expr) => this.visit(expr));
    }

    // Visit a parse tree produced by GameMakerLanguageParser#expressionOrFunction.
    visitExpressionOrFunction(ctx) {
        return this.visitFirstChild(ctx, [
            "expression",
            "functionDeclaration",
            "expressionOrFunction"
        ]);
    }

    // Visit a parse tree produced by GameMakerLanguageParser#TernaryExpression.
    visitTernaryExpression(ctx) {
        return this.astNode(ctx, {
            type: "TernaryExpression",
            test: this.visit(ctx.expression()[0]),
            consequent: this.visit(ctx.expression()[1]),
            alternate: this.visit(ctx.expression()[2])
        });
    }

    // Visit a parse tree produced by GameMakerLanguageParser#NotExpression.
    visitNotExpression(ctx) {
        return this.astNode(ctx, {
            type: "UnaryExpression",
            operator: "!",
            prefix: true,
            argument: this.visit(ctx.expression())
        });
    }

    // Visit a parse tree produced by GameMakerLanguageParser#UnaryMinusExpression.
    visitUnaryMinusExpression(ctx) {
        return this.astNode(ctx, {
            type: "UnaryExpression",
            operator: "-",
            prefix: true,
            argument: this.visit(ctx.expression())
        });
    }

    // Visit a parse tree produced by GameMakerLanguageParser#CallExpression.
    visitCallExpression(ctx) {
        return this.visit(ctx.callStatement());
    }

    // Visit a parse tree produced by GameMakerLanguageParser#FunctionExpression.
    visitFunctionExpression(ctx) {
        return this.visit(ctx.functionDeclaration());
    }

    // Visit a parse tree produced by GameMakerLanguageParser#ParenthesizedExpression.
    visitParenthesizedExpression(ctx) {
        return this.astNode(ctx, {
            type: "ParenthesizedExpression",
            expression: this.visit(ctx.expression())
        });
    }

    // Visit a parse tree produced by GameMakerLanguageParser#incDecStatement.
    visitIncDecStatement(ctx) {
        if (ctx.preIncDecExpression() != undefined) {
            let result = this.visit(ctx.preIncDecExpression());
            // The ANTLR grammar models `++i;` statements by reusing the same
            // visitor path as `++i` expressions, so we receive an
            // `IncDecExpression` node here. Re-tag it as an
            // `IncDecStatement` before returning so downstream passes know the
            // increment/decrement consumed an entire statement slot. The
            // printers and Feather compatibility transforms (see
            // `src/plugin/src/ast-transforms/apply-feather-fixes.js`) only look
            // for statement-shaped nodes when deciding whether to emit
            // GameMaker-style semicolons or rewrite postfix updates; leaving
            // the expression tag in place would quietly bypass those guards and
            // reintroduce the very regressions they were added to prevent.
            result.type = "IncDecStatement";
            return result;
        }
        if (ctx.postIncDecExpression() != undefined) {
            let result = this.visit(ctx.postIncDecExpression());
            // See the note above for the prefix branch: postfix statements also
            // surface as expression nodes and must be re-tagged so the printers,
            // loop-size hoisting logic (`src/plugin/src/printer/loop-size-hoisting.js`),
            // and Feather fixups continue to recognise them as standalone
            // statements instead of loose expressions.
            result.type = "IncDecStatement";
            return result;
        }
        return null;
    }

    visitIncDecExpression(ctx) {
        if (ctx.preIncDecExpression()) {
            return this.visit(ctx.preIncDecExpression());
        } else if (ctx.postIncDecExpression()) {
            return this.visit(ctx.postIncDecExpression());
        }
    }

    // Visit a parse tree produced by GameMakerLanguageParser#PostIncDecExpression.
    visitPostIncDecExpression(ctx) {
        let operator = null;
        if (ctx.PlusPlus() != undefined) {
            operator = ctx.PlusPlus().getText();
        }
        if (ctx.MinusMinus() != undefined) {
            operator = ctx.MinusMinus().getText();
        }
        return this.astNode(ctx, {
            type: "IncDecExpression",
            operator: operator,
            prefix: false,
            argument: this.visit(ctx.lValueExpression())
        });
    }

    // Visit a parse tree produced by GameMakerLanguageParser#PostIncDecStatement.
    visitPostIncDecStatement(ctx) {
        let operator = null;
        if (ctx.PlusPlus() != undefined) {
            operator = ctx.PlusPlus().getText();
        }
        if (ctx.MinusMinus() != undefined) {
            operator = ctx.MinusMinus().getText();
        }
        return this.astNode(ctx, {
            type: "IncDecStatement",
            operator: operator,
            prefix: false,
            argument: this.visit(ctx.lValueExpression())
        });
    }

    // Visit a parse tree produced by GameMakerLanguageParser#PreIncDecStatement.
    visitPreIncDecStatement(ctx) {
        let operator = null;
        if (ctx.PlusPlus() != undefined) {
            operator = ctx.PlusPlus().getText();
        }
        if (ctx.MinusMinus() != undefined) {
            operator = ctx.MinusMinus().getText();
        }
        return this.astNode(ctx, {
            type: "IncDecStatement",
            operator: operator,
            prefix: true,
            argument: this.visit(ctx.lValueExpression())
        });
    }

    // Visit a parse tree produced by GameMakerLanguageParser#PreIncDecExpression.
    visitPreIncDecExpression(ctx) {
        let operator = null;
        if (ctx.PlusPlus() != undefined) {
            operator = ctx.PlusPlus().getText();
        }
        if (ctx.MinusMinus() != undefined) {
            operator = ctx.MinusMinus().getText();
        }
        return this.astNode(ctx, {
            type: "IncDecExpression",
            operator: operator,
            prefix: true,
            argument: this.visit(ctx.lValueExpression())
        });
    }

    // Visit a parse tree produced by GameMakerLanguageParser#BitNotExpression.
    visitBitNotExpression(ctx) {
        return this.astNode(ctx, {
            type: "UnaryExpression",
            operator: "~",
            prefix: true,
            argument: this.visit(ctx.expression())
        });
    }

    // Visit a parse tree produced by GameMakerLanguageParser#NewExpression.
    visitNewExpression(ctx) {
        return this.astNode(ctx, {
            type: "NewExpression",
            expression: this.withIdentifierRole(
                { type: "reference", kind: "type" },
                () => this.visit(ctx.identifier())
            ),
            arguments: this.visit(ctx.arguments())
        });
    }

    // Visit a parse tree produced by GameMakerLanguageParser#LiteralExpression.
    visitLiteralExpression(ctx) {
        return this.visitChildren(ctx)[0];
    }

    // Visit a parse tree produced by GameMakerLanguageParser#MemberDotExpression.
    visitMemberDotExpression(ctx) {
        const object = this.visit(ctx.expression()[0]);
        const property = this.withIdentifierRole(
            { type: "reference", kind: "property" },
            () => this.visit(ctx.expression()[1])
        );
        const node = this.astNode(ctx, {
            type: "MemberDotExpression",
            object,
            property
        });

        if (object?.start && typeof object.start.index === "number") {
            node.start = node.start || {};
            node.start.index = object.start.index;
            if (typeof object.start.line === "number") {
                node.start.line = object.start.line;
            }
        }

        return node;
    }

    // Visit a parse tree produced by GameMakerLanguageParser#MemberIndexExpression.
    visitMemberIndexExpression(ctx) {
        return this.astNode(ctx, {
            type: "MemberIndexExpression",
            object: this.visit(ctx.expression()),
            property: this.visit(ctx.expressionSequence()),
            accessor: this.visit(ctx.accessor())
        });
    }

    // Visit a parse tree produced by GameMakerLanguageParser#VariableExpression.
    visitVariableExpression(ctx) {
        return this.visit(ctx.lValueExpression());
    }

    // Visit a parse tree produced by GameMakerLanguageParser#callStatement.
    visitCallStatement(ctx) {
        let object = null;
        if (ctx.callableExpression() != undefined) {
            object = this.visit(ctx.callableExpression());
        }
        if (ctx.callStatement() != undefined) {
            object = this.visit(ctx.callStatement());
        }
        return this.astNode(ctx, {
            type: "CallExpression",
            object: object,
            arguments: this.visit(ctx.arguments())
        });
    }

    // Visit a parse tree produced by GameMakerLanguageParser#accessor.
    visitAccessor(ctx) {
        return ctx.getText();
    }

    // Visit a parse tree produced by GameMakerLanguageParser#arguments.
    visitArguments(ctx) {
        let argList = [];
        let argumentListCtx = ctx.argumentList();
        if (argumentListCtx) {
            this.collectArguments(argumentListCtx, argList);
        }
        // check if trailingComma exists
        if (ctx.trailingComma()) {
            argList.push(
                this.astNode(ctx, { type: "MissingOptionalArgument" })
            );
        }
        return argList;
    }

    // Helper function to collect arguments recursively from an argumentList
    collectArguments(ctx, argList) {
        for (let i = 0; i < ctx.argument().length; i++) {
            let arg = ctx.argument()[i];
            if (arg.UndefinedLiteral()) {
                argList.push(this.visit(arg));
            } else if (!arg.expressionOrFunction()) {
                argList.push(
                    this.astNode(arg, { type: "MissingOptionalArgument" })
                );
            } else if (arg.expressionOrFunction()) {
                argList.push(this.visit(arg.expressionOrFunction()));
            }
        }
    }

    // Visit a parse tree produced by GameMakerLanguageParser#assignmentOperator.
    visitAssignmentOperator(ctx) {
        let text = ctx.getText();
        if (text == ":=") {
            text = "=";
        }
        return text;
    }

    // Visit a parse tree produced by GameMakerLanguageParser#literal.
    visitLiteral(ctx) {
        if (ctx.arrayLiteral() != undefined) {
            return this.visit(ctx.arrayLiteral());
        }
        if (ctx.structLiteral() != undefined) {
            return this.visit(ctx.structLiteral());
        }
        if (ctx.templateStringLiteral() != undefined) {
            return this.visit(ctx.templateStringLiteral());
        }
        if (
            ctx.HexIntegerLiteral() != undefined ||
            ctx.BinaryLiteral() != undefined
        ) {
            return ctx.getText();
        }

        let value = ctx.getText();

        return this.astNode(ctx, {
            type: "Literal",
            value: value
        });
    }

    // Visit a parse tree produced by GameMakerLanguageParser#templateStringLiteral.
    visitTemplateStringLiteral(ctx) {
        let atoms = [];
        let atomList = [];

        if (ctx.templateStringAtom() != undefined) {
            atoms = ctx.templateStringAtom();
        }

        for (let atom of atoms) {
            if (atom.expression() != undefined) {
                atomList.push(this.visit(atom.expression()));
            }
            if (atom.TemplateStringText() != undefined) {
                const templateText = atom.TemplateStringText();
                const value = templateText.getText();
                const symbol = templateText.symbol;

                atomList.push({
                    type: "TemplateStringText",
                    value,
                    start: {
                        line: symbol?.line ?? 0,
                        index: symbol?.start ?? 0
                    },
                    end: {
                        line: (symbol?.line ?? 0) + getLineBreakCount(value),
                        index: symbol?.stop ?? symbol?.start ?? 0
                    }
                });
            }
        }

        return this.astNode(ctx, {
            type: "TemplateStringExpression",
            atoms: atomList
        });
    }

    // Visit a parse tree produced by GameMakerLanguageParser#templateStringAtom.
    visitTemplateStringAtom(ctx) {
        this.visitChildren(ctx);
    }

    // Visit a parse tree produced by GameMakerLanguageParser#arrayLiteral.
    visitArrayLiteral(ctx) {
        const elemList = ctx.elementList();
        const hasTrailingComma = this.hasTrailingComma(
            elemList.Comma(),
            elemList.expressionOrFunction()
        );
        return this.astNode(ctx, {
            type: "ArrayExpression",
            elements: this.visit(ctx.elementList()),
            hasTrailingComma: hasTrailingComma
        });
    }

    // Visit a parse tree produced by GameMakerLanguageParser#elementList.
    visitElementList(ctx) {
        if (ctx.expressionOrFunction() == undefined) {
            return [];
        }
        return this.visit(ctx.expressionOrFunction());
    }

    // Visit a parse tree produced by GameMakerLanguageParser#structLiteral.
    visitStructLiteral(ctx) {
        let properties = [];
        if (ctx.propertyAssignment().length > 0) {
            properties = this.visit(ctx.propertyAssignment());
        }
        const hasTrailingComma = this.hasTrailingComma(
            ctx.Comma(),
            ctx.propertyAssignment()
        );
        return this.astNode(ctx, {
            type: "StructExpression",
            properties: properties,
            hasTrailingComma: hasTrailingComma
        });
    }

    // Visit a parse tree produced by GameMakerLanguageParser#functionDeclaration.
    visitFunctionDeclaration(ctx) {
        let id = null;
        let idLocation = null;

        if (ctx.Identifier() != undefined) {
            const identifierNode = ctx.Identifier();
            id = identifierNode.getText();
            idLocation = this.createIdentifierLocation(identifierNode.symbol);
        }

        const paramListCtx = ctx.parameterList();

        let params = [];

        const hasTrailingComma = paramListCtx
            ? this.hasTrailingComma(
                  paramListCtx.Comma(),
                  paramListCtx.parameterArgument()
              )
            : false;

        const body = this.withScope("function", () => {
            if (paramListCtx != undefined) {
                params = this.visit(paramListCtx);
            }
            return this.visit(ctx.block());
        });

        if (ctx.constructorClause() != undefined) {
            return this.astNode(ctx, {
                type: "ConstructorDeclaration",
                id: id,
                idLocation: idLocation,
                params: params,
                parent: this.visit(ctx.constructorClause()),
                body: body,
                hasTrailingComma: hasTrailingComma
            });
        }

        return this.astNode(ctx, {
            type: "FunctionDeclaration",
            id: id,
            idLocation: idLocation,
            params: params,
            body: body,
            hasTrailingComma: hasTrailingComma
        });
    }

    // Visit a parse tree produced by GameMakerLanguageParser#constructorClause.
    visitConstructorClause(ctx) {
        let id = null;
        let params = [];
        let hasTrailingComma = false;

        if (ctx.Identifier() != undefined) {
            id = ctx.Identifier().getText();
        }

        let paramListCtx = ctx.parameterList();
        if (paramListCtx != undefined) {
            params = this.visit(paramListCtx);
            hasTrailingComma = this.hasTrailingComma(
                paramListCtx.Comma(),
                paramListCtx.parameterArgument()
            );
        }

        // Check if neither identifier nor parameterList is present
        if (!id && params.length === 0) {
            return null;
        }

        return this.astNode(ctx, {
            type: "ConstructorParentClause",
            id: id,
            params: params,
            hasTrailingComma: hasTrailingComma
        });
    }

    visitInheritanceClause(ctx) {
        const id = this.withIdentifierRole(
            { type: "reference", kind: "type" },
            () => this.visit(ctx.identifier())
        );
        let args = ctx.arguments() ? this.visit(ctx.arguments()) : [];

        return this.astNode(ctx, {
            type: "InheritanceClause",
            id: id,
            arguments: args
        });
    }

    visitStructDeclaration(ctx) {
        const id = this.withIdentifierRole(
            { type: "declaration", kind: "struct" },
            () => this.visit(ctx.identifier())
        );
        const paramListCtx = ctx.parameterList();
        let params = [];
        const body = this.withScope("struct", () => {
            if (paramListCtx != undefined) {
                params = this.visit(paramListCtx);
            }
            return this.visit(ctx.block());
        });
        const parent = ctx.inheritanceClause()
            ? this.visit(ctx.inheritanceClause())
            : null;

        return this.astNode(ctx, {
            type: "StructDeclaration",
            id: id,
            params: params,
            body: body,
            parent: parent
        });
    }

    // Visit a parse tree produced by GameMakerLanguageParser#parameterList.
    visitParameterList(ctx) {
        let params = ctx.parameterArgument();
        let paramList = [];
        for (const param of params) {
            paramList.push(this.visit(param));
        }
        return paramList;
    }

    // Visit a parse tree produced by GameMakerLanguageParser#parameterArgument.
    visitParameterArgument(ctx) {
        if (ctx.expressionOrFunction() == undefined) {
            return this.withIdentifierRole(
                { type: "declaration", kind: "parameter" },
                () => this.visit(ctx.identifier())
            );
        } else {
            const left = this.withIdentifierRole(
                { type: "declaration", kind: "parameter" },
                () => this.visit(ctx.identifier())
            );
            return this.astNode(ctx, {
                type: "DefaultParameter",
                left: left,
                right: this.visit(ctx.expressionOrFunction())
            });
        }
    }

    // Visit a parse tree produced by GameMakerLanguageParser#propertyAssignment.
    visitPropertyAssignment(ctx) {
        return this.astNode(ctx, {
            type: "Property",
            name: this.visit(ctx.propertyIdentifier()),
            value: this.visit(ctx.expressionOrFunction())
        });
    }

    // Visit a parse tree produced by GameMakerLanguageParser#propertyIdentifier.
    visitPropertyIdentifier(ctx) {
        return ctx.getText();
    }

    // Visit a parse tree produced by GameMakerLanguageParser#identifier.
    visitIdentifier(ctx) {
        const name = ctx.getText();
        const node = this.astNode(ctx, {
            type: "Identifier",
            name: name
        });
        this.identifierGlobals.applyGlobalFlag(node);
        this.identifierClassifier.applyRoleToIdentifier(name, node);
        return node;
    }

    // Visit a parse tree produced by GameMakerLanguageParser#enumeratorDeclaration.
    visitEnumeratorDeclaration(ctx) {
        const name = this.withIdentifierRole(
            { type: "declaration", kind: "enum" },
            () => this.visit(ctx.identifier())
        );
        return this.astNode(ctx, {
            type: "EnumDeclaration",
            name: name,
            members: this.visit(ctx.enumeratorList()),
            hasTrailingComma: ctx.enumeratorList().Comma() != undefined
        });
    }

    // Visit a parse tree produced by GameMakerLanguageParser#enumeratorList.
    visitEnumeratorList(ctx) {
        return this.visit(ctx.enumerator());
    }

    // Visit a parse tree produced by GameMakerLanguageParser#enumerator.
    visitEnumerator(ctx) {
        let initializer = null;
        if (typeof ctx.expression === "function") {
<<<<<<< HEAD
            const expression = ctx.expression();
            if (expression) {
                initializer = this.visit(expression);
            }
        }
        if (initializer == null) {
            if (ctx.IntegerLiteral()) {
                initializer = ctx.IntegerLiteral().getText();
            }
            if (ctx.HexIntegerLiteral()) {
                initializer = ctx.HexIntegerLiteral().getText();
            }
            if (ctx.BinaryLiteral()) {
                initializer = ctx.BinaryLiteral().getText();
            }
=======
            const expressionContext = ctx.expression();
            if (expressionContext) {
                initializer = this.visit(expressionContext);
                if (initializer && typeof initializer === "object") {
                    if (initializer.type === "Literal") {
                        initializer = initializer.value;
                    } else {
                        const initializerText = expressionContext.getText();
                        if (typeof initializerText === "string") {
                            initializer._enumInitializerText =
                                initializerText.trim();
                        }
                    }
                }
            }
        }
        if (initializer == null && ctx.IntegerLiteral()) {
            initializer = ctx.IntegerLiteral().getText();
        }
        if (initializer == null && ctx.HexIntegerLiteral()) {
            initializer = ctx.HexIntegerLiteral().getText();
        }
        if (initializer == null && ctx.BinaryLiteral()) {
            initializer = ctx.BinaryLiteral().getText();
>>>>>>> 22f3070f
        }
        return this.astNode(ctx, {
            type: "EnumMember",
            name: this.withIdentifierRole(
                { type: "declaration", kind: "enum-member" },
                () => this.visit(ctx.identifier())
            ),
            initializer: initializer
        });
    }

    // Visit a parse tree produced by GameMakerLanguageParser#macroStatement.
    visitMacroStatement(ctx) {
        const name = this.withIdentifierRole(
            {
                type: "declaration",
                kind: "macro",
                tags: ["global"],
                scopeOverride: ScopeOverrideKeyword.GLOBAL
            },
            () => this.visit(ctx.identifier())
        );
        return this.astNode(ctx, {
            type: "MacroDeclaration",
            name: name,
            tokens: this.visit(ctx.macroToken())
        });
    }

    // Visit a parse tree produced by GameMakerLanguageParser#macroStatement.
    visitMacroToken(ctx) {
        return ctx.getText();
    }

    // Visit a parse tree produced by GameMakerLanguageParser#defineStatement.
    visitDefineStatement(ctx) {
        const regionCharacters = ctx.RegionCharacters();
        const rawText = regionCharacters ? regionCharacters.getText() : "";
        const trimmed = getNonEmptyTrimmedString(rawText);

        if (!trimmed) {
            return null;
        }

        const regionMatch = rawText.match(/^\s*region\b(.*)$/i);
        if (regionMatch) {
            return this.astNode(ctx, {
                type: "DefineStatement",
                name: rawText,
                replacementDirective: "#region",
                replacementSuffix: regionMatch[1] ?? ""
            });
        }

        const endRegionMatch = rawText.match(
            /^\s*(?:end\s*region|endregion)\b(.*)$/i
        );
        if (endRegionMatch) {
            return this.astNode(ctx, {
                type: "DefineStatement",
                name: rawText,
                replacementDirective: "#endregion",
                replacementSuffix: endRegionMatch[1] ?? ""
            });
        }

        if (/^\s*[A-Za-z_][A-Za-z0-9_]*\b/.test(rawText)) {
            return this.astNode(ctx, {
                type: "DefineStatement",
                name: rawText,
                replacementDirective: "#macro",
                replacementSuffix: rawText
            });
        }

        return null;
    }

    // Visit a parse tree produced by GameMakerLanguageParser#regionStatement.
    visitRegionStatement(ctx) {
        let name = null;
        if (ctx.RegionCharacters() != undefined) {
            name = ctx.RegionCharacters().getText();
        }
        return ctx.Region() == undefined
            ? this.astNode(ctx, {
                  type: "EndRegionStatement",
                  name: name
              })
            : this.astNode(ctx, {
                  type: "RegionStatement",
                  name: name
              });
    }

    // Visit a parse tree produced by GameMakerLanguageParser#identifierStatement.
    visitIdentifierStatement(ctx) {
        return this.astNode(ctx, {
            type: "IdentifierStatement",
            name: this.visit(ctx.identifier())
        });
    }

    // Visit a parse tree produced by GameMakerLanguageParser#keyword.
    visitKeyword(ctx) {
        return this.visitChildren(ctx);
    }

    // Visit a parse tree produced by GameMakerLanguageParser#softKeyword.
    visitSoftKeyword(ctx) {
        if (ctx.Constructor() != undefined) {
            return ctx.Constructor().getText();
        }
        return null;
    }

    // Visit a parse tree produced by GameMakerLanguageParser#propertySoftKeyword.
    visitPropertySoftKeyword(ctx) {
        if (ctx.NoOneLiteral() != undefined) {
            return ctx.NoOneLiteral().getText();
        }
    }

    // Visit a parse tree produced by GameMakerLanguageParser#openBlock.
    visitOpenBlock(ctx) {
        return this.visitChildren(ctx);
    }

    // Visit a parse tree produced by GameMakerLanguageParser#closeBlock.
    visitCloseBlock(ctx) {
        return this.visitChildren(ctx);
    }

    // Visit a parse tree produced by GameMakerLanguageParser#eos.
    visitEos(ctx) {
        return this.visitChildren(ctx);
    }
}<|MERGE_RESOLUTION|>--- conflicted
+++ resolved
@@ -1290,48 +1290,28 @@
     visitEnumerator(ctx) {
         let initializer = null;
         if (typeof ctx.expression === "function") {
-<<<<<<< HEAD
-            const expression = ctx.expression();
-            if (expression) {
-                initializer = this.visit(expression);
-            }
-        }
-        if (initializer == null) {
-            if (ctx.IntegerLiteral()) {
-                initializer = ctx.IntegerLiteral().getText();
-            }
-            if (ctx.HexIntegerLiteral()) {
-                initializer = ctx.HexIntegerLiteral().getText();
-            }
-            if (ctx.BinaryLiteral()) {
-                initializer = ctx.BinaryLiteral().getText();
-            }
-=======
             const expressionContext = ctx.expression();
             if (expressionContext) {
                 initializer = this.visit(expressionContext);
                 if (initializer && typeof initializer === "object") {
-                    if (initializer.type === "Literal") {
-                        initializer = initializer.value;
-                    } else {
-                        const initializerText = expressionContext.getText();
-                        if (typeof initializerText === "string") {
-                            initializer._enumInitializerText =
-                                initializerText.trim();
-                        }
+                    const initializerText = expressionContext.getText();
+                    if (typeof initializerText === "string") {
+                        initializer._enumInitializerText =
+                            initializerText.trim();
                     }
                 }
             }
         }
-        if (initializer == null && ctx.IntegerLiteral()) {
-            initializer = ctx.IntegerLiteral().getText();
-        }
-        if (initializer == null && ctx.HexIntegerLiteral()) {
-            initializer = ctx.HexIntegerLiteral().getText();
-        }
-        if (initializer == null && ctx.BinaryLiteral()) {
-            initializer = ctx.BinaryLiteral().getText();
->>>>>>> 22f3070f
+        if (initializer == null) {
+            if (ctx.IntegerLiteral()) {
+                initializer = ctx.IntegerLiteral().getText();
+            }
+            if (ctx.HexIntegerLiteral()) {
+                initializer = ctx.HexIntegerLiteral().getText();
+            }
+            if (ctx.BinaryLiteral()) {
+                initializer = ctx.BinaryLiteral().getText();
+            }
         }
         return this.astNode(ctx, {
             type: "EnumMember",
