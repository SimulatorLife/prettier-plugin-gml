--- conflicted
+++ resolved
@@ -242,11 +242,8 @@
             "macroStatement",
             "defineStatement",
             "regionStatement",
-<<<<<<< HEAD
-            "deleteStatement"
-=======
+            "deleteStatement",
             "literalStatement"
->>>>>>> 8a0b83f1
         ]);
     }
 
