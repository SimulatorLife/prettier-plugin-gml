--- conflicted
+++ resolved
@@ -21,7 +21,7 @@
 ]);
 
 function createIndexMapper(insertPositions) {
-    if (!Array.isArray(insertPositions)) {
+    if (!Array.isArray(insertPositions) || insertPositions.length === 0) {
         return (index) => index;
     }
 
@@ -40,29 +40,17 @@
             return index;
         }
 
-<<<<<<< HEAD
-        let offset = 0;
-        for (const position of sortedPositions) {
-=======
         let adjustment = 0;
 
         for (const position of normalizedPositions) {
->>>>>>> f5a11b32
             if (index <= position) {
                 break;
             }
 
-<<<<<<< HEAD
-            offset += 1;
-        }
-
-        return index - offset;
-=======
             adjustment += 1;
         }
 
         return index - adjustment;
->>>>>>> f5a11b32
     };
 }
 
