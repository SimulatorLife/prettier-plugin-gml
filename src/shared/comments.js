/**
 * @typedef {object} CommentLineNode
 * @property {"CommentLine"} type
 * @property {string} value
 * @property {number} [start]
 * @property {number} [end]
 */

/**
 * @typedef {object} CommentBlockNode
 * @property {"CommentBlock"} type
 * @property {string} value
 * @property {number} [start]
 * @property {number} [end]
 */

import { asArray } from "./array-utils.js";
import { isObjectLike } from "./object-utils.js";

export function isCommentNode(node) {
    return (
        isObjectLike(node) &&
        (node.type === "CommentBlock" || node.type === "CommentLine")
    );
}

function commentTypeMatches(comment, expectedType) {
    return isCommentNode(comment) && comment.type === expectedType;
}

export function isLineComment(node) {
    return commentTypeMatches(node, "CommentLine");
}

export function isBlockComment(node) {
    return commentTypeMatches(node, "CommentBlock");
}

/**
 * Determines whether the provided AST node carries at least one comment.
 *
 * Nodes in parser output sometimes attach bookkeeping values or plain strings
 * to their `comments` array. The scan therefore double-checks every entry with
 * {@link isCommentNode} instead of assuming the array contents are valid. This
 * defensive guard prevents downstream formatters from tripping over stray
 * metadata while still treating an existing, but empty, `comments` array as
 * "no comments".
 *
 * @param {unknown} node Candidate AST node to inspect. Non-object inputs are
 *                       treated as comment-free.
 * @returns {boolean} `true` when the node owns at least one well-formed
 *                     comment node.
 */
export function hasComment(node) {
    return getCommentArray(node).some((candidate) => isCommentNode(candidate));
}

/**
 * Returns the raw `comments` collection for a node while gracefully handling
 * parser variations where the property might be missing or hold a non-array
 * value. The returned array is the original reference so that callers can
 * observe mutations performed by upstream tooling.
 *
 * @param {unknown} owner Candidate AST node whose comments should be fetched.
 * @returns {Array<CommentBlockNode | CommentLineNode | unknown>} Either the
 *          node's comment array or a fresh empty array when no valid
 *          collection exists.
 */
export function getCommentArray(owner) {
    if (!isObjectLike(owner)) {
        return [];
    }

    const { comments } = owner;
    return asArray(comments);
}

/**
 * Performs a depth-first traversal to find every distinct comment node in the
 * provided AST fragment. Objects are tracked in a WeakSet so that the
 * traversal can safely follow parent/child references without re-visiting
 * nodes; this prevents infinite loops on cyclic structures that sometimes
 * appear in parser output while still returning each comment exactly once.
 *
 * @param {unknown} root Root node (or array of nodes) to inspect. Non-object
 *                       values are ignored.
 * @returns {Array<CommentBlockNode | CommentLineNode>}
 *          Flat list of comment nodes discovered anywhere within the supplied root.
 */
export function collectCommentNodes(root) {
    if (!isObjectLike(root)) {
        return [];
    }

    const results = [];
    const stack = [root];
    const visited = new WeakSet();

    while (stack.length > 0) {
        const current = stack.pop();
        if (!isObjectLike(current) || visited.has(current)) {
            continue;
        }

        visited.add(current);

        if (isCommentNode(current)) {
            results.push(current);
        }

<<<<<<< HEAD
        if (Array.isArray(current)) {
            // Fast path for arrays: avoid allocating intermediate `Object.values`
            // arrays for every iteration by walking the existing elements.
            for (const child of current) {
                if (isObjectLike(child)) {
                    stack.push(child);
                }
            }
            continue;
        }

        // Plain objects fall back to a property scan guarded by `hasOwn` so we
        // skip prototype entries while also sidestepping `Object.values`
        // allocations on the hot path.
        for (const key in current) {
            if (!hasOwn(current, key)) {
                continue;
            }
=======
        const children = Array.isArray(current)
            ? current
            : Object.values(current);
>>>>>>> 3115c4f2

        for (const child of children) {
            if (isObjectLike(child)) {
                stack.push(child);
            }
        }
    }

    return results;
}

export function isDocCommentLine(comment) {
    if (
        !commentTypeMatches(comment, "CommentLine") ||
        typeof comment?.value !== "string"
    ) {
        return false;
    }

    return /^\/\s*@/.test(comment.value);
}<|MERGE_RESOLUTION|>--- conflicted
+++ resolved
@@ -108,30 +108,9 @@
             results.push(current);
         }
 
-<<<<<<< HEAD
-        if (Array.isArray(current)) {
-            // Fast path for arrays: avoid allocating intermediate `Object.values`
-            // arrays for every iteration by walking the existing elements.
-            for (const child of current) {
-                if (isObjectLike(child)) {
-                    stack.push(child);
-                }
-            }
-            continue;
-        }
-
-        // Plain objects fall back to a property scan guarded by `hasOwn` so we
-        // skip prototype entries while also sidestepping `Object.values`
-        // allocations on the hot path.
-        for (const key in current) {
-            if (!hasOwn(current, key)) {
-                continue;
-            }
-=======
         const children = Array.isArray(current)
             ? current
             : Object.values(current);
->>>>>>> 3115c4f2
 
         for (const child of children) {
             if (isObjectLike(child)) {
