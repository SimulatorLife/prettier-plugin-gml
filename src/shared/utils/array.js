--- conflicted
+++ resolved
@@ -75,11 +75,10 @@
  * @returns {Array<T>} Array containing shallow clones of object entries.
  */
 export function cloneObjectEntries(entries) {
-    if (!Array.isArray(entries)) {
+    if (!Array.isArray(entries) || entries.length === 0) {
         return [];
     }
 
-<<<<<<< HEAD
     const clones = new Array(entries.length);
 
     let index = 0;
@@ -90,11 +89,6 @@
     }
 
     return clones;
-=======
-    return entries.map((entry) =>
-        entry && typeof entry === "object" ? { ...entry } : entry
-    );
->>>>>>> 0d7212a8
 }
 
 /**
