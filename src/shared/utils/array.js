/**
 * Coerce a nullable or singular value into an array so downstream code can
 * iterate without sprinkling `== null` checks.
 *
 * @template T
 * @param {T | Array<T> | null | undefined} value
 * @returns {Array<T>} Normalized array representation of the provided value.
 */
// Reuse a frozen empty array to avoid allocating a new array on every call to
// `asArray`. The array is frozen so accidental mutations surface loudly during
// development instead of leaking shared state across callers.
const EMPTY_ARRAY = Object.freeze([]);

export function toArrayFromIterable(values) {
    if (values == null) {
        return [];
    }

    if (Array.isArray(values)) {
        return values;
    }

    if (typeof values[Symbol.iterator] === "function") {
        return Array.from(values);
    }

    return [];
}

export function toArray(value) {
    if (value == undefined) {
        return [];
    }

    return Array.isArray(value) ? value : [value];
}

/**
 * Return the provided value when it is already an array, otherwise yield an
 * empty array. Useful for treating optional array-like properties as a safe
 * iterable without introducing conditional branches at each call site.
 *
 * @template T
 * @param {unknown} value
 * @returns {Array<T>} Either the original array or a shared empty array.
 */
export function asArray(value) {
    return Array.isArray(value) ? value : EMPTY_ARRAY;
}

/**
 * Determine whether the provided value is an array containing at least one
 * element. This check mirrors the defensive guard pattern used throughout the
 * printers and parsers when iterating over optional collections.
 *
 * @param {unknown} value
 * @returns {value is Array<unknown>} `true` when `value` is a populated array.
 */
export function isNonEmptyArray(value) {
    return Array.isArray(value) && value.length > 0;
}

/**
 * Create shallow clones of object-like entries in an array.
 *
 * This helper centralizes the "map and spread" pattern used throughout the
 * project index serialization logic so call sites stay focused on the
 * surrounding data shaping instead of re-implementing the cloning loop.
 * Non-object values are preserved as-is to mirror the behavior of
 * `Array#map` paired with object spreading while gracefully handling
 * unexpected primitives.
 *
 * @template T
 * @param {Array<T> | null | undefined} entries Collection of entries to clone.
 * @returns {Array<T>} Array containing shallow clones of object entries.
 */
export function cloneObjectEntries(entries) {
    if (!Array.isArray(entries) || entries.length === 0) {
        return [];
    }

<<<<<<< HEAD
    const clones = new Array(entries.length);

    for (const [index, entry] of entries.entries()) {
        clones[index] =
            entry && typeof entry === "object" ? { ...entry } : entry;
    }

    return clones;
=======
    return entries.map((entry) =>
        entry && typeof entry === "object" ? { ...entry } : entry
    );
>>>>>>> 98a38aac
}

/**
 * Create a new array containing the first occurrence of each unique value
 * encountered in the provided iterable while preserving the original order.
 *
 * @template T
 * @param {Iterable<T> | Array<T> | null | undefined} values
 * @param {Object} [options]
 * @param {boolean} [options.freeze=false]
 * @returns {Array<T> | ReadonlyArray<T>}
 */
export function uniqueArray(values, { freeze = false } = {}) {
    const uniqueValues = [...new Set(toArrayFromIterable(values))];
    return freeze ? Object.freeze(uniqueValues) : uniqueValues;
}

/**
 * Merge a collection of additional entries into a default array while
 * preserving order and eliminating duplicates. Callers can optionally supply a
 * coercion function to normalize raw entries before they are compared and a
 * key extractor to control how uniqueness is determined.
 *
 * @template T
 * @param {ReadonlyArray<T>} defaultValues
 * @param {Iterable<unknown> | null | undefined} additionalValues
 * @param {Object} [options]
 * @param {(value: unknown) => T | null | undefined} [options.coerce]
 * @param {(value: T) => unknown} [options.getKey]
 * @param {boolean} [options.freeze]
 * @returns {ReadonlyArray<T>}
 */
export function mergeUniqueValues(
    defaultValues,
    additionalValues,
    { coerce, getKey = (value) => value, freeze = true } = {}
) {
    const merged = Array.isArray(defaultValues) ? [...defaultValues] : [];
    const normalize = typeof coerce === "function" ? coerce : (value) => value;
    const seen = new Set();

    for (const element of merged) {
        seen.add(getKey(element));
    }

    const iterable =
        typeof additionalValues?.[Symbol.iterator] === "function"
            ? additionalValues
            : [];

    for (const rawValue of iterable) {
        const value = normalize(rawValue);
        if (value == null) {
            continue;
        }

        const key = getKey(value);
        if (seen.has(key)) {
            continue;
        }

        seen.add(key);
        merged.push(value);
    }

    return freeze ? Object.freeze(merged) : merged;
}<|MERGE_RESOLUTION|>--- conflicted
+++ resolved
@@ -79,20 +79,9 @@
         return [];
     }
 
-<<<<<<< HEAD
-    const clones = new Array(entries.length);
-
-    for (const [index, entry] of entries.entries()) {
-        clones[index] =
-            entry && typeof entry === "object" ? { ...entry } : entry;
-    }
-
-    return clones;
-=======
     return entries.map((entry) =>
         entry && typeof entry === "object" ? { ...entry } : entry
     );
->>>>>>> 98a38aac
 }
 
 /**
