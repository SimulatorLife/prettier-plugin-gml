import { getNonEmptyString } from "./string.js";

const DEFAULT_ABORT_MESSAGE = "Operation aborted.";
const ERROR_METADATA_KEYS = ["message", "name", "stack"];

function hasErrorMetadata(value) {
    if (value == null) {
        return false;
    }

    const valueType = typeof value;
    if (valueType !== "object" && valueType !== "function") {
        return false;
    }

    if (ERROR_METADATA_KEYS.some((key) => key in value && value[key] != null)) {
        return true;
    }

    return "cause" in value;
}

function ensureAbortErrorMetadata(error, fallbackMessage) {
    if (!getNonEmptyString(error.name)) {
        error.name = "AbortError";
    }

    const fallback =
        getNonEmptyString(fallbackMessage) ?? DEFAULT_ABORT_MESSAGE;
    error.message = getNonEmptyString(error.message) ?? fallback;
    return error;
}

/**
 * Convert an `AbortSignal` that has been triggered into an `Error` instance.
 *
 * Centralises the guard logic shared by the parser and CLI so call sites can
 * consistently surface `AbortError` instances while preserving any user-
 * supplied reason text. Non-aborted signals yield `null`, allowing callers to
 * short-circuit without additional branching.
 *
 * @param {AbortSignal | null | undefined} signal Signal to inspect for an
 *        aborted state.
 * @param {string | null | undefined} [fallbackMessage] Optional message used
 *        when the signal does not provide a reason value.
 * @returns {Error | null} `AbortError` compatible instance when aborted;
 *          otherwise `null`.
 */
export function createAbortError(signal, fallbackMessage) {
    if (!signal || signal.aborted !== true) {
        return null;
    }

    const fallback =
        getNonEmptyString(fallbackMessage) ?? DEFAULT_ABORT_MESSAGE;
    const { reason } = signal;

<<<<<<< HEAD
    const message =
        reason === undefined || reason === null
            ? fallbackMessage || "Operation aborted."
            : String(reason);
    const error = new Error(message || "Operation aborted.");
    if (!error.name) {
        error.name = "AbortError";
=======
    if (hasErrorMetadata(reason)) {
        return ensureAbortErrorMetadata(reason, fallback);
>>>>>>> bc151c74
    }

    const message = reason == undefined ? null : String(reason);
    const error = new Error(getNonEmptyString(message) ?? fallback);
    return ensureAbortErrorMetadata(error, fallback);
}

/**
 * Throw an `AbortError` when the provided signal has been cancelled.
 *
 * Mirrors the semantics of {@link createAbortError} while providing a
 * convenience wrapper that matches the rest of the shared utilities.
 *
 * @param {AbortSignal | null | undefined} signal Signal guarding the work.
 * @param {string | null | undefined} [fallbackMessage] Optional replacement
 *        message when the signal omits a reason.
 * @returns {void}
 */
export function throwIfAborted(signal, fallbackMessage) {
    const error = createAbortError(signal, fallbackMessage);
    if (error) {
        throw error;
    }
}<|MERGE_RESOLUTION|>--- conflicted
+++ resolved
@@ -55,21 +55,12 @@
         getNonEmptyString(fallbackMessage) ?? DEFAULT_ABORT_MESSAGE;
     const { reason } = signal;
 
-<<<<<<< HEAD
-    const message =
-        reason === undefined || reason === null
-            ? fallbackMessage || "Operation aborted."
-            : String(reason);
-    const error = new Error(message || "Operation aborted.");
-    if (!error.name) {
-        error.name = "AbortError";
-=======
     if (hasErrorMetadata(reason)) {
         return ensureAbortErrorMetadata(reason, fallback);
->>>>>>> bc151c74
     }
 
-    const message = reason == undefined ? null : String(reason);
+    const message =
+        reason === undefined || reason === null ? null : String(reason);
     const error = new Error(getNonEmptyString(message) ?? fallback);
     return ensureAbortErrorMetadata(error, fallback);
 }
