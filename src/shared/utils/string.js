--- conflicted
+++ resolved
@@ -261,7 +261,6 @@
         }
 
         const trimmed = entry.trim();
-<<<<<<< HEAD
         if (!trimmed) {
             continue;
         }
@@ -284,12 +283,10 @@
 
         if (seen.has(trimmed)) {
             continue;
-=======
-        if (trimmed && !seen.has(trimmed)) {
-            seen.add(trimmed);
-            normalized.push(trimmed);
->>>>>>> 9eb839e7
-        }
+        }
+
+        seen.add(trimmed);
+        normalized.push(trimmed);
     }
 
     return normalized;
