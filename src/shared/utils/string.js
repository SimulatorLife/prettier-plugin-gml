--- conflicted
+++ resolved
@@ -127,12 +127,8 @@
         }
 
         const trimmed = entry.trim();
-<<<<<<< HEAD
-        // Using a direct truthy lookup avoids an Object.hasOwn call for each entry.
-        if (trimmed.length === 0 || seen[trimmed]) {
-=======
+        // Checking the sentinel directly avoids an Object.hasOwn call for each entry.
         if (trimmed.length === 0 || seen[trimmed] === true) {
->>>>>>> f257312a
             continue;
         }
 
