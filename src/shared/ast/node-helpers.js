import { asArray, isNonEmptyArray } from "../utils/array.js";
import { isNonEmptyString } from "../utils/string.js";

// Shared AST helper utilities focused on querying common node shapes.
// Centralizes frequently repeated guards so printer and transform modules
// can reuse the same defensive checks without duplicating logic.

/**
 * Retrieve the sole declarator from a variable declaration node.
 *
 * @param {object | null | undefined} node - Potential variable declaration
 *     node to inspect.
 * @returns {object | null} The single declarator when present, otherwise
 *     `null`.
 */
function getSingleVariableDeclarator(node) {
    if (!node || node.type !== "VariableDeclaration") {
        return null;
    }

    const { declarations } = node;
    if (!Array.isArray(declarations) || declarations.length !== 1) {
        return null;
    }

    const [declarator] = declarations;
    if (!declarator || declarator.type !== "VariableDeclarator") {
        return null;
    }

    return declarator;
}

/**
 * Read and normalize the `kind` field from a variable declaration node.
 *
 * @param {object | null | undefined} node - Possible variable declaration
 *     wrapper exposed by the parser.
 * @returns {"var" | "global" | "static" | string | null} Lowercase
 *     declaration keyword when present, or `null` when the field is
 *     missing/unknown. The return type intentionally remains permissive so the
 *     printer can surface new keywords added by the parser without needing a
 *     project-wide update.
 */
function getVariableDeclarationKind(node) {
    if (!node || node.type !== "VariableDeclaration") {
        return null;
    }

    const { kind } = node;
    if (!isNonEmptyString(kind)) {
        return null;
    }

    return kind.toLowerCase();
}

/**
 * Compare a declaration node against a specific keyword.
 *
 * @param {object | null | undefined} node - Candidate variable declaration.
 * @param {string | null | undefined} expectedKind - Keyword to match (e.g.
 *     `"var"`). The comparison is case-insensitive so callers may pass
 *     user input without pre-normalizing it.
 * @returns {boolean} `true` when `node.kind` resolves to the
 *     provided keyword.
 */
function isVariableDeclarationOfKind(node, expectedKind) {
    if (!isNonEmptyString(expectedKind)) {
        return false;
    }

    const normalizedKind = getVariableDeclarationKind(node);
    if (normalizedKind === null) {
        return false;
    }

    return normalizedKind === expectedKind.toLowerCase();
}

function isVarVariableDeclaration(node) {
    return isVariableDeclarationOfKind(node, "var");
}

/**
 * Normalize various identifier-like nodes to a comparable string.
 *
 * @param {string | null | undefined | { type?: string, name?: unknown, value?: unknown, object?: unknown, property?: unknown }} node
 *     Any AST fragment that may carry a name. String values are returned as-is.
 * @returns {string | null} Canonical identifier text, using underscores to
 *     flatten member access (e.g. `foo.bar` -> `"foo_bar"`) or
 *     `null` when the node does not resolve to a string name. The helper
 *     treats unexpected node shapes defensively, which allows callers inside
 *     hot printer paths to skip type checks without risking runtime failures.
 */
const identifierResolvers = Object.freeze({
    Identifier: (identifier) =>
        typeof identifier.name === "string" ? identifier.name : null,
    Literal: (literal) =>
        typeof literal.value === "string" ? literal.value : null,
    MemberDotExpression: (expression) => {
        const { object, property } = expression;
        if (!isIdentifierNode(object) || !isIdentifierNode(property)) {
            return null;
        }

        return object.name + "_" + property.name;
    },
    MemberIndexExpression: (expression) => {
        const { object, property } = expression;
        if (!isIdentifierNode(object) || !Array.isArray(property)) {
            return null;
        }

        if (property.length !== 1) {
            return null;
        }

        const indexText = getMemberIndexText(property[0]);
        return indexText === null ? null : object.name + "_" + indexText;
    }
});

function resolveNodeName(node) {
    return typeof node?.name === "string" ? node.name : null;
}

function isIdentifierNode(candidate) {
    return Boolean(candidate && candidate.type === "Identifier");
}

function getIdentifierText(node) {
    if (node === undefined || node === null) {
        return null;
    }

    if (typeof node === "string") {
        return node;
    }

    const { type } = node;
    if (typeof type !== "string") {
        return resolveNodeName(node);
    }

    const resolver = identifierResolvers[type] ?? resolveNodeName;
    return resolver(node);
}

/**
 * Extract the printable index portion of a {@link MemberIndexExpression}.
 *
 * @param {string | null | undefined | object} indexNode Possible node nested
 *     within `MemberIndexExpression.property`. Arrays are handled by the
 *     caller; this helper focuses on the single item case enforced by the
 *     parser.
 * @returns {string | null} Resolved index name or `null` when the parser
 *     emitted a non-string structure (for example, computed expressions). The
 *     defensive guards let callers gracefully skip edge cases without
 *     introducing conditional branches at the call site.
 */
function getMemberIndexText(indexNode) {
    if (typeof indexNode === "string") {
        return indexNode;
    }

    if (indexNode === undefined || indexNode === null) {
        return null;
    }

    const indexName = indexNode.name;
    if (typeof indexName === "string") {
        return indexName;
    }

    const indexType = indexNode.type;
    if (indexType === "Literal") {
        const value = indexNode.value;
        return typeof value === "string" ? value : null;
    }

    return getIdentifierText(indexNode);
}

/**
 * Return the sole property entry from a {@link MemberIndexExpression} when the
 * parser emitted exactly one index element. Several transforms guard against
 * unexpected array shapes before inspecting the property, so this helper
 * centralizes the defensive checks and keeps those call sites in sync.
 *
 * @param {unknown} node Candidate member index expression.
 * @returns {unknown | null} The single property entry or `null` when missing.
 */
function getSingleMemberIndexPropertyEntry(node) {
    if (!isNode(node) || node.type !== "MemberIndexExpression") {
        return null;
    }

    const { property } = node;
    if (!Array.isArray(property) || property.length !== 1) {
        return null;
    }

    const [propertyEntry] = property;
    return propertyEntry ?? null;
}

/**
 * Safely read the argument array from a call-like AST node.
 *
 * @param {object | null | undefined} callExpression Potential call expression
 *     node that may expose an `arguments` array.
 * @returns {Array<unknown>} Normalized argument collection. Returns a shared
 *     empty array when no arguments exist so callers can iterate without
 *     additional null checks.
 */
// Delegate to the shared array normalizer so call-expression traversals always
// reuse the same frozen empty array rather than recreating bespoke helpers.
function getCallExpressionArguments(callExpression) {
    if (!isNode(callExpression)) {
        return asArray();
    }

    return asArray(callExpression.arguments);
}

function getCallExpressionIdentifier(callExpression) {
    if (!isNode(callExpression) || callExpression.type !== "CallExpression") {
        return null;
    }

    const callee = callExpression.object;
    if (!isNode(callee) || callee.type !== "Identifier") {
        return null;
    }

    return typeof callee.name === "string" ? callee : null;
}

function getCallExpressionIdentifierName(callExpression) {
    const identifier = getCallExpressionIdentifier(callExpression);
    return identifier ? identifier.name : null;
}

function isCallExpressionIdentifierMatch(
    callExpression,
    expectedName,
    { caseInsensitive = false } = {}
) {
    if (!isNonEmptyString(expectedName)) {
        return false;
    }

    const identifierName = getCallExpressionIdentifierName(callExpression);
    if (!identifierName) {
        return false;
    }

    if (caseInsensitive) {
        const normalizedExpectedName = expectedName.toLowerCase();
        return identifierName.toLowerCase() === normalizedExpectedName;
    }

    return identifierName === expectedName;
}

function getArrayProperty(node, propertyName) {
    if (!isNode(node)) {
        return [];
    }

    if (!isNonEmptyString(propertyName)) {
        return [];
    }

    return asArray(node[propertyName]);
}

function hasArrayPropertyEntries(node, propertyName) {
    if (!isNode(node)) {
        return false;
    }

    if (!isNonEmptyString(propertyName)) {
        return false;
    }

    return isNonEmptyArray(node[propertyName]);
}

function getBodyStatements(node) {
    return getArrayProperty(node, "body");
}

function hasBodyStatements(node) {
    return hasArrayPropertyEntries(node, "body");
}

function isProgramOrBlockStatement(node) {
    if (!isNode(node)) {
        return false;
    }

    const { type } = node;
    if (typeof type !== "string") {
        return false;
    }

    return type === "Program" || type === "BlockStatement";
}

function getLiteralStringValue(node) {
    if (!isNode(node) || node.type !== "Literal") {
        return null;
    }

    const { value } = node;
    if (typeof value !== "string") {
        return null;
    }

    return value.toLowerCase();
}

function getBooleanLiteralValue(node, options = {}) {
    if (!isNode(node) || node.type !== "Literal") {
        return null;
    }

    const acceptBooleanPrimitives =
        typeof options === "boolean"
            ? options
            : !!options?.acceptBooleanPrimitives;

    const { value } = node;
    const isBooleanPrimitive = value === true || value === false;

    if (!isBooleanPrimitive) {
        const normalized = getLiteralStringValue(node);
        return normalized === "true" || normalized === "false"
            ? normalized
            : null;
    }

    if (!acceptBooleanPrimitives) {
        return null;
    }

    return value ? "true" : "false";
}

function isBooleanLiteral(node, options) {
    return getBooleanLiteralValue(node, options) !== null;
}

function isUndefinedLiteral(node) {
    return getLiteralStringValue(node) === "undefined";
}

function isNode(value) {
    return value !== undefined && value !== null && typeof value === "object";
}

/**
 * Iterate over child nodes nested within {@link node}, invoking
 * {@link callback} for each descendant that should be inspected.
 *
 * Arrays forward every entry (including primitives) so traversal helpers can
 * reuse their existing guard rails without rebuilding bespoke loops. Plain
 * objects only forward nested objects to mirror the defensive checks found in
 * the transform visitors that previously duplicated this logic.
 *
 * @param {unknown} node Candidate AST fragment to inspect.
 * @param {(child: unknown) => void} callback Invoked for each descendant value.
 */
function visitChildNodes(node, callback) {
    if (node === undefined || node === null) {
        return;
    }

    if (Array.isArray(node)) {
        for (const item of node) {
            callback(item);
        }

        return;
    }

    if (typeof node !== "object") {
        return;
    }

    for (const value of Object.values(node)) {
        if (
            value !== undefined &&
            value !== null &&
            typeof value === "object"
        ) {
            callback(value);
        }
    }
}

/**
 * Pushes {@link value} onto {@link stack} when it is an object, recursively
 * walking array entries so callers can enqueue nested nodes without repeating
 * the defensive guards. Non-object values are ignored to match the manual
 * traversal patterns used across the parser and printer.
 *
 * @param {Array<unknown>} stack
 * @param {unknown} value
 */
function enqueueObjectChildValues(stack, value) {
    if (!value || typeof value !== "object") {
        return;
    }

    if (Array.isArray(value)) {
<<<<<<< HEAD
        for (const item of value) {
            if (item && typeof item === "object") {
=======
        const { length } = value;

        // Manual index iteration avoids the iterator/closure overhead paid by
        // `for...of` on every call. The helper sits on tight AST traversal
        // loops, so keeping the branch predictable and allocation-free helps
        // repeated walks stay lean.
        for (let index = 0; index < length; index += 1) {
            const item = value[index];

            if (item !== null && typeof item === "object") {
>>>>>>> 024905df
                stack.push(item);
            }
        }
        return;
    }

    stack.push(value);
}

function unwrapParenthesizedExpression(node) {
    let current = node;

    while (isNode(current) && current.type === "ParenthesizedExpression") {
        const { expression } = current;

        if (!isNode(expression)) {
            break;
        }

        current = expression;
    }

    return current;
}

export {
    getSingleVariableDeclarator,
    getVariableDeclarationKind,
    getIdentifierText,
    getCallExpressionArguments,
    getCallExpressionIdentifier,
    getCallExpressionIdentifierName,
    isCallExpressionIdentifierMatch,
    getArrayProperty,
    hasArrayPropertyEntries,
    getBodyStatements,
    hasBodyStatements,
    isProgramOrBlockStatement,
    getSingleMemberIndexPropertyEntry,
    getBooleanLiteralValue,
    isBooleanLiteral,
    isUndefinedLiteral,
    isNode,
    visitChildNodes,
    enqueueObjectChildValues,
    unwrapParenthesizedExpression,
    isVariableDeclarationOfKind,
    isVarVariableDeclaration
};<|MERGE_RESOLUTION|>--- conflicted
+++ resolved
@@ -416,10 +416,6 @@
     }
 
     if (Array.isArray(value)) {
-<<<<<<< HEAD
-        for (const item of value) {
-            if (item && typeof item === "object") {
-=======
         const { length } = value;
 
         // Manual index iteration avoids the iterator/closure overhead paid by
@@ -430,7 +426,6 @@
             const item = value[index];
 
             if (item !== null && typeof item === "object") {
->>>>>>> 024905df
                 stack.push(item);
             }
         }
