<<<<<<< HEAD
import { toArrayFromIterable } from "../array-utils.js";
import { getOrCreateMapEntry, incrementMapValue } from "../object-utils.js";
import { getNonEmptyString, normalizeStringList } from "../string-utils.js";
=======
import { toArrayFromIterable } from "../utils/array.js";
import { incrementMapValue } from "../utils/object.js";
import { getNonEmptyString, normalizeStringList } from "../utils/string.js";
>>>>>>> 109fcf12

const hasHrtime = typeof process?.hrtime?.bigint === "function";

function nowMs() {
    if (hasHrtime) {
        const ns = process.hrtime.bigint();
        return Number(ns / 1_000_000n);
    }
    return Date.now();
}

function normalizeLabel(label) {
    return getNonEmptyString(label) ?? "unknown";
}

const DEFAULT_CACHE_KEYS = Object.freeze(["hits", "misses", "stale"]);
const SUMMARY_SECTIONS = Object.freeze([
    "timings",
    "counters",
    "caches",
    "metadata"
]);

/**
 * Historically `createMetricsTracker` returned a monolithic "tracker" object
 * with timing, counter, cache, and reporting helpers all hanging off the same
 * surface. Downstream modules that only needed to bump counters—or simply read
 * the snapshot—still depended on the entire API. Grouping the responsibilities
 * into focused contracts lets call sites depend solely on the collaborators
 * they actually exercise.
 */

/**
 * @typedef {object} MetricsSnapshot
 * @property {string} category
 * @property {number} totalTimeMs
 * @property {Record<string, number>} timings
 * @property {Record<string, number>} counters
 * @property {Record<string, Record<string, number>>} caches
 * @property {Record<string, unknown>} metadata
 */

/**
 * @typedef {object} MetricsTimingTools
 * @property {(label: string) => () => void} startTimer
 * @property {(label: string, callback: () => any) => any} timeSync
 * @property {(label: string, callback: () => Promise<any>) => Promise<any>} timeAsync
 */

/**
 * @typedef {object} MetricsCounterTools
 * @property {(label: string, amount?: number) => void} increment
 */

/**
 * @typedef {object} MetricsCacheTools
 * @property {(cacheName: string) => void} recordHit
 * @property {(cacheName: string) => void} recordMiss
 * @property {(cacheName: string) => void} recordStale
 * @property {(cacheName: string, key: string, amount?: number) => void} recordMetric
 */

/**
 * @typedef {object} MetricsReportingTools
 * @property {(extra?: object) => MetricsSnapshot} snapshot
 * @property {(extra?: object) => MetricsSnapshot} finalize
 * @property {(message?: string, extra?: object) => void} logSummary
 * @property {(key: string, value: unknown) => void} setMetadata
 */

/**
 * @typedef {object} MetricsTracker
 * @property {string} category
 * @property {MetricsTimingTools} timers
 * @property {MetricsCounterTools} counters
 * @property {MetricsCacheTools} caches
 * @property {MetricsReportingTools} reporting
 */

function isIterable(value) {
    return value != null && typeof value[Symbol.iterator] === "function";
}

function normalizeCacheKeys(keys) {
    const candidates =
        typeof keys === "string" || Array.isArray(keys)
            ? keys
            : isIterable(keys)
              ? toArrayFromIterable(keys)
              : DEFAULT_CACHE_KEYS;

    const normalized = normalizeStringList(candidates, {
        allowInvalidType: true
    });

    if (normalized.length > 0) {
        return normalized;
    }

    return [...DEFAULT_CACHE_KEYS];
}

function normalizeIncrementAmount(amount, fallback = 1) {
    if (amount === undefined) {
        return fallback;
    }

    const numeric = Number(amount);
    return Number.isFinite(numeric) ? numeric : fallback;
}

function toPlainObject(map) {
    return Object.fromEntries(map);
}

function createMapIncrementer(store) {
    return (label, amount = 1) => {
        const normalized = normalizeLabel(label);
        incrementMapValue(store, normalized, amount);
    };
}

function ensureCacheStats(caches, cacheKeys, cacheName) {
    const normalized = normalizeLabel(cacheName);
    return getOrCreateMapEntry(
        caches,
        normalized,
        () => new Map(cacheKeys.map((key) => [key, 0]))
    );
}

function incrementCacheMetric(caches, cacheKeys, cacheName, key, amount = 1) {
    const stats = ensureCacheStats(caches, cacheKeys, cacheName);
    const normalizedKey = normalizeLabel(key);

    const increment = normalizeIncrementAmount(
        amount,
        amount === undefined ? 1 : 0
    );

    if (increment === 0) {
        return;
    }

    incrementMapValue(stats, normalizedKey, increment, { fallback: 0 });
}

function mergeSummarySections(summary, extra) {
    for (const key of SUMMARY_SECTIONS) {
        const additions = extra[key];
        if (additions && typeof additions === "object") {
            Object.assign(summary[key], additions);
        }
    }
}

function createSnapshotFactory({
    category,
    startTime,
    timings,
    counters,
    caches,
    metadata
}) {
    return (extra = {}) => {
        const summary = {
            category,
            totalTimeMs: nowMs() - startTime,
            timings: toPlainObject(timings),
            counters: toPlainObject(counters),
            caches: Object.fromEntries(
                Array.from(caches, ([name, stats]) => [
                    name,
                    toPlainObject(stats)
                ])
            ),
            metadata: { ...metadata }
        };

        if (!extra || typeof extra !== "object") {
            return summary;
        }

        mergeSummarySections(summary, extra);
        return summary;
    };
}

function createSummaryLogger({ logger, category, snapshot }) {
    if (!logger || typeof logger.debug !== "function") {
        return () => {};
    }

    return (message = "summary", extra = {}) => {
        logger.debug(`[${category}] ${message}`, snapshot(extra));
    };
}

function createFinalizer({
    autoLog,
    logger,
    category,
    snapshot,
    timings,
    counters,
    caches,
    metadata,
    state
}) {
    const hasDebug = typeof logger?.debug === "function";

    return (extra = {}) => {
        const report = snapshot(extra);
        if (autoLog && hasDebug && !state.hasLoggedSummary) {
            logger.debug(`[${category}] summary`, report);
            state.hasLoggedSummary = true;
        }

        timings.clear();
        counters.clear();
        caches.clear();
        for (const key of Object.keys(metadata)) {
            delete metadata[key];
        }

        return report;
    };
}

/**
 * Construct a metrics tracker that records timing, counter, cache, and metadata
 * information for a formatter run.
 *
 * The tracker intentionally embraces loose inputs so callers can feed
 * user-supplied configuration without pre-validating everything. Cache keys can
 * arrive as iterables, timers tolerate synchronous or asynchronous callbacks,
 * and metadata gracefully ignores blank labels. All numeric inputs are coerced
 * through {@link Number} to avoid `NaN` pollution while still accepting string
 * representations from environment variables.
 *
 * @param {{
 *   category?: string,
 *   logger?: { debug?: (message: string, payload: unknown) => void } | null,
 *   autoLog?: boolean,
 *   cacheKeys?: Iterable<string> | ArrayLike<string>
 * }} [options]
 * @returns {MetricsTracker}
 */
export function createMetricsTracker({
    category = "metrics",
    logger = null,
    autoLog = false,
    cacheKeys: cacheKeyOption
} = {}) {
    const startTime = nowMs();
    const timings = new Map();
    const counters = new Map();
    const caches = new Map();
    const metadata = Object.create(null);
    const cacheKeys = normalizeCacheKeys(cacheKeyOption);
    const state = { hasLoggedSummary: false };

    const incrementTiming = createMapIncrementer(timings);
    const incrementCounterBy = createMapIncrementer(counters);
    const snapshot = createSnapshotFactory({
        category,
        startTime,
        timings,
        counters,
        caches,
        metadata
    });
    const logSummary = createSummaryLogger({ logger, category, snapshot });
    const finalize = createFinalizer({
        autoLog,
        logger,
        category,
        snapshot,
        timings,
        counters,
        caches,
        metadata,
        state
    });

    function recordTiming(label, durationMs) {
        incrementTiming(label, Math.max(0, durationMs));
    }

    function startTimer(label) {
        const startedAt = nowMs();
        return () => {
            recordTiming(label, nowMs() - startedAt);
        };
    }

    function timeSync(label, callback) {
        const stop = startTimer(label);
        try {
            return callback();
        } finally {
            stop();
        }
    }

    async function timeAsync(label, callback) {
        const stop = startTimer(label);
        try {
            return await callback();
        } finally {
            stop();
        }
    }

    function incrementCounter(label, amount = 1) {
        incrementCounterBy(label, amount);
    }

    function setMetadata(key, value) {
        const normalizedKey = getNonEmptyString(key);
        if (!normalizedKey) {
            return;
        }
        metadata[normalizedKey] = value;
    }

    function recordCacheEvent(cacheName, key, amount = 1) {
        incrementCacheMetric(caches, cacheKeys, cacheName, key, amount);
    }

    const timingTools = Object.freeze({
        startTimer,
        timeSync,
        timeAsync
    });

    const counterTools = Object.freeze({
        increment: incrementCounter
    });

    const cacheTools = Object.freeze({
        recordHit(cacheName) {
            recordCacheEvent(cacheName, "hits");
        },
        recordMiss(cacheName) {
            recordCacheEvent(cacheName, "misses");
        },
        recordStale(cacheName) {
            recordCacheEvent(cacheName, "stale");
        },
        recordMetric(cacheName, key, amount = 1) {
            recordCacheEvent(cacheName, key, amount);
        }
    });

    const reportingTools = Object.freeze({
        snapshot,
        finalize,
        logSummary,
        setMetadata
    });

    return {
        category,
        timers: timingTools,
        counters: counterTools,
        caches: cacheTools,
        reporting: reportingTools
    };
}<|MERGE_RESOLUTION|>--- conflicted
+++ resolved
@@ -1,12 +1,6 @@
-<<<<<<< HEAD
-import { toArrayFromIterable } from "../array-utils.js";
-import { getOrCreateMapEntry, incrementMapValue } from "../object-utils.js";
-import { getNonEmptyString, normalizeStringList } from "../string-utils.js";
-=======
 import { toArrayFromIterable } from "../utils/array.js";
-import { incrementMapValue } from "../utils/object.js";
+import { getOrCreateMapEntry, incrementMapValue } from "../utils/object.js";
 import { getNonEmptyString, normalizeStringList } from "../utils/string.js";
->>>>>>> 109fcf12
 
 const hasHrtime = typeof process?.hrtime?.bigint === "function";
 
@@ -86,19 +80,20 @@
  * @property {MetricsReportingTools} reporting
  */
 
-function isIterable(value) {
-    return value != null && typeof value[Symbol.iterator] === "function";
+function toCandidateCacheKeys(keys) {
+    if (typeof keys === "string" || Array.isArray(keys)) {
+        return keys;
+    }
+
+    if (typeof keys?.[Symbol.iterator] === "function") {
+        return toArrayFromIterable(keys);
+    }
+
+    return DEFAULT_CACHE_KEYS;
 }
 
 function normalizeCacheKeys(keys) {
-    const candidates =
-        typeof keys === "string" || Array.isArray(keys)
-            ? keys
-            : isIterable(keys)
-              ? toArrayFromIterable(keys)
-              : DEFAULT_CACHE_KEYS;
-
-    const normalized = normalizeStringList(candidates, {
+    const normalized = normalizeStringList(toCandidateCacheKeys(keys), {
         allowInvalidType: true
     });
 
@@ -141,6 +136,8 @@
 function incrementCacheMetric(caches, cacheKeys, cacheName, key, amount = 1) {
     const stats = ensureCacheStats(caches, cacheKeys, cacheName);
     const normalizedKey = normalizeLabel(key);
+
+    getOrCreateMapEntry(stats, normalizedKey, () => 0);
 
     const increment = normalizeIncrementAmount(
         amount,
