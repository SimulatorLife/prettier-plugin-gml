--- conflicted
+++ resolved
@@ -265,9 +265,9 @@
 
     return (
         clone.textContent
-            ?.replace(/\u00a0/g, " ")
+            ?.replaceAll('\u00A0', " ")
             .split("\n")
-            .map((line) => line.replace(/\s+/g, " ").trim())
+            .map((line) => line.replaceAll(/\s+/g, " ").trim())
             .filter(Boolean) ?? []
     );
 }
@@ -275,33 +275,18 @@
 function extractTable(table) {
     const headers = [];
     const rows = [];
-<<<<<<< HEAD
-    $node.find("tr").each((rowIndex, row) => {
-        const cells = $(row).children("th, td");
-        const values = cells
-            .map((_, cell) => {
-                const $cell = $(cell);
-                const lines = splitCellLines($cell);
-                if (lines.length === 0) {
-                    return null;
-                }
-                return lines.join("\n");
-            })
-            .get();
-=======
     const rowElements = Array.from(table.querySelectorAll("tr"));
 
     rowElements.forEach((row, rowIndex) => {
         const cellElements = getDirectChildren(row, "th, td");
         const values = cellElements.map((cell) => {
             const lines = splitCellLines(cell);
-            if (!lines.length) {
+            if (lines.length === 0) {
                 return null;
             }
             return lines.join("\n");
         });
 
->>>>>>> 74376c1f
         const hasContent = values.some((value) => value && value.trim());
         if (!hasContent) {
             return;
@@ -338,43 +323,8 @@
 
     const tagName = getTagName(element);
     let type = "html";
-<<<<<<< HEAD
     switch (tagName) {
-        case "p": {
-            if ($node.hasClass("code")) {
-                type = "code";
-            } else if ($node.hasClass("note") || $node.hasClass("warning")) {
-                type = "note";
-            } else {
-                type = "paragraph";
-            }
-
-            break;
-        }
-        case "h4":
-        case "h5": {
-            type = "heading";
-
-            break;
-        }
-        case "ul":
-        case "ol": {
-            type = "list";
-
-            break;
-        }
-        case "table": {
-            type = "table";
-
-            break;
-        }
-        default: {
-            if (tagName === "div" && $node.hasClass("codeblock")) {
-                type = "code";
-            }
-        }
-=======
-    if (tagName === "p") {
+    case "p": {
         if (classList.contains("code")) {
             type = "code";
         } else if (
@@ -385,15 +335,30 @@
         } else {
             type = "paragraph";
         }
-    } else if (tagName === "h4" || tagName === "h5") {
+    
+    break;
+    }
+    case "h4": 
+    case "h5": {
         type = "heading";
-    } else if (tagName === "ul" || tagName === "ol") {
+    
+    break;
+    }
+    case "ul": 
+    case "ol": {
         type = "list";
-    } else if (tagName === "table") {
+    
+    break;
+    }
+    case "table": {
         type = "table";
-    } else if (tagName === "div" && classList.contains("codeblock")) {
+    
+    break;
+    }
+    default: { if (tagName === "div" && classList.contains("codeblock")) {
         type = "code";
->>>>>>> 74376c1f
+    }
+    }
     }
 
     const preserveLineBreaks = type === "code" || type === "list";
@@ -408,22 +373,11 @@
         block.level = Number(tagName.slice(1));
     }
     if (type === "list") {
-<<<<<<< HEAD
-        block.items = $node
-            .children("li")
-            .map((_, item) =>
-                extractText($(item), { preserveLineBreaks: false })
-            )
-            .get()
-            .filter(Boolean);
-        if (block.items.length === 0 && !text) {
-=======
         const items = getDirectChildren(element, "li").map((item) =>
             extractText(item, { preserveLineBreaks: false })
         );
         block.items = items.filter(Boolean);
-        if (!block.items.length && !text) {
->>>>>>> 74376c1f
+        if (block.items.length === 0 && !text) {
             return null;
         }
     }
@@ -433,20 +387,6 @@
     return block;
 }
 
-<<<<<<< HEAD
-function extractText($node, { preserveLineBreaks = false } = {}) {
-    const clone = $node.clone();
-    clone.find("br").replaceWith("\n");
-    let text = clone.text().replaceAll("\u00A0", " ");
-    text = preserveLineBreaks
-        ? text
-              .split("\n")
-              .map((line) => line.trimEnd())
-              .join("\n")
-              .trim()
-        : text.replaceAll(/\s+/g, " ").trim();
-    return text;
-=======
 function extractText(element, { preserveLineBreaks = false } = {}) {
     if (!element) {
         return "";
@@ -455,7 +395,7 @@
     const clone = element.cloneNode(true);
     replaceBreaksWithNewlines(clone);
 
-    let text = clone.textContent?.replace(/\u00a0/g, " ") ?? "";
+    let text = clone.textContent?.replaceAll('\u00A0', " ") ?? "";
     if (preserveLineBreaks) {
         return text
             .split("\n")
@@ -464,8 +404,7 @@
             .trim();
     }
 
-    return text.replace(/\s+/g, " ").trim();
->>>>>>> 74376c1f
+    return text.replaceAll(/\s+/g, " ").trim();
 }
 
 function collectBlocksAfter(element, { stopTags = [] } = {}) {
@@ -572,57 +511,25 @@
     );
 }
 
-<<<<<<< HEAD
-function parseDiagnostics(html) {
-    const $ = load(html);
-    const diagnostics = [];
-    $("h3").each((_, element) => {
-        const headingText = $(element).text().replaceAll("\u00A0", " ").trim();
-        const match = headingText.match(/^(GM\d{3,})\s*-\s*(.+)$/);
-        if (!match) {
-            return;
-        }
-        const [, id, title] = match;
-        const blocks = collectBlocksAfter($, element, {
-            stopTags: ["h3", "h2"]
-        });
-
-        const exampleHeadingIndex = blocks.findIndex(
-            (block) =>
-                block.type === "heading" && /example/i.test(block.text ?? "")
-        );
-        const firstCodeIndex = blocks.findIndex(
-            (block) => block.type === "code"
-        );
-
-        let trailingStart = blocks.length;
-        if (exampleHeadingIndex !== -1) {
-            trailingStart = exampleHeadingIndex + 1;
-        } else if (firstCodeIndex !== -1) {
-            trailingStart = firstCodeIndex;
-        }
-=======
 function slugify(text) {
     return text
         .toLowerCase()
-        .replace(/[^a-z0-9]+/g, "-")
-        .replace(/^-+|-+$/g, "")
+        .replaceAll(/[^a-z0-9]+/g, "-")
+        .replaceAll(/^-+|-+$/g, "")
         .slice(0, 64);
 }
 
 // Split the collected manual blocks into descriptive and trailing sections.
 function splitDiagnosticBlocks(blocks) {
     const exampleHeadingIndex = blocks.findIndex(
-        (block) =>
-            block.type === "heading" && /example/i.test(block.text ?? "")
+        (block) => block.type === "heading" && /example/i.test(block.text ?? "")
     );
     const firstCodeIndex = blocks.findIndex((block) => block.type === "code");
->>>>>>> 74376c1f
 
     let trailingStart = blocks.length;
-    if (exampleHeadingIndex >= 0) {
+    if (exampleHeadingIndex !== -1) {
         trailingStart = exampleHeadingIndex + 1;
-    } else if (firstCodeIndex >= 0) {
+    } else if (firstCodeIndex !== -1) {
         trailingStart = firstCodeIndex;
     }
 
@@ -647,34 +554,6 @@
     return descriptionParts;
 }
 
-<<<<<<< HEAD
-        for (const block of trailingBlocks) {
-            if (block.type === "heading") {
-                continue;
-            }
-            if (block.type === "code") {
-                const codeText = normaliseTextBlock(block);
-                if (!codeText) {
-                    continue;
-                }
-                if (!badExample) {
-                    badExample = codeText;
-                } else if (goodExample) {
-                    goodExample = `${goodExample}\n\n${codeText}`.trim();
-                } else {
-                    goodExample = codeText;
-                }
-                continue;
-            }
-            const text = normaliseTextBlock(block);
-            if (!text) {
-                continue;
-            }
-            if (badExample) {
-                correctionParts.push(text);
-            } else {
-                descriptionParts.push(text);
-=======
 // Analyse trailing blocks to determine examples and correction guidance.
 function collectDiagnosticTrailingContent(blocks) {
     const additionalDescriptionParts = [];
@@ -693,11 +572,10 @@
             }
             if (!badExample) {
                 badExample = codeText;
-            } else if (!goodExample) {
+            } else if (goodExample) {
+                goodExample = `${goodExample}\n\n${codeText}`.trim();
+            } else {
                 goodExample = codeText;
-            } else {
-                goodExample = `${goodExample}\n\n${codeText}`.trim();
->>>>>>> 74376c1f
             }
             continue;
         }
@@ -706,10 +584,10 @@
         if (!text) {
             continue;
         }
-        if (!badExample) {
+        if (badExample) {
+            correctionParts.push(text);
+        } else {
             additionalDescriptionParts.push(text);
-        } else {
-            correctionParts.push(text);
         }
     }
 
@@ -733,7 +611,7 @@
         goodExample
     } = collectDiagnosticTrailingContent(trailingBlocks);
 
-    if (additionalDescriptionParts.length) {
+    if (additionalDescriptionParts.length > 0) {
         descriptionParts.push(...additionalDescriptionParts);
     }
 
@@ -750,7 +628,7 @@
     const diagnostics = [];
 
     for (const element of document.querySelectorAll("h3")) {
-        const headingText = element.textContent?.replace(/\u00a0/g, " ").trim();
+        const headingText = element.textContent?.replaceAll('\u00A0', " ").trim();
         if (!headingText) {
             continue;
         }
@@ -827,18 +705,10 @@
     let supportsPreserveUnderscores = false;
     const ruleSections = [];
 
-<<<<<<< HEAD
-    if (mainList.length > 0) {
-        mainList.find("li > strong").each((_, strongEl) => {
-            const strongText = $(strongEl)
-                .text()
-                .replaceAll("\u00A0", " ")
-=======
     if (mainList) {
         for (const strongEl of mainList.querySelectorAll("li > strong")) {
             const strongText = strongEl.textContent
-                ?.replace(/\u00a0/g, " ")
->>>>>>> 74376c1f
+                ?.replaceAll('\u00A0', " ")
                 .trim();
             if (!strongText) {
                 continue;
@@ -875,16 +745,8 @@
         for (const item of getDirectChildren(mainList, "li")) {
             const strongChildren = getDirectChildren(item, "strong");
             const title =
-<<<<<<< HEAD
-                $item
-                    .children("strong")
-                    .first()
-                    .text()
-                    .replaceAll("\u00A0", " ")
-=======
                 strongChildren[0]?.textContent
-                    ?.replace(/\u00a0/g, " ")
->>>>>>> 74376c1f
+                    ?.replaceAll('\u00A0', " ")
                     .trim() || null;
             const description = extractText(item, {
                 preserveLineBreaks: true
@@ -906,16 +768,9 @@
 
             const nestedList = item.querySelector("ul");
             let options = [];
-<<<<<<< HEAD
-            if (nestedList.length > 0) {
-                options = nestedList
-                    .children("li")
-                    .map((__, option) =>
-=======
             if (nestedList) {
                 options = getDirectChildren(nestedList, "li")
                     .map((option) =>
->>>>>>> 74376c1f
                         normaliseMultilineText(
                             extractText(option, { preserveLineBreaks: false })
                         )
@@ -945,28 +800,12 @@
     };
 }
 
-<<<<<<< HEAD
-function slugify(text) {
-    return text
-        .toLowerCase()
-        .replaceAll(/[^a-z0-9]+/g, "-")
-        .replaceAll(/^-+|-+$/g, "")
-        .slice(0, 64);
-}
-
-=======
->>>>>>> 74376c1f
 function parseDirectiveSections(html) {
     const document = parseDocument(html);
     const sections = [];
-<<<<<<< HEAD
-    $("h2").each((_, element) => {
-        const title = $(element).text().replaceAll("\u00A0", " ").trim();
-=======
 
     for (const element of document.querySelectorAll("h2")) {
-        const title = element.textContent?.replace(/\u00a0/g, " ").trim();
->>>>>>> 74376c1f
+        const title = element.textContent?.replaceAll('\u00A0', " ").trim();
         if (!title) {
             continue;
         }
@@ -986,19 +825,7 @@
         });
     }
 
-<<<<<<< HEAD
-function splitCellLines($cell) {
-    const clone = $cell.clone();
-    clone.find("br").replaceWith("\n");
-    return clone
-        .text()
-        .replaceAll("\u00A0", " ")
-        .split("\n")
-        .map((line) => line.replaceAll(/\s+/g, " ").trim())
-        .filter(Boolean);
-=======
     return sections;
->>>>>>> 74376c1f
 }
 
 function parseBaseTypeTable(table) {
@@ -1046,38 +873,10 @@
         .filter(Boolean);
 
     const rows = [];
-<<<<<<< HEAD
-    table
-        .find("tr")
-        .slice(1)
-        .each((_, row) => {
-            const cells = $(row).find("th, td");
-            if (cells.length === 0) {
-                return;
-            }
-            const from = extractText(cells.eq(0), {
-                preserveLineBreaks: false
-            });
-            if (!from) {
-                return;
-            }
-            const results = {};
-            for (const [columnIndex, column] of columns.entries()) {
-                const cell = cells.eq(columnIndex + 1);
-                const outcome =
-                    extractText(cell, { preserveLineBreaks: false }) || null;
-                const style = cell.attr("style") || null;
-                results[column] = {
-                    outcome,
-                    style: style?.replaceAll(/\s+/g, " ").trim() || null
-                };
-            }
-            rows.push({ from, results });
-=======
     const dataRows = Array.from(table.querySelectorAll("tr")).slice(1);
     for (const row of dataRows) {
         const cells = getDirectChildren(row, "th, td");
-        if (!cells.length) {
+        if (cells.length === 0) {
             continue;
         }
         const from = extractText(cells[0], { preserveLineBreaks: false });
@@ -1093,9 +892,8 @@
             const style = cell?.getAttribute?.("style") ?? null;
             results[column] = {
                 outcome,
-                style: style?.replace(/\s+/g, " ").trim() || null
+                style: style?.replaceAll(/\s+/g, " ").trim() || null
             };
->>>>>>> 74376c1f
         });
         rows.push({ from, results });
     }
@@ -1124,16 +922,9 @@
     }
     const introContent = normaliseContent(introBlocks);
 
-<<<<<<< HEAD
-    const tables = $("table");
-    const baseTypeTable = tables.eq(0);
-    const baseTypes =
-        baseTypeTable.length > 0 ? parseBaseTypeTable($, baseTypeTable) : [];
-=======
     const tables = Array.from(document.querySelectorAll("table"));
     const baseTypeTable = tables[0] ?? null;
     const baseTypes = baseTypeTable ? parseBaseTypeTable(baseTypeTable) : [];
->>>>>>> 74376c1f
 
     const noteBlocks = Array.from(document.querySelectorAll("p.note"))
         .map((element) => createBlock(element))
@@ -1143,13 +934,8 @@
         .filter(Boolean);
 
     const specifierSections = [];
-<<<<<<< HEAD
-    $("h3").each((_, element) => {
-        const title = $(element).text().replaceAll("\u00A0", " ").trim();
-=======
     for (const element of document.querySelectorAll("h3")) {
-        const title = element.textContent?.replace(/\u00a0/g, " ").trim();
->>>>>>> 74376c1f
+        const title = element.textContent?.replaceAll('\u00A0', " ").trim();
         if (!title) {
             continue;
         }
@@ -1171,14 +957,7 @@
         document.querySelectorAll("h2")
     ).find((element) => element.textContent?.includes("Type Validation"));
 
-<<<<<<< HEAD
-    const typeValidationHeading = $("h2")
-        .filter((_, element) => $(element).text().includes("Type Validation"))
-        .first();
-    let typeValidation;
-=======
     let typeValidation = null;
->>>>>>> 74376c1f
     let typeValidationBlocks = [];
     if (typeValidationHeading) {
         typeValidationBlocks = collectBlocksAfter(typeValidationHeading, {
