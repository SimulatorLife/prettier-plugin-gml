import process from "node:process";

import { CliUsageError, createCliErrorDetails } from "./errors.js";
// Pull shared helpers from the barrel so new call sites avoid the legacy
// `array-utils` shim slated for removal.
import {
    normalizeEnumeratedOption,
    isNonEmptyArray,
    resolveCommandUsage,
<<<<<<< HEAD
    toMutableArray
=======
    toMutableArray,
    stringifyJsonForFile
>>>>>>> 5e21f564
} from "../shared/dependencies.js";

export const SuiteOutputFormat = Object.freeze({
    JSON: "json",
    HUMAN: "human"
});

const VALID_SUITE_OUTPUT_FORMATS = new Set(Object.values(SuiteOutputFormat));

const SUITE_OUTPUT_FORMAT_LIST = [...VALID_SUITE_OUTPUT_FORMATS]
    .sort()
    .join(", ");

export function formatSuiteOutputFormatList() {
    return SUITE_OUTPUT_FORMAT_LIST;
}

export function normalizeSuiteOutputFormat(value, { fallback } = {}) {
    return normalizeEnumeratedOption(
        value,
        fallback ?? null,
        VALID_SUITE_OUTPUT_FORMATS
    );
}

export function resolveSuiteOutputFormatOrThrow(
    value,
    { fallback, errorConstructor, createErrorMessage } = {}
) {
    const normalized = normalizeSuiteOutputFormat(value, { fallback });

    if (normalized) {
        return normalized;
    }

    const ErrorConstructor =
        typeof errorConstructor === "function" ? errorConstructor : Error;
    const customMessage =
        typeof createErrorMessage === "function"
            ? createErrorMessage(value)
            : createErrorMessage;
    const message =
        customMessage == null
            ? `Format must be one of: ${formatSuiteOutputFormatList()}.`
            : String(customMessage);

    throw new ErrorConstructor(message);
}

/**
 * Normalize the requested suite names for execution.
 *
 * @param {{ suite: Array<string> }} options
 * @param {Map<string, unknown>} availableSuites
 * @returns {Array<string>}
 */
export function resolveRequestedSuites(options, availableSuites) {
    const suiteOption = toMutableArray(options?.suite);
    const hasExplicitSuites = suiteOption.length > 0;
    const requested = hasExplicitSuites
        ? suiteOption
        : [...availableSuites.keys()];

    return requested.map((name) => name.toLowerCase());
}

/**
 * Ensure that every requested suite is defined in the available suite map.
 *
 * @param {Array<string>} suiteNames
 * @param {Map<string, unknown>} availableSuites
 * @param {import("commander").Command | undefined} command
 */
export function ensureSuitesAreKnown(suiteNames, availableSuites, command) {
    const unknownSuites = suiteNames.filter(
        (suite) => !availableSuites.has(suite)
    );

    if (unknownSuites.length === 0) {
        return;
    }

    const usage = resolveCommandUsage(command);

    throw new CliUsageError(
        `Unknown suite${unknownSuites.length === 1 ? "" : "s"}: ${unknownSuites.join(", ")}.`,
        { usage }
    );
}

/**
 * Create the mutable container used to accumulate suite results.
 */
function createSuiteResultContainer() {
    return {};
}

/**
 * Record the resolved payload for a suite inside the shared container.
 */
function assignSuiteResult(container, suiteName, payload) {
    container[suiteName] = payload;
}

/**
 * Resolve a callable suite runner from the registry.
 */
function resolveSuiteRunner(availableSuites, suiteName) {
    if (!availableSuites || typeof availableSuites.get !== "function") {
        return null;
    }

    const runner = availableSuites.get(suiteName);
    return typeof runner === "function" ? runner : null;
}

/**
 * Execute a suite runner while normalizing thrown errors through the supplied
 * callback.
 */
async function executeSuiteRunner({
    runner,
    suiteName,
    runnerOptions,
    onError
}) {
    try {
        return await runner(runnerOptions);
    } catch (error) {
        if (typeof onError === "function") {
            return onError(error, { suiteName });
        }

        return { error: createCliErrorDetails(error) };
    }
}

/**
 * Execute the provided suite runners and collect their results.
 *
 * @param {{
 *     suiteNames: Array<string>,
 *     availableSuites: Map<string, unknown>,
 *     runnerOptions?: unknown,
 *     onError?: (error: unknown, context: { suiteName: string }) => unknown
 * }} parameters
 * @returns {Promise<Record<string, unknown>>}
 */
export async function collectSuiteResults({
    suiteNames,
    availableSuites,
    runnerOptions,
    onError
}) {
    if (!availableSuites || typeof availableSuites.get !== "function") {
        throw new TypeError(
            "availableSuites must provide a get function returning suite runners"
        );
    }

    if (!isNonEmptyArray(suiteNames)) {
        return {};
    }

    const results = createSuiteResultContainer();

    for (const suiteName of suiteNames) {
        const runner = resolveSuiteRunner(availableSuites, suiteName);
        if (!runner) {
            continue;
        }

        const suiteResult = await executeSuiteRunner({
            runner,
            suiteName,
            runnerOptions,
            onError
        });

        assignSuiteResult(results, suiteName, suiteResult);
    }

    return results;
}

export function createSuiteResultsPayload(results, { generatedAt } = {}) {
    return {
        generatedAt: generatedAt ?? new Date().toISOString(),
        environment: {
            nodeVersion: process.version,
            platform: process.platform,
            arch: process.arch,
            pid: process.pid,
            cwd: process.cwd()
        },
        suites: results
    };
}

/**
 * Emit suite results using the preferred output format.
 *
 * @param {Record<string, unknown>} results
 * @param {{ format?: string, pretty?: boolean }} options
 * @returns {boolean} `true` when JSON output was emitted.
 */
export function emitSuiteResults(
    results,
    { format, pretty } = {},
    extras = {}
) {
    const normalizedFormat = resolveSuiteOutputFormatOrThrow(format, {
        fallback: SuiteOutputFormat.JSON,
        errorConstructor: RangeError,
        createErrorMessage: (received) =>
            `Unsupported suite output format '${received}'. Valid formats: ${formatSuiteOutputFormatList()}.`
    });

    if (normalizedFormat === SuiteOutputFormat.HUMAN) {
        return false;
    }

    const payload =
        extras && typeof extras === "object" && extras.payload
            ? extras.payload
            : createSuiteResultsPayload(results);
    const spacing = pretty ? 2 : 0;
    const serialized = stringifyJsonForFile(payload, { space: spacing });
    process.stdout.write(serialized);
    return true;
}<|MERGE_RESOLUTION|>--- conflicted
+++ resolved
@@ -7,12 +7,8 @@
     normalizeEnumeratedOption,
     isNonEmptyArray,
     resolveCommandUsage,
-<<<<<<< HEAD
-    toMutableArray
-=======
     toMutableArray,
     stringifyJsonForFile
->>>>>>> 5e21f564
 } from "../shared/dependencies.js";
 
 export const SuiteOutputFormat = Object.freeze({
