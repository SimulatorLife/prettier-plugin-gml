--- conflicted
+++ resolved
@@ -828,28 +828,23 @@
             assert.strictEqual(stderr, "", "Expected stderr to be empty");
             assert.match(
                 stdout,
-                /found in the current directory\./,
+                /found in the current (?:working )?directory(?: \(\.\))?\./,
                 "Expected stdout to describe the current directory explicitly"
             );
             assert.ok(
-<<<<<<< HEAD
                 stdout.includes("found in the current working directory (.)"),
                 "Expected stdout to call out the current working directory"
-=======
+            );
+            assert.ok(
                 !stdout.includes("found in .."),
                 "Expected stdout not to include duplicate punctuation when describing the current directory"
->>>>>>> d02be1bd
-            );
-        } finally {
-            await fs.rm(tempDirectory, { recursive: true, force: true });
-        }
-    });
-
-<<<<<<< HEAD
-    it("describes the invocation directory using a clear current-directory label", async () => {
-=======
+            );
+        } finally {
+            await fs.rm(tempDirectory, { recursive: true, force: true });
+        }
+    });
+
     it("describes the invocation directory explicitly when run from the repository root", async () => {
->>>>>>> d02be1bd
         const { stdout, stderr } = await execFileAsync("node", [wrapperPath], {
             cwd: repoRootDirectory
         });
@@ -857,17 +852,16 @@
         assert.strictEqual(stderr, "", "Expected stderr to be empty");
         assert.match(
             stdout,
-            /found in the current directory\./,
+            /found in the current (?:working )?directory(?: \(\.\))?\./,
             "Expected stdout to describe the repository root using the current directory phrasing"
         );
         assert.ok(
-<<<<<<< HEAD
             stdout.includes("found in the current working directory (.)"),
             "Expected stdout to describe the repository root with a clear label"
-=======
+        );
+        assert.ok(
             !stdout.includes("found in .."),
             "Expected stdout not to include duplicate punctuation when describing the repository root"
->>>>>>> d02be1bd
         );
     });
 
