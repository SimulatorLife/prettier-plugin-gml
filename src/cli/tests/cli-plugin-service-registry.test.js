--- conflicted
+++ resolved
@@ -2,11 +2,8 @@
 import test from "node:test";
 
 import {
-<<<<<<< HEAD
-=======
     createDefaultCliPluginServices,
     defaultCliIdentifierCasePlanService,
->>>>>>> 28962369
     defaultCliIdentifierCasePlanPreparationService,
     defaultCliIdentifierCaseCacheService,
     defaultCliIdentifierCaseServices,
@@ -49,6 +46,22 @@
         "root registry should expose the identifier case bundle"
     );
 
+    const identifierCasePlanService = defaultCliIdentifierCasePlanService;
+    assert.ok(
+        Object.isFrozen(identifierCasePlanService),
+        "identifier case plan service should be frozen"
+    );
+    assert.strictEqual(
+        identifierCasePlanService.prepareIdentifierCasePlan,
+        defaultIdentifierCasePlanPreparer,
+        "plan service should expose the default preparer"
+    );
+    assert.strictEqual(
+        identifierCasePlanService.clearIdentifierCaseCaches,
+        defaultIdentifierCaseCacheClearer,
+        "plan service should expose the default cache clearer"
+    );
+
     const identifierCasePlanPreparationService =
         defaultCliIdentifierCasePlanPreparationService;
     assert.ok(
@@ -180,6 +193,15 @@
         services.identifierCasePlanService.clearIdentifierCaseCaches,
         identifierCaseCacheClearer,
         "identifier case plan service should wrap override clearer"
+    );
+    assert.ok(
+        Object.isFrozen(services.pluginServiceRegistry),
+        "plugin service registry should remain frozen"
+    );
+    assert.deepStrictEqual(
+        services.pluginServiceRegistry.identifierCase,
+        services.identifierCaseServices,
+        "nested identifier case bundle should be reused"
     );
 });
 
