import assert from "node:assert/strict";
import test from "node:test";

import {
<<<<<<< HEAD
    defaultCliIdentifierCasePlanService,
    defaultCliIdentifierCasePlanPreparationService,
    defaultCliIdentifierCaseCacheService,
    defaultCliPluginServices as defaultProviderServices,
    defaultCliProjectIndexService,
    defaultIdentifierCaseCacheClearer,
    defaultIdentifierCasePlanPreparer,
    defaultProjectIndexBuilder
=======
    createDefaultCliIdentifierCasePlanPreparationService,
    createDefaultCliIdentifierCaseCacheService,
    createDefaultCliPluginServices,
    createDefaultCliProjectIndexService,
    defaultIdentifierCaseCacheClearer,
    defaultIdentifierCasePlanPreparer,
    defaultProjectIndexBuilder,
    resolveCliIdentifierCasePlanPreparationService,
    resolveCliIdentifierCaseCacheService,
    resolveCliPluginServices,
    resolveCliProjectIndexService
>>>>>>> 2a4f4aea
} from "../lib/plugin-service-providers/default-plugin-services.js";

test("CLI plugin services expose validated defaults", () => {
    const services = defaultProviderServices;

    assert.ok(Object.isFrozen(services), "service registry should be frozen");
    assert.strictEqual(
        typeof services.buildProjectIndex,
        "function",
        "default project index builder should be provided"
    );
    assert.strictEqual(
        typeof services.prepareIdentifierCasePlan,
        "function",
        "default identifier case planner should be provided"
    );
    assert.strictEqual(
        services.buildProjectIndex,
        defaultProjectIndexBuilder,
        "default project index builder should match exported helper"
    );
    assert.strictEqual(
        services.prepareIdentifierCasePlan,
        defaultIdentifierCasePlanPreparer,
        "default identifier case planner should match exported helper"
    );
    assert.strictEqual(
        services.clearIdentifierCaseCaches,
        defaultIdentifierCaseCacheClearer,
        "default identifier case cache clearer should match exported helper"
    );

    const projectIndexService = defaultCliProjectIndexService;
    assert.ok(
        Object.isFrozen(projectIndexService),
        "project index service should be frozen"
    );
    assert.strictEqual(
        projectIndexService.buildProjectIndex,
        defaultProjectIndexBuilder,
        "project index service should expose the default builder"
    );
    assert.strictEqual(
        services.projectIndex,
        projectIndexService,
        "root registry should expose the same project index service"
    );

<<<<<<< HEAD
    const identifierCasePlanService = defaultCliIdentifierCasePlanService;
    assert.ok(
        Object.isFrozen(identifierCasePlanService),
        "identifier case plan service should be frozen"
    );
    assert.strictEqual(
        identifierCasePlanService.prepareIdentifierCasePlan,
        defaultIdentifierCasePlanPreparer,
        "identifier case plan service should expose the default preparer"
    );
    assert.strictEqual(
        identifierCasePlanService.clearIdentifierCaseCaches,
        defaultIdentifierCaseCacheClearer,
        "identifier case plan service should expose the default cache clearer"
    );
    assert.strictEqual(
        services.identifierCasePlan,
        identifierCasePlanService,
        "root registry should expose the same identifier case plan service"
    );

=======
>>>>>>> 2a4f4aea
    const identifierCasePlanPreparationService =
        defaultCliIdentifierCasePlanPreparationService;
    assert.ok(
        Object.isFrozen(identifierCasePlanPreparationService),
        "identifier case plan preparation service should be frozen"
    );
    assert.strictEqual(
        identifierCasePlanPreparationService.prepareIdentifierCasePlan,
        defaultIdentifierCasePlanPreparer,
        "preparation service should expose the default preparer"
    );
    assert.strictEqual(
        services.identifierCasePlanPreparation,
        identifierCasePlanPreparationService,
        "root registry should expose the preparation service"
    );

    const identifierCasePlanCacheService = defaultCliIdentifierCaseCacheService;
    assert.ok(
        Object.isFrozen(identifierCasePlanCacheService),
        "identifier case plan cache service should be frozen"
    );
    assert.strictEqual(
        identifierCasePlanCacheService.clearIdentifierCaseCaches,
        defaultIdentifierCaseCacheClearer,
        "cache service should expose the default cache clearer"
    );
    assert.strictEqual(
        services.identifierCasePlanCache,
        identifierCasePlanCacheService,
        "root registry should expose the cache service"
    );
});

test("CLI plugin services cannot be mutated", () => {
    const services = defaultProviderServices;

    assert.throws(
        () => {
            services.extra = {};
        },
        TypeError,
        "frozen registry should reject new entries"
    );

    assert.throws(
        () => {
            services.projectIndex.extra = {};
        },
        TypeError,
        "nested project index service should be frozen"
    );

    assert.throws(
        () => {
            services.identifierCasePlanPreparation.extra = {};
        },
        TypeError,
        "identifier case plan preparation service should be frozen"
    );

    assert.throws(
        () => {
            services.identifierCasePlanCache.extra = {};
        },
        TypeError,
        "identifier case plan cache service should be frozen"
    );
});<|MERGE_RESOLUTION|>--- conflicted
+++ resolved
@@ -2,32 +2,18 @@
 import test from "node:test";
 
 import {
-<<<<<<< HEAD
     defaultCliIdentifierCasePlanService,
     defaultCliIdentifierCasePlanPreparationService,
     defaultCliIdentifierCaseCacheService,
-    defaultCliPluginServices as defaultProviderServices,
+    defaultCliPluginServices,
     defaultCliProjectIndexService,
     defaultIdentifierCaseCacheClearer,
     defaultIdentifierCasePlanPreparer,
     defaultProjectIndexBuilder
-=======
-    createDefaultCliIdentifierCasePlanPreparationService,
-    createDefaultCliIdentifierCaseCacheService,
-    createDefaultCliPluginServices,
-    createDefaultCliProjectIndexService,
-    defaultIdentifierCaseCacheClearer,
-    defaultIdentifierCasePlanPreparer,
-    defaultProjectIndexBuilder,
-    resolveCliIdentifierCasePlanPreparationService,
-    resolveCliIdentifierCaseCacheService,
-    resolveCliPluginServices,
-    resolveCliProjectIndexService
->>>>>>> 2a4f4aea
 } from "../lib/plugin-service-providers/default-plugin-services.js";
 
 test("CLI plugin services expose validated defaults", () => {
-    const services = defaultProviderServices;
+    const services = defaultCliPluginServices;
 
     assert.ok(Object.isFrozen(services), "service registry should be frozen");
     assert.strictEqual(
@@ -72,7 +58,6 @@
         "root registry should expose the same project index service"
     );
 
-<<<<<<< HEAD
     const identifierCasePlanService = defaultCliIdentifierCasePlanService;
     assert.ok(
         Object.isFrozen(identifierCasePlanService),
@@ -94,8 +79,6 @@
         "root registry should expose the same identifier case plan service"
     );
 
-=======
->>>>>>> 2a4f4aea
     const identifierCasePlanPreparationService =
         defaultCliIdentifierCasePlanPreparationService;
     assert.ok(
@@ -131,7 +114,7 @@
 });
 
 test("CLI plugin services cannot be mutated", () => {
-    const services = defaultProviderServices;
+    const services = defaultCliPluginServices;
 
     assert.throws(
         () => {
@@ -151,6 +134,14 @@
 
     assert.throws(
         () => {
+            services.identifierCasePlan.extra = {};
+        },
+        TypeError,
+        "nested identifier case plan service should be frozen"
+    );
+
+    assert.throws(
+        () => {
             services.identifierCasePlanPreparation.extra = {};
         },
         TypeError,
