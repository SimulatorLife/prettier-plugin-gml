import assert from "node:assert/strict";
import path from "node:path";
import { pathToFileURL } from "node:url";
import test from "node:test";

import {
    createManualEnvironmentContext,
<<<<<<< HEAD
    createManualManualAccessContext,
=======
    createManualAccessContext,
>>>>>>> 024905df
    resolveManualGitHubRequestService,
    resolveManualGitHubRequestExecutor,
    resolveManualGitHubCommitService,
    resolveManualGitHubCommitResolver,
    resolveManualGitHubRefResolver,
    resolveManualGitHubFileClient
<<<<<<< HEAD
} from "../lib/manual-command-context.js";
=======
} from "../lib/manual/context.js";
>>>>>>> 024905df
import {
    buildManualRepositoryEndpoints,
    resolveManualCacheRoot
} from "../lib/manual/utils.js";

<<<<<<< HEAD
test("createManualManualAccessContext centralizes manual access defaults", () => {
=======
test("createManualAccessContext centralizes manual access defaults", () => {
>>>>>>> 024905df
    const commandUrl = pathToFileURL(
        path.resolve("src/cli/commands/generate-gml-identifiers.js")
    ).href;

<<<<<<< HEAD
    const context = createManualManualAccessContext({
=======
    const context = createManualAccessContext({
>>>>>>> 024905df
        importMetaUrl: commandUrl,
        userAgent: "manual-context-test",
        outputFileName: "example.json"
    });

    const expectedRepoRoot = path.resolve("src/cli/commands", "..", "..");
    assert.equal(context.environment.repoRoot, expectedRepoRoot);
    assert.equal(
        context.environment.defaultCacheRoot,
        resolveManualCacheRoot({ repoRoot: expectedRepoRoot })
    );
    assert.equal(
        context.environment.defaultOutputPath,
        path.join(expectedRepoRoot, "resources", "example.json")
    );
    assert.equal(
        context.environment.defaultManualRawRoot,
        buildManualRepositoryEndpoints().rawRoot
    );
    assert.ok(Object.isFrozen(context.environment));
    assert.ok(Object.isFrozen(context.files));
    assert.ok(Object.isFrozen(context.refs));
    assert.equal(typeof context.files.fetchManualFile, "function");
    assert.equal(typeof context.refs.resolveManualRef, "function");
});

test("manual GitHub helpers expose narrow collaborators", () => {
    const commandUrl = pathToFileURL(
        path.resolve("src/cli/commands/generate-feather-metadata.js")
    ).href;

    const options = {
        importMetaUrl: commandUrl,
        userAgent: "manual-context-test"
    };

    const requestService = resolveManualGitHubRequestService(options);
    assert.ok(Object.isFrozen(requestService));
    assert.equal(typeof requestService.executeManualRequest, "function");

    const requestExecutor = resolveManualGitHubRequestExecutor(options);
    assert.equal(typeof requestExecutor, "function");

    const commitService = resolveManualGitHubCommitService(options);
    assert.ok(Object.isFrozen(commitService));
    assert.equal(typeof commitService.resolveCommitFromRef, "function");

    const commitResolver = resolveManualGitHubCommitResolver(options);
    assert.equal(typeof commitResolver.resolveCommitFromRef, "function");

    const refResolver = resolveManualGitHubRefResolver(options);
    assert.equal(typeof refResolver.resolveManualRef, "function");

    const fileClient = resolveManualGitHubFileClient(options);
    assert.equal(typeof fileClient.fetchManualFile, "function");
});

test("createManualEnvironmentContext isolates repository metadata", () => {
    const commandUrl = pathToFileURL(
        path.resolve("src/cli/commands/generate-feather-metadata.js")
    ).href;

    const context = createManualEnvironmentContext({
        importMetaUrl: commandUrl,
        userAgent: "manual-context-test"
    });

    assert.ok(Object.isFrozen(context.environment));
    assert.equal(
        context.environment.repoRoot,
        path.resolve("src/cli/commands", "..", "..")
    );
});

test("manual command context builders validate required arguments", () => {
    assert.throws(
<<<<<<< HEAD
        () => createManualManualAccessContext({ userAgent: "missing-url" }),
=======
        () => createManualAccessContext({ userAgent: "missing-url" }),
>>>>>>> 024905df
        /importMetaUrl must be provided/i
    );

    const commandUrl = pathToFileURL(
        path.resolve("src/cli/commands/generate-feather-metadata.js")
    ).href;

    assert.throws(
<<<<<<< HEAD
        () => createManualManualAccessContext({ importMetaUrl: commandUrl }),
=======
        () => createManualAccessContext({ importMetaUrl: commandUrl }),
>>>>>>> 024905df
        /userAgent must be provided/i
    );
});<|MERGE_RESOLUTION|>--- conflicted
+++ resolved
@@ -5,41 +5,25 @@
 
 import {
     createManualEnvironmentContext,
-<<<<<<< HEAD
-    createManualManualAccessContext,
-=======
     createManualAccessContext,
->>>>>>> 024905df
     resolveManualGitHubRequestService,
     resolveManualGitHubRequestExecutor,
     resolveManualGitHubCommitService,
     resolveManualGitHubCommitResolver,
     resolveManualGitHubRefResolver,
     resolveManualGitHubFileClient
-<<<<<<< HEAD
-} from "../lib/manual-command-context.js";
-=======
 } from "../lib/manual/context.js";
->>>>>>> 024905df
 import {
     buildManualRepositoryEndpoints,
     resolveManualCacheRoot
 } from "../lib/manual/utils.js";
 
-<<<<<<< HEAD
-test("createManualManualAccessContext centralizes manual access defaults", () => {
-=======
 test("createManualAccessContext centralizes manual access defaults", () => {
->>>>>>> 024905df
     const commandUrl = pathToFileURL(
         path.resolve("src/cli/commands/generate-gml-identifiers.js")
     ).href;
 
-<<<<<<< HEAD
-    const context = createManualManualAccessContext({
-=======
     const context = createManualAccessContext({
->>>>>>> 024905df
         importMetaUrl: commandUrl,
         userAgent: "manual-context-test",
         outputFileName: "example.json"
@@ -116,11 +100,7 @@
 
 test("manual command context builders validate required arguments", () => {
     assert.throws(
-<<<<<<< HEAD
-        () => createManualManualAccessContext({ userAgent: "missing-url" }),
-=======
         () => createManualAccessContext({ userAgent: "missing-url" }),
->>>>>>> 024905df
         /importMetaUrl must be provided/i
     );
 
@@ -129,11 +109,7 @@
     ).href;
 
     assert.throws(
-<<<<<<< HEAD
-        () => createManualManualAccessContext({ importMetaUrl: commandUrl }),
-=======
         () => createManualAccessContext({ importMetaUrl: commandUrl }),
->>>>>>> 024905df
         /userAgent must be provided/i
     );
 });