import assert from "node:assert/strict";
import path from "node:path";
import { pathToFileURL } from "node:url";
import test from "node:test";

import {
    createManualEnvironmentContext,
<<<<<<< HEAD
    createManualManualAccessContext,
    createManualGitHubExecutionContext
} from "../features/manual/command-context.js";
=======
    createManualAccessContext,
    resolveManualGitHubRequestService,
    resolveManualGitHubRequestExecutor,
    resolveManualGitHubCommitService,
    resolveManualGitHubCommitResolver,
    resolveManualGitHubRefResolver,
    resolveManualGitHubFileClient
} from "../lib/manual/context.js";
>>>>>>> a122daf6
import {
    buildManualRepositoryEndpoints,
    resolveManualCacheRoot
} from "../features/manual/utils.js";

test("createManualAccessContext centralizes manual access defaults", () => {
    const commandUrl = pathToFileURL(
        path.resolve("src/cli/commands/generate-gml-identifiers.js")
    ).href;

    const context = createManualAccessContext({
        importMetaUrl: commandUrl,
        userAgent: "manual-context-test",
        outputFileName: "example.json"
    });

    const expectedRepoRoot = path.resolve("src/cli/commands", "..", "..");
    assert.equal(context.environment.repoRoot, expectedRepoRoot);
    assert.equal(
        context.environment.defaultCacheRoot,
        resolveManualCacheRoot({ repoRoot: expectedRepoRoot })
    );
    assert.equal(
        context.environment.defaultOutputPath,
        path.join(expectedRepoRoot, "resources", "example.json")
    );
    assert.equal(
        context.environment.defaultManualRawRoot,
        buildManualRepositoryEndpoints().rawRoot
    );
    assert.ok(Object.isFrozen(context.environment));
    assert.ok(Object.isFrozen(context.files));
    assert.ok(Object.isFrozen(context.refs));
    assert.equal(typeof context.files.fetchManualFile, "function");
    assert.equal(typeof context.refs.resolveManualRef, "function");
});

test("manual GitHub helpers expose narrow collaborators", () => {
    const commandUrl = pathToFileURL(
        path.resolve("src/cli/commands/generate-feather-metadata.js")
    ).href;

    const options = {
        importMetaUrl: commandUrl,
        userAgent: "manual-context-test"
    };

    const requestService = resolveManualGitHubRequestService(options);
    assert.ok(Object.isFrozen(requestService));
    assert.equal(typeof requestService.executeManualRequest, "function");

    const requestExecutor = resolveManualGitHubRequestExecutor(options);
    assert.equal(typeof requestExecutor, "function");

    const commitService = resolveManualGitHubCommitService(options);
    assert.ok(Object.isFrozen(commitService));
    assert.equal(typeof commitService.resolveCommitFromRef, "function");

    const commitResolver = resolveManualGitHubCommitResolver(options);
    assert.equal(typeof commitResolver.resolveCommitFromRef, "function");

    const refResolver = resolveManualGitHubRefResolver(options);
    assert.equal(typeof refResolver.resolveManualRef, "function");

    const fileClient = resolveManualGitHubFileClient(options);
    assert.equal(typeof fileClient.fetchManualFile, "function");
});

test("createManualEnvironmentContext isolates repository metadata", () => {
    const commandUrl = pathToFileURL(
        path.resolve("src/cli/commands/generate-feather-metadata.js")
    ).href;

    const context = createManualEnvironmentContext({
        importMetaUrl: commandUrl,
        userAgent: "manual-context-test"
    });

    assert.ok(Object.isFrozen(context.environment));
    assert.equal(
        context.environment.repoRoot,
        path.resolve("src/cli/commands", "..", "..")
    );
});

test("manual command context builders validate required arguments", () => {
    assert.throws(
        () => createManualAccessContext({ userAgent: "missing-url" }),
        /importMetaUrl must be provided/i
    );

    const commandUrl = pathToFileURL(
        path.resolve("src/cli/commands/generate-feather-metadata.js")
    ).href;

    assert.throws(
        () => createManualAccessContext({ importMetaUrl: commandUrl }),
        /userAgent must be provided/i
    );
});<|MERGE_RESOLUTION|>--- conflicted
+++ resolved
@@ -5,11 +5,6 @@
 
 import {
     createManualEnvironmentContext,
-<<<<<<< HEAD
-    createManualManualAccessContext,
-    createManualGitHubExecutionContext
-} from "../features/manual/command-context.js";
-=======
     createManualAccessContext,
     resolveManualGitHubRequestService,
     resolveManualGitHubRequestExecutor,
@@ -17,8 +12,7 @@
     resolveManualGitHubCommitResolver,
     resolveManualGitHubRefResolver,
     resolveManualGitHubFileClient
-} from "../lib/manual/context.js";
->>>>>>> a122daf6
+} from "../features/manual/context.js";
 import {
     buildManualRepositoryEndpoints,
     resolveManualCacheRoot
