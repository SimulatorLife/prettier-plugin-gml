--- conflicted
+++ resolved
@@ -1,17 +1,12 @@
-<<<<<<< HEAD
 import {
     MANUAL_REPO_ENV_VAR,
     ManualRepoValueSource,
     resolveManualRepoValue
 } from "./manual-utils.js";
-import { resolveProgressBarWidth } from "./progress-bar.js";
-=======
-import { MANUAL_REPO_ENV_VAR, resolveManualRepoValue } from "./manual-utils.js";
 import {
     PROGRESS_BAR_WIDTH_ENV_VAR,
     resolveProgressBarWidth
 } from "./progress-bar.js";
->>>>>>> c1278453
 import { applyEnvOptionOverrides } from "./env-overrides.js";
 
 export const MANUAL_REF_ENV_VAR = "GML_MANUAL_REF";
