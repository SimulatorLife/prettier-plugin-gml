--- conflicted
+++ resolved
@@ -37,64 +37,30 @@
     buildProjectIndex: defaultProjectIndexBuilder
 });
 
-<<<<<<< HEAD
-export const defaultCliIdentifierCasePlanPreparationService = Object.freeze({
-    prepareIdentifierCasePlan: defaultIdentifierCasePlanPreparer
-});
+export const defaultCliIdentifierCasePlanPreparationService = Object.freeze(
+    /** @type {CliIdentifierCasePlanPreparationService} */ ({
+        prepareIdentifierCasePlan: defaultIdentifierCasePlanPreparer
+    })
+);
 
-export const defaultCliIdentifierCaseCacheService = Object.freeze({
-    clearIdentifierCaseCaches: defaultIdentifierCaseCacheClearer
-});
+export const defaultCliIdentifierCaseCacheService = Object.freeze(
+    /** @type {CliIdentifierCasePlanCacheService} */ ({
+        clearIdentifierCaseCaches: defaultIdentifierCaseCacheClearer
+    })
+);
 
 export const defaultCliIdentifierCasePlanService = Object.freeze({
     ...defaultCliIdentifierCasePlanPreparationService,
     ...defaultCliIdentifierCaseCacheService
 });
-=======
-const identifierCasePlanPreparationService = Object.freeze(
-    /** @type {CliIdentifierCasePlanPreparationService} */ ({
-        prepareIdentifierCasePlan: defaultIdentifierCasePlanPreparer
-    })
-);
-
-const identifierCasePlanCacheService = Object.freeze(
-    /** @type {CliIdentifierCasePlanCacheService} */ ({
-        clearIdentifierCaseCaches: defaultIdentifierCaseCacheClearer
-    })
-);
->>>>>>> 2a4f4aea
 
 export const defaultCliPluginServices = Object.freeze({
     buildProjectIndex: defaultProjectIndexBuilder,
     prepareIdentifierCasePlan: defaultIdentifierCasePlanPreparer,
     clearIdentifierCaseCaches: defaultIdentifierCaseCacheClearer,
-<<<<<<< HEAD
     projectIndex: defaultCliProjectIndexService,
     identifierCasePlan: defaultCliIdentifierCasePlanService,
     identifierCasePlanPreparation:
         defaultCliIdentifierCasePlanPreparationService,
     identifierCasePlanCache: defaultCliIdentifierCaseCacheService
-});
-=======
-    projectIndex: projectIndexService,
-    identifierCasePlanPreparation: identifierCasePlanPreparationService,
-    identifierCasePlanCache: identifierCasePlanCacheService
-});
-
-export const createDefaultCliPluginServices = () => defaultCliPluginServices;
-export const resolveCliPluginServices = createDefaultCliPluginServices;
-
-export const resolveCliProjectIndexService = () => projectIndexService;
-export const createDefaultCliProjectIndexService =
-    resolveCliProjectIndexService;
-
-export const resolveCliIdentifierCasePlanPreparationService = () =>
-    identifierCasePlanPreparationService;
-export const createDefaultCliIdentifierCasePlanPreparationService =
-    resolveCliIdentifierCasePlanPreparationService;
-
-export const resolveCliIdentifierCaseCacheService = () =>
-    identifierCasePlanCacheService;
-export const createDefaultCliIdentifierCaseCacheService =
-    resolveCliIdentifierCaseCacheService;
->>>>>>> 2a4f4aea
+});