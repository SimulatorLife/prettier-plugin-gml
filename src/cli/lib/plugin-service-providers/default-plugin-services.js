import { buildProjectIndex } from "prettier-plugin-gamemaker/project-index";
import {
    prepareIdentifierCasePlan,
    clearIdentifierCaseOptionStore,
    clearIdentifierCaseDryRunContexts
} from "prettier-plugin-gamemaker/identifier-case";
import { assertFunction } from "../shared-deps.js";

/**
 * @typedef {(projectRoot: string, manifest?: unknown, options?: object) => Promise<object>} CliProjectIndexBuilder
 */

/**
 * @typedef {object} CliProjectIndexService
 * @property {CliProjectIndexBuilder} buildProjectIndex
 */

/**
 * @typedef {object} CliIdentifierCasePlanPreparationService
 * @property {(options: object) => Promise<void>} prepareIdentifierCasePlan
 */

/**
 * @typedef {object} CliIdentifierCasePlanCacheService
 * @property {() => void} clearIdentifierCaseCaches
 */

/**
 * The previous default CLI plugin services registry combined the raw builder
 * functions with their scoped service facades under a single
 * `defaultCliPluginServices` object. That catch-all contract forced callers
 * that only needed the identifier case cache helpers, for example, to depend
 * on the project index builder as well. The bundles below keep the surfaces
 * cohesive so collaborators can choose just the family they require.
 */

/**
 * @typedef {object} CliIdentifierCaseServices
 * @property {CliIdentifierCasePlanPreparationService} preparation
 * @property {CliIdentifierCasePlanCacheService} cache
 */

/**
 * @typedef {object} CliPluginServiceRegistry
 * @property {CliProjectIndexService} projectIndex
 * @property {CliIdentifierCaseServices} identifierCase
 */

function clearIdentifierCaseCaches() {
    clearIdentifierCaseOptionStore(null);
    clearIdentifierCaseDryRunContexts();
}

<<<<<<< HEAD
export const defaultProjectIndexBuilder = buildProjectIndex;
export const defaultIdentifierCasePlanPreparer = prepareIdentifierCasePlan;
export const defaultIdentifierCaseCacheClearer = clearIdentifierCaseCaches;

export const defaultCliProjectIndexService = Object.freeze(
    /** @type {CliProjectIndexService} */ ({
        buildProjectIndex: defaultProjectIndexBuilder
    })
);

export const defaultCliIdentifierCasePlanPreparationService = Object.freeze(
    /** @type {CliIdentifierCasePlanPreparationService} */ ({
        prepareIdentifierCasePlan: defaultIdentifierCasePlanPreparer
    })
);

export const defaultCliIdentifierCaseCacheService = Object.freeze(
    /** @type {CliIdentifierCasePlanCacheService} */ ({
        clearIdentifierCaseCaches: defaultIdentifierCaseCacheClearer
    })
);

export const defaultCliIdentifierCaseServices = Object.freeze(
    /** @type {CliIdentifierCaseServices} */ ({
        preparation: defaultCliIdentifierCasePlanPreparationService,
        cache: defaultCliIdentifierCaseCacheService
    })
);
=======
function resolveDescriptorSource(descriptorSource) {
    if (descriptorSource == null) {
        return {};
    }

    if (typeof descriptorSource === "function") {
        return resolveDescriptorSource(descriptorSource());
    }

    if (typeof descriptorSource === "object") {
        return descriptorSource;
    }

    throw new TypeError(
        "CLI plugin service descriptors must be provided as objects."
    );
}

function assertDescriptorValue(value, description) {
    assertFunction(value, description, {
        errorMessage: `CLI plugin service descriptors must include a ${description} function.`
    });
}

export function createDefaultCliPluginServices(descriptorSource) {
    const descriptors = resolveDescriptorSource(descriptorSource);

    const projectIndexBuilder =
        descriptors.projectIndexBuilder ?? buildProjectIndex;
    const identifierCasePlanPreparer =
        descriptors.identifierCasePlanPreparer ?? prepareIdentifierCasePlan;
    const identifierCaseCacheClearer =
        descriptors.identifierCaseCacheClearer ?? clearIdentifierCaseCaches;

    assertDescriptorValue(projectIndexBuilder, "project index builder");
    assertDescriptorValue(
        identifierCasePlanPreparer,
        "prepareIdentifierCasePlan"
    );
    assertDescriptorValue(
        identifierCaseCacheClearer,
        "clearIdentifierCaseCaches"
    );

    const projectIndexService = Object.freeze({
        buildProjectIndex: projectIndexBuilder
    });

    const identifierCasePlanPreparationService = Object.freeze(
        /** @type {CliIdentifierCasePlanPreparationService} */ ({
            prepareIdentifierCasePlan: identifierCasePlanPreparer
        })
    );

    const identifierCasePlanCacheService = Object.freeze(
        /** @type {CliIdentifierCasePlanCacheService} */ ({
            clearIdentifierCaseCaches: identifierCaseCacheClearer
        })
    );

    const identifierCasePlanService = Object.freeze({
        ...identifierCasePlanPreparationService,
        ...identifierCasePlanCacheService
    });

    return {
        projectIndexBuilder,
        identifierCasePlanPreparer,
        identifierCaseCacheClearer,
        projectIndexService,
        identifierCasePlanService,
        identifierCasePlanPreparationService,
        identifierCasePlanCacheService
    };
}

const {
    projectIndexBuilder: defaultProjectIndexBuilder,
    identifierCasePlanPreparer: defaultIdentifierCasePlanPreparer,
    identifierCaseCacheClearer: defaultIdentifierCaseCacheClearer,
    projectIndexService: defaultCliProjectIndexService,
    identifierCasePlanService: defaultCliIdentifierCasePlanService,
    identifierCasePlanPreparationService:
        defaultCliIdentifierCasePlanPreparationService,
    identifierCasePlanCacheService: defaultCliIdentifierCaseCacheService
} = createDefaultCliPluginServices();

export { defaultProjectIndexBuilder };
export { defaultIdentifierCasePlanPreparer };
export { defaultIdentifierCaseCacheClearer };

export { defaultCliProjectIndexService };
export { defaultCliIdentifierCasePlanPreparationService };
export { defaultCliIdentifierCaseCacheService };
export { defaultCliIdentifierCasePlanService };
>>>>>>> 28962369

export const defaultCliPluginServices = Object.freeze(
    /** @type {CliPluginServiceRegistry} */ ({
        projectIndex: defaultCliProjectIndexService,
        identifierCase: defaultCliIdentifierCaseServices
    })
);<|MERGE_RESOLUTION|>--- conflicted
+++ resolved
@@ -5,6 +5,15 @@
     clearIdentifierCaseDryRunContexts
 } from "prettier-plugin-gamemaker/identifier-case";
 import { assertFunction } from "../shared-deps.js";
+
+/**
+ * The legacy `identifierCasePlanService` facade coupled plan preparation with
+ * cache clearing behind one "service" surface. That wide contract forced CLI
+ * collaborators that only needed to warm caches or only needed to clear them
+ * to depend on both behaviours. The typedefs below capture the narrower
+ * preparation and cache responsibilities so consumers can opt into the precise
+ * collaborator they require.
+ */
 
 /**
  * @typedef {(projectRoot: string, manifest?: unknown, options?: object) => Promise<object>} CliProjectIndexBuilder
@@ -22,6 +31,12 @@
 
 /**
  * @typedef {object} CliIdentifierCasePlanCacheService
+ * @property {() => void} clearIdentifierCaseCaches
+ */
+
+/**
+ * @typedef {object} CliIdentifierCasePlanService
+ * @property {(options: object) => Promise<void>} prepareIdentifierCasePlan
  * @property {() => void} clearIdentifierCaseCaches
  */
 
@@ -51,36 +66,6 @@
     clearIdentifierCaseDryRunContexts();
 }
 
-<<<<<<< HEAD
-export const defaultProjectIndexBuilder = buildProjectIndex;
-export const defaultIdentifierCasePlanPreparer = prepareIdentifierCasePlan;
-export const defaultIdentifierCaseCacheClearer = clearIdentifierCaseCaches;
-
-export const defaultCliProjectIndexService = Object.freeze(
-    /** @type {CliProjectIndexService} */ ({
-        buildProjectIndex: defaultProjectIndexBuilder
-    })
-);
-
-export const defaultCliIdentifierCasePlanPreparationService = Object.freeze(
-    /** @type {CliIdentifierCasePlanPreparationService} */ ({
-        prepareIdentifierCasePlan: defaultIdentifierCasePlanPreparer
-    })
-);
-
-export const defaultCliIdentifierCaseCacheService = Object.freeze(
-    /** @type {CliIdentifierCasePlanCacheService} */ ({
-        clearIdentifierCaseCaches: defaultIdentifierCaseCacheClearer
-    })
-);
-
-export const defaultCliIdentifierCaseServices = Object.freeze(
-    /** @type {CliIdentifierCaseServices} */ ({
-        preparation: defaultCliIdentifierCasePlanPreparationService,
-        cache: defaultCliIdentifierCaseCacheService
-    })
-);
-=======
 function resolveDescriptorSource(descriptorSource) {
     if (descriptorSource == null) {
         return {};
@@ -141,10 +126,26 @@
         })
     );
 
-    const identifierCasePlanService = Object.freeze({
-        ...identifierCasePlanPreparationService,
-        ...identifierCasePlanCacheService
-    });
+    const identifierCasePlanService = Object.freeze(
+        /** @type {CliIdentifierCasePlanService} */ ({
+            ...identifierCasePlanPreparationService,
+            ...identifierCasePlanCacheService
+        })
+    );
+
+    const identifierCaseServices = Object.freeze(
+        /** @type {CliIdentifierCaseServices} */ ({
+            preparation: identifierCasePlanPreparationService,
+            cache: identifierCasePlanCacheService
+        })
+    );
+
+    const pluginServiceRegistry = Object.freeze(
+        /** @type {CliPluginServiceRegistry} */ ({
+            projectIndex: projectIndexService,
+            identifierCase: identifierCaseServices
+        })
+    );
 
     return {
         projectIndexBuilder,
@@ -153,7 +154,9 @@
         projectIndexService,
         identifierCasePlanService,
         identifierCasePlanPreparationService,
-        identifierCasePlanCacheService
+        identifierCasePlanCacheService,
+        identifierCaseServices,
+        pluginServiceRegistry
     };
 }
 
@@ -165,7 +168,9 @@
     identifierCasePlanService: defaultCliIdentifierCasePlanService,
     identifierCasePlanPreparationService:
         defaultCliIdentifierCasePlanPreparationService,
-    identifierCasePlanCacheService: defaultCliIdentifierCaseCacheService
+    identifierCasePlanCacheService: defaultCliIdentifierCaseCacheService,
+    identifierCaseServices: defaultCliIdentifierCaseServices,
+    pluginServiceRegistry: defaultCliPluginServices
 } = createDefaultCliPluginServices();
 
 export { defaultProjectIndexBuilder };
@@ -173,14 +178,8 @@
 export { defaultIdentifierCaseCacheClearer };
 
 export { defaultCliProjectIndexService };
+export { defaultCliIdentifierCasePlanService };
 export { defaultCliIdentifierCasePlanPreparationService };
 export { defaultCliIdentifierCaseCacheService };
-export { defaultCliIdentifierCasePlanService };
->>>>>>> 28962369
-
-export const defaultCliPluginServices = Object.freeze(
-    /** @type {CliPluginServiceRegistry} */ ({
-        projectIndex: defaultCliProjectIndexService,
-        identifierCase: defaultCliIdentifierCaseServices
-    })
-);+export { defaultCliIdentifierCaseServices };
+export { defaultCliPluginServices };