--- conflicted
+++ resolved
@@ -6,7 +6,6 @@
 } from "prettier-plugin-gamemaker/identifier-case";
 
 /**
-<<<<<<< HEAD
  * @typedef {import("../plugin-services.js").CliProjectIndexBuilder} CliProjectIndexBuilder
  * @typedef {import("../plugin-services.js").CliIdentifierCasePlanPreparer} CliIdentifierCasePlanPreparer
  * @typedef {import("../plugin-services.js").CliIdentifierCaseCacheClearer} CliIdentifierCaseCacheClearer
@@ -15,36 +14,23 @@
 /**
  * Historically the CLI exposed a wide `identifierCasePlan` service surface that
  * mixed cache maintenance with plan preparation helpers. Downstream consumers
- * that only needed one capability still depended on both. The narrow contracts
- * below isolate each concern so call sites can opt into the specific behaviour
- * they require.
+ * that only needed one capability still depended on both. The narrower
+ * contracts below capture each responsibility so call sites can depend on the
+ * precise collaborator they require.
  */
 
 /**
  * @typedef {object} CliProjectIndexService
  * @property {CliProjectIndexBuilder} buildProjectIndex
-=======
- * The legacy `identifierCasePlanService` facade coupled plan preparation with
- * cache clearing behind one "service" surface. That wide contract forced CLI
- * collaborators that only needed to warm caches or only needed to clear them
- * to depend on both behaviours. The typedefs below capture the narrower
- * preparation and cache responsibilities so consumers can opt into the precise
- * collaborator they require.
->>>>>>> 35574d70
  */
 
 /**
  * @typedef {object} CliIdentifierCasePlanPreparationService
-<<<<<<< HEAD
  * @property {CliIdentifierCasePlanPreparer} prepareIdentifierCasePlan
-=======
- * @property {(options: object) => Promise<void>} prepareIdentifierCasePlan
->>>>>>> 35574d70
  */
 
 /**
  * @typedef {object} CliIdentifierCasePlanCacheService
-<<<<<<< HEAD
  * @property {CliIdentifierCaseCacheClearer} clearIdentifierCaseCaches
  */
 
@@ -52,9 +38,6 @@
  * @typedef {object} CliIdentifierCasePlanServices
  * @property {CliIdentifierCasePlanPreparationService} preparation
  * @property {CliIdentifierCasePlanCacheService} cache
-=======
- * @property {() => void} clearIdentifierCaseCaches
->>>>>>> 35574d70
  */
 
 function clearIdentifierCaseCaches() {
@@ -71,7 +54,6 @@
     buildProjectIndex: defaultProjectIndexBuilder
 });
 
-<<<<<<< HEAD
 /** @type {CliIdentifierCasePlanPreparationService} */
 const identifierCasePlanPreparationService = Object.freeze({
     prepareIdentifierCasePlan: defaultIdentifierCasePlanPreparer
@@ -87,26 +69,13 @@
     preparation: identifierCasePlanPreparationService,
     cache: identifierCasePlanCacheService
 });
-=======
-const identifierCasePlanPreparationService = Object.freeze(
-    /** @type {CliIdentifierCasePlanPreparationService} */ ({
-        prepareIdentifierCasePlan: defaultIdentifierCasePlanPreparer
-    })
-);
-
-const identifierCasePlanCacheService = Object.freeze(
-    /** @type {CliIdentifierCasePlanCacheService} */ ({
-        clearIdentifierCaseCaches: defaultIdentifierCaseCacheClearer
-    })
-);
->>>>>>> 35574d70
 
 const defaultCliPluginServices = Object.freeze({
+    buildProjectIndex: defaultProjectIndexBuilder,
+    prepareIdentifierCasePlan: defaultIdentifierCasePlanPreparer,
+    clearIdentifierCaseCaches: defaultIdentifierCaseCacheClearer,
     projectIndex: projectIndexService,
-<<<<<<< HEAD
     identifierCasePlan: identifierCasePlanServices,
-=======
->>>>>>> 35574d70
     identifierCasePlanPreparation: identifierCasePlanPreparationService,
     identifierCasePlanCache: identifierCasePlanCacheService
 });
@@ -118,14 +87,10 @@
 export const createDefaultCliProjectIndexService =
     resolveCliProjectIndexService;
 
-<<<<<<< HEAD
 export const resolveCliIdentifierCasePlanService = () =>
     identifierCasePlanServices;
 export const createDefaultCliIdentifierCasePlanService =
     resolveCliIdentifierCasePlanService;
-
-=======
->>>>>>> 35574d70
 export const resolveCliIdentifierCasePlanPreparationService = () =>
     identifierCasePlanPreparationService;
 export const createDefaultCliIdentifierCasePlanPreparationService =
