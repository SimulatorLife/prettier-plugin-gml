--- conflicted
+++ resolved
@@ -21,59 +21,49 @@
     ENV: "env"
 });
 
-<<<<<<< HEAD
 /**
  * @typedef {typeof MANUAL_REPO_REQUIREMENT_SOURCE[keyof typeof MANUAL_REPO_REQUIREMENT_SOURCE]} ManualRepoRequirementSource
  */
 
-const MANUAL_REPO_REQUIREMENT_SOURCE_VALUES = Object.freeze(
-    Object.values(MANUAL_REPO_REQUIREMENT_SOURCE)
-);
-
-function assertManualRepoRequirementSource(value) {
-    if (MANUAL_REPO_REQUIREMENT_SOURCE_VALUES.includes(value)) {
-        return /** @type {ManualRepoRequirementSource} */ (value);
-    }
-
-    const allowedValues = MANUAL_REPO_REQUIREMENT_SOURCE_VALUES.join(", ");
-    const received = value === undefined ? "undefined" : `'${String(value)}'`;
-=======
 const MANUAL_REPO_REQUIREMENT_MESSAGES = Object.freeze({
     [MANUAL_REPO_REQUIREMENT_SOURCE.ENV]: `${MANUAL_REPO_ENV_VAR} must specify a GitHub repository in 'owner/name' format`,
     [MANUAL_REPO_REQUIREMENT_SOURCE.CLI]:
         "Manual repository must be provided in 'owner/name' format"
 });
 
+const MANUAL_REPO_REQUIREMENT_SOURCE_VALUES = Object.freeze(
+    Object.values(MANUAL_REPO_REQUIREMENT_SOURCE)
+);
+
+function assertManualRepoRequirementSource(value) {
+    if (MANUAL_REPO_REQUIREMENT_SOURCE_VALUES.includes(value)) {
+        return /** @type {ManualRepoRequirementSource} */ (value);
+    }
+
+    const allowedValues = MANUAL_REPO_REQUIREMENT_SOURCE_VALUES.join(", ");
+    const received = value === undefined ? "undefined" : `'${String(value)}'`;
+
+    throw new TypeError(
+        `Manual repository requirement source must be one of: ${allowedValues}. Received ${received}.`
+    );
+}
+
 function formatManualRepoRequirement(
     source = MANUAL_REPO_REQUIREMENT_SOURCE.CLI
 ) {
-    const message = MANUAL_REPO_REQUIREMENT_MESSAGES[source];
+    const requirementSource = assertManualRepoRequirementSource(source);
+    const message = MANUAL_REPO_REQUIREMENT_MESSAGES[requirementSource];
     if (message) {
         return message;
     }
 
-    const allowedValues = Object.values(MANUAL_REPO_REQUIREMENT_SOURCE).join(
-        ", "
-    );
-    const received = source === undefined ? "undefined" : `'${String(source)}'`;
->>>>>>> 29b29d9c
+    const allowedValues = MANUAL_REPO_REQUIREMENT_SOURCE_VALUES.join(", ");
+    const received = `'${String(requirementSource)}'`;
 
     throw new TypeError(
         `Manual repository requirement source must be one of: ${allowedValues}. Received ${received}.`
     );
 }
-
-<<<<<<< HEAD
-function formatManualRepoRequirement(source) {
-    const requirementSource = assertManualRepoRequirementSource(source);
-
-    return requirementSource === MANUAL_REPO_REQUIREMENT_SOURCE.ENV
-        ? MANUAL_REPO_REQUIREMENTS.env
-        : MANUAL_REPO_REQUIREMENTS.cli;
-}
-
-=======
->>>>>>> 29b29d9c
 function describeManualRepoInput(value) {
     if (value == null) {
         return String(value);
