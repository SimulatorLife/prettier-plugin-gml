--- conflicted
+++ resolved
@@ -2,7 +2,14 @@
 import { isCommanderErrorLike } from "./commander-error-utils.js";
 
 /**
-<<<<<<< HEAD
+ * The earlier CLI command "manager" mixed registration APIs with the runner
+ * surface. That broad contract forced consumers to depend on both concerns at
+ * once even if they only needed to register commands. To honour the Interface
+ * Segregation Principle we now expose narrower registry and runner views that
+ * sit on top of a shared coordinator.
+ */
+
+/**
  * @typedef {{
  *   command: import("commander").Command,
  *   run?: (context: { command: import("commander").Command }) =>
@@ -13,47 +20,14 @@
 
 /**
  * @typedef {object} CliCommandRegistry
-=======
- * The earlier CLI command "manager" mixed registration APIs with the runner
- * surface. That broad contract forced consumers to depend on both concerns at
- * once even if they only needed to register commands. To honour the Interface
- * Segregation Principle we now expose narrower registrar and runner views that
- * sit on top of a shared coordinator.
- */
-
-/**
- * @typedef {object} CliCommandRegistrationOptions
- * @property {import("commander").Command} command
- * @property {(context: { command: import("commander").Command }) =>
- *   Promise<number | void> | number | void} run
- * @property {(error: unknown, context: { command: import("commander").Command }) => void} [onError]
- */
-
-/**
- * @typedef {object} CliCommandRegistrar
->>>>>>> 4c3d16a5
  * @property {(options: CliCommandRegistrationOptions) => object} registerDefaultCommand
  * @property {(options: CliCommandRegistrationOptions) => object} registerCommand
  */
 
 /**
-<<<<<<< HEAD
  * @typedef {object} CliCommandRunner
  * @property {(argv: Array<string>) => Promise<void>} run
  */
-
-=======
- * @typedef {object} CliProgramRunner
- * @property {(argv: Array<string>) => Promise<void>} run
- */
-
-/**
- * @typedef {object} CliCommandCoordinatorViews
- * @property {CliCommandRegistrar} registrar
- * @property {CliProgramRunner} runner
- */
-
->>>>>>> 4c3d16a5
 class CliCommandManager {
     /**
      * @param {{
@@ -199,25 +173,13 @@
     }
 }
 
-function createRegistrarView(manager) {
-    return {
-        registerDefaultCommand: manager.registerDefaultCommand.bind(manager),
-        registerCommand: manager.registerCommand.bind(manager)
-    };
-}
-
-function createRunnerView(manager) {
-    return {
-        run: manager.run.bind(manager)
-    };
-}
+export { CliCommandManager };
 
 /**
  * @param {{
  *   program: import("commander").Command,
  *   onUnhandledError?: (error: unknown, context: { command: import("commander").Command }) => void
  * }} options
-<<<<<<< HEAD
  * @returns {{ registry: CliCommandRegistry, runner: CliCommandRunner }}
  */
 export function createCliCommandManager(options) {
@@ -232,14 +194,4 @@
             run: manager.run.bind(manager)
         })
     });
-=======
- * @returns {CliCommandCoordinatorViews}
- */
-export function createCliCommandManager(options) {
-    const manager = new CliCommandManager(options);
-    return {
-        registrar: createRegistrarView(manager),
-        runner: createRunnerView(manager)
-    };
->>>>>>> 4c3d16a5
 }