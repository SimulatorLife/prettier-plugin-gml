--- conflicted
+++ resolved
@@ -61,19 +61,11 @@
         return null;
     }
 
-<<<<<<< HEAD
     const definedEntries = Object.entries(overrides).filter(
         ([, value]) => value !== undefined
     );
 
     return definedEntries.length > 0 ? Object.fromEntries(definedEntries) : null;
-=======
-    const entries = Object.entries(overrides).filter(
-        ([, value]) => value !== undefined
-    );
-
-    return entries.length > 0 ? Object.fromEntries(entries) : null;
->>>>>>> f4dae163
 }
 
 function createManualVerboseState({
