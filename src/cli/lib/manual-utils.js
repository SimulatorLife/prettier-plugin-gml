import fs from "node:fs";
import path from "node:path";
import { parseJsonWithContext, toTrimmedString } from "./shared-deps.js";
import { ensureDir } from "./file-system.js";
import { formatDuration } from "./time-utils.js";
import { formatBytes } from "./byte-format.js";
import { isNonEmptyArray } from "../../shared/array-utils.js";

const MANUAL_REPO_ENV_VAR = "GML_MANUAL_REPO";
const DEFAULT_MANUAL_REPO = "YoYoGames/GameMaker-Manual";
const REPO_SEGMENT_PATTERN = /^[A-Za-z0-9_.-]+$/;
const MANUAL_CACHE_ROOT_ENV_VAR = "GML_MANUAL_CACHE_ROOT";

function normalizeVerboseOverrides(overrides) {
    if (!overrides || typeof overrides !== "object") {
        return null;
    }

    const entries = Object.entries(overrides).filter(([, value]) => value !== undefined);

    return entries.length > 0 ? Object.fromEntries(entries) : null;
}

function createManualVerboseState({
    quiet = false,
    isTerminal = false,
    overrides
} = {}) {
<<<<<<< HEAD
    const baseState = quiet
        ? {
              resolveRef: false,
              downloads: false,
              parsing: false,
              progressBar: false
          }
        : {
              resolveRef: true,
              downloads: true,
              parsing: true,
              progressBar: isTerminal
          };

    if (!overrides || typeof overrides !== "object") {
        return baseState;
    }

    let mergedState = baseState;

    for (const [key, value] of Object.entries(overrides)) {
        if (value === undefined) {
            continue;
        }

        if (mergedState === baseState) {
            mergedState = { ...baseState };
        }

        mergedState[key] = value;
    }

    return mergedState;
=======
    const baseState = {
        resolveRef: !quiet,
        downloads: !quiet,
        parsing: !quiet,
        progressBar: !quiet && isTerminal
    };

    const normalizedOverrides = normalizeVerboseOverrides(overrides);
    return normalizedOverrides
        ? { ...baseState, ...normalizedOverrides }
        : baseState;
>>>>>>> 16158103
}

function assertPlainObject(value, message) {
    if (!value || typeof value !== "object" || Array.isArray(value)) {
        throw new TypeError(message);
    }

    return value;
}

function validateManualCommitPayload(payload, { ref }) {
    const payloadRecord = assertPlainObject(
        payload,
        `Unexpected payload while resolving manual ref '${ref}'. Expected an object.`
    );

    if (
        typeof payloadRecord.sha !== "string" ||
        payloadRecord.sha.length === 0
    ) {
        throw new TypeError(
            `Manual ref '${ref}' response did not include a commit SHA.`
        );
    }

    return payloadRecord.sha;
}

function normalizeManualTagEntry(entry) {
    const { name, commit } = assertPlainObject(
        entry,
        "Manual tags response must contain objects with tag metadata."
    );
    if (typeof name !== "string" || name.length === 0) {
        throw new TypeError("Manual tag entry is missing a tag name.");
    }

    if (commit === undefined || commit === null) {
        return { name, sha: null };
    }

    const commitRecord = assertPlainObject(
        commit,
        "Manual tag entry commit must be an object when provided."
    );

    if (commitRecord.sha === undefined || commitRecord.sha === null) {
        return { name, sha: null };
    }

    if (typeof commitRecord.sha !== "string" || commitRecord.sha.length === 0) {
        throw new TypeError(
            "Manual tag entry commit SHA must be a non-empty string when provided."
        );
    }

    return { name, sha: commitRecord.sha };
}

function resolveManualCacheRoot({
    repoRoot,
    env = process.env,
    relativeFallback = ["scripts", "cache", "manual"]
} = {}) {
    if (!repoRoot) {
        throw new TypeError(
            "repoRoot must be provided to resolveManualCacheRoot."
        );
    }

    const override = toTrimmedString(env?.[MANUAL_CACHE_ROOT_ENV_VAR]);
    if (override.length > 0) {
        return path.resolve(repoRoot, override);
    }

    return path.join(repoRoot, ...relativeFallback);
}

function normalizeManualRepository(value) {
    const trimmed = toTrimmedString(value);
    if (trimmed.length === 0) {
        return null;
    }

    const segments = trimmed.split("/");
    if (segments.length !== 2) {
        return null;
    }

    const [owner, repo] = segments;
    if (!REPO_SEGMENT_PATTERN.test(owner) || !REPO_SEGMENT_PATTERN.test(repo)) {
        return null;
    }

    return `${owner}/${repo}`;
}

function buildManualRepositoryEndpoints(manualRepo = DEFAULT_MANUAL_REPO) {
    const isDefaultCandidate =
        manualRepo === undefined || manualRepo === null || manualRepo === "";

    const repoToUse = isDefaultCandidate
        ? DEFAULT_MANUAL_REPO
        : toTrimmedString(manualRepo);

    const normalized = normalizeManualRepository(repoToUse);
    if (!normalized) {
        const received = isDefaultCandidate ? DEFAULT_MANUAL_REPO : manualRepo;
        throw new Error(`Invalid manual repository provided: ${received}`);
    }

    return {
        manualRepo: normalized,
        apiRoot: `https://api.github.com/repos/${normalized}`,
        rawRoot: `https://raw.githubusercontent.com/${normalized}`
    };
}

function resolveManualRepoValue(rawValue, { source = "cli" } = {}) {
    const normalized = normalizeManualRepository(rawValue);
    if (normalized) {
        return normalized;
    }

    let received;
    if (rawValue === undefined) {
        received = "undefined";
    } else if (rawValue === null) {
        received = "null";
    } else {
        received = `'${rawValue}'`;
    }

    const requirement =
        source === "env"
            ? `${MANUAL_REPO_ENV_VAR} must specify a GitHub repository in 'owner/name' format`
            : "Manual repository must be provided in 'owner/name' format";

    throw new TypeError(`${requirement} (received ${received}).`);
}

function createManualGitHubClient({
    userAgent,
    defaultCacheRoot,
    defaultRawRoot
} = {}) {
    if (typeof userAgent !== "string" || userAgent.length === 0) {
        throw new Error("A userAgent string is required.");
    }

    if (typeof defaultRawRoot !== "string" || defaultRawRoot.length === 0) {
        throw new Error(
            "A defaultRawRoot string is required to create the manual client."
        );
    }

    const baseHeaders = { "User-Agent": userAgent };
    if (process.env.GITHUB_TOKEN) {
        baseHeaders.Authorization = `Bearer ${process.env.GITHUB_TOKEN}`;
    }

    async function curlRequest(url, { headers = {}, acceptJson = false } = {}) {
        const finalHeaders = { ...baseHeaders, ...headers };
        if (acceptJson) {
            finalHeaders.Accept = "application/vnd.github+json";
        }

        const response = await fetch(url, {
            headers: finalHeaders,
            redirect: "follow"
        });

        const bodyText = await response.text();
        if (!response.ok) {
            const errorMessage = bodyText || response.statusText;
            throw new Error(`Request failed for ${url}: ${errorMessage}`);
        }

        return bodyText;
    }

    async function resolveCommitFromRef(ref, { apiRoot }) {
        const url = `${apiRoot}/commits/${encodeURIComponent(ref)}`;
        const body = await curlRequest(url, { acceptJson: true });
        const payload = parseJsonWithContext(body, {
            description: "manual commit response",
            source: url
        });
        const sha = validateManualCommitPayload(payload, { ref });

        return { ref, sha };
    }

    async function resolveManualRef(ref, { verbose, apiRoot }) {
        if (verbose.resolveRef) {
            console.log(
                ref
                    ? `Resolving manual reference '${ref}'…`
                    : "Resolving latest manual tag…"
            );
        }

        if (ref) {
            return resolveCommitFromRef(ref, { apiRoot });
        }

        const latestTagUrl = `${apiRoot}/tags?per_page=1`;
        const body = await curlRequest(latestTagUrl, { acceptJson: true });
        const tags = parseJsonWithContext(body, {
            description: "manual tags response",
            source: latestTagUrl
        });

        if (!isNonEmptyArray(tags)) {
            console.warn(
                "No manual tags found; defaulting to 'develop' branch."
            );
            return resolveCommitFromRef("develop", { apiRoot });
        }

        const { name, sha } = normalizeManualTagEntry(tags[0]);
        return {
            ref: name,
            sha
        };
    }

    async function fetchManualFile(
        sha,
        filePath,
        {
            forceRefresh = false,
            verbose = {},
            cacheRoot = defaultCacheRoot,
            rawRoot = defaultRawRoot
        } = {}
    ) {
        const shouldLogDetails = verbose.downloads && !verbose.progressBar;
        const cachePath = path.join(cacheRoot, sha, filePath);

        if (!forceRefresh) {
            try {
                const cached = await fs.readFile(cachePath, "utf8");
                if (shouldLogDetails) {
                    console.log(`[cache] ${filePath}`);
                }

                return cached;
            } catch (error) {
                if (error.code !== "ENOENT") {
                    throw error;
                }
            }
        }

        const startTime = Date.now();
        if (shouldLogDetails) {
            console.log(`[download] ${filePath}…`);
        }

        const url = `${rawRoot}/${sha}/${filePath}`;
        const content = await curlRequest(url);

        await ensureDir(path.dirname(cachePath));
        await fs.writeFile(cachePath, content, "utf8");

        if (shouldLogDetails) {
            console.log(
                `[done] ${filePath} (${formatBytes(content)} in ${formatDuration(
                    startTime
                )})`
            );
        }

        return content;
    }

    return {
        curlRequest,
        resolveManualRef,
        resolveCommitFromRef,
        fetchManualFile
    };
}

export {
    DEFAULT_MANUAL_REPO,
    MANUAL_CACHE_ROOT_ENV_VAR,
    MANUAL_REPO_ENV_VAR,
    createManualVerboseState,
    buildManualRepositoryEndpoints,
    normalizeManualRepository,
    resolveManualRepoValue,
    resolveManualCacheRoot,
    createManualGitHubClient
};<|MERGE_RESOLUTION|>--- conflicted
+++ resolved
@@ -26,7 +26,6 @@
     isTerminal = false,
     overrides
 } = {}) {
-<<<<<<< HEAD
     const baseState = quiet
         ? {
               resolveRef: false,
@@ -41,38 +40,10 @@
               progressBar: isTerminal
           };
 
-    if (!overrides || typeof overrides !== "object") {
-        return baseState;
-    }
-
-    let mergedState = baseState;
-
-    for (const [key, value] of Object.entries(overrides)) {
-        if (value === undefined) {
-            continue;
-        }
-
-        if (mergedState === baseState) {
-            mergedState = { ...baseState };
-        }
-
-        mergedState[key] = value;
-    }
-
-    return mergedState;
-=======
-    const baseState = {
-        resolveRef: !quiet,
-        downloads: !quiet,
-        parsing: !quiet,
-        progressBar: !quiet && isTerminal
-    };
-
     const normalizedOverrides = normalizeVerboseOverrides(overrides);
     return normalizedOverrides
         ? { ...baseState, ...normalizedOverrides }
         : baseState;
->>>>>>> 16158103
 }
 
 function assertPlainObject(value, message) {
