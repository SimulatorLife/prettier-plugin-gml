import fs from "node:fs/promises";
import path from "node:path";
import { performance } from "node:perf_hooks";
import process from "node:process";
import { fileURLToPath } from "node:url";

import { Command, InvalidArgumentError } from "commander";
import GMLParser from "gamemaker-language-parser";

import { applyStandardCommandOptions } from "./command-standard-options.js";
import { createCliErrorDetails } from "./cli-errors.js";
<<<<<<< HEAD
import { resolvePluginEntryPoint } from "./plugin-entry-point.js";
=======
import {
    resolveCliProjectIndexBuilder,
    resolveCliIdentifierCasePlanPreparer
} from "./plugin-services.js";
import { getErrorMessage, getIdentifierText } from "./shared-deps.js";
>>>>>>> f9b8c8fb
import { formatByteSize } from "./byte-format.js";
import {
    SuiteOutputFormat,
    resolveSuiteOutputFormatOrThrow,
    collectSuiteResults,
    ensureSuitesAreKnown,
    resolveRequestedSuites
} from "./command-suite-helpers.js";
import { coercePositiveInteger, getIdentifierText } from "./shared-deps.js";

const AVAILABLE_SUITES = new Map();

const MODULE_DIRECTORY = path.dirname(fileURLToPath(import.meta.url));
const CLI_DIRECTORY = path.resolve(MODULE_DIRECTORY, "..");
const REPO_ROOT = path.resolve(CLI_DIRECTORY, "..");
const TEST_RESULTS_DIRECTORY = path.resolve(REPO_ROOT, "test-results");
const DEFAULT_REPORT_FILE = path.join(
    TEST_RESULTS_DIRECTORY,
    "performance-report.json"
);
const DEFAULT_FIXTURE_DIRECTORIES = Object.freeze([
    path.resolve(REPO_ROOT, "src", "parser", "tests", "input"),
    path.resolve(REPO_ROOT, "src", "plugin", "tests")
]);
const DATASET_CACHE_KEY = "gml-fixtures";

function collectValue(value, previous = []) {
    previous.push(value);
    return previous;
}

function formatErrorDetails(error, { fallbackMessage } = {}) {
    return createCliErrorDetails(error, {
        fallbackMessage: fallbackMessage ?? "Unknown error"
    });
}

function normalizeFixtureRoots(additionalRoots = []) {
    const resolved = [];
    const seen = new Set();

    for (const candidate of [
        ...DEFAULT_FIXTURE_DIRECTORIES,
        ...additionalRoots
    ]) {
        if (!candidate || typeof candidate !== "string") {
            continue;
        }

        const absolute = path.resolve(candidate);
        if (seen.has(absolute)) {
            continue;
        }

        seen.add(absolute);
        resolved.push(absolute);
    }

    return resolved;
}

async function traverseForFixtures(directory, visitor) {
    let entries;
    try {
        entries = await fs.readdir(directory, { withFileTypes: true });
    } catch (error) {
        if (error && error.code === "ENOENT") {
            return;
        }
        throw error;
    }

    entries.sort((a, b) => a.name.localeCompare(b.name));

    for (const entry of entries) {
        const resolvedPath = path.join(directory, entry.name);
        if (entry.isDirectory()) {
            await traverseForFixtures(resolvedPath, visitor);
        } else if (
            entry.isFile() &&
            entry.name.toLowerCase().endsWith(".gml")
        ) {
            visitor(resolvedPath);
        }
    }
}

async function collectFixtureFilePaths(directories) {
    const fileMap = new Map();

    for (const directory of directories) {
        await traverseForFixtures(directory, (filePath) => {
            const relative = path.relative(REPO_ROOT, filePath);
            if (!fileMap.has(relative)) {
                fileMap.set(relative, filePath);
            }
        });
    }

    return [...fileMap.values()].sort((a, b) => a.localeCompare(b));
}

async function loadFixtureDataset({ directories } = {}) {
    const fixtureDirectories = normalizeFixtureRoots(directories ?? []);
    const fixturePaths = await collectFixtureFilePaths(fixtureDirectories);

    const files = [];
    let totalBytes = 0;

    for (const absolutePath of fixturePaths) {
        const source = await fs.readFile(absolutePath, "utf8");
        const size = Buffer.byteLength(source);
        totalBytes += size;
        files.push({
            path: absolutePath,
            relativePath: path.relative(REPO_ROOT, absolutePath),
            source,
            size
        });
    }

    return {
        files,
        summary: {
            files: files.length,
            totalBytes
        }
    };
}

function normalizeCustomDataset(dataset) {
    if (!Array.isArray(dataset)) {
        throw new TypeError("Custom datasets must be provided as an array.");
    }

    const files = [];
    let totalBytes = 0;

    dataset.forEach((entry, index) => {
        if (!entry || typeof entry !== "object") {
            throw new TypeError(
                "Each dataset entry must be an object with a source string."
            );
        }

        const source = entry.source;
        if (typeof source !== "string") {
            throw new TypeError(
                "Dataset entries must include a string `source` property."
            );
        }

        const providedPath =
            typeof entry.path === "string" ? entry.path : `<fixture-${index}>`;
        const relativePath =
            typeof entry.relativePath === "string"
                ? entry.relativePath
                : providedPath.startsWith("<")
                  ? providedPath
                  : path.relative(REPO_ROOT, providedPath);
        const size = entry.size ?? Buffer.byteLength(source);
        totalBytes += size;

        files.push({
            path: providedPath,
            relativePath,
            source,
            size
        });
    });

    return {
        files,
        summary: {
            files: files.length,
            totalBytes
        }
    };
}

async function resolveDatasetFromOptions(options = {}) {
    if (options.dataset) {
        return normalizeCustomDataset(options.dataset);
    }

    if (options.datasetCache?.has(DATASET_CACHE_KEY)) {
        return options.datasetCache.get(DATASET_CACHE_KEY);
    }

    const dataset = await loadFixtureDataset({
        directories: options.fixtureRoots
    });

    if (options.datasetCache) {
        options.datasetCache.set(DATASET_CACHE_KEY, dataset);
    }

    return dataset;
}

function resolveIterationCount(value) {
    if (value === undefined || value === null) {
        return 1;
    }

    return coercePositiveInteger(value, {
        createErrorMessage: (received) =>
            `Iterations must be a positive integer (received ${received}).`
    });
}

function createSkipResult(reason) {
    return {
        skipped: true,
        reason
    };
}

function createDefaultParser() {
    return async (file) => {
        GMLParser.parse(file.source, {
            getComments: false,
            getLocations: false,
            simplifyLocations: true,
            getIdentifierMetadata: false
        });
    };
}

let prettierModulePromise = null;

async function resolvePrettier() {
    if (!prettierModulePromise) {
        prettierModulePromise = import("prettier").then(
            (module) => module?.default ?? module
        );
    }

    return prettierModulePromise;
}

function createDefaultFormatter({ prettier, pluginPath }) {
    return async (file) => {
        await prettier.format(file.source, {
            plugins: [pluginPath],
            parser: "gml-parse",
            filepath: file.path
        });
    };
}

function resolveNow(now) {
    if (typeof now === "function") {
        return now;
    }

    return () => performance.now();
}

function createBenchmarkResult({ dataset, durations, iterations }) {
    const totalDuration = durations.reduce(
        (sum, duration) => sum + duration,
        0
    );
    const datasetFiles = dataset.summary.files;
    const datasetBytes = dataset.summary.totalBytes;
    const totalFilesProcessed = datasetFiles * iterations;
    const totalBytesProcessed = datasetBytes * iterations;

<<<<<<< HEAD
    return {
        iterations,
        durations,
        totalDurationMs: totalDuration,
        averageDurationMs: iterations > 0 ? totalDuration / iterations : 0,
        dataset: {
            files: datasetFiles,
            totalBytes: datasetBytes
        },
        throughput: {
            filesPerMs:
                totalDuration > 0 ? totalFilesProcessed / totalDuration : null,
            bytesPerMs:
                totalDuration > 0 ? totalBytesProcessed / totalDuration : null
=======
    try {
        bootstrap.dispose();
    } catch (error) {
        if (logger && typeof logger.warn === "function") {
            const reason =
                getErrorMessage(error, { fallback: "" }) || "Unknown error";
            logger.warn(
                `[performance] Failed to dispose identifier case resources: ${reason}`
            );
>>>>>>> f9b8c8fb
        }
    };
}

export async function runParserBenchmark(options = {}) {
    const dataset = await resolveDatasetFromOptions(options);

    if (!dataset || dataset.summary.files === 0) {
        return createSkipResult(
            "No GameMaker fixtures were available to parse."
        );
    }

    const iterations = resolveIterationCount(options.iterations);
    const parser =
        typeof options.parser === "function"
            ? options.parser
            : createDefaultParser();
    const now = resolveNow(options.now);
    const durations = [];

    for (let iteration = 0; iteration < iterations; iteration += 1) {
        const start = now();

        for (const file of dataset.files) {
            // Await in case callers provide asynchronous parser implementations.
            await parser(file);
        }

        durations.push(now() - start);
    }

    return createBenchmarkResult({ dataset, durations, iterations });
}

export async function runFormatterBenchmark(options = {}) {
    const dataset = await resolveDatasetFromOptions(options);

    if (!dataset || dataset.summary.files === 0) {
        return createSkipResult(
            "No GameMaker fixtures were available to format."
        );
    }

    const iterations = resolveIterationCount(options.iterations);
    const prettierInstance = options.prettier ?? (await resolvePrettier());
    const pluginPath = options.pluginPath ?? resolvePluginEntryPoint();
    const formatter =
        typeof options.formatter === "function"
            ? options.formatter
            : createDefaultFormatter({
                  prettier: prettierInstance,
                  pluginPath
              });
    const now = resolveNow(options.now);
    const durations = [];

    for (let iteration = 0; iteration < iterations; iteration += 1) {
        const start = now();

        for (const file of dataset.files) {
            await formatter(file);
        }

        durations.push(now() - start);
    }

    return createBenchmarkResult({ dataset, durations, iterations });
}

function createIdentifierTextDataset() {
    return [
        "simple",
        { name: "identifier" },
        { type: "Identifier", name: "player" },
        {
            type: "MemberDotExpression",
            object: { type: "Identifier", name: "player" },
            property: { type: "Identifier", name: "x" }
        },
        {
            type: "MemberIndexExpression",
            object: { type: "Identifier", name: "inventory" },
            property: [
                {
                    type: "Literal",
                    value: "potion"
                }
            ]
        },
        {
            type: "MemberIndexExpression",
            object: { type: "Identifier", name: "grid" },
            property: [
                {
                    type: "MemberDotExpression",
                    object: { type: "Identifier", name: "position" },
                    property: { type: "Identifier", name: "x" }
                }
            ]
        }
    ];
}

function resolveIdentifierTextIterations() {
    return 5_000_000;
}

function benchmarkIdentifierTextDataset(dataset, iterations) {
    let checksum = 0;

    const start = performance.now();
    for (let index = 0; index < iterations; index += 1) {
        const node = dataset[index % dataset.length];
        const result = getIdentifierText(node);
        if (typeof result === "string") {
            checksum += result.length;
        }
    }
    const duration = performance.now() - start;

    return { iterations, checksum, duration };
}

function runIdentifierTextBenchmark() {
    const dataset = createIdentifierTextDataset();
    const iterations = resolveIdentifierTextIterations();
    return benchmarkIdentifierTextDataset(dataset, iterations);
}

AVAILABLE_SUITES.set("parser", runParserBenchmark);
AVAILABLE_SUITES.set("formatter", runFormatterBenchmark);
AVAILABLE_SUITES.set("identifier-text", () => runIdentifierTextBenchmark());

export function createPerformanceCommand() {
    return applyStandardCommandOptions(
        new Command()
            .name("performance")
            .usage("[options]")
            .description(
                "Run parser and formatter performance benchmarks for the CLI."
            )
    )
        .option(
            "-s, --suite <name>",
            "Benchmark suite to run (can be provided multiple times).",
            collectValue,
            []
        )
        .option(
            "-i, --iterations <count>",
            "Repeat each suite this many times (default: 1).",
            (value) =>
                coercePositiveInteger(value, {
                    createErrorMessage: (received) =>
                        `Iterations must be a positive integer (received ${received}).`
                }),
            1
        )
        .option(
            "--fixture-root <path>",
            "Include an additional directory of .gml fixtures (may be provided multiple times).",
            collectValue,
            []
        )
        .option(
            "--report-file <path>",
            `File path for the JSON performance report (default: ${DEFAULT_REPORT_FILE}).`,
            (value) => path.resolve(value),
            DEFAULT_REPORT_FILE
        )
        .option(
            "--skip-report",
            "Disable writing the JSON performance report to disk."
        )
        .option("--stdout", "Emit the performance report to stdout.")
        .option(
            "--format <format>",
            "Console output format when --stdout is used: json (default) or human.",
            (value) =>
                resolveSuiteOutputFormatOrThrow(value, {
                    errorConstructor: InvalidArgumentError
                }),
            SuiteOutputFormat.JSON
        )
        .option("--pretty", "Pretty-print JSON output.");
}

function createSuiteExecutionOptions(options) {
    return {
        iterations: resolveIterationCount(options.iterations),
        fixtureRoots: normalizeFixtureRoots(options.fixtureRoot ?? []),
        datasetCache: new Map()
    };
}

async function writeReport(report, options) {
    if (options.skipReport) {
        return;
    }

    const targetFile = options.reportFile ?? DEFAULT_REPORT_FILE;
    if (!targetFile) {
        return;
    }

    const directory = path.dirname(targetFile);
    await fs.mkdir(directory, { recursive: true });

    const spacing = options.pretty ? 2 : 0;
    const payload = `${JSON.stringify(report, null, spacing)}\n`;
    await fs.writeFile(targetFile, payload, "utf8");
}

function formatThroughput(value, unit) {
    if (typeof value !== "number" || !Number.isFinite(value)) {
        return "n/a";
    }

    return `${value.toFixed(3)} ${unit}`;
}

function formatDuration(value) {
    if (typeof value !== "number" || !Number.isFinite(value)) {
        return "n/a";
    }

    return `${value.toFixed(3)} ms`;
}

function printHumanReadable(report) {
    const lines = [
        "Performance benchmark results:",
        `Generated at: ${report.generatedAt}`
    ];

    const entries = Object.entries(report.suites);
    if (entries.length === 0) {
        lines.push("No suites were executed.");
    }

    for (const [suite, payload] of entries) {
        lines.push(`\n• ${suite}`);

        if (payload?.skipped) {
            lines.push(
                `  - skipped: ${payload.reason ?? "No reason provided"}`
            );
            continue;
        }

        if (payload?.error) {
            const errorMessage = payload.error?.message ?? "Unknown error";
            lines.push(`  - error: ${errorMessage}`);
            continue;
        }

        if (suite === "parser" || suite === "formatter") {
            const datasetBytes = payload.dataset?.totalBytes ?? 0;
            lines.push(`  - iterations: ${payload.iterations}`, `  - files: ${payload.dataset?.files ?? 0}`);
            lines.push(
                `  - total duration: ${formatDuration(payload.totalDurationMs)}`
            );
            lines.push(
                `  - average duration: ${formatDuration(payload.averageDurationMs)}`
            );
            lines.push(
                `  - dataset size: ${formatByteSize(datasetBytes, {
                    decimals: 2,
                    decimalsForBytes: 2,
                    separator: " "
                })}`
            );
            lines.push(
                `  - throughput (files/ms): ${formatThroughput(
                    payload.throughput?.filesPerMs,
                    "files/ms"
                )}`
            );
            lines.push(
                `  - throughput (bytes/ms): ${formatThroughput(
                    payload.throughput?.bytesPerMs,
                    "bytes/ms"
                )}`
            );
            continue;
        }

        lines.push(`  - result: ${JSON.stringify(payload)}`);
    }

    console.log(lines.join("\n"));
}

function emitReport(report, options) {
    const format = resolveSuiteOutputFormatOrThrow(options.format, {
        fallback: SuiteOutputFormat.JSON,
        errorConstructor: InvalidArgumentError
    });

    if (format === SuiteOutputFormat.JSON) {
        const spacing = options.pretty ? 2 : 0;
        process.stdout.write(`${JSON.stringify(report, null, spacing)}\n`);
        return;
    }

    printHumanReadable(report);
}

export async function runPerformanceCommand({ command } = {}) {
    const options = command?.opts?.() ?? {};

    const requestedSuites = resolveRequestedSuites(options, AVAILABLE_SUITES);
    ensureSuitesAreKnown(requestedSuites, AVAILABLE_SUITES, command);

    const runnerOptions = createSuiteExecutionOptions(options);

    const suiteResults = await collectSuiteResults({
        suiteNames: requestedSuites,
        availableSuites: AVAILABLE_SUITES,
        runnerOptions,
        onError: (error) => ({ error: formatErrorDetails(error) })
    });

    const report = {
        generatedAt: new Date().toISOString(),
        suites: suiteResults
    };

    await writeReport(report, options);

    if (options.stdout) {
        emitReport(report, options);
    }

    return 0;
}<|MERGE_RESOLUTION|>--- conflicted
+++ resolved
@@ -9,15 +9,7 @@
 
 import { applyStandardCommandOptions } from "./command-standard-options.js";
 import { createCliErrorDetails } from "./cli-errors.js";
-<<<<<<< HEAD
 import { resolvePluginEntryPoint } from "./plugin-entry-point.js";
-=======
-import {
-    resolveCliProjectIndexBuilder,
-    resolveCliIdentifierCasePlanPreparer
-} from "./plugin-services.js";
-import { getErrorMessage, getIdentifierText } from "./shared-deps.js";
->>>>>>> f9b8c8fb
 import { formatByteSize } from "./byte-format.js";
 import {
     SuiteOutputFormat,
@@ -287,7 +279,6 @@
     const totalFilesProcessed = datasetFiles * iterations;
     const totalBytesProcessed = datasetBytes * iterations;
 
-<<<<<<< HEAD
     return {
         iterations,
         durations,
@@ -302,17 +293,6 @@
                 totalDuration > 0 ? totalFilesProcessed / totalDuration : null,
             bytesPerMs:
                 totalDuration > 0 ? totalBytesProcessed / totalDuration : null
-=======
-    try {
-        bootstrap.dispose();
-    } catch (error) {
-        if (logger && typeof logger.warn === "function") {
-            const reason =
-                getErrorMessage(error, { fallback: "" }) || "Unknown error";
-            logger.warn(
-                `[performance] Failed to dispose identifier case resources: ${reason}`
-            );
->>>>>>> f9b8c8fb
         }
     };
 }
@@ -572,7 +552,10 @@
 
         if (suite === "parser" || suite === "formatter") {
             const datasetBytes = payload.dataset?.totalBytes ?? 0;
-            lines.push(`  - iterations: ${payload.iterations}`, `  - files: ${payload.dataset?.files ?? 0}`);
+            lines.push(
+                `  - iterations: ${payload.iterations}`,
+                `  - files: ${payload.dataset?.files ?? 0}`
+            );
             lines.push(
                 `  - total duration: ${formatDuration(payload.totalDurationMs)}`
             );
