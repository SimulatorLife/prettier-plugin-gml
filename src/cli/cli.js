/**
 * Command-line interface for running utilities for this project.
 *
 * Commands provided include:
 * - A wrapper around the GML-Prettier plugin to provide a convenient
 *   way to format GameMaker Language files.
 * - Performance benchmarking utilities.
 * - Memory usage benchmarking utilities.
 * - Regression testing utilities.
 * - Generating/retrieving GML identifiers and Feather metadata.
 *
 * This CLI is primarily intended for use in development and CI environments.
 * For formatting GML files, it is recommended to use the Prettier CLI or
 * editor integrations directly.
 */

import { randomUUID } from "node:crypto";
import {
    lstat,
    mkdtemp,
    readdir,
    readFile,
    rm,
    stat,
    writeFile
} from "node:fs/promises";
import os from "node:os";
import path from "node:path";
import process from "node:process";
import { fileURLToPath } from "node:url";

import { Command, InvalidArgumentError, Option } from "commander";

import {
    coerceNonNegativeInteger,
    getErrorMessage,
    getNonEmptyTrimmedString,
    isErrorWithCode,
    normalizeEnumeratedOption,
    normalizeStringList,
    resolveIntegerOption,
    toArray,
    toNormalizedLowerCaseSet,
    toNormalizedLowerCaseString,
    uniqueArray,
    withObjectLike
} from "../shared/utils.js";
import { isErrorLike } from "../shared/utils/capability-probes.js";
import {
    collectAncestorDirectories,
    isPathInside
} from "../shared/utils/path.js";
import {
    hasIgnoreRuleNegations,
    markIgnoreRuleNegationsDetected,
    resetIgnoreRuleNegations
} from "./lib/ignore-rules-negation-tracker.js";

import {
    CliUsageError,
    formatCliError,
    handleCliError
} from "./lib/cli-errors.js";
import { applyStandardCommandOptions } from "./lib/command-standard-options.js";
import { resolvePluginEntryPoint } from "./lib/plugin-entry-point.js";
import {
    hasRegisteredIgnorePath,
    registerIgnorePath,
    resetRegisteredIgnorePaths
} from "./lib/ignore-path-registry.js";
import { createCliCommandManager } from "./lib/cli-command-manager.js";
import { resolveCliVersion } from "./lib/cli-version.js";
import { wrapInvalidArgumentResolver } from "./lib/command-parsing.js";
import {
    createPerformanceCommand,
    runPerformanceCommand
} from "./lib/performance-cli.js";
import { createMemoryCommand, runMemoryCommand } from "./lib/memory-cli.js";
import {
    createGenerateIdentifiersCommand,
    runGenerateGmlIdentifiers
} from "./commands/generate-gml-identifiers.js";
import {
    createFeatherMetadataCommand,
    runGenerateFeatherMetadata
} from "./commands/generate-feather-metadata.js";
import { resolveCliIdentifierCaseCacheClearer } from "./lib/plugin-services.js";
import {
    getDefaultSkippedDirectorySampleLimit,
    resolveSkippedDirectorySampleLimit,
    SKIPPED_DIRECTORY_SAMPLE_LIMIT_ENV_VAR
} from "./lib/skipped-directory-sample-limit.js";

const WRAPPER_DIRECTORY = path.dirname(fileURLToPath(import.meta.url));
const PLUGIN_PATH = resolvePluginEntryPoint();
const IGNORE_PATH = path.resolve(WRAPPER_DIRECTORY, ".prettierignore");
const INITIAL_WORKING_DIRECTORY = path.resolve(process.cwd());

const FALLBACK_EXTENSIONS = Object.freeze([".gml"]);

const ParseErrorAction = Object.freeze({
    REVERT: "revert",
    SKIP: "skip",
    ABORT: "abort"
});

const VALID_PARSE_ERROR_ACTIONS = new Set(Object.values(ParseErrorAction));
const VALID_PRETTIER_LOG_LEVELS = new Set([
    "debug",
    "info",
    "warn",
    "error",
    "silent"
]);

function formatValidChoiceList(values) {
    return [...values].sort().join(", ");
}

const VALID_PARSE_ERROR_ACTION_CHOICES = formatValidChoiceList(
    VALID_PARSE_ERROR_ACTIONS
);
const VALID_PRETTIER_LOG_LEVEL_CHOICES = formatValidChoiceList(
    VALID_PRETTIER_LOG_LEVELS
);

const PRETTIER_MODULE_ID =
    process.env.PRETTIER_PLUGIN_GML_PRETTIER_MODULE ?? "prettier";

function formatExtensionListForDisplay(extensions) {
    return extensions.map((extension) => `"${extension}"`).join(", ");
}

function formatPathForDisplay(targetPath) {
    const resolvedTarget = path.resolve(targetPath);
    const resolvedCwd = INITIAL_WORKING_DIRECTORY;
    const relativePath = path.relative(resolvedCwd, resolvedTarget);

    if (resolvedTarget === resolvedCwd) {
        return ".";
    }

    if (
        relativePath.length > 0 &&
        !relativePath.startsWith("..") &&
        !path.isAbsolute(relativePath)
    ) {
        return relativePath;
    }

    return resolvedTarget;
}

function isMissingPrettierDependency(error) {
    if (!isErrorWithCode(error, "ERR_MODULE_NOT_FOUND")) {
        return false;
    }

    const message = getErrorMessage(error, { fallback: "" });
    return message.includes("'prettier'");
}

let prettierModulePromise = null;

async function resolvePrettier() {
    if (!prettierModulePromise) {
        prettierModulePromise = import(PRETTIER_MODULE_ID)
            .then((module) => module?.default ?? module)
            .catch((error) => {
                if (isMissingPrettierDependency(error)) {
                    const instructions = [
                        "Prettier v3 must be installed alongside prettier-plugin-gml.",
                        "Install it with:",
                        "  npm install --save-dev prettier@^3"
                    ].join("\n");
                    const cliError = new CliUsageError(instructions);
                    if (isErrorLike(error)) {
                        cliError.cause = error;
                    }
                    throw cliError;
                }
                throw error;
            });
    }

    return prettierModulePromise;
}

function coerceExtensionValue(value) {
    if (typeof value !== "string") {
        return null;
    }

    const cleaned = value
        .toLowerCase()
        // Drop any directory/glob prefixes (e.g. **/*.gml or src/**/*.yy).
        .replace(/.*[\\/]/, "")
        // Trim leading wildcard tokens like * or ? that commonly appear in glob patterns.
        .replace(/^[*?]+/, "");

    if (!cleaned) {
        return null;
    }

    return cleaned.startsWith(".") ? cleaned : `.${cleaned}`;
}

function normalizeExtensions(
    rawExtensions,
    fallbackExtensions = FALLBACK_EXTENSIONS
) {
    const normalized = Array.from(
        new Set(
            normalizeStringList(rawExtensions, {
                splitPattern: /,/,
                allowInvalidType: true
            })
                .map(coerceExtensionValue)
                .filter(Boolean)
        )
    );

    return normalized.length > 0 ? normalized : fallbackExtensions;
}

const DEFAULT_EXTENSIONS = normalizeExtensions(
    process.env.PRETTIER_PLUGIN_GML_DEFAULT_EXTENSIONS,
    FALLBACK_EXTENSIONS
);

const DEFAULT_PARSE_ERROR_ACTION =
    normalizeEnumeratedOption(
        process.env.PRETTIER_PLUGIN_GML_ON_PARSE_ERROR,
        ParseErrorAction.SKIP,
        VALID_PARSE_ERROR_ACTIONS
    ) ?? ParseErrorAction.SKIP;

const DEFAULT_PRETTIER_LOG_LEVEL =
    normalizeEnumeratedOption(
        process.env.PRETTIER_PLUGIN_GML_LOG_LEVEL,
        "warn",
        VALID_PRETTIER_LOG_LEVELS
    ) ?? "warn";

const program = applyStandardCommandOptions(new Command())
    .name("prettier-plugin-gml")
    .usage("[command] [options]")
    .description(
        [
            "Utilities for working with the prettier-plugin-gml project.",
            "Provides formatting, benchmarking, and manual data generation commands."
        ].join(" \n")
    )
    .version(
        resolveCliVersion(),
        "-V, --version",
        "Show CLI version information."
    );

const { registry: cliCommandRegistry, runner: cliCommandRunner } =
    createCliCommandManager({
        program,
        onUnhandledError: (error) =>
            handleCliError(error, {
                prefix: "Failed to run prettier-plugin-gml CLI.",
                exitCode: 1
            })
    });

function createFormatCommand({ name = "prettier-plugin-gml" } = {}) {
    const extensionsOption = new Option(
        "--extensions <list>",
        [
            "Comma-separated list of file extensions to format.",
            `Defaults to ${formatExtensionListForDisplay(DEFAULT_EXTENSIONS)}.`,
            "Respects PRETTIER_PLUGIN_GML_DEFAULT_EXTENSIONS when set."
        ].join(" ")
    )
        .argParser((value) => normalizeExtensions(value, DEFAULT_EXTENSIONS))
        .default(
            DEFAULT_EXTENSIONS,
            formatExtensionListForDisplay(DEFAULT_EXTENSIONS)
        );

    const defaultSkippedDirectorySampleLimit =
        getDefaultSkippedDirectorySampleLimit();
    const resolveSkippedDirectoryLimit = (value) =>
        resolveSkippedDirectorySampleLimit(value, {
            defaultLimit: defaultSkippedDirectorySampleLimit
        });
    const skippedDirectorySampleLimitOption = new Option(
        "--ignored-directory-sample-limit <count>",
        [
            "Maximum number of ignored directories to include in skip summaries.",
            `Defaults to ${defaultSkippedDirectorySampleLimit}.`,
            "Alias: --ignored-directory-samples.",
            `Respects ${SKIPPED_DIRECTORY_SAMPLE_LIMIT_ENV_VAR} when set. Provide 0 to suppress the sample list.`
        ].join(" ")
    )
        .argParser(wrapInvalidArgumentResolver(resolveSkippedDirectoryLimit))
        .default(
            defaultSkippedDirectorySampleLimit,
            String(defaultSkippedDirectorySampleLimit)
        );
    const skippedDirectorySamplesAliasOption = new Option(
        "--ignored-directory-samples <count>",
        "Alias for --ignored-directory-sample-limit <count>."
    )
        .argParser(wrapInvalidArgumentResolver(resolveSkippedDirectoryLimit))
        .hideHelp();

    return applyStandardCommandOptions(
        new Command()
            .name(name)
            .usage("[options] [path]")
            .description(
                "Format GameMaker Language files using the prettier plugin."
            )
    )
        .argument(
            "[targetPath]",
            "Directory or file to format. Defaults to the current working directory."
        )
        .option(
            "--path <path>",
            "Directory or file to format (alias for positional argument)."
        )
        .option(
            "--check",
            [
                "Check whether files are already formatted without writing changes.",
                "Exits with a non-zero status when differences are found."
            ].join(" ")
        )
        .addOption(extensionsOption)
        .addOption(skippedDirectorySampleLimitOption)
        .addOption(skippedDirectorySamplesAliasOption)
        .option(
            "--log-level <level>",
            [
                "Prettier log level to use (debug, info, warn, error, or silent).",
                "Respects PRETTIER_PLUGIN_GML_LOG_LEVEL when set."
            ].join(" "),
            (value) => {
                const normalized = normalizeEnumeratedOption(
                    value,
                    DEFAULT_PRETTIER_LOG_LEVEL,
                    VALID_PRETTIER_LOG_LEVELS
                );
                if (!normalized) {
                    throw new InvalidArgumentError(
                        `Must be one of: ${VALID_PRETTIER_LOG_LEVEL_CHOICES}`
                    );
                }
                return normalized;
            },
            DEFAULT_PRETTIER_LOG_LEVEL
        )
        .option(
            "--on-parse-error <mode>",
            [
                "How to handle parser failures: revert, skip, or abort.",
                "Respects PRETTIER_PLUGIN_GML_ON_PARSE_ERROR when set."
            ].join(" "),
            (value) => {
                const normalized = normalizeEnumeratedOption(
                    value,
                    DEFAULT_PARSE_ERROR_ACTION,
                    VALID_PARSE_ERROR_ACTIONS
                );
                if (!normalized) {
                    throw new InvalidArgumentError(
                        `Must be one of: ${VALID_PARSE_ERROR_ACTION_CHOICES}`
                    );
                }
                return normalized;
            },
            DEFAULT_PARSE_ERROR_ACTION
        );
}

/**
 * Normalize CLI target path input into a trimmed value plus a flag indicating
 * whether the user explicitly supplied a path argument.
 *
 * @param {unknown} rawInput
 * @returns {{ targetPathInput: unknown, targetPathProvided: boolean }}
 */
function normalizeTargetPathInput(rawInput) {
    if (typeof rawInput === "string") {
        const trimmed = getNonEmptyTrimmedString(rawInput);
        return {
            targetPathInput: trimmed ?? null,
            targetPathProvided: true
        };
    }

    const normalized = rawInput ?? null;
    return {
        targetPathInput: normalized,
        targetPathProvided: normalized !== null
    };
}

function collectFormatCommandOptions(command) {
    const options = command.opts();
    const [positionalTarget] = command.args ?? [];
    const extensions = options.extensions ?? DEFAULT_EXTENSIONS;

    const { targetPathInput, targetPathProvided } = normalizeTargetPathInput(
        options.path ?? positionalTarget ?? null
    );

    const skippedDirectorySampleLimit =
        options.ignoredDirectorySampleLimit ?? options.ignoredDirectorySamples;

    return {
        targetPathInput,
        targetPathProvided,
        extensions: Array.isArray(extensions)
            ? extensions
            : [...(extensions ?? DEFAULT_EXTENSIONS)],
        prettierLogLevel: options.logLevel ?? DEFAULT_PRETTIER_LOG_LEVEL,
        onParseError: options.onParseError ?? DEFAULT_PARSE_ERROR_ACTION,
<<<<<<< HEAD
        checkMode: Boolean(options.check),
        skippedDirectorySampleLimit: options.ignoredDirectorySamples,
=======
        skippedDirectorySampleLimit,
>>>>>>> 1b1dbf7e
        usage: command.helpInformation()
    };
}

let targetExtensions = DEFAULT_EXTENSIONS;

/**
 * Create a lookup set for extension comparisons while formatting.
 *
 * @param {readonly string[]} extensions
 * @returns {Set<string>}
 */
function createTargetExtensionSet(extensions) {
    return toNormalizedLowerCaseSet(extensions);
}

let targetExtensionSet = createTargetExtensionSet(targetExtensions);
let placeholderExtension =
    targetExtensions[0] ?? DEFAULT_EXTENSIONS[0] ?? FALLBACK_EXTENSIONS[0];

/**
 * Apply CLI configuration that influences which files are formatted.
 *
 * @param {readonly string[]} configuredExtensions
 */
function configureTargetExtensionState(configuredExtensions) {
    targetExtensions =
        configuredExtensions.length > 0
            ? configuredExtensions
            : DEFAULT_EXTENSIONS;
    targetExtensionSet = createTargetExtensionSet(targetExtensions);
    placeholderExtension =
        targetExtensions[0] ?? DEFAULT_EXTENSIONS[0] ?? FALLBACK_EXTENSIONS[0];
}

function shouldFormatFile(filePath) {
    const fileExtension = path.extname(filePath).toLowerCase();
    return targetExtensionSet.has(fileExtension);
}

/**
 * Prettier configuration shared by all formatted GameMaker Language files.
 */
const options = {
    parser: "gml-parse",
    plugins: [PLUGIN_PATH],
    loglevel: DEFAULT_PRETTIER_LOG_LEVEL,
    ignorePath: IGNORE_PATH,
    noErrorOnUnmatchedPattern: true
};

function configurePrettierOptions({ logLevel } = {}) {
    const normalized =
        normalizeEnumeratedOption(
            logLevel,
            DEFAULT_PRETTIER_LOG_LEVEL,
            VALID_PRETTIER_LOG_LEVELS
        ) ?? DEFAULT_PRETTIER_LOG_LEVEL;
    options.loglevel = normalized;
}

const UNSUPPORTED_EXTENSION_SAMPLE_LIMIT = 5;

const skippedFileSummary = {
    ignored: 0,
    unsupportedExtension: 0,
    unsupportedExtensionSamples: [],
    symbolicLink: 0
};

const skippedDirectorySummary = {
    ignored: 0,
    ignoredSamples: []
};

let checkModeEnabled = false;
let pendingFormatCount = 0;

function resetCheckModeTracking() {
    pendingFormatCount = 0;
}

function configureCheckMode(enabled) {
    checkModeEnabled = Boolean(enabled);
    resetCheckModeTracking();
}

let skippedDirectorySampleLimit = getDefaultSkippedDirectorySampleLimit();

function configureSkippedDirectorySampleLimit(limit) {
    skippedDirectorySampleLimit = resolveSkippedDirectorySampleLimit(limit);
}

function resetSkippedFileSummary() {
    skippedFileSummary.ignored = 0;
    skippedFileSummary.unsupportedExtension = 0;
    skippedFileSummary.unsupportedExtensionSamples.length = 0;
    skippedFileSummary.symbolicLink = 0;
}

function resetSkippedDirectorySummary() {
    skippedDirectorySummary.ignored = 0;
    skippedDirectorySummary.ignoredSamples.length = 0;
}

function recordSkippedDirectory(directory) {
    skippedDirectorySummary.ignored += 1;

    if (
        skippedDirectorySampleLimit > 0 &&
        skippedDirectorySummary.ignoredSamples.length <
            skippedDirectorySampleLimit &&
        !skippedDirectorySummary.ignoredSamples.includes(directory)
    ) {
        skippedDirectorySummary.ignoredSamples.push(directory);
    }
}
let baseProjectIgnorePaths = [];
const baseProjectIgnorePathSet = new Set();
let encounteredFormattingError = false;
const NEGATED_IGNORE_RULE_PATTERN = /^\s*!.*\S/m;
let parseErrorAction = DEFAULT_PARSE_ERROR_ACTION;
let abortRequested = false;
let revertTriggered = false;
const formattedFileOriginalContents = new Map();
let revertSnapshotDirectoryPromise = null;
let revertSnapshotDirectory = null;
let revertSnapshotFileCount = 0;
let encounteredFormattableFile = false;

function clearIdentifierCaseCaches() {
    const clearCaches = resolveCliIdentifierCaseCacheClearer();
    clearCaches();
}

async function ensureRevertSnapshotDirectory() {
    if (revertSnapshotDirectory) {
        return revertSnapshotDirectory;
    }

    if (!revertSnapshotDirectoryPromise) {
        const prefix = path.join(os.tmpdir(), "prettier-plugin-gml-revert-");
        revertSnapshotDirectoryPromise = mkdtemp(prefix).then(
            (directory) => {
                revertSnapshotDirectory = directory;
                return directory;
            },
            (error) => {
                revertSnapshotDirectoryPromise = null;
                throw error;
            }
        );
    }

    return revertSnapshotDirectoryPromise;
}

async function cleanupRevertSnapshotDirectory() {
    const directory = revertSnapshotDirectory;
    revertSnapshotDirectory = null;
    revertSnapshotDirectoryPromise = null;

    if (!directory) {
        return;
    }

    try {
        await rm(directory, { recursive: true, force: true });
    } catch {
        // Treat teardown of the revert workspace as best-effort. The directory
        // lives under `os.tmpdir()` and only exists when callers opt into the
        // `--on-parse-error=revert` safety net described in
        // README.md#format-from-a-local-clone. Surfacing an ENOENT/EACCES
        // failure here would mask the original parser crash and leave users
        // questioning whether their edits were restored. Leaving the directory
        // behind is harmless because the OS eventually sweeps the temp folder,
        // whereas interrupting the CLI would undermine the recovery guarantee.
    }
}

async function releaseSnapshot(snapshot) {
    await withObjectLike(snapshot, async (snapshotObject) => {
        const { snapshotPath } = snapshotObject;
        if (!snapshotPath) {
            return;
        }

        try {
            await rm(snapshotPath, { force: true });
        } catch {
            // Ignore individual file cleanup failures to avoid masking the
            // original error that triggered the revert.
        } finally {
            if (revertSnapshotFileCount > 0) {
                revertSnapshotFileCount -= 1;
            }
        }
    });
}

async function discardFormattedFileOriginalContents() {
    const snapshots = [...formattedFileOriginalContents.values()];
    formattedFileOriginalContents.clear();

    for (const snapshot of snapshots) {
        // Release each snapshot in sequence so the shared
        // `revertSnapshotFileCount` accounting stays in sync with the
        // filesystem. `releaseSnapshot` also decides whether the directory can
        // be torn down or has to stick around for inline fallbacks, so keeping
        // this loop serial avoids racy cleanups that might drop still-needed
        // backups when the process is under heavy I/O pressure.
        await releaseSnapshot(snapshot);
    }

    if (revertSnapshotFileCount === 0) {
        await cleanupRevertSnapshotDirectory();
    }
}

async function readSnapshotContents(snapshot) {
    if (!snapshot || typeof snapshot !== "object") {
        return "";
    }

    const { inlineContents, snapshotPath } = snapshot;

    if (inlineContents != null) {
        return inlineContents;
    }

    if (!snapshotPath) {
        return "";
    }

    try {
        return await readFile(snapshotPath, "utf8");
    } catch {
        return null;
    }
}

/**
 * Reset run-specific state between CLI invocations.
 *
 * @param {string} onParseError
 */
async function resetFormattingSession(onParseError) {
    parseErrorAction = onParseError;
    abortRequested = false;
    revertTriggered = false;
    await discardFormattedFileOriginalContents();
    clearIdentifierCaseCaches();
    resetSkippedFileSummary();
    resetSkippedDirectorySummary();
    encounteredFormattingError = false;
    resetRegisteredIgnorePaths();
    resetIgnoreRuleNegations();
    encounteredFormattableFile = false;
    resetCheckModeTracking();
}

/**
 * Persist ignore path information for use throughout the run.
 *
 * @param {readonly string[]} ignorePaths
 */
function setBaseProjectIgnorePaths(ignorePaths) {
    baseProjectIgnorePaths = ignorePaths;
    baseProjectIgnorePathSet.clear();

    for (const projectIgnorePath of ignorePaths) {
        baseProjectIgnorePathSet.add(projectIgnorePath);
    }
}

async function recordFormattedFileOriginalContents(filePath, contents) {
    if (parseErrorAction !== ParseErrorAction.REVERT) {
        return;
    }

    if (formattedFileOriginalContents.has(filePath)) {
        return;
    }

    const snapshot = {
        snapshotPath: null,
        inlineContents: null
    };

    try {
        const directory = await ensureRevertSnapshotDirectory();
        const extension = path.extname(filePath) || ".snapshot";
        const snapshotName = `${randomUUID()}${extension}`;
        const snapshotPath = path.join(directory, snapshotName);
        await writeFile(snapshotPath, contents, "utf8");
        snapshot.snapshotPath = snapshotPath;
        revertSnapshotFileCount += 1;
    } catch {
        // Fallback to storing the contents in memory if writing to disk fails.
        snapshot.inlineContents = contents;
    }

    formattedFileOriginalContents.set(filePath, snapshot);
}

async function revertFormattedFiles() {
    if (formattedFileOriginalContents.size === 0) {
        return;
    }

    const revertEntries = [...formattedFileOriginalContents.entries()];
    formattedFileOriginalContents.clear();

    console.warn(
        `Reverting ${revertEntries.length} formatted ${
            revertEntries.length === 1 ? "file" : "files"
        } due to parser failure.`
    );

    for (const [filePath, snapshot] of revertEntries) {
        try {
            const originalContents = await readSnapshotContents(snapshot);
            if (originalContents == null) {
                throw new Error("Revert snapshot is unavailable");
            }
            await writeFile(filePath, originalContents);
            console.warn(`Reverted ${filePath}`);
        } catch (revertError) {
            const message = getErrorMessage(revertError);
            console.error(
                `Failed to revert ${filePath}: ${message || "Unknown error"}`
            );
        } finally {
            // Always release the snapshot so the shared revert bookkeeping can
            // decide whether the temporary directory is still needed. Skipping
            // this step after a failed write would leak backups, block future
            // revert attempts from creating fresh snapshots, and leave the
            // `revertSnapshotFileCount` counter desynchronized from reality.
            await releaseSnapshot(snapshot);
        }
    }

    if (revertSnapshotFileCount === 0) {
        await cleanupRevertSnapshotDirectory();
    }
}

async function handleFormattingError(error, filePath) {
    encounteredFormattingError = true;
    const formattedError = formatCliError(error);
    const header = `Failed to format ${filePath}`;

    if (formattedError) {
        const indented = formattedError
            .split("\n")
            .map((line) => `  ${line}`)
            .join("\n");
        console.error(`${header}\n${indented}`);
    } else {
        console.error(header);
    }

    if (parseErrorAction !== ParseErrorAction.REVERT) {
        if (parseErrorAction === ParseErrorAction.ABORT) {
            abortRequested = true;
        }
        return;
    }

    if (revertTriggered) {
        return;
    }

    revertTriggered = true;
    abortRequested = true;
    await revertFormattedFiles();
}

async function registerIgnorePaths(ignoreFiles) {
    for (const ignoreFilePath of ignoreFiles) {
        if (!ignoreFilePath || hasRegisteredIgnorePath(ignoreFilePath)) {
            continue;
        }

        registerIgnorePath(ignoreFilePath);

        if (hasIgnoreRuleNegations()) {
            continue;
        }

        try {
            const contents = await readFile(ignoreFilePath, "utf8");

            if (NEGATED_IGNORE_RULE_PATTERN.test(contents)) {
                markIgnoreRuleNegationsDetected();
            }
        } catch {
            // Ignore missing or unreadable files.
        }
    }
}

function getIgnorePathOptions(additionalIgnorePaths = []) {
    const ignoreCandidates = [
        IGNORE_PATH,
        ...baseProjectIgnorePaths,
        ...additionalIgnorePaths
    ].filter(Boolean);
    if (ignoreCandidates.length === 0) {
        return null;
    }

    const uniqueIgnorePaths = uniqueArray(ignoreCandidates);
    return uniqueIgnorePaths.length === 1
        ? uniqueIgnorePaths[0]
        : uniqueIgnorePaths;
}

async function shouldSkipDirectory(directory, activeIgnorePaths = []) {
    if (hasIgnoreRuleNegations()) {
        return false;
    }

    const ignorePathOption = getIgnorePathOptions(activeIgnorePaths);
    if (!ignorePathOption) {
        return false;
    }

    const placeholderPath = path.join(
        directory,
        `__prettier_plugin_gml_ignore_test__${placeholderExtension}`
    );

    const prettier = await resolvePrettier();

    try {
        const fileInfo = await prettier.getFileInfo(placeholderPath, {
            ignorePath: ignorePathOption,
            plugins: options.plugins,
            resolveConfig: true
        });

        if (fileInfo.ignored) {
            recordSkippedDirectory(directory);
            return true;
        }
    } catch (error) {
        console.warn(
            `Unable to evaluate ignore rules for ${directory}: ${error.message}`
        );
    }

    return false;
}

async function resolveProjectIgnorePaths(directory) {
    const resolvedDirectory = path.resolve(directory);
    const resolvedWorkingDirectory = path.resolve(process.cwd());
    const directoriesToInspect = collectAncestorDirectories(
        resolvedDirectory,
        isPathInside(resolvedWorkingDirectory, resolvedDirectory)
            ? resolvedWorkingDirectory
            : null
    );

    const candidatePaths = directoriesToInspect.map((candidateDirectory) =>
        path.join(candidateDirectory, ".prettierignore")
    );

    const discovered = await Promise.all(
        candidatePaths.map(async (ignoreCandidate) => {
            try {
                const stats = await stat(ignoreCandidate);
                return stats.isFile() ? ignoreCandidate : null;
            } catch {
                // Ignore missing files.
                return null;
            }
        })
    );

    return discovered.filter(Boolean);
}

/**
 * Discover ignore files for a project and register them with Prettier.
 *
 * @param {string} projectRoot
 */
async function initializeProjectIgnorePaths(projectRoot) {
    const projectIgnorePaths = await resolveProjectIgnorePaths(projectRoot);
    setBaseProjectIgnorePaths(projectIgnorePaths);
    await registerIgnorePaths([IGNORE_PATH, ...projectIgnorePaths]);
}

async function resolveTargetStats(target, { usage } = {}) {
    try {
        return await stat(target);
    } catch (error) {
        const details =
            getErrorMessage(error, { fallback: "Unknown error" }) ||
            "Unknown error";
        const formattedTarget = formatPathForDisplay(target);
        const guidance = (() => {
            if (isErrorWithCode(error, "ENOENT")) {
                return [
                    "Verify the path exists relative to the current working directory",
                    `(${INITIAL_WORKING_DIRECTORY}) or provide an absolute path.`
                ].join(" ");
            }

            if (isErrorWithCode(error, "EACCES")) {
                return "Check that you have permission to read the path.";
            }

            return null;
        })();
        const messageParts = [
            `Unable to access ${formattedTarget}: ${details}.`
        ];

        if (guidance) {
            messageParts.push(guidance);
        }

        const cliError = new CliUsageError(messageParts.join(" "), { usage });
        throw cliError;
    }
}

async function resolveDirectoryIgnoreContext(directory, inheritedIgnorePaths) {
    const localIgnorePath = path.join(directory, ".prettierignore");
    let effectiveIgnorePaths = inheritedIgnorePaths;
    let shouldRegisterLocalIgnore =
        baseProjectIgnorePathSet.has(localIgnorePath);

    try {
        const ignoreStats = await stat(localIgnorePath);

        if (ignoreStats.isFile()) {
            shouldRegisterLocalIgnore = true;

            if (!inheritedIgnorePaths.includes(localIgnorePath)) {
                effectiveIgnorePaths = [
                    ...inheritedIgnorePaths,
                    localIgnorePath
                ];
            }
        }
    } catch {
        // Ignore missing files.
    }

    return {
        effectiveIgnorePaths,
        localIgnorePath,
        shouldRegisterLocalIgnore
    };
}

async function processDirectoryEntry(filePath, currentIgnorePaths) {
    const stats = await lstat(filePath);

    if (stats.isSymbolicLink()) {
        console.log(`Skipping ${filePath} (symbolic link)`);
        skippedFileSummary.symbolicLink += 1;
        return;
    }

    if (stats.isDirectory()) {
        if (await shouldSkipDirectory(filePath, currentIgnorePaths)) {
            return;
        }
        await processDirectory(filePath, currentIgnorePaths);
        return;
    }

    if (shouldFormatFile(filePath)) {
        encounteredFormattableFile = true;
        await processFile(filePath, currentIgnorePaths);
        return;
    }

    recordUnsupportedExtension(filePath);
}

async function processDirectoryEntries(directory, files, currentIgnorePaths) {
    for (const file of files) {
        if (abortRequested) {
            return;
        }

        const filePath = path.join(directory, file);
        await processDirectoryEntry(filePath, currentIgnorePaths);

        if (abortRequested) {
            return;
        }
    }
}

async function processDirectory(directory, inheritedIgnorePaths = []) {
    if (abortRequested) {
        return;
    }

    const { effectiveIgnorePaths, localIgnorePath, shouldRegisterLocalIgnore } =
        await resolveDirectoryIgnoreContext(directory, inheritedIgnorePaths);

    if (shouldRegisterLocalIgnore) {
        await registerIgnorePaths([localIgnorePath]);
    }

    const files = await readdir(directory);
    await processDirectoryEntries(directory, files, effectiveIgnorePaths);
}

async function resolveFormattingOptions(filePath) {
    const prettier = await resolvePrettier();
    let resolvedConfig = null;

    try {
        resolvedConfig = await prettier.resolveConfig(filePath, {
            editorconfig: true
        });
    } catch (error) {
        const message = getErrorMessage(error, { fallback: "Unknown error" });
        console.warn(
            `Unable to resolve Prettier config for ${filePath}: ${message}`
        );
    }

    const mergedOptions = {
        ...options,
        ...resolvedConfig,
        filepath: filePath
    };

    const basePlugins = toArray(options.plugins);
    const resolvedPlugins = toArray(resolvedConfig?.plugins);
    const combinedPlugins = uniqueArray([...basePlugins, ...resolvedPlugins]);

    if (combinedPlugins.length > 0) {
        mergedOptions.plugins = combinedPlugins;
    }

    mergedOptions.parser = options.parser;

    return mergedOptions;
}

async function processFile(filePath, activeIgnorePaths = []) {
    if (abortRequested) {
        return;
    }
    try {
        const formattingOptions = await resolveFormattingOptions(filePath);
        const prettier = await resolvePrettier();
        const ignorePathOption = getIgnorePathOptions(activeIgnorePaths);
        const fileInfo = await prettier.getFileInfo(filePath, {
            ...(ignorePathOption ? { ignorePath: ignorePathOption } : {}),
            plugins: formattingOptions.plugins,
            resolveConfig: true
        });

        if (fileInfo.ignored) {
            console.log(`Skipping ${filePath} (ignored)`);
            skippedFileSummary.ignored += 1;
            return;
        }

        const data = await readFile(filePath, "utf8");
        const formatted = await prettier.format(data, formattingOptions);

        if (formatted === data) {
            return;
        }

        if (checkModeEnabled) {
            pendingFormatCount += 1;
            console.log(`Would format ${formatPathForDisplay(filePath)}`);
            return;
        }

        await recordFormattedFileOriginalContents(filePath, data);
        await writeFile(filePath, formatted);
        console.log(`Formatted ${filePath}`);
    } catch (error) {
        await handleFormattingError(error, filePath);
    }
}

/**
 * Validate command input to ensure the caller supplied a usable target path.
 *
 * @param {{ targetPathProvided: boolean, targetPathInput: unknown, usage: string }} params
 */
function validateTargetPathInput({
    targetPathProvided,
    targetPathInput,
    usage
}) {
    if (targetPathProvided && !targetPathInput) {
        throw new CliUsageError(
            [
                "Target path cannot be empty. Pass a directory or file to format (relative or absolute) or omit --path to format the current working directory.",
                "If the path conflicts with a command name, invoke the format subcommand explicitly (prettier-plugin-gml format <path>)."
            ].join(" "),
            { usage }
        );
    }
}

/**
 * Resolve the file system path that should be formatted.
 *
 * @param {unknown} targetPathInput
 * @returns {string}
 */
function resolveTargetPathFromInput(targetPathInput) {
    return path.resolve(process.cwd(), targetPathInput ?? ".");
}

/**
 * Configure global state for a formatting run based on CLI flags.
 *
 * @param {{
 *   configuredExtensions: readonly string[],
 *   prettierLogLevel: string,
 *   onParseError: string,
 *   skippedDirectorySampleLimit: number
 * }} params
 */
async function prepareFormattingRun({
    configuredExtensions,
    prettierLogLevel,
    onParseError,
    skippedDirectorySampleLimit,
    checkMode
}) {
    configurePrettierOptions({ logLevel: prettierLogLevel });
    configureTargetExtensionState(configuredExtensions);
    configureSkippedDirectorySampleLimit(skippedDirectorySampleLimit);
    await resetFormattingSession(onParseError);
    configureCheckMode(checkMode);
}

/**
 * Resolve metadata about the requested target and ensure it can be formatted.
 *
 * @param {string} targetPath
 * @param {string} usage
 * @returns {Promise<{ targetIsDirectory: boolean, projectRoot: string }>}
 */
async function resolveTargetContext(targetPath, usage) {
    const targetStats = await resolveTargetStats(targetPath, { usage });
    const targetIsDirectory = targetStats.isDirectory();

    if (!targetIsDirectory && !targetStats.isFile()) {
        throw new CliUsageError(
            `${targetPath} is not a file or directory that can be formatted`,
            { usage }
        );
    }

    const projectRoot = targetIsDirectory
        ? targetPath
        : path.dirname(targetPath);

    return { targetIsDirectory, projectRoot };
}

/**
 * Process a single-file target when the CLI input does not resolve to a directory.
 *
 * @param {string} targetPath
 */
async function processNonDirectoryTarget(targetPath) {
    if (shouldFormatFile(targetPath)) {
        encounteredFormattableFile = true;
        await processFile(targetPath, baseProjectIgnorePaths);
        return;
    }

    recordUnsupportedExtension(targetPath);
}

/**
 * Execute formatting for the resolved target after validation.
 *
 * @param {{ targetPath: string, targetIsDirectory: boolean, projectRoot: string }} params
 */
async function processResolvedTarget({
    targetPath,
    targetIsDirectory,
    projectRoot
}) {
    await initializeProjectIgnorePaths(projectRoot);

    if (targetIsDirectory) {
        await processDirectory(targetPath);
        return;
    }

    await processNonDirectoryTarget(targetPath);
}

/**
 * Emit summary information about a formatting run.
 *
 * @param {{ targetPath: string, targetIsDirectory: boolean }} params
 */
function finalizeFormattingRun({
    targetPath,
    targetIsDirectory,
    targetPathProvided
}) {
    if (encounteredFormattableFile) {
        if (checkModeEnabled) {
            logCheckModeSummary();
        }
        logSkippedFileSummary();
    } else {
        logNoMatchingFiles({
            targetPath,
            targetIsDirectory,
            targetPathProvided,
            extensions: targetExtensions
        });
    }

    if (checkModeEnabled && pendingFormatCount > 0) {
        process.exitCode = 1;
    }
    if (encounteredFormattingError) {
        process.exitCode = 1;
    }
}

/**
 * Fully execute the formatting workflow for a validated target path.
 *
 * @param {{ targetPath: string, usage: string }} params
 */
async function runFormattingWorkflow({
    targetPath,
    usage,
    targetPathProvided
}) {
    const { targetIsDirectory, projectRoot } = await resolveTargetContext(
        targetPath,
        usage
    );

    await processResolvedTarget({
        targetPath,
        targetIsDirectory,
        projectRoot
    });

    finalizeFormattingRun({
        targetPath,
        targetIsDirectory,
        targetPathProvided
    });
}

async function executeFormatCommand(command) {
    const commandOptions = collectFormatCommandOptions(command);
    const {
        usage,
        targetPathInput,
        targetPathProvided,
        skippedDirectorySampleLimit
    } = commandOptions;

    validateTargetPathInput(commandOptions);

    const targetPath = resolveTargetPathFromInput(targetPathInput);
    await prepareFormattingRun({
        configuredExtensions: commandOptions.extensions,
        prettierLogLevel: commandOptions.prettierLogLevel,
        onParseError: commandOptions.onParseError,
        skippedDirectorySampleLimit,
        checkMode: commandOptions.checkMode
    });

    try {
        await runFormattingWorkflow({
            targetPath,
            usage,
            targetPathProvided
        });
    } finally {
        await discardFormattedFileOriginalContents();
        clearIdentifierCaseCaches();
    }
}

function logNoMatchingFiles({
    targetPath,
    targetIsDirectory,
    targetPathProvided,
    extensions
}) {
    const formattedExtensions = formatExtensionListForDisplay(extensions);
    const formattedTarget = formatPathForDisplay(targetPath);
    const locationDescription = targetIsDirectory
        ? describeDirectoryWithoutMatches({
              formattedTargetPath: formattedTarget,
              targetPathProvided
          })
        : formattedTarget;
    const guidance = targetIsDirectory
        ? "Adjust --extensions or update your .prettierignore files if this is unexpected."
        : "Pass --extensions to include this file or adjust your .prettierignore files if this is unexpected.";

    if (targetIsDirectory) {
        console.log(
            [
                `No files matching ${formattedExtensions} were found ${locationDescription}.`,
                "Nothing to format.",
                guidance
            ].join(" ")
        );
    } else {
        console.log(
            [
                `${locationDescription} does not match the configured extensions ${formattedExtensions}.`,
                "Nothing to format.",
                guidance
            ].join(" ")
        );
    }

    logSkippedFileSummary();
}

<<<<<<< HEAD
function logCheckModeSummary() {
    if (pendingFormatCount === 0) {
        console.log("All matched files are already formatted.");
        return;
    }

    const label = pendingFormatCount === 1 ? "file requires" : "files require";
    console.log(
        `${pendingFormatCount} ${label} formatting. Re-run without --check to write changes.`
    );
=======
function describeDirectoryWithoutMatches({
    formattedTargetPath,
    targetPathProvided
}) {
    if (!targetPathProvided) {
        return "in the current working directory (.)";
    }

    if (formattedTargetPath === ".") {
        return "in the current directory";
    }

    return `in ${formattedTargetPath}`;
>>>>>>> 1b1dbf7e
}

/**
 * Build human-readable detail messages describing skipped file categories.
 *
 * @param {{
 *     ignored: number,
 *     unsupportedExtension: number,
 *     unsupportedExtensionSamples: readonly string[],
 *     symbolicLink: number
 * }} summary
 * @returns {string[]}
 */
function buildSkippedFileDetailEntries({
    ignored,
    unsupportedExtension,
    unsupportedExtensionSamples,
    symbolicLink
}) {
    const detailEntries = [];

    if (ignored > 0) {
        detailEntries.push(`ignored by .prettierignore (${ignored})`);
    }

    if (unsupportedExtension > 0) {
        const formattedSamples = unsupportedExtensionSamples.map((sample) =>
            formatPathForDisplay(sample)
        );
        let suffix = "";

        if (formattedSamples.length > 0) {
            const sampleList = formattedSamples.join(", ");
            const ellipsis =
                unsupportedExtension > formattedSamples.length ? ", ..." : "";
            suffix = ` (e.g., ${sampleList}${ellipsis})`;
        }
        detailEntries.push(
            `unsupported extensions (${unsupportedExtension})${suffix}`
        );
    }

    if (symbolicLink > 0) {
        detailEntries.push(`symbolic links (${symbolicLink})`);
    }

    return detailEntries;
}

function logSkippedFileSummary() {
    const directorySummaryMessage = buildSkippedDirectorySummaryMessage();

    if (directorySummaryMessage) {
        console.log(directorySummaryMessage);
    }

    const skippedFileCount =
        skippedFileSummary.ignored +
        skippedFileSummary.unsupportedExtension +
        skippedFileSummary.symbolicLink;
    const skipLabel = skippedFileCount === 1 ? "file" : "files";
    const summary = `Skipped ${skippedFileCount} ${skipLabel}.`;

    if (skippedFileCount === 0) {
        console.log(summary);
        return;
    }

    const detailEntries = buildSkippedFileDetailEntries(skippedFileSummary);

    if (detailEntries.length === 0) {
        console.log(summary);
        return;
    }

    console.log(`${summary} Breakdown: ${detailEntries.join("; ")}.`);
}

function buildSkippedDirectorySummaryMessage() {
    const { ignored, ignoredSamples } = skippedDirectorySummary;

    if (ignored === 0) {
        return null;
    }

    const label = ignored === 1 ? "directory" : "directories";
    const formattedSamples = ignoredSamples.map((directory) =>
        formatPathForDisplay(directory)
    );

    if (formattedSamples.length === 0) {
        return `Skipped ${ignored} ${label} ignored by .prettierignore.`;
    }

    const sampleList = formattedSamples.join(", ");
    const suffix = ignored > formattedSamples.length ? ", ..." : "";
    return `Skipped ${ignored} ${label} ignored by .prettierignore (e.g., ${sampleList}${suffix}).`;
}

function normalizeCommandLineArguments(argv) {
    if (!Array.isArray(argv)) {
        return [];
    }

    if (argv.length === 0) {
        return [];
    }

    if (argv[0] !== "help") {
        return [...argv];
    }

    if (argv.length === 1) {
        return ["--help"];
    }

    return [...argv.slice(1), "--help"];
}

export const __test__ = Object.freeze({
    resetFormattingSessionForTests: resetFormattingSession,
    normalizeCommandLineArguments
});

const formatCommand = createFormatCommand({ name: "format" });

cliCommandRegistry.registerDefaultCommand({
    command: formatCommand,
    run: ({ command }) => executeFormatCommand(command),
    onError: (error) =>
        handleCliError(error, {
            prefix: "Failed to format project.",
            exitCode: 1
        })
});

cliCommandRegistry.registerCommand({
    command: createPerformanceCommand(),
    run: ({ command }) => runPerformanceCommand({ command }),
    onError: (error) =>
        handleCliError(error, {
            prefix: "Failed to run performance benchmarks.",
            exitCode: 1
        })
});

cliCommandRegistry.registerCommand({
    command: createMemoryCommand(),
    run: ({ command }) => runMemoryCommand({ command }),
    onError: (error) =>
        handleCliError(error, {
            prefix: "Failed to run memory diagnostics.",
            exitCode: 1
        })
});

cliCommandRegistry.registerCommand({
    command: createGenerateIdentifiersCommand({ env: process.env }),
    run: ({ command }) => runGenerateGmlIdentifiers({ command }),
    onError: (error) =>
        handleCliError(error, {
            prefix: "Failed to generate GML identifiers.",
            exitCode: 1
        })
});

cliCommandRegistry.registerCommand({
    command: createFeatherMetadataCommand({ env: process.env }),
    run: ({ command }) => runGenerateFeatherMetadata({ command }),
    onError: (error) =>
        handleCliError(error, {
            prefix: "Failed to generate Feather metadata.",
            exitCode: 1
        })
});

if (process.env.PRETTIER_PLUGIN_GML_SKIP_CLI_RUN !== "1") {
    const normalizedArguments = normalizeCommandLineArguments(
        process.argv.slice(2)
    );

    cliCommandRunner.run(normalizedArguments).catch((error) => {
        handleCliError(error, {
            prefix: "Failed to run prettier-plugin-gml CLI.",
            exitCode: 1
        });
    });
}
function recordUnsupportedExtension(filePath) {
    skippedFileSummary.unsupportedExtension += 1;

    if (
        skippedFileSummary.unsupportedExtensionSamples.length >=
        UNSUPPORTED_EXTENSION_SAMPLE_LIMIT
    ) {
        return;
    }

    if (!skippedFileSummary.unsupportedExtensionSamples.includes(filePath)) {
        skippedFileSummary.unsupportedExtensionSamples.push(filePath);
    }
}<|MERGE_RESOLUTION|>--- conflicted
+++ resolved
@@ -422,12 +422,8 @@
             : [...(extensions ?? DEFAULT_EXTENSIONS)],
         prettierLogLevel: options.logLevel ?? DEFAULT_PRETTIER_LOG_LEVEL,
         onParseError: options.onParseError ?? DEFAULT_PARSE_ERROR_ACTION,
-<<<<<<< HEAD
         checkMode: Boolean(options.check),
-        skippedDirectorySampleLimit: options.ignoredDirectorySamples,
-=======
         skippedDirectorySampleLimit,
->>>>>>> 1b1dbf7e
         usage: command.helpInformation()
     };
 }
@@ -1366,18 +1362,6 @@
     logSkippedFileSummary();
 }
 
-<<<<<<< HEAD
-function logCheckModeSummary() {
-    if (pendingFormatCount === 0) {
-        console.log("All matched files are already formatted.");
-        return;
-    }
-
-    const label = pendingFormatCount === 1 ? "file requires" : "files require";
-    console.log(
-        `${pendingFormatCount} ${label} formatting. Re-run without --check to write changes.`
-    );
-=======
 function describeDirectoryWithoutMatches({
     formattedTargetPath,
     targetPathProvided
@@ -1391,7 +1375,18 @@
     }
 
     return `in ${formattedTargetPath}`;
->>>>>>> 1b1dbf7e
+}
+
+function logCheckModeSummary() {
+    if (pendingFormatCount === 0) {
+        console.log("All matched files are already formatted.");
+        return;
+    }
+
+    const label = pendingFormatCount === 1 ? "file requires" : "files require";
+    console.log(
+        `${pendingFormatCount} ${label} formatting. Re-run without --check to write changes.`
+    );
 }
 
 /**
