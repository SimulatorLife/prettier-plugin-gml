--- conflicted
+++ resolved
@@ -895,14 +895,10 @@
 
     if (!targetPathInput) {
         throw new CliUsageError(
-<<<<<<< HEAD
-            "No target path provided. Pass a directory or file to format as the first argument (relative or absolute) or use --path <path>.",
-=======
             [
-                "No target project provided. Pass a directory path as the first argument or use --path=/absolute/to/project.",
+                "No target path provided. Pass a directory or file to format as the first argument (relative or absolute) or use --path <path>.",
                 "If the path conflicts with a command name, invoke the format subcommand explicitly (prettier-plugin-gml format <path>)."
             ].join(" "),
->>>>>>> 68c7b0f6
             { usage }
         );
     }
