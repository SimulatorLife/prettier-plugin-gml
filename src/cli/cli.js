/**
 * Command-line interface for running utilities for this project.
 *
 * Commands provided include:
 * - A wrapper around the GML-Prettier plugin to provide a convenient
 *   way to format GameMaker Language files.
 * - Performance benchmarking utilities.
 * - Memory usage benchmarking utilities.
 * - Regression testing utilities.
 * - Generating/retrieving GML identifiers and Feather metadata.
 *
 * This CLI is primarily intended for use in development and CI environments.
 * For formatting GML files, it is recommended to use the Prettier CLI or
 * editor integrations directly.
 */

import {
    lstat,
    mkdtemp,
    readdir,
    readFile,
    rm,
    stat,
    writeFile
} from "node:fs/promises";
import path from "node:path";
import process from "node:process";
import os from "node:os";
import { randomUUID } from "node:crypto";
import { fileURLToPath } from "node:url";

import { Command, InvalidArgumentError } from "commander";

import {
    getErrorMessage,
    isErrorWithCode,
    isObjectLike,
    mergeUniqueValues,
    normalizeStringList,
    toArray,
    toNormalizedLowerCaseSet,
    toNormalizedLowerCaseString,
    uniqueArray
} from "../shared/utils.js";
import { isErrorLike } from "../shared/utils/capability-probes.js";
import { collectAncestorDirectories, isPathInside } from "./lib/path-utils.js";

import {
    CliUsageError,
    formatCliError,
    handleCliError
} from "./lib/cli-errors.js";
import { applyStandardCommandOptions } from "./lib/command-standard-options.js";
import { resolvePluginEntryPoint } from "./lib/plugin-entry-point.js";
import {
    hasRegisteredIgnorePath,
    registerIgnorePath,
    resetRegisteredIgnorePaths
} from "./lib/ignore-path-registry.js";
import { createCliCommandManager } from "./lib/cli-command-manager.js";
import {
    createPerformanceCommand,
    runPerformanceCommand
} from "./lib/performance-cli.js";
import { createMemoryCommand, runMemoryCommand } from "./lib/memory-cli.js";
import {
    createGenerateIdentifiersCommand,
    runGenerateGmlIdentifiers
} from "./commands/generate-gml-identifiers.js";
import {
    createFeatherMetadataCommand,
    runGenerateFeatherMetadata
} from "./commands/generate-feather-metadata.js";

const WRAPPER_DIRECTORY = path.dirname(fileURLToPath(import.meta.url));
const PLUGIN_PATH = resolvePluginEntryPoint();
const IGNORE_PATH = path.resolve(WRAPPER_DIRECTORY, ".prettierignore");

const FALLBACK_EXTENSIONS = Object.freeze([".gml"]);

const ParseErrorAction = Object.freeze({
    REVERT: "revert",
    SKIP: "skip",
    ABORT: "abort"
});

const VALID_PARSE_ERROR_ACTIONS = new Set(Object.values(ParseErrorAction));
const VALID_PRETTIER_LOG_LEVELS = new Set([
    "debug",
    "info",
    "warn",
    "error",
    "silent"
]);

function formatValidChoiceList(values) {
    return [...values].sort().join(", ");
}

const VALID_PARSE_ERROR_ACTION_CHOICES = formatValidChoiceList(
    VALID_PARSE_ERROR_ACTIONS
);
const VALID_PRETTIER_LOG_LEVEL_CHOICES = formatValidChoiceList(
    VALID_PRETTIER_LOG_LEVELS
);

function isMissingPrettierDependency(error) {
    if (!isErrorWithCode(error, "ERR_MODULE_NOT_FOUND")) {
        return false;
    }

    const message = getErrorMessage(error, { fallback: "" });
    return message.includes("'prettier'");
}

let prettierModulePromise = null;

async function resolvePrettier() {
    if (!prettierModulePromise) {
        prettierModulePromise = import("prettier")
            .then((module) => module?.default ?? module)
            .catch((error) => {
                if (isMissingPrettierDependency(error)) {
                    const instructions = [
                        "Prettier v3 must be installed alongside prettier-plugin-gml.",
                        "Install it with:",
                        "  npm install --save-dev prettier@^3"
                    ].join("\n");
                    const cliError = new CliUsageError(instructions);
                    if (isErrorLike(error)) {
                        cliError.cause = error;
                    }
                    throw cliError;
                }
                throw error;
            });
    }

    return prettierModulePromise;
}

function normalizeEnumeratedOption(
    value,
    fallbackValue,
    validValues,
    { coerce = toNormalizedLowerCaseString } = {}
) {
    if (value == undefined) {
        return fallbackValue;
    }

    const normalized = coerce(value);

    if (typeof normalized !== "string" || normalized.length === 0) {
        return fallbackValue;
    }

    if (validValues.has(normalized)) {
        return normalized;
    }

    return null;
}

function coerceExtensionValue(value) {
    if (typeof value !== "string") {
        return null;
    }

    const cleaned = value
        .toLowerCase()
        // Drop any directory/glob prefixes (e.g. **/*.gml or src/**/*.yy).
        .replace(/.*[\\/]/, "")
        // Trim leading wildcard tokens like * or ? that commonly appear in glob patterns.
        .replace(/^[*?]+/, "");

    if (!cleaned) {
        return null;
    }

    return cleaned.startsWith(".") ? cleaned : `.${cleaned}`;
}

function normalizeExtensions(
    rawExtensions,
    fallbackExtensions = FALLBACK_EXTENSIONS
) {
    const candidateValues = normalizeStringList(rawExtensions, {
        splitPattern: /,/,
        allowInvalidType: true
    });

    const normalized = mergeUniqueValues([], candidateValues, {
        coerce: coerceExtensionValue,
        freeze: false
    });

    return normalized.length > 0 ? normalized : fallbackExtensions;
}

const DEFAULT_EXTENSIONS = normalizeExtensions(
    process.env.PRETTIER_PLUGIN_GML_DEFAULT_EXTENSIONS,
    FALLBACK_EXTENSIONS
);

const DEFAULT_PARSE_ERROR_ACTION =
    normalizeEnumeratedOption(
        process.env.PRETTIER_PLUGIN_GML_ON_PARSE_ERROR,
        ParseErrorAction.SKIP,
        VALID_PARSE_ERROR_ACTIONS
    ) ?? ParseErrorAction.SKIP;

const DEFAULT_PRETTIER_LOG_LEVEL =
    normalizeEnumeratedOption(
        process.env.PRETTIER_PLUGIN_GML_LOG_LEVEL,
        "warn",
        VALID_PRETTIER_LOG_LEVELS
    ) ?? "warn";

const program = applyStandardCommandOptions(new Command())
    .name("prettier-plugin-gml")
    .usage("[command] [options]")
    .description(
        [
            "Utilities for working with the prettier-plugin-gml project.",
            "Provides formatting, benchmarking, and manual data generation commands."
        ].join(" \n")
    );

const cliCommandManager = createCliCommandManager({
    program,
    onUnhandledError: (error) =>
        handleCliError(error, {
            prefix: "Failed to run prettier-plugin-gml CLI.",
            exitCode: 1
        })
});

function createFormatCommand({ name = "prettier-plugin-gml" } = {}) {
    return applyStandardCommandOptions(
        new Command()
<<<<<<< HEAD
            .name("prettier-wrapper")
            .usage("[options] [path]")
=======
            .name(name)
            .usage("[options] <path>")
>>>>>>> 70db99fc
            .description(
                "Format GameMaker Language files using the prettier plugin."
            )
    )
        .argument(
            "[targetPath]",
            "Directory or file to format (defaults to the current working directory)."
        )
        .option(
            "--path <path>",
            "Directory or file to format (alias for the positional argument; defaults to the current working directory)."
        )
        .option(
            "--extensions <list>",
            "Comma-separated list of file extensions to format.",
            (value) => normalizeExtensions(value, DEFAULT_EXTENSIONS)
        )
        .option(
            "--log-level <level>",
            "Prettier log level to use (debug, info, warn, error, or silent).",
            (value) => {
                const normalized = normalizeEnumeratedOption(
                    value,
                    DEFAULT_PRETTIER_LOG_LEVEL,
                    VALID_PRETTIER_LOG_LEVELS
                );
                if (!normalized) {
                    throw new InvalidArgumentError(
                        `Must be one of: ${VALID_PRETTIER_LOG_LEVEL_CHOICES}`
                    );
                }
                return normalized;
            },
            DEFAULT_PRETTIER_LOG_LEVEL
        )
        .option(
            "--on-parse-error <mode>",
            "How to handle parser failures: revert, skip, or abort.",
            (value) => {
                const normalized = normalizeEnumeratedOption(
                    value,
                    DEFAULT_PARSE_ERROR_ACTION,
                    VALID_PARSE_ERROR_ACTIONS
                );
                if (!normalized) {
                    throw new InvalidArgumentError(
                        `Must be one of: ${VALID_PARSE_ERROR_ACTION_CHOICES}`
                    );
                }
                return normalized;
            },
            DEFAULT_PARSE_ERROR_ACTION
        );
}

function collectFormatCommandOptions(command) {
    const options = command.opts();
    const [positionalTarget] = command.args ?? [];
    const extensions = options.extensions ?? DEFAULT_EXTENSIONS;

    return {
        targetPathInput: options.path ?? positionalTarget ?? null,
        extensions: Array.isArray(extensions)
            ? extensions
            : [...(extensions ?? DEFAULT_EXTENSIONS)],
        prettierLogLevel: options.logLevel ?? DEFAULT_PRETTIER_LOG_LEVEL,
        onParseError: options.onParseError ?? DEFAULT_PARSE_ERROR_ACTION,
        usage: command.helpInformation()
    };
}

let targetExtensions = DEFAULT_EXTENSIONS;

/**
 * Create a lookup set for extension comparisons while formatting.
 *
 * @param {readonly string[]} extensions
 * @returns {Set<string>}
 */
function createTargetExtensionSet(extensions) {
    return toNormalizedLowerCaseSet(extensions);
}

let targetExtensionSet = createTargetExtensionSet(targetExtensions);
let placeholderExtension =
    targetExtensions[0] ?? DEFAULT_EXTENSIONS[0] ?? FALLBACK_EXTENSIONS[0];

/**
 * Apply CLI configuration that influences which files are formatted.
 *
 * @param {readonly string[]} configuredExtensions
 */
function configureTargetExtensionState(configuredExtensions) {
    targetExtensions =
        configuredExtensions.length > 0
            ? configuredExtensions
            : DEFAULT_EXTENSIONS;
    targetExtensionSet = createTargetExtensionSet(targetExtensions);
    placeholderExtension =
        targetExtensions[0] ?? DEFAULT_EXTENSIONS[0] ?? FALLBACK_EXTENSIONS[0];
}

function shouldFormatFile(filePath) {
    const fileExtension = path.extname(filePath).toLowerCase();
    return targetExtensionSet.has(fileExtension);
}

/**
 * Prettier configuration shared by all formatted GameMaker Language files.
 */
const options = {
    parser: "gml-parse",
    plugins: [PLUGIN_PATH],
    loglevel: DEFAULT_PRETTIER_LOG_LEVEL,
    ignorePath: IGNORE_PATH,
    noErrorOnUnmatchedPattern: true
};

function configurePrettierOptions({ logLevel } = {}) {
    const normalized =
        normalizeEnumeratedOption(
            logLevel,
            DEFAULT_PRETTIER_LOG_LEVEL,
            VALID_PRETTIER_LOG_LEVELS
        ) ?? DEFAULT_PRETTIER_LOG_LEVEL;
    options.loglevel = normalized;
}

let skippedFileCount = 0;
let baseProjectIgnorePaths = [];
const baseProjectIgnorePathSet = new Set();
let encounteredFormattingError = false;
let ignoreRulesContainNegations = false;
const NEGATED_IGNORE_RULE_PATTERN = /^\s*!.*\S/m;
let parseErrorAction = DEFAULT_PARSE_ERROR_ACTION;
let abortRequested = false;
let revertTriggered = false;
const formattedFileOriginalContents = new Map();
let revertSnapshotDirectoryPromise = null;
let revertSnapshotDirectory = null;
let revertSnapshotFileCount = 0;

async function ensureRevertSnapshotDirectory() {
    if (revertSnapshotDirectory) {
        return revertSnapshotDirectory;
    }

    if (!revertSnapshotDirectoryPromise) {
        const prefix = path.join(os.tmpdir(), "prettier-plugin-gml-revert-");
        revertSnapshotDirectoryPromise = mkdtemp(prefix).then(
            (directory) => {
                revertSnapshotDirectory = directory;
                return directory;
            },
            (error) => {
                revertSnapshotDirectoryPromise = null;
                throw error;
            }
        );
    }

    return revertSnapshotDirectoryPromise;
}

async function cleanupRevertSnapshotDirectory() {
    const directory = revertSnapshotDirectory;
    revertSnapshotDirectory = null;
    revertSnapshotDirectoryPromise = null;

    if (!directory) {
        return;
    }

    try {
        await rm(directory, { recursive: true, force: true });
    } catch {
        // Treat teardown of the revert workspace as best-effort. The directory
        // lives under `os.tmpdir()` and only exists when callers opt into the
        // `--on-parse-error=revert` safety net described in
        // README.md#format-from-a-local-clone. Surfacing an ENOENT/EACCES
        // failure here would mask the original parser crash and leave users
        // questioning whether their edits were restored. Leaving the directory
        // behind is harmless because the OS eventually sweeps the temp folder,
        // whereas interrupting the CLI would undermine the recovery guarantee.
    }
}

async function releaseSnapshot(snapshot) {
    if (!isObjectLike(snapshot)) {
        return;
    }

    const snapshotPath = snapshot.snapshotPath;
    if (!snapshotPath) {
        return;
    }

    try {
        await rm(snapshotPath, { force: true });
    } catch {
        // Ignore individual file cleanup failures to avoid masking the
        // original error that triggered the revert.
    } finally {
        if (revertSnapshotFileCount > 0) {
            revertSnapshotFileCount -= 1;
        }
    }
}

async function discardFormattedFileOriginalContents() {
    const snapshots = [...formattedFileOriginalContents.values()];
    formattedFileOriginalContents.clear();

    for (const snapshot of snapshots) {
        // Release each snapshot in sequence so the shared
        // `revertSnapshotFileCount` accounting stays in sync with the
        // filesystem. `releaseSnapshot` also decides whether the directory can
        // be torn down or has to stick around for inline fallbacks, so keeping
        // this loop serial avoids racy cleanups that might drop still-needed
        // backups when the process is under heavy I/O pressure.
        await releaseSnapshot(snapshot);
    }

    if (revertSnapshotFileCount === 0) {
        await cleanupRevertSnapshotDirectory();
    }
}

async function readSnapshotContents(snapshot) {
    if (!isObjectLike(snapshot)) {
        return "";
    }

    if (snapshot.inlineContents != null) {
        return snapshot.inlineContents;
    }

    if (!snapshot.snapshotPath) {
        return "";
    }

    try {
        return await readFile(snapshot.snapshotPath, "utf8");
    } catch {
        return null;
    }
}

/**
 * Reset run-specific state between CLI invocations.
 *
 * @param {string} onParseError
 */
async function resetFormattingSession(onParseError) {
    parseErrorAction = onParseError;
    abortRequested = false;
    revertTriggered = false;
    await discardFormattedFileOriginalContents();
    skippedFileCount = 0;
    encounteredFormattingError = false;
    resetRegisteredIgnorePaths();
}

/**
 * Persist ignore path information for use throughout the run.
 *
 * @param {readonly string[]} ignorePaths
 */
function setBaseProjectIgnorePaths(ignorePaths) {
    baseProjectIgnorePaths = ignorePaths;
    baseProjectIgnorePathSet.clear();

    for (const projectIgnorePath of ignorePaths) {
        baseProjectIgnorePathSet.add(projectIgnorePath);
    }
}

async function recordFormattedFileOriginalContents(filePath, contents) {
    if (parseErrorAction !== ParseErrorAction.REVERT) {
        return;
    }

    if (formattedFileOriginalContents.has(filePath)) {
        return;
    }

    const snapshot = {
        snapshotPath: null,
        inlineContents: null
    };

    try {
        const directory = await ensureRevertSnapshotDirectory();
        const extension = path.extname(filePath) || ".snapshot";
        const snapshotName = `${randomUUID()}${extension}`;
        const snapshotPath = path.join(directory, snapshotName);
        await writeFile(snapshotPath, contents, "utf8");
        snapshot.snapshotPath = snapshotPath;
        revertSnapshotFileCount += 1;
    } catch {
        // Fallback to storing the contents in memory if writing to disk fails.
        snapshot.inlineContents = contents;
    }

    formattedFileOriginalContents.set(filePath, snapshot);
}

async function revertFormattedFiles() {
    if (formattedFileOriginalContents.size === 0) {
        return;
    }

    const revertEntries = [...formattedFileOriginalContents.entries()];
    formattedFileOriginalContents.clear();

    console.warn(
        `Reverting ${revertEntries.length} formatted ${
            revertEntries.length === 1 ? "file" : "files"
        } due to parser failure.`
    );

    for (const [filePath, snapshot] of revertEntries) {
        try {
            const originalContents = await readSnapshotContents(snapshot);
            if (originalContents == null) {
                throw new Error("Revert snapshot is unavailable");
            }
            await writeFile(filePath, originalContents);
            console.warn(`Reverted ${filePath}`);
        } catch (revertError) {
            const message = getErrorMessage(revertError);
            console.error(
                `Failed to revert ${filePath}: ${message || "Unknown error"}`
            );
        } finally {
            // Always release the snapshot so the shared revert bookkeeping can
            // decide whether the temporary directory is still needed. Skipping
            // this step after a failed write would leak backups, block future
            // revert attempts from creating fresh snapshots, and leave the
            // `revertSnapshotFileCount` counter desynchronised from reality.
            await releaseSnapshot(snapshot);
        }
    }

    if (revertSnapshotFileCount === 0) {
        await cleanupRevertSnapshotDirectory();
    }
}

async function handleFormattingError(error, filePath) {
    encounteredFormattingError = true;
    const formattedError = formatCliError(error);
    const header = `Failed to format ${filePath}`;

    if (formattedError) {
        const indented = formattedError
            .split("\n")
            .map((line) => `  ${line}`)
            .join("\n");
        console.error(`${header}\n${indented}`);
    } else {
        console.error(header);
    }

    if (parseErrorAction === ParseErrorAction.REVERT) {
        if (!revertTriggered) {
            revertTriggered = true;
            abortRequested = true;
            await revertFormattedFiles();
        }
    } else if (parseErrorAction === ParseErrorAction.ABORT) {
        abortRequested = true;
    }
}

async function registerIgnorePaths(ignoreFiles) {
    for (const ignoreFilePath of ignoreFiles) {
        if (!ignoreFilePath || hasRegisteredIgnorePath(ignoreFilePath)) {
            continue;
        }

        registerIgnorePath(ignoreFilePath);

        if (ignoreRulesContainNegations) {
            continue;
        }

        try {
            const contents = await readFile(ignoreFilePath, "utf8");

            if (NEGATED_IGNORE_RULE_PATTERN.test(contents)) {
                ignoreRulesContainNegations = true;
            }
        } catch {
            // Ignore missing or unreadable files.
        }
    }
}

function getIgnorePathOptions(additionalIgnorePaths = []) {
    const ignoreCandidates = [
        IGNORE_PATH,
        ...baseProjectIgnorePaths,
        ...additionalIgnorePaths
    ].filter(Boolean);
    if (ignoreCandidates.length === 0) {
        return null;
    }

    const uniqueIgnorePaths = uniqueArray(ignoreCandidates);
    return uniqueIgnorePaths.length === 1
        ? uniqueIgnorePaths[0]
        : uniqueIgnorePaths;
}

async function shouldSkipDirectory(directory, activeIgnorePaths = []) {
    if (ignoreRulesContainNegations) {
        return false;
    }

    const ignorePathOption = getIgnorePathOptions(activeIgnorePaths);
    if (!ignorePathOption) {
        return false;
    }

    const placeholderPath = path.join(
        directory,
        `__prettier_plugin_gml_ignore_test__${placeholderExtension}`
    );

    const prettier = await resolvePrettier();

    try {
        const fileInfo = await prettier.getFileInfo(placeholderPath, {
            ignorePath: ignorePathOption,
            plugins: options.plugins,
            resolveConfig: true
        });

        if (fileInfo.ignored) {
            console.log(`Skipping ${directory} (ignored directory)`);
            return true;
        }
    } catch (error) {
        console.warn(
            `Unable to evaluate ignore rules for ${directory}: ${error.message}`
        );
    }

    return false;
}

async function resolveProjectIgnorePaths(directory) {
    const resolvedDirectory = path.resolve(directory);
    const resolvedWorkingDirectory = path.resolve(process.cwd());
    const directoriesToInspect = collectAncestorDirectories(
        resolvedDirectory,
        isPathInside(resolvedWorkingDirectory, resolvedDirectory)
            ? resolvedWorkingDirectory
            : null
    );

    const candidatePaths = directoriesToInspect.map((candidateDirectory) =>
        path.join(candidateDirectory, ".prettierignore")
    );

    const discovered = await Promise.all(
        candidatePaths.map(async (ignoreCandidate) => {
            try {
                const stats = await stat(ignoreCandidate);
                return stats.isFile() ? ignoreCandidate : null;
            } catch {
                // Ignore missing files.
                return null;
            }
        })
    );

    return discovered.filter(Boolean);
}

/**
 * Discover ignore files for a project and register them with Prettier.
 *
 * @param {string} projectRoot
 */
async function initializeProjectIgnorePaths(projectRoot) {
    const projectIgnorePaths = await resolveProjectIgnorePaths(projectRoot);
    setBaseProjectIgnorePaths(projectIgnorePaths);
    await registerIgnorePaths([IGNORE_PATH, ...projectIgnorePaths]);
}

async function resolveTargetStats(target, { usage } = {}) {
    try {
        return await stat(target);
    } catch (error) {
        const details = formatCliError(error) || "Unknown error";
        const cliError = new CliUsageError(
            `Unable to access ${target}: ${details}`,
            { usage }
        );
        if (isErrorLike(error)) {
            cliError.cause = error;
        }
        throw cliError;
    }
}

async function resolveDirectoryIgnoreContext(directory, inheritedIgnorePaths) {
    const localIgnorePath = path.join(directory, ".prettierignore");
    let effectiveIgnorePaths = inheritedIgnorePaths;
    let shouldRegisterLocalIgnore =
        baseProjectIgnorePathSet.has(localIgnorePath);

    try {
        const ignoreStats = await stat(localIgnorePath);

        if (ignoreStats.isFile()) {
            shouldRegisterLocalIgnore = true;

            if (!inheritedIgnorePaths.includes(localIgnorePath)) {
                effectiveIgnorePaths = [
                    ...inheritedIgnorePaths,
                    localIgnorePath
                ];
            }
        }
    } catch {
        // Ignore missing files.
    }

    return {
        effectiveIgnorePaths,
        localIgnorePath,
        shouldRegisterLocalIgnore
    };
}

async function processDirectoryEntry(filePath, currentIgnorePaths) {
    const stats = await lstat(filePath);

    if (stats.isSymbolicLink()) {
        console.log(`Skipping ${filePath} (symbolic link)`);
        skippedFileCount += 1;
        return;
    }

    if (stats.isDirectory()) {
        if (await shouldSkipDirectory(filePath, currentIgnorePaths)) {
            return;
        }
        await processDirectory(filePath, currentIgnorePaths);
        return;
    }

    if (shouldFormatFile(filePath)) {
        await processFile(filePath, currentIgnorePaths);
        return;
    }

    skippedFileCount += 1;
}

async function processDirectoryEntries(directory, files, currentIgnorePaths) {
    for (const file of files) {
        if (abortRequested) {
            return;
        }

        const filePath = path.join(directory, file);
        await processDirectoryEntry(filePath, currentIgnorePaths);

        if (abortRequested) {
            return;
        }
    }
}

async function processDirectory(directory, inheritedIgnorePaths = []) {
    if (abortRequested) {
        return;
    }

    const { effectiveIgnorePaths, localIgnorePath, shouldRegisterLocalIgnore } =
        await resolveDirectoryIgnoreContext(directory, inheritedIgnorePaths);

    if (shouldRegisterLocalIgnore) {
        await registerIgnorePaths([localIgnorePath]);
    }

    const files = await readdir(directory);
    await processDirectoryEntries(directory, files, effectiveIgnorePaths);
}

async function resolveFormattingOptions(filePath) {
    const prettier = await resolvePrettier();
    let resolvedConfig = null;

    try {
        resolvedConfig = await prettier.resolveConfig(filePath, {
            editorconfig: true
        });
    } catch (error) {
        const message = getErrorMessage(error, { fallback: "Unknown error" });
        console.warn(
            `Unable to resolve Prettier config for ${filePath}: ${message}`
        );
    }

    const mergedOptions = {
        ...options,
        ...resolvedConfig,
        filepath: filePath
    };

    const basePlugins = toArray(options.plugins);
    const resolvedPlugins = toArray(resolvedConfig?.plugins);
    const combinedPlugins = uniqueArray([...basePlugins, ...resolvedPlugins]);

    if (combinedPlugins.length > 0) {
        mergedOptions.plugins = combinedPlugins;
    }

    mergedOptions.parser = options.parser;

    return mergedOptions;
}

async function processFile(filePath, activeIgnorePaths = []) {
    if (abortRequested) {
        return;
    }
    try {
        const formattingOptions = await resolveFormattingOptions(filePath);
        const prettier = await resolvePrettier();
        const ignorePathOption = getIgnorePathOptions(activeIgnorePaths);
        const fileInfo = await prettier.getFileInfo(filePath, {
            ...(ignorePathOption ? { ignorePath: ignorePathOption } : {}),
            plugins: formattingOptions.plugins,
            resolveConfig: true
        });

        if (fileInfo.ignored) {
            console.log(`Skipping ${filePath} (ignored)`);
            return;
        }

        const data = await readFile(filePath, "utf8");
        const formatted = await prettier.format(data, formattingOptions);

        if (formatted === data) {
            return;
        }

        await recordFormattedFileOriginalContents(filePath, data);
        await writeFile(filePath, formatted);
        console.log(`Formatted ${filePath}`);
    } catch (error) {
        await handleFormattingError(error, filePath);
    }
}

async function executeFormatCommand(command) {
    const {
        targetPathInput,
        extensions: configuredExtensions,
        prettierLogLevel,
        onParseError,
        usage
    } = collectFormatCommandOptions(command);

<<<<<<< HEAD
    const targetPathCandidate =
        typeof targetPathInput === "string" && targetPathInput.length > 0
            ? targetPathInput
            : ".";
=======
    if (!targetPathInput) {
        throw new CliUsageError(
            [
                "No target path provided. Pass a directory or file to format as the first argument (relative or absolute) or use --path <path>.",
                "If the path conflicts with a command name, invoke the format subcommand explicitly (prettier-plugin-gml format <path>)."
            ].join(" "),
            { usage }
        );
    }
>>>>>>> 70db99fc

    const targetPath = path.resolve(process.cwd(), targetPathCandidate);
    configurePrettierOptions({ logLevel: prettierLogLevel });
    configureTargetExtensionState(configuredExtensions);
    await resetFormattingSession(onParseError);

    try {
        const targetStats = await resolveTargetStats(targetPath, { usage });
        const targetIsDirectory = targetStats.isDirectory();

        if (!targetIsDirectory && !targetStats.isFile()) {
            throw new CliUsageError(
                `${targetPath} is not a file or directory that can be formatted`,
                { usage }
            );
        }

        const projectRoot = targetIsDirectory
            ? targetPath
            : path.dirname(targetPath);

        await initializeProjectIgnorePaths(projectRoot);
        if (targetIsDirectory) {
            await processDirectory(targetPath);
        } else if (shouldFormatFile(targetPath)) {
            await processFile(targetPath, baseProjectIgnorePaths);
        } else {
            skippedFileCount += 1;
        }
        console.debug(`Skipped ${skippedFileCount} files`);
        if (encounteredFormattingError) {
            process.exitCode = 1;
        }
    } finally {
        await discardFormattedFileOriginalContents();
    }
}

const formatCommand = createFormatCommand({ name: "format" });

cliCommandManager.registerDefaultCommand({
    command: formatCommand,
    run: ({ command }) => executeFormatCommand(command),
    onError: (error) =>
        handleCliError(error, {
            prefix: "Failed to format project.",
            exitCode: 1
        })
});

cliCommandManager.registerCommand({
    command: createPerformanceCommand(),
    run: ({ command }) => runPerformanceCommand({ command }),
    onError: (error) =>
        handleCliError(error, {
            prefix: "Failed to run performance benchmarks.",
            exitCode: 1
        })
});

cliCommandManager.registerCommand({
    command: createMemoryCommand(),
    run: ({ command }) => runMemoryCommand({ command }),
    onError: (error) =>
        handleCliError(error, {
            prefix: "Failed to run memory diagnostics.",
            exitCode: 1
        })
});

cliCommandManager.registerCommand({
    command: createGenerateIdentifiersCommand({ env: process.env }),
    run: ({ command }) => runGenerateGmlIdentifiers({ command }),
    onError: (error) =>
        handleCliError(error, {
            prefix: "Failed to generate GML identifiers.",
            exitCode: 1
        })
});

cliCommandManager.registerCommand({
    command: createFeatherMetadataCommand({ env: process.env }),
    run: ({ command }) => runGenerateFeatherMetadata({ command }),
    onError: (error) =>
        handleCliError(error, {
            prefix: "Failed to generate Feather metadata.",
            exitCode: 1
        })
});

cliCommandManager.run(process.argv.slice(2)).catch((error) => {
    handleCliError(error, {
        prefix: "Failed to run prettier-plugin-gml CLI.",
        exitCode: 1
    });
});<|MERGE_RESOLUTION|>--- conflicted
+++ resolved
@@ -239,13 +239,8 @@
 function createFormatCommand({ name = "prettier-plugin-gml" } = {}) {
     return applyStandardCommandOptions(
         new Command()
-<<<<<<< HEAD
-            .name("prettier-wrapper")
+            .name(name)
             .usage("[options] [path]")
-=======
-            .name(name)
-            .usage("[options] <path>")
->>>>>>> 70db99fc
             .description(
                 "Format GameMaker Language files using the prettier plugin."
             )
@@ -917,22 +912,10 @@
         usage
     } = collectFormatCommandOptions(command);
 
-<<<<<<< HEAD
     const targetPathCandidate =
         typeof targetPathInput === "string" && targetPathInput.length > 0
             ? targetPathInput
             : ".";
-=======
-    if (!targetPathInput) {
-        throw new CliUsageError(
-            [
-                "No target path provided. Pass a directory or file to format as the first argument (relative or absolute) or use --path <path>.",
-                "If the path conflicts with a command name, invoke the format subcommand explicitly (prettier-plugin-gml format <path>)."
-            ].join(" "),
-            { usage }
-        );
-    }
->>>>>>> 70db99fc
 
     const targetPath = path.resolve(process.cwd(), targetPathCandidate);
     configurePrettierOptions({ logLevel: prettierLogLevel });
