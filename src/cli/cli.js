--- conflicted
+++ resolved
@@ -247,11 +247,7 @@
         ].join(" \n")
     );
 
-<<<<<<< HEAD
 const { registry: cliCommandRegistry, runner: cliCommandRunner } =
-=======
-const { registrar: cliCommandRegistrar, runner: cliProgramRunner } =
->>>>>>> 4c3d16a5
     createCliCommandManager({
         program,
         onUnhandledError: (error) =>
@@ -1068,11 +1064,7 @@
 
 const formatCommand = createFormatCommand({ name: "format" });
 
-<<<<<<< HEAD
 cliCommandRegistry.registerDefaultCommand({
-=======
-cliCommandRegistrar.registerDefaultCommand({
->>>>>>> 4c3d16a5
     command: formatCommand,
     run: ({ command }) => executeFormatCommand(command),
     onError: (error) =>
@@ -1082,11 +1074,7 @@
         })
 });
 
-<<<<<<< HEAD
 cliCommandRegistry.registerCommand({
-=======
-cliCommandRegistrar.registerCommand({
->>>>>>> 4c3d16a5
     command: createPerformanceCommand(),
     run: ({ command }) => runPerformanceCommand({ command }),
     onError: (error) =>
@@ -1096,11 +1084,7 @@
         })
 });
 
-<<<<<<< HEAD
 cliCommandRegistry.registerCommand({
-=======
-cliCommandRegistrar.registerCommand({
->>>>>>> 4c3d16a5
     command: createMemoryCommand(),
     run: ({ command }) => runMemoryCommand({ command }),
     onError: (error) =>
@@ -1110,11 +1094,7 @@
         })
 });
 
-<<<<<<< HEAD
 cliCommandRegistry.registerCommand({
-=======
-cliCommandRegistrar.registerCommand({
->>>>>>> 4c3d16a5
     command: createGenerateIdentifiersCommand({ env: process.env }),
     run: ({ command }) => runGenerateGmlIdentifiers({ command }),
     onError: (error) =>
@@ -1124,11 +1104,7 @@
         })
 });
 
-<<<<<<< HEAD
 cliCommandRegistry.registerCommand({
-=======
-cliCommandRegistrar.registerCommand({
->>>>>>> 4c3d16a5
     command: createFeatherMetadataCommand({ env: process.env }),
     run: ({ command }) => runGenerateFeatherMetadata({ command }),
     onError: (error) =>
@@ -1138,11 +1114,7 @@
         })
 });
 
-<<<<<<< HEAD
 cliCommandRunner.run(process.argv.slice(2)).catch((error) => {
-=======
-cliProgramRunner.run(process.argv.slice(2)).catch((error) => {
->>>>>>> 4c3d16a5
     handleCliError(error, {
         prefix: "Failed to run prettier-plugin-gml CLI.",
         exitCode: 1
