import { assertFunction } from "../shared/dependencies.js";
import { defaultCliPluginServiceDependencies } from "./default-service-dependencies.js";

const shouldSkipDefaultPluginServices =
    process.env.PRETTIER_PLUGIN_GML_SKIP_CLI_RUN === "1";

function createSkippedServiceError(actionDescription) {
    return new Error(
        `Cannot ${actionDescription} while PRETTIER_PLUGIN_GML_SKIP_CLI_RUN=1. ` +
            "Clear the environment variable to restore CLI plugin services."
    );
}

function createSkippedProjectIndexBuilder() {
    return async function skippedProjectIndexBuilder() {
        throw createSkippedServiceError("build the project index");
    };
}

function createSkippedIdentifierCasePlanPreparer() {
    return async function skippedIdentifierCasePlanPreparer() {
        throw createSkippedServiceError("prepare the identifier case plan");
    };
}

function createSkippedIdentifierCaseCacheClearer() {
    return function skippedIdentifierCaseCacheClearer() {};
}

let baseProjectIndexBuilder;
let baseIdentifierCasePlanPreparer;
let baseIdentifierCaseCacheClearer;

if (shouldSkipDefaultPluginServices) {
    baseProjectIndexBuilder = createSkippedProjectIndexBuilder();
    baseIdentifierCasePlanPreparer = createSkippedIdentifierCasePlanPreparer();
    baseIdentifierCaseCacheClearer = createSkippedIdentifierCaseCacheClearer();
} else {
    const { buildProjectIndex } = await import(
        "prettier-plugin-gamemaker/project-index"
    );
    const {
        prepareIdentifierCasePlan,
        clearIdentifierCaseOptionStore,
        clearIdentifierCaseDryRunContexts
    } = await import("prettier-plugin-gamemaker/identifier-case");

    function clearIdentifierCaseCaches() {
        clearIdentifierCaseOptionStore(null);
        clearIdentifierCaseDryRunContexts();
    }

    baseProjectIndexBuilder = buildProjectIndex;
    baseIdentifierCasePlanPreparer = prepareIdentifierCasePlan;
    baseIdentifierCaseCacheClearer = clearIdentifierCaseCaches;
}

/**
 * The legacy `identifierCasePlanService` facade coupled plan preparation with
 * cache clearing behind one "service" surface. That wide contract forced CLI
 * collaborators that only needed to warm caches or only needed to clear them
 * to depend on both behaviours. The typedefs below capture the narrower
 * preparation and cache responsibilities so consumers can opt into the precise
 * collaborator they require.
 */

/**
 * @typedef {(projectRoot: string, manifest?: unknown, options?: object) => Promise<object>} CliProjectIndexBuilder
 */

/**
 * @typedef {object} CliProjectIndexService
 * @property {CliProjectIndexBuilder} buildProjectIndex
 */

/**
 * @typedef {object} CliIdentifierCasePlanPreparationService
 * @property {(options: object) => Promise<void>} prepareIdentifierCasePlan
 */

/**
 * @typedef {object} CliIdentifierCasePlanCacheService
 * @property {() => void} clearIdentifierCaseCaches
 */

/**
 * Earlier iterations shipped a `defaultCliPluginServices` registry that
 * coupled the project index helpers with identifier case collaborators. That
 * umbrella forced consumers that only needed one family to depend on the other
 * as well. We now expose the specialised bundles separately so callers can
 * wire the exact behaviour they require.
 */

/**
 * @typedef {object} CliIdentifierCaseServices
 * @property {CliIdentifierCasePlanPreparationService} preparation
 * @property {CliIdentifierCasePlanCacheService} cache
 */

<<<<<<< HEAD
/**
 * @typedef {object} CliPluginServiceRegistry
 * @property {CliProjectIndexService} projectIndex
 * @property {CliIdentifierCaseServices} identifierCase
 */

=======
>>>>>>> 91f3c70b
function resolveDescriptorSource(descriptorSource) {
    if (descriptorSource == null) {
        return {};
    }

    if (typeof descriptorSource === "function") {
        return resolveDescriptorSource(descriptorSource());
    }

    if (typeof descriptorSource === "object") {
        return descriptorSource;
    }

    throw new TypeError(
        "CLI plugin service descriptors must be provided as objects."
    );
}

function assertDescriptorValue(value, description) {
    assertFunction(value, description, {
        errorMessage: `CLI plugin service descriptors must include a ${description} function.`
    });
}

export function createDefaultCliPluginServices(descriptorSource) {
    const descriptors = resolveDescriptorSource(descriptorSource);

    const {
        projectIndexBuilder: defaultProjectIndexBuilder,
        identifierCasePlanPreparer: defaultIdentifierCasePlanPreparer,
        identifierCaseCacheClearer: defaultIdentifierCaseCacheClearer
    } = defaultCliPluginServiceDependencies;

    const projectIndexBuilder =
<<<<<<< HEAD
        descriptors.projectIndexBuilder ?? defaultProjectIndexBuilder;
    const identifierCasePlanPreparer =
        descriptors.identifierCasePlanPreparer ??
        defaultIdentifierCasePlanPreparer;
    const identifierCaseCacheClearer =
        descriptors.identifierCaseCacheClearer ??
        defaultIdentifierCaseCacheClearer;
=======
        descriptors.projectIndexBuilder ?? baseProjectIndexBuilder;
    const identifierCasePlanPreparer =
        descriptors.identifierCasePlanPreparer ??
        baseIdentifierCasePlanPreparer;
    const identifierCaseCacheClearer =
        descriptors.identifierCaseCacheClearer ??
        baseIdentifierCaseCacheClearer;
>>>>>>> 91f3c70b

    assertDescriptorValue(projectIndexBuilder, "project index builder");
    assertDescriptorValue(
        identifierCasePlanPreparer,
        "prepareIdentifierCasePlan"
    );
    assertDescriptorValue(
        identifierCaseCacheClearer,
        "clearIdentifierCaseCaches"
    );

    const projectIndexService = Object.freeze({
        buildProjectIndex: projectIndexBuilder
    });

    const identifierCasePlanPreparationService = Object.freeze(
        /** @type {CliIdentifierCasePlanPreparationService} */ ({
            prepareIdentifierCasePlan: identifierCasePlanPreparer
        })
    );

    const identifierCasePlanCacheService = Object.freeze(
        /** @type {CliIdentifierCasePlanCacheService} */ ({
            clearIdentifierCaseCaches: identifierCaseCacheClearer
        })
    );

    const identifierCaseServices = Object.freeze(
        /** @type {CliIdentifierCaseServices} */ ({
            preparation: identifierCasePlanPreparationService,
            cache: identifierCasePlanCacheService
        })
    );

    return {
        projectIndexBuilder,
        identifierCasePlanPreparer,
        identifierCaseCacheClearer,
        projectIndexService,
        identifierCasePlanPreparationService,
        identifierCasePlanCacheService,
        identifierCaseServices
    };
}

const {
    projectIndexBuilder: defaultProjectIndexBuilder,
    identifierCasePlanPreparer: defaultIdentifierCasePlanPreparer,
    identifierCaseCacheClearer: defaultIdentifierCaseCacheClearer,
    projectIndexService: defaultCliProjectIndexService,
    identifierCasePlanPreparationService:
        defaultCliIdentifierCasePlanPreparationService,
    identifierCasePlanCacheService: defaultCliIdentifierCaseCacheService,
    identifierCaseServices: defaultCliIdentifierCaseServices
} = createDefaultCliPluginServices();

export { defaultProjectIndexBuilder };
export { defaultIdentifierCasePlanPreparer };
export { defaultIdentifierCaseCacheClearer };

export { defaultCliProjectIndexService };
export { defaultCliIdentifierCasePlanPreparationService };
export { defaultCliIdentifierCaseCacheService };
export { defaultCliIdentifierCaseServices };<|MERGE_RESOLUTION|>--- conflicted
+++ resolved
@@ -1,59 +1,5 @@
 import { assertFunction } from "../shared/dependencies.js";
 import { defaultCliPluginServiceDependencies } from "./default-service-dependencies.js";
-
-const shouldSkipDefaultPluginServices =
-    process.env.PRETTIER_PLUGIN_GML_SKIP_CLI_RUN === "1";
-
-function createSkippedServiceError(actionDescription) {
-    return new Error(
-        `Cannot ${actionDescription} while PRETTIER_PLUGIN_GML_SKIP_CLI_RUN=1. ` +
-            "Clear the environment variable to restore CLI plugin services."
-    );
-}
-
-function createSkippedProjectIndexBuilder() {
-    return async function skippedProjectIndexBuilder() {
-        throw createSkippedServiceError("build the project index");
-    };
-}
-
-function createSkippedIdentifierCasePlanPreparer() {
-    return async function skippedIdentifierCasePlanPreparer() {
-        throw createSkippedServiceError("prepare the identifier case plan");
-    };
-}
-
-function createSkippedIdentifierCaseCacheClearer() {
-    return function skippedIdentifierCaseCacheClearer() {};
-}
-
-let baseProjectIndexBuilder;
-let baseIdentifierCasePlanPreparer;
-let baseIdentifierCaseCacheClearer;
-
-if (shouldSkipDefaultPluginServices) {
-    baseProjectIndexBuilder = createSkippedProjectIndexBuilder();
-    baseIdentifierCasePlanPreparer = createSkippedIdentifierCasePlanPreparer();
-    baseIdentifierCaseCacheClearer = createSkippedIdentifierCaseCacheClearer();
-} else {
-    const { buildProjectIndex } = await import(
-        "prettier-plugin-gamemaker/project-index"
-    );
-    const {
-        prepareIdentifierCasePlan,
-        clearIdentifierCaseOptionStore,
-        clearIdentifierCaseDryRunContexts
-    } = await import("prettier-plugin-gamemaker/identifier-case");
-
-    function clearIdentifierCaseCaches() {
-        clearIdentifierCaseOptionStore(null);
-        clearIdentifierCaseDryRunContexts();
-    }
-
-    baseProjectIndexBuilder = buildProjectIndex;
-    baseIdentifierCasePlanPreparer = prepareIdentifierCasePlan;
-    baseIdentifierCaseCacheClearer = clearIdentifierCaseCaches;
-}
 
 /**
  * The legacy `identifierCasePlanService` facade coupled plan preparation with
@@ -97,15 +43,6 @@
  * @property {CliIdentifierCasePlanCacheService} cache
  */
 
-<<<<<<< HEAD
-/**
- * @typedef {object} CliPluginServiceRegistry
- * @property {CliProjectIndexService} projectIndex
- * @property {CliIdentifierCaseServices} identifierCase
- */
-
-=======
->>>>>>> 91f3c70b
 function resolveDescriptorSource(descriptorSource) {
     if (descriptorSource == null) {
         return {};
@@ -134,21 +71,12 @@
     const descriptors = resolveDescriptorSource(descriptorSource);
 
     const {
-        projectIndexBuilder: defaultProjectIndexBuilder,
-        identifierCasePlanPreparer: defaultIdentifierCasePlanPreparer,
-        identifierCaseCacheClearer: defaultIdentifierCaseCacheClearer
+        projectIndexBuilder: baseProjectIndexBuilder,
+        identifierCasePlanPreparer: baseIdentifierCasePlanPreparer,
+        identifierCaseCacheClearer: baseIdentifierCaseCacheClearer
     } = defaultCliPluginServiceDependencies;
 
     const projectIndexBuilder =
-<<<<<<< HEAD
-        descriptors.projectIndexBuilder ?? defaultProjectIndexBuilder;
-    const identifierCasePlanPreparer =
-        descriptors.identifierCasePlanPreparer ??
-        defaultIdentifierCasePlanPreparer;
-    const identifierCaseCacheClearer =
-        descriptors.identifierCaseCacheClearer ??
-        defaultIdentifierCaseCacheClearer;
-=======
         descriptors.projectIndexBuilder ?? baseProjectIndexBuilder;
     const identifierCasePlanPreparer =
         descriptors.identifierCasePlanPreparer ??
@@ -156,7 +84,6 @@
     const identifierCaseCacheClearer =
         descriptors.identifierCaseCacheClearer ??
         baseIdentifierCaseCacheClearer;
->>>>>>> 91f3c70b
 
     assertDescriptorValue(projectIndexBuilder, "project index builder");
     assertDescriptorValue(
