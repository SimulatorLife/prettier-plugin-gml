import fs from "node:fs/promises";
import path from "node:path";
import { fileURLToPath } from "node:url";
import vm from "node:vm";

import { Command, InvalidArgumentError } from "commander";

import { handleCliError } from "../lib/cli-errors.js";
import { assertSupportedNodeVersion } from "../lib/node-version.js";
import { toPosixPath } from "../../shared/path-utils.js";
import { toNormalizedLowerCaseSet } from "../../shared/string-utils.js";
import { ensureDir } from "../lib/file-system.js";
import {
    createManualGitHubClient,
    DEFAULT_MANUAL_REPO,
    buildManualRepositoryEndpoints,
    resolveManualRepoValue,
    resolveManualCacheRoot
} from "../lib/manual-utils.js";
import { formatDuration, timeSync } from "../../shared/number-utils.js";
import {
<<<<<<< HEAD
    renderProgressBar,
    disposeProgressBars,
    resolveProgressBarWidth,
    getDefaultProgressBarWidth
=======
    DEFAULT_PROGRESS_BAR_WIDTH,
    renderProgressBar,
    disposeProgressBars,
    resolveProgressBarWidth
>>>>>>> 3b897e3b
} from "../lib/progress-bar.js";
import {
    DEFAULT_VM_EVAL_TIMEOUT_MS,
    resolveVmEvalTimeout
} from "../lib/vm-eval-timeout.js";
import { parseCommandLine } from "./command-parsing.js";
import { applyManualEnvOptionOverrides } from "../lib/manual-env.js";

const __filename = fileURLToPath(import.meta.url);
const __dirname = path.dirname(__filename);
const REPO_ROOT = path.resolve(__dirname, "..", "..");
const DEFAULT_CACHE_ROOT = resolveManualCacheRoot({ repoRoot: REPO_ROOT });
const OUTPUT_DEFAULT = path.join(
    REPO_ROOT,
    "resources",
    "gml-identifiers.json"
);

const { rawRoot: DEFAULT_MANUAL_RAW_ROOT } = buildManualRepositoryEndpoints();

const manualClient = createManualGitHubClient({
    userAgent: "prettier-plugin-gml identifier generator",
    defaultCacheRoot: DEFAULT_CACHE_ROOT,
    defaultRawRoot: DEFAULT_MANUAL_RAW_ROOT
});

const { fetchManualFile, resolveManualRef } = manualClient;

function createGenerateIdentifiersCommand() {
    const command = new Command()
        .name("generate-gml-identifiers")
        .usage("[options]")
        .description(
            "Generate the gml-identifiers.json artefact from the GameMaker manual."
        )
        .exitOverride()
        .allowExcessArguments(false)
        .helpOption("-h, --help", "Show this help message.")
        .showHelpAfterError("(add --help for usage information)")
        .option(
            "-r, --ref <git-ref>",
            "Manual git ref (tag, branch, or commit)."
        )
        .option(
            "-o, --output <path>",
            `Output JSON path (default: ${OUTPUT_DEFAULT}).`,
            (value) => path.resolve(value),
            OUTPUT_DEFAULT
        )
        .option(
            "--force-refresh",
            "Ignore cached manual artefacts and re-download."
        )
        .option("--quiet", "Suppress progress logging (useful in CI).")
        .option(
            "--progress-bar-width <columns>",
            `Width of progress bars rendered in the terminal (default: ${getDefaultProgressBarWidth()}).`,
            (value) => {
                try {
                    return resolveProgressBarWidth(value);
                } catch (error) {
                    throw new InvalidArgumentError(error.message);
                }
            },
            getDefaultProgressBarWidth()
        )
        .option(
            "--vm-eval-timeout-ms <ms>",
            `Maximum time in milliseconds to evaluate manual identifier arrays (default: ${DEFAULT_VM_EVAL_TIMEOUT_MS}). Set to 0 to disable the timeout.`,
            (value) => {
                try {
                    return resolveVmEvalTimeout(value);
                } catch (error) {
                    throw new InvalidArgumentError(error.message);
                }
            },
            DEFAULT_VM_EVAL_TIMEOUT_MS
        )
        .option(
            "--progress-bar-width <n>",
            `Width of the terminal progress indicator (default: ${DEFAULT_PROGRESS_BAR_WIDTH}).`,
            (value) => {
                try {
                    return resolveProgressBarWidth(value);
                } catch (error) {
                    throw new InvalidArgumentError(error.message);
                }
            },
            DEFAULT_PROGRESS_BAR_WIDTH
        )
        .option(
            "--manual-repo <owner/name>",
            `GitHub repository hosting the manual (default: ${DEFAULT_MANUAL_REPO}).`,
            (value) => {
                try {
                    return resolveManualRepoValue(value);
                } catch (error) {
                    throw new InvalidArgumentError(error.message);
                }
            },
            DEFAULT_MANUAL_REPO
        )
        .option(
            "--cache-root <path>",
            `Directory to store cached manual artefacts (default: ${DEFAULT_CACHE_ROOT}).`,
            (value) => path.resolve(value),
            DEFAULT_CACHE_ROOT
        );

    return command;
}

function parseArgs({
    argv = process.argv.slice(2),
    env = process.env,
    isTty = process.stdout.isTTY === true
} = {}) {
    const command = createGenerateIdentifiersCommand();

    applyManualEnvOptionOverrides({ command, env });

    const verbose = {
        resolveRef: true,
        downloads: true,
        parsing: true,
        progressBar: isTty
    };

    const { helpRequested, usage } = parseCommandLine(command, argv);
    if (helpRequested) {
        return {
            helpRequested: true,
            usage
        };
    }

    const options = command.opts();

    if (options.quiet) {
        verbose.resolveRef = false;
        verbose.downloads = false;
        verbose.parsing = false;
        verbose.progressBar = false;
    }

    return {
        ref: options.ref,
        outputPath: options.output ?? OUTPUT_DEFAULT,
        forceRefresh: Boolean(options.forceRefresh),
        verbose,
        progressBarWidth:
            options.progressBarWidth ?? getDefaultProgressBarWidth(),
        vmEvalTimeoutMs:
            options.vmEvalTimeoutMs === undefined
                ? DEFAULT_VM_EVAL_TIMEOUT_MS
                : options.vmEvalTimeoutMs,
        progressBarWidth:
            options.progressBarWidth ?? DEFAULT_PROGRESS_BAR_WIDTH,
        cacheRoot: options.cacheRoot ?? DEFAULT_CACHE_ROOT,
        manualRepo: options.manualRepo ?? DEFAULT_MANUAL_REPO,
        helpRequested: false,
        usage
    };
}

function parseArrayLiteral(source, identifier, { timeoutMs } = {}) {
    const declaration = `const ${identifier} = [`;
    const start = source.indexOf(declaration);
    if (start === -1) {
        throw new Error(
            `Could not locate declaration for ${identifier} in gml.js`
        );
    }
    const bracketStart = source.indexOf("[", start);
    if (bracketStart === -1) {
        throw new Error(`Malformed array literal for ${identifier}`);
    }

    let index = bracketStart;
    let depth = 0;
    let inString;
    let escaped = false;
    while (index < source.length) {
        const char = source[index];
        if (inString) {
            if (escaped) {
                escaped = false;
            } else if (char === "\\") {
                escaped = true;
            } else if (char === inString) {
                inString = undefined;
            }
        } else {
            if (char === '"' || char === "'" || char === "`") {
                inString = char;
            } else if (char === "[") {
                depth += 1;
            } else if (char === "]") {
                depth -= 1;
                if (depth === 0) {
                    index += 1;
                    break;
                }
            }
        }
        index += 1;
    }

    const literal = source.slice(bracketStart, index);
    const vmOptions = {};
    if (typeof timeoutMs === "number" && timeoutMs > 0) {
        vmOptions.timeout = timeoutMs;
    }

    try {
        return vm.runInNewContext(literal, {}, vmOptions);
    } catch (error) {
        throw new Error(
            `Failed to evaluate array literal for ${identifier}: ${error.message}`
        );
    }
}

function classifyFromPath(manualPath, tagList) {
    const normalizedTags = toNormalizedLowerCaseSet(tagList);
    const segments = manualPath.split("/").map((part) => part.toLowerCase());
    const hasSegment = (needles) =>
        segments.some((segment) =>
            needles.some((needle) => segment.includes(needle))
        );

    const tagHas = (needles) =>
        needles.some((needle) => normalizedTags.has(needle));

    if (hasSegment(["functions"]) || tagHas(["function", "functions"])) {
        return "function";
    }
    if (hasSegment(["methods"]) || tagHas(["method", "methods"])) {
        return "method";
    }
    if (hasSegment(["events"]) || tagHas(["event", "events"])) {
        return "event";
    }
    if (hasSegment(["variables"]) || tagHas(["variable", "variables"])) {
        return "variable";
    }
    if (hasSegment(["accessors"]) || tagHas(["accessor", "accessors"])) {
        return "accessor";
    }
    if (hasSegment(["properties"]) || tagHas(["property", "properties"])) {
        return "property";
    }
    if (hasSegment(["macros"]) || tagHas(["macro", "macros"])) {
        return "macro";
    }
    if (hasSegment(["constants"]) || tagHas(["constant", "constants"])) {
        return "constant";
    }
    if (hasSegment(["enums"]) || tagHas(["enum", "enums"])) {
        return "enum";
    }
    if (hasSegment(["structs"]) || tagHas(["struct", "structs"])) {
        return "struct";
    }
    if (hasSegment(["layers"]) && hasSegment(["functions"])) {
        return "function";
    }
    if (hasSegment(["shaders"]) && hasSegment(["constants"])) {
        return "constant";
    }
    return "unknown";
}

const TYPE_PRIORITY = new Map([
    ["unknown", 0],
    ["guide", 1],
    ["reference", 1],
    ["keyword", 10],
    ["literal", 20],
    ["symbol", 30],
    ["macro", 40],
    ["constant", 50],
    ["enum", 60],
    ["variable", 70],
    ["property", 72],
    ["accessor", 75],
    ["event", 80],
    ["struct", 82],
    ["method", 85],
    ["function", 90]
]);

function mergeEntry(map, identifier, data) {
    const current = map.get(identifier);
    if (!current) {
        map.set(identifier, {
            type: data.type ?? "unknown",
            sources: new Set(data.sources ?? []),
            manualPath: data.manualPath,
            tags: new Set(data.tags ?? []),
            deprecated: Boolean(data.deprecated)
        });
        return;
    }

    for (const source of data.sources ?? []) {
        current.sources.add(source);
    }
    for (const tag of data.tags ?? []) {
        current.tags.add(tag);
    }
    if (data.manualPath && !current.manualPath) {
        current.manualPath = data.manualPath;
    }
    if (data.deprecated) {
        current.deprecated = true;
    }

    const incomingType = data.type ?? "unknown";
    const currentPriority = TYPE_PRIORITY.get(current.type) ?? 0;
    const incomingPriority = TYPE_PRIORITY.get(incomingType) ?? 0;
    if (incomingPriority > currentPriority) {
        current.type = incomingType;
    }
}

function normaliseIdentifier(name) {
    return name.trim();
}

async function main({ argv, env, isTty } = {}) {
    try {
        assertSupportedNodeVersion();

        const {
            ref,
            outputPath,
            forceRefresh,
            verbose,
            vmEvalTimeoutMs,
            progressBarWidth,
            cacheRoot,
            manualRepo,
            helpRequested
        } = parseArgs({ argv, env, isTty });

        if (helpRequested) {
            return 0;
        }
        const { apiRoot, rawRoot } = buildManualRepositoryEndpoints(manualRepo);
        const startTime = Date.now();

        const manualRef = await resolveManualRef(ref, { verbose, apiRoot });
        if (!manualRef.sha) {
            throw new Error(
                `Unable to resolve manual commit SHA for ref '${manualRef.ref}'.`
            );
        }

        console.log(`Using manual ref '${manualRef.ref}' (${manualRef.sha}).`);

        const manualAssets = [
            {
                key: "gmlSource",
                path: "Manual/contents/assets/scripts/gml.js",
                label: "gml.js"
            },
            {
                key: "keywords",
                path: "ZeusDocs_keywords.json",
                label: "keywords"
            },
            { key: "tags", path: "ZeusDocs_tags.json", label: "tags" }
        ];
        const downloadsTotal = manualAssets.length;
        if (verbose.downloads) {
            console.log(
                `Fetching ${downloadsTotal} manual asset${
                    downloadsTotal === 1 ? "" : "s"
                }…`
            );
        }

        const fetchedPayloads = {};
        let fetchedCount = 0;
        for (const asset of manualAssets) {
            fetchedPayloads[asset.key] = await fetchManualFile(
                manualRef.sha,
                asset.path,
                { forceRefresh, verbose, cacheRoot, rawRoot }
            );
            fetchedCount += 1;
            if (verbose.progressBar && verbose.downloads) {
                renderProgressBar(
                    "Downloading manual assets",
                    fetchedCount,
                    downloadsTotal,
                    progressBarWidth
                );
            } else if (verbose.downloads) {
                console.log(`✓ ${asset.path}`);
            }
        }

        const gmlSource = fetchedPayloads.gmlSource;
        const keywordsArray = timeSync(
            "Parsing keyword array",
            () =>
                parseArrayLiteral(gmlSource, "KEYWORDS", {
                    timeoutMs: vmEvalTimeoutMs
                }),
            { verbose }
        );
        const literalsArray = timeSync(
            "Parsing literal array",
            () =>
                parseArrayLiteral(gmlSource, "LITERALS", {
                    timeoutMs: vmEvalTimeoutMs
                }),
            { verbose }
        );
        const symbolsArray = timeSync(
            "Parsing symbol array",
            () =>
                parseArrayLiteral(gmlSource, "SYMBOLS", {
                    timeoutMs: vmEvalTimeoutMs
                }),
            { verbose }
        );

        const identifierMap = new Map();

        timeSync(
            "Collecting keywords",
            () => {
                for (const keyword of keywordsArray) {
                    const identifier = normaliseIdentifier(keyword);
                    mergeEntry(identifierMap, identifier, {
                        type: "keyword",
                        sources: ["manual:gml.js:KEYWORDS"]
                    });
                }
            },
            { verbose }
        );

        timeSync(
            "Collecting literals",
            () => {
                for (const literal of literalsArray) {
                    const identifier = normaliseIdentifier(literal);
                    mergeEntry(identifierMap, identifier, {
                        type: "literal",
                        sources: ["manual:gml.js:LITERALS"]
                    });
                }
            },
            { verbose }
        );

        timeSync(
            "Collecting symbols",
            () => {
                for (const symbol of symbolsArray) {
                    const identifier = normaliseIdentifier(symbol);
                    mergeEntry(identifierMap, identifier, {
                        type: "symbol",
                        sources: ["manual:gml.js:SYMBOLS"]
                    });
                }
            },
            { verbose }
        );

        if (verbose.parsing) {
            console.log("Merging manual keyword metadata…");
        }

        const keywordsJson = fetchedPayloads.keywords;
        const tagsJsonText = fetchedPayloads.tags;

        const manualKeywords = timeSync(
            "Decoding ZeusDocs keywords",
            () => JSON.parse(keywordsJson),
            { verbose }
        );
        const manualTags = timeSync(
            "Decoding ZeusDocs tags",
            () => JSON.parse(tagsJsonText),
            { verbose }
        );

        const IDENTIFIER_PATTERN = /^[A-Za-z0-9_$.]+$/;

        timeSync(
            "Classifying manual identifiers",
            () => {
                for (const [rawIdentifier, manualPath] of Object.entries(
                    manualKeywords
                )) {
                    const identifier = normaliseIdentifier(rawIdentifier);
                    if (!IDENTIFIER_PATTERN.test(identifier)) {
                        continue;
                    }

                    if (
                        typeof manualPath !== "string" ||
                        manualPath.length === 0
                    ) {
                        continue;
                    }

                    const normalisedPath = toPosixPath(manualPath);
                    if (
                        !normalisedPath.startsWith("3_Scripting") ||
                        !normalisedPath.includes("4_GML_Reference")
                    ) {
                        continue;
                    }

                    const tagKeyCandidates = [
                        `${normalisedPath}.html`,
                        `${normalisedPath}/index.html`
                    ];
                    let tagEntry;
                    for (const key of tagKeyCandidates) {
                        if (manualTags[key]) {
                            tagEntry = manualTags[key];
                            break;
                        }
                    }
                    const tags = tagEntry
                        ? tagEntry
                              .split(",")
                              .map((tag) => tag.trim())
                              .filter(Boolean)
                        : [];

                    const type = classifyFromPath(normalisedPath, tags);
                    const deprecated =
                        tags.some((tag) =>
                            tag.toLowerCase().includes("deprecated")
                        ) ||
                        normalisedPath.toLowerCase().includes("deprecated");

                    mergeEntry(identifierMap, identifier, {
                        type,
                        sources: ["manual:ZeusDocs_keywords.json"],
                        manualPath: normalisedPath,
                        tags,
                        deprecated
                    });
                }
            },
            { verbose }
        );

        const sortedIdentifiers = timeSync(
            "Sorting identifiers",
            () =>
                [...identifierMap.entries()]
                    .map(([identifier, data]) => [
                        identifier,
                        {
                            type: data.type,
                            sources: [...data.sources].sort(),
                            manualPath: data.manualPath,
                            tags: [...data.tags].sort(),
                            deprecated: data.deprecated
                        }
                    ])
                    .sort(([a], [b]) => a.localeCompare(b)),
            { verbose }
        );

        const payload = {
            meta: {
                manualRef: manualRef.ref,
                commitSha: manualRef.sha,
                generatedAt: new Date().toISOString(),
                source: manualRepo
            },
            identifiers: Object.fromEntries(sortedIdentifiers)
        };

        await ensureDir(path.dirname(outputPath));
        await fs.writeFile(
            outputPath,
            `${JSON.stringify(payload, undefined, 2)}\n`,
            "utf8"
        );

        console.log(
            `Wrote ${sortedIdentifiers.length} identifiers to ${outputPath}`
        );
        if (verbose.parsing) {
            console.log(`Completed in ${formatDuration(startTime)}.`);
        }
        return 0;
    } finally {
        disposeProgressBars();
    }
}

export async function runGenerateGmlIdentifiersCli({
    argv = process.argv.slice(2),
    env = process.env,
    isTty = process.stdout.isTTY === true
} = {}) {
    try {
        return await main({ argv, env, isTty });
    } catch (error) {
        handleCliError(error, {
            prefix: "Failed to generate GML identifiers."
        });
        return 1;
    }
}<|MERGE_RESOLUTION|>--- conflicted
+++ resolved
@@ -19,17 +19,10 @@
 } from "../lib/manual-utils.js";
 import { formatDuration, timeSync } from "../../shared/number-utils.js";
 import {
-<<<<<<< HEAD
     renderProgressBar,
     disposeProgressBars,
     resolveProgressBarWidth,
     getDefaultProgressBarWidth
-=======
-    DEFAULT_PROGRESS_BAR_WIDTH,
-    renderProgressBar,
-    disposeProgressBars,
-    resolveProgressBarWidth
->>>>>>> 3b897e3b
 } from "../lib/progress-bar.js";
 import {
     DEFAULT_VM_EVAL_TIMEOUT_MS,
@@ -85,6 +78,18 @@
         )
         .option("--quiet", "Suppress progress logging (useful in CI).")
         .option(
+            "--vm-eval-timeout-ms <ms>",
+            `Maximum time in milliseconds to evaluate manual identifier arrays (default: ${DEFAULT_VM_EVAL_TIMEOUT_MS}). Set to 0 to disable the timeout.`,
+            (value) => {
+                try {
+                    return resolveVmEvalTimeout(value);
+                } catch (error) {
+                    throw new InvalidArgumentError(error.message);
+                }
+            },
+            DEFAULT_VM_EVAL_TIMEOUT_MS
+        )
+        .option(
             "--progress-bar-width <columns>",
             `Width of progress bars rendered in the terminal (default: ${getDefaultProgressBarWidth()}).`,
             (value) => {
@@ -95,30 +100,6 @@
                 }
             },
             getDefaultProgressBarWidth()
-        )
-        .option(
-            "--vm-eval-timeout-ms <ms>",
-            `Maximum time in milliseconds to evaluate manual identifier arrays (default: ${DEFAULT_VM_EVAL_TIMEOUT_MS}). Set to 0 to disable the timeout.`,
-            (value) => {
-                try {
-                    return resolveVmEvalTimeout(value);
-                } catch (error) {
-                    throw new InvalidArgumentError(error.message);
-                }
-            },
-            DEFAULT_VM_EVAL_TIMEOUT_MS
-        )
-        .option(
-            "--progress-bar-width <n>",
-            `Width of the terminal progress indicator (default: ${DEFAULT_PROGRESS_BAR_WIDTH}).`,
-            (value) => {
-                try {
-                    return resolveProgressBarWidth(value);
-                } catch (error) {
-                    throw new InvalidArgumentError(error.message);
-                }
-            },
-            DEFAULT_PROGRESS_BAR_WIDTH
         )
         .option(
             "--manual-repo <owner/name>",
@@ -180,14 +161,12 @@
         outputPath: options.output ?? OUTPUT_DEFAULT,
         forceRefresh: Boolean(options.forceRefresh),
         verbose,
-        progressBarWidth:
-            options.progressBarWidth ?? getDefaultProgressBarWidth(),
         vmEvalTimeoutMs:
             options.vmEvalTimeoutMs === undefined
                 ? DEFAULT_VM_EVAL_TIMEOUT_MS
                 : options.vmEvalTimeoutMs,
         progressBarWidth:
-            options.progressBarWidth ?? DEFAULT_PROGRESS_BAR_WIDTH,
+            options.progressBarWidth ?? getDefaultProgressBarWidth(),
         cacheRoot: options.cacheRoot ?? DEFAULT_CACHE_ROOT,
         manualRepo: options.manualRepo ?? DEFAULT_MANUAL_REPO,
         helpRequested: false,
