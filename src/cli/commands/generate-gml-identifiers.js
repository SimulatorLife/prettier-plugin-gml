--- conflicted
+++ resolved
@@ -36,11 +36,7 @@
     resolveManualCommandOptions
 } from "../lib/manual/command-options.js";
 import { wrapInvalidArgumentResolver } from "../lib/command-parsing.js";
-<<<<<<< HEAD
-import { createManualManualAccessContext } from "../lib/manual-command-context.js";
-=======
 import { createManualAccessContext } from "../lib/manual/context.js";
->>>>>>> 024905df
 import {
     decodeManualKeywordsPayload,
     decodeManualTagsPayload
@@ -54,11 +50,7 @@
     },
     files: { fetchManualFile },
     refs: { resolveManualRef }
-<<<<<<< HEAD
-} = createManualManualAccessContext({
-=======
 } = createManualAccessContext({
->>>>>>> 024905df
     importMetaUrl: import.meta.url,
     userAgent: "prettier-plugin-gml identifier generator",
     outputFileName: "gml-identifiers.json"
