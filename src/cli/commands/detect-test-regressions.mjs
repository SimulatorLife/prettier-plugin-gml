import fs from "node:fs";
import path from "node:path";
import process from "node:process";
import { fileURLToPath } from "node:url";

import {
    assertArray,
    getErrorMessage,
    getNonEmptyTrimmedString,
    hasOwn,
    isErrorWithCode,
    isNonEmptyString,
    isNonEmptyTrimmedString,
    isObjectLike,
    toArray,
    toTrimmedString
} from "../lib/shared-deps.js";
import { CliUsageError, handleCliError } from "../lib/cli-errors.js";

let parser;

try {
    const { XMLParser } = await import("fast-xml-parser");
    parser = new XMLParser({
        ignoreAttributes: false,
        attributeNamePrefix: ""
    });
} catch (error) {
    if (isMissingFastXmlParserError(error)) {
        parser = createFallbackXmlParser();
    } else {
        throw error;
    }
}

function hasAnyOwn(object, keys) {
    return keys.some((key) => hasOwn(object, key));
}

function looksLikeTestCase(node) {
    if (!isObjectLike(node) || Array.isArray(node)) {
        return false;
    }

    if (hasAnyOwn(node, ["testcase", "testsuite"])) {
        return false;
    }

    if (!isNonEmptyTrimmedString(node.name)) {
        return false;
    }

    if (isNonEmptyTrimmedString(node.classname)) {
        return true;
    }

    if (
        hasAnyOwn(node, ["failure", "failures", "error", "errors", "skipped"])
    ) {
        return true;
    }

    return hasAnyOwn(node, ["time", "duration", "elapsed"]);
}

function toFiniteNumber(value) {
    if (typeof value === "number") {
        return Number.isFinite(value) ? value : null;
    }
    if (typeof value === "string") {
        const trimmed = value.trim();
        if (!trimmed) {
            return null;
        }
        const parsed = Number.parseFloat(trimmed);
        return Number.isFinite(parsed) ? parsed : null;
    }
    return null;
}

function decodeEntities(value) {
    if (!isNonEmptyString(value)) {
        return value ?? "";
    }
    return value
        .replaceAll(/&#x([0-9a-fA-F]+);/g, (_, hex) =>
            String.fromCodePoint(Number.parseInt(hex, 16))
        )
        .replaceAll(/&#([0-9]+);/g, (_, dec) =>
            String.fromCodePoint(Number.parseInt(dec, 10))
        )
        .replaceAll("&lt;", "<")
        .replaceAll("&gt;", ">")
        .replaceAll("&apos;", "'")
        .replaceAll("&quot;", '"')
        .replaceAll("&amp;", "&");
}

function isMissingFastXmlParserError(error) {
    if (!isErrorWithCode(error, "ERR_MODULE_NOT_FOUND")) {
        return false;
    }
    return getErrorMessage(error, { fallback: "" }).includes(
        "'fast-xml-parser'"
    );
}

function createFallbackXmlParser() {
    return {
        parse(xml) {
            try {
                return parseXmlDocument(xml);
            } catch (innerError) {
                const message = getErrorMessage(innerError, {
                    fallback: "Unknown error"
                });
                throw new Error(`Fallback XML parser failed: ${message}`);
            }
        }
    };
}

function attachChildNode(parent, name, value) {
    const existing = parent[name];
    if (existing === undefined) {
        parent[name] = value;
    } else if (Array.isArray(existing)) {
        existing.push(value);
    } else {
        parent[name] = [existing, value];
    }
}

function parseAttributes(source) {
    const attributes = {};
    if (!source) {
        return attributes;
    }
    const attributePattern = /([\w:.-]+)\s*=\s*("([^"]*)"|'([^']*)')/g;
    let match;
    while ((match = attributePattern.exec(source))) {
        const name = match[1];
        const rawValue = match[3] ?? match[4] ?? "";
        attributes[name] = decodeEntities(rawValue);
    }
    return attributes;
}

function parseXmlDocument(xml) {
    if (typeof xml !== "string") {
        throw new TypeError("XML content must be a string.");
    }

    const root = {};
    const stack = [];
    let index = 0;

    function currentParent() {
        return stack.length > 0 ? stack.at(-1).value : root;
    }

    function appendText(text, { preserveWhitespace = false } = {}) {
        if (stack.length === 0) {
            return;
        }
        const target = stack.at(-1).value;
        const normalized = preserveWhitespace
            ? text
            : text.replaceAll(/\s+/g, " ").trim();
        if (!normalized) {
            return;
        }
        const decoded = decodeEntities(normalized);
        if (hasOwn(target, "#text")) {
            target["#text"] = preserveWhitespace
                ? target["#text"] + decoded
                : `${target["#text"]} ${decoded}`.trim();
        } else {
            target["#text"] = decoded;
        }
    }

    while (index < xml.length) {
        const nextTag = xml.indexOf("<", index);
        if (nextTag === -1) {
            appendText(xml.slice(index));
            break;
        }

        if (nextTag > index) {
            appendText(xml.slice(index, nextTag));
        }

        if (xml.startsWith("<!--", nextTag)) {
            const endComment = xml.indexOf("-->", nextTag + 4);
            if (endComment === -1) {
                throw new Error("Unterminated XML comment.");
            }
            index = endComment + 3;
            continue;
        }

        if (xml.startsWith("<![CDATA[", nextTag)) {
            const endCdata = xml.indexOf("]]>", nextTag + 9);
            if (endCdata === -1) {
                throw new Error("Unterminated CDATA section.");
            }
            appendText(xml.slice(nextTag + 9, endCdata), {
                preserveWhitespace: true
            });
            index = endCdata + 3;
            continue;
        }

        if (xml.startsWith("<?", nextTag)) {
            const endInstruction = xml.indexOf("?>", nextTag + 2);
            if (endInstruction === -1) {
                throw new Error("Unterminated processing instruction.");
            }
            index = endInstruction + 2;
            continue;
        }

        if (xml.startsWith("<!DOCTYPE", nextTag)) {
            const endDoctype = xml.indexOf(">", nextTag + 9);
            if (endDoctype === -1) {
                throw new Error("Unterminated DOCTYPE declaration.");
            }
            index = endDoctype + 1;
            continue;
        }

        const closingBracket = xml.indexOf(">", nextTag + 1);
        if (closingBracket === -1) {
            throw new Error("Unterminated XML tag.");
        }

        const rawContent = xml.slice(nextTag + 1, closingBracket);
        index = closingBracket + 1;
        const trimmed = getNonEmptyTrimmedString(rawContent);
        if (!trimmed) {
            continue;
        }

        if (trimmed.startsWith("/")) {
            if (stack.length === 0) {
                continue;
            }
            const closingName = trimmed.slice(1).trim();
            const last = stack.pop();
            if (closingName && last && last.name && closingName !== last.name) {
                throw new Error(
                    `Mismatched closing tag: expected </${last.name}>, received </${closingName}>.`
                );
            }
            continue;
        }

        const selfClosing = /\/\s*$/.test(trimmed);
        const content = selfClosing
            ? trimmed.replace(/\/\s*$/, "").trim()
            : trimmed;
        if (!content) {
            continue;
        }

        const nameMatch = content.match(/^([\w:.-]+)/);
        if (!nameMatch) {
            throw new Error(`Unable to parse XML tag: <${content}>.`);
        }
        const tagName = nameMatch[1];
        const attributeSource = content.slice(tagName.length).trim();
        const attributes = parseAttributes(attributeSource);
        const nodeValue =
            Object.keys(attributes).length > 0 ? { ...attributes } : {};
        const parent = currentParent();
        attachChildNode(parent, tagName, nodeValue);

        if (!selfClosing) {
            stack.push({ name: tagName, value: nodeValue });
        }
    }

    if (stack.length > 0) {
        throw new Error(`Unclosed XML tag: <${stack.at(-1).name}>.`);
    }

    return root;
}

function normalizeSuiteName(name) {
    return toTrimmedString(name);
}

function pushNormalizedSuiteSegments(target, segments) {
    const targetSegments = assertArray(target, {
        name: "target",
        errorMessage: "target must be an array"
    });
    const sourceSegments = toArray(segments);

    for (const segment of sourceSegments) {
        const normalized = normalizeSuiteName(segment);
        if (!normalized) {
            continue;
        }

        targetSegments.push(normalized);
    }

    return targetSegments;
}

function buildTestKey(testNode, suitePath) {
    const parts = [];
    pushNormalizedSuiteSegments(parts, suitePath);
    const className = toTrimmedString(testNode.classname);
    if (className && (parts.length === 0 || parts.at(-1) !== className)) {
        parts.push(className);
    }
    const testName = toTrimmedString(testNode.name);
    parts.push(testName || "(unnamed test)");
    return parts.join(" :: ");
}

function describeTestCase(testNode, suitePath) {
    const parts = [];
    pushNormalizedSuiteSegments(parts, suitePath);
    const testName = toTrimmedString(testNode.name);
    if (testName) {
        parts.push(testName);
    }
    const file = toTrimmedString(testNode.file);
    if (file) {
        return `${parts.join(" :: ")} [${file}]`;
    }
    return parts.join(" :: ");
}

function computeStatus(testNode) {
    const hasFailure =
        hasOwn(testNode, "failure") ||
        hasOwn(testNode, "failures") ||
        hasOwn(testNode, "error") ||
        hasOwn(testNode, "errors");
    if (hasFailure) {
        return "failed";
    }
    if (hasOwn(testNode, "skipped")) {
        return "skipped";
    }
    return "passed";
}

function collectTestCases(root) {
    const cases = [];
    const queue = [{ node: root, suitePath: [] }];

    while (queue.length > 0) {
        const { node, suitePath } = queue.pop();
        if (!node) {
            continue;
        }

        if (Array.isArray(node)) {
            for (const child of node) {
                queue.push({ node: child, suitePath });
            }
            continue;
        }

        if (!isObjectLike(node)) {
            continue;
        }

        const hasTestcase = hasOwn(node, "testcase");
        const hasTestsuite = hasOwn(node, "testsuite");
        const normalizedSuiteName = normalizeSuiteName(node.name);
        const shouldExtendSuitePath =
            normalizedSuiteName && (hasTestcase || hasTestsuite);
        const nextSuitePath = shouldExtendSuitePath
            ? pushNormalizedSuiteSegments([...suitePath], normalizedSuiteName)
            : suitePath;

        if (looksLikeTestCase(node)) {
            const key = buildTestKey(node, suitePath);
            const displayName = describeTestCase(node, suitePath) || key;

            cases.push({
                node,
                suitePath,
                key,
                status: computeStatus(node),
                displayName
            });
        }

        if (hasTestcase) {
            for (const child of toArray(node.testcase)) {
                queue.push({ node: child, suitePath: nextSuitePath });
            }
        }

        if (hasTestsuite) {
            for (const child of toArray(node.testsuite)) {
                queue.push({ node: child, suitePath: nextSuitePath });
            }
        }

        for (const [key, value] of Object.entries(node)) {
            if (key === "testcase" || key === "testsuite") {
                continue;
            }

            if (!isObjectLike(value)) {
                continue;
            }

            queue.push({ node: value, suitePath: nextSuitePath });
        }
    }

    return cases;
}

function normalizeResultDirectories(candidateDirs, workspaceRoot) {
    return toArray(candidateDirs)
        .filter(Boolean)
        .map((candidate) => {
            const resolved = path.isAbsolute(candidate)
                ? candidate
                : path.join(workspaceRoot, candidate);
            return {
                resolved,
                display: path.relative(workspaceRoot, resolved) || resolved
            };
        });
}

function scanResultDirectory(directory) {
    if (!isExistingDirectory(directory.resolved)) {
        return { status: "missing", notes: [], cases: [] };
    }

    const xmlFiles = listXmlFiles(directory.resolved);
    if (xmlFiles.length === 0) {
        return { status: "empty", notes: [], cases: [] };
    }

    const { cases, notes } = collectDirectoryTestCases(directory, xmlFiles);

    if (cases.length === 0) {
        return { status: "empty", notes, cases: [] };
    }

    return { status: "found", notes, cases };
}

function isExistingDirectory(resolvedPath) {
    return (
        fs.existsSync(resolvedPath) && fs.statSync(resolvedPath).isDirectory()
    );
}

function listXmlFiles(resolvedPath) {
    return fs
        .readdirSync(resolvedPath)
        .filter(
            (file) =>
                file.endsWith(".xml") &&
                !/checkstyle/i.test(file) &&
                !/-summary\.xml$/i.test(file)
        );
}

function collectDirectoryTestCases(directory, xmlFiles) {
    const aggregate = { cases: [], notes: [] };

    for (const file of xmlFiles) {
        const displayPath = path.join(directory.display, file);
        const filePath = path.join(directory.resolved, file);
        const { cases, notes } = collectTestCasesFromXmlFile(
            filePath,
            displayPath
        );
        aggregate.cases.push(...cases);
        aggregate.notes.push(...notes);
    }

    return aggregate;
}

function collectTestCasesFromXmlFile(filePath, displayPath) {
    const readResult = readXmlFile(filePath, displayPath);
    if (readResult.status === "error") {
        return { cases: [], notes: [readResult.note] };
    }

    const xml = readResult.contents;
    if (!xml.trim()) {
        return { cases: [], notes: [] };
    }

    const parseResult = parseXmlTestCases(xml, displayPath);
    if (parseResult.status === "error") {
        return { cases: [], notes: [parseResult.note] };
    }

    if (parseResult.status === "ignored") {
        return {
            cases: [],
            notes: parseResult.note ? [parseResult.note] : []
        };
    }

    return { cases: parseResult.cases, notes: [] };
}

function readXmlFile(filePath, displayPath) {
    try {
        return { status: "ok", contents: fs.readFileSync(filePath, "utf8") };
    } catch (error) {
        const message =
            getErrorMessage(error, { fallback: "" }) || "Unknown error";
        return {
            status: "error",
            note: `Failed to read ${displayPath}: ${message}`
        };
    }
}

function parseXmlTestCases(xml, displayPath) {
    try {
        const data = parser.parse(xml);
        if (isCheckstyleDocument(data)) {
            return {
                status: "ignored",
                note: `Ignoring checkstyle report ${displayPath}; no test cases found.`
            };
        }
        return { status: "ok", cases: collectTestCases(data) };
    } catch (error) {
        const message =
            getErrorMessage(error, { fallback: "" }) || "Unknown error";
        return {
            status: "error",
            note: `Failed to parse ${displayPath}: ${message}`
        };
    }
}

<<<<<<< HEAD
function getTestCaseDurationSeconds(testCase) {
    const node = testCase?.node ?? {};
    const candidates = [node.time, node.duration, node.elapsed];

    for (const candidate of candidates) {
        const parsed = toFiniteNumber(candidate);
        if (parsed !== null) {
            return parsed;
        }
    }

    return null;
=======
function isCheckstyleDocument(document) {
    if (!isObjectLike(document) || Array.isArray(document)) {
        return false;
    }

    const root = document.checkstyle;
    if (!isObjectLike(root) || Array.isArray(root)) {
        return false;
    }

    if (hasAnyOwn(root, ["testsuite", "testcase"])) {
        return false;
    }

    const files = toArray(root.file);
    if (files.length === 0) {
        return true;
    }

    return files.every(
        (file) => isObjectLike(file) && isNonEmptyTrimmedString(file.name)
    );
>>>>>>> 58972047
}

function recordTestCases(aggregates, testCases) {
    const { results, stats } = aggregates;

    for (const testCase of testCases) {
        results.set(testCase.key, testCase);
        stats.total += 1;

        if (testCase.status === "failed") {
            stats.failed += 1;
        } else if (testCase.status === "skipped") {
            stats.skipped += 1;
        } else {
            stats.passed += 1;
        }

        const duration = getTestCaseDurationSeconds(testCase);
        if (duration !== null) {
            stats.duration += duration;
        }
    }
}

function createResultAggregates() {
    return {
        results: new Map(),
        stats: { total: 0, passed: 0, failed: 0, skipped: 0, duration: 0 }
    };
}

/**
 * Builds the shared state used while scanning candidate result directories.
 * @param {string[]|string} candidateDirs
 * @param {string} workspaceRoot
 */
function buildReadContext(candidateDirs, workspaceRoot) {
    return {
        directories: normalizeResultDirectories(candidateDirs, workspaceRoot),
        notes: [],
        aggregates: createResultAggregates(),
        missingDirs: [],
        emptyDirs: []
    };
}

function appendScanNotes(context, scan) {
    if (scan.notes.length === 0) {
        return;
    }
    context.notes.push(...scan.notes);
}

function handleMissingOrEmptyDirectory(context, directory, status) {
    const bucket =
        status === "missing" ? context.missingDirs : context.emptyDirs;
    bucket.push(directory.display);
}

function buildSuccessfulReadResult(context, directory) {
    return {
        ...context.aggregates,
        usedDir: directory.resolved,
        displayDir: directory.display,
        notes: context.notes
    };
}

function applyScanOutcome(context, directory, scan) {
    if (scan.status === "missing" || scan.status === "empty") {
        handleMissingOrEmptyDirectory(context, directory, scan.status);
        return null;
    }

    recordTestCases(context.aggregates, scan.cases);
    return buildSuccessfulReadResult(context, directory);
}

function pushAvailabilityNote(notes, entries, { single, multiple }) {
    const count = entries.length;

    if (count === 0) {
        return;
    }

    if (count === 1) {
        notes.push(single(entries[0]));
        return;
    }

    notes.push(multiple(entries));
}

function appendAvailabilityNotes(context) {
    const { missingDirs, emptyDirs, notes } = context;

    pushAvailabilityNote(notes, missingDirs, {
        single: (dir) => `No directory found at ${dir}.`,
        multiple: (dirs) => `No directory found at any of: ${dirs.join(", ")}.`
    });

    pushAvailabilityNote(notes, emptyDirs, {
        single: (dir) => `No JUnit XML files found in ${dir}.`,
        multiple: (dirs) => `No JUnit XML files found in: ${dirs.join(", ")}.`
    });
}

function buildUnavailableResult(context) {
    return {
        ...context.aggregates,
        usedDir: null,
        displayDir: "",
        notes: context.notes
    };
}

function readTestResults(candidateDirs, { workspace } = {}) {
    const workspaceRoot =
        workspace || process.env.GITHUB_WORKSPACE || process.cwd();
    const context = buildReadContext(candidateDirs, workspaceRoot);

    for (const directory of context.directories) {
        const scan = scanResultDirectory(directory);
        appendScanNotes(context, scan);
        const result = applyScanOutcome(context, directory, scan);
        if (result) {
            return result;
        }
    }

    appendAvailabilityNotes(context);
    return buildUnavailableResult(context);
}

function shouldSkipRegressionDetection(baseStats, targetStats) {
    return (
        baseStats &&
        targetStats &&
        baseStats.total === targetStats.total &&
        targetStats.failed <= baseStats.failed
    );
}

/**
 * Normalize result-set inputs so downstream helpers can rely on Map semantics.
 */
function resolveResultsMap(resultSet) {
    const { results } = resultSet ?? {};
    return results instanceof Map ? results : new Map();
}

function createRegressionRecord({ baseResults, key, targetRecord }) {
    if (!targetRecord || targetRecord.status !== "failed") {
        return null;
    }

    const baseRecord = baseResults.get(key);
    const baseStatus = baseRecord?.status;
    if (baseStatus === "failed") {
        return null;
    }

    return {
        key,
        from: baseStatus ?? "missing",
        to: targetRecord.status,
        detail: targetRecord
    };
}

/**
 * Derive regression summaries for each failed target test case.
 */
function collectRegressions({ baseResults, targetResults }) {
    const regressions = [];

    for (const [key, targetRecord] of targetResults.entries()) {
        const regression = createRegressionRecord({
            baseResults,
            key,
            targetRecord
        });

        if (regression) {
            regressions.push(regression);
        }
    }

    return regressions;
}

function createResolvedFailureRecord({ baseResults, key, targetResults }) {
    const baseRecord = baseResults.get(key);
    if (!baseRecord || baseRecord.status !== "failed") {
        return null;
    }

    const targetRecord = targetResults.get(key);
    const targetStatus = targetRecord?.status;
    if (targetStatus === "failed") {
        return null;
    }

    return {
        key,
        from: baseRecord.status,
        to: targetStatus ?? "missing",
        detail: baseRecord
    };
}

/**
 * Derive records for historical failures that are no longer failing.
 */
function collectResolvedFailures({ baseResults, targetResults }) {
    const resolved = [];

    for (const key of baseResults.keys()) {
        const record = createResolvedFailureRecord({
            baseResults,
            key,
            targetResults
        });

        if (record) {
            resolved.push(record);
        }
    }

    return resolved;
}

function detectRegressions(baseResults, targetResults) {
    if (
        shouldSkipRegressionDetection(baseResults?.stats, targetResults?.stats)
    ) {
        return [];
    }

    return collectRegressions({
        baseResults: resolveResultsMap(baseResults),
        targetResults: resolveResultsMap(targetResults)
    });
}

function detectResolvedFailures(baseResults, targetResults) {
    return collectResolvedFailures({
        baseResults: resolveResultsMap(baseResults),
        targetResults: resolveResultsMap(targetResults)
    });
}

function formatRegression(regression) {
    const descriptor = regression.detail?.displayName || regression.key;
    const fromLabel =
        regression.from === "missing" ? "missing" : regression.from;
    return `- ${descriptor} (${fromLabel} -> ${regression.to})`;
}

function buildResultCandidates(defaultCandidates, envVariable) {
    const candidates = [...defaultCandidates];
    const override = process.env[envVariable];
    if (override) {
        candidates.push(override);
    }
    return candidates;
}

function loadResultSets(workspaceRoot) {
    const baseCandidates = buildResultCandidates(
        [path.join("base", "reports"), "base-reports"],
        "BASE_RESULTS_DIR"
    );
    const mergeCandidates = buildResultCandidates(
        [path.join("merge", "reports"), "merge-reports"],
        "MERGE_RESULTS_DIR"
    );

    const base = readTestResults(baseCandidates, { workspace: workspaceRoot });
    const head = readTestResults(["reports"], {
        workspace: workspaceRoot
    });
    const merged = readTestResults(mergeCandidates, {
        workspace: workspaceRoot
    });

    return { base, head, merged };
}

function chooseTargetResultSet({ merged, head }) {
    const usingMerged = Boolean(merged.usedDir);
    const target = usingMerged ? merged : head;
    const targetLabel = usingMerged
        ? `synthetic merge (${merged.displayDir || "merge/reports"})`
        : `PR head (${head.displayDir || "reports"})`;

    return { target, targetLabel, usingMerged };
}

function announceTargetSelection({ usingMerged, targetLabel }) {
    if (usingMerged) {
        console.log(
            `Using synthetic merge test results for regression detection: ${targetLabel}.`
        );
        return;
    }

    console.log(
        "Synthetic merge test results were not found; falling back to PR head results."
    );
}

function logResultNotes(base, target) {
    for (const note of base.notes) {
        console.log(`[base] ${note}`);
    }
    for (const note of target.notes) {
        console.log(`[target] ${note}`);
    }
}

function ensureResultsAvailability(base, target) {
    if (!base.usedDir) {
        throw new CliUsageError(
            "Unable to locate base test results; regression detection cannot proceed."
        );
    }

    if (!target.usedDir) {
        throw new CliUsageError(
            "Unable to locate target test results; regression detection cannot proceed."
        );
    }
}

function appendRegressionContext(lines, resolvedFailures) {
    if (resolvedFailures.length === 0) {
        return lines;
    }

    const noun = resolvedFailures.length === 1 ? "test" : "tests";
    const verb = resolvedFailures.length === 1 ? "is" : "are";
    const hint =
        `${resolvedFailures.length} previously failing ${noun} ${verb} now ` +
        "passing or missing, so totals may appear unchanged.";
    return [...lines, `Note: ${hint}`];
}

function reportRegressionSummary(
    regressions,
    targetLabel,
    { resolvedFailures = [] } = {}
) {
    if (regressions.length > 0) {
        const lines = [
            `New failing tests detected (compared to base using ${targetLabel}):`,
            ...regressions.map((regression) => formatRegression(regression))
        ];

        return {
            exitCode: 1,
            lines: appendRegressionContext(lines, resolvedFailures)
        };
    }

    return {
        exitCode: 0,
        lines: [`No new failing tests compared to base using ${targetLabel}.`]
    };
}

function relativeToWorkspace(resolvedPath) {
    const workspaceRoot = process.env.GITHUB_WORKSPACE || process.cwd();
    const relative = path.relative(workspaceRoot, resolvedPath);
    return relative && !relative.startsWith("..")
        ? relative || "."
        : resolvedPath;
}

function summarizeTestArtifacts(inputDir) {
    const workspaceRoot = process.env.GITHUB_WORKSPACE || process.cwd();
    const testResults = readTestResults([inputDir], {
        workspace: workspaceRoot
    });
    const stats = testResults.stats ?? {};
    const duration = toFiniteNumber(stats.duration);

    const summary = {
        total: stats.total ?? 0,
        passed: stats.passed ?? 0,
        failed: stats.failed ?? 0,
        skipped: stats.skipped ?? 0,
        duration:
            duration !== null && duration > 0
                ? duration
                : stats.total > 0
                  ? 0
                  : null
    };

    const source = toTrimmedString(testResults.displayDir)
        ? testResults.displayDir
        : relativeToWorkspace(inputDir);

    return {
        summary,
        notes: Array.isArray(testResults.notes) ? [...testResults.notes] : [],
        source
    };
}

function parseCheckstyleSeverity(severity) {
    const normalized = toTrimmedString(severity)?.toLowerCase();
    if (!normalized) {
        return null;
    }
    if (normalized === "error" || normalized === "fatal") {
        return "error";
    }
    if (normalized === "warning" || normalized === "info") {
        return "warning";
    }
    return null;
}

function summarizeLintArtifacts(inputDir) {
    const reportPath = path.join(inputDir, "eslint-checkstyle.xml");
    const notes = [];
    const summary = { warnings: 0, errors: 0 };

    if (!fs.existsSync(reportPath)) {
        notes.push(
            `No lint report found at ${relativeToWorkspace(reportPath)}.`
        );
        return { summary, notes, source: relativeToWorkspace(reportPath) };
    }

    let xml;
    try {
        xml = fs.readFileSync(reportPath, "utf8");
    } catch (error) {
        const message =
            getErrorMessage(error, { fallback: "" }) || "Unknown error";
        notes.push(
            `Failed to read lint report at ${relativeToWorkspace(reportPath)}: ${message}`
        );
        return { summary, notes, source: relativeToWorkspace(reportPath) };
    }

    if (!xml.trim()) {
        notes.push(
            `Lint report at ${relativeToWorkspace(reportPath)} was empty.`
        );
        return { summary, notes, source: relativeToWorkspace(reportPath) };
    }

    try {
        const data = parser.parse(xml);
        const files = toArray(data?.checkstyle?.file);
        for (const file of files) {
            for (const error of toArray(file?.error)) {
                const severity = parseCheckstyleSeverity(error?.severity);
                if (severity === "error") {
                    summary.errors += 1;
                } else if (severity === "warning") {
                    summary.warnings += 1;
                }
            }
        }
    } catch (error) {
        const message =
            getErrorMessage(error, { fallback: "" }) || "Unknown error";
        notes.push(
            `Failed to parse lint report at ${relativeToWorkspace(reportPath)}: ${message}`
        );
    }

    return { summary, notes, source: relativeToWorkspace(reportPath) };
}

function parseLcovValue(line, prefix) {
    if (!line.startsWith(prefix)) {
        return null;
    }
    const value = Number.parseInt(line.slice(prefix.length), 10);
    return Number.isFinite(value) ? value : null;
}

function summarizeCoverageArtifacts(inputDir) {
    const coveragePath = path.join(inputDir, "lcov.info");
    const notes = [];
    const summary = { pct: null, covered: 0, total: 0 };

    if (!fs.existsSync(coveragePath)) {
        notes.push(
            `No coverage report found at ${relativeToWorkspace(coveragePath)}.`
        );
        return { summary, notes, source: relativeToWorkspace(coveragePath) };
    }

    let raw;
    try {
        raw = fs.readFileSync(coveragePath, "utf8");
    } catch (error) {
        const message =
            getErrorMessage(error, { fallback: "" }) || "Unknown error";
        notes.push(
            `Failed to read coverage report at ${relativeToWorkspace(coveragePath)}: ${message}`
        );
        return { summary, notes, source: relativeToWorkspace(coveragePath) };
    }

    const trimmed = raw.trim();
    if (!trimmed) {
        notes.push(
            `Coverage report at ${relativeToWorkspace(coveragePath)} was empty.`
        );
        return { summary, notes, source: relativeToWorkspace(coveragePath) };
    }

    let totalFound = 0;
    let totalHit = 0;
    for (const line of trimmed.split(/\r?\n/)) {
        const found = parseLcovValue(line, "LF:");
        if (found !== null) {
            totalFound += found;
            continue;
        }
        const hit = parseLcovValue(line, "LH:");
        if (hit !== null) {
            totalHit += hit;
        }
    }

    if (totalFound > 0) {
        summary.total = totalFound;
        summary.covered = totalHit;
        summary.pct = (totalHit / totalFound) * 100;
    } else {
        notes.push(
            `Coverage report at ${relativeToWorkspace(
                coveragePath
            )} did not contain any LF entries.`
        );
    }

    return { summary, notes, source: relativeToWorkspace(coveragePath) };
}

function dedupeStrings(values) {
    const seen = new Set();
    const result = [];
    for (const value of values || []) {
        const normalized = toTrimmedString(value);
        if (!normalized || seen.has(normalized)) {
            continue;
        }
        seen.add(normalized);
        result.push(normalized);
    }
    return result;
}

function buildSummaryReport({ inputDir, target } = {}) {
    const tests = summarizeTestArtifacts(inputDir);
    const lint = summarizeLintArtifacts(inputDir);
    const coverage = summarizeCoverageArtifacts(inputDir);

    return {
        generatedAt: new Date().toISOString(),
        target: target ?? null,
        inputDirectory: relativeToWorkspace(inputDir),
        tests: {
            ...tests.summary,
            notes: dedupeStrings(tests.notes),
            source: tests.source
        },
        lint: {
            ...lint.summary,
            notes: dedupeStrings(lint.notes),
            source: lint.source
        },
        coverage: {
            ...coverage.summary,
            notes: dedupeStrings(coverage.notes),
            source: coverage.source
        }
    };
}

function resolveOutputSpec({
    outputDir,
    outputFile,
    outputPath,
    defaultFile
} = {}) {
    if (isNonEmptyTrimmedString(outputPath)) {
        const resolvedPath = path.resolve(outputPath);
        return {
            dir: path.dirname(resolvedPath),
            file: path.basename(resolvedPath),
            path: resolvedPath
        };
    }

    if (isNonEmptyTrimmedString(outputDir)) {
        const resolvedDir = path.resolve(outputDir);
        const fileName = isNonEmptyTrimmedString(outputFile)
            ? outputFile
            : defaultFile;
        return {
            dir: resolvedDir,
            file: fileName,
            path: path.join(resolvedDir, fileName)
        };
    }

    return { dir: null, file: null, path: null };
}

function summarizeReports({
    inputDir,
    outputDir,
    outputFile,
    outputPath,
    target
} = {}) {
    if (!isNonEmptyTrimmedString(inputDir)) {
        throw new CliUsageError(
            "summarizeReports requires an input directory via --input."
        );
    }

    const resolvedInput = path.resolve(inputDir);
    const summary = buildSummaryReport({ inputDir: resolvedInput, target });
    const resolvedOutput = resolveOutputSpec({
        outputDir,
        outputFile,
        outputPath,
        defaultFile: "summary.json"
    });

    if (resolvedOutput.path) {
        fs.mkdirSync(resolvedOutput.dir, { recursive: true });
        fs.writeFileSync(
            resolvedOutput.path,
            `${JSON.stringify(summary, null, 2)}\n`
        );
    }

    return {
        summary,
        outputPath: resolvedOutput.path,
        inputDir: resolvedInput,
        outputDir: resolvedOutput.path ? resolvedOutput.dir : null
    };
}

function normalizeReportSpec(spec) {
    if (typeof spec === "string") {
        const index = spec.indexOf("=");
        if (index === -1) {
            throw new CliUsageError(
                "Report specifications must use the format <label>=<path>."
            );
        }
        const label = toTrimmedString(spec.slice(0, index));
        const file = toTrimmedString(spec.slice(index + 1));
        if (!label || !file) {
            throw new CliUsageError(
                "Report specifications must include both a label and a path."
            );
        }
        return { label, path: file };
    }

    if (spec && typeof spec === "object") {
        const label = toTrimmedString(spec.label ?? spec.name ?? spec.target);
        const file = toTrimmedString(spec.path ?? spec.file);
        if (!label || !file) {
            throw new CliUsageError(
                "Report specifications must include label and path properties."
            );
        }
        return { label, path: file };
    }

    throw new CliUsageError(
        "Invalid report specification; expected string or object."
    );
}

function loadSummaryReport(spec) {
    const resolvedPath = path.resolve(spec.path);
    const notes = [];
    let data = null;
    let ok = false;

    if (fs.existsSync(resolvedPath)) {
        try {
            const raw = fs.readFileSync(resolvedPath, "utf8");
            if (raw.trim()) {
                data = JSON.parse(raw);
                ok = true;
            } else {
                notes.push(
                    `Summary at ${relativeToWorkspace(resolvedPath)} was empty.`
                );
            }
        } catch (error) {
            const message =
                getErrorMessage(error, { fallback: "" }) || "Unknown error";
            notes.push(
                `Failed to read summary at ${relativeToWorkspace(
                    resolvedPath
                )}: ${message}`
            );
        }
    } else {
        notes.push(
            `Summary not found at ${relativeToWorkspace(resolvedPath)}.`
        );
    }

    return {
        label: spec.label,
        path: resolvedPath,
        data,
        ok,
        notes
    };
}

function collectSummaryNotesFromData(data) {
    if (!data || typeof data !== "object") {
        return [];
    }
    const buckets = [];
    for (const key of ["tests", "lint", "coverage"]) {
        const list = data[key]?.notes;
        if (Array.isArray(list)) {
            buckets.push(...list);
        }
    }
    if (Array.isArray(data.notes)) {
        buckets.push(...data.notes);
    }
    return dedupeStrings(buckets);
}

function positiveDifference(targetValue, baseValue) {
    const target = toFiniteNumber(targetValue) ?? 0;
    const base = toFiniteNumber(baseValue) ?? 0;
    const diff = target - base;
    return Math.max(diff, 0);
}

function positiveDrop(baseValue, targetValue) {
    const base = toFiniteNumber(baseValue);
    const target = toFiniteNumber(targetValue);
    if (base === null || target === null) {
        return null;
    }
    const diff = base - target;
    return Math.max(diff, 0);
}

function pickTestSnapshot(source = {}) {
    return {
        total: toFiniteNumber(source.total),
        passed: toFiniteNumber(source.passed),
        failed: toFiniteNumber(source.failed),
        skipped: toFiniteNumber(source.skipped),
        duration: toFiniteNumber(source.duration)
    };
}

function computeTestDelta(baseTests = {}, targetTests = {}) {
    const keys = ["total", "passed", "failed", "skipped", "duration"];
    const delta = {};
    for (const key of keys) {
        const base = toFiniteNumber(baseTests[key]);
        const target = toFiniteNumber(targetTests[key]);
        delta[key] =
            base === null && target === null
                ? null
                : (target ?? 0) - (base ?? 0);
    }
    return delta;
}

function pickLintSnapshot(source = {}) {
    return {
        warnings: toFiniteNumber(source.warnings),
        errors: toFiniteNumber(source.errors)
    };
}

function computeLintDelta(baseLint = {}, targetLint = {}) {
    return {
        warnings:
            (toFiniteNumber(targetLint.warnings) ?? 0) -
            (toFiniteNumber(baseLint.warnings) ?? 0),
        errors:
            (toFiniteNumber(targetLint.errors) ?? 0) -
            (toFiniteNumber(baseLint.errors) ?? 0)
    };
}

function pickCoverageSnapshot(source = {}) {
    return {
        pct: toFiniteNumber(source.pct),
        covered: toFiniteNumber(source.covered),
        total: toFiniteNumber(source.total)
    };
}

function computeCoverageDelta(baseCoverage = {}, targetCoverage = {}) {
    return {
        pct:
            (toFiniteNumber(targetCoverage.pct) ?? 0) -
            (toFiniteNumber(baseCoverage.pct) ?? 0),
        covered:
            (toFiniteNumber(targetCoverage.covered) ?? 0) -
            (toFiniteNumber(baseCoverage.covered) ?? 0),
        total:
            (toFiniteNumber(targetCoverage.total) ?? 0) -
            (toFiniteNumber(baseCoverage.total) ?? 0)
    };
}

function createSummaryComparison(baseReport, targetReport) {
    const baseData = baseReport.data ?? {};
    const targetData = targetReport.data ?? {};
    const baseTests = baseData.tests ?? {};
    const targetTests = targetData.tests ?? {};
    const baseLint = baseData.lint ?? {};
    const targetLint = targetData.lint ?? {};
    const baseCoverage = baseData.coverage ?? {};
    const targetCoverage = targetData.coverage ?? {};

    const newFailures = positiveDifference(
        targetTests.failed,
        baseTests.failed
    );
    const lintErrors = positiveDifference(targetLint.errors, baseLint.errors);
    const coverageDropValue = positiveDrop(
        baseCoverage.pct,
        targetCoverage.pct
    );

    const comparisonNotes = dedupeStrings([
        ...collectSummaryNotesFromData(baseData),
        ...collectSummaryNotesFromData(targetData),
        ...(baseReport.notes ?? []),
        ...(targetReport.notes ?? [])
    ]);

    return {
        base: baseReport.label,
        target: targetReport.label,
        regressions: {
            hasRegression:
                newFailures > 0 ||
                lintErrors > 0 ||
                (coverageDropValue ?? 0) > 0,
            newFailures,
            lintErrors,
            coverageDrop: coverageDropValue ?? 0
        },
        tests: {
            base: pickTestSnapshot(baseTests),
            target: pickTestSnapshot(targetTests),
            delta: computeTestDelta(baseTests, targetTests)
        },
        lint: {
            base: pickLintSnapshot(baseLint),
            target: pickLintSnapshot(targetLint),
            delta: computeLintDelta(baseLint, targetLint)
        },
        coverage: {
            base: pickCoverageSnapshot(baseCoverage),
            target: pickCoverageSnapshot(targetCoverage),
            delta: computeCoverageDelta(baseCoverage, targetCoverage)
        },
        notes: comparisonNotes
    };
}

function compareSummaryReports(
    reportSpecs,
    { outputDir, outputFile, outputPath } = {}
) {
    if (!Array.isArray(reportSpecs) || reportSpecs.length < 2) {
        throw new CliUsageError(
            "compareSummaryReports requires at least two labeled summaries."
        );
    }

    const normalized = reportSpecs.map((spec) => normalizeReportSpec(spec));
    const reports = normalized.map((spec) => loadSummaryReport(spec));
    const result = {
        generatedAt: new Date().toISOString(),
        reports: reports.map((report) => ({
            label: report.label,
            path: relativeToWorkspace(report.path),
            ok: report.ok,
            notes: [...report.notes]
        })),
        comparisons: [],
        notes: []
    };

    const base = reports[0];
    if (!base.ok) {
        result.notes.push(
            `Unable to read summary for base target '${base.label}'.`,
            ...base.notes
        );
    }

    for (let index = 1; index < reports.length; index += 1) {
        const target = reports[index];
        if (!target.ok) {
            result.notes.push(
                `Unable to read summary for target '${target.label}'.`,
                ...target.notes
            );
            continue;
        }
        if (!base.ok) {
            continue;
        }
        result.comparisons.push(createSummaryComparison(base, target));
    }

    result.notes = dedupeStrings(result.notes);

    const resolvedOutput = resolveOutputSpec({
        outputDir,
        outputFile,
        outputPath,
        defaultFile: "comparison.json"
    });

    if (resolvedOutput.path) {
        fs.mkdirSync(resolvedOutput.dir, { recursive: true });
        fs.writeFileSync(
            resolvedOutput.path,
            `${JSON.stringify(result, null, 2)}\n`
        );
    }

    return { report: result, outputPath: resolvedOutput.path };
}

function parseCommandLine(argv) {
    const args = Array.isArray(argv) ? argv.slice(2) : [];
    if (args.length === 0) {
        return { command: null, args: [] };
    }

    const [first, ...rest] = args;
    if (
        first === "summarize" ||
        first === "compare" ||
        first === "pr-summary-table-comment"
    ) {
        return { command: first, args: rest };
    }

    return { command: null, args };
}

function looksLikeOutputFile(value) {
    if (!isNonEmptyTrimmedString(value)) {
        return false;
    }
    const ext = path.extname(value);
    return Boolean(ext);
}

function parseSummarizeArgs(args) {
    const options = {
        inputDir: null,
        outputDir: null,
        outputFile: null,
        outputPath: null,
        target: null
    };

    for (let index = 0; index < args.length; index += 1) {
        const arg = args[index];
        switch (arg) {
            case "--input": {
                options.inputDir = args[index + 1];
                index += 1;

                break;
            }
            case "--output": {
                const value = args[index + 1];
                if (looksLikeOutputFile(value)) {
                    options.outputPath = value;
                } else {
                    options.outputDir = value;
                }
                index += 1;

                break;
            }
            case "--output-path":
            case "--comparison":
            case "--comparison-path": {
                options.outputPath = args[index + 1];
                index += 1;

                break;
            }
            case "--file":
            case "--output-file": {
                options.outputFile = args[index + 1];
                index += 1;

                break;
            }
            case "--target":
            case "--label": {
                options.target = args[index + 1];
                index += 1;

                break;
            }
            default: {
                throw new CliUsageError(`Unknown option for summarize: ${arg}`);
            }
        }
    }

    if (!isNonEmptyTrimmedString(options.inputDir)) {
        throw new CliUsageError("summarize requires --input <directory>.");
    }

    if (
        !isNonEmptyTrimmedString(options.outputDir) &&
        !isNonEmptyTrimmedString(options.outputPath)
    ) {
        throw new CliUsageError(
            "summarize requires --output <directory or file>."
        );
    }

    return options;
}

function parseCompareArgs(args) {
    const specs = [];
    let outputDir = null;
    let outputFile = null;
    let outputPath = null;

    for (let index = 0; index < args.length; index += 1) {
        const arg = args[index];
        if (arg === "--output") {
            const value = args[index + 1];
            if (looksLikeOutputFile(value)) {
                outputPath = value;
            } else {
                outputDir = value;
            }
            index += 1;
            continue;
        }
        if (arg === "--output-path" || arg === "--comparison-path") {
            outputPath = args[index + 1];
            index += 1;
            continue;
        }
        if (arg === "--file" || arg === "--output-file") {
            outputFile = args[index + 1];
            index += 1;
            continue;
        }
        if (arg.startsWith("--")) {
            throw new CliUsageError(`Unknown option for compare: ${arg}`);
        }
        specs.push(arg);
    }

    if (specs.length < 2) {
        throw new CliUsageError(
            "compare requires at least two labeled summary paths."
        );
    }

    if (
        !isNonEmptyTrimmedString(outputDir) &&
        !isNonEmptyTrimmedString(outputPath)
    ) {
        throw new CliUsageError(
            "compare requires --output <directory or file>."
        );
    }

    return {
        reports: specs.map((spec) => normalizeReportSpec(spec)),
        outputDir,
        outputFile,
        outputPath
    };
}

function parseLegacyPrSummaryArgs(args) {
    const options = {
        workspace: null,
        comparison: null,
        summaryRoot: null,
        baseDir: null,
        headDir: null,
        mergeDir: null
    };
    const warnings = [];

    for (let index = 0; index < args.length; index += 1) {
        const token = args[index];
        if (!token.startsWith("--")) {
            warnings.push(
                `Ignoring positional argument '${token}' for pr-summary-table-comment.`
            );
            continue;
        }

        const eqIndex = token.indexOf("=");
        const name = eqIndex === -1 ? token.slice(2) : token.slice(2, eqIndex);
        const normalized = name.toLowerCase();
        let value = null;

        if (eqIndex === -1) {
            const next = args[index + 1];
            if (next && !next.startsWith("--")) {
                value = next;
                index += 1;
            }
        } else {
            value = token.slice(eqIndex + 1);
        }

        switch (normalized) {
            case "workspace": {
                options.workspace = value;
                break;
            }
            case "comparison":
            case "comparison-path":
            case "comparison-file":
            case "output":
            case "output-path":
            case "output-file": {
                options.comparison = value;
                break;
            }
            case "summary":
            case "summary-root":
            case "summary-dir":
            case "summary-output": {
                options.summaryRoot = value;
                break;
            }
            case "base":
            case "base-dir": {
                options.baseDir = value;
                break;
            }
            case "head":
            case "head-dir": {
                options.headDir = value;
                break;
            }
            case "merge":
            case "merge-dir": {
                options.mergeDir = value;
                break;
            }
            default: {
                warnings.push(
                    `Unknown option '--${normalized}' for pr-summary-table-comment.`
                );
            }
        }
    }

    return { options, warnings };
}

function resolveMaybeRelativePath(filePath, workspaceRoot) {
    if (!isNonEmptyTrimmedString(filePath)) {
        return null;
    }
    return path.isAbsolute(filePath)
        ? path.normalize(filePath)
        : path.resolve(workspaceRoot, filePath);
}

function writeJsonFile(filePath, data) {
    if (!isNonEmptyTrimmedString(filePath)) {
        return null;
    }

    const resolvedPath = path.resolve(filePath);
    fs.mkdirSync(path.dirname(resolvedPath), { recursive: true });
    fs.writeFileSync(resolvedPath, `${JSON.stringify(data, null, 2)}\n`);
    return resolvedPath;
}

function computeComparisonStatus(report) {
    const comparisons = report?.comparisons;
    if (!Array.isArray(comparisons) || comparisons.length === 0) {
        return { status: "error", allGreen: false };
    }

    const hasRegression = comparisons.some(
        (entry) => entry?.regressions?.hasRegression
    );

    return {
        status: hasRegression ? "regressions" : "clean",
        allGreen: !hasRegression
    };
}

function formatLegacyNumber(value) {
    return typeof value === "number" && Number.isFinite(value)
        ? value.toLocaleString("en-US")
        : "—";
}

function formatLegacyCoverage(coverage) {
    const pct = coverage?.pct;
    if (typeof pct === "number" && Number.isFinite(pct)) {
        return `${pct.toFixed(1)}%`;
    }
    return "—";
}

function formatLegacyDuration(seconds) {
    if (typeof seconds === "number" && Number.isFinite(seconds)) {
        return `${seconds.toFixed(1)}s`;
    }
    return "—";
}

function buildLegacySummaryComment({
    summaries,
    comparisons,
    status,
    allGreen
}) {
    const lines = [];
    if (summaries.length > 0) {
        lines.push(
            "| Target | Total | Passed | Failed | Skipped | Lint warnings | Lint errors | Coverage | Duration |",
            "| --- | ---: | ---: | ---: | ---: | ---: | ---: | ---: | ---: |"
        );

        for (const entry of summaries) {
            const tests = entry.summary?.tests ?? {};
            const lint = entry.summary?.lint ?? {};
            const coverage = entry.summary?.coverage ?? {};

            lines.push(
                `| ${entry.title} | ${formatLegacyNumber(
                    tests.total
                )} | ${formatLegacyNumber(tests.passed)} | ${formatLegacyNumber(
                    tests.failed
                )} | ${formatLegacyNumber(tests.skipped)} | ${formatLegacyNumber(
                    lint.warnings
                )} | ${formatLegacyNumber(lint.errors)} | ${formatLegacyCoverage(
                    coverage
                )} | ${formatLegacyDuration(tests.duration)} |`
            );
        }

        lines.push("");
    }

    lines.push(`Status: **${status}** (all green: ${allGreen})`);

    const regressionSummaries = (comparisons || [])
        .filter((entry) => entry?.regressions)
        .map((entry) => {
            const reg = entry.regressions;
            const details = [];
            if (reg.newFailures > 0) {
                details.push(
                    `${reg.newFailures} new failing test${
                        reg.newFailures === 1 ? "" : "s"
                    }`
                );
            }
            if (reg.lintErrors > 0) {
                details.push(
                    `${reg.lintErrors} additional lint error${
                        reg.lintErrors === 1 ? "" : "s"
                    }`
                );
            }
            if (typeof reg.coverageDrop === "number" && reg.coverageDrop > 0) {
                details.push(
                    `coverage dropped by ${reg.coverageDrop.toFixed(1)} pts`
                );
            }

            const suffix = details.length > 0 ? ` (${details.join(", ")})` : "";
            return `- **${entry.base} → ${entry.target}**: ${
                reg.hasRegression ? "regressions detected" : "no regressions"
            }${suffix}`;
        });

    if (regressionSummaries.length > 0) {
        lines.push("", "Regression summary:", ...regressionSummaries);
    }

    return lines.join("\n");
}

function runLegacyPrSummaryCommand(args) {
    const { options, warnings } = parseLegacyPrSummaryArgs(args);
    for (const warning of warnings) {
        console.warn(`[pr-summary-table-comment] ${warning}`);
    }

    const workspaceRoot =
        resolveMaybeRelativePath(
            options.workspace,
            process.env.GITHUB_WORKSPACE || process.cwd()
        ) ||
        process.env.GITHUB_WORKSPACE ||
        process.cwd();

    const summaryRoot =
        resolveMaybeRelativePath(options.summaryRoot, workspaceRoot) ||
        workspaceRoot;

    const baseCandidates = buildResultCandidates(
        [
            ...(isNonEmptyTrimmedString(options.baseDir)
                ? [options.baseDir]
                : []),
            path.join("base", "test-results"),
            "base-test-results"
        ],
        "BASE_RESULTS_DIR"
    );
    const headCandidates = [
        ...(isNonEmptyTrimmedString(options.headDir) ? [options.headDir] : []),
        "test-results"
    ];
    const mergeCandidates = buildResultCandidates(
        [
            ...(isNonEmptyTrimmedString(options.mergeDir)
                ? [options.mergeDir]
                : []),
            path.join("merge", "test-results"),
            "merge-test-results"
        ],
        "MERGE_RESULTS_DIR"
    );

    const base = readTestResults(baseCandidates, { workspace: workspaceRoot });
    const head = readTestResults(headCandidates, { workspace: workspaceRoot });
    const merged = readTestResults(mergeCandidates, {
        workspace: workspaceRoot
    });

    const targets = [
        { label: "base", title: "Base", results: base },
        { label: "head", title: "PR head", results: head },
        { label: "merge", title: "Merged (base+PR)", results: merged }
    ];

    const summaries = [];
    for (const target of targets) {
        if (!target.results.usedDir) {
            continue;
        }

        const summaryDir = path.join(summaryRoot, `junit-${target.label}`);
        const { summary, outputPath } = summarizeReports({
            inputDir: target.results.usedDir,
            outputDir: summaryDir,
            target: target.label
        });

        summaries.push({
            label: target.label,
            title: target.title,
            summary,
            outputPath
        });

        if (outputPath) {
            console.log(
                `[pr-summary-table-comment] Wrote summary for ${
                    target.label
                } to ${formatDisplayPath(outputPath)}.`
            );
        }

        for (const note of summary.tests?.notes ?? []) {
            console.log(
                `[pr-summary-table-comment] note for ${target.label}: ${note}`
            );
        }
        for (const note of summary.lint?.notes ?? []) {
            console.log(
                `[pr-summary-table-comment] note for ${target.label}: ${note}`
            );
        }
        for (const note of summary.coverage?.notes ?? []) {
            console.log(
                `[pr-summary-table-comment] note for ${target.label}: ${note}`
            );
        }
    }

    if (summaries.length === 0) {
        console.warn(
            "[pr-summary-table-comment] No test summaries were generated; unable to produce a comparison report."
        );
    }

    const comparisonDefault = path.join("test-results", "comparison.json");
    const comparisonPath =
        resolveMaybeRelativePath(options.comparison, workspaceRoot) ||
        path.resolve(workspaceRoot, comparisonDefault);

    const baseSummary = summaries.find((entry) => entry.label === "base");
    const targetSummaries = summaries.filter((entry) => entry.label !== "base");

    let comparisonResult;
    if (baseSummary && targetSummaries.length > 0) {
        const specs = [baseSummary, ...targetSummaries].map((entry) => ({
            label: entry.label,
            path: entry.outputPath
        }));

        comparisonResult = compareSummaryReports(specs, {
            outputPath: comparisonPath
        });
    } else {
        const reason = baseSummary
            ? "Unable to generate comparisons because no additional summaries were produced."
            : "Unable to generate comparisons because the base summary is missing.";
        const reports = summaries.map((entry) => ({
            label: entry.label,
            path: entry.outputPath
                ? relativeToWorkspace(path.resolve(entry.outputPath))
                : "",
            ok: Boolean(entry.outputPath),
            notes: []
        }));
        const stub = {
            generatedAt: new Date().toISOString(),
            reports,
            comparisons: [],
            notes: dedupeStrings([reason])
        };

        comparisonResult = {
            report: stub,
            outputPath: writeJsonFile(comparisonPath, stub)
        };
    }

    if (comparisonResult.outputPath) {
        console.log(
            `[pr-summary-table-comment] Wrote comparison report to ${formatDisplayPath(
                comparisonResult.outputPath
            )}.`
        );
    }

    const { status, allGreen } = computeComparisonStatus(
        comparisonResult.report
    );
    const comment = buildLegacySummaryComment({
        summaries,
        comparisons: comparisonResult.report?.comparisons ?? [],
        status,
        allGreen
    });

    if (comment) {
        console.log(comment);
    }

    return 0;
}

function formatDisplayPath(filePath) {
    if (!filePath) {
        return "";
    }
    const relative = relativeToWorkspace(path.resolve(filePath));
    return relative || filePath;
}

function runSummarizeCommand(args) {
    const options = parseSummarizeArgs(args);
    const { summary, outputPath } = summarizeReports(options);

    const tests = summary.tests ?? {};
    const lint = summary.lint ?? {};
    const coverage = summary.coverage ?? {};

    const coverageDisplay = Number.isFinite(coverage.pct)
        ? `${coverage.pct.toFixed(1)}%`
        : "—";

    console.log(
        `[summarize] tests=${tests.total ?? 0} (failed=${tests.failed ?? 0}, skipped=${tests.skipped ?? 0}) | ` +
            `lint errors=${lint.errors ?? 0}, warnings=${lint.warnings ?? 0} | coverage=${coverageDisplay}`
    );

    if (outputPath) {
        console.log(
            `[summarize] Wrote summary to ${formatDisplayPath(outputPath)}.`
        );
    }

    const notes = collectSummaryNotesFromData(summary);
    for (const note of notes) {
        console.log(`[summarize] note: ${note}`);
    }

    return 0;
}

function runCompareCommand(args) {
    const {
        reports,
        outputDir,
        outputFile,
        outputPath: outputSpec
    } = parseCompareArgs(args);
    const { report, outputPath } = compareSummaryReports(reports, {
        outputDir,
        outputFile,
        outputPath: outputSpec
    });

    if (report.comparisons.length === 0) {
        console.warn("[compare] No comparisons were generated.");
    } else {
        for (const comparison of report.comparisons) {
            const regressions = comparison.regressions ?? {};
            const status = regressions.hasRegression ? "regressions" : "clean";
            const coverageDrop = Number.isFinite(regressions.coverageDrop)
                ? regressions.coverageDrop.toFixed(1)
                : "0.0";
            console.log(
                `[compare] ${comparison.base} -> ${comparison.target}: ${status} ` +
                    `(newFailures=${regressions.newFailures ?? 0}, lintErrors=${regressions.lintErrors ?? 0}, coverageDrop=${coverageDrop}).`
            );
            for (const note of comparison.notes ?? []) {
                console.log(
                    `[compare] note for ${comparison.base} -> ${comparison.target}: ${note}`
                );
            }
        }
    }

    const globalNotes = dedupeStrings([
        ...report.notes,
        ...report.reports.flatMap((entry) => entry.notes ?? [])
    ]);
    for (const note of globalNotes) {
        console.log(`[compare] note: ${note}`);
    }

    if (outputPath) {
        console.log(
            `[compare] Wrote comparison report to ${formatDisplayPath(outputPath)}.`
        );
    }

    return 0;
}

function runCli(argv = process.argv) {
    const { command, args } = parseCommandLine(argv);
    if (command === "summarize") {
        return runSummarizeCommand(args);
    }
    if (command === "compare") {
        return runCompareCommand(args);
    }
    if (command === "pr-summary-table-comment") {
        return runLegacyPrSummaryCommand(args);
    }
    if (args.length > 0) {
        const details = args.map((arg) => `'${arg}'`).join(", ");
        const suffix = args.length === 1 ? "" : "s";
        console.warn(
            `[detect-test-regressions] Ignoring ${args.length} legacy CLI argument${suffix}: ${details}.`
        );
    }
    return runRegressionDetectionCli();
}

function runRegressionDetectionCli() {
    const workspaceRoot = process.env.GITHUB_WORKSPACE || process.cwd();
    const { base, head, merged } = loadResultSets(workspaceRoot);
    const { target, targetLabel, usingMerged } = chooseTargetResultSet({
        merged,
        head
    });

    announceTargetSelection({ usingMerged, targetLabel });
    logResultNotes(base, target);
    ensureResultsAvailability(base, target);

    const regressions = detectRegressions(base, target);
    const resolvedFailures = detectResolvedFailures(base, target);
    const summary = reportRegressionSummary(regressions, targetLabel, {
        resolvedFailures
    });
    for (const line of summary.lines) {
        console.log(line);
    }

    return summary.exitCode;
}

const isMainModule = process.argv[1]
    ? path.resolve(process.argv[1]) === fileURLToPath(import.meta.url)
    : false;

if (isMainModule) {
    try {
        const exitCode = runCli();
        if (typeof exitCode === "number") {
            process.exitCode = exitCode;
        }
    } catch (error) {
        handleCliError(error, {
            prefix: "Failed to run detect-test-regressions CLI.",
            exitCode: typeof error?.exitCode === "number" ? error.exitCode : 1
        });
    }
}

export {
    collectTestCases,
    detectRegressions,
    detectResolvedFailures,
    readTestResults,
    ensureResultsAvailability,
    reportRegressionSummary,
    summarizeReports,
    compareSummaryReports
};<|MERGE_RESOLUTION|>--- conflicted
+++ resolved
@@ -4,7 +4,6 @@
 import { fileURLToPath } from "node:url";
 
 import {
-    assertArray,
     getErrorMessage,
     getNonEmptyTrimmedString,
     hasOwn,
@@ -293,10 +292,10 @@
 }
 
 function pushNormalizedSuiteSegments(target, segments) {
-    const targetSegments = assertArray(target, {
-        name: "target",
-        errorMessage: "target must be an array"
-    });
+    if (!Array.isArray(target)) {
+        throw new TypeError("target must be an array");
+    }
+
     const sourceSegments = toArray(segments);
 
     for (const segment of sourceSegments) {
@@ -305,10 +304,10 @@
             continue;
         }
 
-        targetSegments.push(normalized);
-    }
-
-    return targetSegments;
+        target.push(normalized);
+    }
+
+    return target;
 }
 
 function buildTestKey(testNode, suitePath) {
@@ -466,10 +465,7 @@
     return fs
         .readdirSync(resolvedPath)
         .filter(
-            (file) =>
-                file.endsWith(".xml") &&
-                !/checkstyle/i.test(file) &&
-                !/-summary\.xml$/i.test(file)
+            (file) => file.endsWith(".xml") && !/-summary\.xml$/i.test(file)
         );
 }
 
@@ -507,10 +503,7 @@
     }
 
     if (parseResult.status === "ignored") {
-        return {
-            cases: [],
-            notes: parseResult.note ? [parseResult.note] : []
-        };
+        return { cases: [], notes: [parseResult.note] };
     }
 
     return { cases: parseResult.cases, notes: [] };
@@ -549,7 +542,30 @@
     }
 }
 
-<<<<<<< HEAD
+function isCheckstyleDocument(document) {
+    if (!isObjectLike(document) || Array.isArray(document)) {
+        return false;
+    }
+
+    const root = document.checkstyle;
+    if (!isObjectLike(root) || Array.isArray(root)) {
+        return false;
+    }
+
+    if (hasAnyOwn(root, ["testsuite", "testcase"])) {
+        return false;
+    }
+
+    const files = toArray(root.file);
+    if (files.length === 0) {
+        return true;
+    }
+
+    return files.every(
+        (file) => isObjectLike(file) && isNonEmptyTrimmedString(file.name)
+    );
+}
+
 function getTestCaseDurationSeconds(testCase) {
     const node = testCase?.node ?? {};
     const candidates = [node.time, node.duration, node.elapsed];
@@ -562,30 +578,6 @@
     }
 
     return null;
-=======
-function isCheckstyleDocument(document) {
-    if (!isObjectLike(document) || Array.isArray(document)) {
-        return false;
-    }
-
-    const root = document.checkstyle;
-    if (!isObjectLike(root) || Array.isArray(root)) {
-        return false;
-    }
-
-    if (hasAnyOwn(root, ["testsuite", "testcase"])) {
-        return false;
-    }
-
-    const files = toArray(root.file);
-    if (files.length === 0) {
-        return true;
-    }
-
-    return files.every(
-        (file) => isObjectLike(file) && isNonEmptyTrimmedString(file.name)
-    );
->>>>>>> 58972047
 }
 
 function recordTestCases(aggregates, testCases) {
@@ -856,16 +848,16 @@
 
 function loadResultSets(workspaceRoot) {
     const baseCandidates = buildResultCandidates(
-        [path.join("base", "reports"), "base-reports"],
+        [path.join("base", "test-results"), "base-test-results"],
         "BASE_RESULTS_DIR"
     );
     const mergeCandidates = buildResultCandidates(
-        [path.join("merge", "reports"), "merge-reports"],
+        [path.join("merge", "test-results"), "merge-test-results"],
         "MERGE_RESULTS_DIR"
     );
 
     const base = readTestResults(baseCandidates, { workspace: workspaceRoot });
-    const head = readTestResults(["reports"], {
+    const head = readTestResults(["test-results"], {
         workspace: workspaceRoot
     });
     const merged = readTestResults(mergeCandidates, {
@@ -879,8 +871,8 @@
     const usingMerged = Boolean(merged.usedDir);
     const target = usingMerged ? merged : head;
     const targetLabel = usingMerged
-        ? `synthetic merge (${merged.displayDir || "merge/reports"})`
-        : `PR head (${head.displayDir || "reports"})`;
+        ? `synthetic merge (${merged.displayDir || "merge/test-results"})`
+        : `PR head (${head.displayDir || "test-results"})`;
 
     return { target, targetLabel, usingMerged };
 }
