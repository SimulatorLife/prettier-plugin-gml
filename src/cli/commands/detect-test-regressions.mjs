--- conflicted
+++ resolved
@@ -8,10 +8,7 @@
     toTrimmedString
 } from "../../shared/string-utils.js";
 import { toArray } from "../../shared/array-utils.js";
-<<<<<<< HEAD
 import { hasOwn } from "../../shared/object-utils.js";
-=======
->>>>>>> 3fbe5ba4
 
 let parser;
 
