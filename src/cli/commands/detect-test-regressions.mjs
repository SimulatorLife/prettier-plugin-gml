--- conflicted
+++ resolved
@@ -14,14 +14,9 @@
     isObjectLike,
     toArray,
     toTrimmedString
-<<<<<<< HEAD
 } from "../shared/dependencies.js";
 import { CliUsageError, handleCliError } from "../core/errors.js";
-=======
-} from "../lib/shared-deps.js";
-import { CliUsageError, handleCliError } from "../lib/cli-errors.js";
 import { ensureMap } from "../../shared/utils/capability-probes.js";
->>>>>>> a122daf6
 
 let parser;
 
