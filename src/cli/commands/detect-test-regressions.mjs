import fs from "node:fs";
import path from "node:path";
import process from "node:process";
import { fileURLToPath } from "node:url";

import {
    getErrorMessage,
    getNonEmptyTrimmedString,
    hasOwn,
    isErrorWithCode,
    isNonEmptyString,
    isNonEmptyTrimmedString,
    isObjectLike,
    toArray,
    toTrimmedString
} from "../lib/shared-deps.js";
import { CliUsageError, handleCliError } from "../lib/cli-errors.js";

let parser;

try {
    const { XMLParser } = await import("fast-xml-parser");
    parser = new XMLParser({
        ignoreAttributes: false,
        attributeNamePrefix: ""
    });
} catch (error) {
    if (isMissingFastXmlParserError(error)) {
        parser = createFallbackXmlParser();
    } else {
        throw error;
    }
}

function hasAnyOwn(object, keys) {
    return keys.some((key) => hasOwn(object, key));
}

function looksLikeTestCase(node) {
    if (!isObjectLike(node) || Array.isArray(node)) {
        return false;
    }

    if (hasAnyOwn(node, ["testcase", "testsuite"])) {
        return false;
    }

    if (!isNonEmptyTrimmedString(node.name)) {
        return false;
    }

    if (toFiniteNumber(node.tests) !== null) {
        return false;
    }

    if (isNonEmptyTrimmedString(node.classname)) {
        return true;
    }

    if (
        hasAnyOwn(node, ["failure", "failures", "error", "errors", "skipped"])
    ) {
        return true;
    }

    return hasAnyOwn(node, ["time", "duration", "elapsed"]);
}

function toFiniteNumber(value) {
    if (typeof value === "number") {
        return Number.isFinite(value) ? value : null;
    }
    if (typeof value === "string") {
        const trimmed = value.trim();
        if (!trimmed) {
            return null;
        }
        const parsed = Number.parseFloat(trimmed);
        return Number.isFinite(parsed) ? parsed : null;
    }
    return null;
}

function decodeEntities(value) {
    if (!isNonEmptyString(value)) {
        return value ?? "";
    }
    return value
        .replaceAll(/&#x([0-9a-fA-F]+);/g, (_, hex) =>
            String.fromCodePoint(Number.parseInt(hex, 16))
        )
        .replaceAll(/&#([0-9]+);/g, (_, dec) =>
            String.fromCodePoint(Number.parseInt(dec, 10))
        )
        .replaceAll("&lt;", "<")
        .replaceAll("&gt;", ">")
        .replaceAll("&apos;", "'")
        .replaceAll("&quot;", '"')
        .replaceAll("&amp;", "&");
}

function isMissingFastXmlParserError(error) {
    if (!isErrorWithCode(error, "ERR_MODULE_NOT_FOUND")) {
        return false;
    }
    return getErrorMessage(error, { fallback: "" }).includes(
        "'fast-xml-parser'"
    );
}

function createFallbackXmlParser() {
    return {
        parse(xml) {
            try {
                return parseXmlDocument(xml);
            } catch (innerError) {
                const message = getErrorMessage(innerError, {
                    fallback: "Unknown error"
                });
                throw new Error(`Fallback XML parser failed: ${message}`);
            }
        }
    };
}

function attachChildNode(parent, name, value) {
    const existing = parent[name];
    if (existing === undefined) {
        parent[name] = value;
    } else if (Array.isArray(existing)) {
        existing.push(value);
    } else {
        parent[name] = [existing, value];
    }
}

function parseAttributes(source) {
    const attributes = {};
    if (!source) {
        return attributes;
    }
    const attributePattern = /([\w:.-]+)\s*=\s*("([^"]*)"|'([^']*)')/g;
    let match;
    while ((match = attributePattern.exec(source))) {
        const name = match[1];
        const rawValue = match[3] ?? match[4] ?? "";
        attributes[name] = decodeEntities(rawValue);
    }
    return attributes;
}

function parseXmlDocument(xml) {
    if (typeof xml !== "string") {
        throw new TypeError("XML content must be a string.");
    }

    const root = {};
    const stack = [];
    let index = 0;

    function currentParent() {
        return stack.length > 0 ? stack.at(-1).value : root;
    }

    function appendText(text, { preserveWhitespace = false } = {}) {
        if (stack.length === 0) {
            return;
        }
        const target = stack.at(-1).value;
        const normalized = preserveWhitespace
            ? text
            : text.replaceAll(/\s+/g, " ").trim();
        if (!normalized) {
            return;
        }
        const decoded = decodeEntities(normalized);
        if (hasOwn(target, "#text")) {
            target["#text"] = preserveWhitespace
                ? target["#text"] + decoded
                : `${target["#text"]} ${decoded}`.trim();
        } else {
            target["#text"] = decoded;
        }
    }

    while (index < xml.length) {
        const nextTag = xml.indexOf("<", index);
        if (nextTag === -1) {
            appendText(xml.slice(index));
            break;
        }

        if (nextTag > index) {
            appendText(xml.slice(index, nextTag));
        }

        if (xml.startsWith("<!--", nextTag)) {
            const endComment = xml.indexOf("-->", nextTag + 4);
            if (endComment === -1) {
                throw new Error("Unterminated XML comment.");
            }
            index = endComment + 3;
            continue;
        }

        if (xml.startsWith("<![CDATA[", nextTag)) {
            const endCdata = xml.indexOf("]]>", nextTag + 9);
            if (endCdata === -1) {
                throw new Error("Unterminated CDATA section.");
            }
            appendText(xml.slice(nextTag + 9, endCdata), {
                preserveWhitespace: true
            });
            index = endCdata + 3;
            continue;
        }

        if (xml.startsWith("<?", nextTag)) {
            const endInstruction = xml.indexOf("?>", nextTag + 2);
            if (endInstruction === -1) {
                throw new Error("Unterminated processing instruction.");
            }
            index = endInstruction + 2;
            continue;
        }

        if (xml.startsWith("<!DOCTYPE", nextTag)) {
            const endDoctype = xml.indexOf(">", nextTag + 9);
            if (endDoctype === -1) {
                throw new Error("Unterminated DOCTYPE declaration.");
            }
            index = endDoctype + 1;
            continue;
        }

        const closingBracket = xml.indexOf(">", nextTag + 1);
        if (closingBracket === -1) {
            throw new Error("Unterminated XML tag.");
        }

        const rawContent = xml.slice(nextTag + 1, closingBracket);
        index = closingBracket + 1;
        const trimmed = getNonEmptyTrimmedString(rawContent);
        if (!trimmed) {
            continue;
        }

        if (trimmed.startsWith("/")) {
            if (stack.length === 0) {
                continue;
            }
            const closingName = trimmed.slice(1).trim();
            const last = stack.pop();
            if (closingName && last && last.name && closingName !== last.name) {
                throw new Error(
                    `Mismatched closing tag: expected </${last.name}>, received </${closingName}>.`
                );
            }
            continue;
        }

        const selfClosing = /\/\s*$/.test(trimmed);
        const content = selfClosing
            ? trimmed.replace(/\/\s*$/, "").trim()
            : trimmed;
        if (!content) {
            continue;
        }

        const nameMatch = content.match(/^([\w:.-]+)/);
        if (!nameMatch) {
            throw new Error(`Unable to parse XML tag: <${content}>.`);
        }
        const tagName = nameMatch[1];
        const attributeSource = content.slice(tagName.length).trim();
        const attributes = parseAttributes(attributeSource);
        const nodeValue =
            Object.keys(attributes).length > 0 ? { ...attributes } : {};
        const parent = currentParent();
        attachChildNode(parent, tagName, nodeValue);

        if (!selfClosing) {
            stack.push({ name: tagName, value: nodeValue });
        }
    }

    if (stack.length > 0) {
        throw new Error(`Unclosed XML tag: <${stack.at(-1).name}>.`);
    }

    return root;
}

function normalizeSuiteName(name) {
    return toTrimmedString(name);
}

function pushNormalizedSuiteSegments(target, segments) {
    if (!Array.isArray(target)) {
        throw new TypeError("target must be an array");
    }

    const sourceSegments = toArray(segments);

    for (const segment of sourceSegments) {
        const normalized = normalizeSuiteName(segment);
        if (!normalized) {
            continue;
        }

        target.push(normalized);
    }

    return target;
}

function buildTestKey(testNode, suitePath) {
    const parts = [];
    pushNormalizedSuiteSegments(parts, suitePath);
    const className = toTrimmedString(testNode.classname);
    if (className && (parts.length === 0 || parts.at(-1) !== className)) {
        parts.push(className);
    }
    const testName = toTrimmedString(testNode.name);
    parts.push(testName || "(unnamed test)");
    return parts.join(" :: ");
}

function describeTestCase(testNode, suitePath) {
    const parts = [];
    pushNormalizedSuiteSegments(parts, suitePath);
    const testName = toTrimmedString(testNode.name);
    if (testName) {
        parts.push(testName);
    }
    const file = toTrimmedString(testNode.file);
    if (file) {
        return `${parts.join(" :: ")} [${file}]`;
    }
    return parts.join(" :: ");
}

function computeStatus(testNode) {
    const hasFailure =
        hasOwn(testNode, "failure") ||
        hasOwn(testNode, "failures") ||
        hasOwn(testNode, "error") ||
        hasOwn(testNode, "errors");
    if (hasFailure) {
        return "failed";
    }
    if (hasOwn(testNode, "skipped")) {
        return "skipped";
    }
    return "passed";
}

function collectTestCases(root) {
    const cases = [];
    const queue = [{ node: root, suitePath: [] }];

    while (queue.length > 0) {
        const { node, suitePath } = queue.pop();
        if (!node) {
            continue;
        }

        if (Array.isArray(node)) {
            for (const child of node) {
                queue.push({ node: child, suitePath });
            }
            continue;
        }

        if (!isObjectLike(node)) {
            continue;
        }

        const hasTestcase = hasOwn(node, "testcase");
        const hasTestsuite = hasOwn(node, "testsuite");
        const normalizedSuiteName = normalizeSuiteName(node.name);
        const shouldExtendSuitePath =
            normalizedSuiteName && (hasTestcase || hasTestsuite);
        const nextSuitePath = shouldExtendSuitePath
            ? pushNormalizedSuiteSegments([...suitePath], normalizedSuiteName)
            : suitePath;

        if (looksLikeTestCase(node)) {
            const key = buildTestKey(node, suitePath);
            const displayName = describeTestCase(node, suitePath) || key;

            cases.push({
                node,
                suitePath,
                key,
                status: computeStatus(node),
                displayName
            });
        }

        if (hasTestcase) {
            for (const child of toArray(node.testcase)) {
                queue.push({ node: child, suitePath: nextSuitePath });
            }
        }

        if (hasTestsuite) {
            for (const child of toArray(node.testsuite)) {
                queue.push({ node: child, suitePath: nextSuitePath });
            }
        }

        for (const [key, value] of Object.entries(node)) {
            if (key === "testcase" || key === "testsuite") {
                continue;
            }

            if (!isObjectLike(value)) {
                continue;
            }

            queue.push({ node: value, suitePath: nextSuitePath });
        }
    }

    return cases;
}

function extractAggregateStatsFromNode(node) {
    const tests = toFiniteNumber(
        node.tests ?? node.totalTests ?? node.total ?? node.testcaseCount
    );
    const passed = toFiniteNumber(
        node.passed ?? node.success ?? node.passes ?? node.passedTests
    );
    const failures = toFiniteNumber(
        node.failures ?? node.failure ?? node.failed ?? node.failedTests
    );
    const errors = toFiniteNumber(
        node.errors ?? node.error ?? node.errored ?? node.errorCount
    );
    const skipped = toFiniteNumber(
        node.skipped ??
            node.skip ??
            node.ignored ??
            node.disabled ??
            node.notrun ??
            node.pending ??
            node.todo
    );
    const duration = toFiniteNumber(
        node.time ??
            node.duration ??
            node.elapsed ??
            node.runtime ??
            node.timeSeconds ??
            node.time_sec
    );

    const hasAny =
        tests !== null ||
        passed !== null ||
        failures !== null ||
        errors !== null ||
        skipped !== null ||
        duration !== null;

    if (!hasAny) {
        return null;
    }

    const summary = {};
    if (tests !== null) {
        summary.total = tests;
    }

    const failureCount = (failures ?? 0) + (errors ?? 0);
    if (failures !== null || errors !== null) {
        summary.failed = failureCount;
    }

    if (skipped !== null) {
        summary.skipped = skipped;
    }

    if (passed !== null) {
        summary.passed = passed;
    } else if (tests !== null) {
        const safeFailed = summary.failed ?? 0;
        const safeSkipped = summary.skipped ?? 0;
        const computed = tests - safeFailed - safeSkipped;
        if (Number.isFinite(computed)) {
            summary.passed = Math.max(computed, 0);
        }
    }

    if (duration !== null) {
        summary.duration = duration;
    }

    return Object.keys(summary).length > 0 ? summary : null;
}

function collectAggregateTestStats(root) {
    if (!root) {
        return null;
    }

    const queue = [root];
    const leafStats = [];
    let fallback = null;

    while (queue.length > 0) {
        const node = queue.pop();

        if (Array.isArray(node)) {
            for (const child of node) {
                queue.push(child);
            }
            continue;
        }

        if (!isObjectLike(node)) {
            continue;
        }

        const stats = extractAggregateStatsFromNode(node);
        const hasNestedSuites = hasAnyOwn(node, [
            "testsuite",
            "suites",
            "suite"
        ]);

        if (stats) {
            if (!hasNestedSuites) {
                leafStats.push(stats);
            } else if (!fallback) {
                fallback = stats;
            }
        }

        for (const value of Object.values(node)) {
            if (value && typeof value === "object") {
                queue.push(value);
            }
        }
    }

    const candidates =
        leafStats.length > 0 ? leafStats : fallback ? [fallback] : [];
    if (candidates.length === 0) {
        return null;
    }

    const totals = { total: 0, passed: 0, failed: 0, skipped: 0, duration: 0 };
    const touched = new Set();

    for (const entry of candidates) {
        for (const key of Object.keys(totals)) {
            const value = toFiniteNumber(entry[key]);
            if (value === null) {
                continue;
            }
            totals[key] += value;
            touched.add(key);
        }
    }

    if (touched.size === 0) {
        return null;
    }

    for (const key of Object.keys(totals)) {
        if (!touched.has(key)) {
            totals[key] = null;
        }
    }

    return totals;
}

function normalizeResultDirectories(candidateDirs, workspaceRoot) {
    return toArray(candidateDirs)
        .filter(Boolean)
        .map((candidate) => {
            const resolved = path.isAbsolute(candidate)
                ? candidate
                : path.join(workspaceRoot, candidate);
            return {
                resolved,
                display: path.relative(workspaceRoot, resolved) || resolved
            };
        });
}

function scanResultDirectory(directory) {
    if (!isExistingDirectory(directory.resolved)) {
        return { status: "missing", notes: [], cases: [] };
    }

    const xmlFiles = listXmlFiles(directory.resolved);
    if (xmlFiles.length === 0) {
        return { status: "empty", notes: [], cases: [] };
    }

    const { cases, notes, aggregates } = collectDirectoryTestCases(
        directory,
        xmlFiles
    );

    if (cases.length === 0 && !aggregates) {
        return { status: "empty", notes, cases: [] };
    }

    return { status: "found", notes, cases, aggregates };
}

function isExistingDirectory(resolvedPath) {
    return (
        fs.existsSync(resolvedPath) && fs.statSync(resolvedPath).isDirectory()
    );
}

function listXmlFiles(resolvedPath) {
    return fs
        .readdirSync(resolvedPath)
        .filter(
            (file) => file.endsWith(".xml") && !/-summary\.xml$/i.test(file)
        );
}

function collectDirectoryTestCases(directory, xmlFiles) {
    const aggregate = {
        cases: [],
        notes: [],
        aggregates: { total: 0, passed: 0, failed: 0, skipped: 0, duration: 0 },
        hasAggregateData: false
    };

    for (const file of xmlFiles) {
        const displayPath = path.join(directory.display, file);
        const filePath = path.join(directory.resolved, file);
        const { cases, notes, aggregateStats } = collectTestCasesFromXmlFile(
            filePath,
            displayPath
        );
        aggregate.cases.push(...cases);
        aggregate.notes.push(...notes);

        if (aggregateStats) {
            for (const key of [
                "total",
                "passed",
                "failed",
                "skipped",
                "duration"
            ]) {
                const value = toFiniteNumber(aggregateStats[key]);
                if (value === null) {
                    continue;
                }
                aggregate.aggregates[key] += value;
                aggregate.hasAggregateData = true;
            }
        }
    }

    if (!aggregate.hasAggregateData) {
        aggregate.aggregates = null;
    }

    return aggregate;
}

function collectTestCasesFromXmlFile(filePath, displayPath) {
    const readResult = readXmlFile(filePath, displayPath);
    if (readResult.status === "error") {
        return { cases: [], notes: [readResult.note] };
    }

    const xml = readResult.contents;
    if (!xml.trim()) {
        return { cases: [], notes: [] };
    }

    const parseResult = parseXmlTestCases(xml, displayPath);
    if (parseResult.status === "error") {
        return { cases: [], notes: [parseResult.note] };
    }

    if (parseResult.status === "ignored") {
        return { cases: [], notes: [parseResult.note] };
    }

<<<<<<< HEAD
    return { cases: parseResult.cases, notes: [] };
=======
    const cases = parseResult.cases;
    let aggregateStats = null;
    if (cases.length === 0) {
        aggregateStats = collectAggregateTestStats(parseResult.document);
    }

    const notes = [];
    if (aggregateStats) {
        notes.push(
            `Using aggregate suite counts from ${displayPath} because no individual test cases were found.`
        );
    }

    return { cases, notes, aggregateStats };
>>>>>>> 024905df
}

function readXmlFile(filePath, displayPath) {
    try {
        return { status: "ok", contents: fs.readFileSync(filePath, "utf8") };
    } catch (error) {
        const message =
            getErrorMessage(error, { fallback: "" }) || "Unknown error";
        return {
            status: "error",
            note: `Failed to read ${displayPath}: ${message}`
        };
    }
}

function parseXmlTestCases(xml, displayPath) {
    try {
        const data = parser.parse(xml);
        if (isCheckstyleDocument(data)) {
            return {
                status: "ignored",
                note: `Ignoring checkstyle report ${displayPath}; no test cases found.`
            };
        }
<<<<<<< HEAD
        return { status: "ok", cases: collectTestCases(data) };
=======
        return {
            status: "ok",
            document: data,
            cases: collectTestCases(data)
        };
>>>>>>> 024905df
    } catch (error) {
        const message =
            getErrorMessage(error, { fallback: "" }) || "Unknown error";
        return {
            status: "error",
            note: `Failed to parse ${displayPath}: ${message}`
        };
    }
}

function isCheckstyleDocument(document) {
    if (!isObjectLike(document) || Array.isArray(document)) {
        return false;
    }

    const root = document.checkstyle;
    if (!isObjectLike(root) || Array.isArray(root)) {
        return false;
    }

    if (hasAnyOwn(root, ["testsuite", "testcase"])) {
        return false;
    }

    const files = toArray(root.file);
    if (files.length === 0) {
        return true;
    }

    return files.every(
        (file) => isObjectLike(file) && isNonEmptyTrimmedString(file.name)
    );
}

function getTestCaseDurationSeconds(testCase) {
    const node = testCase?.node ?? {};
    const candidates = [node.time, node.duration, node.elapsed];

    for (const candidate of candidates) {
        const parsed = toFiniteNumber(candidate);
        if (parsed !== null) {
            return parsed;
        }
    }

    return null;
}

function recordTestCases(aggregates, testCases) {
    const { results, stats } = aggregates;

    for (const testCase of testCases) {
        results.set(testCase.key, testCase);
        stats.total += 1;

        if (testCase.status === "failed") {
            stats.failed += 1;
        } else if (testCase.status === "skipped") {
            stats.skipped += 1;
        } else {
            stats.passed += 1;
        }

        const duration = getTestCaseDurationSeconds(testCase);
        if (duration !== null) {
            stats.duration += duration;
        }
    }
}

function recordAggregateStats(aggregates, summary) {
    const { stats } = aggregates;

    const total = toFiniteNumber(summary.total);
    const failed = toFiniteNumber(summary.failed);
    const skipped = toFiniteNumber(summary.skipped);
    const passed = toFiniteNumber(summary.passed);
    const duration = toFiniteNumber(summary.duration);

    if (total !== null) {
        stats.total += total;
    }

    if (failed !== null) {
        stats.failed += failed;
    }

    if (skipped !== null) {
        stats.skipped += skipped;
    }

    if (duration !== null) {
        stats.duration += duration;
    }

    if (passed !== null) {
        stats.passed += passed;
    } else if (total !== null) {
        const safeFailed = failed ?? 0;
        const safeSkipped = skipped ?? 0;
        const computed = total - safeFailed - safeSkipped;
        if (Number.isFinite(computed)) {
            stats.passed += Math.max(computed, 0);
        }
    }
}

function createResultAggregates() {
    return {
        results: new Map(),
        stats: { total: 0, passed: 0, failed: 0, skipped: 0, duration: 0 }
    };
}

/**
 * Builds the shared state used while scanning candidate result directories.
 * @param {string[]|string} candidateDirs
 * @param {string} workspaceRoot
 */
function buildReadContext(candidateDirs, workspaceRoot) {
    return {
        directories: normalizeResultDirectories(candidateDirs, workspaceRoot),
        notes: [],
        aggregates: createResultAggregates(),
        missingDirs: [],
        emptyDirs: []
    };
}

function appendScanNotes(context, scan) {
    if (scan.notes.length === 0) {
        return;
    }
    context.notes.push(...scan.notes);
}

function handleMissingOrEmptyDirectory(context, directory, status) {
    const bucket =
        status === "missing" ? context.missingDirs : context.emptyDirs;
    bucket.push(directory.display);
}

function buildSuccessfulReadResult(context, directory) {
    return {
        ...context.aggregates,
        usedDir: directory.resolved,
        displayDir: directory.display,
        notes: context.notes
    };
}

function applyScanOutcome(context, directory, scan) {
    if (scan.status === "missing" || scan.status === "empty") {
        handleMissingOrEmptyDirectory(context, directory, scan.status);
        return null;
    }

    if (scan.cases.length > 0) {
        recordTestCases(context.aggregates, scan.cases);
    } else if (scan.aggregates) {
        recordAggregateStats(context.aggregates, scan.aggregates);
    }
    return buildSuccessfulReadResult(context, directory);
}

function pushAvailabilityNote(notes, entries, { single, multiple }) {
    const count = entries.length;

    if (count === 0) {
        return;
    }

    if (count === 1) {
        notes.push(single(entries[0]));
        return;
    }

    notes.push(multiple(entries));
}

function appendAvailabilityNotes(context) {
    const { missingDirs, emptyDirs, notes } = context;

    pushAvailabilityNote(notes, missingDirs, {
        single: (dir) => `No directory found at ${dir}.`,
        multiple: (dirs) => `No directory found at any of: ${dirs.join(", ")}.`
    });

    pushAvailabilityNote(notes, emptyDirs, {
        single: (dir) => `No JUnit XML files found in ${dir}.`,
        multiple: (dirs) => `No JUnit XML files found in: ${dirs.join(", ")}.`
    });
}

function buildUnavailableResult(context) {
    return {
        ...context.aggregates,
        usedDir: null,
        displayDir: "",
        notes: context.notes
    };
}

function readTestResults(candidateDirs, { workspace } = {}) {
    const workspaceRoot =
        workspace || process.env.GITHUB_WORKSPACE || process.cwd();
    const context = buildReadContext(candidateDirs, workspaceRoot);

    for (const directory of context.directories) {
        const scan = scanResultDirectory(directory);
        appendScanNotes(context, scan);
        const result = applyScanOutcome(context, directory, scan);
        if (result) {
            return result;
        }
    }

    appendAvailabilityNotes(context);
    return buildUnavailableResult(context);
}

function shouldSkipRegressionDetection(baseStats, targetStats) {
    return (
        baseStats &&
        targetStats &&
        baseStats.total === targetStats.total &&
        targetStats.failed <= baseStats.failed
    );
}

/**
 * Normalize result-set inputs so downstream helpers can rely on Map semantics.
 */
function resolveResultsMap(resultSet) {
    const { results } = resultSet ?? {};
    return results instanceof Map ? results : new Map();
}

function createRegressionRecord({ baseResults, key, targetRecord }) {
    if (!targetRecord || targetRecord.status !== "failed") {
        return null;
    }

    const baseRecord = baseResults.get(key);
    const baseStatus = baseRecord?.status;
    if (baseStatus === "failed") {
        return null;
    }

    return {
        key,
        from: baseStatus ?? "missing",
        to: targetRecord.status,
        detail: targetRecord
    };
}

/**
 * Derive regression summaries for each failed target test case.
 */
function collectRegressions({ baseResults, targetResults }) {
    const regressions = [];

    for (const [key, targetRecord] of targetResults.entries()) {
        const regression = createRegressionRecord({
            baseResults,
            key,
            targetRecord
        });

        if (regression) {
            regressions.push(regression);
        }
    }

    return regressions;
}

function createResolvedFailureRecord({ baseResults, key, targetResults }) {
    const baseRecord = baseResults.get(key);
    if (!baseRecord || baseRecord.status !== "failed") {
        return null;
    }

    const targetRecord = targetResults.get(key);
    const targetStatus = targetRecord?.status;
    if (targetStatus === "failed") {
        return null;
    }

    return {
        key,
        from: baseRecord.status,
        to: targetStatus ?? "missing",
        detail: baseRecord
    };
}

/**
 * Derive records for historical failures that are no longer failing.
 */
function collectResolvedFailures({ baseResults, targetResults }) {
    const resolved = [];

    for (const key of baseResults.keys()) {
        const record = createResolvedFailureRecord({
            baseResults,
            key,
            targetResults
        });

        if (record) {
            resolved.push(record);
        }
    }

    return resolved;
}

function detectRegressions(baseResults, targetResults) {
    if (
        shouldSkipRegressionDetection(baseResults?.stats, targetResults?.stats)
    ) {
        return [];
    }

    return collectRegressions({
        baseResults: resolveResultsMap(baseResults),
        targetResults: resolveResultsMap(targetResults)
    });
}

function detectResolvedFailures(baseResults, targetResults) {
    return collectResolvedFailures({
        baseResults: resolveResultsMap(baseResults),
        targetResults: resolveResultsMap(targetResults)
    });
}

function formatRegression(regression) {
    const descriptor = regression.detail?.displayName || regression.key;
    const fromLabel =
        regression.from === "missing" ? "missing" : regression.from;
    return `- ${descriptor} (${fromLabel} -> ${regression.to})`;
}

function buildResultCandidates(defaultCandidates, envVariable) {
    const candidates = [...defaultCandidates];
    const override = process.env[envVariable];
    if (override) {
        candidates.push(override);
    }
    return candidates;
}

function loadResultSets(workspaceRoot) {
    const baseCandidates = buildResultCandidates(
        [path.join("base", "reports"), "base-reports"],
        "BASE_RESULTS_DIR"
    );
    const mergeCandidates = buildResultCandidates(
        [path.join("merge", "reports"), "merge-reports"],
        "MERGE_RESULTS_DIR"
    );

    const base = readTestResults(baseCandidates, { workspace: workspaceRoot });
    const head = readTestResults(["reports"], {
        workspace: workspaceRoot
    });
    const merged = readTestResults(mergeCandidates, {
        workspace: workspaceRoot
    });

    return { base, head, merged };
}

function chooseTargetResultSet({ merged, head }) {
    const usingMerged = Boolean(merged.usedDir);
    const target = usingMerged ? merged : head;
    const targetLabel = usingMerged
        ? `synthetic merge (${merged.displayDir || "merge/reports"})`
        : `PR head (${head.displayDir || "reports"})`;

    return { target, targetLabel, usingMerged };
}

function announceTargetSelection({ usingMerged, targetLabel }) {
    if (usingMerged) {
        console.log(
            `Using synthetic merge test results for regression detection: ${targetLabel}.`
        );
        return;
    }

    console.log(
        "Synthetic merge test results were not found; falling back to PR head results."
    );
}

function logResultNotes(base, target) {
    for (const note of base.notes) {
        console.log(`[base] ${note}`);
    }
    for (const note of target.notes) {
        console.log(`[target] ${note}`);
    }
}

function ensureResultsAvailability(base, target) {
    if (!base.usedDir) {
        throw new CliUsageError(
            "Unable to locate base test results; regression detection cannot proceed."
        );
    }

    if (!target.usedDir) {
        throw new CliUsageError(
            "Unable to locate target test results; regression detection cannot proceed."
        );
    }
}

function appendRegressionContext(lines, resolvedFailures) {
    if (resolvedFailures.length === 0) {
        return lines;
    }

    const noun = resolvedFailures.length === 1 ? "test" : "tests";
    const verb = resolvedFailures.length === 1 ? "is" : "are";
    const hint =
        `${resolvedFailures.length} previously failing ${noun} ${verb} now ` +
        "passing or missing, so totals may appear unchanged.";
    return [...lines, `Note: ${hint}`];
}

function reportRegressionSummary(
    regressions,
    targetLabel,
    { resolvedFailures = [] } = {}
) {
    if (regressions.length > 0) {
        const lines = [
            `New failing tests detected (compared to base using ${targetLabel}):`,
            ...regressions.map((regression) => formatRegression(regression))
        ];

        return {
            exitCode: 1,
            lines: appendRegressionContext(lines, resolvedFailures)
        };
    }

    return {
        exitCode: 0,
        lines: [`No new failing tests compared to base using ${targetLabel}.`]
    };
}

function relativeToWorkspace(resolvedPath) {
    const workspaceRoot = process.env.GITHUB_WORKSPACE || process.cwd();
    const relative = path.relative(workspaceRoot, resolvedPath);
    return relative && !relative.startsWith("..")
        ? relative || "."
        : resolvedPath;
}

function summarizeTestArtifacts(inputDir) {
    const workspaceRoot = process.env.GITHUB_WORKSPACE || process.cwd();
    const testResults = readTestResults([inputDir], {
        workspace: workspaceRoot
    });
    const stats = testResults.stats ?? {};
    const duration = toFiniteNumber(stats.duration);

    const summary = {
        total: stats.total ?? 0,
        passed: stats.passed ?? 0,
        failed: stats.failed ?? 0,
        skipped: stats.skipped ?? 0,
        duration:
            duration !== null && duration > 0
                ? duration
                : stats.total > 0
                  ? 0
                  : null
    };

    const source = toTrimmedString(testResults.displayDir)
        ? testResults.displayDir
        : relativeToWorkspace(inputDir);

    return {
        summary,
        notes: Array.isArray(testResults.notes) ? [...testResults.notes] : [],
        source
    };
}

function parseCheckstyleSeverity(severity) {
    const normalized = toTrimmedString(severity)?.toLowerCase();
    if (!normalized) {
        return null;
    }
    if (normalized === "error" || normalized === "fatal") {
        return "error";
    }
    if (normalized === "warning" || normalized === "info") {
        return "warning";
    }
    return null;
}

function summarizeLintArtifacts(inputDir) {
    const reportPath = path.join(inputDir, "eslint-checkstyle.xml");
    const notes = [];
    const summary = { warnings: 0, errors: 0 };

    if (!fs.existsSync(reportPath)) {
        notes.push(
            `No lint report found at ${relativeToWorkspace(reportPath)}.`
        );
        return { summary, notes, source: relativeToWorkspace(reportPath) };
    }

    let xml;
    try {
        xml = fs.readFileSync(reportPath, "utf8");
    } catch (error) {
        const message =
            getErrorMessage(error, { fallback: "" }) || "Unknown error";
        notes.push(
            `Failed to read lint report at ${relativeToWorkspace(reportPath)}: ${message}`
        );
        return { summary, notes, source: relativeToWorkspace(reportPath) };
    }

    if (!xml.trim()) {
        notes.push(
            `Lint report at ${relativeToWorkspace(reportPath)} was empty.`
        );
        return { summary, notes, source: relativeToWorkspace(reportPath) };
    }

    try {
        const data = parser.parse(xml);
        const files = toArray(data?.checkstyle?.file);
        for (const file of files) {
            for (const error of toArray(file?.error)) {
                const severity = parseCheckstyleSeverity(error?.severity);
                if (severity === "error") {
                    summary.errors += 1;
                } else if (severity === "warning") {
                    summary.warnings += 1;
                }
            }
        }
    } catch (error) {
        const message =
            getErrorMessage(error, { fallback: "" }) || "Unknown error";
        notes.push(
            `Failed to parse lint report at ${relativeToWorkspace(reportPath)}: ${message}`
        );
    }

    return { summary, notes, source: relativeToWorkspace(reportPath) };
}

function parseLcovValue(line, prefix) {
    if (!line.startsWith(prefix)) {
        return null;
    }
    const value = Number.parseInt(line.slice(prefix.length), 10);
    return Number.isFinite(value) ? value : null;
}

function summarizeCoverageArtifacts(inputDir) {
    const coveragePath = path.join(inputDir, "lcov.info");
    const notes = [];
    const summary = { pct: null, covered: 0, total: 0 };

    if (!fs.existsSync(coveragePath)) {
        notes.push(
            `No coverage report found at ${relativeToWorkspace(coveragePath)}.`
        );
        return { summary, notes, source: relativeToWorkspace(coveragePath) };
    }

    let raw;
    try {
        raw = fs.readFileSync(coveragePath, "utf8");
    } catch (error) {
        const message =
            getErrorMessage(error, { fallback: "" }) || "Unknown error";
        notes.push(
            `Failed to read coverage report at ${relativeToWorkspace(coveragePath)}: ${message}`
        );
        return { summary, notes, source: relativeToWorkspace(coveragePath) };
    }

    const trimmed = raw.trim();
    if (!trimmed) {
        notes.push(
            `Coverage report at ${relativeToWorkspace(coveragePath)} was empty.`
        );
        return { summary, notes, source: relativeToWorkspace(coveragePath) };
    }

    let totalFound = 0;
    let totalHit = 0;
    for (const line of trimmed.split(/\r?\n/)) {
        const found = parseLcovValue(line, "LF:");
        if (found !== null) {
            totalFound += found;
            continue;
        }
        const hit = parseLcovValue(line, "LH:");
        if (hit !== null) {
            totalHit += hit;
        }
    }

    if (totalFound > 0) {
        summary.total = totalFound;
        summary.covered = totalHit;
        summary.pct = (totalHit / totalFound) * 100;
    } else {
        notes.push(
            `Coverage report at ${relativeToWorkspace(
                coveragePath
            )} did not contain any LF entries.`
        );
    }

    return { summary, notes, source: relativeToWorkspace(coveragePath) };
}

function dedupeStrings(values) {
    const seen = new Set();
    const result = [];
    for (const value of values || []) {
        const normalized = toTrimmedString(value);
        if (!normalized || seen.has(normalized)) {
            continue;
        }
        seen.add(normalized);
        result.push(normalized);
    }
    return result;
}

function buildSummaryReport({ inputDir, target } = {}) {
    const tests = summarizeTestArtifacts(inputDir);
    const lint = summarizeLintArtifacts(inputDir);
    const coverage = summarizeCoverageArtifacts(inputDir);

    return {
        generatedAt: new Date().toISOString(),
        target: target ?? null,
        inputDirectory: relativeToWorkspace(inputDir),
        tests: {
            ...tests.summary,
            notes: dedupeStrings(tests.notes),
            source: tests.source
        },
        lint: {
            ...lint.summary,
            notes: dedupeStrings(lint.notes),
            source: lint.source
        },
        coverage: {
            ...coverage.summary,
            notes: dedupeStrings(coverage.notes),
            source: coverage.source
        }
    };
}

function resolveOutputSpec({
    outputDir,
    outputFile,
    outputPath,
    defaultFile
} = {}) {
    if (isNonEmptyTrimmedString(outputPath)) {
        const resolvedPath = path.resolve(outputPath);
        return {
            dir: path.dirname(resolvedPath),
            file: path.basename(resolvedPath),
            path: resolvedPath
        };
    }

    if (isNonEmptyTrimmedString(outputDir)) {
        const resolvedDir = path.resolve(outputDir);
        const fileName = isNonEmptyTrimmedString(outputFile)
            ? outputFile
            : defaultFile;
        return {
            dir: resolvedDir,
            file: fileName,
            path: path.join(resolvedDir, fileName)
        };
    }

    return { dir: null, file: null, path: null };
}

function summarizeReports({
    inputDir,
    outputDir,
    outputFile,
    outputPath,
    target
} = {}) {
    if (!isNonEmptyTrimmedString(inputDir)) {
        throw new CliUsageError(
            "summarizeReports requires an input directory via --input."
        );
    }

    const resolvedInput = path.resolve(inputDir);
    const summary = buildSummaryReport({ inputDir: resolvedInput, target });
    const resolvedOutput = resolveOutputSpec({
        outputDir,
        outputFile,
        outputPath,
        defaultFile: "summary.json"
    });

    if (resolvedOutput.path) {
        fs.mkdirSync(resolvedOutput.dir, { recursive: true });
        fs.writeFileSync(
            resolvedOutput.path,
            `${JSON.stringify(summary, null, 2)}\n`
        );
    }

    return {
        summary,
        outputPath: resolvedOutput.path,
        inputDir: resolvedInput,
        outputDir: resolvedOutput.path ? resolvedOutput.dir : null
    };
}

function normalizeReportSpec(spec) {
    if (typeof spec === "string") {
        const index = spec.indexOf("=");
        if (index === -1) {
            throw new CliUsageError(
                "Report specifications must use the format <label>=<path>."
            );
        }
        const label = toTrimmedString(spec.slice(0, index));
        const file = toTrimmedString(spec.slice(index + 1));
        if (!label || !file) {
            throw new CliUsageError(
                "Report specifications must include both a label and a path."
            );
        }
        return { label, path: file };
    }

    if (spec && typeof spec === "object") {
        const label = toTrimmedString(spec.label ?? spec.name ?? spec.target);
        const file = toTrimmedString(spec.path ?? spec.file);
        if (!label || !file) {
            throw new CliUsageError(
                "Report specifications must include label and path properties."
            );
        }
        return { label, path: file };
    }

    throw new CliUsageError(
        "Invalid report specification; expected string or object."
    );
}

function loadSummaryReport(spec) {
    const resolvedPath = path.resolve(spec.path);
    const notes = [];
    let data = null;
    let ok = false;

    if (fs.existsSync(resolvedPath)) {
        try {
            const raw = fs.readFileSync(resolvedPath, "utf8");
            if (raw.trim()) {
                data = JSON.parse(raw);
                ok = true;
            } else {
                notes.push(
                    `Summary at ${relativeToWorkspace(resolvedPath)} was empty.`
                );
            }
        } catch (error) {
            const message =
                getErrorMessage(error, { fallback: "" }) || "Unknown error";
            notes.push(
                `Failed to read summary at ${relativeToWorkspace(
                    resolvedPath
                )}: ${message}`
            );
        }
    } else {
        notes.push(
            `Summary not found at ${relativeToWorkspace(resolvedPath)}.`
        );
    }

    return {
        label: spec.label,
        path: resolvedPath,
        data,
        ok,
        notes
    };
}

function collectSummaryNotesFromData(data) {
    if (!data || typeof data !== "object") {
        return [];
    }
    const buckets = [];
    for (const key of ["tests", "lint", "coverage"]) {
        const list = data[key]?.notes;
        if (Array.isArray(list)) {
            buckets.push(...list);
        }
    }
    if (Array.isArray(data.notes)) {
        buckets.push(...data.notes);
    }
    return dedupeStrings(buckets);
}

function positiveDifference(targetValue, baseValue) {
    const target = toFiniteNumber(targetValue) ?? 0;
    const base = toFiniteNumber(baseValue) ?? 0;
    const diff = target - base;
    return Math.max(diff, 0);
}

function positiveDrop(baseValue, targetValue) {
    const base = toFiniteNumber(baseValue);
    const target = toFiniteNumber(targetValue);
    if (base === null || target === null) {
        return null;
    }
    const diff = base - target;
    return Math.max(diff, 0);
}

function pickTestSnapshot(source = {}) {
    return {
        total: toFiniteNumber(source.total),
        passed: toFiniteNumber(source.passed),
        failed: toFiniteNumber(source.failed),
        skipped: toFiniteNumber(source.skipped),
        duration: toFiniteNumber(source.duration)
    };
}

function computeTestDelta(baseTests = {}, targetTests = {}) {
    const keys = ["total", "passed", "failed", "skipped", "duration"];
    const delta = {};
    for (const key of keys) {
        const base = toFiniteNumber(baseTests[key]);
        const target = toFiniteNumber(targetTests[key]);
        delta[key] =
            base === null && target === null
                ? null
                : (target ?? 0) - (base ?? 0);
    }
    return delta;
}

function pickLintSnapshot(source = {}) {
    return {
        warnings: toFiniteNumber(source.warnings),
        errors: toFiniteNumber(source.errors)
    };
}

function computeLintDelta(baseLint = {}, targetLint = {}) {
    return {
        warnings:
            (toFiniteNumber(targetLint.warnings) ?? 0) -
            (toFiniteNumber(baseLint.warnings) ?? 0),
        errors:
            (toFiniteNumber(targetLint.errors) ?? 0) -
            (toFiniteNumber(baseLint.errors) ?? 0)
    };
}

function pickCoverageSnapshot(source = {}) {
    return {
        pct: toFiniteNumber(source.pct),
        covered: toFiniteNumber(source.covered),
        total: toFiniteNumber(source.total)
    };
}

function computeCoverageDelta(baseCoverage = {}, targetCoverage = {}) {
    return {
        pct:
            (toFiniteNumber(targetCoverage.pct) ?? 0) -
            (toFiniteNumber(baseCoverage.pct) ?? 0),
        covered:
            (toFiniteNumber(targetCoverage.covered) ?? 0) -
            (toFiniteNumber(baseCoverage.covered) ?? 0),
        total:
            (toFiniteNumber(targetCoverage.total) ?? 0) -
            (toFiniteNumber(baseCoverage.total) ?? 0)
    };
}

function createSummaryComparison(baseReport, targetReport) {
    const baseData = baseReport.data ?? {};
    const targetData = targetReport.data ?? {};
    const baseTests = baseData.tests ?? {};
    const targetTests = targetData.tests ?? {};
    const baseLint = baseData.lint ?? {};
    const targetLint = targetData.lint ?? {};
    const baseCoverage = baseData.coverage ?? {};
    const targetCoverage = targetData.coverage ?? {};

    const newFailures = positiveDifference(
        targetTests.failed,
        baseTests.failed
    );
    const lintErrors = positiveDifference(targetLint.errors, baseLint.errors);
    const coverageDropValue = positiveDrop(
        baseCoverage.pct,
        targetCoverage.pct
    );

    const comparisonNotes = dedupeStrings([
        ...collectSummaryNotesFromData(baseData),
        ...collectSummaryNotesFromData(targetData),
        ...(baseReport.notes ?? []),
        ...(targetReport.notes ?? [])
    ]);

    return {
        base: baseReport.label,
        target: targetReport.label,
        regressions: {
            hasRegression:
                newFailures > 0 ||
                lintErrors > 0 ||
                (coverageDropValue ?? 0) > 0,
            newFailures,
            lintErrors,
            coverageDrop: coverageDropValue ?? 0
        },
        tests: {
            base: pickTestSnapshot(baseTests),
            target: pickTestSnapshot(targetTests),
            delta: computeTestDelta(baseTests, targetTests)
        },
        lint: {
            base: pickLintSnapshot(baseLint),
            target: pickLintSnapshot(targetLint),
            delta: computeLintDelta(baseLint, targetLint)
        },
        coverage: {
            base: pickCoverageSnapshot(baseCoverage),
            target: pickCoverageSnapshot(targetCoverage),
            delta: computeCoverageDelta(baseCoverage, targetCoverage)
        },
        notes: comparisonNotes
    };
}

function compareSummaryReports(
    reportSpecs,
    { outputDir, outputFile, outputPath } = {}
) {
    if (!Array.isArray(reportSpecs) || reportSpecs.length < 2) {
        throw new CliUsageError(
            "compareSummaryReports requires at least two labeled summaries."
        );
    }

    const normalized = reportSpecs.map((spec) => normalizeReportSpec(spec));
    const reports = normalized.map((spec) => loadSummaryReport(spec));
    const result = {
        generatedAt: new Date().toISOString(),
        reports: reports.map((report) => ({
            label: report.label,
            path: relativeToWorkspace(report.path),
            ok: report.ok,
            notes: [...report.notes]
        })),
        comparisons: [],
        notes: []
    };

    const base = reports[0];
    if (!base.ok) {
        result.notes.push(
            `Unable to read summary for base target '${base.label}'.`,
            ...base.notes
        );
    }

    for (let index = 1; index < reports.length; index += 1) {
        const target = reports[index];
        if (!target.ok) {
            result.notes.push(
                `Unable to read summary for target '${target.label}'.`,
                ...target.notes
            );
            continue;
        }
        if (!base.ok) {
            continue;
        }
        result.comparisons.push(createSummaryComparison(base, target));
    }

    result.notes = dedupeStrings(result.notes);

    const resolvedOutput = resolveOutputSpec({
        outputDir,
        outputFile,
        outputPath,
        defaultFile: "comparison.json"
    });

    if (resolvedOutput.path) {
        fs.mkdirSync(resolvedOutput.dir, { recursive: true });
        fs.writeFileSync(
            resolvedOutput.path,
            `${JSON.stringify(result, null, 2)}\n`
        );
    }

    return { report: result, outputPath: resolvedOutput.path };
}

function parseCommandLine(argv) {
    const args = Array.isArray(argv) ? argv.slice(2) : [];
    if (args.length === 0) {
        return { command: null, args: [] };
    }

    const [first, ...rest] = args;
    if (
        first === "summarize" ||
        first === "compare" ||
        first === "pr-summary-table-comment"
    ) {
        return { command: first, args: rest };
    }

    return { command: null, args };
}

function looksLikeOutputFile(value) {
    if (!isNonEmptyTrimmedString(value)) {
        return false;
    }
    const ext = path.extname(value);
    return Boolean(ext);
}

function parseSummarizeArgs(args) {
    const options = {
        inputDir: null,
        outputDir: null,
        outputFile: null,
        outputPath: null,
        target: null
    };

    for (let index = 0; index < args.length; index += 1) {
        const arg = args[index];
        switch (arg) {
            case "--input": {
                options.inputDir = args[index + 1];
                index += 1;

                break;
            }
            case "--output": {
                const value = args[index + 1];
                if (looksLikeOutputFile(value)) {
                    options.outputPath = value;
                } else {
                    options.outputDir = value;
                }
                index += 1;

                break;
            }
            case "--output-path":
            case "--comparison":
            case "--comparison-path": {
                options.outputPath = args[index + 1];
                index += 1;

                break;
            }
            case "--file":
            case "--output-file": {
                options.outputFile = args[index + 1];
                index += 1;

                break;
            }
            case "--target":
            case "--label": {
                options.target = args[index + 1];
                index += 1;

                break;
            }
            default: {
                throw new CliUsageError(`Unknown option for summarize: ${arg}`);
            }
        }
    }

    if (!isNonEmptyTrimmedString(options.inputDir)) {
        throw new CliUsageError("summarize requires --input <directory>.");
    }

    if (
        !isNonEmptyTrimmedString(options.outputDir) &&
        !isNonEmptyTrimmedString(options.outputPath)
    ) {
        throw new CliUsageError(
            "summarize requires --output <directory or file>."
        );
    }

    return options;
}

function parseCompareArgs(args) {
    const specs = [];
    let outputDir = null;
    let outputFile = null;
    let outputPath = null;

    for (let index = 0; index < args.length; index += 1) {
        const arg = args[index];
        if (arg === "--output") {
            const value = args[index + 1];
            if (looksLikeOutputFile(value)) {
                outputPath = value;
            } else {
                outputDir = value;
            }
            index += 1;
            continue;
        }
        if (arg === "--output-path" || arg === "--comparison-path") {
            outputPath = args[index + 1];
            index += 1;
            continue;
        }
        if (arg === "--file" || arg === "--output-file") {
            outputFile = args[index + 1];
            index += 1;
            continue;
        }
        if (arg.startsWith("--")) {
            throw new CliUsageError(`Unknown option for compare: ${arg}`);
        }
        specs.push(arg);
    }

    if (specs.length < 2) {
        throw new CliUsageError(
            "compare requires at least two labeled summary paths."
        );
    }

    if (
        !isNonEmptyTrimmedString(outputDir) &&
        !isNonEmptyTrimmedString(outputPath)
    ) {
        throw new CliUsageError(
            "compare requires --output <directory or file>."
        );
    }

    return {
        reports: specs.map((spec) => normalizeReportSpec(spec)),
        outputDir,
        outputFile,
        outputPath
    };
}

function parseLegacyPrSummaryArgs(args) {
    const options = {
        workspace: null,
        comparison: null,
        summaryRoot: null,
        baseDir: null,
        headDir: null,
        mergeDir: null
    };
    const warnings = [];

    for (let index = 0; index < args.length; index += 1) {
        const token = args[index];
        if (!token.startsWith("--")) {
            warnings.push(
                `Ignoring positional argument '${token}' for pr-summary-table-comment.`
            );
            continue;
        }

        const eqIndex = token.indexOf("=");
        const name = eqIndex === -1 ? token.slice(2) : token.slice(2, eqIndex);
        const normalized = name.toLowerCase();
        let value = null;

        if (eqIndex === -1) {
            const next = args[index + 1];
            if (next && !next.startsWith("--")) {
                value = next;
                index += 1;
            }
        } else {
            value = token.slice(eqIndex + 1);
        }

        switch (normalized) {
            case "workspace": {
                options.workspace = value;
                break;
            }
            case "comparison":
            case "comparison-path":
            case "comparison-file":
            case "output":
            case "output-path":
            case "output-file": {
                options.comparison = value;
                break;
            }
            case "summary":
            case "summary-root":
            case "summary-dir":
            case "summary-output": {
                options.summaryRoot = value;
                break;
            }
            case "base":
            case "base-dir": {
                options.baseDir = value;
                break;
            }
            case "head":
            case "head-dir": {
                options.headDir = value;
                break;
            }
            case "merge":
            case "merge-dir": {
                options.mergeDir = value;
                break;
            }
            default: {
                warnings.push(
                    `Unknown option '--${normalized}' for pr-summary-table-comment.`
                );
            }
        }
    }

    return { options, warnings };
}

function resolveMaybeRelativePath(filePath, workspaceRoot) {
    if (!isNonEmptyTrimmedString(filePath)) {
        return null;
    }
    return path.isAbsolute(filePath)
        ? path.normalize(filePath)
        : path.resolve(workspaceRoot, filePath);
}

function writeJsonFile(filePath, data) {
    if (!isNonEmptyTrimmedString(filePath)) {
        return null;
    }

    const resolvedPath = path.resolve(filePath);
    fs.mkdirSync(path.dirname(resolvedPath), { recursive: true });
    fs.writeFileSync(resolvedPath, `${JSON.stringify(data, null, 2)}\n`);
    return resolvedPath;
}

function computeComparisonStatus(report) {
    const comparisons = report?.comparisons;
    if (!Array.isArray(comparisons) || comparisons.length === 0) {
        return { status: "error", allGreen: false };
    }

    const hasRegression = comparisons.some(
        (entry) => entry?.regressions?.hasRegression
    );

    return {
        status: hasRegression ? "regressions" : "clean",
        allGreen: !hasRegression
    };
}

function formatLegacyNumber(value) {
    return typeof value === "number" && Number.isFinite(value)
        ? value.toLocaleString("en-US")
        : "—";
}

function formatLegacyCoverage(coverage) {
    const pct = coverage?.pct;
    if (typeof pct === "number" && Number.isFinite(pct)) {
        return `${pct.toFixed(1)}%`;
    }
    return "—";
}

function formatLegacyDuration(seconds) {
    if (typeof seconds === "number" && Number.isFinite(seconds)) {
        return `${seconds.toFixed(1)}s`;
    }
    return "—";
}

function buildLegacySummaryComment({
    summaries,
    comparisons,
    status,
    allGreen
}) {
    const lines = [];
    if (summaries.length > 0) {
        lines.push(
            "| Target | Total | Passed | Failed | Skipped | Lint warnings | Lint errors | Coverage | Duration |",
            "| --- | ---: | ---: | ---: | ---: | ---: | ---: | ---: | ---: |"
        );

        for (const entry of summaries) {
            const tests = entry.summary?.tests ?? {};
            const lint = entry.summary?.lint ?? {};
            const coverage = entry.summary?.coverage ?? {};

            lines.push(
                `| ${entry.title} | ${formatLegacyNumber(
                    tests.total
                )} | ${formatLegacyNumber(tests.passed)} | ${formatLegacyNumber(
                    tests.failed
                )} | ${formatLegacyNumber(tests.skipped)} | ${formatLegacyNumber(
                    lint.warnings
                )} | ${formatLegacyNumber(lint.errors)} | ${formatLegacyCoverage(
                    coverage
                )} | ${formatLegacyDuration(tests.duration)} |`
            );
        }

        lines.push("");
    }

    lines.push(`Status: **${status}** (all green: ${allGreen})`);

    const regressionSummaries = (comparisons || [])
        .filter((entry) => entry?.regressions)
        .map((entry) => {
            const reg = entry.regressions;
            const details = [];
            if (reg.newFailures > 0) {
                details.push(
                    `${reg.newFailures} new failing test${
                        reg.newFailures === 1 ? "" : "s"
                    }`
                );
            }
            if (reg.lintErrors > 0) {
                details.push(
                    `${reg.lintErrors} additional lint error${
                        reg.lintErrors === 1 ? "" : "s"
                    }`
                );
            }
            if (typeof reg.coverageDrop === "number" && reg.coverageDrop > 0) {
                details.push(
                    `coverage dropped by ${reg.coverageDrop.toFixed(1)} pts`
                );
            }

            const suffix = details.length > 0 ? ` (${details.join(", ")})` : "";
            return `- **${entry.base} → ${entry.target}**: ${
                reg.hasRegression ? "regressions detected" : "no regressions"
            }${suffix}`;
        });

    if (regressionSummaries.length > 0) {
        lines.push("", "Regression summary:", ...regressionSummaries);
    }

    return lines.join("\n");
}

function runLegacyPrSummaryCommand(args) {
    const { options, warnings } = parseLegacyPrSummaryArgs(args);
    for (const warning of warnings) {
        console.warn(`[pr-summary-table-comment] ${warning}`);
    }

    const workspaceRoot =
        resolveMaybeRelativePath(
            options.workspace,
            process.env.GITHUB_WORKSPACE || process.cwd()
        ) ||
        process.env.GITHUB_WORKSPACE ||
        process.cwd();

    const summaryRoot =
        resolveMaybeRelativePath(options.summaryRoot, workspaceRoot) ||
        workspaceRoot;

    const baseCandidates = buildResultCandidates(
        [
            ...(isNonEmptyTrimmedString(options.baseDir)
                ? [options.baseDir]
                : []),
            path.join("base", "reports"),
            "base-reports"
        ],
        "BASE_RESULTS_DIR"
    );
    const headCandidates = [
        ...(isNonEmptyTrimmedString(options.headDir) ? [options.headDir] : []),
        "reports"
    ];
    const mergeCandidates = buildResultCandidates(
        [
            ...(isNonEmptyTrimmedString(options.mergeDir)
                ? [options.mergeDir]
                : []),
            path.join("merge", "reports"),
            "merge-reports"
        ],
        "MERGE_RESULTS_DIR"
    );

    const base = readTestResults(baseCandidates, { workspace: workspaceRoot });
    const head = readTestResults(headCandidates, { workspace: workspaceRoot });
    const merged = readTestResults(mergeCandidates, {
        workspace: workspaceRoot
    });

    const targets = [
        { label: "base", title: "Base", results: base },
        { label: "head", title: "PR head", results: head },
        { label: "merge", title: "Merged (base+PR)", results: merged }
    ];

    const summaries = [];
    for (const target of targets) {
        if (!target.results.usedDir) {
            continue;
        }

        const summaryDir = path.join(summaryRoot, `junit-${target.label}`);
        const { summary, outputPath } = summarizeReports({
            inputDir: target.results.usedDir,
            outputDir: summaryDir,
            target: target.label
        });

        summaries.push({
            label: target.label,
            title: target.title,
            summary,
            outputPath
        });

        if (outputPath) {
            console.log(
                `[pr-summary-table-comment] Wrote summary for ${
                    target.label
                } to ${formatDisplayPath(outputPath)}.`
            );
        }

        for (const note of summary.tests?.notes ?? []) {
            console.log(
                `[pr-summary-table-comment] note for ${target.label}: ${note}`
            );
        }
        for (const note of summary.lint?.notes ?? []) {
            console.log(
                `[pr-summary-table-comment] note for ${target.label}: ${note}`
            );
        }
        for (const note of summary.coverage?.notes ?? []) {
            console.log(
                `[pr-summary-table-comment] note for ${target.label}: ${note}`
            );
        }
    }

    if (summaries.length === 0) {
        console.warn(
            "[pr-summary-table-comment] No test summaries were generated; unable to produce a comparison report."
        );
    }

    const comparisonDefault = path.join("reports", "comparison.json");
    const comparisonPath =
        resolveMaybeRelativePath(options.comparison, workspaceRoot) ||
        path.resolve(workspaceRoot, comparisonDefault);

    const baseSummary = summaries.find((entry) => entry.label === "base");
    const targetSummaries = summaries.filter((entry) => entry.label !== "base");

    let comparisonResult;
    if (baseSummary && targetSummaries.length > 0) {
        const specs = [baseSummary, ...targetSummaries].map((entry) => ({
            label: entry.label,
            path: entry.outputPath
        }));

        comparisonResult = compareSummaryReports(specs, {
            outputPath: comparisonPath
        });
    } else {
        const reason = baseSummary
            ? "Unable to generate comparisons because no additional summaries were produced."
            : "Unable to generate comparisons because the base summary is missing.";
        const reports = summaries.map((entry) => ({
            label: entry.label,
            path: entry.outputPath
                ? relativeToWorkspace(path.resolve(entry.outputPath))
                : "",
            ok: Boolean(entry.outputPath),
            notes: []
        }));
        const stub = {
            generatedAt: new Date().toISOString(),
            reports,
            comparisons: [],
            notes: dedupeStrings([reason])
        };

        comparisonResult = {
            report: stub,
            outputPath: writeJsonFile(comparisonPath, stub)
        };
    }

    if (comparisonResult.outputPath) {
        console.log(
            `[pr-summary-table-comment] Wrote comparison report to ${formatDisplayPath(
                comparisonResult.outputPath
            )}.`
        );
    }

    const { status, allGreen } = computeComparisonStatus(
        comparisonResult.report
    );
    const comment = buildLegacySummaryComment({
        summaries,
        comparisons: comparisonResult.report?.comparisons ?? [],
        status,
        allGreen
    });

    if (comment) {
        console.log(comment);
    }

    return 0;
}

function formatDisplayPath(filePath) {
    if (!filePath) {
        return "";
    }
    const relative = relativeToWorkspace(path.resolve(filePath));
    return relative || filePath;
}

function runSummarizeCommand(args) {
    const options = parseSummarizeArgs(args);
    const { summary, outputPath } = summarizeReports(options);

    const tests = summary.tests ?? {};
    const lint = summary.lint ?? {};
    const coverage = summary.coverage ?? {};

    const coverageDisplay = Number.isFinite(coverage.pct)
        ? `${coverage.pct.toFixed(1)}%`
        : "—";

    console.log(
        `[summarize] tests=${tests.total ?? 0} (failed=${tests.failed ?? 0}, skipped=${tests.skipped ?? 0}) | ` +
            `lint errors=${lint.errors ?? 0}, warnings=${lint.warnings ?? 0} | coverage=${coverageDisplay}`
    );

    if (outputPath) {
        console.log(
            `[summarize] Wrote summary to ${formatDisplayPath(outputPath)}.`
        );
    }

    const notes = collectSummaryNotesFromData(summary);
    for (const note of notes) {
        console.log(`[summarize] note: ${note}`);
    }

    return 0;
}

function runCompareCommand(args) {
    const {
        reports,
        outputDir,
        outputFile,
        outputPath: outputSpec
    } = parseCompareArgs(args);
    const { report, outputPath } = compareSummaryReports(reports, {
        outputDir,
        outputFile,
        outputPath: outputSpec
    });

    if (report.comparisons.length === 0) {
        console.warn("[compare] No comparisons were generated.");
    } else {
        for (const comparison of report.comparisons) {
            const regressions = comparison.regressions ?? {};
            const status = regressions.hasRegression ? "regressions" : "clean";
            const coverageDrop = Number.isFinite(regressions.coverageDrop)
                ? regressions.coverageDrop.toFixed(1)
                : "0.0";
            console.log(
                `[compare] ${comparison.base} -> ${comparison.target}: ${status} ` +
                    `(newFailures=${regressions.newFailures ?? 0}, lintErrors=${regressions.lintErrors ?? 0}, coverageDrop=${coverageDrop}).`
            );
            for (const note of comparison.notes ?? []) {
                console.log(
                    `[compare] note for ${comparison.base} -> ${comparison.target}: ${note}`
                );
            }
        }
    }

    const globalNotes = dedupeStrings([
        ...report.notes,
        ...report.reports.flatMap((entry) => entry.notes ?? [])
    ]);
    for (const note of globalNotes) {
        console.log(`[compare] note: ${note}`);
    }

    if (outputPath) {
        console.log(
            `[compare] Wrote comparison report to ${formatDisplayPath(outputPath)}.`
        );
    }

    return 0;
}

function runCli(argv = process.argv) {
    const { command, args } = parseCommandLine(argv);
    if (command === "summarize") {
        return runSummarizeCommand(args);
    }
    if (command === "compare") {
        return runCompareCommand(args);
    }
    if (command === "pr-summary-table-comment") {
        return runLegacyPrSummaryCommand(args);
    }
    if (args.length > 0) {
        const details = args.map((arg) => `'${arg}'`).join(", ");
        const suffix = args.length === 1 ? "" : "s";
        console.warn(
            `[detect-test-regressions] Ignoring ${args.length} legacy CLI argument${suffix}: ${details}.`
        );
    }
    return runRegressionDetectionCli();
}

function runRegressionDetectionCli() {
    const workspaceRoot = process.env.GITHUB_WORKSPACE || process.cwd();
    const { base, head, merged } = loadResultSets(workspaceRoot);
    const { target, targetLabel, usingMerged } = chooseTargetResultSet({
        merged,
        head
    });

    announceTargetSelection({ usingMerged, targetLabel });
    logResultNotes(base, target);
    ensureResultsAvailability(base, target);

    const regressions = detectRegressions(base, target);
    const resolvedFailures = detectResolvedFailures(base, target);
    const summary = reportRegressionSummary(regressions, targetLabel, {
        resolvedFailures
    });
    for (const line of summary.lines) {
        console.log(line);
    }

    return summary.exitCode;
}

const isMainModule = process.argv[1]
    ? path.resolve(process.argv[1]) === fileURLToPath(import.meta.url)
    : false;

if (isMainModule) {
    try {
        const exitCode = runCli();
        if (typeof exitCode === "number") {
            process.exitCode = exitCode;
        }
    } catch (error) {
        handleCliError(error, {
            prefix: "Failed to run detect-test-regressions CLI.",
            exitCode: typeof error?.exitCode === "number" ? error.exitCode : 1
        });
    }
}

export {
    collectTestCases,
    detectRegressions,
    detectResolvedFailures,
    readTestResults,
    ensureResultsAvailability,
    reportRegressionSummary,
    summarizeReports,
    compareSummaryReports
};<|MERGE_RESOLUTION|>--- conflicted
+++ resolved
@@ -692,9 +692,6 @@
         return { cases: [], notes: [parseResult.note] };
     }
 
-<<<<<<< HEAD
-    return { cases: parseResult.cases, notes: [] };
-=======
     const cases = parseResult.cases;
     let aggregateStats = null;
     if (cases.length === 0) {
@@ -709,7 +706,6 @@
     }
 
     return { cases, notes, aggregateStats };
->>>>>>> 024905df
 }
 
 function readXmlFile(filePath, displayPath) {
@@ -734,15 +730,11 @@
                 note: `Ignoring checkstyle report ${displayPath}; no test cases found.`
             };
         }
-<<<<<<< HEAD
-        return { status: "ok", cases: collectTestCases(data) };
-=======
         return {
             status: "ok",
             document: data,
             cases: collectTestCases(data)
         };
->>>>>>> 024905df
     } catch (error) {
         const message =
             getErrorMessage(error, { fallback: "" }) || "Unknown error";
