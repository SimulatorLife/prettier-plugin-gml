--- conflicted
+++ resolved
@@ -9,10 +9,6 @@
     getErrorMessageOrFallback,
     getNonEmptyTrimmedString,
     hasOwn,
-<<<<<<< HEAD
-=======
-    isMissingModuleDependency,
->>>>>>> 5fcd3889
     isNonEmptyString,
     isNonEmptyTrimmedString,
     isObjectLike,
@@ -74,13 +70,6 @@
         .replaceAll("&amp;", "&");
 }
 
-<<<<<<< HEAD
-=======
-function isMissingFastXmlParserError(error) {
-    return isMissingModuleDependency(error, "fast-xml-parser");
-}
-
->>>>>>> 5fcd3889
 function createFallbackXmlParser() {
     return {
         parse(xml) {
