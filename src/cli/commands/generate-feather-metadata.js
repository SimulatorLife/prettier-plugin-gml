--- conflicted
+++ resolved
@@ -35,11 +35,7 @@
     applySharedManualCommandOptions,
     resolveManualCommandOptions
 } from "../lib/manual/command-options.js";
-<<<<<<< HEAD
-import { createManualManualAccessContext } from "../lib/manual-command-context.js";
-=======
 import { createManualAccessContext } from "../lib/manual/context.js";
->>>>>>> 024905df
 
 /** @typedef {ReturnType<typeof resolveManualCommandOptions>} ManualCommandOptions */
 
@@ -51,11 +47,7 @@
     },
     files: { fetchManualFile },
     refs: { resolveManualRef }
-<<<<<<< HEAD
-} = createManualManualAccessContext({
-=======
 } = createManualAccessContext({
->>>>>>> 024905df
     importMetaUrl: import.meta.url,
     userAgent: "prettier-plugin-gml feather metadata generator",
     outputFileName: "feather-metadata.json"
