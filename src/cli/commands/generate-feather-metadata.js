import fs from "node:fs/promises";
import path from "node:path";
import { fileURLToPath } from "node:url";
import { parseHTML } from "linkedom";

import { Command, InvalidArgumentError } from "commander";

import { escapeRegExp } from "../../shared/regexp.js";
import { toNormalizedLowerCaseSet } from "../../shared/string-utils.js";
import { handleCliError } from "../lib/cli-errors.js";
import { assertSupportedNodeVersion } from "../lib/node-version.js";
import { formatDuration, timeSync } from "../../shared/number-utils.js";
import {
<<<<<<< HEAD
    renderProgressBar,
    disposeProgressBars,
    resolveProgressBarWidth,
    getDefaultProgressBarWidth
=======
    DEFAULT_PROGRESS_BAR_WIDTH,
    renderProgressBar,
    disposeProgressBars,
    resolveProgressBarWidth
>>>>>>> 3b897e3b
} from "../lib/progress-bar.js";
import { ensureDir } from "../lib/file-system.js";
import {
    MANUAL_CACHE_ROOT_ENV_VAR,
    resolveManualCacheRoot,
    createManualGitHubClient,
    DEFAULT_MANUAL_REPO,
    MANUAL_REPO_ENV_VAR,
    buildManualRepositoryEndpoints,
    resolveManualRepoValue
} from "../lib/manual-utils.js";
<<<<<<< HEAD
import { applyManualEnvOptionOverrides } from "../lib/manual-env.js";
=======
import {
    PROGRESS_BAR_WIDTH_ENV_VAR,
    applyManualEnvOptionOverrides
} from "../lib/manual-env.js";
>>>>>>> 3b897e3b
import { parseCommandLine } from "../lib/command-parsing.js";

const __filename = fileURLToPath(import.meta.url);
const __dirname = path.dirname(__filename);
const REPO_ROOT = path.resolve(__dirname, "..", "..");
const DEFAULT_CACHE_ROOT = resolveManualCacheRoot({ repoRoot: REPO_ROOT });
const OUTPUT_DEFAULT = path.join(
    REPO_ROOT,
    "resources",
    "feather-metadata.json"
);

const { rawRoot: DEFAULT_MANUAL_RAW_ROOT } = buildManualRepositoryEndpoints();

const manualClient = createManualGitHubClient({
    userAgent: "prettier-plugin-gml feather metadata generator",
    defaultCacheRoot: DEFAULT_CACHE_ROOT,
    defaultRawRoot: DEFAULT_MANUAL_RAW_ROOT
});

const { fetchManualFile, resolveManualRef } = manualClient;

const FEATHER_PAGES = {
    diagnostics:
        "Manual/contents/The_Asset_Editors/Code_Editor_Properties/Feather_Messages.htm",
    directives:
        "Manual/contents/The_Asset_Editors/Code_Editor_Properties/Feather_Directives.htm",
    naming: "Manual/contents/Setting_Up_And_Version_Information/IDE_Preferences/Feather_Settings.htm",
    typeSystem:
        "Manual/contents/The_Asset_Editors/Code_Editor_Properties/Feather_Data_Types.htm"
};

function createFeatherMetadataCommand() {
    const command = new Command()
        .name("generate-feather-metadata")
        .usage("[options]")
        .description(
            "Generate feather-metadata.json from the GameMaker manual."
        )
        .exitOverride()
        .allowExcessArguments(false)
        .helpOption("-h, --help", "Show this help message.")
        .showHelpAfterError("(add --help for usage information)")
        .option(
            "-r, --ref <git-ref>",
            "Manual git ref (tag, branch, or commit)."
        )
        .option(
            "-o, --output <path>",
            `Output JSON path (default: ${OUTPUT_DEFAULT}).`,
            (value) => path.resolve(value),
            OUTPUT_DEFAULT
        )
        .option(
            "--force-refresh",
            "Ignore cached manual artefacts and re-download."
        )
        .option("--quiet", "Suppress progress output (useful in CI).")
        .option(
            "--progress-bar-width <columns>",
            `Width of progress bars rendered in the terminal (default: ${getDefaultProgressBarWidth()}).`,
            (value) => {
                try {
                    return resolveProgressBarWidth(value);
                } catch (error) {
                    throw new InvalidArgumentError(error.message);
                }
            },
            getDefaultProgressBarWidth()
        )
        .option(
            "--manual-repo <owner/name>",
            `GitHub repository hosting the manual (default: ${DEFAULT_MANUAL_REPO}).`,
            (value) => {
                try {
                    return resolveManualRepoValue(value);
                } catch (error) {
                    throw new InvalidArgumentError(error.message);
                }
            },
            DEFAULT_MANUAL_REPO
        )
        .option(
            "--cache-root <path>",
            `Directory to store cached manual artefacts (default: ${DEFAULT_CACHE_ROOT}).`,
            (value) => path.resolve(value),
            DEFAULT_CACHE_ROOT
        )
        .option(
            "--progress-bar-width <n>",
            `Width of the terminal progress indicator (default: ${DEFAULT_PROGRESS_BAR_WIDTH}).`,
            (value) => {
                try {
                    return resolveProgressBarWidth(value);
                } catch (error) {
                    throw new InvalidArgumentError(error.message);
                }
            },
            DEFAULT_PROGRESS_BAR_WIDTH
        );

    command.addHelpText(
        "after",
        [
            "",
            "Environment variables:",
            `  ${MANUAL_REPO_ENV_VAR}    Override the manual repository (owner/name).`,
            `  ${MANUAL_CACHE_ROOT_ENV_VAR}  Override the cache directory for manual artefacts.`,
            "  GML_MANUAL_REF          Set the default manual ref (tag, branch, or commit).",
            `  ${PROGRESS_BAR_WIDTH_ENV_VAR}     Override the progress bar width.`
        ].join("\n")
    );

    return command;
}

function parseArgs({
    argv = process.argv.slice(2),
    env = process.env,
    isTty = process.stdout.isTTY === true
} = {}) {
    const command = createFeatherMetadataCommand();
<<<<<<< HEAD

    applyManualEnvOptionOverrides({ command, env });
=======
    applyManualEnvOptionOverrides({
        command,
        env,
        getUsage: () => command.helpInformation()
    });
>>>>>>> 3b897e3b

    const verbose = {
        resolveRef: true,
        downloads: true,
        parsing: true,
        progressBar: isTty
    };

    const { helpRequested, usage } = parseCommandLine(command, argv);
    if (helpRequested) {
        return {
            helpRequested: true,
            usage
        };
    }

    const options = command.opts();

    if (options.quiet) {
        verbose.resolveRef = false;
        verbose.downloads = false;
        verbose.parsing = false;
        verbose.progressBar = false;
    }

    return {
        ref: options.ref ?? null,
        outputPath: options.output ?? OUTPUT_DEFAULT,
        forceRefresh: Boolean(options.forceRefresh),
        verbose,
        progressBarWidth:
<<<<<<< HEAD
            options.progressBarWidth ?? getDefaultProgressBarWidth(),
=======
            options.progressBarWidth ?? DEFAULT_PROGRESS_BAR_WIDTH,
>>>>>>> 3b897e3b
        cacheRoot: options.cacheRoot ?? DEFAULT_CACHE_ROOT,
        manualRepo: options.manualRepo ?? DEFAULT_MANUAL_REPO,
        helpRequested: false,
        usage
    };
}

// Manual fetching helpers are provided by manual-cli-helpers.js

function normaliseMultilineText(text) {
    if (!text) {
        return null;
    }

    const normalizedLines = [];
    let previousBlank = true;

    for (const rawLine of text.split("\n")) {
        const line = rawLine.trim();
        const isBlank = line.length === 0;

        if (isBlank && previousBlank) {
            continue;
        }

        normalizedLines.push(line);
        previousBlank = isBlank;
    }

    return normalizedLines.join("\n").trim();
}

function sanitiseManualString(value) {
    if (typeof value !== "string") {
        return null;
    }

    return normaliseMultilineText(value);
}

function parseDocument(html) {
    return parseHTML(html).document;
}

function isElement(node) {
    return node?.nodeType === node?.ownerDocument?.ELEMENT_NODE;
}

function getTagName(element) {
    return element?.tagName?.toLowerCase() ?? "";
}

function getDirectChildren(element, selector) {
    const matches = selector
        ? (child) => child.matches?.(selector) === true
        : () => true;
    return Array.from(element?.children ?? []).filter((child) =>
        matches(child)
    );
}

function replaceBreaksWithNewlines(clone) {
    const document = clone.ownerDocument;
    for (const br of clone.querySelectorAll("br")) {
        const textNode = document.createTextNode("\n");
        br.parentNode?.replaceChild(textNode, br);
    }
}

function splitCellLines(element) {
    if (!element) {
        return [];
    }

    const clone = element.cloneNode(true);
    replaceBreaksWithNewlines(clone);

    return (
        clone.textContent
            ?.replaceAll("\u00A0", " ")
            .split("\n")
            .map((line) => line.replaceAll(/\s+/g, " ").trim())
            .filter(Boolean) ?? []
    );
}

function extractTable(table) {
    const headers = [];
    const rows = [];
    const rowElements = Array.from(table.querySelectorAll("tr"));

    rowElements.forEach((row, rowIndex) => {
        const cellElements = getDirectChildren(row, "th, td");
        const values = cellElements.map((cell) => {
            const lines = splitCellLines(cell);
            if (lines.length === 0) {
                return null;
            }
            return lines.join("\n");
        });

        const hasContent = values.some((value) => value && value.trim());
        if (!hasContent) {
            return;
        }

        const hasHeaderCells = cellElements.some(
            (cell) => getTagName(cell) === "th"
        );
        if (rowIndex === 0 && hasHeaderCells) {
            headers.push(
                ...values
                    .map((value) => normaliseMultilineText(value))
                    .filter(Boolean)
            );
            return;
        }

        rows.push(values.map((value) => normaliseMultilineText(value) ?? null));
    });

    return { headers, rows };
}

function createBlock(node) {
    if (!isElement(node)) {
        return null;
    }

    const element = node;
    const classList = element.classList ?? { contains: () => false };
    if (classList.contains("footer") || classList.contains("seealso")) {
        return null;
    }

    const tagName = getTagName(element);
    let type = "html";
    switch (tagName) {
        case "p": {
            if (classList.contains("code")) {
                type = "code";
            } else if (
                classList.contains("note") ||
                classList.contains("warning")
            ) {
                type = "note";
            } else {
                type = "paragraph";
            }

            break;
        }
        case "h4":
        case "h5": {
            type = "heading";

            break;
        }
        case "ul":
        case "ol": {
            type = "list";

            break;
        }
        case "table": {
            type = "table";

            break;
        }
        default: {
            if (tagName === "div" && classList.contains("codeblock")) {
                type = "code";
            }
        }
    }

    const preserveLineBreaks = type === "code" || type === "list";
    const text = extractText(element, { preserveLineBreaks });

    if (!text && type !== "list") {
        return null;
    }

    const block = { type, text };
    if (tagName === "h4" || tagName === "h5") {
        block.level = Number(tagName.slice(1));
    }
    if (type === "list") {
        const items = getDirectChildren(element, "li").map((item) =>
            extractText(item, { preserveLineBreaks: false })
        );
        block.items = items.filter(Boolean);
        if (block.items.length === 0 && !text) {
            return null;
        }
    }
    if (type === "table") {
        block.table = extractTable(element);
    }
    return block;
}

function extractText(element, { preserveLineBreaks = false } = {}) {
    if (!element) {
        return "";
    }

    const clone = element.cloneNode(true);
    replaceBreaksWithNewlines(clone);

    let text = clone.textContent?.replaceAll("\u00A0", " ") ?? "";
    if (preserveLineBreaks) {
        return text
            .split("\n")
            .map((line) => line.trimEnd())
            .join("\n")
            .trim();
    }

    return text.replaceAll(/\s+/g, " ").trim();
}

function extractSanitisedText(element, { preserveLineBreaks = false } = {}) {
    const text = extractText(element, { preserveLineBreaks });
    return sanitiseManualString(text) ?? null;
}

function collectBlocksAfter(element, { stopTags = [] } = {}) {
    const stopSet = toNormalizedLowerCaseSet(stopTags);
    const blocks = [];
    let node = element?.nextSibling;
    while (node) {
        if (isElement(node)) {
            const tagName = getTagName(node);
            if (stopSet.has(tagName)) {
                break;
            }
            if (tagName === "div" && node.classList?.contains("footer")) {
                break;
            }
            const block = createBlock(node);
            if (block) {
                blocks.push(block);
            }
        }
        node = node.nextSibling;
    }
    return blocks;
}

function normaliseTextBlock(block) {
    if (!block) {
        return null;
    }
    if (
        block.type === "list" &&
        Array.isArray(block.items) &&
        block.items.length > 0
    ) {
        return block.items.join("\n").trim() || null;
    }
    return block.text?.trim() || null;
}

function normaliseContent(blocks) {
    const content = {
        paragraphs: [],
        notes: [],
        codeExamples: [],
        lists: [],
        headings: [],
        tables: []
    };
    const appendNormalizedText = (target, text) => {
        const normalized = normaliseMultilineText(text ?? "");
        if (normalized) {
            target.push(normalized);
        }
    };

    const handlers = {
        code(block) {
            if (block.text) {
                content.codeExamples.push(block.text);
            }
        },
        note(block) {
            appendNormalizedText(content.notes, block.text);
        },
        list(block) {
            const items = Array.isArray(block.items)
                ? block.items
                      .map((item) => normaliseMultilineText(item))
                      .filter(Boolean)
                : [];
            if (items.length > 0) {
                content.lists.push(items);
            }
        },
        table(block) {
            if (block.table) {
                content.tables.push(block.table);
            }
        },
        heading(block) {
            appendNormalizedText(content.headings, block.text);
        }
    };

    for (const block of blocks) {
        if (!block) {
            continue;
        }

        const handler = handlers[block.type];
        if (handler) {
            handler(block);
            continue;
        }

        appendNormalizedText(content.paragraphs, block.text);
    }
    return content;
}

function joinSections(parts) {
    return (
        parts
            .map((part) => part.trim())
            .filter(Boolean)
            .join("\n\n") || null
    );
}

function slugify(text) {
    return text
        .toLowerCase()
        .replaceAll(/[^a-z0-9]+/g, "-")
        .replaceAll(/^-+|-+$/g, "")
        .slice(0, 64);
}

// Split the collected manual blocks into descriptive and trailing sections.
function splitDiagnosticBlocks(blocks) {
    const exampleHeadingIndex = blocks.findIndex(
        (block) => block.type === "heading" && /example/i.test(block.text ?? "")
    );
    const firstCodeIndex = blocks.findIndex((block) => block.type === "code");

    let trailingStart = blocks.length;
    if (exampleHeadingIndex !== -1) {
        trailingStart = exampleHeadingIndex + 1;
    } else if (firstCodeIndex !== -1) {
        trailingStart = firstCodeIndex;
    }

    return {
        descriptionBlocks: blocks.slice(0, trailingStart),
        trailingBlocks: blocks.slice(trailingStart)
    };
}

// Extract paragraph-style content from the initial diagnostic blocks.
function collectDiagnosticDescriptionParts(blocks) {
    const descriptionParts = [];
    for (const block of blocks) {
        if (block.type === "heading") {
            continue;
        }
        const text = normaliseTextBlock(block);
        if (text) {
            descriptionParts.push(text);
        }
    }
    return descriptionParts;
}

// Analyse trailing blocks to determine examples and correction guidance.
function collectDiagnosticTrailingContent(blocks) {
    const additionalDescriptionParts = [];
    const correctionParts = [];
    let badExample = null;
    let goodExample = null;

    for (const block of blocks) {
        if (block.type === "heading") {
            continue;
        }
        if (block.type === "code") {
            const codeText = normaliseTextBlock(block);
            if (!codeText) {
                continue;
            }
            if (!badExample) {
                badExample = codeText;
            } else if (goodExample) {
                goodExample = `${goodExample}\n\n${codeText}`.trim();
            } else {
                goodExample = codeText;
            }
            continue;
        }

        const text = normaliseTextBlock(block);
        if (!text) {
            continue;
        }
        if (badExample) {
            correctionParts.push(text);
        } else {
            additionalDescriptionParts.push(text);
        }
    }

    return {
        additionalDescriptionParts,
        correctionParts,
        badExample,
        goodExample
    };
}

// Convert the raw manual blocks into structured diagnostic metadata.
function summariseDiagnosticBlocks(blocks) {
    const { descriptionBlocks, trailingBlocks } = splitDiagnosticBlocks(blocks);
    const descriptionParts =
        collectDiagnosticDescriptionParts(descriptionBlocks);
    const {
        additionalDescriptionParts,
        correctionParts,
        badExample,
        goodExample
    } = collectDiagnosticTrailingContent(trailingBlocks);

    if (additionalDescriptionParts.length > 0) {
        descriptionParts.push(...additionalDescriptionParts);
    }

    return {
        descriptionParts,
        correctionParts,
        badExample,
        goodExample
    };
}

function parseDiagnostics(html) {
    const document = parseDocument(html);
    const diagnostics = [];

    for (const element of document.querySelectorAll("h3")) {
        const headingText = element.textContent
            ?.replaceAll("\u00A0", " ")
            .trim();
        if (!headingText) {
            continue;
        }

        const match = headingText.match(/^(GM\d{3,})\s*-\s*(.+)$/);
        if (!match) {
            continue;
        }

        const [, id, title] = match;
        const blocks = collectBlocksAfter(element, {
            stopTags: ["h3", "h2"]
        });

        const { descriptionParts, correctionParts, badExample, goodExample } =
            summariseDiagnosticBlocks(blocks);

        const description = joinSections(descriptionParts);
        const correction = joinSections(correctionParts);

        diagnostics.push({
            id,
            title: title.trim(),
            description,
            badExample,
            goodExample,
            correction
        });
    }

    return diagnostics;
}

function parseNamingRules(html) {
    const document = parseDocument(html);
    const heading = document.querySelector("h2#s4");
    if (!heading) {
        return {
            overview: null,
            notes: [],
            namingStyleOptions: [],
            supportsPrefix: false,
            supportsSuffix: false,
            supportsPreserveUnderscores: false,
            ruleSections: []
        };
    }

    const blocks = collectBlocksAfter(heading, { stopTags: ["h2"] });
    const content = normaliseContent(blocks);
    const overview = joinSections(content.paragraphs);
    const notes = content.notes;
    const requiresMessage =
        (overview && overview.includes("GM2017")) ||
        notes.find((note) => note.includes("GM2017"))
            ? "GM2017"
            : null;

    let sibling = heading.nextElementSibling;
    let mainList = null;
    while (sibling) {
        if (getTagName(sibling) === "ul") {
            mainList = sibling;
            break;
        }
        sibling = sibling.nextElementSibling;
    }

    let namingStyleOptions = [];
    let identifierBlocklist = null;
    let identifierRuleSummary = null;
    let supportsPrefix = false;
    let supportsSuffix = false;
    let supportsPreserveUnderscores = false;
    const ruleSections = [];

    if (mainList) {
        for (const strongEl of mainList.querySelectorAll("li > strong")) {
            const strongText = strongEl.textContent
                ?.replaceAll("\u00A0", " ")
                .trim();
            if (!strongText) {
                continue;
            }

            const listItem = strongEl.closest("li");
            if (!listItem) {
                continue;
            }

            if (strongText === "Naming Style") {
                namingStyleOptions = Array.from(
                    listItem.querySelectorAll("ul li")
                )
                    .map((styleEl) =>
                        extractSanitisedText(styleEl, {
                            preserveLineBreaks: false
                        })
                    )
                    .filter(Boolean);
            } else if (strongText === "Identifier Blocklist") {
                identifierBlocklist = extractSanitisedText(listItem, {
                    preserveLineBreaks: true
                });
            } else if (strongText.endsWith("Naming Rule")) {
                identifierRuleSummary = extractSanitisedText(listItem, {
                    preserveLineBreaks: true
                });
            } else if (strongText === "Prefix") {
                supportsPrefix = true;
            } else if (strongText === "Suffix") {
                supportsSuffix = true;
            } else if (strongText.toLowerCase().includes("preserve")) {
                supportsPreserveUnderscores = true;
            }
        }

        for (const item of getDirectChildren(mainList, "li")) {
            const strongChildren = getDirectChildren(item, "strong");
            const title =
                strongChildren[0]?.textContent
                    ?.replaceAll("\u00A0", " ")
                    .trim() || null;
            const description = extractText(item, {
                preserveLineBreaks: true
            });
            let normalisedDescription = normaliseMultilineText(
                description ?? ""
            );
            if (title && normalisedDescription) {
                const prefixPattern = new RegExp(
                    `^${escapeRegExp(title)}\s*:?\s*`,
                    "i"
                );
                normalisedDescription = normalisedDescription.replace(
                    prefixPattern,
                    ""
                );
                normalisedDescription = normalisedDescription.trim();
            }

            const nestedList = item.querySelector("ul");
            let options = [];
            if (nestedList) {
                options = getDirectChildren(nestedList, "li")
                    .map((option) =>
                        normaliseMultilineText(
                            extractText(option, { preserveLineBreaks: false })
                        )
                    )
                    .filter(Boolean);
            }

            ruleSections.push({
                title,
                description: normalisedDescription,
                options
            });
        }
    }

    return {
        overview,
        notes,
        namingStyleOptions,
        requiresMessage,
        supportsPrefix,
        supportsSuffix,
        supportsPreserveUnderscores,
        identifierBlocklist: identifierBlocklist ?? null,
        identifierRuleSummary: identifierRuleSummary ?? null,
        ruleSections
    };
}

function parseDirectiveSections(html) {
    const document = parseDocument(html);
    const sections = [];

    for (const element of document.querySelectorAll("h2")) {
        const title = element.textContent?.replaceAll("\u00A0", " ").trim();
        if (!title) {
            continue;
        }

        const blocks = collectBlocksAfter(element, { stopTags: ["h2"] });
        const id = element.getAttribute("id") || slugify(title);
        const content = normaliseContent(blocks);
        sections.push({
            id,
            title,
            description: joinSections(content.paragraphs) || null,
            notes: content.notes,
            codeExamples: content.codeExamples,
            lists: content.lists,
            subheadings: content.headings,
            tables: content.tables
        });
    }

    return sections;
}

function parseBaseTypeTable(table) {
    const baseTypes = [];
    const rowElements = Array.from(
        table.querySelectorAll("tbody > tr, thead + tr")
    );

    rowElements.forEach((row, index) => {
        if (index === 0) {
            return;
        }

        const cells = getDirectChildren(row, "th, td");
        if (cells.length < 3) {
            return;
        }

        const [nameCell, exampleCell, descriptionCell] = cells;
        const name = extractText(nameCell, { preserveLineBreaks: false });
        const specifierExamples = splitCellLines(exampleCell);
        const description = extractText(descriptionCell, {
            preserveLineBreaks: false
        });
        baseTypes.push({ name, specifierExamples, description });
    });

    return baseTypes;
}

function parseTypeValidationTable(table) {
    if (!table) {
        return null;
    }

    const headerRow = table.querySelector("tr");
    if (!headerRow) {
        return null;
    }

    const headerCells = getDirectChildren(headerRow, "th, td");
    const columns = headerCells
        .slice(1)
        .map((cell) => extractText(cell, { preserveLineBreaks: false }))
        .filter(Boolean);

    const rows = [];
    const dataRows = Array.from(table.querySelectorAll("tr")).slice(1);
    for (const row of dataRows) {
        const cells = getDirectChildren(row, "th, td");
        if (cells.length === 0) {
            continue;
        }
        const from = extractText(cells[0], { preserveLineBreaks: false });
        if (!from) {
            continue;
        }
        const results = {};
        columns.forEach((column, columnIndex) => {
            const cell = cells[columnIndex + 1];
            const outcome = cell
                ? extractText(cell, { preserveLineBreaks: false }) || null
                : null;
            const style = cell?.getAttribute?.("style") ?? null;
            results[column] = {
                outcome,
                style: style?.replaceAll(/\s+/g, " ").trim() || null
            };
        });
        rows.push({ from, results });
    }

    return { columns, rows };
}

function parseTypeSystem(html) {
    const document = parseDocument(html);
    const introBlocks = [];
    const articleBody = document.querySelector("h1");
    if (articleBody) {
        let node = articleBody.nextSibling;
        while (node) {
            if (isElement(node) && getTagName(node) === "table") {
                break;
            }
            if (isElement(node)) {
                const block = createBlock(node);
                if (block) {
                    introBlocks.push(block);
                }
            }
            node = node.nextSibling;
        }
    }
    const introContent = normaliseContent(introBlocks);

    const tables = Array.from(document.querySelectorAll("table"));
    const baseTypeTable = tables[0] ?? null;
    const baseTypes = baseTypeTable ? parseBaseTypeTable(baseTypeTable) : [];

    const noteBlocks = Array.from(document.querySelectorAll("p.note"))
        .map((element) => createBlock(element))
        .filter(Boolean);
    const notes = noteBlocks
        .map((block) => normaliseMultilineText(block.text ?? ""))
        .filter(Boolean);

    const specifierSections = [];
    for (const element of document.querySelectorAll("h3")) {
        const title = element.textContent?.replaceAll("\u00A0", " ").trim();
        if (!title) {
            continue;
        }
        const blocks = collectBlocksAfter(element, {
            stopTags: ["h3", "h2"]
        });
        const content = normaliseContent(blocks);
        specifierSections.push({
            id: element.getAttribute("id") || slugify(title),
            title,
            description: joinSections(content.paragraphs) || undefined,
            notes: content.notes,
            codeExamples: content.codeExamples,
            lists: content.lists
        });
    }

    const typeValidationHeading = Array.from(
        document.querySelectorAll("h2")
    ).find((element) => element.textContent?.includes("Type Validation"));

    let typeValidation = null;
    let typeValidationBlocks = [];
    if (typeValidationHeading) {
        typeValidationBlocks = collectBlocksAfter(typeValidationHeading, {
            stopTags: ["table", "h2"]
        });
        let sibling = typeValidationHeading.nextElementSibling;
        let validationTable = null;
        while (sibling) {
            if (getTagName(sibling) === "table") {
                validationTable = sibling;
                break;
            }
            if (getTagName(sibling) === "h2") {
                break;
            }
            sibling = sibling.nextElementSibling;
        }
        typeValidation = validationTable
            ? parseTypeValidationTable(validationTable)
            : null;
    }

    const typeValidationContent = normaliseContent(typeValidationBlocks);

    return {
        overview: joinSections(introContent.paragraphs) || undefined,
        overviewNotes: introContent.notes,
        baseTypes: baseTypes.map((type) => ({
            name: type.name,
            specifierExamples: type.specifierExamples
                .map((example) => normaliseMultilineText(example))
                .filter(Boolean),
            description: normaliseMultilineText(type.description)
        })),
        notes,
        specifierSections,
        typeValidation: typeValidation
            ? {
                  description:
                      joinSections(typeValidationContent.paragraphs) ||
                      undefined,
                  notes: typeValidationContent.notes,
                  codeExamples: typeValidationContent.codeExamples,
                  lists: typeValidationContent.lists,
                  table: typeValidation
              }
            : undefined
    };
}

async function main({ argv, env, isTty } = {}) {
    try {
        assertSupportedNodeVersion();

        const {
            ref,
            outputPath,
            forceRefresh,
            verbose,
            progressBarWidth,
            cacheRoot,
            manualRepo,
            helpRequested
        } = parseArgs({ argv, env, isTty });

        if (helpRequested) {
            return 0;
        }
        const { apiRoot, rawRoot } = buildManualRepositoryEndpoints(manualRepo);
        const startTime = Date.now();
        const manualRef = await resolveManualRef(ref, { verbose, apiRoot });
        if (!manualRef?.sha) {
            throw new Error("Could not resolve manual commit SHA.");
        }
        console.log(`Using manual ref '${manualRef.ref}' (${manualRef.sha}).`);

        const htmlPayloads = {};
        const manualEntries = Object.entries(FEATHER_PAGES);
        const totalManualPages = manualEntries.length;
        if (verbose.downloads) {
            console.log(
                `Fetching ${totalManualPages} manual page${
                    totalManualPages === 1 ? "" : "s"
                }…`
            );
        }

        let fetchedCount = 0;
        for (const [key, manualPath] of manualEntries) {
            htmlPayloads[key] = await fetchManualFile(
                manualRef.sha,
                manualPath,
                {
                    forceRefresh,
                    verbose,
                    cacheRoot,
                    rawRoot
                }
            );
            fetchedCount += 1;
            if (verbose.progressBar && verbose.downloads) {
                renderProgressBar(
                    "Downloading manual pages",
                    fetchedCount,
                    totalManualPages,
                    progressBarWidth
                );
            } else if (verbose.downloads) {
                console.log(`✓ ${manualPath}`);
            }
        }
        if (verbose.parsing) {
            console.log("Parsing manual sections…");
        }
        const diagnostics = timeSync(
            "Diagnostics",
            () => parseDiagnostics(htmlPayloads.diagnostics),
            { verbose }
        );
        const directives = timeSync(
            "Directives",
            () => parseDirectiveSections(htmlPayloads.directives),
            { verbose }
        );
        const namingRules = timeSync(
            "Naming rules",
            () => parseNamingRules(htmlPayloads.naming),
            { verbose }
        );
        const typeSystem = timeSync(
            "Type system",
            () => parseTypeSystem(htmlPayloads.typeSystem),
            { verbose }
        );

        const payload = {
            meta: {
                manualRef: manualRef.ref,
                commitSha: manualRef.sha,
                generatedAt: new Date().toISOString(),
                source: manualRepo,
                manualPaths: { ...FEATHER_PAGES }
            },
            diagnostics,
            directives,
            namingRules,
            typeSystem
        };

        await ensureDir(path.dirname(outputPath));
        await fs.writeFile(
            outputPath,
            `${JSON.stringify(payload, undefined, 2)}\n`,
            "utf8"
        );

        console.log(`Wrote Feather metadata to ${outputPath}`);
        if (verbose.parsing) {
            console.log(`Completed in ${formatDuration(startTime)}.`);
        }
        return 0;
    } finally {
        disposeProgressBars();
    }
}

export async function runGenerateFeatherMetadataCli({
    argv = process.argv.slice(2),
    env = process.env,
    isTty = process.stdout.isTTY === true
} = {}) {
    try {
        return await main({ argv, env, isTty });
    } catch (error) {
        handleCliError(error, {
            prefix: "Failed to generate Feather metadata."
        });
        return 1;
    }
}<|MERGE_RESOLUTION|>--- conflicted
+++ resolved
@@ -11,17 +11,10 @@
 import { assertSupportedNodeVersion } from "../lib/node-version.js";
 import { formatDuration, timeSync } from "../../shared/number-utils.js";
 import {
-<<<<<<< HEAD
     renderProgressBar,
     disposeProgressBars,
     resolveProgressBarWidth,
     getDefaultProgressBarWidth
-=======
-    DEFAULT_PROGRESS_BAR_WIDTH,
-    renderProgressBar,
-    disposeProgressBars,
-    resolveProgressBarWidth
->>>>>>> 3b897e3b
 } from "../lib/progress-bar.js";
 import { ensureDir } from "../lib/file-system.js";
 import {
@@ -33,14 +26,10 @@
     buildManualRepositoryEndpoints,
     resolveManualRepoValue
 } from "../lib/manual-utils.js";
-<<<<<<< HEAD
-import { applyManualEnvOptionOverrides } from "../lib/manual-env.js";
-=======
 import {
     PROGRESS_BAR_WIDTH_ENV_VAR,
     applyManualEnvOptionOverrides
 } from "../lib/manual-env.js";
->>>>>>> 3b897e3b
 import { parseCommandLine } from "../lib/command-parsing.js";
 
 const __filename = fileURLToPath(import.meta.url);
@@ -100,18 +89,6 @@
         )
         .option("--quiet", "Suppress progress output (useful in CI).")
         .option(
-            "--progress-bar-width <columns>",
-            `Width of progress bars rendered in the terminal (default: ${getDefaultProgressBarWidth()}).`,
-            (value) => {
-                try {
-                    return resolveProgressBarWidth(value);
-                } catch (error) {
-                    throw new InvalidArgumentError(error.message);
-                }
-            },
-            getDefaultProgressBarWidth()
-        )
-        .option(
             "--manual-repo <owner/name>",
             `GitHub repository hosting the manual (default: ${DEFAULT_MANUAL_REPO}).`,
             (value) => {
@@ -130,8 +107,8 @@
             DEFAULT_CACHE_ROOT
         )
         .option(
-            "--progress-bar-width <n>",
-            `Width of the terminal progress indicator (default: ${DEFAULT_PROGRESS_BAR_WIDTH}).`,
+            "--progress-bar-width <columns>",
+            `Width of progress bars rendered in the terminal (default: ${getDefaultProgressBarWidth()}).`,
             (value) => {
                 try {
                     return resolveProgressBarWidth(value);
@@ -139,7 +116,7 @@
                     throw new InvalidArgumentError(error.message);
                 }
             },
-            DEFAULT_PROGRESS_BAR_WIDTH
+            getDefaultProgressBarWidth()
         );
 
     command.addHelpText(
@@ -163,16 +140,11 @@
     isTty = process.stdout.isTTY === true
 } = {}) {
     const command = createFeatherMetadataCommand();
-<<<<<<< HEAD
-
-    applyManualEnvOptionOverrides({ command, env });
-=======
     applyManualEnvOptionOverrides({
         command,
         env,
         getUsage: () => command.helpInformation()
     });
->>>>>>> 3b897e3b
 
     const verbose = {
         resolveRef: true,
@@ -204,11 +176,7 @@
         forceRefresh: Boolean(options.forceRefresh),
         verbose,
         progressBarWidth:
-<<<<<<< HEAD
             options.progressBarWidth ?? getDefaultProgressBarWidth(),
-=======
-            options.progressBarWidth ?? DEFAULT_PROGRESS_BAR_WIDTH,
->>>>>>> 3b897e3b
         cacheRoot: options.cacheRoot ?? DEFAULT_CACHE_ROOT,
         manualRepo: options.manualRepo ?? DEFAULT_MANUAL_REPO,
         helpRequested: false,
