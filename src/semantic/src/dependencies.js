/**
 * Facade exposing the shared helpers consumed by the semantic package.
 * Narrowing the export surface avoids the previous "export everything" coupling
 * that made it difficult to reason about which utilities project-index modules
 * actually relied on.
 */
export {
    asArray,
    isNonEmptyArray,
    pushUnique,
    toArray,
    toArrayFromIterable
} from "../../shared/src/utils/array.js";
export {
    areNumbersApproximatelyEqual,
    isFiniteNumber
} from "../../shared/src/utils/number.js";
export {
    assertFunction,
    getOrCreateMapEntry,
    hasOwn,
    isObjectLike,
    isPlainObject,
    withDefinedValue
} from "../../shared/src/utils/object.js";
export {
    assignClonedLocation,
    cloneLocation
} from "../../shared/src/ast/locations.js";
export {
    buildFileLocationKey,
    buildLocationKey
} from "../../shared/src/ast/location-keys.js";
export { getCallExpressionIdentifier } from "../../shared/src/ast/node-helpers.js";
export {
    createAbortGuard,
    throwIfAborted
} from "../../shared/src/utils/abort.js";
export {
    createEnvConfiguredValueWithFallback,
    resolveEnvironmentMap
} from "../../shared/src/utils/environment.js";
export { createMetricsTracker } from "../../shared/src/reporting/metrics.js";
export { noop } from "../../shared/src/utils/function.js";
export {
    getNonEmptyString,
    getNonEmptyTrimmedString,
    isNonEmptyString,
<<<<<<< HEAD
    isNonEmptyTrimmedString
} from "../../shared/src/utils/string.js";
=======
    isNonEmptyTrimmedString,
    toTrimmedString
} from "../../shared/utils/string.js";
>>>>>>> 14d62b1f
export {
    isJsonParseError,
    parseJsonWithContext
} from "../../shared/src/utils/json.js";
export { splitLines } from "../../shared/src/utils/line-breaks.js";
export { isFsErrorCode } from "../../shared/src/fs/index.js";
export {
    resolveContainedRelativePath,
    toPosixPath,
    walkAncestorDirectories
} from "../../shared/src/fs/path.js";
export { normalizeIdentifierMetadataEntries } from "../../shared/src/identifier-metadata/index.js";

/**
 * @typedef {object} GameMakerAstLocation
 * @property {number | null | undefined} [line]
 * @property {number | null | undefined} [index]
 */

/**
 * @typedef {object} GameMakerAstNode
 * @property {string | null | undefined} [type]
 * @property {GameMakerAstLocation | null | undefined} [start]
 * @property {GameMakerAstLocation | null | undefined} [end]
 * @property {unknown} [object]
 * @property {unknown} [property]
 * @property {Array<unknown> | null | undefined} [arguments]
 * @property {Array<unknown> | null | undefined} [body]
 */

/**
 * Placeholder export so consumers can continue to reference
 * `import("../dependencies.js").GameMakerAstNode` in JSDoc comments.
 * @type {GameMakerAstNode | null}
 */
export const GameMakerAstNode = null;<|MERGE_RESOLUTION|>--- conflicted
+++ resolved
@@ -46,14 +46,9 @@
     getNonEmptyString,
     getNonEmptyTrimmedString,
     isNonEmptyString,
-<<<<<<< HEAD
-    isNonEmptyTrimmedString
-} from "../../shared/src/utils/string.js";
-=======
     isNonEmptyTrimmedString,
     toTrimmedString
-} from "../../shared/utils/string.js";
->>>>>>> 14d62b1f
+} from "../../shared/src/utils/string.js";
 export {
     isJsonParseError,
     parseJsonWithContext
