import {
    hasComment as sharedHasComment,
    normalizeHasCommentHelpers
} from "../comments/index.js";
import {
    assignClonedLocation,
    cloneAstNode,
    getNodeEndIndex,
    getNodeStartIndex,
    getCallExpressionArguments,
    toMutableArray,
    createIdentifierNode
} from "../shared/index.js";

const DEFAULT_HELPERS = Object.freeze({
    hasComment: sharedHasComment
});

const BINARY_EXPRESSION = "BinaryExpression";
const CALL_EXPRESSION = "CallExpression";
const IDENTIFIER = "Identifier";
const LITERAL = "Literal";
const MEMBER_DOT_EXPRESSION = "MemberDotExpression";
const MEMBER_INDEX_EXPRESSION = "MemberIndexExpression";
const PARENTHESIZED_EXPRESSION = "ParenthesizedExpression";
const UNARY_EXPRESSION = "UnaryExpression";

/**
 * Convert bespoke math expressions into their builtin GML equivalents.
 *
 * The transformer recognises a curated set of safe patterns such as repeated
 * multiplications, squared distance calculations, manual trigonometry
 * conversions, and logarithm identities. Each match rewrites the AST in place
 * so the printer emits the builtin helper instead of the verbose expression.
 *
 * @param {unknown} ast - Parsed AST to rewrite in place.
 * @param {{ hasComment?: (node: unknown) => boolean }} helpers - Optional
 *     helper overrides for comment detection.
 * @param {{ sourceText?: string, originalText?: string } | null} context
 *     Additional source context used to detect inline comments between nodes.
 */
export function convertManualMathExpressions(
    ast,
    helpers = DEFAULT_HELPERS,
    context = null
) {
    if (!ast || typeof ast !== "object") {
        return ast;
    }

    const normalizedHelpers = normalizeHasCommentHelpers(helpers);
    const traversalContext = normalizeTraversalContext(ast, context);

    traverse(ast, normalizedHelpers, new Set(), traversalContext);

    return ast;
}

export function condenseScalarMultipliers(
    ast,
    helpers = DEFAULT_HELPERS,
    context = null
) {
    if (!ast || typeof ast !== "object") {
        return ast;
    }

    const normalizedHelpers = normalizeHasCommentHelpers(helpers);
    const traversalContext = normalizeTraversalContext(ast, context);

    traverseForScalarCondense(
        ast,
        normalizedHelpers,
        new Set(),
        traversalContext
    );

    return ast;
}

function traverse(node, helpers, seen, context) {
    if (!node || typeof node !== "object") {
        return;
    }

    if (seen.has(node)) {
        return;
    }

    seen.add(node);

    if (Array.isArray(node)) {
        for (const element of node) {
            traverse(element, helpers, seen, context);
        }
        return;
    }

    let changed = true;
    while (changed) {
        changed = false;

        if (node.type === BINARY_EXPRESSION) {
            if (attemptSimplifyOneMinusFactor(node, helpers, context)) {
                changed = true;
                continue;
            }

            if (attemptRemoveMultiplicativeIdentity(node, helpers, context)) {
                changed = true;
                continue;
            }

            if (attemptRemoveAdditiveIdentity(node, helpers, context)) {
                changed = true;
                continue;
            }

            if (attemptConvertDegreesToRadians(node, helpers, context)) {
                changed = true;
                continue;
            }

            if (attemptCancelReciprocalRatios(node, helpers, context)) {
                changed = true;
                continue;
            }

            if (attemptCondenseScalarProduct(node, helpers, context)) {
                changed = true;
                continue;
            }

            if (
                attemptCondenseNumericChainWithMultipleBases(
                    node,
                    helpers,
                    context
                )
            ) {
                changed = true;
                continue;
            }

            if (attemptCollectDistributedScalars(node, helpers, context)) {
                changed = true;
                continue;
            }

            if (attemptConvertRepeatedPower(node, helpers)) {
                changed = true;
                continue;
            }

            if (attemptConvertSquare(node, helpers, context)) {
                changed = true;
                continue;
            }

            if (attemptConvertMean(node, helpers)) {
                changed = true;
                continue;
            }

            if (attemptConvertLog2(node, helpers)) {
                changed = true;
                continue;
            }

            if (attemptConvertLengthDir(node, helpers)) {
                changed = true;
                continue;
            }

            if (attemptConvertDotProducts(node, helpers)) {
                changed = true;
                continue;
            }
        }

        if (node.type === CALL_EXPRESSION) {
            if (attemptConvertPointDistanceCall(node, helpers)) {
                changed = true;
                continue;
            }

            if (attemptConvertPowerToSqrt(node, helpers)) {
                changed = true;
                continue;
            }

            if (attemptConvertPowerToExp(node, helpers)) {
                changed = true;
                continue;
            }

            if (attemptConvertPointDirection(node, helpers)) {
                changed = true;
                continue;
            }

            if (attemptConvertTrigDegreeArguments(node, helpers)) {
                changed = true;
                continue;
            }
        }
    }

    for (const [key, value] of Object.entries(node)) {
        if (key === "parent" || !value || typeof value !== "object") {
            continue;
        }

        traverse(value, helpers, seen, context);
    }
}

function traverseForScalarCondense(node, helpers, seen, context) {
    if (!node || typeof node !== "object") {
        return;
    }

    if (seen.has(node)) {
        return;
    }

    seen.add(node);

    if (Array.isArray(node)) {
        for (const element of node) {
            traverseForScalarCondense(element, helpers, seen, context);
        }
        return;
    }

    if (node.type === BINARY_EXPRESSION) {
        attemptSimplifyOneMinusFactor(node, helpers, context);
        attemptRemoveMultiplicativeIdentity(node, helpers, context);
        attemptRemoveAdditiveIdentity(node, helpers, context);

        if (attemptConvertDegreesToRadians(node, helpers, context)) {
            return;
        }

        attemptCancelReciprocalRatios(node, helpers, context);

        attemptCondenseScalarProduct(node, helpers, context);
        attemptCondenseNumericChainWithMultipleBases(node, helpers, context);
        attemptCollectDistributedScalars(node, helpers, context);
    }

    for (const [key, value] of Object.entries(node)) {
        if (key === "parent" || !value || typeof value !== "object") {
            continue;
        }

        traverseForScalarCondense(value, helpers, seen, context);
    }
}

function attemptSimplifyOneMinusFactor(node, helpers, context) {
    if (!isBinaryOperator(node, "*")) {
        return false;
    }

    let modified = false;

    if (simplifyOneMinusOperand(node, "left", helpers, context)) {
        modified = true;
    }

    if (simplifyOneMinusOperand(node, "right", helpers, context)) {
        modified = true;
    }

    return modified;
}

function simplifyOneMinusOperand(node, key, helpers, context) {
    const rawOperand = node[key];
    if (!rawOperand || helpers.hasComment(rawOperand)) {
        return false;
    }

    const expression = unwrapExpression(rawOperand);
    if (!expression || helpers.hasComment(expression)) {
        return false;
    }

    if (context && hasInlineCommentBetween(node.left, node.right, context)) {
        return false;
    }

    if (
        context &&
        expression.type === BINARY_EXPRESSION &&
        hasInlineCommentBetween(expression.left, expression.right, context)
    ) {
        return false;
    }

    const numericValue = evaluateOneMinusNumeric(expression);
    if (numericValue === null || !Number.isFinite(numericValue)) {
        return false;
    }

    const normalizedValue = normalizeNumericCoefficient(numericValue);
    if (normalizedValue === null) {
        return false;
    }

    if (
        expression.type === LITERAL &&
        String(expression.value) === normalizedValue
    ) {
        return false;
    }

    const literal = createNumericLiteral(normalizedValue, rawOperand);
    if (!literal) {
        return false;
    }

    node[key] = literal;
    return true;
}

function attemptRemoveMultiplicativeIdentity(node, helpers, context) {
    if (!isBinaryOperator(node, "*")) {
        return false;
    }

    if (context && hasInlineCommentBetween(node.left, node.right, context)) {
        return false;
    }

    return removeMultiplicativeIdentityOperand(node, "right", "left", helpers);
}

function removeMultiplicativeIdentityOperand(node, key, otherKey, helpers) {
    const operand = node[key];
    const other = node[otherKey];

    if (!operand || !other) {
        return false;
    }

    if (helpers.hasComment(operand) || helpers.hasComment(other)) {
        return false;
    }

    const expression = unwrapExpression(operand);
    if (!expression) {
        return false;
    }

    const value = parseNumericLiteral(expression);
    if (value === null) {
        return false;
    }

    if (Math.abs(value - 1) > computeNumericTolerance(1)) {
        return false;
    }

    const replacement = cloneAstNode(other);
    if (!replaceNodeWith(node, replacement)) {
        return false;
    }

    return true;
}

function attemptRemoveAdditiveIdentity(node, helpers, context) {
    if (!isBinaryOperator(node, "+")) {
        return false;
    }

    if (context && hasInlineCommentBetween(node.left, node.right, context)) {
        return false;
    }

    if (
        removeAdditiveIdentityOperand(node, "left", "right", helpers, context)
    ) {
        return true;
    }

    if (
        removeAdditiveIdentityOperand(node, "right", "left", helpers, context)
    ) {
        return true;
    }

    return false;
}

function removeAdditiveIdentityOperand(node, key, otherKey, helpers, context) {
    const operand = node[key];
    const other = node[otherKey];

    if (!operand || !other) {
        return false;
    }

    if (helpers.hasComment(other)) {
        return false;
    }

    const expression = unwrapExpression(operand);
    if (!expression) {
        return false;
    }

    const value = parseNumericLiteral(expression);
    if (value === null) {
        return false;
    }

    if (Math.abs(value) > computeNumericTolerance(0)) {
        return false;
    }

    const parentLine = node?.end?.line;

    if (!replaceNodeWith(node, other)) {
        return false;
    }

    suppressTrailingLineComment(node, parentLine, context, "original");
    removeSimplifiedAliasDeclaration(context, node);

    return true;
}

function attemptCancelReciprocalRatios(node, helpers, context) {
    if (!node) {
        return false;
    }

    if (!isBinaryOperator(node, "*") && !isBinaryOperator(node, "/")) {
        return false;
    }

    const chain = {
        numerators: [],
        denominators: []
    };

    if (!collectMultiplicativeChain(node, helpers, chain, false, context)) {
        return false;
    }

    if (chain.numerators.length < 2) {
        return false;
    }

    const ratioTerms = [];

    for (const [index, term] of chain.numerators.entries()) {
        if (
            helpers.hasComment(term.raw) ||
            helpers.hasComment(term.expression)
        ) {
            return false;
        }

        const expression = unwrapExpression(term.expression);
        if (
            !expression ||
            expression.type !== BINARY_EXPRESSION ||
            expression.operator !== "/"
        ) {
            continue;
        }

        const numerator = unwrapExpression(expression.left);
        const denominator = unwrapExpression(expression.right);

        if (!numerator || !denominator) {
            continue;
        }

        if (
            helpers.hasComment(expression.left) ||
            helpers.hasComment(expression.right)
        ) {
            return false;
        }

        if (
            context &&
            hasInlineCommentBetween(expression.left, expression.right, context)
        ) {
            return false;
        }

        ratioTerms.push({ index, numerator, denominator });
    }

    if (ratioTerms.length < 2) {
        return false;
    }

    const indicesToRemove = new Set();

    for (let outer = 0; outer < ratioTerms.length; outer += 1) {
        if (indicesToRemove.has(ratioTerms[outer].index)) {
            continue;
        }

        for (let inner = outer + 1; inner < ratioTerms.length; inner += 1) {
            if (indicesToRemove.has(ratioTerms[inner].index)) {
                continue;
            }

            const first = ratioTerms[outer];
            const second = ratioTerms[inner];

            if (
                areNodesEquivalent(first.numerator, second.denominator) &&
                areNodesEquivalent(first.denominator, second.numerator)
            ) {
                indicesToRemove.add(first.index);
                indicesToRemove.add(second.index);
                break;
            }
        }
    }

    if (indicesToRemove.size === 0) {
        return false;
    }

    const remainingTerms = [];

    for (const [index, term] of chain.numerators.entries()) {
        if (indicesToRemove.has(index)) {
            continue;
        }

        const clone = cloneAstNode(term.raw);
        if (!clone) {
            return false;
        }

        remainingTerms.push(clone);
    }

    let replacement = null;

    if (remainingTerms.length === 0) {
        replacement = createNumericLiteral(1, node);
    } else if (remainingTerms.length === 1) {
        [replacement] = remainingTerms;
    } else {
        let combined = remainingTerms[0];

        for (let index = 1; index < remainingTerms.length; index += 1) {
            const product = {
                type: BINARY_EXPRESSION,
                operator: "*",
                left: combined,
                right: remainingTerms[index]
            };

            assignClonedLocation(product, node);
            combined = product;
        }

        replacement = combined;
    }

    if (!replacement) {
        return false;
    }

    return replaceNodeWith(node, replacement);
}

function attemptCondenseScalarProduct(node, helpers, context) {
    if (!node) {
        return false;
    }

    if (!isBinaryOperator(node, "*") && !isBinaryOperator(node, "/")) {
        return false;
    }

    const chain = {
        numerators: [],
        denominators: []
    };

    if (!collectMultiplicativeChain(node, helpers, chain, false, context)) {
        return false;
    }

    if (chain.denominators.length === 0) {
        return false;
    }

    const nonNumericTerms = [];
    let coefficient = 1;
    let hasNumericContribution = false;
    let meaningfulNumericFactorCount = 0;
    let numericNumeratorProduct = 1;
    let numericDenominatorProduct = 1;
    let hasNumericNumeratorFactor = false;
    let hasNumericDenominatorFactor = false;
    let numericDenominatorCount = 0;
    const unitTolerance = computeNumericTolerance(1);

    for (const term of chain.numerators) {
        if (
            helpers.hasComment(term.expression) ||
            (term.raw && helpers.hasComment(term.raw))
        ) {
            return false;
        }

        const numericValue = parseNumericFactor(term.expression);
        if (numericValue === null) {
            nonNumericTerms.push(term);
            continue;
        }

        hasNumericContribution = true;
        coefficient *= numericValue;
        hasNumericNumeratorFactor = true;
        numericNumeratorProduct *= numericValue;

        if (
            Math.abs(numericValue - 1) > unitTolerance &&
            Math.abs(numericValue + 1) > unitTolerance
        ) {
            meaningfulNumericFactorCount += 1;
        }
    }

    if (nonNumericTerms.length === 0) {
        return false;
    }

    for (const term of chain.denominators) {
        if (
            helpers.hasComment(term.expression) ||
            (term.raw && helpers.hasComment(term.raw))
        ) {
            return false;
        }

        const numericValue = parseNumericFactor(term.expression);
        if (numericValue === null || numericValue === 0) {
            return false;
        }

        hasNumericContribution = true;
        coefficient /= numericValue;
        hasNumericDenominatorFactor = true;
        numericDenominatorProduct *= numericValue;
        numericDenominatorCount += 1;

        if (
            Math.abs(numericValue - 1) > unitTolerance &&
            Math.abs(numericValue + 1) > unitTolerance
        ) {
            meaningfulNumericFactorCount += 1;
        }
    }

    if (!hasNumericContribution) {
        return false;
    }

    if (!Number.isFinite(coefficient)) {
        return false;
    }

    const tolerance = computeNumericTolerance(1);
    if (
        Math.abs(coefficient) <= computeNumericTolerance(0) ||
        Math.abs(coefficient - 1) <= tolerance ||
        Math.abs(coefficient + 1) <= tolerance
    ) {
        return false;
    }

    if (meaningfulNumericFactorCount < 2) {
        const coefficientMagnitude = Math.abs(coefficient);
        if (coefficientMagnitude <= 1 + unitTolerance) {
            return false;
        }
    }

    const ratioMetadata =
        hasNumericDenominatorFactor && numericDenominatorCount >= 2
            ? computeScalarRatioMetadata(
                  coefficient,
                  hasNumericNumeratorFactor ? numericNumeratorProduct : 1,
                  numericDenominatorProduct
              )
            : null;

    const normalizedCoefficient = normalizeNumericCoefficient(
        coefficient,
        ratioMetadata?.precision
    );
    if (normalizedCoefficient === null) {
        return false;
    }

    const clonedOperand = cloneMultiplicativeTerms(nonNumericTerms, node);
    const literal = createNumericLiteral(normalizedCoefficient, node);

    if (!clonedOperand || !literal) {
        return false;
    }

    if (ratioMetadata?.text) {
        literal._gmlManualMathRatio = ratioMetadata.text;
        node._gmlManualMathRatio = ratioMetadata.text;
    }

    node.operator = "*";
    node.left = clonedOperand;
    node.right = literal;

    return true;
}

function computeScalarRatioMetadata(
    coefficient,
    numeratorProduct,
    denominatorProduct
) {
    if (!Number.isFinite(coefficient)) {
        return null;
    }

    if (
        !Number.isFinite(numeratorProduct) ||
        !Number.isFinite(denominatorProduct) ||
        Math.abs(denominatorProduct) <= computeNumericTolerance(1)
    ) {
        return null;
    }

    let numerator = numeratorProduct;
    let denominator = denominatorProduct;

    if (denominator === 0) {
        return null;
    }

    if (denominator < 0) {
        numerator *= -1;
        denominator *= -1;
    }

    const ratioValue = numerator / denominator;
    const tolerance = computeNumericTolerance(coefficient);

    if (Math.abs(coefficient - ratioValue) > tolerance) {
        return null;
    }

    const numeratorInt = toApproxInteger(numerator);
    const denominatorInt = toApproxInteger(denominator);

    if (numeratorInt === null || denominatorInt === null) {
        return null;
    }

    if (denominatorInt === 0) {
        return null;
    }

    let simplifiedNumerator = numeratorInt;
    let simplifiedDenominator = denominatorInt;

    if (simplifiedDenominator < 0) {
        simplifiedNumerator *= -1;
        simplifiedDenominator *= -1;
    }

    const gcdValue = computeIntegerGcd(
        Math.abs(simplifiedNumerator),
        Math.abs(simplifiedDenominator)
    );

    if (!Number.isFinite(gcdValue) || gcdValue <= 0) {
        return null;
    }

    simplifiedNumerator /= gcdValue;
    simplifiedDenominator /= gcdValue;

    if (simplifiedDenominator <= 1) {
        return null;
    }

    if (Math.abs(simplifiedNumerator) !== 1) {
        return null;
    }

    if (Math.abs(simplifiedDenominator) < 100) {
        return null;
    }

    const signPrefix = simplifiedNumerator < 0 ? "-" : "";
    const ratioText = `${signPrefix}1/${simplifiedDenominator}`;

    return {
        text: `(${ratioText})`,
        precision: 11
    };
}

function attemptCondenseNumericChainWithMultipleBases(node, helpers, context) {
    if (!node) {
        return false;
    }

    if (!isBinaryOperator(node, "*") && !isBinaryOperator(node, "/")) {
        return false;
    }

    const chain = {
        numerators: [],
        denominators: []
    };

    if (!collectMultiplicativeChain(node, helpers, chain, false, context)) {
        return false;
    }

    if (chain.denominators.length === 0) {
        return false;
    }

    let coefficient = 1;
    let hasNumericContribution = false;
    let meaningfulNumericFactorCount = 0;
    const nonNumericTerms = [];
    const unitTolerance = computeNumericTolerance(1);

    for (const term of chain.numerators) {
        if (
            helpers.hasComment(term.expression) ||
            (term.raw && helpers.hasComment(term.raw))
        ) {
            return false;
        }

        const numericValue = parseNumericFactor(term.expression);
        if (numericValue === null) {
            nonNumericTerms.push(term);
            continue;
        }

        hasNumericContribution = true;
        coefficient *= numericValue;

        if (
            Math.abs(numericValue - 1) > unitTolerance &&
            Math.abs(numericValue + 1) > unitTolerance
        ) {
            meaningfulNumericFactorCount += 1;
        }
    }

    if (nonNumericTerms.length < 2) {
        return false;
    }

    for (const term of chain.denominators) {
        if (
            helpers.hasComment(term.expression) ||
            (term.raw && helpers.hasComment(term.raw))
        ) {
            return false;
        }

        const numericValue = parseNumericFactor(term.expression);
        if (numericValue === null || numericValue === 0) {
            return false;
        }

        hasNumericContribution = true;
        coefficient /= numericValue;

        if (
            Math.abs(numericValue - 1) > unitTolerance &&
            Math.abs(numericValue + 1) > unitTolerance
        ) {
            meaningfulNumericFactorCount += 1;
        }
    }

    if (!hasNumericContribution) {
        return false;
    }

    if (!Number.isFinite(coefficient)) {
        return false;
    }

    const tolerance = computeNumericTolerance(1);
    if (
        Math.abs(coefficient) <= computeNumericTolerance(0) ||
        Math.abs(coefficient - 1) <= tolerance ||
        Math.abs(coefficient + 1) <= tolerance
    ) {
        return false;
    }

    if (meaningfulNumericFactorCount < 2) {
        const magnitude = Math.abs(coefficient);
        if (magnitude <= 1 + unitTolerance) {
            return false;
        }
    }

    const normalizedCoefficient = normalizeNumericCoefficient(coefficient);
    if (normalizedCoefficient === null) {
        return false;
    }

    const literal = createNumericLiteral(normalizedCoefficient, node);
    if (!literal) {
        return false;
    }

    let combined = cloneAstNode(nonNumericTerms[0]?.raw);
    if (!combined) {
        return false;
    }

    for (let index = 1; index < nonNumericTerms.length; index += 1) {
        const term = nonNumericTerms[index];
        const clone = cloneAstNode(term.raw);
        if (!clone) {
            return false;
        }

        const product = {
            type: BINARY_EXPRESSION,
            operator: "*",
            left: combined,
            right: clone
        };

        assignClonedLocation(product, term.raw);
        combined = product;
    }

    node.operator = "*";
    node.left = combined;
    node.right = literal;

    return true;
}

function attemptCollectDistributedScalars(node, helpers, context) {
    if (!isBinaryOperator(node, "+") || helpers.hasComment(node)) {
        return false;
    }

    if (context && hasInlineCommentBetween(node.left, node.right, context)) {
        return false;
    }

    const terms = [];
    collectAdditionTerms(node, terms);

    if (terms.length !== 2) {
        return false;
    }

    const scalarTerms = [];
    for (const term of terms) {
        const details = extractScalarAdditionTerm(term, helpers, context);
        if (
            !details ||
            !details.base ||
            !details.rawBase ||
            details.hasExplicitCoefficient !== true
        ) {
            return false;
        }

        scalarTerms.push(details);
    }

    if (!areNodesEquivalent(scalarTerms[0].base, scalarTerms[1].base)) {
        return false;
    }

    if (!isSafeOperand(scalarTerms[0].base)) {
        return false;
    }

    const coefficient = scalarTerms[0].coefficient + scalarTerms[1].coefficient;

    if (!Number.isFinite(coefficient)) {
        return false;
    }

    const normalizedCoefficient = normalizeNumericCoefficient(coefficient);
    if (normalizedCoefficient === null) {
        return false;
    }

    const numericValue = Number(normalizedCoefficient);
    if (Number.isFinite(numericValue)) {
        const zeroTolerance = computeNumericTolerance(0);
        const unitTolerance = computeNumericTolerance(1);

        if (
            Math.abs(numericValue) <= zeroTolerance ||
            Math.abs(numericValue - 1) <= unitTolerance ||
            Math.abs(numericValue + 1) <= unitTolerance
        ) {
            return false;
        }
    }

    const baseClone = cloneAstNode(scalarTerms[0].rawBase);
    const literal = createNumericLiteral(normalizedCoefficient, node);

    if (!baseClone || !literal) {
        return false;
    }

    node.operator = "*";
    node.left = baseClone;
    node.right = literal;

    return true;
}

function attemptConvertDegreesToRadians(node, helpers, context) {
    if (
        (!isBinaryOperator(node, "*") && !isBinaryOperator(node, "/")) ||
        hasCommentsInDegreesToRadiansPattern(node, helpers, context, true)
    ) {
        return false;
    }

    const angle = matchDegreesToRadians(node);
    if (!angle) {
        return false;
    }

    mutateToCallExpression(node, "degtorad", [cloneAstNode(angle)], node);
    return true;
}

function attemptConvertSquare(node, helpers, context) {
    if (!isBinaryOperator(node, "*") || helpers.hasComment(node)) {
        return false;
    }

    const rawLeft = node.left;
    const rawRight = node.right;

    if (!rawLeft || !rawRight) {
        return false;
    }

    if (helpers.hasComment(rawLeft) || helpers.hasComment(rawRight)) {
        return false;
    }

    const left = unwrapExpression(rawLeft);
    const right = unwrapExpression(rawRight);

    if (!left || !right) {
        return false;
    }

    if (helpers.hasComment(left) || helpers.hasComment(right)) {
        return false;
    }

    if (hasInlineCommentBetween(rawLeft, rawRight, context)) {
        return false;
    }

    if (
        !areNodesEquivalent(left, right) &&
        !areNodesApproximatelyEquivalent(left, right)
    ) {
        return false;
    }

    if (!isSafeOperand(left)) {
        return false;
    }

    mutateToCallExpression(node, "sqr", [cloneAstNode(left)], node);
    return true;
}

function attemptConvertRepeatedPower(node, helpers) {
    if (!isBinaryOperator(node, "*") || helpers.hasComment(node)) {
        return false;
    }

    const factors = [];
    if (!collectProductOperands(node, factors, helpers)) {
        return false;
    }

    if (factors.length <= 2) {
        return false;
    }

    const base = unwrapExpression(factors[0]);
    if (!base || !isSafeOperand(base)) {
        return false;
    }

    for (let index = 1; index < factors.length; index += 1) {
        const operand = unwrapExpression(factors[index]);
        if (!areNodesEquivalent(base, operand)) {
            return false;
        }
    }

    const exponentLiteral = createNumericLiteral(factors.length, node);
    mutateToCallExpression(
        node,
        "power",
        [cloneAstNode(base), exponentLiteral],
        node
    );
    return true;
}

function attemptConvertMean(node, helpers) {
    if (helpers.hasComment(node)) {
        return false;
    }

    const expression = unwrapExpression(node);

    if (!expression || expression.type !== BINARY_EXPRESSION) {
        return false;
    }

    let addition = null;
    let divisor = null;

    if (expression.operator === "/") {
        addition = unwrapExpression(expression.left);
        divisor = unwrapExpression(expression.right);

        if (!isLiteralNumber(divisor, 2)) {
            return false;
        }
    } else if (expression.operator === "*") {
        const left = unwrapExpression(expression.left);
        const right = unwrapExpression(expression.right);

        if (isLiteralNumber(left, 0.5)) {
            addition = right;
        } else if (isLiteralNumber(right, 0.5)) {
            addition = left;
        } else {
            return false;
        }
    } else {
        return false;
    }

    if (!addition || addition.type !== BINARY_EXPRESSION) {
        return false;
    }

    if (helpers.hasComment(addition)) {
        return false;
    }

    if (addition.operator !== "+") {
        return false;
    }

    const leftTerm = unwrapExpression(addition.left);
    const rightTerm = unwrapExpression(addition.right);

    if (!leftTerm || !rightTerm) {
        return false;
    }

    mutateToCallExpression(
        node,
        "mean",
        [cloneAstNode(leftTerm), cloneAstNode(rightTerm)],
        node
    );
    return true;
}

function attemptConvertLog2(node, helpers) {
    if (!isBinaryOperator(node, "/") || helpers.hasComment(node)) {
        return false;
    }

    const numerator = unwrapExpression(node.left);
    const denominator = unwrapExpression(node.right);

    if (!isLnCall(numerator) || !isLnCall(denominator)) {
        return false;
    }

    const [numeratorArg] = numerator.arguments;
    const [denominatorArg] = denominator.arguments;

    if (!numeratorArg || !denominatorArg) {
        return false;
    }

    if (!isLiteralNumber(denominatorArg, 2)) {
        return false;
    }

    mutateToCallExpression(node, "log2", [cloneAstNode(numeratorArg)], node);
    return true;
}

function attemptConvertLengthDir(node, helpers) {
    if (!isBinaryOperator(node, "*") || helpers.hasComment(node)) {
        return false;
    }

    const leftInfo = extractSignedOperand(node.left);
    const rightInfo = extractSignedOperand(node.right);

    const candidates = [
        { length: leftInfo, trig: rightInfo },
        { length: rightInfo, trig: leftInfo }
    ];

    for (const candidate of candidates) {
        const trigInfo = identifyTrigCall(candidate.trig.node);
        if (!trigInfo) {
            continue;
        }

        const lengthNode = unwrapExpression(candidate.length.node);
        if (!lengthNode || !isSafeOperand(lengthNode)) {
            continue;
        }

        const overallNegative =
            candidate.length.negative !== candidate.trig.negative;

        if (trigInfo.kind === "cos") {
            if (overallNegative) {
                continue;
            }

            mutateToCallExpression(
                node,
                "lengthdir_x",
                [cloneAstNode(lengthNode), cloneAstNode(trigInfo.argument)],
                node
            );
            return true;
        }

        if (trigInfo.kind === "sin") {
            if (!overallNegative) {
                continue;
            }

            mutateToCallExpression(
                node,
                "lengthdir_y",
                [cloneAstNode(lengthNode), cloneAstNode(trigInfo.argument)],
                node
            );
            return true;
        }
    }

    return false;
}

function attemptConvertDotProducts(node, helpers) {
    if (!isBinaryOperator(node, "+") || helpers.hasComment(node)) {
        return false;
    }

    const terms = [];
    collectAdditionTerms(node, terms);

    if (terms.length !== 2 && terms.length !== 3) {
        return false;
    }

    const leftVector = [];
    const rightVector = [];

    for (const term of terms) {
        const expr = unwrapExpression(term);

        if (!isBinaryOperator(expr, "*") || helpers.hasComment(expr)) {
            return false;
        }

        const left = unwrapExpression(expr.left);
        const right = unwrapExpression(expr.right);

        if (!left || !right) {
            return false;
        }

        leftVector.push(cloneAstNode(left));
        rightVector.push(cloneAstNode(right));
    }

    const functionName = terms.length === 2 ? "dot_product" : "dot_product_3d";

    mutateToCallExpression(
        node,
        functionName,
        [...leftVector, ...rightVector],
        node
    );
    return true;
}

function attemptConvertPointDistanceCall(node, helpers) {
    if (helpers.hasComment(node)) {
        return false;
    }

    const calleeName = getIdentifierName(node.object);
    const callArguments = getCallExpressionArguments(node);

    let distanceExpression = null;
    if (calleeName === "sqrt") {
        if (callArguments.length !== 1) {
            return false;
        }

        distanceExpression = callArguments[0];
    } else if (calleeName === "power") {
        if (callArguments.length !== 2) {
            return false;
        }

        const exponent = unwrapExpression(callArguments[1]);
        if (!isHalfExponentLiteral(exponent)) {
            return false;
        }

        distanceExpression = callArguments[0];
    } else {
        return false;
    }

    const match = matchSquaredDifferences(distanceExpression, helpers);
    if (!match) {
        return false;
    }

    const args = [];
    for (const difference of match) {
        args.push(cloneAstNode(difference.subtrahend));
    }
    for (const difference of match) {
        args.push(cloneAstNode(difference.minuend));
    }

    const functionName =
        match.length === 2 ? "point_distance" : "point_distance_3d";

    mutateToCallExpression(node, functionName, args, node);
    return true;
}

function attemptConvertPowerToSqrt(node, helpers) {
    if (helpers.hasComment(node)) {
        return false;
    }

    const calleeName = getIdentifierName(node.object);
    if (calleeName !== "power") {
        return false;
    }

    const args = getCallExpressionArguments(node);
    if (args.length !== 2) {
        return false;
    }

    const exponent = unwrapExpression(args[1]);
    if (!isHalfExponentLiteral(exponent)) {
        return false;
    }

    mutateToCallExpression(node, "sqrt", [cloneAstNode(args[0])], node);
    return true;
}

function attemptConvertPowerToExp(node, helpers) {
    if (helpers.hasComment(node)) {
        return false;
    }

    const calleeName = getIdentifierName(node.object);
    if (calleeName !== "power") {
        return false;
    }

    const args = getCallExpressionArguments(node);
    if (args.length !== 2) {
        return false;
    }

    const base = unwrapExpression(args[0]);
    const exponent = args[1];

    if (!isEulerLiteral(base)) {
        return false;
    }

    mutateToCallExpression(node, "exp", [cloneAstNode(exponent)], node);
    return true;
}

function attemptConvertPointDirection(node, helpers) {
    if (helpers.hasComment(node)) {
        return false;
    }

    const calleeName = getIdentifierName(node.object);
    if (calleeName !== "arctan2") {
        return false;
    }

    const args = getCallExpressionArguments(node);
    if (args.length !== 2) {
        return false;
    }

    const dy = unwrapExpression(args[0]);
    const dx = unwrapExpression(args[1]);

    const dyDiff = matchDifference(dy);
    const dxDiff = matchDifference(dx);

    if (!dyDiff || !dxDiff) {
        return false;
    }

    mutateToCallExpression(
        node,
        "point_direction",
        [
            cloneAstNode(dxDiff.subtrahend),
            cloneAstNode(dyDiff.subtrahend),
            cloneAstNode(dxDiff.minuend),
            cloneAstNode(dyDiff.minuend)
        ],
        node
    );
    return true;
}

function attemptConvertTrigDegreeArguments(node, helpers) {
    if (helpers.hasComment(node)) {
        return false;
    }

    const calleeName = getIdentifierName(node.object);
    if (calleeName !== "sin" && calleeName !== "cos") {
        return false;
    }

    const args = getCallExpressionArguments(node);
    if (args.length !== 1) {
        return false;
    }

    const argument = args[0];
    const angle = matchDegreesToRadians(argument);

    if (!angle) {
        return false;
    }

    node.arguments = [
        createCallExpressionNode("degtorad", [cloneAstNode(angle)], argument)
    ];

    return true;
}

function matchSquaredDifferences(expression, helpers) {
    const terms = [];
    collectAdditionTerms(expression, terms);

    if (terms.length < 2 || terms.length > 3) {
        return null;
    }

    const differences = [];

    for (const term of terms) {
        const product = unwrapExpression(term);
        if (!isBinaryOperator(product, "*") || helpers.hasComment(product)) {
            return null;
        }

        const left = unwrapExpression(product.left);
        const right = unwrapExpression(product.right);

        if (
            !left ||
            !right ||
            (!areNodesEquivalent(left, right) &&
                !areNodesApproximatelyEquivalent(left, right))
        ) {
            return null;
        }

        const difference = matchDifference(left);
        if (!difference) {
            return null;
        }

        differences.push(difference);
    }

    if (differences.length < 2) {
        return null;
    }

    return differences;
}

function matchDifference(node) {
    const expression = unwrapExpression(node);

    if (!isBinaryOperator(expression, "-")) {
        return null;
    }

    const minuend = unwrapExpression(expression.left);
    const subtrahend = unwrapExpression(expression.right);

    if (!minuend || !subtrahend) {
        return null;
    }

    return { minuend, subtrahend };
}

function collectAdditionTerms(node, output) {
    const expression = unwrapExpression(node);
    if (!expression) {
        return;
    }

    if (expression.type === BINARY_EXPRESSION && expression.operator === "+") {
        collectAdditionTerms(expression.left, output);
        collectAdditionTerms(expression.right, output);
        return;
    }

    output.push(expression);
}

function extractScalarAdditionTerm(expression, helpers, context) {
    if (!expression || helpers.hasComment(expression)) {
        return null;
    }

    if (expression.type === BINARY_EXPRESSION && expression.operator === "*") {
        const rawLeft = expression.left;
        const rawRight = expression.right;

        if (!rawLeft || !rawRight) {
            return null;
        }

        if (
            helpers.hasComment(rawLeft) ||
            helpers.hasComment(rawRight) ||
            (context && hasInlineCommentBetween(rawLeft, rawRight, context))
        ) {
            return null;
        }

        const left = unwrapExpression(rawLeft);
        const right = unwrapExpression(rawRight);

        if (!left || !right) {
            return null;
        }

        if (helpers.hasComment(left) || helpers.hasComment(right)) {
            return null;
        }

        const leftValue = parseNumericFactor(left);
        const rightValue = parseNumericFactor(right);

        if (leftValue !== null && rightValue !== null) {
            return null;
        }

        if (leftValue !== null) {
            return {
                coefficient: leftValue,
                base: right,
                rawBase: rawRight,
                hasExplicitCoefficient: true
            };
        }

        if (rightValue !== null) {
            return {
                coefficient: rightValue,
                base: left,
                rawBase: rawLeft,
                hasExplicitCoefficient: true
            };
        }

        return null;
    }

    const literalValue = parseNumericFactor(expression);
    if (literalValue !== null) {
        return {
            coefficient: literalValue,
            base: null,
            rawBase: null,
            hasExplicitCoefficient: false
        };
    }

    return {
        coefficient: 1,
        base: expression,
        rawBase: expression,
        hasExplicitCoefficient: false
    };
}

function collectMultiplicativeChain(
    node,
    helpers,
    output,
    includeInDenominator,
    context
) {
    collapseUnitMinusHalfFactor(node, helpers, context);

    const expression = unwrapExpression(node);
    if (!expression) {
        return false;
    }

    if (expression.type === BINARY_EXPRESSION) {
        const operator = expression.operator;

        if (operator === "*" || operator === "/") {
            if (
                context &&
                hasInlineCommentBetween(
                    expression.left,
                    expression.right,
                    context
                )
            ) {
                return false;
            }

            if (operator === "/") {
                const rightExpression = unwrapExpression(expression.right);
                if (!rightExpression) {
                    return false;
                }

                if (parseNumericFactor(rightExpression) === null) {
                    const collection = includeInDenominator
                        ? output.denominators
                        : output.numerators;

                    collection.push({ raw: node, expression });
                    return true;
                }
            }

            if (
                !collectMultiplicativeChain(
                    expression.left,
                    helpers,
                    output,
                    includeInDenominator,
                    context
                )
            ) {
                return false;
            }

            if (operator === "/") {
                return collectMultiplicativeChain(
                    expression.right,
                    helpers,
                    output,
                    !includeInDenominator,
                    context
                );
            }

            return collectMultiplicativeChain(
                expression.right,
                helpers,
                output,
                includeInDenominator,
                context
            );
        }
    }

    const collection = includeInDenominator
        ? output.denominators
        : output.numerators;

    collection.push({ raw: node, expression });
    return true;
}

function cloneMultiplicativeTerms(terms, template) {
    if (!Array.isArray(terms) || terms.length === 0) {
        return null;
    }

    const first = terms[0];
    const baseClone = cloneAstNode(first?.raw ?? first?.expression);
    if (!baseClone) {
        return null;
    }

    let result = baseClone;

    for (let index = 1; index < terms.length; index += 1) {
        const current = terms[index];
        const operand = cloneAstNode(current?.raw ?? current?.expression);

        if (!operand) {
            return null;
        }

        const product = createMultiplicationNode(result, operand, template);
        if (!product) {
            return null;
        }

        result = product;
    }

    return result;
}

function createMultiplicationNode(left, right, template) {
    if (!left || !right) {
        return null;
    }

    const expression = {
        type: BINARY_EXPRESSION,
        operator: "*",
        left,
        right
    };

    assignClonedLocation(expression, template);

    return expression;
}

function collapseUnitMinusHalfFactor(node, helpers, context) {
    if (!node || typeof node !== "object") {
        return false;
    }

    if (node.type !== PARENTHESIZED_EXPRESSION || helpers.hasComment(node)) {
        return false;
    }

    const difference = unwrapExpression(node.expression);

    if (!difference || difference.type !== BINARY_EXPRESSION) {
        return false;
    }

    if (difference.operator !== "-") {
        return false;
    }

    if (helpers.hasComment(difference)) {
        return false;
    }

    const rawLeft = difference.left;
    const rawRight = difference.right;

    if (!rawLeft || !rawRight) {
        return false;
    }

    if (helpers.hasComment(rawLeft) || helpers.hasComment(rawRight)) {
        return false;
    }

    if (context && hasInlineCommentBetween(rawLeft, rawRight, context)) {
        return false;
    }

    const leftValue = parseNumericFactor(rawLeft);
    const rightValue = parseNumericFactor(rawRight);

    if (leftValue === null || rightValue === null) {
        return false;
    }

    const unitTolerance = computeNumericTolerance(1);
    const halfTolerance = computeNumericTolerance(0.5);

    if (Math.abs(leftValue - 1) > unitTolerance) {
        return false;
    }

    if (Math.abs(rightValue - 0.5) > halfTolerance) {
        return false;
    }

    mutateToNumericLiteral(node, 0.5, node);
    return true;
}

function collectProductOperands(node, output, helpers) {
    const expression = unwrapExpression(node);
    if (!expression) {
        return false;
    }

    if (!isBinaryOperator(expression, "*")) {
        output.push(expression);
        return true;
    }

    if (helpers.hasComment(expression)) {
        return false;
    }

    return (
        collectProductOperands(expression.left, output, helpers) &&
        collectProductOperands(expression.right, output, helpers)
    );
}

function extractSignedOperand(node) {
    const expression = unwrapExpression(node);
    if (!expression) {
        return { node: null, negative: false };
    }

    if (expression.type === UNARY_EXPRESSION && expression.operator === "-") {
        return {
            node: expression.argument,
            negative: true
        };
    }

    return { node: expression, negative: false };
}

function identifyTrigCall(node) {
    const expression = unwrapExpression(node);
    if (!expression || expression.type !== CALL_EXPRESSION) {
        return null;
    }

    const calleeName = getIdentifierName(expression.object);
    if (
        !Array.isArray(expression.arguments) ||
        expression.arguments.length !== 1
    ) {
        return null;
    }

    const [argument] = expression.arguments;

    if (calleeName === "dcos") {
        return { kind: "cos", argument: unwrapExpression(argument) };
    }

    if (calleeName === "dsin") {
        return { kind: "sin", argument: unwrapExpression(argument) };
    }

    if (calleeName === "cos") {
        const degArg = matchDegToRadCall(argument);
        if (!degArg) {
            return null;
        }
        return { kind: "cos", argument: degArg };
    }

    if (calleeName === "sin") {
        const degArg = matchDegToRadCall(argument);
        if (!degArg) {
            return null;
        }
        return { kind: "sin", argument: degArg };
    }

    return null;
}

function matchDegToRadCall(argument) {
    const expression = unwrapExpression(argument);
    if (
        !expression ||
        expression.type !== CALL_EXPRESSION ||
        getIdentifierName(expression.object) !== "degtorad" ||
        !Array.isArray(expression.arguments) ||
        expression.arguments.length !== 1
    ) {
        return null;
    }

    return unwrapExpression(expression.arguments[0]);
}

function matchDegreesToRadians(node) {
    const expression = unwrapExpression(node);
    if (!expression) {
        return null;
    }

    if (isBinaryOperator(expression, "/")) {
        const left = unwrapExpression(expression.left);
        const right = unwrapExpression(expression.right);

        if (!isLiteralNumber(right, 180)) {
            return null;
        }

        if (isBinaryOperator(left, "*")) {
            const factorA = unwrapExpression(left.left);
            const factorB = unwrapExpression(left.right);

            if (isPiIdentifier(factorA)) {
                return factorB;
            }

            if (isPiIdentifier(factorB)) {
                return factorA;
            }
        }
    }

    if (isBinaryOperator(expression, "*")) {
        const left = unwrapExpression(expression.left);
        const right = unwrapExpression(expression.right);

        if (isLiteralNumber(left, 0.017_453_292_519_943_295)) {
            return right;
        }

        if (isLiteralNumber(right, 0.017_453_292_519_943_295)) {
            return left;
        }

        if (isBinaryOperator(left, "/")) {
            const numerator = unwrapExpression(left.left);
            const denominator = unwrapExpression(left.right);

            if (isPiIdentifier(right) && isLiteralNumber(denominator, 180)) {
                return numerator;
            }
        }

        if (isBinaryOperator(right, "/")) {
            const numerator = unwrapExpression(right.left);
            const denominator = unwrapExpression(right.right);

            if (isPiIdentifier(left) && isLiteralNumber(denominator, 180)) {
                return numerator;
            }
        }
    }

    return null;
}

function hasCommentsInDegreesToRadiansPattern(
    node,
    helpers,
    context,
    skipSelfCheck = false
) {
    const expression = unwrapExpression(node);
    if (!expression || expression.type !== BINARY_EXPRESSION) {
        return false;
    }

    const operator =
        typeof expression.operator === "string"
            ? expression.operator.toLowerCase()
            : null;

    if (operator !== "*" && operator !== "/") {
        return false;
    }

    const rawLeft = expression.left;
    const rawRight = expression.right;

    if (!rawLeft || !rawRight) {
        return true;
    }

    if (
        (!skipSelfCheck && helpers.hasComment(expression)) ||
        helpers.hasComment(rawLeft) ||
        helpers.hasComment(rawRight)
    ) {
        return true;
    }

    if (context && hasInlineCommentBetween(rawLeft, rawRight, context)) {
        return true;
    }

    return (
        hasCommentsInDegreesToRadiansPattern(rawLeft, helpers, context) ||
        hasCommentsInDegreesToRadiansPattern(rawRight, helpers, context)
    );
}

function isBinaryOperator(node, operator) {
    return (
        node &&
        node.type === BINARY_EXPRESSION &&
        typeof node.operator === "string" &&
        node.operator.toLowerCase() === operator
    );
}

function computeNumericTolerance(expected, providedTolerance) {
    if (typeof providedTolerance === "number") {
        return providedTolerance;
    }

    const magnitude = Math.max(1, Math.abs(expected));
    return Number.EPSILON * magnitude * 4;
}

function normalizeNumericCoefficient(value, precision = 12) {
    if (!Number.isFinite(value)) {
        return null;
    }

    const effectivePrecision = Number.isInteger(precision) ? precision : 12;

    const rounded = Number(value.toPrecision(effectivePrecision));
    if (!Number.isFinite(rounded)) {
        return null;
    }

    if (Object.is(rounded, -0)) {
        return "0";
    }

    return rounded.toString();
}

function toApproxInteger(value) {
    if (!Number.isFinite(value)) {
        return null;
    }

    const rounded = Math.round(value);
    const tolerance = computeNumericTolerance(Math.max(1, Math.abs(value)));

    if (Math.abs(value - rounded) <= tolerance) {
        return rounded;
    }

    return null;
}

function computeIntegerGcd(a, b) {
    let left = Math.abs(a);
    let right = Math.abs(b);

    if (!Number.isFinite(left) || !Number.isFinite(right)) {
        return 0;
    }

    while (right !== 0) {
        const temp = right;
        right = left % right;
        left = temp;
    }

    return left;
}

function areLiteralNumbersApproximatelyEqual(left, right) {
    const tolerance = Math.max(
        computeNumericTolerance(left),
        computeNumericTolerance(right)
    );

    return Math.abs(left - right) <= tolerance;
}

function isLiteralNumber(node, expected, tolerance) {
    const value = parseNumericLiteral(node);
    if (value === undefined || value === null) {
        return false;
    }

    const effectiveTolerance = computeNumericTolerance(expected, tolerance);
    return Math.abs(value - expected) <= effectiveTolerance;
}

function isHalfExponentLiteral(node) {
    if (!node) {
        return false;
    }

    if (isLiteralNumber(node, 0.5)) {
        return true;
    }

    if (isBinaryOperator(node, "/")) {
        return isLiteralNumber(node.left, 1) && isLiteralNumber(node.right, 2);
    }

    return false;
}

function isEulerLiteral(node) {
    const value = parseNumericLiteral(node);
    if (value == undefined) {
        return false;
    }

    return Math.abs(value - Math.E) <= 1e-9;
}

function parseNumericLiteral(node) {
    if (!node || node.type !== LITERAL) {
        return null;
    }

    const raw = node.value;
    if (typeof raw === "number") {
        return Number.isFinite(raw) ? raw : null;
    }

    if (typeof raw === "string") {
        const parsed = Number(raw);
        return Number.isFinite(parsed) ? parsed : null;
    }

    return null;
}

function evaluateNumericExpression(node) {
    const expression = unwrapExpression(node);
    if (!expression) {
        return null;
    }

    if (expression.type === LITERAL) {
        return parseNumericLiteral(expression);
    }

    if (expression.type === UNARY_EXPRESSION) {
        const value = evaluateNumericExpression(expression.argument);
        if (value === null) {
            return null;
        }

        if (expression.operator === "-") {
            return -value;
        }

        if (expression.operator === "+") {
            return value;
        }

        return null;
    }

    if (expression.type === BINARY_EXPRESSION) {
        const operator =
            typeof expression.operator === "string"
                ? expression.operator.toLowerCase()
                : null;

        if (operator === "+" || operator === "-") {
            const left = evaluateNumericExpression(expression.left);
            const right = evaluateNumericExpression(expression.right);

            if (left === null || right === null) {
                return null;
            }

            return operator === "+" ? left + right : left - right;
        }

        if (operator === "*" || operator === "/") {
            const left = evaluateNumericExpression(expression.left);
            const right = evaluateNumericExpression(expression.right);

            if (left === null || right === null) {
                return null;
            }

            if (operator === "*") {
                return left * right;
            }

            if (Math.abs(right) <= computeNumericTolerance(0)) {
                return null;
            }

            return left / right;
        }
    }

    return null;
}

function evaluateOneMinusNumeric(node) {
    const expression = unwrapExpression(node);
    if (!expression || expression.type !== BINARY_EXPRESSION) {
        return null;
    }

    const operator =
        typeof expression.operator === "string"
            ? expression.operator.toLowerCase()
            : null;

    if (operator !== "-") {
        return null;
    }

    const leftValue = evaluateNumericExpression(expression.left);
    if (leftValue === null) {
        return null;
    }

    const tolerance = computeNumericTolerance(1);
    if (Math.abs(leftValue - 1) > tolerance) {
        return null;
    }

    const rightValue = evaluateNumericExpression(expression.right);
    if (rightValue === null) {
        return null;
    }

    return leftValue - rightValue;
}

function parseNumericFactor(node) {
    const expression = unwrapExpression(node);
    if (!expression) {
        return null;
    }

    if (expression.type === BINARY_EXPRESSION) {
        const operator =
            typeof expression.operator === "string"
                ? expression.operator.toLowerCase()
                : null;

        if (operator === "*" || operator === "/") {
            const leftValue = parseNumericFactor(expression.left);
            const rightValue = parseNumericFactor(expression.right);

            if (leftValue === null || rightValue === null) {
                return null;
            }

            if (operator === "*") {
                return leftValue * rightValue;
            }

            if (Math.abs(rightValue) <= computeNumericTolerance(0)) {
                return null;
            }

            return leftValue / rightValue;
        }
    }

    if (expression.type === UNARY_EXPRESSION) {
        const value = parseNumericFactor(expression.argument);
        if (value === null) {
            return null;
        }

        if (expression.operator === "-") {
            return -value;
        }

        if (expression.operator === "+") {
            return value;
        }

        return null;
    }

    const literalValue = parseNumericLiteral(expression);
    return literalValue ?? null;
}

function isPiIdentifier(node) {
    const expression = unwrapExpression(node);
    return (
        expression &&
        expression.type === IDENTIFIER &&
        typeof expression.name === "string" &&
        expression.name.toLowerCase() === "pi"
    );
}

function areNodesApproximatelyEquivalent(a, b) {
    if (areNodesEquivalent(a, b)) {
        return true;
    }

    const left = unwrapExpression(a);
    const right = unwrapExpression(b);

    if (!left || !right || left.type !== right.type) {
        return false;
    }

    switch (left.type) {
        case IDENTIFIER: {
            return left.name === right.name;
        }
        case LITERAL: {
            const leftNumber = parseNumericLiteral(left);
            const rightNumber = parseNumericLiteral(right);

            if (
                typeof leftNumber === "number" &&
                typeof rightNumber === "number"
            ) {
                return areLiteralNumbersApproximatelyEqual(
                    leftNumber,
                    rightNumber
                );
            }

            return false;
        }
        case BINARY_EXPRESSION: {
            return (
                left.operator === right.operator &&
                areNodesApproximatelyEquivalent(left.left, right.left) &&
                areNodesApproximatelyEquivalent(left.right, right.right)
            );
        }
        case UNARY_EXPRESSION: {
            return (
                left.operator === right.operator &&
                areNodesApproximatelyEquivalent(left.argument, right.argument)
            );
        }
        default: {
            return false;
        }
    }
}

function areNodesEquivalent(a, b) {
    const left = unwrapExpression(a);
    const right = unwrapExpression(b);

    if (left === right) {
        return true;
    }

    if (!left || !right || left.type !== right.type) {
        return false;
    }

    switch (left.type) {
        case IDENTIFIER: {
            return left.name === right.name;
        }
        case LITERAL: {
            return left.value === right.value;
        }
        case MEMBER_DOT_EXPRESSION: {
            return (
                areNodesEquivalent(left.object, right.object) &&
                areNodesEquivalent(left.property, right.property)
            );
        }
        case MEMBER_INDEX_EXPRESSION: {
            return (
                areNodesEquivalent(left.object, right.object) &&
                compareIndexProperties(left.property, right.property)
            );
        }
        case BINARY_EXPRESSION: {
            return (
                left.operator === right.operator &&
                areNodesEquivalent(left.left, right.left) &&
                areNodesEquivalent(left.right, right.right)
            );
        }
        case UNARY_EXPRESSION: {
            return (
                left.operator === right.operator &&
                areNodesEquivalent(left.argument, right.argument)
            );
        }
        case CALL_EXPRESSION: {
            const leftName = getIdentifierName(left.object);
            const rightName = getIdentifierName(right.object);

            if (leftName !== rightName) {
                return false;
            }

            const leftArgs = Array.isArray(left.arguments)
                ? left.arguments
                : [];
            const rightArgs = Array.isArray(right.arguments)
                ? right.arguments
                : [];

            if (leftArgs.length !== rightArgs.length) {
                return false;
            }

            for (const [index, leftArg] of leftArgs.entries()) {
                if (!areNodesEquivalent(leftArg, rightArgs[index])) {
                    return false;
                }
            }

            return true;
        }
        default: {
            return false;
        }
    }
}

function compareIndexProperties(a, b) {
    if (!Array.isArray(a) || !Array.isArray(b) || a.length !== b.length) {
        return false;
    }

    for (const [index, element] of a.entries()) {
        if (!areNodesEquivalent(element, b[index])) {
            return false;
        }
    }

    return true;
}

function isSafeOperand(node) {
    const expression = unwrapExpression(node);
    if (!expression) {
        return false;
    }

    switch (expression.type) {
        case IDENTIFIER: {
            return typeof expression.name === "string";
        }
        case MEMBER_DOT_EXPRESSION:
        case MEMBER_INDEX_EXPRESSION: {
            return (
                isSafeOperand(expression.object) &&
                (expression.type === MEMBER_DOT_EXPRESSION
                    ? isSafeOperand(expression.property)
                    : areAllSafe(expression.property))
            );
        }
        case LITERAL: {
            return true;
        }
        default: {
            return false;
        }
    }
}

function areAllSafe(nodes) {
    if (!Array.isArray(nodes)) {
        return false;
    }

    return nodes.every((node) => isSafeOperand(node));
}

function unwrapExpression(node) {
    let current = node;

    while (
        current &&
        typeof current === "object" &&
        current.type === PARENTHESIZED_EXPRESSION &&
        current.expression
    ) {
        current = current.expression;
    }

    return current ?? null;
}

function getIdentifierName(node) {
    const expression = unwrapExpression(node);
    if (!expression || expression.type !== IDENTIFIER) {
        return null;
    }

    return expression.name ?? null;
}

function mutateToCallExpression(target, name, args, template) {
    const call = createCallExpressionNode(name, args, template);

    if (!call) {
        return;
    }

    replaceNode(target, call);
}

function mutateToNumericLiteral(target, value, template) {
    const literal = createNumericLiteral(value, template);

    if (!literal) {
        return;
    }

    replaceNode(target, literal);
}

function createCallExpressionNode(name, args, template) {
    const identifier = createIdentifierNode(name, template);
    if (!identifier) {
        return null;
    }

    const call = {
        type: CALL_EXPRESSION,
        object: identifier,
        arguments: toMutableArray(args)
    };

    assignClonedLocation(call, template);

    return call;
}

function createNumericLiteral(value, template) {
    const literal = {
        type: LITERAL,
        value: String(value)
    };

    assignClonedLocation(literal, template);

    return literal;
}

<<<<<<< HEAD
function replaceNodeWith(target, source) {
    const replacement = cloneAstNode(source) ?? source;
    if (!replacement || typeof replacement !== "object") {
        return false;
    }

    for (const key of Object.keys(target)) {
        if (key === "parent") {
            continue;
        }

        delete target[key];
    }

    for (const [key, value] of Object.entries(replacement)) {
        if (key === "parent") {
            continue;
        }

        target[key] = value;
    }

    return true;
}

function suppressTrailingLineComment(
    node,
    targetLine,
    context,
    prefix = "original"
) {
    if (!Number.isFinite(targetLine)) {
        return;
    }

    const candidates = [];

    if (node && typeof node === "object") {
        candidates.push(node);
    }

    if (context && typeof context === "object") {
        const root = context.astRoot;
        if (root && typeof root === "object") {
            candidates.push(root);
        }
    }

    for (const owner of candidates) {
        const comments = Array.isArray(owner?.comments) ? owner.comments : null;
        if (!comments || comments.length === 0) {
            continue;
        }

        for (let index = comments.length - 1; index >= 0; index -= 1) {
            const comment = comments[index];
            if (!comment || comment.type !== "CommentLine") {
                continue;
            }

            const startLine = comment?.start?.line ?? comment?.loc?.start?.line;
            if (startLine !== targetLine) {
                continue;
            }

            const trimmed =
                typeof comment.value === "string"
                    ? comment.value.trim().toLowerCase()
                    : "";
            if (trimmed.length === 0 || trimmed.startsWith(prefix)) {
                comments.splice(index, 1);
            }
        }
    }
}

function removeSimplifiedAliasDeclaration(context, simplifiedNode) {
    if (!context || typeof context !== "object") {
        return;
    }

    const root = context.astRoot;
    if (!root || typeof root !== "object") {
        return;
    }

    const declarator = findVariableDeclaratorForInit(root, simplifiedNode);
    const baseName = getIdentifierName(declarator?.id);

    if (typeof baseName !== "string" || baseName.length === 0) {
        return;
    }

    const aliasName = `${baseName}_simplified`;
    const aliasDeclaration = findVariableDeclarationByName(root, aliasName);

    if (!aliasDeclaration) {
        return;
    }

    const aliasDeclarator = Array.isArray(aliasDeclaration.declarations)
        ? aliasDeclaration.declarations[0]
        : null;

    if (
        !aliasDeclarator ||
        !areNodesEquivalent(aliasDeclarator.init, simplifiedNode)
    ) {
        return;
    }

    const paddedNode = markPreviousSiblingForBlankLine(root, aliasDeclaration);

    if (!removeNodeFromAst(root, aliasDeclaration)) {
        if (paddedNode && typeof paddedNode === "object") {
            delete paddedNode._gmlForceFollowingEmptyLine;
        }
        return;
    }

    suppressTrailingLineComment(
        simplifiedNode,
        aliasDeclaration?.end?.line,
        context,
        "simplified"
    );
}

function markPreviousSiblingForBlankLine(root, target) {
    if (!root || typeof root !== "object" || !target) {
        return null;
    }

    const stack = [root];
    const visited = new Set();

    while (stack.length > 0) {
        const node = stack.pop();
        if (!node || typeof node !== "object" || visited.has(node)) {
            continue;
        }

        visited.add(node);

        if (Array.isArray(node)) {
            for (let index = 0; index < node.length; index += 1) {
                const element = node[index];

                if (element === target) {
                    const previous = node[index - 1];
                    if (previous && typeof previous === "object") {
                        previous._gmlForceFollowingEmptyLine = true;
                        return previous;
                    }
                    return null;
                }

                stack.push(element);
            }
            continue;
        }

        for (const value of Object.values(node)) {
            if (value && typeof value === "object") {
                stack.push(value);
            }
        }
    }

    return null;
}

function findVariableDeclaratorForInit(root, target) {
    if (!root || typeof root !== "object" || !target) {
        return null;
    }

    const stack = [root];
    const visited = new Set();

    while (stack.length > 0) {
        const node = stack.pop();
        if (!node || typeof node !== "object" || visited.has(node)) {
            continue;
        }

        visited.add(node);

        if (Array.isArray(node)) {
            for (const element of node) {
                stack.push(element);
            }
            continue;
        }

        if (node.type === "VariableDeclarator" && node.init === target) {
            return node;
        }

        for (const value of Object.values(node)) {
            if (value && typeof value === "object") {
                stack.push(value);
            }
        }
    }

    return null;
}

function findVariableDeclarationByName(root, identifierName) {
    if (
        !root ||
        typeof root !== "object" ||
        typeof identifierName !== "string"
    ) {
        return null;
    }

    const stack = [root];
    const visited = new Set();

    while (stack.length > 0) {
        const node = stack.pop();
        if (!node || typeof node !== "object" || visited.has(node)) {
            continue;
        }

        visited.add(node);

        if (Array.isArray(node)) {
            for (const element of node) {
                stack.push(element);
            }
            continue;
        }

        if (
            node.type === "VariableDeclaration" &&
            Array.isArray(node.declarations) &&
            node.declarations.length === 1
        ) {
            const [declarator] = node.declarations;
            const name = getIdentifierName(declarator?.id);

            if (name === identifierName) {
                return node;
            }
        }

        for (const value of Object.values(node)) {
            if (value && typeof value === "object") {
                stack.push(value);
            }
        }
    }

    return null;
}

function removeNodeFromAst(root, target) {
    if (!root || typeof root !== "object" || !target) {
        return false;
    }

    const stack = [root];
    const visited = new Set();

    while (stack.length > 0) {
        const node = stack.pop();
        if (!node || typeof node !== "object" || visited.has(node)) {
            continue;
        }

        visited.add(node);

        if (Array.isArray(node)) {
            for (let index = node.length - 1; index >= 0; index -= 1) {
                const element = node[index];
                if (element === target) {
                    node.splice(index, 1);
                    return true;
                }

                stack.push(element);
            }
            continue;
        }

        for (const value of Object.values(node)) {
            if (value && typeof value === "object") {
                stack.push(value);
            }
        }
    }

    return false;
}

function normalizeTraversalContext(ast, context) {
    if (context && typeof context === "object") {
        if (context.astRoot && typeof context.astRoot === "object") {
            return context;
        }

        return { ...context, astRoot: ast };
    }

    return { astRoot: ast };
=======
function replaceNode(target, replacement) {
    if (!target || typeof target !== "object" || !replacement) {
        return;
    }

    for (const key of Object.keys(target)) {
        delete target[key];
    }

    Object.assign(target, replacement);
>>>>>>> 4d676e96
}

function hasInlineCommentBetween(left, right, context) {
    if (!context || typeof context !== "object") {
        return false;
    }

    const sourceText = context.originalText ?? context.sourceText;
    if (typeof sourceText !== "string" || sourceText.length === 0) {
        return false;
    }

    const leftEnd = getNodeEndIndex(left);
    const rightStart = getNodeStartIndex(right);

    if (
        leftEnd == undefined ||
        rightStart == undefined ||
        rightStart <= leftEnd ||
        rightStart > sourceText.length
    ) {
        return false;
    }

    const between = sourceText.slice(leftEnd, rightStart);

    if (between.length === 0) {
        return false;
    }

    return (
        between.includes("/*") ||
        between.includes("//") ||
        between.includes("#")
    );
}

function isLnCall(node) {
    const expression = unwrapExpression(node);
    if (
        !expression ||
        expression.type !== CALL_EXPRESSION ||
        getIdentifierName(expression.object) !== "ln"
    ) {
        return false;
    }

    const args = Array.isArray(expression.arguments)
        ? expression.arguments
        : [];

    return args.length === 1;
}<|MERGE_RESOLUTION|>--- conflicted
+++ resolved
@@ -927,36 +927,15 @@
         return false;
     }
 
+    const clonedOperand = cloneMultiplicativeTerms(nonNumericTerms, node);
     const literal = createNumericLiteral(normalizedCoefficient, node);
-    if (!literal) {
-        return false;
-    }
-
-    let combined = cloneAstNode(nonNumericTerms[0]?.raw);
-    if (!combined) {
-        return false;
-    }
-
-    for (let index = 1; index < nonNumericTerms.length; index += 1) {
-        const term = nonNumericTerms[index];
-        const clone = cloneAstNode(term.raw);
-        if (!clone) {
-            return false;
-        }
-
-        const product = {
-            type: BINARY_EXPRESSION,
-            operator: "*",
-            left: combined,
-            right: clone
-        };
-
-        assignClonedLocation(product, term.raw);
-        combined = product;
+
+    if (!clonedOperand || !literal) {
+        return false;
     }
 
     node.operator = "*";
-    node.left = combined;
+    node.left = clonedOperand;
     node.right = literal;
 
     return true;
@@ -2594,7 +2573,6 @@
     return literal;
 }
 
-<<<<<<< HEAD
 function replaceNodeWith(target, source) {
     const replacement = cloneAstNode(source) ?? source;
     if (!replacement || typeof replacement !== "object") {
@@ -2903,7 +2881,8 @@
     }
 
     return { astRoot: ast };
-=======
+}
+
 function replaceNode(target, replacement) {
     if (!target || typeof target !== "object" || !replacement) {
         return;
@@ -2914,7 +2893,6 @@
     }
 
     Object.assign(target, replacement);
->>>>>>> 4d676e96
 }
 
 function hasInlineCommentBetween(left, right, context) {
