import {
    hasComment as sharedHasComment,
    normalizeHasCommentHelpers
} from "../comments/index.js";
import {
    assignClonedLocation,
    cloneAstNode,
    getNodeEndIndex,
    getNodeStartIndex,
    getCallExpressionArguments,
    toMutableArray,
    createIdentifierNode
} from "../shared/index.js";

const DEFAULT_HELPERS = Object.freeze({
    hasComment: sharedHasComment
});

const BINARY_EXPRESSION = "BinaryExpression";
const CALL_EXPRESSION = "CallExpression";
const IDENTIFIER = "Identifier";
const LITERAL = "Literal";
const MEMBER_DOT_EXPRESSION = "MemberDotExpression";
const MEMBER_INDEX_EXPRESSION = "MemberIndexExpression";
const PARENTHESIZED_EXPRESSION = "ParenthesizedExpression";
const UNARY_EXPRESSION = "UnaryExpression";

/**
 * Convert bespoke math expressions into their builtin GML equivalents.
 *
 * The transformer recognises a curated set of safe patterns such as repeated
 * multiplications, squared distance calculations, manual trigonometry
 * conversions, and logarithm identities. Each match rewrites the AST in place
 * so the printer emits the builtin helper instead of the verbose expression.
 *
 * @param {unknown} ast - Parsed AST to rewrite in place.
 * @param {{ hasComment?: (node: unknown) => boolean }} helpers - Optional
 *     helper overrides for comment detection.
 * @param {{ sourceText?: string, originalText?: string } | null} context
 *     Additional source context used to detect inline comments between nodes.
 */
export function convertManualMathExpressions(
    ast,
    helpers = DEFAULT_HELPERS,
    context = null
) {
    if (!ast || typeof ast !== "object") {
        return ast;
    }

    const normalizedHelpers = normalizeHasCommentHelpers(helpers);
    const traversalContext = normalizeTraversalContext(ast, context);

    traverse(ast, normalizedHelpers, new Set(), traversalContext);
    cleanupMultiplicativeIdentityParentheses(ast, normalizedHelpers);

    return ast;
}

export function condenseScalarMultipliers(
    ast,
    helpers = DEFAULT_HELPERS,
    context = null
) {
    if (!ast || typeof ast !== "object") {
        return ast;
    }

    const normalizedHelpers = normalizeHasCommentHelpers(helpers);
    const traversalContext = normalizeTraversalContext(ast, context);

    traverseForScalarCondense(
        ast,
        normalizedHelpers,
        new Set(),
        traversalContext
    );
    cleanupMultiplicativeIdentityParentheses(ast, normalizedHelpers);

    return ast;
}

function traverse(node, helpers, seen, context) {
    if (!node || typeof node !== "object") {
        return;
    }

    if (seen.has(node)) {
        return;
    }

    seen.add(node);

    if (Array.isArray(node)) {
        for (const element of node) {
            traverse(element, helpers, seen, context);
        }
        return;
    }

    let changed = true;
    while (changed) {
        changed = false;

        if (node.type === BINARY_EXPRESSION) {
            if (attemptSimplifyOneMinusFactor(node, helpers, context)) {
                changed = true;
                continue;
            }

            if (attemptRemoveMultiplicativeIdentity(node, helpers, context)) {
                changed = true;
                continue;
            }

            if (attemptReplaceMultiplicationWithZero(node, helpers, context)) {
                changed = true;
                continue;
            }

            if (attemptRemoveAdditiveIdentity(node, helpers, context)) {
                changed = true;
                continue;
            }

            if (attemptConvertDegreesToRadians(node, helpers, context)) {
                changed = true;
                continue;
            }

            if (attemptCancelReciprocalRatios(node, helpers, context)) {
                changed = true;
                continue;
            }

            if (
                attemptSimplifyNegativeDivisionProduct(node, helpers, context)
            ) {
                changed = true;
                continue;
            }

            if (attemptCondenseScalarProduct(node, helpers, context)) {
                changed = true;
                continue;
            }

            if (
                attemptCondenseNumericChainWithMultipleBases(
                    node,
                    helpers,
                    context
                )
            ) {
                changed = true;
                continue;
            }

            if (attemptCollectDistributedScalars(node, helpers, context)) {
                changed = true;
                continue;
            }

            if (attemptConvertRepeatedPower(node, helpers)) {
                changed = true;
                continue;
            }

            if (attemptConvertSquare(node, helpers, context)) {
                changed = true;
                continue;
            }

            if (attemptConvertMean(node, helpers)) {
                changed = true;
                continue;
            }

            if (attemptConvertLog2(node, helpers)) {
                changed = true;
                continue;
            }

            if (attemptConvertLengthDir(node, helpers)) {
                changed = true;
                continue;
            }

            if (attemptConvertDotProducts(node, helpers)) {
                changed = true;
                continue;
            }
        }

        if (node.type === CALL_EXPRESSION) {
            if (attemptConvertPointDistanceCall(node, helpers)) {
                changed = true;
                continue;
            }

            if (attemptConvertPowerToSqrt(node, helpers)) {
                changed = true;
                continue;
            }

            if (attemptConvertPowerToExp(node, helpers)) {
                changed = true;
                continue;
            }

            if (attemptConvertPointDirection(node, helpers)) {
                changed = true;
                continue;
            }

            if (attemptConvertTrigDegreeArguments(node, helpers)) {
                changed = true;
                continue;
            }
        }

        for (const [key, value] of Object.entries(node)) {
            if (key === "parent" || !value || typeof value !== "object") {
                continue;
            }

            traverse(value, helpers, seen, context);
        }
    }
}

function traverseForScalarCondense(node, helpers, seen, context) {
    if (!node || typeof node !== "object") {
        return;
    }

    if (seen.has(node)) {
        return;
    }

    seen.add(node);

    if (Array.isArray(node)) {
        for (const element of node) {
            traverseForScalarCondense(element, helpers, seen, context);
        }
        return;
    }

    if (node.type === BINARY_EXPRESSION) {
        attemptSimplifyOneMinusFactor(node, helpers, context);
        attemptRemoveMultiplicativeIdentity(node, helpers, context);
        attemptRemoveAdditiveIdentity(node, helpers, context);

        if (attemptConvertDegreesToRadians(node, helpers, context)) {
            return;
        }

        attemptCancelReciprocalRatios(node, helpers, context);

        attemptSimplifyNegativeDivisionProduct(node, helpers, context);

        attemptCondenseScalarProduct(node, helpers, context);
        attemptCondenseNumericChainWithMultipleBases(node, helpers, context);
        attemptCollectDistributedScalars(node, helpers, context);
    }

    for (const [key, value] of Object.entries(node)) {
        if (key === "parent" || !value || typeof value !== "object") {
            continue;
        }

        traverseForScalarCondense(value, helpers, seen, context);
    }
}

function attemptSimplifyOneMinusFactor(node, helpers, context) {
    if (!isBinaryOperator(node, "*")) {
        return false;
    }

    let modified = false;

    if (simplifyOneMinusOperand(node, "left", helpers, context)) {
        modified = true;
    }

    if (simplifyOneMinusOperand(node, "right", helpers, context)) {
        modified = true;
    }

    return modified;
}

function simplifyOneMinusOperand(node, key, helpers, context) {
    const rawOperand = node[key];
    if (!rawOperand || helpers.hasComment(rawOperand)) {
        return false;
    }

    const expression = unwrapExpression(rawOperand);
    if (!expression || helpers.hasComment(expression)) {
        return false;
    }

    if (context && hasInlineCommentBetween(node.left, node.right, context)) {
        return false;
    }

    if (
        context &&
        expression.type === BINARY_EXPRESSION &&
        hasInlineCommentBetween(expression.left, expression.right, context)
    ) {
        return false;
    }

    const numericValue = evaluateOneMinusNumeric(expression);
    if (numericValue === null || !Number.isFinite(numericValue)) {
        return false;
    }

    const normalizedValue = normalizeNumericCoefficient(numericValue);
    if (normalizedValue === null) {
        return false;
    }

    if (
        expression.type === LITERAL &&
        String(expression.value) === normalizedValue
    ) {
        return false;
    }

    const literal = createNumericLiteral(normalizedValue, rawOperand);
    if (!literal) {
        return false;
    }

    node[key] = literal;
    return true;
}

function attemptRemoveMultiplicativeIdentity(node, helpers, context) {
    if (!isBinaryOperator(node, "*")) {
        return false;
    }

    if (context && hasInlineCommentBetween(node.left, node.right, context)) {
        return false;
    }

    return removeMultiplicativeIdentityOperand(
        node,
        "right",
        "left",
        helpers,
        context
    );
}

function attemptReplaceMultiplicationWithZero(node, helpers, context) {
    if (!isBinaryOperator(node, "*")) {
        return false;
    }

    if (context && hasInlineCommentBetween(node.left, node.right, context)) {
        return false;
    }

    if (
        replaceMultiplicationWithZeroOperand(
            node,
            "left",
            "right",
            helpers,
            context
        )
    ) {
        return true;
    }

    if (
        replaceMultiplicationWithZeroOperand(
            node,
            "right",
            "left",
            helpers,
            context
        )
    ) {
        return true;
    }

    return false;
}

function removeMultiplicativeIdentityOperand(
    node,
    key,
    otherKey,
    helpers,
    context
) {
    const operand = node[key];
    const other = node[otherKey];

    if (!operand || !other) {
        return false;
    }

    if (helpers.hasComment(operand) || helpers.hasComment(other)) {
        return false;
    }

    const expression = unwrapExpression(operand);
    if (!expression) {
        return false;
    }

    const value = parseNumericLiteral(expression);
    if (value === null) {
        return false;
    }

    if (Math.abs(value - 1) > computeNumericTolerance(1)) {
        return false;
    }

    const sanitizedOperand = isSafeOperand(other)
        ? unwrapExpression(other)
        : other;

    const replacement = cloneAstNode(sanitizedOperand);
    if (!replaceNodeWith(node, replacement)) {
        return false;
    }

<<<<<<< HEAD
    node.__fromMultiplicativeIdentity = true;
    unwrapIdentityReplacementResult(node, helpers);
=======
    unwrapEnclosingParentheses(node, helpers, context);
>>>>>>> 65e41311

    return true;
}

<<<<<<< HEAD
function unwrapIdentityReplacementResult(node, helpers) {
    while (
        node &&
        node.type === PARENTHESIZED_EXPRESSION &&
        node.expression &&
        isIdentityReplacementSafeExpression(node.expression, helpers)
    ) {
        if (!replaceNodeWith(node, node.expression)) {
            break;
        }

        node.__fromMultiplicativeIdentity = true;
    }
}

function isIdentityReplacementSafeExpression(node, helpers) {
    if (!node || typeof node !== "object") {
        return false;
    }

    if (helpers.hasComment(node)) {
        return false;
    }

    switch (node.type) {
        case IDENTIFIER:
        case LITERAL:
        case CALL_EXPRESSION:
        case MEMBER_DOT_EXPRESSION:
        case MEMBER_INDEX_EXPRESSION: {
            return true;
        }
        case PARENTHESIZED_EXPRESSION: {
            return isIdentityReplacementSafeExpression(
                node.expression,
                helpers
            );
        }
        default: {
            return false;
        }
    }
}

function cleanupMultiplicativeIdentityParentheses(
    node,
    helpers,
    parent = null
) {
    if (!node || typeof node !== "object") {
        return;
    }

    if (Array.isArray(node)) {
        for (const element of node) {
            cleanupMultiplicativeIdentityParentheses(element, helpers, parent);
        }
        return;
    }

    if (
        node.type === PARENTHESIZED_EXPRESSION &&
        node.expression &&
        typeof node.expression === "object" &&
        node.expression.__fromMultiplicativeIdentity === true &&
        isIdentityReplacementSafeExpression(node.expression, helpers) &&
        !shouldPreserveIdentityParenthesesForAncestor(parent) &&
        replaceNodeWith(node, node.expression)
    ) {
        node.__fromMultiplicativeIdentity = true;
        cleanupMultiplicativeIdentityParentheses(node, helpers, parent);
        return;
    }

    for (const value of Object.values(node)) {
        if (!value || typeof value !== "object") {
            continue;
        }

        if (Array.isArray(value)) {
            for (const element of value) {
                cleanupMultiplicativeIdentityParentheses(
                    element,
                    helpers,
                    node
                );
            }
        } else {
            cleanupMultiplicativeIdentityParentheses(value, helpers, node);
        }
    }

    if (
        node.type === BINARY_EXPRESSION &&
        !attemptCondenseScalarProduct(node, helpers, null)
    ) {
        attemptCondenseSimpleScalarProduct(node, helpers);
    }
}

function shouldPreserveIdentityParenthesesForAncestor(ancestor) {
    if (!ancestor || typeof ancestor !== "object") {
        return false;
    }

    if (ancestor.type === BINARY_EXPRESSION) {
        const operator = String(ancestor.operator ?? "").toLowerCase();

        if (operator === "mod" || operator === "%") {
            return true;
        }
    }

    if (ancestor.type === UNARY_EXPRESSION) {
        const operator = ancestor.operator;

        if (operator === "!" || operator === "not") {
            return true;
        }
    }

    return false;
}

function attemptCondenseSimpleScalarProduct(node, helpers) {
    if (!isBinaryOperator(node, "*")) {
        return false;
    }

    const chain = { numerators: [], denominators: [] };
    if (!collectMultiplicativeChain(node, helpers, chain, false, null)) {
        return false;
    }

    const nonNumericTerms = [];
    let coefficient = 1;
    let hasNumericContribution = false;

    for (const term of chain.numerators) {
        if (helpers.hasComment(term.expression)) {
            return false;
        }

        const numericValue = parseNumericFactor(term.expression);
        if (numericValue === null) {
            nonNumericTerms.push(term);
            continue;
        }

        coefficient *= numericValue;
        hasNumericContribution = true;
    }

    const cancelledReciprocalTerms = cancelSimpleReciprocalNumeratorPairs(
        nonNumericTerms,
        helpers
    );

    if (cancelledReciprocalTerms) {
        hasNumericContribution = true;
    }

    if (chain.denominators.length === 0 && !cancelledReciprocalTerms) {
        return false;
    }

    if (nonNumericTerms.length === 0) {
        return false;
    }

    for (const term of chain.denominators) {
        if (helpers.hasComment(term.expression)) {
            return false;
        }

        const numericValue = parseNumericFactor(term.expression);
        if (numericValue === null || numericValue === 0) {
            if (numericValue === null) {
                const matchIndex = nonNumericTerms.findIndex((candidate) =>
                    areSimpleExpressionsEquivalent(
                        candidate.expression,
                        term.expression
                    )
                );

                if (matchIndex !== -1) {
                    nonNumericTerms.splice(matchIndex, 1);
                    continue;
                }
            }

            return false;
        }

        coefficient /= numericValue;
        hasNumericContribution = true;
    }

    if (!hasNumericContribution || !Number.isFinite(coefficient)) {
        return false;
    }

    const normalizedCoefficient = normalizeNumericCoefficient(coefficient);
    if (normalizedCoefficient === null) {
        return false;
    }

    const operand = cloneMultiplicativeTerms(nonNumericTerms, node);
    if (!operand) {
        return false;
    }

    const unitTolerance = computeNumericTolerance(1);
    if (Math.abs(normalizedCoefficient - 1) <= unitTolerance) {
        if (!replaceNodeWith(node, operand)) {
            return false;
        }

        node.__fromMultiplicativeIdentity = true;
        return true;
    }

    const literal = createNumericLiteral(normalizedCoefficient, node);
    if (!literal) {
        return false;
    }

    node.operator = "*";
    node.left = operand;
    node.right = literal;
    node.__fromMultiplicativeIdentity = true;

    return true;
}

function cancelSimpleReciprocalNumeratorPairs(terms, helpers) {
    if (!Array.isArray(terms) || terms.length < 2) {
        return false;
    }

    const consumed = new Set();
    const tolerance = computeNumericTolerance(1);
    let cancelled = false;

    for (let index = 0; index < terms.length; index += 1) {
        if (consumed.has(index)) {
            continue;
        }

        const term = terms[index];
        const expression = unwrapExpression(term.expression);
        if (!expression || expression.type !== BINARY_EXPRESSION) {
            continue;
        }

        const operator =
            typeof expression.operator === "string"
                ? expression.operator.toLowerCase()
                : null;

        if (operator !== "/") {
            continue;
        }

        const numeratorValue = parseNumericFactor(expression.left);
        if (
            numeratorValue === null ||
            Math.abs(numeratorValue - 1) > tolerance
        ) {
            continue;
        }

        const matchIndex = terms.findIndex((candidate, candidateIndex) => {
            if (
                candidateIndex === index ||
                consumed.has(candidateIndex) ||
                helpers.hasComment(candidate.expression)
            ) {
                return false;
            }

            return areSimpleExpressionsEquivalent(
                candidate.expression,
                expression.right
            );
        });

        if (matchIndex === -1) {
            continue;
        }

        consumed.add(index);
        consumed.add(matchIndex);
        cancelled = true;
    }

    if (!cancelled) {
        return false;
    }

    const remaining = [];
    for (const [index, term] of terms.entries()) {
        if (consumed.has(index)) {
            continue;
        }

        remaining.push(term);
    }

    terms.length = 0;
    for (const term of remaining) {
        terms.push(term);
    }

    return true;
}

function areSimpleExpressionsEquivalent(left, right) {
    return areNodesApproximatelyEquivalent(left, right);
=======
function unwrapEnclosingParentheses(node, helpers, context) {
    if (!node || typeof node !== "object") {
        return;
    }

    const root = context?.astRoot;
    if (!root || typeof root !== "object") {
        return;
    }

    let current = node;
    while (true) {
        const parentInfo = findParentEntry(root, current);
        if (!parentInfo) {
            break;
        }

        const { parent } = parentInfo;
        if (!parent || typeof parent !== "object") {
            break;
        }

        if (parent.type !== PARENTHESIZED_EXPRESSION) {
            break;
        }

        const expression = parent.expression;
        if (!expression) {
            break;
        }

        if (helpers.hasComment(parent) || helpers.hasComment(expression)) {
            break;
        }

        if (!isSafeOperand(parent)) {
            break;
        }

        replaceNodeWith(parent, current);
        current = parent;
    }
}

function findParentEntry(root, target) {
    const stack = [{ parent: null, key: null, node: root }];
    const visited = new Set();

    while (stack.length > 0) {
        const { parent, key, node } = stack.pop();
        if (node === target) {
            return { parent, key };
        }

        if (!node || typeof node !== "object" || visited.has(node)) {
            continue;
        }

        visited.add(node);

        if (Array.isArray(node)) {
            for (let index = node.length - 1; index >= 0; index -= 1) {
                const element = node[index];
                stack.push({ parent: node, key: index, node: element });
            }
            continue;
        }

        for (const [childKey, childValue] of Object.entries(node)) {
            if (childKey === "parent") {
                continue;
            }

            stack.push({ parent: node, key: childKey, node: childValue });
        }
    }

    return null;
>>>>>>> 65e41311
}

function replaceMultiplicationWithZeroOperand(
    node,
    key,
    otherKey,
    helpers,
    context
) {
    const operand = node[key];
    const other = node[otherKey];

    if (!operand || !other) {
        return false;
    }

    if (helpers.hasComment(operand) || helpers.hasComment(other)) {
        return false;
    }

    const expression = unwrapExpression(operand);
    if (!expression) {
        return false;
    }

    const value = parseNumericLiteral(expression);
    if (value === null) {
        return false;
    }

    if (Math.abs(value) > computeNumericTolerance(0)) {
        return false;
    }

    const parentLine = node?.end?.line;
    const zeroLiteral = createNumericLiteral(0, expression);

    if (!zeroLiteral) {
        return false;
    }

    replaceNode(node, zeroLiteral);
    suppressTrailingLineComment(node, parentLine, context, "original");
    removeSimplifiedAliasDeclaration(context, node);

    return true;
}

function isMultiplicationAnnihilatedByZero(node, helpers, context) {
    if (!isBinaryOperator(node, "*")) {
        return false;
    }

    const { left, right } = node;

    if (!left || !right) {
        return false;
    }

    if (helpers.hasComment(node) || helpers.hasComment(left)) {
        return false;
    }

    if (helpers.hasComment(right)) {
        return false;
    }

    if (context && hasInlineCommentBetween(left, right, context)) {
        return false;
    }

    return (
        isNumericZeroLiteral(unwrapExpression(left)) ||
        isNumericZeroLiteral(unwrapExpression(right))
    );
}

function isNumericZeroLiteral(node) {
    const literalValue = parseNumericLiteral(node);
    if (literalValue === null) {
        return false;
    }

    return Math.abs(literalValue) <= computeNumericTolerance(0);
}

function attemptRemoveAdditiveIdentity(node, helpers, context) {
    if (!isBinaryOperator(node, "+")) {
        return false;
    }

    if (context && hasInlineCommentBetween(node.left, node.right, context)) {
        return false;
    }

    if (
        removeAdditiveIdentityOperand(node, "left", "right", helpers, context)
    ) {
        return true;
    }

    if (
        removeAdditiveIdentityOperand(node, "right", "left", helpers, context)
    ) {
        return true;
    }

    return false;
}

function removeAdditiveIdentityOperand(node, key, otherKey, helpers, context) {
    const operand = node[key];
    const other = node[otherKey];

    if (!operand || !other) {
        return false;
    }

    if (helpers.hasComment(other)) {
        return false;
    }

    const expression = unwrapExpression(operand);
    if (!expression) {
        return false;
    }

    let value = parseNumericLiteral(expression);

    if (
        value === null &&
        isMultiplicationAnnihilatedByZero(expression, helpers, context)
    ) {
        value = 0;
    }

    if (value === null) {
        return false;
    }

    if (Math.abs(value) > computeNumericTolerance(0)) {
        return false;
    }

    const parentLine = node?.end?.line;

    if (!replaceNodeWith(node, other)) {
        return false;
    }

    suppressTrailingLineComment(node, parentLine, context, "original");
    removeSimplifiedAliasDeclaration(context, node);

    return true;
}

function attemptCancelReciprocalRatios(node, helpers, context) {
    if (!node) {
        return false;
    }

    if (!isBinaryOperator(node, "*") && !isBinaryOperator(node, "/")) {
        return false;
    }

    const chain = {
        numerators: [],
        denominators: []
    };

    if (!collectMultiplicativeChain(node, helpers, chain, false, context)) {
        return false;
    }

    if (chain.numerators.length < 2) {
        return false;
    }

    const ratioTerms = [];

    for (const [index, term] of chain.numerators.entries()) {
        if (
            helpers.hasComment(term.raw) ||
            helpers.hasComment(term.expression)
        ) {
            return false;
        }

        const expression = unwrapExpression(term.expression);
        if (
            !expression ||
            expression.type !== BINARY_EXPRESSION ||
            expression.operator !== "/"
        ) {
            continue;
        }

        const numerator = unwrapExpression(expression.left);
        const denominator = unwrapExpression(expression.right);

        if (!numerator || !denominator) {
            continue;
        }

        if (
            helpers.hasComment(expression.left) ||
            helpers.hasComment(expression.right)
        ) {
            return false;
        }

        if (
            context &&
            hasInlineCommentBetween(expression.left, expression.right, context)
        ) {
            return false;
        }

        ratioTerms.push({ index, numerator, denominator });
    }

    if (ratioTerms.length === 0) {
        return false;
    }

    const indicesToRemove = new Set();
    const replacementsByIndex = new Map();
    const ratioIndices = new Set(ratioTerms.map(({ index }) => index));

    for (let outer = 0; outer < ratioTerms.length; outer += 1) {
        if (indicesToRemove.has(ratioTerms[outer].index)) {
            continue;
        }

        for (let inner = outer + 1; inner < ratioTerms.length; inner += 1) {
            if (indicesToRemove.has(ratioTerms[inner].index)) {
                continue;
            }

            const first = ratioTerms[outer];
            const second = ratioTerms[inner];

            if (
                areNodesEquivalent(first.numerator, second.denominator) &&
                areNodesEquivalent(first.denominator, second.numerator)
            ) {
                indicesToRemove.add(first.index);
                indicesToRemove.add(second.index);
                break;
            }
        }
    }

    for (const ratioTerm of ratioTerms) {
        if (indicesToRemove.has(ratioTerm.index)) {
            continue;
        }

        const numerator = ratioTerm.numerator;
        const denominator = ratioTerm.denominator;

        if (!numerator || !denominator) {
            continue;
        }

        for (const [index, term] of chain.numerators.entries()) {
            if (index === ratioTerm.index) {
                continue;
            }

            if (indicesToRemove.has(index)) {
                continue;
            }

            if (ratioIndices.has(index)) {
                continue;
            }

            if (
                helpers.hasComment(term.raw) ||
                helpers.hasComment(term.expression)
            ) {
                continue;
            }

            const candidate = unwrapExpression(term.expression);
            if (!candidate) {
                continue;
            }

            if (!areNodesEquivalent(candidate, denominator)) {
                continue;
            }

            const numericValue = parseNumericFactor(numerator);
            const isMultiplicativeIdentity =
                numericValue !== null &&
                Math.abs(numericValue - 1) <= computeNumericTolerance(1);

            if (!isMultiplicativeIdentity) {
                replacementsByIndex.set(ratioTerm.index, [numerator]);
            }
            indicesToRemove.add(ratioTerm.index);
            indicesToRemove.add(index);
            break;
        }
    }

    if (indicesToRemove.size === 0 && replacementsByIndex.size === 0) {
        return false;
    }

    const remainingTerms = [];

    for (const [index, term] of chain.numerators.entries()) {
        if (indicesToRemove.has(index)) {
            const replacements = replacementsByIndex.get(index);
            if (replacements) {
                for (const replacement of replacements) {
                    const clone = cloneAstNode(replacement);
                    if (!clone) {
                        return false;
                    }

                    remainingTerms.push(clone);
                }
            }

            continue;
        }

        const clone = cloneAstNode(term.raw);
        if (!clone) {
            return false;
        }

        remainingTerms.push(clone);
    }

    let replacement = null;

    if (remainingTerms.length === 0) {
        replacement = createNumericLiteral(1, node);
    } else if (remainingTerms.length === 1) {
        [replacement] = remainingTerms;
    } else {
        let combined = remainingTerms[0];

        for (let index = 1; index < remainingTerms.length; index += 1) {
            const product = {
                type: BINARY_EXPRESSION,
                operator: "*",
                left: combined,
                right: remainingTerms[index]
            };

            assignClonedLocation(product, node);
            combined = product;
        }

        replacement = combined;
    }

    if (!replacement) {
        return false;
    }

    return replaceNodeWith(node, replacement);
}

function attemptSimplifyNegativeDivisionProduct(node, helpers, context) {
    if (!isBinaryOperator(node, "*")) {
        return false;
    }

    if (helpers.hasComment(node)) {
        return false;
    }

    if (context && hasInlineCommentBetween(node.left, node.right, context)) {
        return false;
    }

    const candidates = [
        { fractionKey: "left", signKey: "right" },
        { fractionKey: "right", signKey: "left" }
    ];

    for (const { fractionKey, signKey } of candidates) {
        const fractionNode = node[fractionKey];
        const signNode = node[signKey];

        if (!isNegativeOneFactor(signNode)) {
            continue;
        }

        if (helpers.hasComment(signNode)) {
            continue;
        }

        const fractionExpression = unwrapExpression(fractionNode);
        if (
            !fractionExpression ||
            fractionExpression.type !== BINARY_EXPRESSION ||
            fractionExpression.operator !== "/"
        ) {
            continue;
        }

        if (helpers.hasComment(fractionExpression)) {
            continue;
        }

        const numerator = unwrapExpression(fractionExpression.left);
        const denominator = unwrapExpression(fractionExpression.right);

        if (!numerator || !denominator) {
            continue;
        }

        if (
            helpers.hasComment(fractionExpression.left) ||
            helpers.hasComment(fractionExpression.right)
        ) {
            continue;
        }

        if (
            context &&
            hasInlineCommentBetween(
                fractionExpression.left,
                fractionExpression.right,
                context
            )
        ) {
            continue;
        }

        const denominatorValue = parseNumericFactor(denominator);
        if (denominatorValue === null) {
            continue;
        }

        if (Math.abs(denominatorValue) <= computeNumericTolerance(0)) {
            continue;
        }

        const coefficient = -1 / denominatorValue;
        const normalizedCoefficient = normalizeNumericCoefficient(coefficient);
        if (normalizedCoefficient === null) {
            continue;
        }

        const baseClone = cloneAstNode(numerator);
        const literal = createNumericLiteral(
            normalizedCoefficient,
            denominator
        );

        if (!baseClone || !literal) {
            continue;
        }

        node.operator = "*";
        node.left = baseClone;
        node.right = literal;
        return true;
    }

    return false;
}

function attemptCondenseScalarProduct(node, helpers, context) {
    if (!node) {
        return false;
    }

    if (!isBinaryOperator(node, "*") && !isBinaryOperator(node, "/")) {
        return false;
    }

    const chain = {
        numerators: [],
        denominators: []
    };

    if (!collectMultiplicativeChain(node, helpers, chain, false, context)) {
        return false;
    }

    if (chain.denominators.length === 0) {
        return false;
    }

    const nonNumericTerms = [];
    let coefficient = 1;
    let hasNumericContribution = false;
    let meaningfulNumericFactorCount = 0;
    let numericNumeratorProduct = 1;
    let numericDenominatorProduct = 1;
    let hasNumericNumeratorFactor = false;
    let hasNumericDenominatorFactor = false;
    let numericDenominatorCount = 0;
    const unitTolerance = computeNumericTolerance(1);

    for (const term of chain.numerators) {
        if (
            helpers.hasComment(term.expression) ||
            (term.raw && helpers.hasComment(term.raw))
        ) {
            return false;
        }

        const numericValue = parseNumericFactor(term.expression);
        if (numericValue === null) {
            nonNumericTerms.push(term);
            continue;
        }

        hasNumericContribution = true;
        coefficient *= numericValue;
        hasNumericNumeratorFactor = true;
        numericNumeratorProduct *= numericValue;

        if (
            Math.abs(numericValue - 1) > unitTolerance &&
            Math.abs(numericValue + 1) > unitTolerance
        ) {
            meaningfulNumericFactorCount += 1;
        }
    }

    if (nonNumericTerms.length === 0) {
        return false;
    }

    for (const term of chain.denominators) {
        if (
            helpers.hasComment(term.expression) ||
            (term.raw && helpers.hasComment(term.raw))
        ) {
            return false;
        }

        const numericValue = parseNumericFactor(term.expression);
        if (numericValue === null || numericValue === 0) {
            return false;
        }

        hasNumericContribution = true;
        coefficient /= numericValue;
        hasNumericDenominatorFactor = true;
        numericDenominatorProduct *= numericValue;
        numericDenominatorCount += 1;

        if (
            Math.abs(numericValue - 1) > unitTolerance &&
            Math.abs(numericValue + 1) > unitTolerance
        ) {
            meaningfulNumericFactorCount += 1;
        }
    }

    if (!hasNumericContribution) {
        return false;
    }

    if (!Number.isFinite(coefficient)) {
        return false;
    }

    const tolerance = computeNumericTolerance(1);
    if (
        Math.abs(coefficient) <= computeNumericTolerance(0) ||
        Math.abs(coefficient - 1) <= tolerance ||
        Math.abs(coefficient + 1) <= tolerance
    ) {
        return false;
    }

    if (meaningfulNumericFactorCount < 2) {
        const coefficientMagnitude = Math.abs(coefficient);
        if (coefficientMagnitude <= 1 + unitTolerance) {
            return false;
        }
    }

    const ratioMetadata =
        hasNumericDenominatorFactor && numericDenominatorCount >= 2
            ? computeScalarRatioMetadata(
                  coefficient,
                  hasNumericNumeratorFactor ? numericNumeratorProduct : 1,
                  numericDenominatorProduct
              )
            : null;

    const normalizedCoefficient = normalizeNumericCoefficient(
        coefficient,
        ratioMetadata?.precision
    );
    if (normalizedCoefficient === null) {
        return false;
    }

    const clonedOperand = cloneMultiplicativeTerms(nonNumericTerms, node);
    const literal = createNumericLiteral(normalizedCoefficient, node);

    if (!clonedOperand || !literal) {
        return false;
    }

    if (ratioMetadata?.text) {
        literal._gmlManualMathRatio = ratioMetadata.text;
        node._gmlManualMathRatio = ratioMetadata.text;
    }

    node.operator = "*";
    node.left = clonedOperand;
    node.right = literal;

    return true;
}

function computeScalarRatioMetadata(
    coefficient,
    numeratorProduct,
    denominatorProduct
) {
    if (!Number.isFinite(coefficient)) {
        return null;
    }

    if (
        !Number.isFinite(numeratorProduct) ||
        !Number.isFinite(denominatorProduct) ||
        Math.abs(denominatorProduct) <= computeNumericTolerance(1)
    ) {
        return null;
    }

    let numerator = numeratorProduct;
    let denominator = denominatorProduct;

    if (denominator === 0) {
        return null;
    }

    if (denominator < 0) {
        numerator *= -1;
        denominator *= -1;
    }

    const ratioValue = numerator / denominator;
    const tolerance = computeNumericTolerance(coefficient);

    if (Math.abs(coefficient - ratioValue) > tolerance) {
        return null;
    }

    const numeratorInt = toApproxInteger(numerator);
    const denominatorInt = toApproxInteger(denominator);

    if (numeratorInt === null || denominatorInt === null) {
        return null;
    }

    if (denominatorInt === 0) {
        return null;
    }

    let simplifiedNumerator = numeratorInt;
    let simplifiedDenominator = denominatorInt;

    if (simplifiedDenominator < 0) {
        simplifiedNumerator *= -1;
        simplifiedDenominator *= -1;
    }

    const gcdValue = computeIntegerGcd(
        Math.abs(simplifiedNumerator),
        Math.abs(simplifiedDenominator)
    );

    if (!Number.isFinite(gcdValue) || gcdValue <= 0) {
        return null;
    }

    simplifiedNumerator /= gcdValue;
    simplifiedDenominator /= gcdValue;

    if (simplifiedDenominator <= 1) {
        return null;
    }

    if (Math.abs(simplifiedNumerator) !== 1) {
        return null;
    }

    if (Math.abs(simplifiedDenominator) < 100) {
        return null;
    }

    const signPrefix = simplifiedNumerator < 0 ? "-" : "";
    const ratioText = `${signPrefix}1/${simplifiedDenominator}`;

    return {
        text: `(${ratioText})`,
        precision: 11
    };
}

function attemptCondenseNumericChainWithMultipleBases(node, helpers, context) {
    if (!node) {
        return false;
    }

    if (!isBinaryOperator(node, "*") && !isBinaryOperator(node, "/")) {
        return false;
    }

    const chain = {
        numerators: [],
        denominators: []
    };

    if (!collectMultiplicativeChain(node, helpers, chain, false, context)) {
        return false;
    }

    if (chain.denominators.length === 0) {
        return false;
    }

    let coefficient = 1;
    let hasNumericContribution = false;
    let meaningfulNumericFactorCount = 0;
    const nonNumericTerms = [];
    const unitTolerance = computeNumericTolerance(1);

    for (const term of chain.numerators) {
        if (
            helpers.hasComment(term.expression) ||
            (term.raw && helpers.hasComment(term.raw))
        ) {
            return false;
        }

        const numericValue = parseNumericFactor(term.expression);
        if (numericValue === null) {
            nonNumericTerms.push(term);
            continue;
        }

        hasNumericContribution = true;
        coefficient *= numericValue;

        if (
            Math.abs(numericValue - 1) > unitTolerance &&
            Math.abs(numericValue + 1) > unitTolerance
        ) {
            meaningfulNumericFactorCount += 1;
        }
    }

    if (nonNumericTerms.length < 2) {
        return false;
    }

    for (const term of chain.denominators) {
        if (
            helpers.hasComment(term.expression) ||
            (term.raw && helpers.hasComment(term.raw))
        ) {
            return false;
        }

        const numericValue = parseNumericFactor(term.expression);
        if (numericValue === null || numericValue === 0) {
            return false;
        }

        hasNumericContribution = true;
        coefficient /= numericValue;

        if (
            Math.abs(numericValue - 1) > unitTolerance &&
            Math.abs(numericValue + 1) > unitTolerance
        ) {
            meaningfulNumericFactorCount += 1;
        }
    }

    if (!hasNumericContribution) {
        return false;
    }

    if (!Number.isFinite(coefficient)) {
        return false;
    }

    const tolerance = computeNumericTolerance(1);
    if (
        Math.abs(coefficient) <= computeNumericTolerance(0) ||
        Math.abs(coefficient - 1) <= tolerance ||
        Math.abs(coefficient + 1) <= tolerance
    ) {
        return false;
    }

    if (meaningfulNumericFactorCount < 2) {
        const magnitude = Math.abs(coefficient);
        if (magnitude <= 1 + unitTolerance) {
            return false;
        }
    }

    const normalizedCoefficient = normalizeNumericCoefficient(coefficient);
    if (normalizedCoefficient === null) {
        return false;
    }

    const clonedOperand = cloneMultiplicativeTerms(nonNumericTerms, node);
    const literal = createNumericLiteral(normalizedCoefficient, node);

    if (!clonedOperand || !literal) {
        return false;
    }

    node.operator = "*";
    node.left = clonedOperand;
    node.right = literal;

    return true;
}

function attemptCollectDistributedScalars(node, helpers, context) {
    if (!isBinaryOperator(node, "+") || helpers.hasComment(node)) {
        return false;
    }

    if (context && hasInlineCommentBetween(node.left, node.right, context)) {
        return false;
    }

    const terms = [];
    collectAdditionTerms(node, terms);

    if (terms.length < 2) {
        return false;
    }

    let baseDetails = null;
    let coefficient = 0;

    for (const term of terms) {
        const details = extractScalarAdditionTerm(term, helpers, context);
        if (
            !details ||
            !details.base ||
            !details.rawBase ||
            details.hasExplicitCoefficient !== true
        ) {
            return false;
        }

        if (!baseDetails) {
            if (!isSafeOperand(details.base)) {
                return false;
            }

            baseDetails = details;
        } else if (!areNodesEquivalent(baseDetails.base, details.base)) {
            return false;
        }

        coefficient += details.coefficient;
    }

    if (!baseDetails || !Number.isFinite(coefficient)) {
        return false;
    }

    const zeroTolerance = computeNumericTolerance(0);
    const unitTolerance = computeNumericTolerance(1);

    if (Math.abs(coefficient) <= zeroTolerance) {
        mutateToNumericLiteral(node, 0, node);
        return true;
    }

    if (Math.abs(coefficient - 1) <= unitTolerance) {
        const baseClone = cloneAstNode(baseDetails.rawBase);
        if (!baseClone) {
            return false;
        }

        replaceNodeWith(node, baseClone);
        return true;
    }

    if (Math.abs(coefficient + 1) <= unitTolerance) {
        const baseClone = cloneAstNode(baseDetails.rawBase);
        if (!baseClone) {
            return false;
        }

        const negated = createNegatedExpression(baseClone, node);
        if (!negated) {
            return false;
        }

        replaceNode(node, negated);
        return true;
    }

    const normalizedCoefficient = normalizeNumericCoefficient(coefficient);
    if (normalizedCoefficient === null) {
        return false;
    }

    const baseClone = cloneAstNode(baseDetails.rawBase);
    const literal = createNumericLiteral(normalizedCoefficient, node);

    if (!baseClone || !literal) {
        return false;
    }

    node.operator = "*";
    node.left = baseClone;
    node.right = literal;

    return true;
}

function attemptConvertDegreesToRadians(node, helpers, context) {
    if (
        (!isBinaryOperator(node, "*") && !isBinaryOperator(node, "/")) ||
        hasCommentsInDegreesToRadiansPattern(node, helpers, context, true)
    ) {
        return false;
    }

    const angle = matchDegreesToRadians(node);
    if (!angle) {
        return false;
    }

    mutateToCallExpression(node, "degtorad", [cloneAstNode(angle)], node);
    return true;
}

function attemptConvertSquare(node, helpers, context) {
    if (!isBinaryOperator(node, "*") || helpers.hasComment(node)) {
        return false;
    }

    const rawLeft = node.left;
    const rawRight = node.right;

    if (!rawLeft || !rawRight) {
        return false;
    }

    if (helpers.hasComment(rawLeft) || helpers.hasComment(rawRight)) {
        return false;
    }

    const left = unwrapExpression(rawLeft);
    const right = unwrapExpression(rawRight);

    if (!left || !right) {
        return false;
    }

    if (helpers.hasComment(left) || helpers.hasComment(right)) {
        return false;
    }

    if (hasInlineCommentBetween(rawLeft, rawRight, context)) {
        return false;
    }

    if (
        !areNodesEquivalent(left, right) &&
        !areNodesApproximatelyEquivalent(left, right)
    ) {
        return false;
    }

    if (!isSafeOperand(left)) {
        return false;
    }

    mutateToCallExpression(node, "sqr", [cloneAstNode(left)], node);
    return true;
}

function attemptConvertRepeatedPower(node, helpers) {
    if (!isBinaryOperator(node, "*") || helpers.hasComment(node)) {
        return false;
    }

    const factors = [];
    if (!collectProductOperands(node, factors, helpers)) {
        return false;
    }

    if (factors.length <= 2) {
        return false;
    }

    const base = unwrapExpression(factors[0]);
    if (!base || !isSafeOperand(base)) {
        return false;
    }

    for (let index = 1; index < factors.length; index += 1) {
        const operand = unwrapExpression(factors[index]);
        if (!areNodesEquivalent(base, operand)) {
            return false;
        }
    }

    const exponentLiteral = createNumericLiteral(factors.length, node);
    mutateToCallExpression(
        node,
        "power",
        [cloneAstNode(base), exponentLiteral],
        node
    );
    return true;
}

function attemptConvertMean(node, helpers) {
    if (helpers.hasComment(node)) {
        return false;
    }

    const expression = unwrapExpression(node);

    if (!expression || expression.type !== BINARY_EXPRESSION) {
        return false;
    }

    let addition = null;
    let divisor = null;

    if (expression.operator === "/") {
        addition = unwrapExpression(expression.left);
        divisor = unwrapExpression(expression.right);

        if (!isLiteralNumber(divisor, 2)) {
            return false;
        }
    } else if (expression.operator === "*") {
        const left = unwrapExpression(expression.left);
        const right = unwrapExpression(expression.right);

        if (isLiteralNumber(left, 0.5)) {
            addition = right;
        } else if (isLiteralNumber(right, 0.5)) {
            addition = left;
        } else {
            return false;
        }
    } else {
        return false;
    }

    if (!addition || addition.type !== BINARY_EXPRESSION) {
        return false;
    }

    if (helpers.hasComment(addition)) {
        return false;
    }

    if (addition.operator !== "+") {
        return false;
    }

    const leftTerm = unwrapExpression(addition.left);
    const rightTerm = unwrapExpression(addition.right);

    if (!leftTerm || !rightTerm) {
        return false;
    }

    mutateToCallExpression(
        node,
        "mean",
        [cloneAstNode(leftTerm), cloneAstNode(rightTerm)],
        node
    );
    return true;
}

function attemptConvertLog2(node, helpers) {
    if (!isBinaryOperator(node, "/") || helpers.hasComment(node)) {
        return false;
    }

    const numerator = unwrapExpression(node.left);
    const denominator = unwrapExpression(node.right);

    if (!isLnCall(numerator) || !isLnCall(denominator)) {
        return false;
    }

    const [numeratorArg] = numerator.arguments;
    const [denominatorArg] = denominator.arguments;

    if (!numeratorArg || !denominatorArg) {
        return false;
    }

    if (!isLiteralNumber(denominatorArg, 2)) {
        return false;
    }

    mutateToCallExpression(node, "log2", [cloneAstNode(numeratorArg)], node);
    return true;
}

function attemptConvertLengthDir(node, helpers) {
    if (!isBinaryOperator(node, "*") || helpers.hasComment(node)) {
        return false;
    }

    const leftInfo = extractSignedOperand(node.left);
    const rightInfo = extractSignedOperand(node.right);

    const candidates = [
        { length: leftInfo, trig: rightInfo },
        { length: rightInfo, trig: leftInfo }
    ];

    for (const candidate of candidates) {
        const trigInfo = identifyTrigCall(candidate.trig.node);
        if (!trigInfo) {
            continue;
        }

        const lengthNode = unwrapExpression(candidate.length.node);
        if (!lengthNode || !isSafeOperand(lengthNode)) {
            continue;
        }

        const overallNegative =
            candidate.length.negative !== candidate.trig.negative;

        if (trigInfo.kind === "cos") {
            if (overallNegative) {
                continue;
            }

            mutateToCallExpression(
                node,
                "lengthdir_x",
                [cloneAstNode(lengthNode), cloneAstNode(trigInfo.argument)],
                node
            );
            return true;
        }

        if (trigInfo.kind === "sin") {
            if (!overallNegative) {
                continue;
            }

            mutateToCallExpression(
                node,
                "lengthdir_y",
                [cloneAstNode(lengthNode), cloneAstNode(trigInfo.argument)],
                node
            );
            return true;
        }
    }

    return false;
}

function attemptConvertDotProducts(node, helpers) {
    if (!isBinaryOperator(node, "+") || helpers.hasComment(node)) {
        return false;
    }

    const terms = [];
    collectAdditionTerms(node, terms);

    if (terms.length !== 2 && terms.length !== 3) {
        return false;
    }

    const leftVector = [];
    const rightVector = [];

    for (const term of terms) {
        const expr = unwrapExpression(term);

        if (!isBinaryOperator(expr, "*") || helpers.hasComment(expr)) {
            return false;
        }

        const left = unwrapExpression(expr.left);
        const right = unwrapExpression(expr.right);

        if (!left || !right) {
            return false;
        }

        leftVector.push(cloneAstNode(left));
        rightVector.push(cloneAstNode(right));
    }

    const functionName = terms.length === 2 ? "dot_product" : "dot_product_3d";

    mutateToCallExpression(
        node,
        functionName,
        [...leftVector, ...rightVector],
        node
    );
    return true;
}

function attemptConvertPointDistanceCall(node, helpers) {
    if (helpers.hasComment(node)) {
        return false;
    }

    const calleeName = getIdentifierName(node.object);
    const callArguments = getCallExpressionArguments(node);

    let distanceExpression = null;
    if (calleeName === "sqrt") {
        if (callArguments.length !== 1) {
            return false;
        }

        distanceExpression = callArguments[0];
    } else if (calleeName === "power") {
        if (callArguments.length !== 2) {
            return false;
        }

        const exponent = unwrapExpression(callArguments[1]);
        if (!isHalfExponentLiteral(exponent)) {
            return false;
        }

        distanceExpression = callArguments[0];
    } else {
        return false;
    }

    const match = matchSquaredDifferences(distanceExpression, helpers);
    if (!match) {
        return false;
    }

    const args = [];
    for (const difference of match) {
        args.push(cloneAstNode(difference.subtrahend));
    }
    for (const difference of match) {
        args.push(cloneAstNode(difference.minuend));
    }

    const functionName =
        match.length === 2 ? "point_distance" : "point_distance_3d";

    mutateToCallExpression(node, functionName, args, node);
    return true;
}

function attemptConvertPowerToSqrt(node, helpers) {
    if (helpers.hasComment(node)) {
        return false;
    }

    const calleeName = getIdentifierName(node.object);
    if (calleeName !== "power") {
        return false;
    }

    const args = getCallExpressionArguments(node);
    if (args.length !== 2) {
        return false;
    }

    const exponent = unwrapExpression(args[1]);
    if (!isHalfExponentLiteral(exponent)) {
        return false;
    }

    mutateToCallExpression(node, "sqrt", [cloneAstNode(args[0])], node);
    return true;
}

function attemptConvertPowerToExp(node, helpers) {
    if (helpers.hasComment(node)) {
        return false;
    }

    const calleeName = getIdentifierName(node.object);
    if (calleeName !== "power") {
        return false;
    }

    const args = getCallExpressionArguments(node);
    if (args.length !== 2) {
        return false;
    }

    const base = unwrapExpression(args[0]);
    const exponent = args[1];

    if (!isEulerLiteral(base)) {
        return false;
    }

    mutateToCallExpression(node, "exp", [cloneAstNode(exponent)], node);
    return true;
}

function attemptConvertPointDirection(node, helpers) {
    if (helpers.hasComment(node)) {
        return false;
    }

    const calleeName = getIdentifierName(node.object);
    if (calleeName !== "arctan2") {
        return false;
    }

    const args = getCallExpressionArguments(node);
    if (args.length !== 2) {
        return false;
    }

    const dy = unwrapExpression(args[0]);
    const dx = unwrapExpression(args[1]);

    const dyDiff = matchDifference(dy);
    const dxDiff = matchDifference(dx);

    if (!dyDiff || !dxDiff) {
        return false;
    }

    mutateToCallExpression(
        node,
        "point_direction",
        [
            cloneAstNode(dxDiff.subtrahend),
            cloneAstNode(dyDiff.subtrahend),
            cloneAstNode(dxDiff.minuend),
            cloneAstNode(dyDiff.minuend)
        ],
        node
    );
    return true;
}

function attemptConvertTrigDegreeArguments(node, helpers) {
    if (helpers.hasComment(node)) {
        return false;
    }

    const calleeName = getIdentifierName(node.object);
    if (calleeName !== "sin" && calleeName !== "cos") {
        return false;
    }

    const args = getCallExpressionArguments(node);
    if (args.length !== 1) {
        return false;
    }

    const argument = args[0];
    const angle = matchDegreesToRadians(argument);

    if (!angle) {
        return false;
    }

    node.arguments = [
        createCallExpressionNode("degtorad", [cloneAstNode(angle)], argument)
    ];

    return true;
}

function matchSquaredDifferences(expression, helpers) {
    const terms = [];
    collectAdditionTerms(expression, terms);

    if (terms.length < 2 || terms.length > 3) {
        return null;
    }

    const differences = [];

    for (const term of terms) {
        const product = unwrapExpression(term);
        if (!isBinaryOperator(product, "*") || helpers.hasComment(product)) {
            return null;
        }

        const left = unwrapExpression(product.left);
        const right = unwrapExpression(product.right);

        if (
            !left ||
            !right ||
            (!areNodesEquivalent(left, right) &&
                !areNodesApproximatelyEquivalent(left, right))
        ) {
            return null;
        }

        const difference = matchDifference(left);
        if (!difference) {
            return null;
        }

        differences.push(difference);
    }

    if (differences.length < 2) {
        return null;
    }

    return differences;
}

function matchDifference(node) {
    const expression = unwrapExpression(node);

    if (!isBinaryOperator(expression, "-")) {
        return null;
    }

    const minuend = unwrapExpression(expression.left);
    const subtrahend = unwrapExpression(expression.right);

    if (!minuend || !subtrahend) {
        return null;
    }

    return { minuend, subtrahend };
}

function collectAdditionTerms(node, output) {
    const expression = unwrapExpression(node);
    if (!expression) {
        return;
    }

    if (expression.type === BINARY_EXPRESSION && expression.operator === "+") {
        collectAdditionTerms(expression.left, output);
        collectAdditionTerms(expression.right, output);
        return;
    }

    output.push(expression);
}

function extractScalarAdditionTerm(expression, helpers, context) {
    if (!expression || helpers.hasComment(expression)) {
        return null;
    }

    if (expression.type === BINARY_EXPRESSION && expression.operator === "*") {
        const rawLeft = expression.left;
        const rawRight = expression.right;

        if (!rawLeft || !rawRight) {
            return null;
        }

        if (
            helpers.hasComment(rawLeft) ||
            helpers.hasComment(rawRight) ||
            (context && hasInlineCommentBetween(rawLeft, rawRight, context))
        ) {
            return null;
        }

        const left = unwrapExpression(rawLeft);
        const right = unwrapExpression(rawRight);

        if (!left || !right) {
            return null;
        }

        if (helpers.hasComment(left) || helpers.hasComment(right)) {
            return null;
        }

        const leftValue = parseNumericFactor(left);
        const rightValue = parseNumericFactor(right);

        if (leftValue !== null && rightValue !== null) {
            return null;
        }

        if (leftValue !== null) {
            return {
                coefficient: leftValue,
                base: right,
                rawBase: rawRight,
                hasExplicitCoefficient: true
            };
        }

        if (rightValue !== null) {
            return {
                coefficient: rightValue,
                base: left,
                rawBase: rawLeft,
                hasExplicitCoefficient: true
            };
        }

        return null;
    }

    const literalValue = parseNumericFactor(expression);
    if (literalValue !== null) {
        return {
            coefficient: literalValue,
            base: null,
            rawBase: null,
            hasExplicitCoefficient: false
        };
    }

    return {
        coefficient: 1,
        base: expression,
        rawBase: expression,
        hasExplicitCoefficient: false
    };
}

function collectMultiplicativeChain(
    node,
    helpers,
    output,
    includeInDenominator,
    context
) {
    collapseUnitMinusHalfFactor(node, helpers, context);

    const expression = unwrapExpression(node);
    if (!expression) {
        return false;
    }

    if (expression.type === BINARY_EXPRESSION) {
        const operator = expression.operator;

        if (operator === "*" || operator === "/") {
            if (
                context &&
                hasInlineCommentBetween(
                    expression.left,
                    expression.right,
                    context
                )
            ) {
                return false;
            }

            if (operator === "/") {
                const rightExpression = unwrapExpression(expression.right);
                if (!rightExpression) {
                    return false;
                }

                if (parseNumericFactor(rightExpression) === null) {
                    const collection = includeInDenominator
                        ? output.denominators
                        : output.numerators;

                    collection.push({ raw: node, expression });
                    return true;
                }
            }

            if (
                !collectMultiplicativeChain(
                    expression.left,
                    helpers,
                    output,
                    includeInDenominator,
                    context
                )
            ) {
                return false;
            }

            if (operator === "/") {
                return collectMultiplicativeChain(
                    expression.right,
                    helpers,
                    output,
                    !includeInDenominator,
                    context
                );
            }

            return collectMultiplicativeChain(
                expression.right,
                helpers,
                output,
                includeInDenominator,
                context
            );
        }
    }

    const collection = includeInDenominator
        ? output.denominators
        : output.numerators;

    collection.push({ raw: node, expression });
    return true;
}

function cloneMultiplicativeTerms(terms, template) {
    if (!Array.isArray(terms) || terms.length === 0) {
        return null;
    }

    const first = terms[0];
    const baseClone = cloneAstNode(first?.raw ?? first?.expression);
    if (!baseClone) {
        return null;
    }

    let result = baseClone;

    for (let index = 1; index < terms.length; index += 1) {
        const current = terms[index];
        const operand = cloneAstNode(current?.raw ?? current?.expression);

        if (!operand) {
            return null;
        }

        const product = createMultiplicationNode(result, operand, template);
        if (!product) {
            return null;
        }

        result = product;
    }

    return result;
}

function createMultiplicationNode(left, right, template) {
    if (!left || !right) {
        return null;
    }

    const expression = {
        type: BINARY_EXPRESSION,
        operator: "*",
        left,
        right
    };

    assignClonedLocation(expression, template);

    return expression;
}

function collapseUnitMinusHalfFactor(node, helpers, context) {
    if (!node || typeof node !== "object") {
        return false;
    }

    if (node.type !== PARENTHESIZED_EXPRESSION || helpers.hasComment(node)) {
        return false;
    }

    const difference = unwrapExpression(node.expression);

    if (!difference || difference.type !== BINARY_EXPRESSION) {
        return false;
    }

    if (difference.operator !== "-") {
        return false;
    }

    if (helpers.hasComment(difference)) {
        return false;
    }

    const rawLeft = difference.left;
    const rawRight = difference.right;

    if (!rawLeft || !rawRight) {
        return false;
    }

    if (helpers.hasComment(rawLeft) || helpers.hasComment(rawRight)) {
        return false;
    }

    if (context && hasInlineCommentBetween(rawLeft, rawRight, context)) {
        return false;
    }

    const leftValue = parseNumericFactor(rawLeft);
    const rightValue = parseNumericFactor(rawRight);

    if (leftValue === null || rightValue === null) {
        return false;
    }

    const unitTolerance = computeNumericTolerance(1);
    const halfTolerance = computeNumericTolerance(0.5);

    if (Math.abs(leftValue - 1) > unitTolerance) {
        return false;
    }

    if (Math.abs(rightValue - 0.5) > halfTolerance) {
        return false;
    }

    mutateToNumericLiteral(node, 0.5, node);
    return true;
}

function collectProductOperands(node, output, helpers) {
    const expression = unwrapExpression(node);
    if (!expression) {
        return false;
    }

    if (!isBinaryOperator(expression, "*")) {
        output.push(expression);
        return true;
    }

    if (helpers.hasComment(expression)) {
        return false;
    }

    return (
        collectProductOperands(expression.left, output, helpers) &&
        collectProductOperands(expression.right, output, helpers)
    );
}

function extractSignedOperand(node) {
    const expression = unwrapExpression(node);
    if (!expression) {
        return { node: null, negative: false };
    }

    if (expression.type === UNARY_EXPRESSION && expression.operator === "-") {
        return {
            node: expression.argument,
            negative: true
        };
    }

    return { node: expression, negative: false };
}

function identifyTrigCall(node) {
    const expression = unwrapExpression(node);
    if (!expression || expression.type !== CALL_EXPRESSION) {
        return null;
    }

    const calleeName = getIdentifierName(expression.object);
    if (
        !Array.isArray(expression.arguments) ||
        expression.arguments.length !== 1
    ) {
        return null;
    }

    const [argument] = expression.arguments;

    if (calleeName === "dcos") {
        return { kind: "cos", argument: unwrapExpression(argument) };
    }

    if (calleeName === "dsin") {
        return { kind: "sin", argument: unwrapExpression(argument) };
    }

    if (calleeName === "cos") {
        const degArg = matchDegToRadCall(argument);
        if (!degArg) {
            return null;
        }
        return { kind: "cos", argument: degArg };
    }

    if (calleeName === "sin") {
        const degArg = matchDegToRadCall(argument);
        if (!degArg) {
            return null;
        }
        return { kind: "sin", argument: degArg };
    }

    return null;
}

function matchDegToRadCall(argument) {
    const expression = unwrapExpression(argument);
    if (
        !expression ||
        expression.type !== CALL_EXPRESSION ||
        getIdentifierName(expression.object) !== "degtorad" ||
        !Array.isArray(expression.arguments) ||
        expression.arguments.length !== 1
    ) {
        return null;
    }

    return unwrapExpression(expression.arguments[0]);
}

function matchDegreesToRadians(node) {
    const expression = unwrapExpression(node);
    if (!expression) {
        return null;
    }

    if (isBinaryOperator(expression, "/")) {
        const left = unwrapExpression(expression.left);
        const right = unwrapExpression(expression.right);

        if (!isLiteralNumber(right, 180)) {
            return null;
        }

        if (isBinaryOperator(left, "*")) {
            const factorA = unwrapExpression(left.left);
            const factorB = unwrapExpression(left.right);

            if (isPiIdentifier(factorA)) {
                return factorB;
            }

            if (isPiIdentifier(factorB)) {
                return factorA;
            }
        }
    }

    if (isBinaryOperator(expression, "*")) {
        const left = unwrapExpression(expression.left);
        const right = unwrapExpression(expression.right);

        if (isLiteralNumber(left, 0.017_453_292_519_943_295)) {
            return right;
        }

        if (isLiteralNumber(right, 0.017_453_292_519_943_295)) {
            return left;
        }

        if (isBinaryOperator(left, "/")) {
            const numerator = unwrapExpression(left.left);
            const denominator = unwrapExpression(left.right);

            if (isPiIdentifier(right) && isLiteralNumber(denominator, 180)) {
                return numerator;
            }
        }

        if (isBinaryOperator(right, "/")) {
            const numerator = unwrapExpression(right.left);
            const denominator = unwrapExpression(right.right);

            if (isPiIdentifier(left) && isLiteralNumber(denominator, 180)) {
                return numerator;
            }
        }
    }

    return null;
}

function hasCommentsInDegreesToRadiansPattern(
    node,
    helpers,
    context,
    skipSelfCheck = false
) {
    const expression = unwrapExpression(node);
    if (!expression || expression.type !== BINARY_EXPRESSION) {
        return false;
    }

    const operator =
        typeof expression.operator === "string"
            ? expression.operator.toLowerCase()
            : null;

    if (operator !== "*" && operator !== "/") {
        return false;
    }

    const rawLeft = expression.left;
    const rawRight = expression.right;

    if (!rawLeft || !rawRight) {
        return true;
    }

    if (
        (!skipSelfCheck && helpers.hasComment(expression)) ||
        helpers.hasComment(rawLeft) ||
        helpers.hasComment(rawRight)
    ) {
        return true;
    }

    if (context && hasInlineCommentBetween(rawLeft, rawRight, context)) {
        return true;
    }

    return (
        hasCommentsInDegreesToRadiansPattern(rawLeft, helpers, context) ||
        hasCommentsInDegreesToRadiansPattern(rawRight, helpers, context)
    );
}

function isBinaryOperator(node, operator) {
    return (
        node &&
        node.type === BINARY_EXPRESSION &&
        typeof node.operator === "string" &&
        node.operator.toLowerCase() === operator
    );
}

function computeNumericTolerance(expected, providedTolerance) {
    if (typeof providedTolerance === "number") {
        return providedTolerance;
    }

    const magnitude = Math.max(1, Math.abs(expected));
    return Number.EPSILON * magnitude * 4;
}

function normalizeNumericCoefficient(value, precision = 12) {
    if (!Number.isFinite(value)) {
        return null;
    }

    const effectivePrecision = Number.isInteger(precision) ? precision : 12;

    const rounded = Number(value.toPrecision(effectivePrecision));
    if (!Number.isFinite(rounded)) {
        return null;
    }

    if (Object.is(rounded, -0)) {
        return "0";
    }

    return rounded.toString();
}

function toApproxInteger(value) {
    if (!Number.isFinite(value)) {
        return null;
    }

    const rounded = Math.round(value);
    const tolerance = computeNumericTolerance(Math.max(1, Math.abs(value)));

    if (Math.abs(value - rounded) <= tolerance) {
        return rounded;
    }

    return null;
}

function computeIntegerGcd(a, b) {
    let left = Math.abs(a);
    let right = Math.abs(b);

    if (!Number.isFinite(left) || !Number.isFinite(right)) {
        return 0;
    }

    while (right !== 0) {
        const temp = right;
        right = left % right;
        left = temp;
    }

    return left;
}

function areLiteralNumbersApproximatelyEqual(left, right) {
    const tolerance = Math.max(
        computeNumericTolerance(left),
        computeNumericTolerance(right)
    );

    return Math.abs(left - right) <= tolerance;
}

function isLiteralNumber(node, expected, tolerance) {
    const value = parseNumericLiteral(node);
    if (value === undefined || value === null) {
        return false;
    }

    const effectiveTolerance = computeNumericTolerance(expected, tolerance);
    return Math.abs(value - expected) <= effectiveTolerance;
}

function isHalfExponentLiteral(node) {
    if (!node) {
        return false;
    }

    if (isLiteralNumber(node, 0.5)) {
        return true;
    }

    if (isBinaryOperator(node, "/")) {
        return isLiteralNumber(node.left, 1) && isLiteralNumber(node.right, 2);
    }

    return false;
}

function isEulerLiteral(node) {
    const value = parseNumericLiteral(node);
    if (value == undefined) {
        return false;
    }

    return Math.abs(value - Math.E) <= 1e-9;
}

function parseNumericLiteral(node) {
    if (!node || node.type !== LITERAL) {
        return null;
    }

    const raw = node.value;
    if (typeof raw === "number") {
        return Number.isFinite(raw) ? raw : null;
    }

    if (typeof raw === "string") {
        const parsed = Number(raw);
        return Number.isFinite(parsed) ? parsed : null;
    }

    return null;
}

function evaluateNumericExpression(node) {
    const expression = unwrapExpression(node);
    if (!expression) {
        return null;
    }

    if (expression.type === LITERAL) {
        return parseNumericLiteral(expression);
    }

    if (expression.type === UNARY_EXPRESSION) {
        const value = evaluateNumericExpression(expression.argument);
        if (value === null) {
            return null;
        }

        if (expression.operator === "-") {
            return -value;
        }

        if (expression.operator === "+") {
            return value;
        }

        return null;
    }

    if (expression.type === BINARY_EXPRESSION) {
        const operator =
            typeof expression.operator === "string"
                ? expression.operator.toLowerCase()
                : null;

        if (operator === "+" || operator === "-") {
            const left = evaluateNumericExpression(expression.left);
            const right = evaluateNumericExpression(expression.right);

            if (left === null || right === null) {
                return null;
            }

            return operator === "+" ? left + right : left - right;
        }

        if (operator === "*" || operator === "/") {
            const left = evaluateNumericExpression(expression.left);
            const right = evaluateNumericExpression(expression.right);

            if (left === null || right === null) {
                return null;
            }

            if (operator === "*") {
                return left * right;
            }

            if (Math.abs(right) <= computeNumericTolerance(0)) {
                return null;
            }

            return left / right;
        }
    }

    return null;
}

function isNegativeOneFactor(node) {
    const value = parseNumericFactor(node);
    if (value === null) {
        return false;
    }

    return Math.abs(value + 1) <= computeNumericTolerance(1);
}

function evaluateOneMinusNumeric(node) {
    const expression = unwrapExpression(node);
    if (!expression || expression.type !== BINARY_EXPRESSION) {
        return null;
    }

    const operator =
        typeof expression.operator === "string"
            ? expression.operator.toLowerCase()
            : null;

    if (operator !== "-") {
        return null;
    }

    const leftValue = evaluateNumericExpression(expression.left);
    if (leftValue === null) {
        return null;
    }

    const tolerance = computeNumericTolerance(1);
    if (Math.abs(leftValue - 1) > tolerance) {
        return null;
    }

    const rightValue = evaluateNumericExpression(expression.right);
    if (rightValue === null) {
        return null;
    }

    return leftValue - rightValue;
}

function parseNumericFactor(node) {
    const expression = unwrapExpression(node);
    if (!expression) {
        return null;
    }

    if (expression.type === BINARY_EXPRESSION) {
        const operator =
            typeof expression.operator === "string"
                ? expression.operator.toLowerCase()
                : null;

        if (operator === "*" || operator === "/") {
            const leftValue = parseNumericFactor(expression.left);
            const rightValue = parseNumericFactor(expression.right);

            if (leftValue === null || rightValue === null) {
                return null;
            }

            if (operator === "*") {
                return leftValue * rightValue;
            }

            if (Math.abs(rightValue) <= computeNumericTolerance(0)) {
                return null;
            }

            return leftValue / rightValue;
        }
    }

    if (expression.type === UNARY_EXPRESSION) {
        const value = parseNumericFactor(expression.argument);
        if (value === null) {
            return null;
        }

        if (expression.operator === "-") {
            return -value;
        }

        if (expression.operator === "+") {
            return value;
        }

        return null;
    }

    const literalValue = parseNumericLiteral(expression);
    return literalValue ?? null;
}

function isPiIdentifier(node) {
    const expression = unwrapExpression(node);
    return (
        expression &&
        expression.type === IDENTIFIER &&
        typeof expression.name === "string" &&
        expression.name.toLowerCase() === "pi"
    );
}

function areNodesApproximatelyEquivalent(a, b) {
    if (areNodesEquivalent(a, b)) {
        return true;
    }

    const left = unwrapExpression(a);
    const right = unwrapExpression(b);

    if (!left || !right || left.type !== right.type) {
        return false;
    }

    switch (left.type) {
        case IDENTIFIER: {
            return left.name === right.name;
        }
        case LITERAL: {
            const leftNumber = parseNumericLiteral(left);
            const rightNumber = parseNumericLiteral(right);

            if (
                typeof leftNumber === "number" &&
                typeof rightNumber === "number"
            ) {
                return areLiteralNumbersApproximatelyEqual(
                    leftNumber,
                    rightNumber
                );
            }

            return false;
        }
        case BINARY_EXPRESSION: {
            return (
                left.operator === right.operator &&
                areNodesApproximatelyEquivalent(left.left, right.left) &&
                areNodesApproximatelyEquivalent(left.right, right.right)
            );
        }
        case UNARY_EXPRESSION: {
            return (
                left.operator === right.operator &&
                areNodesApproximatelyEquivalent(left.argument, right.argument)
            );
        }
        default: {
            return false;
        }
    }
}

function areNodesEquivalent(a, b) {
    const left = unwrapExpression(a);
    const right = unwrapExpression(b);

    if (left === right) {
        return true;
    }

    if (!left || !right || left.type !== right.type) {
        return false;
    }

    switch (left.type) {
        case IDENTIFIER: {
            return left.name === right.name;
        }
        case LITERAL: {
            return left.value === right.value;
        }
        case MEMBER_DOT_EXPRESSION: {
            return (
                areNodesEquivalent(left.object, right.object) &&
                areNodesEquivalent(left.property, right.property)
            );
        }
        case MEMBER_INDEX_EXPRESSION: {
            return (
                areNodesEquivalent(left.object, right.object) &&
                compareIndexProperties(left.property, right.property)
            );
        }
        case BINARY_EXPRESSION: {
            return (
                left.operator === right.operator &&
                areNodesEquivalent(left.left, right.left) &&
                areNodesEquivalent(left.right, right.right)
            );
        }
        case UNARY_EXPRESSION: {
            return (
                left.operator === right.operator &&
                areNodesEquivalent(left.argument, right.argument)
            );
        }
        case CALL_EXPRESSION: {
            const leftName = getIdentifierName(left.object);
            const rightName = getIdentifierName(right.object);

            if (leftName !== rightName) {
                return false;
            }

            const leftArgs = Array.isArray(left.arguments)
                ? left.arguments
                : [];
            const rightArgs = Array.isArray(right.arguments)
                ? right.arguments
                : [];

            if (leftArgs.length !== rightArgs.length) {
                return false;
            }

            for (const [index, leftArg] of leftArgs.entries()) {
                if (!areNodesEquivalent(leftArg, rightArgs[index])) {
                    return false;
                }
            }

            return true;
        }
        default: {
            return false;
        }
    }
}

function compareIndexProperties(a, b) {
    if (!Array.isArray(a) || !Array.isArray(b) || a.length !== b.length) {
        return false;
    }

    for (const [index, element] of a.entries()) {
        if (!areNodesEquivalent(element, b[index])) {
            return false;
        }
    }

    return true;
}

function isSafeOperand(node) {
    const expression = unwrapExpression(node);
    if (!expression) {
        return false;
    }

    switch (expression.type) {
        case IDENTIFIER: {
            return typeof expression.name === "string";
        }
        case MEMBER_DOT_EXPRESSION:
        case MEMBER_INDEX_EXPRESSION: {
            return (
                isSafeOperand(expression.object) &&
                (expression.type === MEMBER_DOT_EXPRESSION
                    ? isSafeOperand(expression.property)
                    : areAllSafe(expression.property))
            );
        }
        case LITERAL: {
            return true;
        }
        default: {
            return false;
        }
    }
}

function areAllSafe(nodes) {
    if (!Array.isArray(nodes)) {
        return false;
    }

    return nodes.every((node) => isSafeOperand(node));
}

function unwrapExpression(node) {
    let current = node;

    while (
        current &&
        typeof current === "object" &&
        current.type === PARENTHESIZED_EXPRESSION &&
        current.expression
    ) {
        current = current.expression;
    }

    return current ?? null;
}

function getIdentifierName(node) {
    const expression = unwrapExpression(node);
    if (!expression || expression.type !== IDENTIFIER) {
        return null;
    }

    return expression.name ?? null;
}

function mutateToCallExpression(target, name, args, template) {
    const call = createCallExpressionNode(name, args, template);

    if (!call) {
        return;
    }

    replaceNode(target, call);
}

function mutateToNumericLiteral(target, value, template) {
    const literal = createNumericLiteral(value, template);

    if (!literal) {
        return;
    }

    replaceNode(target, literal);
}

function createNegatedExpression(argument, template) {
    if (!argument || typeof argument !== "object") {
        return null;
    }

    const unary = {
        type: UNARY_EXPRESSION,
        operator: "-",
        prefix: true,
        argument
    };

    assignClonedLocation(unary, template);

    return unary;
}

function createCallExpressionNode(name, args, template) {
    const identifier = createIdentifierNode(name, template);
    if (!identifier) {
        return null;
    }

    const call = {
        type: CALL_EXPRESSION,
        object: identifier,
        arguments: toMutableArray(args)
    };

    assignClonedLocation(call, template);

    return call;
}

function createNumericLiteral(value, template) {
    const literal = {
        type: LITERAL,
        value: String(value)
    };

    assignClonedLocation(literal, template);

    return literal;
}

function replaceNodeWith(target, source) {
    const replacement = cloneAstNode(source) ?? source;
    if (!replacement || typeof replacement !== "object") {
        return false;
    }

    for (const key of Object.keys(target)) {
        if (key === "parent") {
            continue;
        }

        delete target[key];
    }

    for (const [key, value] of Object.entries(replacement)) {
        if (key === "parent") {
            continue;
        }

        target[key] = value;
    }

    return true;
}

function suppressTrailingLineComment(
    node,
    targetLine,
    context,
    prefix = "original"
) {
    if (!Number.isFinite(targetLine)) {
        return;
    }

    const candidates = [];

    if (node && typeof node === "object") {
        candidates.push(node);
    }

    if (context && typeof context === "object") {
        const root = context.astRoot;
        if (root && typeof root === "object") {
            candidates.push(root);
        }
    }

    for (const owner of candidates) {
        const comments = Array.isArray(owner?.comments) ? owner.comments : null;
        if (!comments || comments.length === 0) {
            continue;
        }

        for (let index = comments.length - 1; index >= 0; index -= 1) {
            const comment = comments[index];
            if (!comment || comment.type !== "CommentLine") {
                continue;
            }

            const startLine = comment?.start?.line ?? comment?.loc?.start?.line;
            if (startLine !== targetLine) {
                continue;
            }

            const trimmed =
                typeof comment.value === "string"
                    ? comment.value.trim().toLowerCase()
                    : "";
            if (trimmed.length === 0 || trimmed.startsWith(prefix)) {
                comments.splice(index, 1);
            }
        }
    }
}

function removeSimplifiedAliasDeclaration(context, simplifiedNode) {
    if (!context || typeof context !== "object") {
        return;
    }

    const root = context.astRoot;
    if (!root || typeof root !== "object") {
        return;
    }

    const declarator = findVariableDeclaratorForInit(root, simplifiedNode);
    const baseName = getIdentifierName(declarator?.id);

    if (typeof baseName !== "string" || baseName.length === 0) {
        return;
    }

    const aliasName = `${baseName}_simplified`;
    const aliasDeclaration = findVariableDeclarationByName(root, aliasName);

    if (!aliasDeclaration) {
        return;
    }

    const aliasDeclarator = Array.isArray(aliasDeclaration.declarations)
        ? aliasDeclaration.declarations[0]
        : null;

    if (
        !aliasDeclarator ||
        !areNodesEquivalent(aliasDeclarator.init, simplifiedNode)
    ) {
        return;
    }

    const paddedNode = markPreviousSiblingForBlankLine(root, aliasDeclaration);

    if (!removeNodeFromAst(root, aliasDeclaration)) {
        if (paddedNode && typeof paddedNode === "object") {
            delete paddedNode._gmlForceFollowingEmptyLine;
        }
        return;
    }

    suppressTrailingLineComment(
        simplifiedNode,
        aliasDeclaration?.end?.line,
        context,
        "simplified"
    );
}

function markPreviousSiblingForBlankLine(root, target) {
    if (!root || typeof root !== "object" || !target) {
        return null;
    }

    const stack = [root];
    const visited = new Set();

    while (stack.length > 0) {
        const node = stack.pop();
        if (!node || typeof node !== "object" || visited.has(node)) {
            continue;
        }

        visited.add(node);

        if (Array.isArray(node)) {
            for (let index = 0; index < node.length; index += 1) {
                const element = node[index];

                if (element === target) {
                    const previous = node[index - 1];
                    if (previous && typeof previous === "object") {
                        previous._gmlForceFollowingEmptyLine = true;
                        return previous;
                    }
                    return null;
                }

                stack.push(element);
            }
            continue;
        }

        for (const value of Object.values(node)) {
            if (value && typeof value === "object") {
                stack.push(value);
            }
        }
    }

    return null;
}

function findVariableDeclaratorForInit(root, target) {
    if (!root || typeof root !== "object" || !target) {
        return null;
    }

    const stack = [root];
    const visited = new Set();

    while (stack.length > 0) {
        const node = stack.pop();
        if (!node || typeof node !== "object" || visited.has(node)) {
            continue;
        }

        visited.add(node);

        if (Array.isArray(node)) {
            for (const element of node) {
                stack.push(element);
            }
            continue;
        }

        if (node.type === "VariableDeclarator" && node.init === target) {
            return node;
        }

        for (const value of Object.values(node)) {
            if (value && typeof value === "object") {
                stack.push(value);
            }
        }
    }

    return null;
}

function findVariableDeclarationByName(root, identifierName) {
    if (
        !root ||
        typeof root !== "object" ||
        typeof identifierName !== "string"
    ) {
        return null;
    }

    const stack = [root];
    const visited = new Set();

    while (stack.length > 0) {
        const node = stack.pop();
        if (!node || typeof node !== "object" || visited.has(node)) {
            continue;
        }

        visited.add(node);

        if (Array.isArray(node)) {
            for (const element of node) {
                stack.push(element);
            }
            continue;
        }

        if (
            node.type === "VariableDeclaration" &&
            Array.isArray(node.declarations) &&
            node.declarations.length === 1
        ) {
            const [declarator] = node.declarations;
            const name = getIdentifierName(declarator?.id);

            if (name === identifierName) {
                return node;
            }
        }

        for (const value of Object.values(node)) {
            if (value && typeof value === "object") {
                stack.push(value);
            }
        }
    }

    return null;
}

function removeNodeFromAst(root, target) {
    if (!root || typeof root !== "object" || !target) {
        return false;
    }

    const stack = [root];
    const visited = new Set();

    while (stack.length > 0) {
        const node = stack.pop();
        if (!node || typeof node !== "object" || visited.has(node)) {
            continue;
        }

        visited.add(node);

        if (Array.isArray(node)) {
            for (let index = node.length - 1; index >= 0; index -= 1) {
                const element = node[index];
                if (element === target) {
                    node.splice(index, 1);
                    return true;
                }

                stack.push(element);
            }
            continue;
        }

        for (const value of Object.values(node)) {
            if (value && typeof value === "object") {
                stack.push(value);
            }
        }
    }

    return false;
}

function normalizeTraversalContext(ast, context) {
    if (context && typeof context === "object") {
        if (context.astRoot && typeof context.astRoot === "object") {
            return context;
        }

        return { ...context, astRoot: ast };
    }

    return { astRoot: ast };
}

function replaceNode(target, replacement) {
    if (!target || typeof target !== "object" || !replacement) {
        return;
    }

    for (const key of Object.keys(target)) {
        delete target[key];
    }

    Object.assign(target, replacement);
}

function hasInlineCommentBetween(left, right, context) {
    if (!context || typeof context !== "object") {
        return false;
    }

    const sourceText = context.originalText ?? context.sourceText;
    if (typeof sourceText !== "string" || sourceText.length === 0) {
        return false;
    }

    const leftEnd = getNodeEndIndex(left);
    const rightStart = getNodeStartIndex(right);

    if (
        leftEnd == undefined ||
        rightStart == undefined ||
        rightStart <= leftEnd ||
        rightStart > sourceText.length
    ) {
        return false;
    }

    const between = sourceText.slice(leftEnd, rightStart);

    if (between.length === 0) {
        return false;
    }

    return (
        between.includes("/*") ||
        between.includes("//") ||
        between.includes("#")
    );
}

function isLnCall(node) {
    const expression = unwrapExpression(node);
    if (
        !expression ||
        expression.type !== CALL_EXPRESSION ||
        getIdentifierName(expression.object) !== "ln"
    ) {
        return false;
    }

    const args = Array.isArray(expression.arguments)
        ? expression.arguments
        : [];

    return args.length === 1;
}<|MERGE_RESOLUTION|>--- conflicted
+++ resolved
@@ -436,17 +436,13 @@
         return false;
     }
 
-<<<<<<< HEAD
     node.__fromMultiplicativeIdentity = true;
     unwrapIdentityReplacementResult(node, helpers);
-=======
     unwrapEnclosingParentheses(node, helpers, context);
->>>>>>> 65e41311
 
     return true;
 }
 
-<<<<<<< HEAD
 function unwrapIdentityReplacementResult(node, helpers) {
     while (
         node &&
@@ -766,7 +762,8 @@
 
 function areSimpleExpressionsEquivalent(left, right) {
     return areNodesApproximatelyEquivalent(left, right);
-=======
+}
+
 function unwrapEnclosingParentheses(node, helpers, context) {
     if (!node || typeof node !== "object") {
         return;
@@ -845,7 +842,6 @@
     }
 
     return null;
->>>>>>> 65e41311
 }
 
 function replaceMultiplicationWithZeroOperand(
