--- conflicted
+++ resolved
@@ -373,7 +373,6 @@
             continue;
         }
 
-<<<<<<< HEAD
         if (diagnosticId === "GM1010") {
             registerFeatherFixer(registry, diagnosticId, () => ({ ast }) => {
                 const fixes = ensureNumericOperationsUseRealLiteralCoercion({
@@ -390,14 +389,9 @@
             continue;
         }
 
-        if (diagnosticId === "GM1051") {
-            registerFeatherFixer(registry, diagnosticId, () => ({ ast, sourceText }) => {
-                const fixes = removeTrailingMacroSemicolons({
-=======
         if (diagnosticId === "GM1013") {
             registerFeatherFixer(registry, diagnosticId, () => ({ ast }) => {
                 const fixes = resolveWithOtherVariableReferences({
->>>>>>> 036ef56e
                     ast,
                     diagnostic
                 });
@@ -1215,191 +1209,11 @@
         return null;
     }
 
-<<<<<<< HEAD
-    siblings.splice(property + 1, 0, resetCall);
-    attachFeatherFixMetadata(resetCall, [fixDetail]);
-
-    return fixDetail;
-}
-
-function ensureNumericOperationsUseRealLiteralCoercion({ ast, diagnostic }) {
-    if (!diagnostic || !ast || typeof ast !== "object") {
-        return [];
-    }
-
-    const fixes = [];
-
-    const visit = (node, parent, property) => {
-        if (!node) {
-            return;
-        }
-
-        if (Array.isArray(node)) {
-            for (let index = 0; index < node.length; index += 1) {
-                visit(node[index], node, index);
-            }
-            return;
-        }
-
-        if (typeof node !== "object") {
-            return;
-        }
-
-        if (node.type === "BinaryExpression") {
-            const fix = coerceStringLiteralsInBinaryExpression(node, diagnostic);
-
-            if (fix) {
-                fixes.push(fix);
-                return;
-            }
-        }
-
-        for (const [key, value] of Object.entries(node)) {
-            if (value && typeof value === "object") {
-                visit(value, node, key);
-            }
-        }
-    };
-
-    visit(ast, null, null);
-
-    return fixes;
-}
-
-function coerceStringLiteralsInBinaryExpression(node, diagnostic) {
-    if (!node || node.type !== "BinaryExpression") {
-        return null;
-    }
-
-    if (node.operator !== "+") {
-        return null;
-    }
-
-    const leftLiteral = isCoercibleStringLiteral(node.left) ? node.left : null;
-    const rightLiteral = isCoercibleStringLiteral(node.right) ? node.right : null;
-
-    if (!leftLiteral && !rightLiteral) {
-        return null;
-    }
-
-    if (leftLiteral) {
-        node.left = createRealCoercionCall(leftLiteral);
-    }
-
-    if (rightLiteral) {
-        node.right = createRealCoercionCall(rightLiteral);
-    }
-
-    const fixDetail = createFeatherFixDetail(diagnostic, {
-        target: node.operator ?? null,
-        range: {
-            start: getNodeStartIndex(node),
-            end: getNodeEndIndex(node)
-        }
-    });
-
-    if (!fixDetail) {
-        return null;
-    }
-
-    attachFeatherFixMetadata(node, [fixDetail]);
-
-    return fixDetail;
-}
-
-function isCoercibleStringLiteral(node) {
-    if (!node || node.type !== "Literal") {
-        return false;
-    }
-
-    const rawValue = typeof node.value === "string" ? node.value : null;
-
-    if (!rawValue) {
-        return false;
-    }
-
-    if (rawValue.startsWith("@\"")) {
-        return rawValue.endsWith("\"");
-    }
-
-    if (rawValue.length < 2) {
-        return false;
-    }
-
-    const startingQuote = rawValue[0];
-    const endingQuote = rawValue[rawValue.length - 1];
-
-    return (
-        (startingQuote === "\"" || startingQuote === "'") &&
-        startingQuote === endingQuote
-    );
-}
-
-function createRealCoercionCall(literal) {
-    const argument = cloneLiteral(literal) ?? literal;
-
-    const identifier = createIdentifierFromTemplate("real", literal);
-
-    const callExpression = {
-        type: "CallExpression",
-        object: identifier,
-        arguments: [argument],
-        start: cloneLocation(literal.start),
-        end: cloneLocation(literal.end)
-    };
-
-    return callExpression;
-}
-
-function cloneLiteral(node) {
-    if (!node || node.type !== "Literal") {
-        return null;
-    }
-
-    const cloned = {
-        type: "Literal",
-        value: node.value
-    };
-
-    if (Object.prototype.hasOwnProperty.call(node, "start")) {
-        cloned.start = cloneLocation(node.start);
-    }
-
-    if (Object.prototype.hasOwnProperty.call(node, "end")) {
-        cloned.end = cloneLocation(node.end);
-    }
-
-    return cloned;
-}
-
-function createIdentifierFromTemplate(name, template) {
-    const identifier = {
-        type: "Identifier",
-        name
-    };
-
-    if (template && typeof template === "object") {
-        if (Object.prototype.hasOwnProperty.call(template, "start")) {
-            identifier.start = cloneLocation(template.start);
-        }
-
-        if (Object.prototype.hasOwnProperty.call(template, "end")) {
-            identifier.end = cloneLocation(template.end);
-        }
-    }
-
-    return identifier;
-}
-
-function cloneIdentifier(node) {
-    if (!node || node.type !== "Identifier") {
-=======
     if (Array.isArray(parent)) {
         parent[property] = callExpression;
     } else if (parent && typeof property === "string") {
         parent[property] = callExpression;
     } else {
->>>>>>> 036ef56e
         return null;
     }
 
@@ -3933,6 +3747,10 @@
     const literal = extractLiteral(argument);
 
     if (!literal) {
+        return null;
+    }
+
+    if (literal._skipNumericStringCoercion) {
         return null;
     }
 
@@ -5594,6 +5412,139 @@
     return fixDetail;
 }
 
+function ensureNumericOperationsUseRealLiteralCoercion({ ast, diagnostic }) {
+    if (!diagnostic || !ast || typeof ast !== "object") {
+        return [];
+    }
+
+    const fixes = [];
+
+    const visit = (node, parent, property) => {
+        if (!node) {
+            return;
+        }
+
+        if (Array.isArray(node)) {
+            for (let index = 0; index < node.length; index += 1) {
+                visit(node[index], node, index);
+            }
+            return;
+        }
+
+        if (typeof node !== "object") {
+            return;
+        }
+
+        if (node.type === "BinaryExpression") {
+            const fix = coerceStringLiteralsInBinaryExpression(node, diagnostic);
+
+            if (fix) {
+                fixes.push(fix);
+                return;
+            }
+        }
+
+        for (const [key, value] of Object.entries(node)) {
+            if (value && typeof value === "object") {
+                visit(value, node, key);
+            }
+        }
+    };
+
+    visit(ast, null, null);
+
+    return fixes;
+}
+
+function coerceStringLiteralsInBinaryExpression(node, diagnostic) {
+    if (!node || node.type !== "BinaryExpression") {
+        return null;
+    }
+
+    if (node.operator !== "+") {
+        return null;
+    }
+
+    const leftLiteral = isCoercibleStringLiteral(node.left) ? node.left : null;
+    const rightLiteral = isCoercibleStringLiteral(node.right) ? node.right : null;
+
+    if (!leftLiteral && !rightLiteral) {
+        return null;
+    }
+
+    if (leftLiteral) {
+        node.left = createRealCoercionCall(leftLiteral);
+    }
+
+    if (rightLiteral) {
+        node.right = createRealCoercionCall(rightLiteral);
+    }
+
+    const fixDetail = createFeatherFixDetail(diagnostic, {
+        target: node.operator ?? null,
+        range: {
+            start: getNodeStartIndex(node),
+            end: getNodeEndIndex(node)
+        }
+    });
+
+    if (!fixDetail) {
+        return null;
+    }
+
+    attachFeatherFixMetadata(node, [fixDetail]);
+
+    return fixDetail;
+}
+
+function isCoercibleStringLiteral(node) {
+    if (!node || node.type !== "Literal") {
+        return false;
+    }
+
+    const rawValue = typeof node.value === "string" ? node.value : null;
+
+    if (!rawValue) {
+        return false;
+    }
+
+    if (rawValue.startsWith("@\"")) {
+        return rawValue.endsWith("\"");
+    }
+
+    if (rawValue.length < 2) {
+        return false;
+    }
+
+    const startingQuote = rawValue[0];
+    const endingQuote = rawValue[rawValue.length - 1];
+
+    return (
+        (startingQuote === "\"" || startingQuote === "'") &&
+        startingQuote === endingQuote
+    );
+}
+
+function createRealCoercionCall(literal) {
+    const argument = cloneLiteral(literal) ?? literal;
+
+    if (argument && typeof argument === "object") {
+        argument._skipNumericStringCoercion = true;
+    }
+
+    const identifier = createIdentifierFromTemplate("real", literal);
+
+    const callExpression = {
+        type: "CallExpression",
+        object: identifier,
+        arguments: [argument],
+        start: cloneLocation(literal.start),
+        end: cloneLocation(literal.end)
+    };
+
+    return callExpression;
+}
+
 function addMissingEnumMembers({ ast, diagnostic }) {
     if (!diagnostic || !ast || typeof ast !== "object") {
         return [];
@@ -6861,6 +6812,46 @@
     }
 
     return identifier.name ?? null;
+}
+
+function cloneLiteral(node) {
+    if (!node || node.type !== "Literal") {
+        return null;
+    }
+
+    const cloned = {
+        type: "Literal",
+        value: node.value
+    };
+
+    if (Object.hasOwn(node, "start")) {
+        cloned.start = cloneLocation(node.start);
+    }
+
+    if (Object.hasOwn(node, "end")) {
+        cloned.end = cloneLocation(node.end);
+    }
+
+    return cloned;
+}
+
+function createIdentifierFromTemplate(name, template) {
+    const identifier = {
+        type: "Identifier",
+        name
+    };
+
+    if (template && typeof template === "object") {
+        if (Object.hasOwn(template, "start")) {
+            identifier.start = cloneLocation(template.start);
+        }
+
+        if (Object.hasOwn(template, "end")) {
+            identifier.end = cloneLocation(template.end);
+        }
+    }
+
+    return identifier;
 }
 
 function cloneIdentifier(node) {
