--- conflicted
+++ resolved
@@ -1,16 +1,12 @@
-<<<<<<< HEAD
-import { getNodeEndIndex, getNodeStartIndex } from "../../../shared/ast-locations.js";
-import { getFeatherDiagnostics, getFeatherMetadata } from "../../../shared/feather/metadata.js";
-
-const FEATHER_TYPE_SYSTEM_INFO = buildFeatherTypeSystemInfo();
-=======
 import {
     getNodeEndIndex,
     getNodeStartIndex,
     cloneLocation
 } from "../../../shared/ast-locations.js";
-import { getFeatherDiagnostics } from "../../../shared/feather/metadata.js";
->>>>>>> ffd1bd0b
+import {
+    getFeatherDiagnostics,
+    getFeatherMetadata
+} from "../../../shared/feather/metadata.js";
 
 const FEATHER_DIAGNOSTICS = getFeatherDiagnostics();
 const FEATHER_FIX_IMPLEMENTATIONS =
@@ -24,6 +20,7 @@
 );
 const MANUAL_FIX_TRACKING_KEY = Symbol("manualFeatherFixes");
 const DEFAULT_DUPLICATE_PARAMETER_SUFFIX_START = 2;
+const FEATHER_TYPE_SYSTEM_INFO = buildFeatherTypeSystemInfo();
 
 export function preprocessSourceForFeatherFixes(sourceText) {
     if (typeof sourceText !== "string" || sourceText.length === 0) {
@@ -460,7 +457,9 @@
     const baseTypesLowercase = new Set();
     const specifierBaseTypes = new Set();
 
-    const entries = Array.isArray(typeSystem?.baseTypes) ? typeSystem.baseTypes : [];
+    const entries = Array.isArray(typeSystem?.baseTypes)
+        ? typeSystem.baseTypes
+        : [];
 
     for (const entry of entries) {
         const name = typeof entry?.name === "string" ? entry.name.trim() : "";
@@ -472,7 +471,9 @@
         baseTypes.add(name);
         baseTypesLowercase.add(name.toLowerCase());
 
-        const specifierExamples = Array.isArray(entry?.specifierExamples) ? entry.specifierExamples : [];
+        const specifierExamples = Array.isArray(entry?.specifierExamples)
+            ? entry.specifierExamples
+            : [];
         const hasDotSpecifier = specifierExamples.some((example) => {
             if (typeof example !== "string") {
                 return false;
@@ -481,8 +482,11 @@
             return example.trim().startsWith(".");
         });
 
-        const description = typeof entry?.description === "string" ? entry.description : "";
-        const requiresSpecifier = /requires specifiers/i.test(description) || /constructor/i.test(description);
+        const description =
+      typeof entry?.description === "string" ? entry.description : "";
+        const requiresSpecifier =
+      /requires specifiers/i.test(description) ||
+      /constructor/i.test(description);
 
         if (hasDotSpecifier || requiresSpecifier) {
             specifierBaseTypes.add(name.toLowerCase());
@@ -2406,7 +2410,6 @@
     return literal;
 }
 
-<<<<<<< HEAD
 function sanitizeMalformedJsDocTypes({ ast, diagnostic, typeSystemInfo }) {
     if (!diagnostic || !ast || typeof ast !== "object") {
         return [];
@@ -2496,7 +2499,11 @@
 
     const rawValue = typeof comment.value === "string" ? comment.value : "";
 
-    if (!rawValue || rawValue.indexOf("@") === -1 || rawValue.indexOf("{") === -1) {
+    if (
+        !rawValue ||
+    rawValue.indexOf("@") === -1 ||
+    rawValue.indexOf("{") === -1
+    ) {
         return null;
     }
 
@@ -2545,9 +2552,9 @@
     }
 
     const target =
-        tagName === "param"
-            ? extractParameterNameFromDocRemainder(remainder)
-            : null;
+    tagName === "param"
+        ? extractParameterNameFromDocRemainder(remainder)
+        : null;
 
     return {
         target
@@ -2619,7 +2626,12 @@
             depthParen = Math.max(0, depthParen - 1);
         }
 
-        if (WHITESPACE_PATTERN.test(char) && depthSquare === 0 && depthAngle === 0 && depthParen === 0) {
+        if (
+            WHITESPACE_PATTERN.test(char) &&
+      depthSquare === 0 &&
+      depthAngle === 0 &&
+      depthParen === 0
+        ) {
             const typePart = text.slice(0, index).trimEnd();
             const remainder = text.slice(index);
             return { type: typePart, remainder };
@@ -2647,7 +2659,10 @@
         typeSystemInfo?.specifierBaseTypeNamesLower
     );
 
-    return fixTypeUnionSpacing(specifierSanitized, typeSystemInfo?.baseTypeNamesLower);
+    return fixTypeUnionSpacing(
+        specifierSanitized,
+        typeSystemInfo?.baseTypeNamesLower
+    );
 }
 
 function balanceTypeAnnotationDelimiters(typeText) {
@@ -2745,7 +2760,13 @@
 
     const firstChar = text[offset];
 
-    if (!firstChar || firstChar === "." || firstChar === "," || firstChar === "|" || firstChar === "}") {
+    if (
+        !firstChar ||
+    firstChar === "." ||
+    firstChar === "," ||
+    firstChar === "|" ||
+    firstChar === "}"
+    ) {
         return {
             consumedLength: offset,
             needsDot: false
@@ -2761,11 +2782,21 @@
     while (consumed < text.length) {
         const char = text[consumed];
 
-        if (WHITESPACE_PATTERN.test(char) && depthSquare === 0 && depthAngle === 0 && depthParen === 0) {
+        if (
+            WHITESPACE_PATTERN.test(char) &&
+      depthSquare === 0 &&
+      depthAngle === 0 &&
+      depthParen === 0
+        ) {
             break;
         }
 
-        if ((char === "," || char === "|" || char === "}") && depthSquare === 0 && depthAngle === 0 && depthParen === 0) {
+        if (
+            (char === "," || char === "|" || char === "}") &&
+      depthSquare === 0 &&
+      depthAngle === 0 &&
+      depthParen === 0
+        ) {
             break;
         }
 
@@ -2824,7 +2855,9 @@
         return typeText;
     }
 
-    const trimmedSegments = segments.map((segment) => segment.trim()).filter((segment) => segment.length > 0);
+    const trimmedSegments = segments
+        .map((segment) => segment.trim())
+        .filter((segment) => segment.length > 0);
 
     if (trimmedSegments.length <= 1) {
         return typeText;
@@ -2871,7 +2904,12 @@
             depthParen = Math.max(0, depthParen - 1);
         }
 
-        if ((WHITESPACE_PATTERN.test(char) || char === "," || char === "|") && depthSquare === 0 && depthAngle === 0 && depthParen === 0) {
+        if (
+            (WHITESPACE_PATTERN.test(char) || char === "," || char === "|") &&
+      depthSquare === 0 &&
+      depthAngle === 0 &&
+      depthParen === 0
+        ) {
             if (current.trim().length > 0) {
                 segments.push(current.trim());
             }
@@ -2914,10 +2952,19 @@
             depthParen = Math.max(0, depthParen - 1);
         }
 
-        if (delimiterSet.has(char) && depthSquare === 0 && depthAngle === 0 && depthParen === 0) {
+        if (
+            delimiterSet.has(char) &&
+      depthSquare === 0 &&
+      depthAngle === 0 &&
+      depthParen === 0
+        ) {
             return true;
         }
-=======
+    }
+
+    return false;
+}
+
 function createIdentifier(name, template) {
     if (!name) {
         return null;
@@ -2966,13 +3013,11 @@
         }
 
         return argument.value === "1" || argument.value === 1;
->>>>>>> ffd1bd0b
     }
 
     return false;
 }
 
-<<<<<<< HEAD
 function extractBaseTypeName(segment) {
     if (typeof segment !== "string") {
         return null;
@@ -3001,8 +3046,6 @@
     return text.replace(/[.*+?^${}()|[\]\\]/g, "\\$&");
 }
 
-=======
->>>>>>> ffd1bd0b
 function registerManualFeatherFix({ ast, diagnostic }) {
     if (!ast || typeof ast !== "object" || !diagnostic?.id) {
         return [];
