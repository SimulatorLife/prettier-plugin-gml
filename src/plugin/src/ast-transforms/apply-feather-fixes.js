--- conflicted
+++ resolved
@@ -610,13 +610,6 @@
             continue;
         }
 
-<<<<<<< HEAD
-        if (diagnosticId === "GM2026") {
-            registerFeatherFixer(registry, diagnosticId, () => ({ ast }) => {
-                const fixes = ensureHalignIsReset({ ast, diagnostic });
-
-                if (Array.isArray(fixes) && fixes.length > 0) {
-=======
         if (diagnosticId === "GM2028") {
             registerFeatherFixer(registry, diagnosticId, () => ({ ast }) => {
                 const fixes = ensurePrimitiveBeginPrecedesEnd({
@@ -625,7 +618,6 @@
                 });
 
                 if (isNonEmptyArray(fixes)) {
->>>>>>> ae6e63c1
                     return fixes;
                 }
 
@@ -1113,107 +1105,6 @@
     return assignment;
 }
 
-<<<<<<< HEAD
-function ensureHalignIsReset({ ast, diagnostic }) {
-    if (!diagnostic || !ast || typeof ast !== "object") {
-        return [];
-    }
-
-    const fixes = [];
-
-    const visit = (node, parent, property) => {
-        if (!node) {
-            return;
-        }
-
-        if (Array.isArray(node)) {
-            for (let index = 0; index < node.length; index += 1) {
-                visit(node[index], node, index);
-            }
-            return;
-        }
-
-        if (typeof node !== "object") {
-            return;
-        }
-
-        if (node.type === "CallExpression") {
-            const fix = ensureHalignResetAfterCall(node, parent, property, diagnostic);
-
-            if (fix) {
-                fixes.push(fix);
-                return;
-            }
-        }
-
-        for (const [key, value] of Object.entries(node)) {
-            if (value && typeof value === "object") {
-                visit(value, node, key);
-            }
-        }
-    };
-
-    visit(ast, null, null);
-
-    return fixes;
-}
-
-function ensureHalignResetAfterCall(node, parent, property, diagnostic) {
-    if (!Array.isArray(parent) || typeof property !== "number") {
-        return null;
-    }
-
-    if (!node || node.type !== "CallExpression") {
-        return null;
-    }
-
-    if (!isIdentifierWithName(node.object, "draw_set_halign")) {
-        return null;
-    }
-
-    const args = Array.isArray(node.arguments) ? node.arguments : [];
-
-    if (args.length === 0) {
-        return null;
-    }
-
-    if (isIdentifierWithName(args[0], "fa_left")) {
-        return null;
-    }
-
-    const siblings = parent;
-    const subsequentNodes = siblings.slice(property + 1);
-
-    if (subsequentNodes.some(isHalignResetCall)) {
-        return null;
-    }
-
-    const resetCall = createHalignResetCall(node);
-
-    if (!resetCall) {
-        return null;
-    }
-
-    const fixDetail = createFeatherFixDetail(diagnostic, {
-        target: node.object?.name ?? null,
-        range: {
-            start: getNodeStartIndex(node),
-            end: getNodeEndIndex(node)
-        }
-    });
-
-    if (!fixDetail) {
-        return null;
-    }
-
-    siblings.push(resetCall);
-    attachFeatherFixMetadata(resetCall, [fixDetail]);
-
-    return fixDetail;
-}
-
-function ensureAlphaTestRefIsReset({ ast, diagnostic }) {
-=======
 function isWithStatementTargetingOther(node) {
     if (!node || node.type !== "WithStatement") {
         return false;
@@ -1492,6 +1383,10 @@
                 normalizeFunctionCallArgumentOrder({ ast, diagnostic })
         ],
         [
+            "GM2026",
+            ({ ast, diagnostic }) => ensureHalignIsReset({ ast, diagnostic })
+        ],
+        [
             "GM2029",
             ({ ast, diagnostic }) =>
                 ensureDrawVertexCallsAreWrapped({ ast, diagnostic })
@@ -1562,7 +1457,6 @@
 }
 
 function convertStringLengthPropertyAccesses({ ast, diagnostic }) {
->>>>>>> ae6e63c1
     if (!diagnostic || !ast || typeof ast !== "object") {
         return [];
     }
@@ -1997,47 +1891,8 @@
 
     attachFeatherFixMetadata(node, [fixDetail]);
 
-<<<<<<< HEAD
-function createHalignResetCall(template) {
-    if (!template || template.type !== "CallExpression") {
-        return null;
-    }
-
-    const identifier = cloneIdentifier(template.object);
-
-    if (!identifier || identifier.name !== "draw_set_halign") {
-        return null;
-    }
-
-    const faLeft = createIdentifier("fa_left", template.arguments?.[0]);
-
-    if (!faLeft) {
-        return null;
-    }
-
-    const callExpression = {
-        type: "CallExpression",
-        object: identifier,
-        arguments: [faLeft]
-    };
-
-    if (Object.prototype.hasOwnProperty.call(template, "start")) {
-        callExpression.start = cloneLocation(template.start);
-    }
-
-    if (Object.prototype.hasOwnProperty.call(template, "end")) {
-        callExpression.end = cloneLocation(template.end);
-    }
-
-    return callExpression;
-}
-
-function createLiteral(value, template) {
-    const literalValue = typeof value === "number" ? String(value) : value;
-=======
     return fixDetail;
 }
->>>>>>> ae6e63c1
 
 function isAssignableTarget(node) {
     if (!node || typeof node !== "object") {
@@ -7098,6 +6953,55 @@
 
         if (node.type === "CallExpression") {
             const fix = ensureAlphaTestRefResetAfterCall(
+                node,
+                parent,
+                property,
+                diagnostic
+            );
+
+            if (fix) {
+                fixes.push(fix);
+                return;
+            }
+        }
+
+        for (const [key, value] of Object.entries(node)) {
+            if (value && typeof value === "object") {
+                visit(value, node, key);
+            }
+        }
+    };
+
+    visit(ast, null, null);
+
+    return fixes;
+}
+
+function ensureHalignIsReset({ ast, diagnostic }) {
+    if (!diagnostic || !ast || typeof ast !== "object") {
+        return [];
+    }
+
+    const fixes = [];
+
+    const visit = (node, parent, property) => {
+        if (!node) {
+            return;
+        }
+
+        if (Array.isArray(node)) {
+            for (let index = 0; index < node.length; index += 1) {
+                visit(node[index], node, index);
+            }
+            return;
+        }
+
+        if (typeof node !== "object") {
+            return;
+        }
+
+        if (node.type === "CallExpression") {
+            const fix = ensureHalignResetAfterCall(
                 node,
                 parent,
                 property,
@@ -7620,21 +7524,73 @@
 
     let insertionIndex = insertionInfo.index;
 
-    const previousSibling = siblings[insertionIndex - 1] ?? node;
-    const nextSibling = siblings[insertionIndex] ?? null;
-    const shouldInsertSeparator =
-        insertionIndex > property + 1 &&
-        !isTriviallyIgnorableStatement(previousSibling) &&
-        !hasOriginalBlankLineBetween(previousSibling, nextSibling);
-
-    if (shouldInsertSeparator) {
-        siblings.splice(
-            insertionIndex,
-            0,
-            createEmptyStatementLike(previousSibling)
-        );
-        insertionIndex += 1;
-    }
+    siblings.splice(insertionIndex, 0, resetCall);
+    attachFeatherFixMetadata(resetCall, [fixDetail]);
+
+    return fixDetail;
+}
+
+function ensureHalignResetAfterCall(node, parent, property, diagnostic) {
+    if (!Array.isArray(parent) || typeof property !== "number") {
+        return null;
+    }
+
+    if (!node || node.type !== "CallExpression") {
+        return null;
+    }
+
+    if (!isIdentifierWithName(node.object, "draw_set_halign")) {
+        return null;
+    }
+
+    const args = Array.isArray(node.arguments) ? node.arguments : [];
+
+    if (args.length === 0) {
+        return null;
+    }
+
+    if (isIdentifierWithName(args[0], "fa_left")) {
+        return null;
+    }
+
+    const siblings = parent;
+
+    const insertionInfo = computeStateResetInsertionIndex({
+        siblings,
+        startIndex: property + 1,
+        isResetCall: isHalignResetCall
+    });
+
+    if (!insertionInfo) {
+        return null;
+    }
+
+    if (insertionInfo.alreadyReset) {
+        return null;
+    }
+
+    const resetCall = createHalignResetCall(node);
+
+    if (!resetCall) {
+        return null;
+    }
+
+    const fixDetail = createFeatherFixDetail(diagnostic, {
+        target: node.object?.name ?? null,
+        range: {
+            start: getNodeStartIndex(node),
+            end: getNodeEndIndex(node)
+        }
+    });
+
+    if (!fixDetail) {
+        return null;
+    }
+
+    let insertionIndex =
+        typeof insertionInfo.index === "number"
+            ? insertionInfo.index
+            : siblings.length;
 
     siblings.splice(insertionIndex, 0, resetCall);
     attachFeatherFixMetadata(resetCall, [fixDetail]);
@@ -11185,6 +11141,24 @@
     return isLiteralZero(args[0]);
 }
 
+function isHalignResetCall(node) {
+    if (!node || node.type !== "CallExpression") {
+        return false;
+    }
+
+    if (!isIdentifierWithName(node.object, "draw_set_halign")) {
+        return false;
+    }
+
+    const args = Array.isArray(node.arguments) ? node.arguments : [];
+
+    if (args.length === 0) {
+        return false;
+    }
+
+    return isIdentifierWithName(args[0], "fa_left");
+}
+
 function isCullModeResetCall(node) {
     if (!node || node.type !== "CallExpression") {
         return false;
@@ -11290,6 +11264,40 @@
         type: "CallExpression",
         object: identifier,
         arguments: [literalZero]
+    };
+
+    if (Object.hasOwn(template, "start")) {
+        callExpression.start = cloneLocation(template.start);
+    }
+
+    if (Object.hasOwn(template, "end")) {
+        callExpression.end = cloneLocation(template.end);
+    }
+
+    return callExpression;
+}
+
+function createHalignResetCall(template) {
+    if (!template || template.type !== "CallExpression") {
+        return null;
+    }
+
+    const identifier = cloneIdentifier(template.object);
+
+    if (!identifier || identifier.name !== "draw_set_halign") {
+        return null;
+    }
+
+    const faLeft = createIdentifier("fa_left", template.arguments?.[0]);
+
+    if (!faLeft) {
+        return null;
+    }
+
+    const callExpression = {
+        type: "CallExpression",
+        object: identifier,
+        arguments: [faLeft]
     };
 
     if (Object.hasOwn(template, "start")) {
@@ -12774,24 +12782,6 @@
     return new Set();
 }
 
-function isHalignResetCall(node) {
-    if (!node || node.type !== "CallExpression") {
-        return false;
-    }
-
-    if (!isIdentifierWithName(node.object, "draw_set_halign")) {
-        return false;
-    }
-
-    const args = Array.isArray(node.arguments) ? node.arguments : [];
-
-    if (args.length === 0) {
-        return false;
-    }
-
-    return isIdentifierWithName(args[0], "fa_left");
-}
-
 function registerManualFeatherFix({ ast, diagnostic }) {
     if (!ast || typeof ast !== "object" || !diagnostic?.id) {
         return [];
