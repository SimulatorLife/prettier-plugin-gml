--- conflicted
+++ resolved
@@ -3,7 +3,7 @@
     getNodeStartIndex,
     cloneLocation
 } from "../../../shared/ast-locations.js";
-import { getFeatherDiagnostics } from "../feather/metadata.js";
+import { getFeatherDiagnostics } from "../../../shared/feather/metadata.js";
 
 const FEATHER_DIAGNOSTICS = getFeatherDiagnostics();
 const FEATHER_FIX_IMPLEMENTATIONS =
@@ -387,15 +387,22 @@
             continue;
         }
 
-<<<<<<< HEAD
         if (diagnosticId === "GM2056") {
             registerFeatherFixer(registry, diagnosticId, () => ({ ast }) => {
                 const fixes = ensureTextureRepeatIsReset({ ast, diagnostic });
-=======
+
+                if (Array.isArray(fixes) && fixes.length > 0) {
+                    return fixes;
+                }
+
+                return registerManualFeatherFix({ ast, diagnostic });
+            });
+            continue;
+        }
+
         if (diagnosticId === "GM2064") {
             registerFeatherFixer(registry, diagnosticId, () => ({ ast }) => {
                 const fixes = annotateInstanceVariableStructAssignments({ ast, diagnostic });
->>>>>>> a2cab85a
 
                 if (Array.isArray(fixes) && fixes.length > 0) {
                     return fixes;
@@ -406,17 +413,12 @@
             continue;
         }
 
-<<<<<<< HEAD
         registerFeatherFixer(
             registry,
             diagnosticId,
             () =>
                 ({ ast }) =>
                     registerManualFeatherFix({ ast, diagnostic })
-=======
-        registerFeatherFixer(registry, diagnosticId, () => ({ ast }) =>
-            registerManualFeatherFix({ ast, diagnostic })
->>>>>>> a2cab85a
         );
     }
 
