import GMLParser from "gamemaker-language-parser";

import {
    getNodeEndIndex,
    getNodeStartIndex,
    cloneLocation,
    assignClonedLocation
} from "../../../shared/ast-locations.js";
import {
    getArrayProperty,
    getBodyStatements,
    getCallExpressionArguments,
    getCallExpressionIdentifier,
    getCallExpressionIdentifierName,
    isCallExpressionIdentifierMatch,
    isBooleanLiteral,
    isProgramOrBlockStatement,
    isVarVariableDeclaration,
    isNode
} from "../../../shared/ast-node-helpers.js";
import {
    getNonEmptyString,
    isNonEmptyString,
    isNonEmptyTrimmedString,
    toNormalizedLowerCaseString,
    toTrimmedString
} from "../../../shared/string-utils.js";
import { loadReservedIdentifierNames } from "../reserved-identifiers.js";
import { isFiniteNumber } from "../../../shared/number-utils.js";
import {
    asArray,
    isArrayIndex,
    isNonEmptyArray
} from "../../../shared/array-utils.js";
import {
    getOrCreateMapEntry,
    hasOwn,
    isObjectLike
} from "../../../shared/object-utils.js";
import { escapeRegExp } from "../../../shared/regexp.js";
import {
    hasIterableItems,
    isMapLike,
    isSetLike
} from "../../../shared/utils/capability-probes.js";
import {
    collectCommentNodes,
    getCommentArray,
    hasComment,
    getDocCommentManager
} from "../comments/index.js";
import {
    getFeatherDiagnosticById,
    getFeatherDiagnostics,
    getFeatherMetadata
} from "../feather/metadata.js";

function forEachNodeChild(node, callback) {
    if (!node || typeof node !== "object") {
        return;
    }

    for (const [key, value] of Object.entries(node)) {
        if (!value || typeof value !== "object") {
            continue;
        }

        callback(value, key);
    }
}

const TRAILING_MACRO_SEMICOLON_PATTERN = new RegExp(
    ";(?=[^\\S\\r\\n]*(?:(?:\\/\\/[^\\r\\n]*|\\/\\*[\\s\\S]*?\\*\/)[^\\S\\r\\n]*)*(?:\\r?\\n|$))"
);
const DATA_STRUCTURE_ACCESSOR_TOKENS = [
    "?",
    "|",
    "#",
    "@",
    "!",
    "$",
    "%",
    "&",
    "^",
    "~"
];
const NUMERIC_STRING_LITERAL_PATTERN =
    /^[+-]?(?:\d+(?:\.\d*)?|\.\d+)(?:[eE][+-]?\d+)?$/;
const ALLOWED_DELETE_MEMBER_TYPES = new Set([
    "MemberDotExpression",
    "MemberIndexExpression"
]);
const MANUAL_FIX_TRACKING_KEY = Symbol("manualFeatherFixes");
const FILE_FIND_BLOCK_CALL_TARGETS = new Set(["file_find_next"]);
const FILE_FIND_CLOSE_FUNCTION_NAME = "file_find_close";
const READ_ONLY_BUILT_IN_VARIABLES = new Set(["working_directory"]);
const FILE_ATTRIBUTE_IDENTIFIER_PATTERN = /^fa_[A-Za-z0-9_]+$/;
const STRING_LENGTH_CALL_BLACKLIST = new Set([
    "string_byte_at",
    "string_byte_length",
    "string_height",
    "string_height_ext",
    "string_length",
    "string_pos",
    "string_pos_ext",
    "string_width",
    "string_width_ext"
]);
const IDENTIFIER_TOKEN_PATTERN = /\b[A-Za-z_][A-Za-z0-9_]*\b/g;
const RESERVED_KEYWORD_TOKENS = new Set([
    "and",
    "break",
    "case",
    "continue",
    "constructor",
    "create",
    "default",
    "delete",
    "do",
    "else",
    "enum",
    "event",
    "for",
    "function",
    "globalvar",
    "if",
    "macro",
    "not",
    "or",
    "repeat",
    "return",
    "step",
    "switch",
    "until",
    "var",
    "while",
    "with"
]);
const RESERVED_IDENTIFIER_NAMES = loadReservedIdentifierNames();
const DEPRECATED_BUILTIN_VARIABLE_REPLACEMENTS =
    buildDeprecatedBuiltinVariableReplacements();
const ARGUMENT_IDENTIFIER_PATTERN = /^argument(\d+)$/;
const GM1041_CALL_ARGUMENT_TARGETS = new Map([
    ["instance_create_depth", [3]],
    ["instance_create_layer", [3]],
    ["instance_create_layer_depth", [4]],
    ["layer_instance_create", [3]]
]);
const FUNCTION_LIKE_TYPES = new Set([
    "FunctionDeclaration",
    "FunctionExpression",
    "LambdaExpression",
    "ConstructorDeclaration",
    "MethodDeclaration",
    "StructFunctionDeclaration",
    "StructDeclaration"
]);
const IDENTIFIER_NAME_PATTERN = /^[A-Za-z_][A-Za-z0-9_]*$/;
const FEATHER_TYPE_SYSTEM_INFO = buildFeatherTypeSystemInfo();
const AUTOMATIC_FEATHER_FIX_HANDLERS = createAutomaticFeatherFixHandlers();
const FEATHER_DIAGNOSTICS = getFeatherDiagnostics();

const FEATHER_FIX_IMPLEMENTATIONS =
    buildFeatherFixImplementations(FEATHER_DIAGNOSTICS);
const FEATHER_DIAGNOSTIC_FIXERS = buildFeatherDiagnosticFixers(
    FEATHER_DIAGNOSTICS,
    FEATHER_FIX_IMPLEMENTATIONS
);

export function preprocessSourceForFeatherFixes(sourceText) {
    if (typeof sourceText !== "string" || sourceText.length === 0) {
        return {
            sourceText,
            metadata: null
        };
    }

    const gm1100Metadata = [];
    const gm1016Metadata = [];
    const sanitizedParts = [];
    const newlinePattern = /\r?\n/g;
    let lastIndex = 0;
    let lineNumber = 1;
    let pendingGM1100Context = null;

    const processLine = (line) => {
        const indentationMatch = line.match(/^\s*/);
        const indentation = indentationMatch ? indentationMatch[0] : "";
        const trimmed = line.trim();

        if (trimmed.length === 0) {
            return { line, context: pendingGM1100Context };
        }

        const booleanLiteralMatch = line.match(
            /^(\s*)(true|false)\s*(?:;\s*)?$/
        );

        if (booleanLiteralMatch) {
            const leadingWhitespace = booleanLiteralMatch[1] ?? "";
            const sanitizedRemainder = " ".repeat(
                Math.max(0, line.length - leadingWhitespace.length)
            );
            const sanitizedLine = `${leadingWhitespace}${sanitizedRemainder}`;
            const trimmedRightLength = line.replace(/\s+$/, "").length;
            const startColumn = leadingWhitespace.length;
            const endColumn = Math.max(startColumn, trimmedRightLength - 1);
            const lineStartIndex = lastIndex;

            gm1016Metadata.push({
                start: {
                    line: lineNumber,
                    column: startColumn,
                    index: lineStartIndex + startColumn
                },
                end: {
                    line: lineNumber,
                    column: endColumn,
                    index: lineStartIndex + endColumn
                }
            });

            return { line: sanitizedLine, context: null };
        }

        const varMatch = line.match(/^\s*var\s+([A-Za-z_][A-Za-z0-9_]*)\b/);

        if (varMatch) {
            const identifier = varMatch[1];
            const remainder = line.slice(varMatch[0].length);
            const trimmedRemainder = remainder.replace(/^\s*/, "");

            if (trimmedRemainder.startsWith("*")) {
                const leadingWhitespaceLength =
                    remainder.length - trimmedRemainder.length;
                const leadingWhitespace =
                    leadingWhitespaceLength > 0
                        ? remainder.slice(0, leadingWhitespaceLength)
                        : "";
                const sanitizedLine = [
                    line.slice(0, varMatch[0].length),
                    leadingWhitespace,
                    "=",
                    trimmedRemainder.slice(1)
                ].join("");

                gm1100Metadata.push({
                    type: "declaration",
                    line: lineNumber,
                    identifier
                });

                return {
                    line: sanitizedLine,
                    context: {
                        identifier,
                        indentation
                    }
                };
            }
        }

        if (trimmed.startsWith("=") && pendingGM1100Context?.identifier) {
            const rawRemainder = line.slice(indentation.length);
            const identifier = pendingGM1100Context.identifier;

            gm1100Metadata.push({
                type: "assignment",
                line: lineNumber,
                identifier
            });

            const sanitizedLine = `${indentation}${" ".repeat(
                Math.max(0, rawRemainder.length)
            )}`;

            return { line: sanitizedLine, context: null };
        }

        if (trimmed.startsWith("/") || trimmed.startsWith("*")) {
            return { line, context: pendingGM1100Context };
        }

        return { line, context: null };
    };

    let match;

    while ((match = newlinePattern.exec(sourceText)) !== null) {
        const lineEnd = match.index;
        const line = sourceText.slice(lastIndex, lineEnd);
        const newline = match[0];
        const { line: sanitizedLine, context } = processLine(line);

        sanitizedParts.push(sanitizedLine, newline);
        pendingGM1100Context = context;
        lastIndex = match.index + newline.length;
        lineNumber += 1;
    }

    const finalLine = sourceText.slice(lastIndex);
    if (
        finalLine.length > 0 ||
        sourceText.endsWith("\n") ||
        sourceText.endsWith("\r")
    ) {
        const { line: sanitizedLine, context } = processLine(finalLine);
        sanitizedParts.push(sanitizedLine);
        pendingGM1100Context = context;
    }

    const sanitizedSourceText = sanitizedParts.join("");
    const metadata = {};

    if (gm1100Metadata.length > 0) {
        metadata.GM1100 = gm1100Metadata;
    }

    if (gm1016Metadata.length > 0) {
        metadata.GM1016 = gm1016Metadata;
    }

    if (Object.keys(metadata).length === 0) {
        return {
            sourceText,
            metadata: null
        };
    }

    return {
        sourceText: sanitizedSourceText,
        metadata
    };
}

export function getFeatherDiagnosticFixers() {
    return new Map(FEATHER_DIAGNOSTIC_FIXERS);
}

export function applyFeatherFixes(
    ast,
    { sourceText, preprocessedFixMetadata, options } = {}
) {
    if (!ast || typeof ast !== "object") {
        return ast;
    }

    const appliedFixes = [];

    for (const entry of FEATHER_DIAGNOSTIC_FIXERS.values()) {
        const fixes = entry.applyFix(ast, {
            sourceText,
            preprocessedFixMetadata,
            options
        });

        if (isNonEmptyArray(fixes)) {
            appliedFixes.push(...fixes);
        }
    }

    if (appliedFixes.length > 0) {
        attachFeatherFixMetadata(ast, appliedFixes);
    }

    return ast;
}

function buildFeatherDiagnosticFixers(diagnostics, implementationRegistry) {
    const registry = new Map();

    for (const diagnostic of asArray(diagnostics)) {
        const diagnosticId = diagnostic?.id;

        if (!diagnosticId || registry.has(diagnosticId)) {
            continue;
        }

        const applyFix = createFixerForDiagnostic(
            diagnostic,
            implementationRegistry
        );

        if (typeof applyFix !== "function") {
            continue;
        }

        registry.set(diagnosticId, {
            diagnostic,
            applyFix
        });
    }

    return registry;
}

function createFixerForDiagnostic(diagnostic, implementationRegistry) {
    if (!implementationRegistry) {
        return createNoOpFixer();
    }

    const implementationFactory = implementationRegistry.get(diagnostic?.id);

    if (typeof implementationFactory !== "function") {
        return createNoOpFixer();
    }

    const implementation = implementationFactory(diagnostic);
    if (typeof implementation !== "function") {
        return createNoOpFixer();
    }

    return (ast, context) => {
        const fixes = implementation({
            ast,
            sourceText: context?.sourceText,
            preprocessedFixMetadata: context?.preprocessedFixMetadata,
            options: context?.options
        });

        return asArray(fixes);
    };
}

function createNoOpFixer() {
    // Feather diagnostics are harvested independently of the formatter bundle,
    // so the plugin frequently encounters rule IDs before their fixer
    // implementations land. Returning an empty fixer keeps the pipeline
    // tolerant of that skew: downstream call sites treat "no edits" as "leave
    // the AST untouched" while still surfacing diagnostic metadata. That
    // contract matters because the orchestrator in applyFeatherFixes blindly
    // concatenates the arrays returned by every fixer; providing [] keeps the
    // type signature intact and avoids signalling "fixer missing" as a fatal
    // error. When we experimented with throwing here the formatter would stop
    // mid-run or, worse, fall back to speculative edits that reorder nodes
    // without the guard rails laid out in docs/feather-data-plan.md. Until the
    // corresponding fixer implementation ships we deliberately fall back to this
    // inert function so diagnostics reach the caller while the AST remains
    // untouched.
    return () => [];
}

function hasFeatherDiagnosticContext(ast, diagnostic) {
    if (!diagnostic) {
        return false;
    }

    if (!ast) {
        return false;
    }

    if (typeof ast !== "object") {
        return false;
    }

    return true;
}

function removeDuplicateEnumMembers({ ast, diagnostic }) {
    if (!hasFeatherDiagnosticContext(ast, diagnostic)) {
        return [];
    }

    const fixes = [];

    const visit = (node) => {
        if (!node) {
            return;
        }

        if (Array.isArray(node)) {
            for (const item of node) {
                visit(item);
            }
            return;
        }

        if (typeof node !== "object") {
            return;
        }

        if (node.type === "EnumDeclaration") {
            const members = asArray(node.members);

            if (members.length > 1) {
                const seen = new Map();

                for (let index = 0; index < members.length; index += 1) {
                    const member = members[index];

                    if (!member || typeof member !== "object") {
                        continue;
                    }

                    const name = member.name?.name;

                    if (typeof name !== "string" || name.length === 0) {
                        continue;
                    }

                    const normalizedName = name.toLowerCase();

                    if (!seen.has(normalizedName)) {
                        seen.set(normalizedName, member);
                        continue;
                    }

                    const fixDetail = createFeatherFixDetail(diagnostic, {
                        target: name,
                        range: {
                            start: getNodeStartIndex(member),
                            end: getNodeEndIndex(member)
                        }
                    });

                    if (fixDetail) {
                        fixes.push(fixDetail);
                        attachFeatherFixMetadata(node, [fixDetail]);
                    }

                    members.splice(index, 1);
                    index -= 1;
                }

                if (members.length === 0) {
                    node.hasTrailingComma = false;
                }
            }
        }

        forEachNodeChild(node, (value) => {
            visit(value);
        });
    };

    visit(ast);

    return fixes;
}

function removeBreakStatementsWithoutEnclosingLoops({ ast, diagnostic }) {
    if (!hasFeatherDiagnosticContext(ast, diagnostic)) {
        return [];
    }

    const fixes = [];

    const visitArray = (array, owner, property, breakableDepth) => {
        if (!Array.isArray(array)) {
            return;
        }

        let index = 0;

        while (index < array.length) {
            const removed = visit(
                array[index],
                array,
                index,
                breakableDepth,
                owner
            );

            if (!removed) {
                index += 1;
            }
        }
    };

    const visit = (node, parent, property, breakableDepth, owner) => {
        if (!node) {
            return false;
        }

        if (Array.isArray(node)) {
            visitArray(node, owner, property, breakableDepth);
            return false;
        }

        if (typeof node !== "object") {
            return false;
        }

        if (node.type === "BreakStatement" && breakableDepth === 0) {
            if (!isArrayIndex(parent, property)) {
                return false;
            }

            const fixDetail = createFeatherFixDetail(diagnostic, {
                target: "break",
                range: {
                    start: getNodeStartIndex(node),
                    end: getNodeEndIndex(node)
                }
            });

            if (!fixDetail) {
                return false;
            }

            parent.splice(property, 1);

            let metadataTarget = null;

            if (owner && owner !== ast) {
                metadataTarget = owner;
            } else if (Array.isArray(parent)) {
                metadataTarget = parent;
            }

            if (metadataTarget) {
                attachFeatherFixMetadata(metadataTarget, [fixDetail]);
            }

            fixes.push(fixDetail);

            return true;
        }

        const nextBreakableDepth =
            breakableDepth + (isBreakableConstruct(node) ? 1 : 0);

        forEachNodeChild(node, (value, key) => {
            if (Array.isArray(value)) {
                visitArray(value, node, key, nextBreakableDepth);
                return;
            }

            visit(value, node, key, nextBreakableDepth, node);
        });

        return false;
    };

    visit(ast, null, null, 0, null);

    return fixes;
}

function isBreakableConstruct(node) {
    if (!node || typeof node !== "object") {
        return false;
    }

    switch (node.type) {
        case "DoUntilStatement":
        case "ForStatement":
        case "RepeatStatement":
        case "SwitchStatement":
        case "WhileStatement":
        case "WithStatement": {
            return true;
        }
        default: {
            return false;
        }
    }
}

function buildFeatherFixImplementations(diagnostics) {
    const registry = new Map();

    for (const diagnostic of asArray(diagnostics)) {
        const diagnosticId = diagnostic?.id;

        if (!diagnosticId) {
            continue;
        }

        if (diagnosticId === "GM1000") {
            registerFeatherFixer(registry, diagnosticId, () => ({ ast }) => {
                const fixes = removeBreakStatementsWithoutEnclosingLoops({
                    ast,
                    diagnostic
                });

                return resolveAutomaticFixes(fixes, { ast, diagnostic });
            });
            continue;
        }

        if (diagnosticId === "GM1002") {
            registerFeatherFixer(registry, diagnosticId, () => ({ ast }) => {
                const fixes = splitGlobalVarInlineInitializers({
                    ast,
                    diagnostic
                });

                return resolveAutomaticFixes(fixes, { ast, diagnostic });
            });
            continue;
        }

        if (diagnosticId === "GM1003") {
            registerFeatherFixer(registry, diagnosticId, () => ({ ast }) => {
                const fixes = sanitizeEnumAssignments({ ast, diagnostic });

                return resolveAutomaticFixes(fixes, { ast, diagnostic });
            });
            continue;
        }

        if (diagnosticId === "GM1005") {
            registerFeatherFixer(registry, diagnosticId, () => {
                const callTemplate =
                    createFunctionCallTemplateFromDiagnostic(diagnostic);

                return ({ ast }) => {
                    const fixes = ensureRequiredArgumentProvided({
                        ast,
                        diagnostic,
                        callTemplate
                    });

                    return resolveAutomaticFixes(fixes, { ast, diagnostic });
                };
            });
            continue;
        }

        if (diagnosticId === "GM1004") {
            registerFeatherFixer(registry, diagnosticId, () => ({ ast }) => {
                const fixes = removeDuplicateEnumMembers({ ast, diagnostic });

                return resolveAutomaticFixes(fixes, { ast, diagnostic });
            });
            continue;
        }

        if (diagnosticId === "GM1007") {
            registerFeatherFixer(
                registry,
                diagnosticId,
                () =>
                    ({ ast, sourceText }) => {
                        const fixes = flagInvalidAssignmentTargets({
                            ast,
                            sourceText,
                            diagnostic
                        });

                        return resolveAutomaticFixes(fixes, {
                            ast,
                            diagnostic
                        });
                    }
            );
            continue;
        }

        if (diagnosticId === "GM2000") {
            registerFeatherFixer(registry, diagnosticId, () => ({ ast }) => {
                const fixes = ensureBlendModeIsReset({ ast, diagnostic });

                return resolveAutomaticFixes(fixes, { ast, diagnostic });
            });
            continue;
        }

        if (diagnosticId === "GM2003") {
            registerFeatherFixer(
                registry,
                diagnosticId,
                () =>
                    ({ ast, sourceText }) => {
                        const fixes = ensureShaderResetIsCalled({
                            ast,
                            diagnostic,
                            sourceText
                        });

                        return resolveAutomaticFixes(fixes, {
                            ast,
                            diagnostic
                        });
                    }
            );
            continue;
        }

        if (diagnosticId === "GM2004") {
            registerFeatherFixer(registry, diagnosticId, () => ({ ast }) => {
                const fixes = convertUnusedIndexForLoops({ ast, diagnostic });

                return resolveAutomaticFixes(fixes, { ast, diagnostic });
            });
            continue;
        }

        if (diagnosticId === "GM2007") {
            registerFeatherFixer(
                registry,
                diagnosticId,
                () =>
                    ({ ast, sourceText }) => {
                        const fixes = ensureVarDeclarationsAreTerminated({
                            ast,
                            sourceText,
                            diagnostic
                        });

                        return resolveAutomaticFixes(fixes, {
                            ast,
                            diagnostic
                        });
                    }
            );
            continue;
        }

        if (diagnosticId === "GM2008") {
            registerFeatherFixer(registry, diagnosticId, () => ({ ast }) => {
                const fixes = closeOpenVertexBatches({ ast, diagnostic });

                return resolveAutomaticFixes(fixes, { ast, diagnostic });
            });
            continue;
        }

        if (diagnosticId === "GM1008") {
            registerFeatherFixer(registry, diagnosticId, () => ({ ast }) => {
                const fixes = convertReadOnlyBuiltInAssignments({
                    ast,
                    diagnostic
                });

                return resolveAutomaticFixes(fixes, { ast, diagnostic });
            });
            continue;
        }

        if (diagnosticId === "GM1010") {
            registerFeatherFixer(registry, diagnosticId, () => ({ ast }) => {
                const fixes = ensureNumericOperationsUseRealLiteralCoercion({
                    ast,
                    diagnostic
                });

                return resolveAutomaticFixes(fixes, { ast, diagnostic });
            });
            continue;
        }

        if (diagnosticId === "GM1013") {
            registerFeatherFixer(registry, diagnosticId, () => ({ ast }) => {
                const fixes = resolveWithOtherVariableReferences({
                    ast,
                    diagnostic
                });

                return resolveAutomaticFixes(fixes, { ast, diagnostic });
            });
            continue;
        }

        if (diagnosticId === "GM2012") {
            registerFeatherFixer(registry, diagnosticId, () => ({ ast }) => {
                const fixes = ensureVertexFormatsClosedBeforeStartingNewOnes({
                    ast,
                    diagnostic
                });

                return resolveAutomaticFixes(fixes, { ast, diagnostic });
            });
            continue;
        }

        if (diagnosticId === "GM2040") {
            registerFeatherFixer(registry, diagnosticId, () => ({ ast }) => {
                const fixes = removeInvalidEventInheritedCalls({
                    // TODO: This will have to be integrated into the project-indexing/scoping process to correctly identify inherited events
                    ast,
                    diagnostic
                });

                return resolveAutomaticFixes(fixes, { ast, diagnostic });
            });
            continue;
        }

        if (diagnosticId === "GM2030") {
            registerFeatherFixer(registry, diagnosticId, () => ({ ast }) => {
                const fixes = ensureDrawPrimitiveEndCallsAreBalanced({
                    ast,
                    diagnostic
                });

                return resolveAutomaticFixes(fixes, { ast, diagnostic });
            });
            continue;
        }

        if (diagnosticId === "GM2015") {
            registerFeatherFixer(registry, diagnosticId, () => ({ ast }) => {
                const fixes = ensureVertexFormatDefinitionsAreClosed({
                    ast,
                    diagnostic
                });

                return resolveAutomaticFixes(fixes, { ast, diagnostic });
            });
            continue;
        }

        if (diagnosticId === "GM2016") {
            registerFeatherFixer(
                registry,
                diagnosticId,
                () =>
                    ({ ast, sourceText }) => {
                        const fixes = localizeInstanceVariableAssignments({
                            ast,
                            diagnostic,
                            sourceText
                        });

                        return resolveAutomaticFixes(fixes, {
                            ast,
                            diagnostic
                        });
                    }
            );
            continue;
        }

        if (diagnosticId === "GM2028") {
            registerFeatherFixer(registry, diagnosticId, () => ({ ast }) => {
                const fixes = ensurePrimitiveBeginPrecedesEnd({
                    ast,
                    diagnostic
                });

                return resolveAutomaticFixes(fixes, { ast, diagnostic });
            });
            continue;
        }

        if (diagnosticId === "GM2025") {
            registerFeatherFixer(registry, diagnosticId, () => ({ ast }) => {
                const fixes = annotateMissingUserEvents({ ast, diagnostic });

                return resolveAutomaticFixes(fixes, { ast, diagnostic });
            });
            continue;
        }

        if (diagnosticId === "GM1063") {
            registerFeatherFixer(registry, diagnosticId, () => ({ ast }) => {
                const fixes = harmonizeTexturePointerTernaries({
                    ast,
                    diagnostic
                });

                return resolveAutomaticFixes(fixes, { ast, diagnostic });
            });
            continue;
        }

        if (diagnosticId === "GM2005") {
            registerFeatherFixer(registry, diagnosticId, () => ({ ast }) => {
                const fixes = ensureSurfaceTargetResetForGM2005({
                    ast,
                    diagnostic
                });

                return resolveAutomaticFixes(fixes, { ast, diagnostic });
            });
            continue;
        }

        if (diagnosticId === "GM1064") {
            registerFeatherFixer(registry, diagnosticId, () => ({ ast }) => {
                const fixes = removeRedeclaredGlobalFunctions({
                    ast,
                    diagnostic
                });

                return resolveAutomaticFixes(fixes, { ast, diagnostic });
            });
            continue;
        }

        if (diagnosticId === "GM2011") {
            registerFeatherFixer(registry, diagnosticId, () => ({ ast }) => {
                const fixes = ensureVertexBuffersAreClosed({ ast, diagnostic });

                return resolveAutomaticFixes(fixes, { ast, diagnostic });
            });
            continue;
        }

        if (diagnosticId === "GM2009") {
            registerFeatherFixer(registry, diagnosticId, () => ({ ast }) => {
                const fixes = ensureVertexBeginPrecedesEnd({ ast, diagnostic });

                return resolveAutomaticFixes(fixes, { ast, diagnostic });
            });
            continue;
        }

        if (diagnosticId === "GM2043") {
            registerFeatherFixer(registry, diagnosticId, () => ({ ast }) => {
                const fixes = ensureLocalVariablesAreDeclaredBeforeUse({
                    ast,
                    diagnostic
                });

                return resolveAutomaticFixes(fixes, { ast, diagnostic });
            });
            continue;
        }

        if (diagnosticId === "GM2033") {
            registerFeatherFixer(registry, diagnosticId, () => ({ ast }) => {
                const fixes = removeDanglingFileFindCalls({ ast, diagnostic });

                return resolveAutomaticFixes(fixes, { ast, diagnostic });
            });
            continue;
        }

        if (diagnosticId === "GM2050") {
            registerFeatherFixer(registry, diagnosticId, () => ({ ast }) => {
                const fixes = ensureFogIsReset({ ast, diagnostic });

                return resolveAutomaticFixes(fixes, { ast, diagnostic });
            });
            continue;
        }

        if (diagnosticId === "GM2035") {
            registerFeatherFixer(registry, diagnosticId, () => ({ ast }) => {
                const fixes = ensureGpuStateIsPopped({ ast, diagnostic });

                return resolveAutomaticFixes(fixes, { ast, diagnostic });
            });
            continue;
        }

        const handler = AUTOMATIC_FEATHER_FIX_HANDLERS.get(diagnosticId);

        if (handler) {
            registerAutomaticFeatherFix({
                registry,
                diagnostic,
                handler
            });
            continue;
        }

        if (diagnosticId === "GM1017") {
            registerFeatherFixer(
                registry,
                diagnosticId,
                () =>
                    ({ ast, sourceText }) => {
                        const fixes = captureDeprecatedFunctionManualFixes({
                            ast,
                            sourceText,
                            diagnostic
                        });

                        return resolveAutomaticFixes(fixes, {
                            ast,
                            diagnostic
                        });
                    }
            );
            continue;
        }

        registerManualOnlyFeatherFix({ registry, diagnostic });
    }

    return registry;
}

function registerAutomaticFeatherFix({ registry, diagnostic, handler }) {
    if (!diagnostic?.id || typeof handler !== "function") {
        return;
    }

    registerFeatherFixer(registry, diagnostic.id, () => (context = {}) => {
        const fixes = handler({ ...context, diagnostic });

        return resolveAutomaticFixes(fixes, { ast: context.ast, diagnostic });
    });
}

function registerManualOnlyFeatherFix({ registry, diagnostic }) {
    if (!diagnostic?.id) {
        return;
    }

    registerFeatherFixer(
        registry,
        diagnostic.id,
        () =>
            ({ ast }) =>
                registerManualFeatherFix({ ast, diagnostic })
    );
}

function resolveAutomaticFixes(fixes, context) {
    if (isNonEmptyArray(fixes)) {
        return fixes;
    }

    return registerManualFeatherFix(context);
}

function resolveWithOtherVariableReferences({ ast, diagnostic }) {
    if (!hasFeatherDiagnosticContext(ast, diagnostic)) {
        return [];
    }

    const fixes = [];
    const variableDeclarations = new Map();
    const ancestorStack = [];

    const visit = (
        node,
        parent,
        property,
        arrayOwner,
        arrayProperty,
        context
    ) => {
        if (!node) {
            return;
        }

        if (Array.isArray(node)) {
            for (let index = 0; index < node.length; index += 1) {
                visit(
                    node[index],
                    node,
                    index,
                    arrayOwner ?? parent,
                    arrayProperty ?? property,
                    context
                );
            }
            return;
        }

        ancestorStack.push(node);

        if (isVarVariableDeclaration(node)) {
            recordVariableDeclaration(variableDeclarations, {
                declaration: node,
                parent,
                property,
                owner: arrayOwner ?? null
            });
        }

        const insideWithOther = Boolean(context?.insideWithOther);

        if (insideWithOther && node.type === "Identifier") {
            convertIdentifierReference({
                identifier: node,
                parent,
                property,
                arrayOwner,
                arrayProperty,
                variableDeclarations,
                diagnostic,
                fixes,
                ancestorStack,
                context
            });
            ancestorStack.pop();
            return;
        }

        if (
            node.type === "WithStatement" &&
            isWithStatementTargetingOther(node)
        ) {
            visit(node.test, node, "test", null, null, {
                insideWithOther,
                withBodies: context?.withBodies ?? []
            });

            visit(node.body, node, "body", node, "body", {
                insideWithOther: true,
                withBodies: [...(context?.withBodies ?? []), node.body]
            });

            ancestorStack.pop();
            return;
        }

        for (const [key, value] of Object.entries(node)) {
            if (!value || typeof value !== "object") {
                continue;
            }

            if (Array.isArray(value)) {
                visit(value, node, key, node, key, context);
            } else {
                visit(value, node, key, null, null, context);
            }
        }

        ancestorStack.pop();
    };

    visit(ast, null, null, null, null, {
        insideWithOther: false,
        withBodies: []
    });

    return fixes;
}

function recordVariableDeclaration(registry, context) {
    if (!registry || !context) {
        return;
    }

    const { declaration, parent, property, owner } = context;

    if (!isArrayIndex(parent, property)) {
        return;
    }

    const declarations = asArray(declaration?.declarations);

    if (declarations.length !== 1) {
        return;
    }

    const declarator = declarations[0];

    if (
        !declarator ||
        declarator.id?.type !== "Identifier" ||
        !declarator.init
    ) {
        return;
    }

    const name = declarator.id.name;

    if (!name) {
        return;
    }

    const startIndex = getNodeStartIndex(declaration);
    const entry = {
        declaration,
        declarator,
        parent,
        property,
        owner,
        startIndex: typeof startIndex === "number" ? startIndex : null,
        replaced: false,
        invalid: false,
        assignment: null,
        fixDetail: null
    };

    if (!registry.has(name)) {
        registry.set(name, []);
    }

    registry.get(name).push(entry);
}

function convertIdentifierReference({
    identifier,
    parent,
    property,
    arrayOwner,
    arrayProperty,
    variableDeclarations,
    diagnostic,
    fixes,
    ancestorStack,
    context
}) {
    if (!identifier || identifier.type !== "Identifier") {
        return;
    }

    const ownerNode = Array.isArray(parent) ? arrayOwner : parent;
    const ownerProperty = Array.isArray(parent) ? arrayProperty : property;

    if (
        Array.isArray(parent) &&
        (!ownerNode || typeof ownerNode !== "object")
    ) {
        return;
    }

    if (
        !ownerNode ||
        !shouldConvertIdentifierInWith(identifier, ownerNode, ownerProperty)
    ) {
        return;
    }

    const candidates = variableDeclarations.get(identifier.name);
    const hasCandidates = isNonEmptyArray(candidates);

    const withBodies = asArray(context?.withBodies);
    const identifierStart = getNodeStartIndex(identifier);
    const identifierEnd = getNodeEndIndex(identifier);

    let matchedContext = null;
    let sawUnpromotableCandidate = false;

    if (hasCandidates) {
        for (let index = candidates.length - 1; index >= 0; index -= 1) {
            const candidate = candidates[index];

            if (!candidate || candidate.invalid) {
                continue;
            }

            if (!isPromotableWithOtherCandidate(candidate)) {
                sawUnpromotableCandidate = true;
                continue;
            }

            if (candidate.owner && withBodies.includes(candidate.owner)) {
                continue;
            }

            if (candidate.owner && !ancestorStack.includes(candidate.owner)) {
                continue;
            }

            if (
                typeof candidate.startIndex === "number" &&
                typeof identifierStart === "number" &&
                candidate.startIndex > identifierStart
            ) {
                continue;
            }

            matchedContext = candidate;
            break;
        }
    }

    if (!matchedContext) {
        if (hasCandidates || sawUnpromotableCandidate) {
            return;
        }

        replaceIdentifierWithOtherMember({
            identifier,
            parent,
            property,
            arrayOwner,
            arrayProperty,
            diagnostic,
            fixes,
            identifierStart,
            identifierEnd
        });
        return;
    }

    if (!matchedContext.replaced) {
        const assignment = promoteVariableDeclaration(
            matchedContext,
            diagnostic,
            fixes
        );

        if (!assignment) {
            matchedContext.invalid = true;
            return;
        }
    }

    replaceIdentifierWithOtherMember({
        identifier,
        parent,
        property,
        arrayOwner,
        arrayProperty,
        diagnostic,
        fixes,
        identifierStart,
        identifierEnd
    });
}

function replaceIdentifierWithOtherMember({
    identifier,
    parent,
    property,
    arrayOwner,
    arrayProperty,
    diagnostic,
    fixes,
    identifierStart,
    identifierEnd
}) {
    const memberExpression = createOtherMemberExpression(identifier);

    if (Array.isArray(parent)) {
        parent[property] = memberExpression;
    } else if (parent && typeof parent === "object") {
        parent[property] = memberExpression;
    }

    const range =
        typeof identifierStart === "number" && typeof identifierEnd === "number"
            ? { start: identifierStart, end: identifierEnd }
            : null;

    const fixDetail = createFeatherFixDetail(diagnostic, {
        target: identifier?.name ?? null,
        range
    });

    if (!fixDetail) {
        return;
    }

    attachFeatherFixMetadata(memberExpression, [fixDetail]);
    fixes.push(fixDetail);
}

function promoteVariableDeclaration(context, diagnostic, fixes) {
    if (!context || context.replaced) {
        return context?.assignment ?? null;
    }

    if (
        !Array.isArray(context.parent) ||
        typeof context.property !== "number"
    ) {
        return null;
    }

    const declaration = context.declaration;
    const declarator = context.declarator;

    if (
        !declarator ||
        declarator.id?.type !== "Identifier" ||
        !declarator.init
    ) {
        return null;
    }

    const assignment = {
        type: "AssignmentExpression",
        operator: "=",
        left: cloneIdentifier(declarator.id),
        right: declarator.init,
        start: cloneLocation(declaration.start),
        end: cloneLocation(declaration.end)
    };

    copyCommentMetadata(declaration, assignment);

    context.parent[context.property] = assignment;

    const startIndex = getNodeStartIndex(declaration);
    const endIndex = getNodeEndIndex(declaration);
    const range =
        typeof startIndex === "number" && typeof endIndex === "number"
            ? { start: startIndex, end: endIndex }
            : null;

    const fixDetail = createFeatherFixDetail(diagnostic, {
        target: declarator.id?.name ?? null,
        range
    });

    if (fixDetail) {
        attachFeatherFixMetadata(assignment, [fixDetail]);
        fixes.push(fixDetail);
        context.fixDetail = fixDetail;
    }

    context.replaced = true;
    context.assignment = assignment;

    return assignment;
}

function isPromotableWithOtherCandidate(candidate) {
    if (!candidate) {
        return false;
    }

    const owner = candidate.owner;

    if (!owner || typeof owner !== "object") {
        return true;
    }

    return owner.type === "Program";
}

function isWithStatementTargetingOther(node) {
    if (!node || node.type !== "WithStatement") {
        return false;
    }

    const testExpression =
        node.test?.type === "ParenthesizedExpression"
            ? node.test.expression
            : node.test;

    return isIdentifierWithName(testExpression, "other");
}

function shouldConvertIdentifierInWith(identifier, parent, property) {
    if (!identifier || identifier.type !== "Identifier") {
        return false;
    }

    if (!parent || typeof parent !== "object") {
        return false;
    }

    if (identifier.name === "other" || identifier.name === "self") {
        return false;
    }

    if (parent.type === "AssignmentExpression" && property === "left") {
        return false;
    }

    if (parent.type === "CallExpression" && property === "object") {
        return false;
    }

    if (
        parent.type === "MemberDotExpression" ||
        parent.type === "MemberIndexExpression"
    ) {
        return false;
    }

    if (
        property === "property" ||
        property === "id" ||
        property === "name" ||
        property === "params"
    ) {
        return false;
    }

    if (
        (parent.type === "FunctionDeclaration" ||
            parent.type === "FunctionExpression") &&
        (property === "name" || property === "id")
    ) {
        return false;
    }

    if (parent.type === "StructLiteralMember" && property === "key") {
        return false;
    }

    return true;
}

function createOtherMemberExpression(identifier) {
    const memberExpression = {
        type: "MemberDotExpression",
        object: createIdentifier("other"),
        property: cloneIdentifier(identifier)
    };

    assignClonedLocation(memberExpression, identifier);

    return memberExpression;
}

function createAutomaticFeatherFixHandlers() {
    return new Map([
        [
            "GM1009",
            ({ ast, diagnostic, sourceText }) => {
                const fixes = [];

                const attributeFixes = convertFileAttributeAdditionsToBitwiseOr(
                    {
                        ast,
                        diagnostic
                    }
                );

                if (isNonEmptyArray(attributeFixes)) {
                    fixes.push(...attributeFixes);
                }

                const roomFixes = convertRoomNavigationArithmetic({
                    ast,
                    diagnostic,
                    sourceText
                });

                if (isNonEmptyArray(roomFixes)) {
                    fixes.push(...roomFixes);
                }

                return fixes;
            }
        ],
        [
            "GM1021",
            ({ ast, diagnostic }) =>
                applyMissingFunctionCallCorrections({ ast, diagnostic })
        ],
        [
            "GM1023",
            ({ ast, diagnostic }) =>
                replaceDeprecatedConstantReferences({ ast, diagnostic })
        ],
        [
            "GM1024",
            ({ ast, diagnostic }) =>
                replaceDeprecatedBuiltinVariables({ ast, diagnostic })
        ],
        [
            "GM1026",
            ({ ast, diagnostic }) =>
                rewriteInvalidPostfixExpressions({ ast, diagnostic })
        ],
        [
            "GM1028",
            ({ ast, diagnostic }) =>
                correctDataStructureAccessorTokens({ ast, diagnostic })
        ],
        [
            "GM1029",
            ({ ast, diagnostic }) =>
                convertNumericStringArgumentsToNumbers({ ast, diagnostic })
        ],
        [
            "GM1032",
            ({ ast, diagnostic, sourceText }) =>
                normalizeArgumentBuiltinReferences({
                    ast,
                    diagnostic,
                    sourceText
                })
        ],
        [
            "GM1033",
            ({ ast, sourceText, diagnostic }) =>
                removeDuplicateSemicolons({ ast, sourceText, diagnostic })
        ],
        [
            "GM1030",
            ({ ast, sourceText, diagnostic }) =>
                renameReservedIdentifiers({ ast, diagnostic, sourceText })
        ],
        [
            "GM1034",
            ({ ast, diagnostic }) =>
                relocateArgumentReferencesInsideFunctions({ ast, diagnostic })
        ],
        [
            "GM1036",
            ({ ast, diagnostic }) =>
                normalizeMultidimensionalArrayIndexing({ ast, diagnostic })
        ],
        [
            "GM1038",
            ({ ast, diagnostic }) =>
                removeDuplicateMacroDeclarations({ ast, diagnostic })
        ],
        [
            "GM1012",
            ({ ast, diagnostic }) =>
                convertStringLengthPropertyAccesses({ ast, diagnostic })
        ],
        [
            "GM1014",
            ({ ast, diagnostic }) => addMissingEnumMembers({ ast, diagnostic })
        ],
        [
            "GM1051",
            ({ ast, sourceText, diagnostic }) =>
                removeTrailingMacroSemicolons({ ast, sourceText, diagnostic })
        ],
        [
            "GM1015",
            ({ ast, diagnostic }) =>
                preventDivisionOrModuloByZero({ ast, diagnostic })
        ],
        [
            "GM1016",
            ({ ast, preprocessedFixMetadata, diagnostic }) =>
                removeBooleanLiteralStatements({
                    ast,
                    diagnostic,
                    metadata: preprocessedFixMetadata
                })
        ],
        [
            "GM1041",
            ({ ast, diagnostic }) =>
                convertAssetArgumentStringsToIdentifiers({ ast, diagnostic })
        ],
        [
            "GM1100",
            ({ ast, preprocessedFixMetadata, diagnostic }) =>
                normalizeObviousSyntaxErrors({
                    ast,
                    diagnostic,
                    metadata: preprocessedFixMetadata
                })
        ],
        [
            "GM1058",
            ({ ast, diagnostic }) =>
                ensureConstructorDeclarationsForNewExpressions({
                    ast,
                    diagnostic
                })
        ],
        [
            "GM1054",
            ({ ast, diagnostic }) =>
                ensureConstructorParentsExist({ ast, diagnostic })
        ],
        [
            "GM1059",
            ({ ast, options, diagnostic }) =>
                renameDuplicateFunctionParameters({ ast, diagnostic, options })
        ],
        [
            "GM1062",
            ({ ast, diagnostic }) =>
                sanitizeMalformedJsDocTypes({
                    ast,
                    diagnostic,
                    typeSystemInfo: FEATHER_TYPE_SYSTEM_INFO
                })
        ],
        [
            "GM1056",
            ({ ast, diagnostic }) =>
                reorderOptionalParameters({ ast, diagnostic })
        ],
        [
            "GM1052",
            ({ ast, diagnostic }) =>
                replaceInvalidDeleteStatements({ ast, diagnostic })
        ],
        [
            "GM2020",
            ({ ast, diagnostic }) =>
                convertAllDotAssignmentsToWithStatements({ ast, diagnostic })
        ],
        [
            "GM2032",
            ({ ast, diagnostic }) =>
                ensureFileFindFirstBeforeClose({ ast, diagnostic })
        ],
        [
            "GM2031",
            ({ ast, diagnostic }) =>
                ensureFileFindSearchesAreSerialized({ ast, diagnostic })
        ],
        [
            "GM2023",
            ({ ast, diagnostic }) =>
                normalizeFunctionCallArgumentOrder({ ast, diagnostic })
        ],
        [
            "GM2026",
            ({ ast, diagnostic }) => ensureHalignIsReset({ ast, diagnostic })
        ],
        [
            "GM2029",
            ({ ast, diagnostic }) =>
                ensureDrawVertexCallsAreWrapped({ ast, diagnostic })
        ],
        [
            "GM1063",
            ({ ast, diagnostic }) =>
                harmonizeTexturePointerTernaries({ ast, diagnostic })
        ],
        [
            "GM2042",
            ({ ast, diagnostic }) => balanceGpuStateStack({ ast, diagnostic })
        ],
        [
            "GM2044",
            ({ ast, diagnostic }) =>
                deduplicateLocalVariableDeclarations({ ast, diagnostic })
        ],
        [
            "GM2046",
            ({ ast, diagnostic }) =>
                ensureSurfaceTargetsAreReset({ ast, diagnostic })
        ],
        [
            "GM2048",
            ({ ast, diagnostic }) =>
                ensureBlendEnableIsReset({ ast, diagnostic })
        ],
        [
            "GM2051",
            ({ ast, diagnostic }) => ensureCullModeIsReset({ ast, diagnostic })
        ],
        [
            "GM2052",
            ({ ast, diagnostic }) =>
                ensureColourWriteEnableIsReset({ ast, diagnostic })
        ],
        [
            "GM2053",
            ({ ast, diagnostic }) =>
                ensureAlphaTestEnableIsReset({ ast, diagnostic })
        ],
        [
            "GM2054",
            ({ ast, diagnostic }) =>
                ensureAlphaTestRefIsReset({ ast, diagnostic })
        ],
        [
            "GM2056",
            ({ ast, diagnostic }) =>
                ensureTextureRepeatIsReset({ ast, diagnostic })
        ],
        [
            "GM2061",
            ({ ast, diagnostic }) =>
                convertNullishCoalesceOpportunities({ ast, diagnostic })
        ],
        [
            "GM2064",
            ({ ast, diagnostic }) =>
                annotateInstanceVariableStructAssignments({ ast, diagnostic })
        ]
    ]);
}

function convertStringLengthPropertyAccesses({ ast, diagnostic }) {
    if (!hasFeatherDiagnosticContext(ast, diagnostic)) {
        return [];
    }

    const fixes = [];

    const visit = (node, parent, property) => {
        if (!node) {
            return;
        }

        if (Array.isArray(node)) {
            for (let index = 0; index < node.length; index += 1) {
                visit(node[index], node, index);
            }
            return;
        }

        if (typeof node !== "object") {
            return;
        }

        if (node.type === "MemberDotExpression") {
            const fix = convertLengthAccess(node, parent, property, diagnostic);

            if (fix) {
                fixes.push(fix);
                return;
            }
        }

        forEachNodeChild(node, (value, key) => {
            visit(value, node, key);
        });
    };

    visit(ast, null, null);

    return fixes;
}

function convertLengthAccess(node, parent, property, diagnostic) {
    if (!node || node.type !== "MemberDotExpression") {
        return null;
    }

    if (!parent || property === undefined || property === null) {
        return null;
    }

    if (parent.type === "AssignmentExpression" && parent.left === node) {
        return null;
    }

    if (parent.type === "CallExpression" && parent.object === node) {
        return null;
    }

    const propertyIdentifier = node.property;

    if (!isIdentifierWithName(propertyIdentifier, "length")) {
        return null;
    }

    const argumentExpression = node.object;

    if (!argumentExpression || typeof argumentExpression !== "object") {
        return null;
    }

    if (!isStringReturningExpression(argumentExpression)) {
        return null;
    }

    const stringLengthIdentifier = createIdentifier(
        "string_length",
        propertyIdentifier
    );

    if (!stringLengthIdentifier) {
        return null;
    }

    const callExpression = {
        type: "CallExpression",
        object: stringLengthIdentifier,
        arguments: [argumentExpression]
    };

    if (hasOwn(node, "start")) {
        callExpression.start = cloneLocation(node.start);
    }

    if (hasOwn(node, "end")) {
        callExpression.end = cloneLocation(node.end);
    }

    copyCommentMetadata(node, callExpression);

    const fixDetail = createFeatherFixDetail(diagnostic, {
        target: propertyIdentifier?.name ?? null,
        range: {
            start: getNodeStartIndex(node),
            end: getNodeEndIndex(node)
        }
    });

    if (!fixDetail) {
        return null;
    }

    if (Array.isArray(parent)) {
        parent[property] = callExpression;
    } else if (parent && typeof property === "string") {
        parent[property] = callExpression;
    } else {
        return null;
    }

    attachFeatherFixMetadata(callExpression, [fixDetail]);

    return fixDetail;
}

function isStringReturningExpression(node) {
    if (!node || typeof node !== "object") {
        return false;
    }

    if (node.type === "CallExpression") {
        const calleeName = getCallExpressionIdentifierName(node);
        if (!calleeName) {
            return false;
        }

        if (calleeName === "string") {
            return true;
        }

        if (STRING_LENGTH_CALL_BLACKLIST.has(calleeName)) {
            return false;
        }

        if (calleeName.startsWith("string_")) {
            return true;
        }
    }

    return false;
}

function convertAssetArgumentStringsToIdentifiers({ ast, diagnostic }) {
    if (!hasFeatherDiagnosticContext(ast, diagnostic)) {
        return [];
    }

    const fixes = [];

    const visit = (node) => {
        if (!node) {
            return;
        }

        if (Array.isArray(node)) {
            for (const entry of node) {
                visit(entry);
            }
            return;
        }

        if (typeof node !== "object") {
            return;
        }

        if (node.type === "CallExpression") {
            const calleeName = getCallExpressionIdentifierName(node);

            if (calleeName && GM1041_CALL_ARGUMENT_TARGETS.has(calleeName)) {
                const argumentIndexes =
                    GM1041_CALL_ARGUMENT_TARGETS.get(calleeName) ?? [];
                const args = getCallExpressionArguments(node);

                for (const argumentIndex of argumentIndexes) {
                    if (
                        typeof argumentIndex !== "number" ||
                        argumentIndex < 0 ||
                        argumentIndex >= args.length
                    ) {
                        continue;
                    }

                    const fixDetail = convertStringLiteralArgumentToIdentifier({
                        argument: args[argumentIndex],
                        container: args,
                        index: argumentIndex,
                        diagnostic
                    });

                    if (fixDetail) {
                        fixes.push(fixDetail);
                    }
                }
            }
        }

        forEachNodeChild(node, (value) => {
            visit(value);
        });
    };

    visit(ast);

    return fixes;
}

function convertStringLiteralArgumentToIdentifier({
    argument,
    container,
    index,
    diagnostic
}) {
    if (!isArrayIndex(container, index)) {
        return null;
    }

    if (
        !argument ||
        argument.type !== "Literal" ||
        typeof argument.value !== "string"
    ) {
        return null;
    }

    const identifierName = extractIdentifierNameFromLiteral(argument.value);
    if (!identifierName) {
        return null;
    }

    const identifierNode = {
        type: "Identifier",
        name: identifierName
    };

    if (Object.hasOwn(argument, "start")) {
        identifierNode.start = cloneLocation(argument.start);
    }

    if (Object.hasOwn(argument, "end")) {
        identifierNode.end = cloneLocation(argument.end);
    }

    copyCommentMetadata(argument, identifierNode);

    const fixDetail = createFeatherFixDetail(diagnostic, {
        target: identifierName,
        range: {
            start: getNodeStartIndex(argument),
            end: getNodeEndIndex(argument)
        }
    });

    if (!fixDetail) {
        return null;
    }

    container[index] = identifierNode;
    attachFeatherFixMetadata(identifierNode, [fixDetail]);

    return fixDetail;
}

function buildFeatherTypeSystemInfo() {
    const metadata = getFeatherMetadata();
    const typeSystem = metadata?.typeSystem;

    const baseTypes = new Set();
    const baseTypesLowercase = new Set();
    const specifierBaseTypes = new Set();

    const entries = asArray(typeSystem?.baseTypes);

    for (const entry of entries) {
        const name = toTrimmedString(entry?.name);

        if (!name) {
            continue;
        }

        baseTypes.add(name);
        baseTypesLowercase.add(name.toLowerCase());

        const specifierExamples = asArray(entry?.specifierExamples);
        const hasDotSpecifier = specifierExamples.some((example) => {
            if (typeof example !== "string") {
                return false;
            }

            return example.trim().startsWith(".");
        });

        const description =
            typeof entry?.description === "string" ? entry.description : "";
        const requiresSpecifier =
            /requires specifiers/i.test(description) ||
            /constructor/i.test(description);

        if (hasDotSpecifier || requiresSpecifier) {
            specifierBaseTypes.add(name.toLowerCase());
        }
    }

    return {
        baseTypeNames: [...baseTypes],
        baseTypeNamesLower: baseTypesLowercase,
        specifierBaseTypeNamesLower: specifierBaseTypes
    };
}

function registerFeatherFixer(registry, diagnosticId, factory) {
    if (!registry || typeof registry.set !== "function") {
        return;
    }

    if (!diagnosticId || typeof factory !== "function") {
        return;
    }

    if (!registry.has(diagnosticId)) {
        registry.set(diagnosticId, factory);
    }
}

function sanitizeEnumAssignments({ ast, diagnostic }) {
    if (!hasFeatherDiagnosticContext(ast, diagnostic)) {
        return [];
    }

    const fixes = [];

    const visit = (node) => {
        if (!node) {
            return;
        }

        if (Array.isArray(node)) {
            for (const item of node) {
                visit(item);
            }
            return;
        }

        if (typeof node !== "object") {
            return;
        }

        if (node.type === "EnumMember") {
            const fix = sanitizeEnumMember(node, diagnostic);

            if (fix) {
                fixes.push(fix);
            }
        }

        for (const value of Object.values(node)) {
            if (value && typeof value === "object") {
                visit(value);
            }
        }
    };

    visit(ast);

    return fixes;
}

function sanitizeEnumMember(node, diagnostic) {
    if (!node || typeof node !== "object" || !diagnostic) {
        return null;
    }

    const initializer = node.initializer;

    if (!hasInvalidEnumInitializer(initializer)) {
        return null;
    }

    const originalEnd = getNodeEndIndex(node);
    const startIndex = getNodeStartIndex(node);

    node._featherOriginalInitializer = initializer ?? null;
    node.initializer = null;

    if (hasOwn(node.name ?? {}, "end")) {
        node.end = cloneLocation(node.name.end);
    }

    const fixDetail = createFeatherFixDetail(diagnostic, {
        target: node.name?.name ?? null,
        range:
            typeof startIndex === "number" && typeof originalEnd === "number"
                ? {
                      start: startIndex,
                      end: originalEnd
                  }
                : null
    });

    if (!fixDetail) {
        return null;
    }

    attachFeatherFixMetadata(node, [fixDetail]);

    return fixDetail;
}

function hasInvalidEnumInitializer(initializer) {
    if (initializer == undefined) {
        return false;
    }

    if (typeof initializer === "string") {
        const normalized = initializer.trim();

        if (normalized.length === 0) {
            return true;
        }

        if (isIntegerLiteralString(normalized)) {
            return false;
        }

        return true;
    }

    if (typeof initializer === "number") {
        return !Number.isInteger(initializer);
    }

    if (typeof initializer === "object") {
        if (initializer.type === "Literal") {
            const value = initializer.value;

            if (typeof value === "number") {
                return !Number.isInteger(value);
            }

            if (typeof value === "string") {
                return !isIntegerLiteralString(value.trim());
            }
        }

        return true;
    }

    return true;
}

function isIntegerLiteralString(candidate) {
    if (typeof candidate !== "string" || candidate.length === 0) {
        return false;
    }

    if (/^[+-]?\d+$/.test(candidate)) {
        return true;
    }

    if (/^[+-]?0[xX][0-9a-fA-F]+$/.test(candidate)) {
        return true;
    }

    if (/^[+-]?0[bB][01]+$/.test(candidate)) {
        return true;
    }

    return false;
}

function splitGlobalVarInlineInitializers({ ast, diagnostic }) {
    if (!hasFeatherDiagnosticContext(ast, diagnostic)) {
        return [];
    }

    const fixes = [];

    const visit = (node, parent, property) => {
        if (!node) {
            return;
        }

        if (Array.isArray(node)) {
            for (let index = 0; index < node.length; index += 1) {
                visit(node[index], node, index);
            }
            return;
        }

        if (typeof node !== "object") {
            return;
        }

        if (node.type === "GlobalVarStatement") {
            const fixDetails = splitGlobalVarStatementInitializers({
                statement: node,
                parent,
                property,
                diagnostic
            });

            if (isNonEmptyArray(fixDetails)) {
                fixes.push(...fixDetails);
            }

            return;
        }

        for (const [key, value] of Object.entries(node)) {
            if (value && typeof value === "object") {
                visit(value, node, key);
            }
        }
    };

    visit(ast, null, null);

    return fixes;
}

function splitGlobalVarStatementInitializers({
    statement,
    parent,
    property,
    diagnostic
}) {
    if (!statement || statement.type !== "GlobalVarStatement") {
        return [];
    }

    if (!Array.isArray(parent) || typeof property !== "number") {
        return [];
    }

    const declarators = Array.isArray(statement.declarations)
        ? statement.declarations
        : [];

    if (declarators.length === 0) {
        return [];
    }

    const assignments = [];

    for (const declarator of declarators) {
        const assignmentInfo = createAssignmentFromGlobalVarDeclarator({
            statement,
            declarator,
            diagnostic
        });

        if (!assignmentInfo) {
            continue;
        }

        assignments.push(assignmentInfo);
        clearGlobalVarDeclaratorInitializer(declarator);
    }

    if (assignments.length === 0) {
        return [];
    }

    const fixDetails = assignments.map((entry) => entry.fixDetail);

    parent.splice(
        property + 1,
        0,
        ...assignments.map((entry) => entry.assignment)
    );

    attachFeatherFixMetadata(statement, fixDetails);

    for (const { assignment, fixDetail } of assignments) {
        attachFeatherFixMetadata(assignment, [fixDetail]);
    }

    return fixDetails;
}

function createAssignmentFromGlobalVarDeclarator({
    statement,
    declarator,
    diagnostic
}) {
    if (!declarator || declarator.type !== "VariableDeclarator") {
        return null;
    }

    const initializer = declarator.init;

    if (!initializer || typeof initializer !== "object") {
        return null;
    }

    const identifier = cloneIdentifier(declarator.id);

    if (!identifier) {
        return null;
    }

    if (declarator.id && declarator.id.isGlobalIdentifier) {
        identifier.isGlobalIdentifier = true;
    }

    const assignment = {
        type: "AssignmentExpression",
        operator: "=",
        left: identifier,
        right: initializer
    };

    if (hasOwn(declarator, "start")) {
        assignment.start = cloneLocation(declarator.start);
    } else if (hasOwn(statement, "start")) {
        assignment.start = cloneLocation(statement.start);
    }

    if (hasOwn(initializer, "end")) {
        assignment.end = cloneLocation(initializer.end);
    } else if (hasOwn(declarator, "end")) {
        assignment.end = cloneLocation(declarator.end);
    } else if (hasOwn(statement, "end")) {
        assignment.end = cloneLocation(statement.end);
    }

    copyCommentMetadata(declarator, assignment);
    copyCommentMetadata(initializer, assignment);

    const fixDetail = createFeatherFixDetail(diagnostic, {
        target: identifier?.name ?? null,
        range: {
            start: getNodeStartIndex(declarator),
            end: getNodeEndIndex(declarator)
        }
    });

    if (!fixDetail) {
        return null;
    }

    return { assignment, fixDetail };
}

function clearGlobalVarDeclaratorInitializer(declarator) {
    if (!declarator || declarator.type !== "VariableDeclarator") {
        return;
    }

    declarator.init = null;

    if (
        declarator.id &&
        typeof declarator.id === "object" &&
        hasOwn(declarator.id, "end")
    ) {
        declarator.end = cloneLocation(declarator.id.end);
    }
}

const NODE_REMOVED = Symbol("flaggedInvalidAssignmentRemovedNode");

function flagInvalidAssignmentTargets({ ast, diagnostic, sourceText }) {
    if (!hasFeatherDiagnosticContext(ast, diagnostic)) {
        return [];
    }

    const fixes = [];

    const visit = (node, parent, property, container, index) => {
        if (!node) {
            return null;
        }

        if (Array.isArray(node)) {
            for (
                let arrayIndex = 0;
                arrayIndex < node.length;
                arrayIndex += 1
            ) {
                const child = node[arrayIndex];
                const result = visit(child, parent, property, node, arrayIndex);

                if (result === NODE_REMOVED) {
                    arrayIndex -= 1;
                }
            }
            return null;
        }

        if (typeof node !== "object") {
            return null;
        }

        if (node.type === "ExpressionStatement") {
            const removalFix = removeInvalidAssignmentExpression({
                statement: node,
                container,
                index,
                diagnostic,
                sourceText
            });

            if (removalFix) {
                fixes.push(removalFix);
                return NODE_REMOVED;
            }
        }

        if (node.type === "AssignmentExpression") {
            const fix = flagInvalidAssignmentTarget(
                node,
                diagnostic,
                sourceText
            );

            if (fix) {
                if (
                    shouldRemoveInvalidAssignmentFromContainer({
                        parent,
                        property,
                        container
                    })
                ) {
                    removeNodeFromContainer(container, index, node);
                    fixes.push(fix);
                    return NODE_REMOVED;
                }

                fixes.push(fix);
            }

            return null;
        }

        for (const [childKey, value] of Object.entries(node)) {
            if (!value || typeof value !== "object") {
                continue;
            }

            if (Array.isArray(value)) {
                visit(value, node, childKey, value, null);
                continue;
            }

            visit(value, node, childKey, null, null);
        }

        return null;
    };

    visit(ast, null, null, null, null);

    return fixes;
}

function removeInvalidAssignmentExpression({
    statement,
    container,
    index,
    diagnostic,
    sourceText
}) {
    if (!statement || statement.type !== "ExpressionStatement") {
        return null;
    }

    const expression = statement.expression;

    if (!expression || expression.type !== "AssignmentExpression") {
        return null;
    }

    if (isAssignableTarget(expression.left)) {
        return null;
    }

    const fixDetail = flagInvalidAssignmentTarget(
        expression,
        diagnostic,
        sourceText
    );

    if (!fixDetail) {
        return null;
    }

    removeNodeFromContainer(container, index, statement);

    attachFeatherFixMetadata(statement, [fixDetail]);

    return fixDetail;
}

function getFiniteIndex(value) {
    return isFiniteNumber(value) && value >= 0 ? value : null;
}

function removeNodeFromContainer(container, index, node) {
    if (!Array.isArray(container)) {
        return;
    }

    let removalIndex = getFiniteIndex(index);

    if (removalIndex === null) {
        removalIndex = getFiniteIndex(container.indexOf(node));
    }

    if (removalIndex !== null) {
        container.splice(removalIndex, 1);
    }
}

function shouldRemoveInvalidAssignmentFromContainer({
    parent,
    property,
    container
}) {
    if (!parent || !Array.isArray(container) || property !== "body") {
        return false;
    }

    const parentType = parent?.type ?? null;

    return parentType === "Program" || parentType === "BlockStatement";
}

function flagInvalidAssignmentTarget(node, diagnostic, sourceText) {
    if (!node || node.type !== "AssignmentExpression") {
        return null;
    }

    const left = node.left;

    if (!left || isAssignableTarget(left)) {
        return null;
    }

    const startIndex = getNodeStartIndex(left);
    const endIndex = getNodeEndIndex(left);

    const range =
        typeof startIndex === "number" && typeof endIndex === "number"
            ? {
                  start: startIndex,
                  end: endIndex
              }
            : null;

    const targetText = getSourceTextSlice({
        sourceText,
        startIndex,
        endIndex
    });

    const fixDetail = createFeatherFixDetail(diagnostic, {
        automatic: false,
        range,
        target: targetText
    });

    if (!fixDetail) {
        return null;
    }

    attachFeatherFixMetadata(node, [fixDetail]);

    return fixDetail;
}

function isAssignableTarget(node) {
    if (!node || typeof node !== "object") {
        return false;
    }

    if (node.type === "Identifier") {
        return true;
    }

    if (
        node.type === "MemberDotExpression" ||
        node.type === "MemberIndexExpression"
    ) {
        return true;
    }

    return false;
}

function getSourceTextSlice({ sourceText, startIndex, endIndex }) {
    if (typeof sourceText !== "string") {
        return null;
    }

    if (typeof startIndex !== "number" || typeof endIndex !== "number") {
        return null;
    }

    if (startIndex < 0 || endIndex > sourceText.length) {
        return null;
    }

    const slice = sourceText.slice(startIndex, endIndex);

    if (slice.length === 0) {
        return null;
    }

    return slice.trim() || null;
}

function convertReadOnlyBuiltInAssignments({ ast, diagnostic }) {
    if (!hasFeatherDiagnosticContext(ast, diagnostic)) {
        return [];
    }

    const fixes = [];
    const nameRegistry = collectAllIdentifierNames(ast);

    const visit = (node, parent, property) => {
        if (!node) {
            return;
        }

        if (Array.isArray(node)) {
            for (let index = 0; index < node.length; index += 1) {
                visit(node[index], node, index);
            }
            return;
        }

        if (typeof node !== "object") {
            return;
        }

        if (node.type === "AssignmentExpression") {
            const fixDetail = convertReadOnlyAssignment(
                node,
                parent,
                property,
                diagnostic,
                nameRegistry
            );

            if (fixDetail) {
                fixes.push(fixDetail);
                return;
            }
        }

        for (const [key, value] of Object.entries(node)) {
            if (value && typeof value === "object") {
                visit(value, node, key);
            }
        }
    };

    visit(ast, null, null);

    return fixes;
}

function convertReadOnlyAssignment(
    node,
    parent,
    property,
    diagnostic,
    nameRegistry
) {
    if (!Array.isArray(parent) || typeof property !== "number") {
        return null;
    }

    if (
        !node ||
        node.type !== "AssignmentExpression" ||
        node.operator !== "="
    ) {
        return null;
    }

    const identifier = node.left;

    if (!identifier || identifier.type !== "Identifier") {
        return null;
    }

    if (!READ_ONLY_BUILT_IN_VARIABLES.has(identifier.name)) {
        return null;
    }

    const replacementName = createReadOnlyReplacementName(
        identifier.name,
        nameRegistry
    );
    const replacementIdentifier = createIdentifierFromTemplate(
        replacementName,
        identifier
    );

    const declarator = {
        type: "VariableDeclarator",
        id: replacementIdentifier,
        init: node.right,
        start: cloneLocation(node.start),
        end: cloneLocation(node.end)
    };

    const declaration = {
        type: "VariableDeclaration",
        declarations: [declarator],
        kind: "var",
        start: cloneLocation(node.start),
        end: cloneLocation(node.end)
    };

    copyCommentMetadata(node, declaration);

    parent[property] = declaration;

    const fixDetail = createFeatherFixDetail(diagnostic, {
        target: identifier.name ?? null,
        range: {
            start: getNodeStartIndex(node),
            end: getNodeEndIndex(node)
        }
    });

    if (!fixDetail) {
        return null;
    }

    attachFeatherFixMetadata(declaration, [fixDetail]);

    replaceReadOnlyIdentifierReferences(
        parent,
        property + 1,
        identifier.name,
        replacementName
    );

    return fixDetail;
}

function replaceReadOnlyIdentifierReferences(
    siblings,
    startIndex,
    originalName,
    replacementName
) {
    if (!Array.isArray(siblings)) {
        return;
    }

    for (let index = startIndex; index < siblings.length; index += 1) {
        renameIdentifiersInNode(siblings[index], originalName, replacementName);
    }
}

function renameIdentifiersInNode(root, originalName, replacementName) {
    const stack = [{ node: root, parent: null, property: null, ancestors: [] }];

    while (stack.length > 0) {
        const { node, parent, property, ancestors } = stack.pop();

        if (!node) {
            continue;
        }

        if (Array.isArray(node)) {
            const arrayContext = { node, parent, property };
            const nextAncestors = ancestors.concat(arrayContext);

            for (let index = node.length - 1; index >= 0; index -= 1) {
                stack.push({
                    node: node[index],
                    parent: node,
                    property: index,
                    ancestors: nextAncestors
                });
            }
            continue;
        }

        if (typeof node !== "object") {
            continue;
        }

        if (node.type === "Identifier" && node.name === originalName) {
            if (
                !shouldSkipIdentifierReplacement({
                    parent,
                    property,
                    ancestors
                })
            ) {
                const replacement = createIdentifierFromTemplate(
                    replacementName,
                    node
                );

                if (parent && property !== null && property !== undefined) {
                    parent[property] = replacement;
                }
            }
            continue;
        }

        const nextAncestors = ancestors.concat({ node, parent, property });

        for (const [key, value] of Object.entries(node)) {
            if (value && typeof value === "object") {
                stack.push({
                    node: value,
                    parent: node,
                    property: key,
                    ancestors: nextAncestors
                });
            }
        }
    }
}

const IDENTIFIER_DECLARATION_CONTEXTS = new Set([
    "VariableDeclarator:id",
    "FunctionDeclaration:id",
    "ConstructorDeclaration:id",
    "StructDeclaration:id",
    "EnumDeclaration:name",
    "EnumMember:name",
    "ConstructorParentClause:id",
    "MacroDeclaration:name",
    "NamespaceDeclaration:id",
    "DefaultParameter:left"
]);

function shouldSkipIdentifierReplacement({ parent, property, ancestors }) {
    if (!parent) {
        return true;
    }

    if (parent.type === "MemberDotExpression" && property === "property") {
        return true;
    }

    if (parent.type === "NamespaceAccessExpression" && property === "name") {
        return true;
    }

    const contextKey = parent.type ? `${parent.type}:${property}` : null;

    if (contextKey && IDENTIFIER_DECLARATION_CONTEXTS.has(contextKey)) {
        return true;
    }

    if (!Array.isArray(parent)) {
        return false;
    }

    let arrayIndex = -1;
    for (let index = ancestors.length - 1; index >= 0; index -= 1) {
        if (ancestors[index].node === parent) {
            arrayIndex = index;
            break;
        }
    }

    if (arrayIndex === -1) {
        return false;
    }

    const arrayContext = ancestors[arrayIndex];
    const ownerContext = arrayIndex > 0 ? ancestors[arrayIndex - 1] : null;
    const containerNode = ownerContext?.node ?? null;
    const containerProperty = arrayContext?.property ?? null;

    if (
        containerNode &&
        containerProperty === "params" &&
        (containerNode.type === "FunctionDeclaration" ||
            containerNode.type === "ConstructorDeclaration" ||
            containerNode.type === "StructDeclaration" ||
            containerNode.type === "ConstructorParentClause")
    ) {
        return true;
    }

    return false;
}

function createReadOnlyReplacementName(originalName, nameRegistry) {
    const baseName = getNonEmptyString(originalName) ?? "value";
    const sanitized = baseName.replaceAll(/[^a-zA-Z0-9_]/g, "_");
    let candidate = `__feather_${sanitized}`;
    let suffix = 1;

    while (nameRegistry.has(candidate)) {
        suffix += 1;
        candidate = `__feather_${sanitized}_${suffix}`;
    }

    nameRegistry.add(candidate);

    return candidate;
}

function collectAllIdentifierNames(root) {
    const names = new Set();

    const visit = (node) => {
        if (!node) {
            return;
        }

        if (Array.isArray(node)) {
            for (const value of node) {
                visit(value);
            }
            return;
        }

        if (typeof node !== "object") {
            return;
        }

        if (node.type === "Identifier" && typeof node.name === "string") {
            names.add(node.name);
        }

        for (const value of Object.values(node)) {
            if (value && typeof value === "object") {
                visit(value);
            }
        }
    };

    visit(root);

    return names;
}

function convertFileAttributeAdditionsToBitwiseOr({ ast, diagnostic }) {
    if (!hasFeatherDiagnosticContext(ast, diagnostic)) {
        return [];
    }

    const fixes = [];

    const visit = (node) => {
        if (!node) {
            return;
        }

        if (Array.isArray(node)) {
            for (const item of node) {
                visit(item);
            }
            return;
        }

        if (typeof node !== "object") {
            return;
        }

        if (node.type === "BinaryExpression") {
            const fix = normalizeFileAttributeAddition(node, diagnostic);

            if (fix) {
                fixes.push(fix);
                return;
            }
        }

        for (const value of Object.values(node)) {
            if (value && typeof value === "object") {
                visit(value);
            }
        }
    };

    visit(ast);

    return fixes;
}

function normalizeFileAttributeAddition(node, diagnostic) {
    if (!node || node.type !== "BinaryExpression") {
        return null;
    }

    if (node.operator !== "+") {
        return null;
    }

    const leftIdentifier = unwrapIdentifierFromExpression(node.left);
    const rightIdentifier = unwrapIdentifierFromExpression(node.right);

    if (
        !isFileAttributeIdentifier(leftIdentifier) ||
        !isFileAttributeIdentifier(rightIdentifier)
    ) {
        return null;
    }

    const originalOperator = node.operator;
    node.operator = "|";

    const fixDetail = createFeatherFixDetail(diagnostic, {
        target: originalOperator ?? null,
        range: {
            start: getNodeStartIndex(node),
            end: getNodeEndIndex(node)
        }
    });

    if (!fixDetail) {
        return null;
    }

    attachFeatherFixMetadata(node, [fixDetail]);

    return fixDetail;
}

function unwrapIdentifierFromExpression(node) {
    if (!node || typeof node !== "object") {
        return null;
    }

    if (node.type === "Identifier") {
        return node;
    }

    if (node.type === "ParenthesizedExpression") {
        return unwrapIdentifierFromExpression(node.expression);
    }

    return null;
}

function unwrapLiteralFromExpression(node) {
    if (!node || typeof node !== "object") {
        return null;
    }

    if (node.type === "Literal") {
        return node;
    }

    if (node.type === "ParenthesizedExpression") {
        return unwrapLiteralFromExpression(node.expression);
    }

    return null;
}

function isFileAttributeIdentifier(node) {
    if (!node || node.type !== "Identifier") {
        return false;
    }

    if (typeof node.name !== "string") {
        return false;
    }

    return FILE_ATTRIBUTE_IDENTIFIER_PATTERN.test(node.name);
}

function convertRoomNavigationArithmetic({ ast, diagnostic, sourceText }) {
    if (!hasFeatherDiagnosticContext(ast, diagnostic)) {
        return [];
    }

    const fixes = [];

    const visit = (node, parent, property) => {
        if (!node) {
            return;
        }

        if (Array.isArray(node)) {
            for (let index = 0; index < node.length; index += 1) {
                visit(node[index], node, index);
            }
            return;
        }

        if (typeof node !== "object") {
            return;
        }

        if (node.type === "CallExpression") {
            const fix = rewriteRoomGotoCall({
                node,
                diagnostic,
                sourceText
            });

            if (fix) {
                fixes.push(fix);
            }
        }

        if (node.type === "BinaryExpression") {
            const fix = rewriteRoomNavigationBinaryExpression({
                node,
                parent,
                property,
                diagnostic,
                sourceText
            });

            if (fix) {
                fixes.push(fix);
                return;
            }
        }

        for (const [key, value] of Object.entries(node)) {
            if (value && typeof value === "object") {
                visit(value, node, key);
            }
        }
    };

    visit(ast, null, null);

    return fixes;
}

function rewriteRoomNavigationBinaryExpression({
    node,
    parent,
    property,
    diagnostic,
    sourceText
}) {
    if (!node || node.type !== "BinaryExpression") {
        return null;
    }

    if (!isEligibleRoomBinaryParent(parent, property)) {
        return null;
    }

    const navigation = resolveRoomNavigationFromBinaryExpression(node);

    if (!navigation) {
        return null;
    }

    const { direction, baseIdentifier } = navigation;
    const replacementName =
        direction === "previous" ? "room_previous" : "room_next";
    const calleeIdentifier = createIdentifier(replacementName, baseIdentifier);
    const argumentIdentifier = cloneIdentifier(baseIdentifier);

    if (!calleeIdentifier || !argumentIdentifier) {
        return null;
    }

    const callExpression = {
        type: "CallExpression",
        object: calleeIdentifier,
        arguments: [argumentIdentifier]
    };

    if (Object.hasOwn(node, "start")) {
        callExpression.start = cloneLocation(node.start);
    }

    if (Object.hasOwn(node, "end")) {
        callExpression.end = cloneLocation(node.end);
    }

    copyCommentMetadata(node, callExpression);

    const startIndex = getNodeStartIndex(node);
    const endIndex = getNodeEndIndex(node);
    const range =
        typeof startIndex === "number" && typeof endIndex === "number"
            ? { start: startIndex, end: endIndex }
            : null;

    const target =
        getSourceTextSlice({
            sourceText,
            startIndex,
            endIndex
        }) ?? null;

    const fixDetail = createFeatherFixDetail(diagnostic, {
        target,
        range
    });

    if (!fixDetail) {
        return null;
    }

    fixDetail.replacement = replacementName;

    if (Array.isArray(parent)) {
        parent[property] = callExpression;
    } else if (parent && typeof property === "string") {
        parent[property] = callExpression;
    } else {
        return null;
    }

    attachFeatherFixMetadata(callExpression, [fixDetail]);

    return fixDetail;
}

function rewriteRoomGotoCall({ node, diagnostic, sourceText }) {
    if (!node || node.type !== "CallExpression") {
        return null;
    }

    if (!isIdentifierWithName(node.object, "room_goto")) {
        return null;
    }

    const args = getCallExpressionArguments(node);

    if (args.length !== 1) {
        return null;
    }

    const navigation = resolveRoomNavigationFromBinaryExpression(args[0]);

    if (!navigation) {
        return null;
    }

    const replacementName =
        navigation.direction === "previous"
            ? "room_goto_previous"
            : "room_goto_next";

    const startIndex = getNodeStartIndex(node);
    const endIndex = getNodeEndIndex(node);
    const range =
        typeof startIndex === "number" && typeof endIndex === "number"
            ? { start: startIndex, end: endIndex }
            : null;

    const target =
        getSourceTextSlice({
            sourceText,
            startIndex,
            endIndex
        }) ??
        node.object?.name ??
        null;

    const fixDetail = createFeatherFixDetail(diagnostic, {
        target,
        range
    });

    if (!fixDetail) {
        return null;
    }

    fixDetail.replacement = replacementName;

    const updatedCallee = createIdentifier(replacementName, node.object);

    if (!updatedCallee) {
        return null;
    }

    node.object = updatedCallee;
    node.arguments = [];

    attachFeatherFixMetadata(node, [fixDetail]);

    return fixDetail;
}

function resolveRoomNavigationFromBinaryExpression(node) {
    if (!node || node.type !== "BinaryExpression") {
        return null;
    }

    const leftIdentifier = unwrapIdentifierFromExpression(node.left);
    const rightIdentifier = unwrapIdentifierFromExpression(node.right);
    const leftLiteral = unwrapLiteralFromExpression(node.left);
    const rightLiteral = unwrapLiteralFromExpression(node.right);

    if (isIdentifierWithName(leftIdentifier, "room")) {
        if (node.operator === "+") {
            if (isLiteralOne(rightLiteral)) {
                return { direction: "next", baseIdentifier: leftIdentifier };
            }

            if (isNegativeOneLiteral(rightLiteral)) {
                return {
                    direction: "previous",
                    baseIdentifier: leftIdentifier
                };
            }
        }

        if (node.operator === "-") {
            if (isLiteralOne(rightLiteral)) {
                return {
                    direction: "previous",
                    baseIdentifier: leftIdentifier
                };
            }

            if (isNegativeOneLiteral(rightLiteral)) {
                return { direction: "next", baseIdentifier: leftIdentifier };
            }
        }
    }

    if (isIdentifierWithName(rightIdentifier, "room")) {
        if (node.operator === "+") {
            if (isLiteralOne(leftLiteral)) {
                return { direction: "next", baseIdentifier: rightIdentifier };
            }

            if (isNegativeOneLiteral(leftLiteral)) {
                return {
                    direction: "previous",
                    baseIdentifier: rightIdentifier
                };
            }
        }

        if (node.operator === "-") {
            if (isLiteralOne(leftLiteral)) {
                return {
                    direction: "previous",
                    baseIdentifier: rightIdentifier
                };
            }

            if (isNegativeOneLiteral(leftLiteral)) {
                return { direction: "next", baseIdentifier: rightIdentifier };
            }
        }
    }

    return null;
}

function isEligibleRoomBinaryParent(parent, property) {
    if (!parent) {
        return false;
    }

    if (parent.type === "VariableDeclarator" && property === "init") {
        return true;
    }

    if (parent.type === "AssignmentExpression" && property === "right") {
        return true;
    }

    return false;
}

function preventDivisionOrModuloByZero({ ast, diagnostic }) {
    if (!hasFeatherDiagnosticContext(ast, diagnostic)) {
        return [];
    }

    const fixes = [];

    const visit = (node) => {
        if (!node) {
            return;
        }

        if (Array.isArray(node)) {
            for (const item of node) {
                visit(item);
            }
            return;
        }

        if (typeof node !== "object") {
            return;
        }

        if (node.type === "BinaryExpression") {
            const fix = normalizeDivisionBinaryExpression(node, diagnostic);

            if (fix) {
                fixes.push(fix);
            }
        } else if (node.type === "AssignmentExpression") {
            const fix = normalizeDivisionAssignmentExpression(node, diagnostic);

            if (fix) {
                fixes.push(fix);
            }
        }

        for (const value of Object.values(node)) {
            if (value && typeof value === "object") {
                visit(value);
            }
        }
    };

    visit(ast);

    return fixes;
}

function normalizeDivisionBinaryExpression(node, diagnostic) {
    if (!node || node.type !== "BinaryExpression") {
        return null;
    }

    if (node.operator !== "/" && node.operator !== "%") {
        return null;
    }

    const zeroLiteralInfo = findZeroLiteralInfo(node.right);

    if (!zeroLiteralInfo) {
        return null;
    }

    const { literal, container, property } = zeroLiteralInfo;
    const replacementLiteral = createLiteral("1", literal);

    if (!replacementLiteral) {
        return null;
    }

    if (container && property) {
        container[property] = replacementLiteral;
    } else {
        node.right = replacementLiteral;
    }

    const fixDetail = createFeatherFixDetail(diagnostic, {
        target: literal?.value ?? null,
        range: {
            start: getNodeStartIndex(literal),
            end: getNodeEndIndex(literal)
        }
    });

    if (!fixDetail) {
        return null;
    }

    attachFeatherFixMetadata(node, [fixDetail]);

    return fixDetail;
}

function normalizeDivisionAssignmentExpression(node, diagnostic) {
    if (!node || node.type !== "AssignmentExpression") {
        return null;
    }

    if (node.operator !== "/=" && node.operator !== "%=") {
        return null;
    }

    const zeroLiteralInfo = findZeroLiteralInfo(node.right);

    if (!zeroLiteralInfo) {
        return null;
    }

    const { literal, container, property } = zeroLiteralInfo;
    const replacementLiteral = createLiteral("1", literal);

    if (!replacementLiteral) {
        return null;
    }

    if (container && property) {
        container[property] = replacementLiteral;
    } else {
        node.right = replacementLiteral;
    }

    const fixDetail = createFeatherFixDetail(diagnostic, {
        target: literal?.value ?? null,
        range: {
            start: getNodeStartIndex(literal),
            end: getNodeEndIndex(literal)
        }
    });

    if (!fixDetail) {
        return null;
    }

    attachFeatherFixMetadata(node, [fixDetail]);

    return fixDetail;
}

function findZeroLiteralInfo(node) {
    if (!node || typeof node !== "object") {
        return null;
    }

    if (node.type === "Literal") {
        return isZeroLiteral(node)
            ? { literal: node, container: null, property: null }
            : null;
    }

    if (node.type === "ParenthesizedExpression") {
        if (!node.expression || typeof node.expression !== "object") {
            return null;
        }

        const innerInfo = findZeroLiteralInfo(node.expression);

        if (!innerInfo) {
            return null;
        }

        if (!innerInfo.container) {
            return {
                literal: innerInfo.literal,
                container: node,
                property: "expression"
            };
        }

        return innerInfo;
    }

    if (node.type === "UnaryExpression") {
        if (node.operator !== "+" && node.operator !== "-") {
            return null;
        }

        if (!node.argument || typeof node.argument !== "object") {
            return null;
        }

        const innerInfo = findZeroLiteralInfo(node.argument);

        if (!innerInfo) {
            return null;
        }

        if (!innerInfo.container) {
            return {
                literal: innerInfo.literal,
                container: node,
                property: "argument"
            };
        }

        return innerInfo;
    }

    return null;
}

function isZeroLiteral(node) {
    if (!node || node.type !== "Literal") {
        return false;
    }

    const rawValue = node.value;

    if (typeof rawValue === "number") {
        return rawValue === 0;
    }

    if (typeof rawValue !== "string" || rawValue.length === 0) {
        return false;
    }

    const normalized = Number(rawValue);

    if (!Number.isFinite(normalized)) {
        return false;
    }

    return normalized === 0;
}

function normalizeArgumentBuiltinReferences({ ast, diagnostic, sourceText }) {
    if (!hasFeatherDiagnosticContext(ast, diagnostic)) {
        return [];
    }

    const fixes = [];
    const docCommentManager = getDocCommentManager(ast);
    const documentedParamNamesByFunction = buildDocumentedParamNameLookup(
        ast,
        sourceText,
        docCommentManager
    );

    const visit = (node) => {
        if (!node) {
            return;
        }

        if (Array.isArray(node)) {
            for (const child of node) {
                visit(child);
            }
            return;
        }

        if (typeof node !== "object") {
            return;
        }

        if (isFunctionLikeNode(node)) {
            const documentedParamNames =
                documentedParamNamesByFunction.get(node) ?? new Set();
            const functionFixes = fixArgumentReferencesWithinFunction(
                node,
                diagnostic,
                documentedParamNames
            );

            if (isNonEmptyArray(functionFixes)) {
                fixes.push(...functionFixes);
            }

            return;
        }

        for (const value of Object.values(node)) {
            if (value && typeof value === "object") {
                visit(value);
            }
        }
    };

    visit(ast);

    return fixes;
}

function fixArgumentReferencesWithinFunction(
    functionNode,
    diagnostic,
    documentedParamNames = new Set()
) {
    const fixes = [];
    const references = [];
    const aliasDeclarations = [];

    const traverse = (node) => {
        if (!node) {
            return;
        }

        if (Array.isArray(node)) {
            for (const child of node) {
                traverse(child);
            }
            return;
        }

        if (typeof node !== "object") {
            return;
        }

        if (node.type === "VariableDeclarator") {
            const aliasIndex = getArgumentIdentifierIndex(node.init);

            if (
                typeof aliasIndex === "number" &&
                node.id?.type === "Identifier" &&
                typeof node.id.name === "string" &&
                node.id.name.length > 0
            ) {
                aliasDeclarations.push({
                    index: aliasIndex,
                    name: node.id.name,
                    init: node.init,
                    declarator: node
                });
            }
        }

        if (node !== functionNode && isFunctionLikeNode(node)) {
            const nestedFixes = fixArgumentReferencesWithinFunction(
                node,
                diagnostic,
                documentedParamNames
            );

            if (isNonEmptyArray(nestedFixes)) {
                fixes.push(...nestedFixes);
            }

            return;
        }

        const argumentIndex = getArgumentIdentifierIndex(node);

        if (typeof argumentIndex === "number") {
            references.push({ node, index: argumentIndex });
            return;
        }

        for (const value of Object.values(node)) {
            if (value && typeof value === "object") {
                traverse(value);
            }
        }
    };

    const body = functionNode?.body;

    if (body && typeof body === "object") {
        traverse(body);
    } else {
        traverse(functionNode);
    }

    if (references.length === 0) {
        return fixes;
    }

    const mapping = createArgumentIndexMapping(
        references.map((reference) => reference.index)
    );

    if (!isMapLike(mapping) || !hasIterableItems(mapping)) {
        return fixes;
    }

    for (const reference of references) {
        const newIndex = mapping.get(reference.index);

        if (typeof newIndex !== "number" || newIndex === reference.index) {
            continue;
        }

        const newName = `argument${newIndex}`;
        const fixDetail = createFeatherFixDetail(diagnostic, {
            target: newName,
            range: {
                start: getNodeStartIndex(reference.node),
                end: getNodeEndIndex(reference.node)
            }
        });

        if (!fixDetail) {
            continue;
        }

        reference.node.name = newName;
        attachFeatherFixMetadata(reference.node, [fixDetail]);
        fixes.push(fixDetail);
    }

    if (documentedParamNames.size > 0 && aliasDeclarations.length > 0) {
        const normalizedDocNames = new Set(
            [...documentedParamNames].map(normalizeDocParamNameForComparison)
        );

        const aliasInfos = aliasDeclarations
            .map((alias) => {
                const mappedIndex = mapping.get(alias.index);
                const normalizedAliasName =
                    typeof alias.name === "string" ? alias.name : null;

                return {
                    index:
                        typeof mappedIndex === "number"
                            ? mappedIndex
                            : alias.index,
                    name: normalizedAliasName,
                    init: alias.init,
                    declarator: alias.declarator
                };
            })
            .filter(
                (alias) =>
                    typeof alias.index === "number" &&
                    typeof alias.name === "string" &&
                    alias.name.length > 0 &&
                    normalizedDocNames.has(
                        normalizeDocParamNameForComparison(alias.name)
                    )
            );

        if (aliasInfos.length > 0) {
            const aliasByIndex = new Map();
            const aliasInitNodes = new Set();

            for (const alias of aliasInfos) {
                aliasByIndex.set(alias.index, alias);
                if (alias.init) {
                    aliasInitNodes.add(alias.init);
                }
            }

            for (const reference of references) {
                const normalizedIndex = mapping.has(reference.index)
                    ? mapping.get(reference.index)
                    : reference.index;
                const alias = aliasByIndex.get(normalizedIndex);

                if (!alias || aliasInitNodes.has(reference.node)) {
                    continue;
                }

                if (reference.node?.type !== "Identifier") {
                    continue;
                }

                if (reference.node.name === alias.name) {
                    continue;
                }

                const aliasStart = getNodeStartIndex(alias.declarator);
                const referenceStart = getNodeStartIndex(reference.node);

                if (
                    typeof aliasStart === "number" &&
                    typeof referenceStart === "number" &&
                    referenceStart < aliasStart
                ) {
                    continue;
                }

                const aliasFixDetail = createFeatherFixDetail(diagnostic, {
                    target: alias.name,
                    range: {
                        start: getNodeStartIndex(reference.node),
                        end: getNodeEndIndex(reference.node)
                    }
                });

                if (aliasFixDetail) {
                    attachFeatherFixMetadata(reference.node, [aliasFixDetail]);
                    fixes.push(aliasFixDetail);
                }

                reference.node.name = alias.name;
            }
        }
    }

    return fixes;
}

function buildDocumentedParamNameLookup(ast, sourceText, docCommentManager) {
    const lookup = new WeakMap();

    if (!ast || typeof ast !== "object") {
        return lookup;
    }

    const manager = docCommentManager ?? getDocCommentManager(ast);

    manager.forEach((node, comments = []) => {
        if (!isFunctionLikeNode(node)) {
            return;
        }

        const documentedNames = extractDocumentedParamNames(
            node,
            comments,
            sourceText
        );

        if (documentedNames.size > 0) {
            lookup.set(node, documentedNames);
        }
    });

    return lookup;
}

function extractDocumentedParamNames(functionNode, docComments, sourceText) {
    const documentedNames = new Set();
    if (!functionNode || typeof functionNode !== "object") {
        return documentedNames;
    }

    if (!isNonEmptyArray(docComments)) {
        return documentedNames;
    }

    const functionStart = getNodeStartIndex(functionNode);

    if (typeof functionStart !== "number") {
        return documentedNames;
    }

    const paramComments = docComments
        .filter(
            (comment) =>
                comment &&
                comment.type === "CommentLine" &&
                typeof comment.value === "string" &&
                /@param\b/i.test(comment.value)
        )
        .sort((left, right) => {
            const leftStart = getCommentStartIndex(left);
            const rightStart = getCommentStartIndex(right);

            if (leftStart == null && rightStart == null) {
                return 0;
            }

            if (leftStart == null) {
                return -1;
            }

            if (rightStart == null) {
                return 1;
            }

            return leftStart - rightStart;
        });

    if (paramComments.length === 0) {
        return documentedNames;
    }

    let lastIndex = -1;

    for (let index = paramComments.length - 1; index >= 0; index -= 1) {
        const comment = paramComments[index];
        const commentEnd = getCommentEndIndex(comment);

        if (commentEnd !== null && commentEnd < functionStart) {
            lastIndex = index;
            break;
        }
    }

    if (lastIndex === -1) {
        return documentedNames;
    }

    let boundary = functionStart;

    for (let index = lastIndex; index >= 0; index -= 1) {
        const comment = paramComments[index];
        const commentEnd = getCommentEndIndex(comment);
        const commentStart = getCommentStartIndex(comment);

        if (commentEnd === null || commentEnd >= boundary) {
            continue;
        }

        if (typeof commentStart === "number" && commentStart >= boundary) {
            continue;
        }

        if (!isWhitespaceBetween(commentEnd + 1, boundary, sourceText)) {
            break;
        }

        const paramName = extractParamNameFromComment(comment.value);

        if (!paramName) {
            break;
        }

        documentedNames.add(paramName);
        boundary = typeof commentStart === "number" ? commentStart : commentEnd;
    }

    return documentedNames;
}

function getCommentStartIndex(comment) {
    if (!comment || typeof comment !== "object") {
        return null;
    }

    const start = comment.start;

    if (typeof start === "number") {
        return start;
    }

    if (start && typeof start.index === "number") {
        return start.index;
    }

    return null;
}

function isWhitespaceBetween(startIndex, endIndex, sourceText) {
    if (!sourceText || typeof sourceText !== "string") {
        return true;
    }

    if (typeof startIndex !== "number" || typeof endIndex !== "number") {
        return true;
    }

    if (startIndex >= endIndex) {
        return true;
    }

    const slice = sourceText.slice(startIndex, endIndex);
    return !/\S/.test(slice);
}

function extractParamNameFromComment(value) {
    if (typeof value !== "string") {
        return null;
    }

    const match = value.match(/@param\s+(?:\{[^}]+\}\s*)?(\S+)/i);
    if (!match) {
        return null;
    }

    let name = match[1] ?? "";
    name = name.trim();

    if (name.startsWith("[") && name.endsWith("]")) {
        name = name.slice(1, -1);
    }

    const equalsIndex = name.indexOf("=");
    if (equalsIndex !== -1) {
        name = name.slice(0, equalsIndex);
    }

    return name.trim();
}

function normalizeDocParamNameForComparison(name) {
    if (typeof name !== "string") {
        return "";
    }

    return toNormalizedLowerCaseString(name);
}

function createArgumentIndexMapping(indices) {
    if (!isNonEmptyArray(indices)) {
        return null;
    }

    const uniqueIndices = [
        ...new Set(
            indices.filter((index) => Number.isInteger(index) && index >= 0)
        )
    ].sort((left, right) => left - right);

    if (uniqueIndices.length === 0) {
        return null;
    }

    const mapping = new Map();
    let expectedIndex = 0;

    for (const index of uniqueIndices) {
        if (!Number.isInteger(index) || index < 0) {
            continue;
        }

        if (index === expectedIndex) {
            mapping.set(index, index);
            expectedIndex = index + 1;
            continue;
        }

        if (index > expectedIndex) {
            mapping.set(index, expectedIndex);
            expectedIndex += 1;
            continue;
        }

        mapping.set(index, expectedIndex);
        expectedIndex += 1;
    }

    return mapping;
}

function getArgumentIdentifierIndex(node) {
    if (!node || node.type !== "Identifier") {
        return null;
    }

    const name = node.name;

    if (typeof name !== "string") {
        return null;
    }

    const match = ARGUMENT_IDENTIFIER_PATTERN.exec(name);

    if (!match) {
        return null;
    }

    const parsed = Number.parseInt(match[1], 10);

    if (!Number.isInteger(parsed) || parsed < 0) {
        return null;
    }

    return parsed;
}

function removeDuplicateMacroDeclarations({ ast, diagnostic }) {
    if (!hasFeatherDiagnosticContext(ast, diagnostic)) {
        return [];
    }

    const fixes = [];
    const seenMacros = new Set();

    const visit = (node, parent, property) => {
        if (!node) {
            return false;
        }

        if (Array.isArray(node)) {
            for (let index = 0; index < node.length; index += 1) {
                const child = node[index];
                const removed = visit(child, node, index);

                if (removed) {
                    index -= 1;
                }
            }

            return false;
        }

        if (typeof node !== "object") {
            return false;
        }

        if (node.type === "MacroDeclaration") {
            const macroName = node.name?.name;

            if (!macroName) {
                return false;
            }

            if (!seenMacros.has(macroName)) {
                seenMacros.add(macroName);
                return false;
            }

            if (!Array.isArray(parent) || typeof property !== "number") {
                return false;
            }

            const fixDetail = createFeatherFixDetail(diagnostic, {
                target: macroName,
                range: {
                    start: getNodeStartIndex(node),
                    end: getNodeEndIndex(node)
                }
            });

            if (!fixDetail) {
                return false;
            }

            parent.splice(property, 1);
            fixes.push(fixDetail);

            return true;
        }

        for (const [key, value] of Object.entries(node)) {
            if (value && typeof value === "object") {
                visit(value, node, key);
            }
        }

        return false;
    };

    visit(ast, null, null);

    return fixes;
}

function replaceDeprecatedBuiltinVariables({ ast, diagnostic }) {
    if (
        !diagnostic ||
        !ast ||
        typeof ast !== "object" ||
        DEPRECATED_BUILTIN_VARIABLE_REPLACEMENTS.size === 0
    ) {
        return [];
    }

    const fixes = [];

    const visit = (node, parent, property, owner, ownerKey) => {
        if (!node) {
            return;
        }

        if (Array.isArray(node)) {
            for (let index = 0; index < node.length; index += 1) {
                visit(node[index], node, index, owner, ownerKey);
            }
            return;
        }

        if (typeof node !== "object") {
            return;
        }

        if (node.type === "Identifier") {
            const fix = replaceDeprecatedIdentifier(
                node,
                parent,
                property,
                owner,
                ownerKey,
                diagnostic
            );

            if (fix) {
                fixes.push(fix);
                return;
            }
        }

        for (const [key, value] of Object.entries(node)) {
            if (value && typeof value === "object") {
                visit(value, node, key, node, key);
            }
        }
    };

    visit(ast, null, null, null, null);

    return fixes;
}

function replaceDeprecatedIdentifier(
    node,
    parent,
    property,
    owner,
    ownerKey,
    diagnostic
) {
    if (!node || node.type !== "Identifier") {
        return null;
    }

    const normalizedName =
        typeof node.name === "string"
            ? toNormalizedLowerCaseString(node.name)
            : null;

    if (!normalizedName || normalizedName.length === 0) {
        return null;
    }

    const replacementEntry =
        getDeprecatedBuiltinReplacementEntry(normalizedName);

    if (!replacementEntry) {
        return null;
    }

    if (
        shouldSkipDeprecatedIdentifierReplacement({
            parent,
            property,
            owner,
            ownerKey
        })
    ) {
        return null;
    }

    const originalName = node.name;
    const replacementName = replacementEntry.replacement;

    if (!replacementName || replacementName === originalName) {
        return null;
    }

    node.name = replacementName;

    const fixDetail = createFeatherFixDetail(diagnostic, {
        target: replacementEntry.deprecated ?? originalName,
        range: {
            start: getNodeStartIndex(node),
            end: getNodeEndIndex(node)
        }
    });

    if (!fixDetail) {
        return null;
    }

    attachFeatherFixMetadata(node, [fixDetail]);

    return fixDetail;
}

function shouldSkipDeprecatedIdentifierReplacement({
    parent,
    property,
    owner,
    ownerKey
}) {
    if (!parent) {
        return false;
    }

    if (parent.type === "MemberDotExpression" && property === "property") {
        return true;
    }

    if (parent.type === "VariableDeclarator" && property === "id") {
        return true;
    }

    if (parent.type === "MacroDeclaration" && property === "name") {
        return true;
    }

    if (parent.type === "EnumDeclaration" && property === "name") {
        return true;
    }

    if (parent.type === "EnumMember" && property === "name") {
        return true;
    }

    if (Array.isArray(parent) && ownerKey === "params") {
        const ownerType = owner?.type;

        if (
            ownerType === "FunctionDeclaration" ||
            ownerType === "FunctionExpression" ||
            ownerType === "ConstructorDeclaration"
        ) {
            return true;
        }
    }

    return false;
}

function buildDeprecatedBuiltinVariableReplacements() {
    const replacements = new Map();
    const diagnostic = getFeatherDiagnosticById("GM1024");

    if (!diagnostic) {
        return replacements;
    }

    const entries = deriveDeprecatedBuiltinVariableReplacementsFromExamples(
        diagnostic.badExample,
        diagnostic.goodExample
    );

    for (const entry of entries) {
        if (!replacements.has(entry.normalized)) {
            replacements.set(entry.normalized, entry);
        }
    }

    return replacements;
}

function deriveDeprecatedBuiltinVariableReplacementsFromExamples(
    badExample,
    goodExample
) {
    const entries = [];
    const badTokens = extractIdentifierTokens(badExample);
    const goodTokens = extractIdentifierTokens(goodExample);

    if (badTokens.length === 0 || goodTokens.length === 0) {
        return entries;
    }

    const goodTokenSet = new Set(goodTokens.map((token) => token.normalized));
    const deprecatedTokens = badTokens.filter(
        (token) => !goodTokenSet.has(token.normalized)
    );

    if (deprecatedTokens.length === 0) {
        return entries;
    }

    const badTokenSet = new Set(badTokens.map((token) => token.normalized));
    const replacementTokens = goodTokens.filter(
        (token) => !badTokenSet.has(token.normalized)
    );

    const pairCount = Math.min(
        deprecatedTokens.length,
        replacementTokens.length
    );

    for (let index = 0; index < pairCount; index += 1) {
        const deprecatedToken = deprecatedTokens[index];
        const replacementToken = replacementTokens[index];

        if (!deprecatedToken || !replacementToken) {
            continue;
        }

        entries.push({
            normalized: deprecatedToken.normalized,
            deprecated: deprecatedToken.token,
            replacement: replacementToken.token
        });
    }

    return entries;
}

function extractIdentifierTokens(text) {
    if (typeof text !== "string" || text.length === 0) {
        return [];
    }

    const matches = text.match(IDENTIFIER_TOKEN_PATTERN) ?? [];
    const tokens = [];
    const seen = new Set();

    for (const match of matches) {
        const normalized = match.toLowerCase();

        if (RESERVED_KEYWORD_TOKENS.has(normalized)) {
            continue;
        }

        if (seen.has(normalized)) {
            continue;
        }

        seen.add(normalized);
        tokens.push({ token: match, normalized });
    }

    return tokens;
}

function getDeprecatedBuiltinReplacementEntry(name) {
    if (!name) {
        return null;
    }

    return DEPRECATED_BUILTIN_VARIABLE_REPLACEMENTS.get(name) ?? null;
}

function rewriteInvalidPostfixExpressions({ ast, diagnostic }) {
    if (!hasFeatherDiagnosticContext(ast, diagnostic)) {
        return [];
    }

    const fixes = [];

    const visit = (node, parent, property) => {
        if (!node) {
            return;
        }

        if (Array.isArray(node)) {
            for (let index = 0; index < node.length; index += 1) {
                visit(node[index], node, index);
            }
            return;
        }

        if (typeof node !== "object") {
            return;
        }

        if (node.type === "IncDecStatement") {
            const fix = rewritePostfixStatement(
                node,
                parent,
                property,
                diagnostic
            );

            if (fix) {
                fixes.push(fix);
                return;
            }
        }

        for (const [key, value] of Object.entries(node)) {
            if (value && typeof value === "object") {
                visit(value, node, key);
            }
        }
    };

    visit(ast, null, null);

    return fixes;
}

function rewritePostfixStatement(node, parent, property, diagnostic) {
    if (!Array.isArray(parent) || typeof property !== "number") {
        return null;
    }

    if (!node || node.type !== "IncDecStatement" || node.prefix !== false) {
        return null;
    }

    const argument = node.argument;

    if (!argument || typeof argument !== "object") {
        return null;
    }

    const argumentName = getIdentifierName(argument);

    if (
        typeof argumentName === "string" &&
        argumentName.startsWith("__featherFix_")
    ) {
        return null;
    }

    const siblings = parent;
    const temporaryName = createTemporaryIdentifierName(argument, siblings);

    if (!temporaryName) {
        return null;
    }

    const initializer = cloneNode(argument);
    const declarationIdentifier = createIdentifier(temporaryName, argument);

    if (!initializer || !declarationIdentifier) {
        return null;
    }

    const declarator = {
        type: "VariableDeclarator",
        id: declarationIdentifier,
        init: initializer
    };

    if (hasOwn(argument, "start")) {
        declarator.start = cloneLocation(argument.start);
    }

    if (hasOwn(argument, "end")) {
        declarator.end = cloneLocation(argument.end);
    }

    const variableDeclaration = {
        type: "VariableDeclaration",
        declarations: [declarator],
        kind: "var"
    };

    if (hasOwn(node, "start")) {
        variableDeclaration.start = cloneLocation(node.start);
    }

    if (hasOwn(node, "end")) {
        variableDeclaration.end = cloneLocation(node.end);
    }

    const temporaryIdentifier = createIdentifier(temporaryName, argument);

    if (!temporaryIdentifier) {
        return null;
    }

    const rewrittenStatement = {
        type: "IncDecStatement",
        operator: node.operator,
        prefix: node.prefix,
        argument: temporaryIdentifier
    };

    if (hasOwn(node, "start")) {
        rewrittenStatement.start = cloneLocation(node.start);
    }

    if (hasOwn(node, "end")) {
        rewrittenStatement.end = cloneLocation(node.end);
    }

    copyCommentMetadata(node, variableDeclaration);
    copyCommentMetadata(node, rewrittenStatement);

    const fixDetail = createFeatherFixDetail(diagnostic, {
        target: getIdentifierName(argument),
        range: {
            start: getNodeStartIndex(node),
            end: getNodeEndIndex(node)
        }
    });

    if (!fixDetail) {
        return null;
    }

    parent.splice(property, 1, variableDeclaration, rewrittenStatement);

    attachFeatherFixMetadata(variableDeclaration, [fixDetail]);
    attachFeatherFixMetadata(rewrittenStatement, [fixDetail]);

    return fixDetail;
}

function normalizeMultidimensionalArrayIndexing({ ast, diagnostic }) {
    if (!hasFeatherDiagnosticContext(ast, diagnostic)) {
        return [];
    }

    const fixes = [];

    const visit = (node, parent, property) => {
        if (!node) {
            return;
        }

        if (Array.isArray(node)) {
            for (let index = 0; index < node.length; index += 1) {
                visit(node[index], node, index);
            }
            return;
        }

        if (typeof node !== "object") {
            return;
        }

        if (node.type === "MemberIndexExpression") {
            const fix = convertMultidimensionalMemberIndex(
                node,
                parent,
                property,
                diagnostic
            );

            if (fix) {
                fixes.push(fix);
                return;
            }
        }

        for (const [key, value] of Object.entries(node)) {
            if (value && typeof value === "object") {
                visit(value, node, key);
            }
        }
    };

    visit(ast, null, null);

    return fixes;
}

function convertMultidimensionalMemberIndex(
    node,
    parent,
    property,
    diagnostic
) {
    if (
        !Array.isArray(parent) &&
        (typeof parent !== "object" || parent === null)
    ) {
        return null;
    }

    if (property === undefined || property === null) {
        return null;
    }

    if (!node || node.type !== "MemberIndexExpression") {
        return null;
    }

    const indices = Array.isArray(node.property) ? node.property : null;

    if (node.accessor && node.accessor !== "[") {
        // Non-standard accessors such as '[#' (ds_grid) use comma-separated
        // coordinates rather than nested lookups. Leave them unchanged so the
        // grid access semantics remain intact.
        return null;
    }

    if (!indices || indices.length <= 1) {
        return null;
    }

    const nestedExpression = buildNestedMemberIndexExpression({
        object: node.object,
        indices,
        template: node
    });

    if (!nestedExpression) {
        return null;
    }

    const fixDetail = createFeatherFixDetail(diagnostic, {
        target: getMemberExpressionRootIdentifier(node) ?? null,
        range: {
            start: getNodeStartIndex(node),
            end: getNodeEndIndex(node)
        }
    });

    if (!fixDetail) {
        return null;
    }

    copyCommentMetadata(node, nestedExpression);

    if (Array.isArray(parent)) {
        parent[property] = nestedExpression;
    } else if (isObjectLike(parent)) {
        parent[property] = nestedExpression;
    }

    attachFeatherFixMetadata(nestedExpression, [fixDetail]);

    return fixDetail;
}

function buildNestedMemberIndexExpression({ object, indices, template }) {
    if (!object || !isNonEmptyArray(indices)) {
        return null;
    }

    const [firstIndex, ...remaining] = indices;
    const accessor = template?.accessor ?? "[";

    let current = {
        type: "MemberIndexExpression",
        object,
        property: [firstIndex],
        accessor
    };

    if (Object.hasOwn(template, "start")) {
        current.start = cloneLocation(template.start);
    }

    if (remaining.length === 0 && Object.hasOwn(template, "end")) {
        current.end = cloneLocation(template.end);
    }

    for (let index = 0; index < remaining.length; index += 1) {
        const propertyNode = remaining[index];

        const next = {
            type: "MemberIndexExpression",
            object: current,
            property: [propertyNode],
            accessor
        };

        if (Object.hasOwn(template, "start")) {
            next.start = cloneLocation(template.start);
        }

        if (index === remaining.length - 1 && Object.hasOwn(template, "end")) {
            next.end = cloneLocation(template.end);
        }

        current = next;
    }

    return current;
}

function removeDuplicateSemicolons({ ast, sourceText, diagnostic }) {
    if (
        !diagnostic ||
        !ast ||
        typeof sourceText !== "string" ||
        sourceText.length === 0
    ) {
        return [];
    }

    const fixes = [];
    const recordedRanges = new Set();

    const recordFix = (container, range) => {
        if (
            !range ||
            typeof range.start !== "number" ||
            typeof range.end !== "number"
        ) {
            return;
        }

        const key = `${range.start}:${range.end}`;
        if (recordedRanges.has(key)) {
            return;
        }

        const fixDetail = createFeatherFixDetail(diagnostic, {
            target: null,
            range
        });

        if (!fixDetail) {
            return;
        }

        recordedRanges.add(key);
        fixes.push(fixDetail);

        if (container && typeof container === "object") {
            attachFeatherFixMetadata(container, [fixDetail]);
        }
    };

    const processSegment = (container, startIndex, endIndex) => {
        if (typeof startIndex !== "number" || typeof endIndex !== "number") {
            return;
        }

        if (endIndex <= startIndex) {
            return;
        }

        const segment = sourceText.slice(startIndex, endIndex);

        if (!segment || !segment.includes(";")) {
            return;
        }

        for (const range of findDuplicateSemicolonRanges(segment, startIndex)) {
            recordFix(container, range);
        }
    };

    const processStatementList = (container, statements) => {
        if (!isNonEmptyArray(statements)) {
            return;
        }

        const bounds = getStatementListBounds(container, sourceText);

        let previousEnd = bounds.start;

        for (const statement of statements) {
            const statementStart = getNodeStartIndex(statement);
            const statementEnd = getNodeEndIndex(statement);

            if (
                typeof previousEnd === "number" &&
                typeof statementStart === "number"
            ) {
                processSegment(container, previousEnd, statementStart);
            }

            previousEnd =
                typeof statementEnd === "number"
                    ? statementEnd
                    : statementStart;
        }

        if (typeof previousEnd === "number" && typeof bounds.end === "number") {
            processSegment(container, previousEnd, bounds.end);
        }
    };

    const visit = (node) => {
        if (!node) {
            return;
        }

        if (Array.isArray(node)) {
            for (const item of node) {
                visit(item);
            }
            return;
        }

        if (typeof node !== "object") {
            return;
        }

        if (isNonEmptyArray(node.body)) {
            processStatementList(node, node.body);
        }

        for (const value of Object.values(node)) {
            if (value && typeof value === "object") {
                visit(value);
            }
        }
    };

    visit(ast);

    return fixes;
}

function getStatementListBounds(node, sourceText) {
    if (!node || typeof sourceText !== "string") {
        return { start: null, end: null };
    }

    let start = getNodeStartIndex(node);
    let end = getNodeEndIndex(node);

    switch (node.type) {
        case "Program": {
            start = 0;
            end = sourceText.length;

            break;
        }
        case "BlockStatement": {
            if (typeof start === "number" && sourceText[start] === "{") {
                start += 1;
            }

            if (typeof end === "number" && sourceText[end - 1] === "}") {
                end -= 1;
            }

            break;
        }
        case "SwitchCase": {
            if (typeof start === "number") {
                const colonIndex = findCharacterInRange(
                    sourceText,
                    ":",
                    start,
                    end
                );

                if (colonIndex !== -1) {
                    start = colonIndex + 1;
                }
            }

            break;
        }
        // No default
    }

    return {
        start: typeof start === "number" ? start : null,
        end: typeof end === "number" ? end : null
    };
}

function findCharacterInRange(text, character, start, end) {
    if (typeof start !== "number") {
        return -1;
    }

    const limit = typeof end === "number" ? end : text.length;
    const index = text.indexOf(character, start);

    if (index === -1 || index >= limit) {
        return -1;
    }

    return index;
}

function findDuplicateSemicolonRanges(segment, offset) {
    const ranges = [];

    if (typeof segment !== "string" || segment.length === 0) {
        return ranges;
    }

    let runStart = -1;
    let runLength = 0;
    let inLineComment = false;
    let inBlockComment = false;
    let inString = false;
    let stringDelimiter = null;

    for (let index = 0; index < segment.length; index += 1) {
        const char = segment[index];
        const nextChar = index + 1 < segment.length ? segment[index + 1] : "";

        if (inString) {
            if (char === "\\") {
                index += 1;
                continue;
            }

            if (char === stringDelimiter) {
                inString = false;
                stringDelimiter = null;
            }

            continue;
        }

        if (inLineComment) {
            if (char === "\n" || char === "\r") {
                inLineComment = false;
            }
            continue;
        }

        if (inBlockComment) {
            if (char === "*" && nextChar === "/") {
                inBlockComment = false;
                index += 1;
            }
            continue;
        }

        if (char === "/" && nextChar === "/") {
            inLineComment = true;
            index += 1;
            continue;
        }

        if (char === "/" && nextChar === "*") {
            inBlockComment = true;
            index += 1;
            continue;
        }

        if (char === '"' || char === "'") {
            inString = true;
            stringDelimiter = char;
            continue;
        }

        if (char === ";") {
            if (runStart === -1) {
                runStart = index;
                runLength = 1;
            } else {
                runLength += 1;
            }
            continue;
        }

        if (runStart !== -1 && runLength > 1) {
            ranges.push({
                start: offset + runStart + 1,
                end: offset + runStart + runLength
            });
        }

        runStart = -1;
        runLength = 0;
    }

    if (runStart !== -1 && runLength > 1) {
        ranges.push({
            start: offset + runStart + 1,
            end: offset + runStart + runLength
        });
    }

    return ranges;
}

function getMemberExpressionRootIdentifier(node) {
    if (!node || typeof node !== "object") {
        return null;
    }

    if (node.type === "Identifier") {
        return node.name ?? null;
    }

    if (
        node.type === "MemberDotExpression" ||
        node.type === "MemberIndexExpression"
    ) {
        return getMemberExpressionRootIdentifier(node.object);
    }

    if (node.type === "CallExpression") {
        return getMemberExpressionRootIdentifier(node.object);
    }

    return null;
}

function normalizeObviousSyntaxErrors({ ast, diagnostic, metadata }) {
    if (!hasFeatherDiagnosticContext(ast, diagnostic)) {
        return [];
    }

    const gm1100Entries = asArray(metadata?.GM1100);

    if (gm1100Entries.length === 0) {
        return [];
    }

    const nodeIndex = collectGM1100Candidates(ast);
    const handledNodes = new Set();
    const fixes = [];

    for (const entry of gm1100Entries) {
        const lineNumber = entry?.line;

        if (typeof lineNumber !== "number") {
            continue;
        }

        const candidates = nodeIndex.get(lineNumber) ?? [];
        let node = null;

        if (entry.type === "declaration") {
            node =
                candidates.find(
                    (candidate) => candidate?.type === "VariableDeclaration"
                ) ?? null;
        } else if (entry.type === "assignment") {
            node =
                candidates.find(
                    (candidate) => candidate?.type === "AssignmentExpression"
                ) ?? null;
        }

        if (!node || handledNodes.has(node)) {
            continue;
        }

        handledNodes.add(node);

        const fixDetail = createFeatherFixDetail(diagnostic, {
            target: entry?.identifier ?? null,
            range: {
                start: getNodeStartIndex(node),
                end: getNodeEndIndex(node)
            }
        });

        if (!fixDetail) {
            continue;
        }

        attachFeatherFixMetadata(node, [fixDetail]);
        fixes.push(fixDetail);
    }

    return fixes;
}

function removeTrailingMacroSemicolons({ ast, sourceText, diagnostic }) {
    if (
        !diagnostic ||
        typeof sourceText !== "string" ||
        sourceText.length === 0
    ) {
        return [];
    }

    const fixes = [];

    const visit = (node) => {
        if (!node || typeof node !== "object") {
            return;
        }

        if (Array.isArray(node)) {
            for (const item of node) {
                visit(item);
            }
            return;
        }

        if (node.type === "MacroDeclaration") {
            const fixInfo = sanitizeMacroDeclaration(
                node,
                sourceText,
                diagnostic
            );
            if (fixInfo) {
                fixes.push(fixInfo);
            }
        }

        for (const value of Object.values(node)) {
            if (value && typeof value === "object") {
                visit(value);
            }
        }
    };

    visit(ast);

    return fixes;
}

function removeBooleanLiteralStatements({ ast, diagnostic, metadata }) {
    if (!hasFeatherDiagnosticContext(ast, diagnostic)) {
        return [];
    }

    const fixes = [];
    const gm1016MetadataEntries = extractFeatherPreprocessMetadata(
        metadata,
        "GM1016"
    );

    for (const entry of gm1016MetadataEntries) {
        const range = normalizePreprocessedRange(entry);

        if (!range) {
            continue;
        }

        const fixDetail = createFeatherFixDetail(diagnostic, {
            target: null,
            range
        });

        if (!fixDetail) {
            continue;
        }

        const owner = findInnermostBlockForRange(
            ast,
            range.start.index,
            range.end.index
        );

        if (owner && owner !== ast) {
            attachFeatherFixMetadata(owner, [fixDetail]);
        }

        fixes.push(fixDetail);
    }

    const arrayOwners = new WeakMap();

    const visitNode = (node) => {
        if (!node || typeof node !== "object") {
            return;
        }

        for (const value of Object.values(node)) {
            if (!value || typeof value !== "object") {
                continue;
            }

            if (Array.isArray(value)) {
                arrayOwners.set(value, node);
                visitArray(value);
                continue;
            }

            visitNode(value);
        }
    };

    const visitArray = (array) => {
        if (!Array.isArray(array)) {
            return;
        }

        for (let index = 0; index < array.length; index += 1) {
            const item = array[index];

            if (
                item &&
                typeof item === "object" &&
                item.type === "ExpressionStatement"
            ) {
                const fix = removeBooleanLiteralExpression(item, array, index);

                if (fix) {
                    const owner = arrayOwners.get(array) ?? ast;
                    if (owner !== ast) {
                        attachFeatherFixMetadata(owner, [fix]);
                    }
                    fixes.push(fix);
                    array.splice(index, 1);
                    index -= 1;
                    continue;
                }
            }

            visitNode(item);
        }
    };

    function removeBooleanLiteralExpression(
        node,
        parentArray = null,
        index = -1
    ) {
        if (!parentArray || !Array.isArray(parentArray) || index < 0) {
            return null;
        }

        const expression = node.expression;

        if (!isBooleanLiteral(expression, true)) {
            return null;
        }

        const fixDetail = createFeatherFixDetail(diagnostic, {
            target: null,
            range: {
                start: getNodeStartIndex(node),
                end: getNodeEndIndex(node)
            }
        });

        if (!fixDetail) {
            return null;
        }

        return fixDetail;
    }

    visitNode(ast);

    if (fixes.length === 0) {
        return [];
    }

    return fixes;
}

function replaceDeprecatedConstantReferences({ ast, diagnostic }) {
    if (!hasFeatherDiagnosticContext(ast, diagnostic)) {
        return [];
    }

    const metadata = extractDeprecatedConstantReplacement(diagnostic);

    if (!metadata) {
        return [];
    }

    const { deprecatedConstant, replacementConstant } = metadata;

    if (!deprecatedConstant || !replacementConstant) {
        return [];
    }

    const fixes = [];

    const visit = (node) => {
        if (!node) {
            return;
        }

        if (Array.isArray(node)) {
            for (const item of node) {
                visit(item);
            }
            return;
        }

        if (typeof node !== "object") {
            return;
        }

        if (node.type === "Identifier" && node.name === deprecatedConstant) {
            const start = getNodeStartIndex(node);
            const end = getNodeEndIndex(node);

            const fixDetail = createFeatherFixDetail(diagnostic, {
                target: replacementConstant,
                range:
                    typeof start === "number" && typeof end === "number"
                        ? { start, end }
                        : null
            });

            if (!fixDetail) {
                return;
            }

            node.name = replacementConstant;
            attachFeatherFixMetadata(node, [fixDetail]);
            fixes.push(fixDetail);
            return;
        }

        for (const value of Object.values(node)) {
            if (value && typeof value === "object") {
                visit(value);
            }
        }
    };

    visit(ast);

    return fixes;
}

function extractDeprecatedConstantReplacement(diagnostic) {
    if (!diagnostic) {
        return null;
    }

    const badExample =
        typeof diagnostic.badExample === "string" ? diagnostic.badExample : "";
    const correction =
        typeof diagnostic.correction === "string" ? diagnostic.correction : "";
    const goodExample =
        typeof diagnostic.goodExample === "string"
            ? diagnostic.goodExample
            : "";

    const deprecatedMatch = badExample.match(
        /Constant\s+'([A-Za-z_][A-Za-z0-9_]*)'\s+is\s+deprecated/
    );
    const replacementFromCorrection = correction.match(
        /\b(?:modern|replacement)\s+constant\s+is\s+([A-Za-z_][A-Za-z0-9_]*)\b/i
    );

    let deprecatedConstant = deprecatedMatch?.[1] ?? null;
    let replacementConstant = replacementFromCorrection?.[1] ?? null;

    if (!replacementConstant) {
        const replacementFromGoodExample = findReplacementConstantInExample({
            goodExample,
            badExample,
            deprecatedConstant
        });

        if (replacementFromGoodExample) {
            replacementConstant = replacementFromGoodExample;
        }
    }

    if (!deprecatedConstant) {
        deprecatedConstant = findDeprecatedConstantInExample({
            badExample,
            goodExample,
            replacementConstant
        });
    }

    if (!deprecatedConstant || !replacementConstant) {
        return null;
    }

    return { deprecatedConstant, replacementConstant };
}

function collectIdentifiers(example) {
    if (typeof example !== "string" || example.length === 0) {
        return new Set();
    }

    const matches = example.match(/\b[A-Za-z_][A-Za-z0-9_]*\b/g);

    if (!Array.isArray(matches)) {
        return new Set();
    }

    return new Set(matches);
}

function isLikelyConstant(identifier) {
    if (typeof identifier !== "string" || identifier.length === 0) {
        return false;
    }

    if (/^[A-Z0-9_]+$/.test(identifier)) {
        return true;
    }

    if (/^[a-z0-9]+(_[a-z0-9]+)+$/.test(identifier)) {
        return true;
    }

    return false;
}

function findReplacementConstantInExample({
    goodExample,
    badExample,
    deprecatedConstant
}) {
    const goodIdentifiers = collectIdentifiers(goodExample);
    const badIdentifiers = collectIdentifiers(badExample);

    for (const identifier of goodIdentifiers) {
        if (identifier === deprecatedConstant) {
            continue;
        }

        if (badIdentifiers.has(identifier)) {
            continue;
        }

        if (isLikelyConstant(identifier)) {
            return identifier;
        }
    }

    return null;
}

function findDeprecatedConstantInExample({
    badExample,
    goodExample,
    replacementConstant
}) {
    const badIdentifiers = collectIdentifiers(badExample);
    const goodIdentifiers = collectIdentifiers(goodExample);

    for (const identifier of badIdentifiers) {
        if (identifier === replacementConstant) {
            continue;
        }

        if (goodIdentifiers.has(identifier)) {
            continue;
        }

        if (isLikelyConstant(identifier)) {
            return identifier;
        }
    }

    return null;
}

function extractFeatherPreprocessMetadata(metadata, key) {
    if (!metadata || typeof metadata !== "object") {
        return [];
    }

    const entries = metadata[key];

    return asArray(entries).filter(Boolean);
}

function normalizePreprocessedRange(entry) {
    const startIndex = entry?.start?.index;
    const endIndex = entry?.end?.index;

    if (typeof startIndex !== "number" || typeof endIndex !== "number") {
        return null;
    }

    if (endIndex < startIndex) {
        return null;
    }

    const startLine = entry?.start?.line;
    const endLine = entry?.end?.line;

    const startLocation = { index: startIndex };
    const endLocation = { index: endIndex };

    if (typeof startLine === "number") {
        startLocation.line = startLine;
    }

    if (typeof endLine === "number") {
        endLocation.line = endLine;
    }

    return { start: startLocation, end: endLocation };
}

function findInnermostBlockForRange(ast, startIndex, endIndex) {
    if (!ast || typeof ast !== "object") {
        return null;
    }

    let bestMatch = null;

    const visit = (node) => {
        if (!node || typeof node !== "object") {
            return;
        }

        const nodeStart = getNodeStartIndex(node);
        const nodeEnd = getNodeEndIndex(node);

        if (
            typeof nodeStart !== "number" ||
            typeof nodeEnd !== "number" ||
            nodeStart > startIndex ||
            nodeEnd < endIndex
        ) {
            return;
        }

        if (node.type === "BlockStatement") {
            if (bestMatch) {
                const bestStart = getNodeStartIndex(bestMatch);
                const bestEnd = getNodeEndIndex(bestMatch);

                if (
                    typeof bestStart === "number" &&
                    typeof bestEnd === "number" &&
                    (nodeStart > bestStart || nodeEnd < bestEnd)
                ) {
                    bestMatch = node;
                }
            } else {
                bestMatch = node;
            }
        }

        for (const value of Object.values(node)) {
            if (Array.isArray(value)) {
                for (const item of value) {
                    visit(item);
                }
                continue;
            }

            visit(value);
        }
    };

    visit(ast);

    return bestMatch;
}

function hasDisabledColourChannel(args) {
    if (!Array.isArray(args)) {
        return false;
    }

    const channels = args.slice(0, 4);

    return channels.some((argument) => isLiteralFalse(argument));
}

function sanitizeMacroDeclaration(node, sourceText, diagnostic) {
    if (!node || typeof node !== "object") {
        return null;
    }

    const tokens = Array.isArray(node.tokens) ? node.tokens : null;
    if (!tokens || tokens.length === 0) {
        return null;
    }

    const lastToken = tokens.at(-1);
    if (lastToken !== ";") {
        return null;
    }

    const startIndex = node.start?.index;
    const endIndex = node.end?.index;

    if (typeof startIndex !== "number" || typeof endIndex !== "number") {
        return null;
    }

    const originalText = sourceText.slice(startIndex, endIndex + 1);

    // Only strip semicolons that appear at the end of the macro definition.
    const sanitizedText = originalText.replace(
        TRAILING_MACRO_SEMICOLON_PATTERN,
        ""
    );

    if (sanitizedText === originalText) {
        return null;
    }

    node.tokens = tokens.slice(0, -1);
    node._featherMacroText = sanitizedText;

    const fixDetail = createFeatherFixDetail(diagnostic, {
        target: node.name?.name ?? null,
        range: {
            start: getNodeStartIndex(node),
            end: getNodeEndIndex(node)
        }
    });

    if (!fixDetail) {
        return null;
    }

    attachFeatherFixMetadata(node, [fixDetail]);

    return fixDetail;
}

function ensureVarDeclarationsAreTerminated({ ast, sourceText, diagnostic }) {
    if (
        !diagnostic ||
        !ast ||
        typeof ast !== "object" ||
        typeof sourceText !== "string"
    ) {
        return [];
    }

    if (sourceText.length === 0) {
        return [];
    }

    const fixes = [];

    const visit = (node) => {
        if (!node) {
            return;
        }

        if (Array.isArray(node)) {
            for (const item of node) {
                visit(item);
            }
            return;
        }

        if (typeof node !== "object") {
            return;
        }

        if (isVarVariableDeclaration(node)) {
            const fix = ensureVarDeclarationIsTerminated(
                node,
                ast,
                sourceText,
                diagnostic
            );

            if (fix) {
                fixes.push(fix);
            }
        }

        for (const value of Object.values(node)) {
            if (value && typeof value === "object") {
                visit(value);
            }
        }
    };

    visit(ast);

    return fixes;
}

function ensureVarDeclarationIsTerminated(node, ast, sourceText, diagnostic) {
    if (!node || node.type !== "VariableDeclaration" || node.kind !== "var") {
        return null;
    }

    if (variableDeclarationHasTerminatingSemicolon(node, sourceText)) {
        return null;
    }

    const target = extractVariableDeclarationTarget(node);

    const fixDetail = createFeatherFixDetail(diagnostic, {
        target,
        range: {
            start: getNodeStartIndex(node),
            end: getNodeEndIndex(node)
        }
    });

    if (!fixDetail) {
        return null;
    }

    preserveTrailingCommentAlignmentForVarDeclaration({
        declaration: node,
        ast,
        sourceText
    });

    attachFeatherFixMetadata(node, [fixDetail]);

    return fixDetail;
}

function extractVariableDeclarationTarget(node) {
    if (!node || node.type !== "VariableDeclaration") {
        return null;
    }

    const declarations = Array.isArray(node.declarations)
        ? node.declarations
        : [];

    if (declarations.length === 0) {
        return null;
    }

    const [firstDeclarator] = declarations;
    const identifier = firstDeclarator?.id;

    if (!identifier || identifier.type !== "Identifier") {
        return null;
    }

    return identifier.name ?? null;
}

function variableDeclarationHasTerminatingSemicolon(node, sourceText) {
    if (
        !node ||
        node.type !== "VariableDeclaration" ||
        typeof sourceText !== "string"
    ) {
        return true;
    }

    const length = sourceText.length;
    if (length === 0) {
        return true;
    }

    const searchStart = getNodeEndIndex(node);

    if (typeof searchStart !== "number") {
        return true;
    }

    let index = searchStart;

    while (index < length) {
        const char = sourceText[index];

        if (char === ";") {
            return true;
        }

        if (char === " " || char === "\t" || char === "\v" || char === "\f") {
            index += 1;
            continue;
        }

        if (char === "\r") {
            return false;
        }

        if (char === "\n") {
            return false;
        }

        if (char === "/") {
            const nextChar = sourceText[index + 1];

            if (nextChar === "/") {
                return false;
            }

            if (nextChar === "*") {
                const closingIndex = sourceText.indexOf("*/", index + 2);

                if (closingIndex === -1) {
                    return false;
                }

                index = closingIndex + 2;
                continue;
            }

            return false;
        }

        if (char === "\u2028" || char === "\u2029") {
            return false;
        }

        if (char && char.trim() === "") {
            index += 1;
            continue;
        }

        return false;
    }

    return false;
}

function preserveTrailingCommentAlignmentForVarDeclaration({
    declaration,
    ast,
    sourceText
}) {
    if (
        !declaration ||
        declaration.type !== "VariableDeclaration" ||
        typeof sourceText !== "string" ||
        sourceText.length === 0 ||
        !ast ||
        typeof ast !== "object"
    ) {
        return;
    }

    const commentStartIndex = findLineCommentStartIndexAfterDeclaration(
        declaration,
        sourceText
    );

    if (commentStartIndex == undefined) {
        return;
    }

    const comment = findLineCommentStartingAt(ast, commentStartIndex);

    if (!comment) {
        return;
    }

    markCommentForTrailingPaddingPreservation(comment);
}

function findLineCommentStartIndexAfterDeclaration(declaration, sourceText) {
    const endIndex = getNodeEndIndex(declaration);

    if (typeof endIndex !== "number") {
        return null;
    }

    const length = sourceText.length;

    for (let index = endIndex; index < length; index += 1) {
        const char = sourceText[index];

        if (char === " " || char === "\t" || char === "\v" || char === "\f") {
            continue;
        }

        if (
            char === "\r" ||
            char === "\n" ||
            char === "\u2028" ||
            char === "\u2029"
        ) {
            return null;
        }

        if (char === "/" && sourceText[index + 1] === "/") {
            return index;
        }

        return null;
    }

    return null;
}

function findLineCommentStartingAt(ast, startIndex) {
    if (typeof startIndex !== "number" || startIndex < 0) {
        return null;
    }

    const comments = collectCommentNodes(ast);

    if (comments.length === 0) {
        return null;
    }

    for (const comment of comments) {
        if (comment?.type !== "CommentLine") {
            continue;
        }

        const commentStartIndex = getNodeStartIndex(comment);

        if (typeof commentStartIndex !== "number") {
            continue;
        }

        if (commentStartIndex === startIndex) {
            return comment;
        }
    }

    return null;
}

function markCommentForTrailingPaddingPreservation(comment) {
    if (!comment || typeof comment !== "object") {
        return;
    }

    const key = "_featherPreserveTrailingPadding";

    if (comment[key] === true) {
        return;
    }

    Object.defineProperty(comment, key, {
        configurable: true,
        enumerable: false,
        writable: true,
        value: true
    });
}

function markStatementToSuppressFollowingEmptyLine(statement) {
    if (!statement || typeof statement !== "object") {
        return;
    }

    statement._featherSuppressFollowingEmptyLine = true;
}

function markStatementToSuppressLeadingEmptyLine(statement) {
    if (!statement || typeof statement !== "object") {
        return;
    }

    statement._featherSuppressLeadingEmptyLine = true;
}

function captureDeprecatedFunctionManualFixes({ ast, sourceText, diagnostic }) {
    if (
        !diagnostic ||
        !ast ||
        typeof ast !== "object" ||
        typeof sourceText !== "string"
    ) {
        return [];
    }

    const docCommentManager = getDocCommentManager(ast);
    const deprecatedFunctions = collectDeprecatedFunctionNames(
        ast,
        sourceText,
        docCommentManager
    );

    if (!deprecatedFunctions || deprecatedFunctions.size === 0) {
        return [];
    }

    const fixes = [];
    const seenLocations = new Set();

    const visit = (node) => {
        if (!node) {
            return;
        }

        if (Array.isArray(node)) {
            for (const item of node) {
                visit(item);
            }
            return;
        }

        if (typeof node !== "object") {
            return;
        }

        if (node.type === "CallExpression") {
            const fix = recordDeprecatedCallMetadata(
                node,
                deprecatedFunctions,
                diagnostic
            );

            if (fix) {
                const startIndex = fix.range?.start;
                const endIndex = fix.range?.end;
                const locationKey = `${startIndex}:${endIndex}`;

                if (!seenLocations.has(locationKey)) {
                    seenLocations.add(locationKey);
                    fixes.push(fix);
                    attachFeatherFixMetadata(node, [fix]);
                }
            }
        }

        for (const value of Object.values(node)) {
            if (value && typeof value === "object") {
                visit(value);
            }
        }
    };

    visit(ast);

    return fixes;
}

function recordDeprecatedCallMetadata(node, deprecatedFunctions, diagnostic) {
    if (!node) {
        return null;
    }

    const functionName = getCallExpressionIdentifierName(node);

    if (!functionName || !deprecatedFunctions.has(functionName)) {
        return null;
    }

    const startIndex = getNodeStartIndex(node);
    const endIndex = getNodeEndIndex(node);

    if (typeof startIndex !== "number" || typeof endIndex !== "number") {
        return null;
    }

    const fixDetail = createFeatherFixDetail(diagnostic, {
        target: functionName,
        range: {
            start: startIndex,
            end: endIndex
        },
        automatic: false
    });

    return fixDetail;
}

function collectDeprecatedFunctionNames(ast, sourceText, docCommentManager) {
    const names = new Set();

    if (!ast || typeof ast !== "object" || typeof sourceText !== "string") {
        return names;
    }

    const body = getBodyStatements(ast);

    if (!isNonEmptyArray(body)) {
        return names;
    }

    const topLevelFunctions = new Set(
        body.filter(
            (node) =>
                node &&
                typeof node === "object" &&
                node.type === "FunctionDeclaration"
        )
    );

    if (topLevelFunctions.size === 0) {
        return names;
    }

    const manager = docCommentManager ?? getDocCommentManager(ast);

    manager.forEach((node, comments = []) => {
        if (!topLevelFunctions.has(node)) {
            return;
        }

        const startIndex = getNodeStartIndex(node);

        if (typeof startIndex !== "number") {
            return;
        }

        const deprecatedComment = findDeprecatedDocComment(
            comments,
            startIndex,
            sourceText
        );

        if (!deprecatedComment) {
            return;
        }

        const identifier =
            typeof node.id === "string" ? node.id : node.id?.name;

        if (identifier) {
            names.add(identifier);
        }
    });

    return names;
}

function findDeprecatedDocComment(docComments, functionStart, sourceText) {
    if (!isNonEmptyArray(docComments)) {
        return null;
    }

    for (let index = docComments.length - 1; index >= 0; index -= 1) {
        const comment = docComments[index];

        if (!isDeprecatedComment(comment)) {
            continue;
        }

        const commentEnd = getCommentEndIndex(comment);

        if (typeof commentEnd !== "number" || commentEnd >= functionStart) {
            continue;
        }

        if (!isWhitespaceBetween(commentEnd + 1, functionStart, sourceText)) {
            continue;
        }

        return comment;
    }

    return null;
}

function getCommentEndIndex(comment) {
    if (!comment) {
        return null;
    }

    const end = comment.end;

    if (typeof end === "number") {
        return end;
    }

    if (end && typeof end.index === "number") {
        return end.index;
    }

    return null;
}

function isDeprecatedComment(comment) {
    if (!comment || typeof comment.value !== "string") {
        return false;
    }

    return /@deprecated\b/i.test(comment.value);
}

function convertNumericStringArgumentsToNumbers({ ast, diagnostic }) {
    if (!hasFeatherDiagnosticContext(ast, diagnostic)) {
        return [];
    }

    const fixes = [];

    const visit = (node) => {
        if (!node) {
            return;
        }

        if (Array.isArray(node)) {
            for (const item of node) {
                visit(item);
            }
            return;
        }

        if (typeof node !== "object") {
            return;
        }

        if (node.type === "CallExpression") {
            const args = getCallExpressionArguments(node);

            for (const argument of args) {
                const fix = convertNumericStringLiteral(argument, diagnostic);

                if (fix) {
                    fixes.push(fix);
                }
            }
        }

        for (const value of Object.values(node)) {
            if (value && typeof value === "object") {
                visit(value);
            }
        }
    };

    visit(ast);

    return fixes;
}

function convertNumericStringLiteral(argument, diagnostic) {
    const literal = extractLiteral(argument);

    if (!literal) {
        return null;
    }

    if (literal._skipNumericStringCoercion) {
        return null;
    }

    const rawValue = literal.value;

    if (typeof rawValue !== "string" || rawValue.length < 2) {
        return null;
    }

    if (!rawValue.startsWith('"') || !rawValue.endsWith('"')) {
        return null;
    }

    const numericText = rawValue.slice(1, -1);

    if (!NUMERIC_STRING_LITERAL_PATTERN.test(numericText)) {
        return null;
    }

    literal.value = numericText;

    const fixDetail = createFeatherFixDetail(diagnostic, {
        target: numericText,
        range: {
            start: getNodeStartIndex(literal),
            end: getNodeEndIndex(literal)
        }
    });

    if (!fixDetail) {
        return null;
    }

    attachFeatherFixMetadata(literal, [fixDetail]);

    return fixDetail;
}

function extractLiteral(node) {
    if (!node || typeof node !== "object") {
        return null;
    }

    if (node.type === "Literal") {
        return node;
    }

    if (node.type === "ParenthesizedExpression") {
        return extractLiteral(node.expression);
    }

    return null;
}

function ensureConstructorDeclarationsForNewExpressions({ ast, diagnostic }) {
    if (!hasFeatherDiagnosticContext(ast, diagnostic)) {
        return [];
    }

    const fixes = [];
    const functionDeclarations = new Map();

    const collectFunctions = (node) => {
        if (!node) {
            return;
        }

        if (Array.isArray(node)) {
            for (const item of node) {
                collectFunctions(item);
            }
            return;
        }

        if (typeof node !== "object") {
            return;
        }

        if (node.type === "FunctionDeclaration") {
            const functionName = getNonEmptyString(node.id);

            if (functionName && !functionDeclarations.has(functionName)) {
                functionDeclarations.set(functionName, node);
            }
        }

        for (const value of Object.values(node)) {
            if (value && typeof value === "object") {
                collectFunctions(value);
            }
        }
    };

    collectFunctions(ast);

    if (functionDeclarations.size === 0) {
        return [];
    }

    const convertedFunctions = new Set();

    const visit = (node) => {
        if (!node) {
            return;
        }

        if (Array.isArray(node)) {
            for (const item of node) {
                visit(item);
            }
            return;
        }

        if (typeof node !== "object") {
            return;
        }

        if (node.type === "NewExpression") {
            const expression = node.expression;
            const constructorName =
                expression?.type === "Identifier" &&
                typeof expression.name === "string"
                    ? expression.name
                    : null;

            if (constructorName) {
                const functionNode = functionDeclarations.get(constructorName);

                if (
                    functionNode &&
                    functionNode.type === "FunctionDeclaration" &&
                    !convertedFunctions.has(functionNode)
                ) {
                    const fix = convertFunctionDeclarationToConstructor(
                        functionNode,
                        diagnostic
                    );

                    if (fix) {
                        fixes.push(fix);
                        convertedFunctions.add(functionNode);
                    }
                }
            }
        }

        for (const value of Object.values(node)) {
            if (value && typeof value === "object") {
                visit(value);
            }
        }
    };

    visit(ast);

    return fixes;
}

function convertFunctionDeclarationToConstructor(functionNode, diagnostic) {
    if (!functionNode || functionNode.type !== "FunctionDeclaration") {
        return null;
    }

    const fixDetail = createFeatherFixDetail(diagnostic, {
        target: typeof functionNode.id === "string" ? functionNode.id : null,
        range: {
            start: getNodeStartIndex(functionNode),
            end: getNodeEndIndex(functionNode)
        }
    });

    if (!fixDetail) {
        return null;
    }

    functionNode.type = "ConstructorDeclaration";

    if (!Object.hasOwn(functionNode, "parent")) {
        functionNode.parent = null;
    }

    attachFeatherFixMetadata(functionNode, [fixDetail]);

    return fixDetail;
}

function deduplicateLocalVariableDeclarations({ ast, diagnostic }) {
    if (!hasFeatherDiagnosticContext(ast, diagnostic)) {
        return [];
    }

    const fixes = [];
    const scopeStack = [];

    const pushScope = (initialNames = []) => {
        const scope = new Map();

        if (Array.isArray(initialNames)) {
            for (const name of initialNames) {
                if (isNonEmptyString(name)) {
                    scope.set(name, true);
                }
            }
        }

        scopeStack.push(scope);
    };

    const popScope = () => {
        scopeStack.pop();
    };

    const declareLocal = (name) => {
        if (!isNonEmptyString(name)) {
            return true;
        }

        const scope = scopeStack.at(-1);

        if (!scope) {
            return true;
        }

        if (scope.has(name)) {
            return false;
        }

        scope.set(name, true);
        return true;
    };

    const handleVariableDeclaration = (node, parent, property) => {
        const declarations = Array.isArray(node.declarations)
            ? node.declarations
            : [];

        if (declarations.length === 0) {
            return [];
        }

        const retained = [];
        const duplicates = [];

        for (const declarator of declarations) {
            if (!declarator || typeof declarator !== "object") {
                retained.push(declarator);
                continue;
            }

            const name = getVariableDeclaratorName(declarator);

            if (!name) {
                retained.push(declarator);
                continue;
            }

            const isNewDeclaration = declareLocal(name);

            if (isNewDeclaration) {
                retained.push(declarator);
                continue;
            }

            duplicates.push(declarator);
        }

        if (duplicates.length === 0) {
            return [];
        }

        if (!Array.isArray(parent) || typeof property !== "number") {
            return [];
        }

        const fixDetails = [];
        const assignments = [];

        for (const declarator of duplicates) {
            const name = getVariableDeclaratorName(declarator);

            const fixDetail = createFeatherFixDetail(diagnostic, {
                target: name,
                range: {
                    start: getNodeStartIndex(declarator),
                    end: getNodeEndIndex(declarator)
                }
            });

            if (!fixDetail) {
                continue;
            }

            const assignment = createAssignmentFromDeclarator(declarator, node);

            if (assignment) {
                attachFeatherFixMetadata(assignment, [fixDetail]);
                assignments.push(assignment);
            }

            fixDetails.push(fixDetail);
        }

        if (fixDetails.length === 0) {
            return [];
        }

        node.declarations = retained;

        if (retained.length === 0) {
            if (assignments.length > 0) {
                parent.splice(property, 1, ...assignments);
            } else {
                parent.splice(property, 1);
            }
        } else if (assignments.length > 0) {
            parent.splice(property + 1, 0, ...assignments);
        }

        if (retained.length > 0) {
            attachFeatherFixMetadata(node, fixDetails);
        }

        return fixDetails;
    };

    const visit = (node, parent, property) => {
        if (!node) {
            return;
        }

        if (Array.isArray(node)) {
            for (let index = 0; index < node.length; index += 1) {
                const initialLength = node.length;
                visit(node[index], node, index);

                if (node.length < initialLength) {
                    index -= 1;
                }
            }
            return;
        }

        if (typeof node !== "object") {
            return;
        }

        if (isFunctionLikeNode(node)) {
            const paramNames = getFunctionParameterNames(node);

            pushScope(paramNames);

            const params = getArrayProperty(node, "params");
            for (const param of params) {
                visit(param, node, "params");
            }

            visit(node.body, node, "body");
            popScope();
            return;
        }

        if (isVarVariableDeclaration(node)) {
            const fixDetails = handleVariableDeclaration(
                node,
                parent,
                property
            );

            if (isNonEmptyArray(fixDetails)) {
                fixes.push(...fixDetails);
            }
        }

        for (const [key, value] of Object.entries(node)) {
            if (key === "body" && isFunctionLikeNode(node)) {
                continue;
            }

            if (!value || typeof value !== "object") {
                continue;
            }

            visit(value, node, key);
        }
    };

    pushScope();
    visit(ast, null, null);
    popScope();

    return fixes;
}

function renameDuplicateFunctionParameters({ ast, diagnostic, options }) {
    if (!hasFeatherDiagnosticContext(ast, diagnostic)) {
        return [];
    }

    const fixes = [];

    const visit = (node) => {
        if (!node) {
            return;
        }

        if (Array.isArray(node)) {
            node.forEach(visit);
            return;
        }

        if (typeof node !== "object") {
            return;
        }

        if (
            node.type === "FunctionDeclaration" ||
            node.type === "ConstructorDeclaration"
        ) {
            const functionFixes = renameDuplicateParametersInFunction(
                node,
                diagnostic,
                options
            );
            if (isNonEmptyArray(functionFixes)) {
                fixes.push(...functionFixes);
            }
        }

        for (const value of Object.values(node)) {
            if (value && typeof value === "object") {
                visit(value);
            }
        }
    };

    visit(ast);

    return fixes;
}

function renameDuplicateParametersInFunction(functionNode, diagnostic) {
    const params = Array.isArray(functionNode?.params)
        ? functionNode.params
        : [];

    if (params.length === 0) {
        return [];
    }

    const fixes = [];
    const seenNames = new Set();

    for (let index = 0; index < params.length; index += 1) {
        const param = params[index];
        const identifier = getFunctionParameterIdentifier(param);

        const hasIdentifier =
            identifier &&
            typeof identifier.name === "string" &&
            identifier.name.length > 0;

        if (!hasIdentifier) {
            continue;
        }

        const originalName = identifier.name;

        if (!seenNames.has(originalName)) {
            seenNames.add(originalName);
            continue;
        }

        const range = {
            start: getNodeStartIndex(identifier),
            end: getNodeEndIndex(identifier)
        };

        const fixDetail = createFeatherFixDetail(diagnostic, {
            target: originalName,
            range
        });

        if (fixDetail) {
            attachFeatherFixMetadata(functionNode, [fixDetail]);
            fixes.push(fixDetail);
        }

        params.splice(index, 1);
        index -= 1;
    }

    return fixes;
}

function getFunctionParameterIdentifier(param) {
    if (!param || typeof param !== "object") {
        return null;
    }

    if (param.type === "Identifier") {
        return param;
    }

    if (
        param.type === "DefaultParameter" &&
        param.left?.type === "Identifier"
    ) {
        return param.left;
    }

    if (
        param.type === "RestParameter" &&
        param.argument?.type === "Identifier"
    ) {
        return param.argument;
    }

    return null;
}

function replaceInvalidDeleteStatements({ ast, diagnostic }) {
    if (!hasFeatherDiagnosticContext(ast, diagnostic)) {
        return [];
    }

    const fixes = [];

    const visit = (node, parent, property) => {
        if (!node) {
            return;
        }

        if (Array.isArray(node)) {
            for (let index = 0; index < node.length; index += 1) {
                visit(node[index], node, index);
            }
            return;
        }

        if (typeof node !== "object") {
            return;
        }

        if (node.type === "DeleteStatement") {
            const fix = convertDeleteStatementToUndefinedAssignment(
                node,
                parent,
                property,
                diagnostic
            );

            if (fix) {
                fixes.push(fix);
                return;
            }
        }

        for (const [key, value] of Object.entries(node)) {
            if (value && typeof value === "object") {
                visit(value, node, key);
            }
        }
    };

    visit(ast, null, null);

    return fixes;
}

function convertDeleteStatementToUndefinedAssignment(
    node,
    parent,
    property,
    diagnostic
) {
    if (!node || node.type !== "DeleteStatement" || !diagnostic) {
        return null;
    }

    if (!isValidDeleteTarget(node.argument)) {
        return null;
    }

    const targetName = getDeleteTargetName(node.argument);
    const assignment = {
        type: "AssignmentExpression",
        operator: "=",
        left: node.argument,
        right: createLiteral("undefined"),
        start: cloneLocation(node.start),
        end: cloneLocation(node.end)
    };

    copyCommentMetadata(node, assignment);

    const fixDetail = createFeatherFixDetail(diagnostic, {
        target: targetName,
        range: {
            start: getNodeStartIndex(node),
            end: getNodeEndIndex(node)
        }
    });

    if (!fixDetail) {
        return null;
    }

    if (!replaceNodeInParent(parent, property, assignment)) {
        return null;
    }

    attachFeatherFixMetadata(assignment, [fixDetail]);

    return fixDetail;
}

function isValidDeleteTarget(node) {
    if (!node || typeof node !== "object") {
        return false;
    }

    if (isIdentifierNode(node)) {
        return true;
    }

    return ALLOWED_DELETE_MEMBER_TYPES.has(node.type);
}

function isIdentifierNode(node) {
    return (
        node &&
        node.type === "Identifier" &&
        typeof node.name === "string" &&
        node.name.length > 0
    );
}

function getDeleteTargetName(node) {
    if (!node || typeof node !== "object") {
        return null;
    }

    if (isIdentifierNode(node)) {
        return node.name;
    }

    if (node.type === "MemberDotExpression") {
        return node.property?.name ?? null;
    }

    return null;
}

function replaceNodeInParent(parent, property, replacement) {
    if (Array.isArray(parent)) {
        if (
            typeof property !== "number" ||
            property < 0 ||
            property >= parent.length
        ) {
            return false;
        }

        parent[property] = replacement;
        return true;
    }

    if (parent && typeof parent === "object" && property != undefined) {
        parent[property] = replacement;
        return true;
    }

    return false;
}

function closeOpenVertexBatches({ ast, diagnostic }) {
    if (!hasFeatherDiagnosticContext(ast, diagnostic)) {
        return [];
    }

    const fixes = [];

    const visit = (node, parent, property) => {
        if (!node) {
            return;
        }

        if (Array.isArray(node)) {
            if (isStatementList(parent, property)) {
                const statementFixes = ensureVertexBatchesClosed(
                    node,
                    diagnostic
                );

                if (isNonEmptyArray(statementFixes)) {
                    fixes.push(...statementFixes);
                }
            }

            for (let index = 0; index < node.length; index += 1) {
                visit(node[index], node, index);
            }
            return;
        }

        if (typeof node !== "object") {
            return;
        }

        for (const [key, value] of Object.entries(node)) {
            if (value && typeof value === "object") {
                visit(value, node, key);
            }
        }
    };

    visit(ast, null, null);

    return fixes;
}

function ensureVertexBatchesClosed(statements, diagnostic) {
    if (!diagnostic || !isNonEmptyArray(statements)) {
        return [];
    }

    const fixes = [];
    let lastBeginCall = null;

    for (let index = 0; index < statements.length; index += 1) {
        const statement = statements[index];

        if (isVertexBeginCallNode(statement)) {
            markStatementToSuppressFollowingEmptyLine(statement);
            if (lastBeginCall) {
                const vertexEndCall =
                    createVertexEndCallFromBegin(lastBeginCall);
                const fixDetail = createFeatherFixDetail(diagnostic, {
                    target: getVertexBatchTarget(lastBeginCall),
                    range: {
                        start: getNodeStartIndex(lastBeginCall),
                        end: getNodeEndIndex(lastBeginCall)
                    }
                });

                if (vertexEndCall && fixDetail) {
                    markStatementToSuppressFollowingEmptyLine(lastBeginCall);
                    markStatementToSuppressLeadingEmptyLine(vertexEndCall);
                    statements.splice(index, 0, vertexEndCall);
                    attachFeatherFixMetadata(vertexEndCall, [fixDetail]);
                    fixes.push(fixDetail);
                    index += 1;
                }

                lastBeginCall = null;
            }

            lastBeginCall = statement;
            continue;
        }

        if (isVertexEndCallNode(statement)) {
            lastBeginCall = null;
        }
    }

    return fixes;
}

function isVertexBeginCallNode(node) {
    if (!node || node.type !== "CallExpression") {
        return false;
    }

    return isIdentifierWithName(node.object, "vertex_begin");
}

function isVertexEndCallNode(node) {
    if (!node || node.type !== "CallExpression") {
        return false;
    }

    return isIdentifierWithName(node.object, "vertex_end");
}

function getVertexBatchTarget(callExpression) {
    if (!callExpression || callExpression.type !== "CallExpression") {
        return null;
    }

    const args = getCallExpressionArguments(callExpression);

    if (args.length > 0) {
        const firstArgument = args[0];

        if (isIdentifier(firstArgument)) {
            return firstArgument.name ?? null;
        }
    }

    return callExpression.object?.name ?? null;
}

function createVertexEndCallFromBegin(template) {
    if (!template || template.type !== "CallExpression") {
        return null;
    }

    const identifier = createIdentifier("vertex_end", template.object);

    if (!identifier) {
        return null;
    }

    const callExpression = {
        type: "CallExpression",
        object: identifier,
        arguments: []
    };

    if (isNonEmptyArray(template.arguments)) {
        const clonedArgument = cloneNode(template.arguments[0]);

        if (clonedArgument) {
            callExpression.arguments.push(clonedArgument);
        }
    }

    if (hasOwn(template, "start")) {
        callExpression.start = cloneLocation(template.start);
    }

    if (hasOwn(template, "end")) {
        callExpression.end = cloneLocation(template.end);
    }

    return callExpression;
}

function localizeInstanceVariableAssignments({ ast, diagnostic, sourceText }) {
    if (!hasFeatherDiagnosticContext(ast, diagnostic)) {
        return [];
    }

    const fixes = [];
    const eventMarkers = buildEventMarkerIndex(ast);
    const memberPropertyNames = collectMemberPropertyNames(ast);

    const visit = (node, parent, property) => {
        if (!node) {
            return;
        }

        if (Array.isArray(node)) {
            for (let index = 0; index < node.length; index += 1) {
                visit(node[index], node, index);
            }
            return;
        }

        if (typeof node !== "object") {
            return;
        }

        if (node.type === "AssignmentExpression") {
            const fix = convertAssignmentToLocalVariable({
                node,
                parent,
                property,
                diagnostic,
                eventMarkers,
                memberPropertyNames,
                sourceText,
                programAst: ast
            });

            if (fix) {
                fixes.push(fix);
                return;
            }
        }

        for (const [key, value] of Object.entries(node)) {
            if (value && typeof value === "object") {
                visit(value, node, key);
            }
        }
    };

    visit(ast, null, null);

    return fixes;
}

function convertAssignmentToLocalVariable({
    node,
    parent,
    property,
    diagnostic,
    eventMarkers,
    memberPropertyNames,
    sourceText,
    programAst
}) {
    if (!Array.isArray(parent) || typeof property !== "number") {
        return null;
    }

    if (
        !node ||
        node.type !== "AssignmentExpression" ||
        node.operator !== "="
    ) {
        return null;
    }

    const left = node.left;

    if (!isIdentifier(left)) {
        return null;
    }

    const identifierName = left?.name;
    const originalIdentifierName =
        typeof sourceText === "string"
            ? getOriginalIdentifierName(left, sourceText)
            : null;

    if (
        identifierName &&
        memberPropertyNames &&
        memberPropertyNames.has(identifierName)
    ) {
        return null;
    }

    if (
        originalIdentifierName &&
        memberPropertyNames &&
        memberPropertyNames.has(originalIdentifierName)
    ) {
        return null;
    }

    if (!isNonEmptyArray(eventMarkers)) {
        return null;
    }

    const eventMarker = findEventMarkerForIndex(
        eventMarkers,
        getNodeStartIndex(node)
    );

    if (!eventMarker || isCreateEventMarker(eventMarker)) {
        return null;
    }

    const clonedIdentifier = cloneIdentifier(left);

    if (!clonedIdentifier) {
        return null;
    }

    const assignmentStartIndex = getNodeStartIndex(node);

    if (
        typeof assignmentStartIndex === "number" &&
        (referencesIdentifierBeforePosition(
            programAst,
            identifierName,
            assignmentStartIndex
        ) ||
            (originalIdentifierName &&
                originalIdentifierName !== identifierName &&
                referencesIdentifierBeforePosition(
                    programAst,
                    originalIdentifierName,
                    assignmentStartIndex
                )))
    ) {
        return null;
    }

    const declarator = {
        type: "VariableDeclarator",
        id: clonedIdentifier,
        init: node.right,
        start: cloneLocation(left?.start ?? node.start),
        end: cloneLocation(node.end)
    };

    const declaration = {
        type: "VariableDeclaration",
        declarations: [declarator],
        kind: "var",
        start: cloneLocation(node.start),
        end: cloneLocation(node.end)
    };

    copyCommentMetadata(node, declaration);

    const fixDetail = createFeatherFixDetail(diagnostic, {
        target: left?.name ?? null,
        range: {
            start: getNodeStartIndex(node),
            end: getNodeEndIndex(node)
        }
    });

    if (!fixDetail) {
        return null;
    }

    parent[property] = declaration;
    attachFeatherFixMetadata(declaration, [fixDetail]);

    return fixDetail;
}

function buildEventMarkerIndex(ast) {
    if (!ast || typeof ast !== "object") {
        return [];
    }

    const markerComments = new Set();
    const directComments = getCommentArray(ast);

    for (const comment of directComments) {
        if (comment) {
            markerComments.add(comment);
        }
    }

    for (const comment of collectCommentNodes(ast)) {
        if (comment) {
            markerComments.add(comment);
        }
    }

    const markers = [];

    for (const comment of markerComments) {
        const eventName = extractEventNameFromComment(comment?.value);

        if (!eventName) {
            continue;
        }

        const markerIndex = getCommentIndex(comment);

        if (typeof markerIndex !== "number") {
            continue;
        }

        markers.push({
            index: markerIndex,
            name: eventName
        });
    }

    markers.sort((left, right) => left.index - right.index);

    return markers;
}

function extractEventNameFromComment(value) {
    if (typeof value !== "string") {
        return null;
    }

    const trimmed = value.trim();

    if (!trimmed.startsWith("/")) {
        return null;
    }

    const normalized = trimmed.replace(/^\/\s*/, "");

    if (!/\bEvent\b/i.test(normalized)) {
        return null;
    }

    return normalized;
}

function getCommentIndex(comment) {
    if (!comment || typeof comment !== "object") {
        return null;
    }

    if (typeof comment.start?.index === "number") {
        return comment.start.index;
    }

    if (typeof comment.end?.index === "number") {
        return comment.end.index;
    }

    return null;
}

function findEventMarkerForIndex(markers, index) {
    if (!isNonEmptyArray(markers)) {
        return null;
    }

    if (typeof index !== "number") {
        return null;
    }

    let result = null;

    for (const marker of markers) {
        if (marker.index <= index) {
            result = marker;
            continue;
        }

        break;
    }

    return result;
}

function isCreateEventMarker(marker) {
    if (!marker || typeof marker.name !== "string") {
        return false;
    }

    return /\bCreate\s+Event\b/i.test(marker.name);
}

function collectMemberPropertyNames(ast) {
    if (!ast || typeof ast !== "object") {
        return new Set();
    }

    const names = new Set();

    const visit = (node) => {
        if (!node || typeof node !== "object") {
            return;
        }

        if (Array.isArray(node)) {
            for (const item of node) {
                visit(item);
            }
            return;
        }

        if (node.type === "MemberDotExpression") {
            const property = node.property;

            if (property?.type === "Identifier" && property.name) {
                names.add(property.name);
            }
        }

        if (node.type === "MemberIndexExpression") {
            const property = node.property;

            if (property?.type === "Identifier" && property.name) {
                names.add(property.name);
            }
        }

        for (const value of Object.values(node)) {
            if (value && typeof value === "object") {
                visit(value);
            }
        }
    };

    visit(ast);

    return names;
}

function getOriginalIdentifierName(identifier, sourceText) {
    if (!identifier || typeof sourceText !== "string") {
        return null;
    }

    const startIndex = getNodeStartIndex(identifier);
    const endIndex = getNodeEndIndex(identifier);

    if (typeof startIndex !== "number" || typeof endIndex !== "number") {
        return null;
    }

    const slice = sourceText.slice(startIndex, endIndex + 1);

    if (typeof slice !== "string") {
        return null;
    }

    const trimmed = slice.trim();

    if (!trimmed) {
        return null;
    }

    const match = /^[A-Za-z_][A-Za-z0-9_]*$/.exec(trimmed);

    if (!match) {
        return null;
    }

    return match[0];
}

function convertUnusedIndexForLoops({ ast, diagnostic }) {
    if (!hasFeatherDiagnosticContext(ast, diagnostic)) {
        return [];
    }

    const fixes = [];

    const visit = (node, parent, property) => {
        if (!node) {
            return;
        }

        if (Array.isArray(node)) {
            for (let index = 0; index < node.length; index += 1) {
                visit(node[index], node, index);
            }
            return;
        }

        if (typeof node !== "object") {
            return;
        }

        if (node.type === "ForStatement") {
            const fix = convertForLoopToRepeat(
                node,
                parent,
                property,
                diagnostic
            );

            if (fix) {
                fixes.push(fix);
                return;
            }
        }

        for (const [key, value] of Object.entries(node)) {
            if (value && typeof value === "object") {
                visit(value, node, key);
            }
        }
    };

    visit(ast, null, null);

    return fixes;
}

function convertForLoopToRepeat(node, parent, property, diagnostic) {
    if (!node || node.type !== "ForStatement") {
        return null;
    }

    const transformation = analyzeForLoopForRepeat(node);

    if (!transformation) {
        return null;
    }

    if (Array.isArray(parent)) {
        if (
            typeof property !== "number" ||
            property < 0 ||
            property >= parent.length
        ) {
            return null;
        }
    } else if (
        !parent ||
        (typeof property !== "string" && typeof property !== "number")
    ) {
        return null;
    }

    const repeatStatement = {
        type: "RepeatStatement",
        test: transformation.testExpression,
        body: transformation.body,
        start: cloneLocation(node.start),
        end: cloneLocation(node.end)
    };

    copyCommentMetadata(node, repeatStatement);

    const fixDetail = createFeatherFixDetail(diagnostic, {
        target: transformation.indexName ?? null,
        range: {
            start: getNodeStartIndex(node),
            end: getNodeEndIndex(node)
        }
    });

    if (!fixDetail) {
        return null;
    }

    parent[property] = Array.isArray(parent)
        ? repeatStatement
        : repeatStatement;

    attachFeatherFixMetadata(repeatStatement, [fixDetail]);

    return fixDetail;
}

function analyzeForLoopForRepeat(node) {
    if (!node || node.type !== "ForStatement") {
        return null;
    }

    const indexInfo = getLoopIndexInfo(node.init);

    if (!indexInfo) {
        return null;
    }

    const testExpression = getRepeatTestExpression(node.test, indexInfo.name);

    if (!testExpression) {
        return null;
    }

    if (!isRepeatCompatibleUpdate(node.update, indexInfo.name)) {
        return null;
    }

    if (doesNodeUseIdentifier(node.body, indexInfo.name)) {
        return null;
    }

    return {
        indexName: indexInfo.name,
        testExpression,
        body: node.body
    };
}

function getLoopIndexInfo(init) {
    if (!init || typeof init !== "object") {
        return null;
    }

    if (init.type === "VariableDeclaration") {
        const declarations = Array.isArray(init.declarations)
            ? init.declarations
            : [];

        if (declarations.length !== 1) {
            return null;
        }

        const [declaration] = declarations;
        const identifier = declaration?.id;
        const initializer = declaration?.init;

        if (!isIdentifier(identifier) || !isLiteralZero(initializer)) {
            return null;
        }

        return { name: identifier.name };
    }

    if (init.type === "AssignmentExpression") {
        if (init.operator !== "=") {
            return null;
        }

        if (!isIdentifier(init.left) || !isLiteralZero(init.right)) {
            return null;
        }

        return { name: init.left.name };
    }

    return null;
}

function getRepeatTestExpression(test, indexName) {
    if (!test || typeof test !== "object") {
        return null;
    }

    if (test.type !== "BinaryExpression") {
        return null;
    }

    if (test.operator !== "<") {
        return null;
    }

    if (!isIdentifierWithName(test.left, indexName)) {
        return null;
    }

    const right = test.right;

    if (!right || typeof right !== "object") {
        return null;
    }

    return right;
}

function isRepeatCompatibleUpdate(update, indexName) {
    if (!update || typeof update !== "object") {
        return false;
    }

    if (update.type === "AssignmentExpression") {
        if (!isIdentifierWithName(update.left, indexName)) {
            return false;
        }

        if (update.operator === "+=") {
            return isLiteralOne(update.right);
        }

        if (update.operator === "=") {
            if (!update.right || update.right.type !== "BinaryExpression") {
                return false;
            }

            const { left, right, operator } = update.right;

            if (operator !== "+") {
                return false;
            }

            if (!isIdentifierWithName(left, indexName)) {
                return false;
            }

            return isLiteralOne(right);
        }

        return false;
    }

    if (update.type === "IncDecStatement") {
        if (update.operator !== "++") {
            return false;
        }

        return isIdentifierWithName(update.argument, indexName);
    }

    return false;
}

function doesNodeUseIdentifier(node, name) {
    if (!node || !name) {
        return false;
    }

    let found = false;

    const visit = (current) => {
        if (found || !current) {
            return;
        }

        if (Array.isArray(current)) {
            for (const entry of current) {
                visit(entry);
                if (found) {
                    break;
                }
            }
            return;
        }

        if (typeof current !== "object") {
            return;
        }

        if (current.type === "Identifier" && current.name === name) {
            found = true;
            return;
        }

        for (const value of Object.values(current)) {
            if (value && typeof value === "object") {
                visit(value);
                if (found) {
                    break;
                }
            }
        }
    };

    visit(node);

    return found;
}

function convertAllDotAssignmentsToWithStatements({ ast, diagnostic }) {
    if (!hasFeatherDiagnosticContext(ast, diagnostic)) {
        return [];
    }

    const fixes = [];

    const visit = (node, parent, property) => {
        if (!node) {
            return;
        }

        if (Array.isArray(node)) {
            for (let index = 0; index < node.length; index += 1) {
                visit(node[index], node, index);
            }
            return;
        }

        if (typeof node !== "object") {
            return;
        }

        if (node.type === "AssignmentExpression") {
            const fix = convertAllAssignment(
                node,
                parent,
                property,
                diagnostic
            );
            if (fix) {
                fixes.push(fix);
                return;
            }
        }

        for (const [key, value] of Object.entries(node)) {
            if (value && typeof value === "object") {
                visit(value, node, key);
            }
        }
    };

    visit(ast, null, null);

    return fixes;
}

function normalizeFunctionCallArgumentOrder({ ast, diagnostic }) {
    if (!hasFeatherDiagnosticContext(ast, diagnostic)) {
        return [];
    }

    const fixes = [];
    const state = {
        counter: 0,
        statementInsertionOffsets: new WeakMap()
    };

    const visit = (node, parent, property, ancestors) => {
        if (!node) {
            return;
        }

        const nextAncestors = Array.isArray(ancestors)
            ? [...ancestors, { node, parent, property }]
            : [{ node, parent, property }];

        if (Array.isArray(node)) {
            let index = 0;

            while (index < node.length) {
                const beforeLength = node.length;
                const child = node[index];

                visit(child, node, index, nextAncestors);

                const afterLength = node.length;

                if (afterLength > beforeLength) {
                    const inserted = afterLength - beforeLength;
                    index = Math.max(0, index - inserted);
                    continue;
                }

                if (afterLength < beforeLength) {
                    index = Math.max(0, index - 1);
                    continue;
                }

                index += 1;
            }

            return;
        }

        if (typeof node !== "object") {
            return;
        }

        for (const [key, value] of Object.entries(node)) {
            if (value && typeof value === "object") {
                visit(value, node, key, nextAncestors);
            }
        }

        if (node.type === "CallExpression") {
            const fix = normalizeCallExpressionArguments({
                node,
                parent,
                property,
                diagnostic,
                ancestors: nextAncestors,
                state
            });

            if (fix) {
                fixes.push(fix);
            }
        }
    };

    visit(ast, null, null, []);

    return fixes;
}

function normalizeCallExpressionArguments({
    node,
    parent,
    property,
    diagnostic,
    ancestors,
    state
}) {
    if (!node || node.type !== "CallExpression") {
        return null;
    }

    const args = getCallExpressionArguments(node);
    if (args.length === 0) {
        return null;
    }

    const callArgumentInfos = [];

    for (const [index, argument] of args.entries()) {
        if (!argument || argument.type !== "CallExpression") {
            continue;
        }

        callArgumentInfos.push({
            argument,
            index
        });
    }

    if (callArgumentInfos.length < 2) {
        return null;
    }

    const statementContext = findStatementContext(ancestors);

    if (!statementContext) {
        return null;
    }

    const insertionInfo = getStatementInsertionInfo(
        state,
        statementContext.statements,
        statementContext.index
    );

    const insertionOffset =
        insertionInfo && typeof insertionInfo.offset === "number"
            ? insertionInfo.offset
            : 0;

    const temporaryDeclarations = [];

    for (const { argument, index } of callArgumentInfos) {
        const tempName = buildTemporaryIdentifierName(state);
        const tempIdentifier = createIdentifier(tempName, argument);

        if (!tempIdentifier) {
            continue;
        }

        const declaration = createTemporaryVariableDeclaration(
            tempName,
            argument
        );

        if (!declaration) {
            continue;
        }

        temporaryDeclarations.push({
            declaration,
            index,
            identifier: tempIdentifier
        });
    }

    if (temporaryDeclarations.length !== callArgumentInfos.length) {
        return null;
    }

    const fixDetail = createFeatherFixDetail(diagnostic, {
        target: node.object?.name ?? null,
        range: {
            start: getNodeStartIndex(node),
            end: getNodeEndIndex(node)
        }
    });

    if (!fixDetail) {
        return null;
    }

    for (const { declaration, index, identifier } of temporaryDeclarations) {
        node.arguments[index] = createIdentifier(identifier.name, identifier);
    }

    const declarations = temporaryDeclarations.map(
        ({ declaration }) => declaration
    );

    const insertionIndex = statementContext.index + insertionOffset;

    statementContext.statements.splice(insertionIndex, 0, ...declarations);

    if (insertionInfo) {
        insertionInfo.offset += declarations.length;
    }

    for (const { declaration } of temporaryDeclarations) {
        attachFeatherFixMetadata(declaration, [fixDetail]);
    }

    attachFeatherFixMetadata(node, [fixDetail]);

    return fixDetail;
}

function buildTemporaryIdentifierName(state) {
    if (!state || typeof state !== "object") {
        return "__feather_call_arg_0";
    }

    const nextIndex = typeof state.counter === "number" ? state.counter : 0;
    state.counter = nextIndex + 1;

    return `__feather_call_arg_${nextIndex}`;
}

function createTemporaryVariableDeclaration(name, init) {
    if (!name || !init || typeof init !== "object") {
        return null;
    }

    const id = createIdentifier(name, init);

    if (!id) {
        return null;
    }

    const declarator = {
        type: "VariableDeclarator",
        id,
        init,
        start: cloneLocation(init.start),
        end: cloneLocation(init.end)
    };

    const declaration = {
        type: "VariableDeclaration",
        declarations: [declarator],
        kind: "var",
        start: cloneLocation(init.start),
        end: cloneLocation(init.end)
    };

    return declaration;
}

function getStatementInsertionInfo(state, statements, baseIndex) {
    if (
        !state ||
        typeof state !== "object" ||
        !Array.isArray(statements) ||
        typeof baseIndex !== "number"
    ) {
        return null;
    }

    if (!state.statementInsertionOffsets) {
        state.statementInsertionOffsets = new WeakMap();
    }

    const arrayInfo = getOrCreateMapEntry(
        state.statementInsertionOffsets,
        statements,
        () => new Map()
    );

    return getOrCreateMapEntry(arrayInfo, baseIndex, () => ({ offset: 0 }));
}

function findStatementContext(ancestors) {
    if (!Array.isArray(ancestors)) {
        return null;
    }

    for (let index = ancestors.length - 1; index >= 0; index -= 1) {
        const entry = ancestors[index];

        if (
            !entry ||
            !Array.isArray(entry.parent) ||
            typeof entry.property !== "number"
        ) {
            continue;
        }

        const arrayAncestor = ancestors[index - 1];

        if (!arrayAncestor) {
            continue;
        }

        if (!isStatementArray(arrayAncestor)) {
            continue;
        }

        return {
            statements: entry.parent,
            index: entry.property
        };
    }

    return null;
}

function isStatementArray(entry) {
    if (!entry || !Array.isArray(entry.node)) {
        return false;
    }

    const owner = entry.parent;
    const propertyName = entry.property;

    if (!owner || typeof propertyName !== "string") {
        return false;
    }

    if (propertyName !== "body") {
        return false;
    }

    const parentType = owner?.type;

    return (
        parentType === "Program" ||
        parentType === "BlockStatement" ||
        parentType === "SwitchCase"
    );
}

function convertAllAssignment(node, parent, property, diagnostic) {
    if (!Array.isArray(parent) || typeof property !== "number") {
        return null;
    }

    if (
        !node ||
        node.type !== "AssignmentExpression" ||
        node.operator !== "="
    ) {
        return null;
    }

    const member = node.left;
    if (!member || member.type !== "MemberDotExpression") {
        return null;
    }

    const object = member.object;
    if (!object || object.type !== "Identifier" || object.name !== "all") {
        return null;
    }

    const propertyIdentifier = member.property;
    if (!propertyIdentifier || propertyIdentifier.type !== "Identifier") {
        return null;
    }

    const normalizedAssignment = {
        type: "AssignmentExpression",
        operator: node.operator,
        left: cloneIdentifier(propertyIdentifier),
        right: node.right,
        start: cloneLocation(node.start),
        end: cloneLocation(node.end)
    };

    const blockStatement = {
        type: "BlockStatement",
        body: [normalizedAssignment],
        start: cloneLocation(node.start),
        end: cloneLocation(node.end)
    };

    const parenthesizedExpression = {
        type: "ParenthesizedExpression",
        expression: cloneIdentifier(object),
        start: cloneLocation(object?.start ?? node.start),
        end: cloneLocation(object?.end ?? node.end)
    };

    const withStatement = {
        type: "WithStatement",
        test: parenthesizedExpression,
        body: blockStatement,
        start: cloneLocation(node.start),
        end: cloneLocation(node.end)
    };

    copyCommentMetadata(node, withStatement);

    const fixDetail = createFeatherFixDetail(diagnostic, {
        target: propertyIdentifier?.name ?? null,
        range: {
            start: getNodeStartIndex(node),
            end: getNodeEndIndex(node)
        }
    });

    if (!fixDetail) {
        return null;
    }

    parent[property] = withStatement;
    attachFeatherFixMetadata(withStatement, [fixDetail]);

    return fixDetail;
}

function convertNullishCoalesceOpportunities({ ast, diagnostic }) {
    if (!hasFeatherDiagnosticContext(ast, diagnostic)) {
        return [];
    }

    const fixes = [];

    const visit = (node, parent, property) => {
        if (!node) {
            return false;
        }

        if (Array.isArray(node)) {
            for (let index = 0; index < node.length; ) {
                const mutated = visit(node[index], node, index);
                if (mutated) {
                    continue;
                }
                index += 1;
            }
            return false;
        }

        if (typeof node !== "object") {
            return false;
        }

        if (node.type === "IfStatement") {
            const result = convertNullishIfStatement(
                node,
                parent,
                property,
                diagnostic
            );

            if (result && result.fix) {
                fixes.push(result.fix);
                return result.mutatedParent === true;
            }
        }

        for (const [key, value] of Object.entries(node)) {
            if (value && typeof value === "object") {
                visit(value, node, key);
            }
        }

        return false;
    };

    visit(ast, null, null);

    return fixes;
}

function convertNullishIfStatement(node, parent, property, diagnostic) {
    if (!Array.isArray(parent) || typeof property !== "number") {
        return null;
    }

    if (!node || node.type !== "IfStatement" || node.alternate) {
        return null;
    }

    const comparison = unwrapParenthesizedExpression(node.test);

    if (!comparison || comparison.type !== "BinaryExpression") {
        return null;
    }

    if (comparison.operator !== "==") {
        return null;
    }

    const identifierInfo = extractUndefinedComparisonIdentifier(comparison);

    if (!identifierInfo) {
        return null;
    }

    const consequentAssignment = extractConsequentAssignment(node.consequent);

    if (!consequentAssignment || consequentAssignment.operator !== "=") {
        return null;
    }

    const assignmentIdentifier = consequentAssignment.left;

    if (
        !isIdentifier(assignmentIdentifier) ||
        assignmentIdentifier.name !== identifierInfo.name
    ) {
        return null;
    }

    const fallbackExpression = consequentAssignment.right;

    if (!fallbackExpression) {
        return null;
    }

    const previousNode = parent[property - 1];

    if (
        previousNode &&
        previousNode.type === "AssignmentExpression" &&
        previousNode.operator === "=" &&
        isIdentifier(previousNode.left) &&
        previousNode.left.name === identifierInfo.name &&
        previousNode.right
    ) {
        const previousRight = previousNode.right;

        const binaryExpression = {
            type: "BinaryExpression",
            operator: "??",
            left: previousRight,
            right: fallbackExpression
        };

        if (hasOwn(previousRight, "start")) {
            binaryExpression.start = cloneLocation(previousRight.start);
        } else if (hasOwn(previousNode, "start")) {
            binaryExpression.start = cloneLocation(previousNode.start);
        }

        if (hasOwn(fallbackExpression, "end")) {
            binaryExpression.end = cloneLocation(fallbackExpression.end);
        } else if (hasOwn(consequentAssignment, "end")) {
            binaryExpression.end = cloneLocation(consequentAssignment.end);
        }

        previousNode.right = binaryExpression;

        if (hasOwn(node, "end")) {
            previousNode.end = cloneLocation(node.end);
        } else if (hasOwn(consequentAssignment, "end")) {
            previousNode.end = cloneLocation(consequentAssignment.end);
        }

        const fixDetail = createFeatherFixDetail(diagnostic, {
            target: identifierInfo.name,
            range: {
                start: getNodeStartIndex(previousNode),
                end: getNodeEndIndex(previousNode)
            }
        });

        if (!fixDetail) {
            return null;
        }

        parent.splice(property, 1);
        attachFeatherFixMetadata(previousNode, [fixDetail]);

        return { fix: fixDetail, mutatedParent: true };
    }

    const nullishAssignment = {
        type: "AssignmentExpression",
        operator: "??=",
        left: assignmentIdentifier,
        right: fallbackExpression
    };

    if (hasOwn(consequentAssignment, "start")) {
        nullishAssignment.start = cloneLocation(consequentAssignment.start);
    } else if (hasOwn(node, "start")) {
        nullishAssignment.start = cloneLocation(node.start);
    }

    if (hasOwn(node, "end")) {
        nullishAssignment.end = cloneLocation(node.end);
    } else if (hasOwn(consequentAssignment, "end")) {
        nullishAssignment.end = cloneLocation(consequentAssignment.end);
    }

    const fixDetail = createFeatherFixDetail(diagnostic, {
        target: identifierInfo.name,
        range: {
            start: getNodeStartIndex(nullishAssignment),
            end: getNodeEndIndex(nullishAssignment)
        }
    });

    if (!fixDetail) {
        return null;
    }

    parent[property] = nullishAssignment;
    attachFeatherFixMetadata(nullishAssignment, [fixDetail]);

    return { fix: fixDetail, mutatedParent: false };
}

function unwrapParenthesizedExpression(node) {
    let current = node;

    while (current && current.type === "ParenthesizedExpression") {
        current = current.expression;
    }

    return current;
}

function extractUndefinedComparisonIdentifier(expression) {
    if (!expression || expression.type !== "BinaryExpression") {
        return null;
    }

    const { left, right } = expression;

    if (isIdentifier(left) && isUndefinedLiteral(right)) {
        return { node: left, name: left.name };
    }

    if (isIdentifier(right) && isUndefinedLiteral(left)) {
        return { node: right, name: right.name };
    }

    return null;
}

function isUndefinedLiteral(node) {
    if (!node) {
        return false;
    }

    if (node.type === "Literal") {
        return node.value === "undefined" || node.value === undefined;
    }

    if (isIdentifier(node)) {
        return node.name === "undefined";
    }

    return false;
}

function extractConsequentAssignment(consequent) {
    if (!consequent || typeof consequent !== "object") {
        return null;
    }

    if (consequent.type === "AssignmentExpression") {
        return consequent;
    }

    if (consequent.type === "BlockStatement") {
        const statements = getBodyStatements(consequent).filter(Boolean);

        if (statements.length !== 1) {
            return null;
        }

        const [single] = statements;

        if (single && single.type === "AssignmentExpression") {
            return single;
        }
    }

    return null;
}

function ensureShaderResetIsCalled({ ast, diagnostic, sourceText }) {
    if (!hasFeatherDiagnosticContext(ast, diagnostic)) {
        return [];
    }

    const fixes = [];

    const visit = (node, parent, property) => {
        if (!node) {
            return;
        }

        if (Array.isArray(node)) {
            for (let index = 0; index < node.length; index += 1) {
                visit(node[index], node, index);
            }
            return;
        }

        if (typeof node !== "object") {
            return;
        }

        if (node.type === "CallExpression") {
            const fix = ensureShaderResetAfterSet(
                node,
                parent,
                property,
                diagnostic,
                sourceText
            );

            if (fix) {
                fixes.push(fix);
                return;
            }
        }

        for (const [key, value] of Object.entries(node)) {
            if (value && typeof value === "object") {
                visit(value, node, key);
            }
        }
    };

    visit(ast, null, null);

    return fixes;
}

function ensureShaderResetAfterSet(
    node,
    parent,
    property,
    diagnostic,
    sourceText
) {
    if (!Array.isArray(parent) || typeof property !== "number") {
        return null;
    }

    if (!node || node.type !== "CallExpression") {
        return null;
    }

    if (!isIdentifierWithName(node.object, "shader_set")) {
        return null;
    }

    const siblings = parent;
    let insertionIndex = property + 1;
    let lastSequentialCallIndex = property;
    let previousNode = node;

    while (insertionIndex < siblings.length) {
        const candidate = siblings[insertionIndex];

        if (isShaderResetCall(candidate)) {
            return null;
        }

        if (!isCallExpression(candidate)) {
            break;
        }

        if (isIdentifierWithName(candidate.object, "shader_set")) {
            break;
        }

        if (
            !hasOnlyWhitespaceBetweenNodes(previousNode, candidate, sourceText)
        ) {
            break;
        }

        lastSequentialCallIndex = insertionIndex;
        previousNode = candidate;
        insertionIndex += 1;
    }

    if (lastSequentialCallIndex > property) {
        insertionIndex = lastSequentialCallIndex + 1;
    }

    const resetCall = createShaderResetCall(node);

    if (!resetCall) {
        return null;
    }

    const fixDetail = createFeatherFixDetail(diagnostic, {
        target: node.object?.name ?? null,
        range: {
            start: getNodeStartIndex(node),
            end: getNodeEndIndex(node)
        }
    });

    if (!fixDetail) {
        return null;
    }

    markStatementToSuppressFollowingEmptyLine(node);
    siblings.splice(insertionIndex, 0, resetCall);
    attachFeatherFixMetadata(resetCall, [fixDetail]);

    return fixDetail;
}

function ensureFogIsReset({ ast, diagnostic }) {
    if (!hasFeatherDiagnosticContext(ast, diagnostic)) {
        return [];
    }

    const fixes = [];

    const visit = (node, parent, property) => {
        if (!node) {
            return;
        }

        if (Array.isArray(node)) {
            for (let index = 0; index < node.length; index += 1) {
                visit(node[index], node, index);
            }
            return;
        }

        if (typeof node !== "object") {
            return;
        }

        if (node.type === "CallExpression") {
            const fix = ensureFogResetAfterCall(
                node,
                parent,
                property,
                diagnostic
            );

            if (fix) {
                fixes.push(fix);
                return;
            }
        }

        for (const [key, value] of Object.entries(node)) {
            if (value && typeof value === "object") {
                visit(value, node, key);
            }
        }
    };

    visit(ast, null, null);

    return fixes;
}

function ensureFogResetAfterCall(node, parent, property, diagnostic) {
    if (!Array.isArray(parent) || typeof property !== "number") {
        return null;
    }

    if (!node || node.type !== "CallExpression") {
        return null;
    }

    if (!isIdentifierWithName(node.object, "gpu_set_fog")) {
        return null;
    }

    if (isFogResetCall(node)) {
        return null;
    }

    const args = getCallExpressionArguments(node);

    if (args.length === 0) {
        return null;
    }

    if (isLiteralFalse(args[0])) {
        return null;
    }

    const siblings = parent;
    let insertionIndex = property + 1;

    while (insertionIndex < siblings.length) {
        const candidate = siblings[insertionIndex];

        if (candidate?.type === "EmptyStatement") {
            insertionIndex += 1;
            continue;
        }

        if (isFogResetCall(candidate)) {
            return null;
        }

        if (!candidate || candidate.type !== "CallExpression") {
            break;
        }

        if (!isDrawFunctionCall(candidate)) {
            break;
        }

        markStatementToSuppressLeadingEmptyLine(candidate);
        insertionIndex += 1;
    }

    const resetCall = createFogResetCall(node);

    if (!resetCall) {
        return null;
    }

    const fixDetail = createFeatherFixDetail(diagnostic, {
        target: node.object?.name ?? null,
        range: {
            start: getNodeStartIndex(node),
            end: getNodeEndIndex(node)
        }
    });

    if (!fixDetail) {
        return null;
    }

    siblings.splice(insertionIndex, 0, resetCall);
    attachFeatherFixMetadata(resetCall, [fixDetail]);

    return fixDetail;
}

function ensureSurfaceTargetsAreReset({ ast, diagnostic }) {
    if (!hasFeatherDiagnosticContext(ast, diagnostic)) {
        return [];
    }

    const fixes = [];

    const visit = (node, parent, property) => {
        if (!node) {
            return;
        }

        if (Array.isArray(node)) {
            for (let index = 0; index < node.length; index += 1) {
                visit(node[index], node, index);
            }
            return;
        }

        if (typeof node !== "object") {
            return;
        }

        if (node.type === "CallExpression") {
            const fix = ensureSurfaceTargetResetAfterCall(
                node,
                parent,
                property,
                diagnostic
            );

            if (fix) {
                fixes.push(fix);
                return;
            }
        }

        for (const [key, value] of Object.entries(node)) {
            if (value && typeof value === "object") {
                visit(value, node, key);
            }
        }
    };

    visit(ast, null, null);

    return fixes;
}

function ensureSurfaceTargetResetAfterCall(node, parent, property, diagnostic) {
    if (!Array.isArray(parent) || typeof property !== "number") {
        return null;
    }

    if (!node || node.type !== "CallExpression") {
        return null;
    }

    if (!isIdentifierWithName(node.object, "surface_set_target")) {
        return null;
    }

    const siblings = parent;
    let insertionIndex = property + 1;
    let lastDrawCallIndex = property;

    while (insertionIndex < siblings.length) {
        const candidate = siblings[insertionIndex];

        if (isSurfaceResetTargetCall(candidate)) {
            return null;
        }

        if (!candidate || candidate.type !== "CallExpression") {
            break;
        }

        const isDrawCall = isDrawFunctionCall(candidate);
        const isActiveTargetSubmit =
            !isDrawCall && isVertexSubmitCallUsingActiveTarget(candidate);

        if (!isDrawCall && !isActiveTargetSubmit) {
            break;
        }

        markStatementToSuppressLeadingEmptyLine(candidate);
        lastDrawCallIndex = insertionIndex;
        insertionIndex += 1;

        if (isActiveTargetSubmit) {
            break;
        }
    }

    if (lastDrawCallIndex > property) {
        insertionIndex = lastDrawCallIndex + 1;
    } else if (insertionIndex >= siblings.length) {
        insertionIndex = siblings.length;
    } else {
        return null;
    }

    const resetCall = createSurfaceResetTargetCall(node);

    if (!resetCall) {
        return null;
    }

    const fixDetail = createFeatherFixDetail(diagnostic, {
        target: extractSurfaceTargetName(node),
        range: {
            start: getNodeStartIndex(node),
            end: getNodeEndIndex(node)
        }
    });

    if (!fixDetail) {
        return null;
    }

    siblings.splice(insertionIndex, 0, resetCall);
    removeRedundantSurfaceResetCalls(siblings, insertionIndex + 1);
    attachFeatherFixMetadata(resetCall, [fixDetail]);

    return fixDetail;
}

function ensureBlendEnableIsReset({ ast, diagnostic }) {
    if (!hasFeatherDiagnosticContext(ast, diagnostic)) {
        return [];
    }

    const fixes = [];

    const visit = (node, parent, property) => {
        if (!node) {
            return;
        }

        if (Array.isArray(node)) {
            for (let index = 0; index < node.length; index += 1) {
                visit(node[index], node, index);
            }
            return;
        }

        if (typeof node !== "object") {
            return;
        }

        if (node.type === "CallExpression") {
            const fix = ensureBlendEnableResetAfterCall(
                node,
                parent,
                property,
                diagnostic
            );

            if (fix) {
                fixes.push(fix);
                return;
            }
        }

        for (const [key, value] of Object.entries(node)) {
            if (value && typeof value === "object") {
                visit(value, node, key);
            }
        }
    };

    visit(ast, null, null);

    return fixes;
}

function ensureBlendEnableResetAfterCall(node, parent, property, diagnostic) {
    if (!Array.isArray(parent) || typeof property !== "number") {
        return null;
    }

    if (!node || node.type !== "CallExpression") {
        return null;
    }

    if (!isIdentifierWithName(node.object, "gpu_set_blendenable")) {
        return null;
    }

    const args = getCallExpressionArguments(node);

    if (args.length === 0) {
        return null;
    }

    if (!shouldResetBlendEnable(args[0])) {
        return null;
    }

    const siblings = parent;
    let insertionIndex = siblings.length;

    for (let index = property + 1; index < siblings.length; index += 1) {
        const sibling = siblings[index];

        if (isBlendEnableResetCall(sibling)) {
            return null;
        }

        if (!isTriviallyIgnorableStatement(sibling)) {
            insertionIndex = index + 1;
            break;
        }
    }

    const resetCall = createBlendEnableResetCall(node);

    if (!resetCall) {
        return null;
    }

    const fixDetail = createFeatherFixDetail(diagnostic, {
        target: node.object?.name ?? null,
        range: {
            start: getNodeStartIndex(node),
            end: getNodeEndIndex(node)
        }
    });

    if (!fixDetail) {
        return null;
    }

    for (
        let cleanupIndex = property + 1;
        cleanupIndex < insertionIndex;
        cleanupIndex += 1
    ) {
        const candidate = siblings[cleanupIndex];

        if (!isTriviallyIgnorableStatement(candidate)) {
            continue;
        }

        siblings.splice(cleanupIndex, 1);
        insertionIndex -= 1;
        cleanupIndex -= 1;
    }

    const previousSibling = siblings[insertionIndex - 1] ?? node;
    const nextSibling = siblings[insertionIndex] ?? null;
    const needsSeparator =
        !isAlphaTestDisableCall(nextSibling) &&
        nextSibling &&
        insertionIndex > property + 1 &&
        !isTriviallyIgnorableStatement(previousSibling) &&
        !hasOriginalBlankLineBetween(previousSibling, nextSibling);

    if (needsSeparator) {
        siblings.splice(
            insertionIndex,
            0,
            createEmptyStatementLike(previousSibling)
        );
        insertionIndex += 1;
    }

    markStatementToSuppressFollowingEmptyLine(node);
    markStatementToSuppressLeadingEmptyLine(resetCall);

    siblings.splice(insertionIndex, 0, resetCall);
    attachFeatherFixMetadata(resetCall, [fixDetail]);

    return fixDetail;
}

function ensureBlendModeIsReset({ ast, diagnostic }) {
    if (!hasFeatherDiagnosticContext(ast, diagnostic)) {
        return [];
    }

    const fixes = [];

    const visit = (node, parent, property) => {
        if (!node) {
            return;
        }

        if (Array.isArray(node)) {
            for (let index = 0; index < node.length; index += 1) {
                visit(node[index], node, index);
            }
            return;
        }

        if (typeof node !== "object") {
            return;
        }

        if (node.type === "CallExpression") {
            const fix = ensureBlendModeResetAfterCall(
                node,
                parent,
                property,
                diagnostic
            );

            if (fix) {
                fixes.push(fix);
                return;
            }
        }

        for (const [key, value] of Object.entries(node)) {
            if (value && typeof value === "object") {
                visit(value, node, key);
            }
        }
    };

    visit(ast, null, null);

    return fixes;
}

function ensureBlendModeResetAfterCall(node, parent, property, diagnostic) {
    if (!Array.isArray(parent) || typeof property !== "number") {
        return null;
    }

    if (!node || node.type !== "CallExpression") {
        return null;
    }

    if (!isIdentifierWithName(node.object, "gpu_set_blendmode")) {
        return null;
    }

    const args = getCallExpressionArguments(node);

    if (args.length === 0) {
        return null;
    }

    if (isBlendModeNormalArgument(args[0])) {
        return null;
    }

    const siblings = parent;
    let insertionIndex = property + 1;
    let lastDrawCallIndex = property;

    while (insertionIndex < siblings.length) {
        const candidate = siblings[insertionIndex];

        if (isBlendModeResetCall(candidate)) {
            return null;
        }

        if (!candidate) {
            break;
        }

        if (isTriviallyIgnorableStatement(candidate)) {
            insertionIndex += 1;
            continue;
        }

        if (!isCallExpression(candidate)) {
            break;
        }

        if (!isDrawFunctionCall(candidate)) {
            break;
        }

        markStatementToSuppressLeadingEmptyLine(candidate);
        lastDrawCallIndex = insertionIndex;
        insertionIndex += 1;
    }

    if (lastDrawCallIndex > property) {
        insertionIndex = lastDrawCallIndex + 1;
    } else if (insertionIndex >= siblings.length) {
        insertionIndex = siblings.length;
    } else {
        return null;
    }

    const resetCall = createBlendModeResetCall(node);

    if (!resetCall) {
        return null;
    }

    const fixDetail = createFeatherFixDetail(diagnostic, {
        target: node.object?.name ?? null,
        range: {
            start: getNodeStartIndex(node),
            end: getNodeEndIndex(node)
        }
    });

    if (!fixDetail) {
        return null;
    }

    markStatementToSuppressFollowingEmptyLine(node);
    siblings.splice(insertionIndex, 0, resetCall);
    attachFeatherFixMetadata(resetCall, [fixDetail]);

    return fixDetail;
}

function ensureFileFindFirstBeforeClose({ ast, diagnostic }) {
    if (!hasFeatherDiagnosticContext(ast, diagnostic)) {
        return [];
    }

    const fixes = [];

    const visit = (node, parent, property) => {
        if (!node) {
            return;
        }

        if (Array.isArray(node)) {
            for (let index = 0; index < node.length; index += 1) {
                visit(node[index], node, index);
            }
            return;
        }

        if (typeof node !== "object") {
            return;
        }

        if (node.type === "CallExpression") {
            const fix = ensureFileFindFirstBeforeCloseCall(
                node,
                parent,
                property,
                diagnostic
            );

            if (fix) {
                fixes.push(fix);
                return;
            }
        }

        for (const [key, value] of Object.entries(node)) {
            if (value && typeof value === "object") {
                visit(value, node, key);
            }
        }
    };

    visit(ast, null, null);

    return fixes;
}

function ensureFileFindFirstBeforeCloseCall(
    node,
    parent,
    property,
    diagnostic
) {
    if (!Array.isArray(parent) || typeof property !== "number") {
        return null;
    }

    if (!node || node.type !== "CallExpression") {
        return null;
    }

    if (!isIdentifierWithName(node.object, "file_find_close")) {
        return null;
    }

    const diagnosticMetadata = Array.isArray(node._appliedFeatherDiagnostics)
        ? node._appliedFeatherDiagnostics
        : [];

    const insertedForSerializedSearch = diagnosticMetadata.some(
        (entry) => entry?.id === "GM2031"
    );

    if (insertedForSerializedSearch) {
        return null;
    }

    const siblings = parent;

    for (let index = property - 1; index >= 0; index -= 1) {
        const sibling = siblings[index];

        if (!sibling) {
            continue;
        }

        if (containsFileFindFirstCall(sibling)) {
            return null;
        }
    }

    const fileFindFirstCall = createFileFindFirstCall(node);

    if (!fileFindFirstCall) {
        return null;
    }

    const fixDetail = createFeatherFixDetail(diagnostic, {
        target: node.object?.name ?? null,
        range: {
            start: getNodeStartIndex(node),
            end: getNodeEndIndex(node)
        }
    });

    if (!fixDetail) {
        return null;
    }

    siblings.splice(property, 0, fileFindFirstCall);
    attachFeatherFixMetadata(fileFindFirstCall, [fixDetail]);

    return fixDetail;
}

function containsFileFindFirstCall(node) {
    if (!node) {
        return false;
    }

    if (Array.isArray(node)) {
        for (const item of node) {
            if (containsFileFindFirstCall(item)) {
                return true;
            }
        }
        return false;
    }

    if (typeof node !== "object") {
        return false;
    }

    if (
        node.type === "FunctionDeclaration" ||
        node.type === "FunctionExpression"
    ) {
        return false;
    }

    if (
        node.type === "CallExpression" &&
        isIdentifierWithName(node.object, "file_find_first")
    ) {
        return true;
    }

    for (const value of Object.values(node)) {
        if (
            value &&
            typeof value === "object" &&
            containsFileFindFirstCall(value)
        ) {
            return true;
        }
    }

    return false;
}

function createFileFindFirstCall(template) {
    const identifier = createIdentifier("file_find_first", template?.object);

    if (!identifier) {
        return null;
    }

    const searchPattern = createLiteral('""', null);
    const attributes = createIdentifier("fa_none", null);

    const callExpression = {
        type: "CallExpression",
        object: identifier,
        arguments: []
    };

    if (searchPattern) {
        callExpression.arguments.push(searchPattern);
    }

    if (attributes) {
        callExpression.arguments.push(attributes);
    }

    if (Object.hasOwn(template, "start")) {
        callExpression.start = cloneLocation(template.start);
    }

    if (Object.hasOwn(template, "end")) {
        callExpression.end = cloneLocation(template.end);
    }

    return callExpression;
}

function ensureAlphaTestEnableIsReset({ ast, diagnostic }) {
    if (!hasFeatherDiagnosticContext(ast, diagnostic)) {
        return [];
    }

    const fixes = [];

    const visit = (node, parent, property) => {
        if (!node) {
            return;
        }

        if (Array.isArray(node)) {
            for (let index = 0; index < node.length; index += 1) {
                visit(node[index], node, index);
            }
            return;
        }

        if (typeof node !== "object") {
            return;
        }

        if (node.type === "CallExpression") {
            const fix = ensureAlphaTestEnableResetAfterCall(
                node,
                parent,
                property,
                diagnostic
            );

            if (fix) {
                fixes.push(fix);
                return;
            }
        }

        for (const [key, value] of Object.entries(node)) {
            if (value && typeof value === "object") {
                visit(value, node, key);
            }
        }
    };

    visit(ast, null, null);

    return fixes;
}

function ensureAlphaTestRefIsReset({ ast, diagnostic }) {
    if (!hasFeatherDiagnosticContext(ast, diagnostic)) {
        return [];
    }

    const fixes = [];

    const visit = (node, parent, property) => {
        if (!node) {
            return;
        }

        if (Array.isArray(node)) {
            for (let index = 0; index < node.length; index += 1) {
                visit(node[index], node, index);
            }
            return;
        }

        if (typeof node !== "object") {
            return;
        }

        if (node.type === "CallExpression") {
            const fix = ensureAlphaTestRefResetAfterCall(
                node,
                parent,
                property,
                diagnostic
            );

            if (fix) {
                fixes.push(fix);
                return;
            }
        }

        for (const [key, value] of Object.entries(node)) {
            if (value && typeof value === "object") {
                visit(value, node, key);
            }
        }
    };

    visit(ast, null, null);

    return fixes;
}

function removeRedeclaredGlobalFunctions({ ast, diagnostic }) {
    if (!hasFeatherDiagnosticContext(ast, diagnostic)) {
        return [];
    }

    const body = getBodyStatements(ast);

    if (body.length === 0) {
        return [];
    }

    const seenDeclarations = new Map();
    const fixes = [];

    for (let index = 0; index < body.length; ) {
        const node = body[index];

        if (!node || node.type !== "FunctionDeclaration") {
            index += 1;
            continue;
        }

        const functionId = typeof node.id === "string" ? node.id : null;

        if (!functionId) {
            index += 1;
            continue;
        }

        const originalDeclaration = seenDeclarations.get(functionId);

        if (!originalDeclaration) {
            seenDeclarations.set(functionId, node);
            index += 1;
            continue;
        }

        const range = {
            start: getNodeStartIndex(node),
            end: getNodeEndIndex(node)
        };

        const fixDetail = createFeatherFixDetail(diagnostic, {
            target: functionId,
            range
        });

        if (fixDetail) {
            fixes.push(fixDetail);

            if (
                originalDeclaration &&
                typeof originalDeclaration === "object"
            ) {
                const originalHasComments = hasComment(originalDeclaration);

                attachFeatherFixMetadata(originalDeclaration, [fixDetail]);

                // Suppress synthetic @returns metadata when a Feather fix removes
                // a redeclared global function. The formatter should keep
                // existing documentation intact without introducing additional
                // lines so the output remains stable for the surviving
                // declaration.
                if (originalHasComments) {
                    originalDeclaration._suppressSyntheticReturnsDoc = true;
                } else {
                    delete originalDeclaration._suppressSyntheticReturnsDoc;
                }
            }
        }

        body.splice(index, 1);
    }

    return fixes;
}

function ensureHalignIsReset({ ast, diagnostic }) {
    if (!hasFeatherDiagnosticContext(ast, diagnostic)) {
        return [];
    }

    const fixes = [];

    const visit = (node, parent, property) => {
        if (!node) {
            return;
        }

        if (Array.isArray(node)) {
            for (let index = 0; index < node.length; index += 1) {
                visit(node[index], node, index);
            }
            return;
        }

        if (typeof node !== "object") {
            return;
        }

        if (node.type === "CallExpression") {
            const fix = ensureHalignResetAfterCall(
                node,
                parent,
                property,
                diagnostic
            );

            if (fix) {
                fixes.push(fix);
                return;
            }
        }

        for (const [key, value] of Object.entries(node)) {
            if (value && typeof value === "object") {
                visit(value, node, key);
            }
        }
    };

    visit(ast, null, null);

    return fixes;
}

function ensureConstructorParentsExist({ ast, diagnostic }) {
    if (!hasFeatherDiagnosticContext(ast, diagnostic)) {
        return [];
    }

    const constructors = new Map();
    const functions = new Map();

    const collect = (node) => {
        if (!node) {
            return;
        }

        if (Array.isArray(node)) {
            for (const entry of node) {
                collect(entry);
            }
            return;
        }

        if (typeof node !== "object") {
            return;
        }

        if (
            node.type === "ConstructorDeclaration" &&
            typeof node.id === "string"
        ) {
            if (!constructors.has(node.id)) {
                constructors.set(node.id, node);
            }
        } else if (
            node.type === "FunctionDeclaration" &&
            typeof node.id === "string" &&
            !functions.has(node.id)
        ) {
            functions.set(node.id, node);
        }

        for (const value of Object.values(node)) {
            if (value && typeof value === "object") {
                collect(value);
            }
        }
    };

    collect(ast);

    const fixes = [];

    const visit = (node) => {
        if (!node) {
            return;
        }

        if (Array.isArray(node)) {
            for (const entry of node) {
                visit(entry);
            }
            return;
        }

        if (typeof node !== "object") {
            return;
        }

        if (node.type === "ConstructorDeclaration") {
            const parentClause = node.parent;

            if (parentClause && typeof parentClause === "object") {
                const parentName = parentClause.id;

                if (
                    isNonEmptyString(parentName) &&
                    !constructors.has(parentName)
                ) {
                    const fallback = functions.get(parentName);

                    if (fallback && fallback.type === "FunctionDeclaration") {
                        fallback.type = "ConstructorDeclaration";

                        if (!Object.hasOwn(fallback, "parent")) {
                            fallback.parent = null;
                        }

                        constructors.set(parentName, fallback);
                        functions.delete(parentName);

                        const fixDetail = createFeatherFixDetail(diagnostic, {
                            target: parentName,
                            range: {
                                start: getNodeStartIndex(fallback),
                                end: getNodeEndIndex(fallback)
                            }
                        });

                        if (fixDetail) {
                            attachFeatherFixMetadata(fallback, [fixDetail]);
                            fixes.push(fixDetail);
                        }
                    } else {
                        const fixDetail = createFeatherFixDetail(diagnostic, {
                            target: parentName,
                            range: {
                                start: getNodeStartIndex(parentClause),
                                end: getNodeEndIndex(parentClause)
                            }
                        });

                        if (fixDetail) {
                            node.parent = null;
                            attachFeatherFixMetadata(node, [fixDetail]);
                            fixes.push(fixDetail);
                        }
                    }
                }
            }
        }

        for (const value of Object.values(node)) {
            if (value && typeof value === "object") {
                visit(value);
            }
        }
    };

    visit(ast);

    return fixes;
}

function ensurePrimitiveBeginPrecedesEnd({ ast, diagnostic }) {
    if (!hasFeatherDiagnosticContext(ast, diagnostic)) {
        return [];
    }

    const fixes = [];
    const ancestors = [];

    const visit = (node, parent, property) => {
        if (!node) {
            return;
        }

        const entry = { node, parent, property };
        ancestors.push(entry);

        if (Array.isArray(node)) {
            if (isStatementArray(entry)) {
                let index = 0;

                while (index < node.length) {
                    const statement = node[index];

                    if (isDrawPrimitiveEndCall(statement)) {
                        const fix = ensurePrimitiveBeginBeforeEnd({
                            statements: node,
                            index,
                            endCall: statement,
                            diagnostic,
                            ancestors
                        });

                        if (fix) {
                            fixes.push(fix);
                        }
                    }

                    visit(node[index], node, index);
                    index += 1;
                }

                ancestors.pop();
                return;
            }

            for (let index = 0; index < node.length; index += 1) {
                visit(node[index], node, index);
            }

            ancestors.pop();
            return;
        }

        if (typeof node !== "object") {
            ancestors.pop();
            return;
        }

        for (const [key, value] of Object.entries(node)) {
            if (value && typeof value === "object") {
                visit(value, node, key);
            }
        }

        ancestors.pop();
    };

    visit(ast, null, null);

    return fixes;
}

function ensurePrimitiveBeginBeforeEnd({
    statements,
    index,
    endCall,
    diagnostic,
    ancestors
}) {
    if (!Array.isArray(statements) || typeof index !== "number") {
        return null;
    }

    if (!endCall || !isDrawPrimitiveEndCall(endCall)) {
        return null;
    }

    let unmatchedBegins = 0;

    for (let position = 0; position < index; position += 1) {
        const statement = statements[position];

        if (isDrawPrimitiveBeginCall(statement)) {
            unmatchedBegins += 1;
            continue;
        }

        if (isDrawPrimitiveEndCall(statement) && unmatchedBegins > 0) {
            unmatchedBegins -= 1;
        }
    }

    if (unmatchedBegins > 0) {
        return null;
    }

    if (
        hasAncestorDrawPrimitiveBegin({
            ancestors,
            currentStatements: statements
        })
    ) {
        return null;
    }

    const beginCall = createPrimitiveBeginCall(endCall);

    if (!beginCall) {
        return null;
    }

    const fixDetail = createFeatherFixDetail(diagnostic, {
        target: endCall?.object?.name ?? null,
        range: {
            start: getNodeStartIndex(endCall),
            end: getNodeEndIndex(endCall)
        }
    });

    if (!fixDetail) {
        return null;
    }

    statements.splice(index, 0, beginCall);
    attachFeatherFixMetadata(beginCall, [fixDetail]);

    return fixDetail;
}

function hasAncestorDrawPrimitiveBegin({ ancestors, currentStatements }) {
    if (!isNonEmptyArray(ancestors)) {
        return false;
    }

    for (let i = ancestors.length - 2; i >= 0; i -= 1) {
        const entry = ancestors[i];

        if (
            !entry ||
            !Array.isArray(entry.parent) ||
            typeof entry.property !== "number"
        ) {
            continue;
        }

        if (entry.parent === currentStatements) {
            continue;
        }

        const parentArrayEntry = findAncestorArrayEntry(
            ancestors,
            entry.parent
        );

        if (!parentArrayEntry || !isStatementArray(parentArrayEntry)) {
            continue;
        }

        if (hasUnmatchedBeginBeforeIndex(entry.parent, entry.property)) {
            return true;
        }
    }

    return false;
}

function findAncestorArrayEntry(ancestors, target) {
    if (!target) {
        return null;
    }

    for (let index = ancestors.length - 1; index >= 0; index -= 1) {
        const entry = ancestors[index];

        if (entry?.node === target) {
            return entry;
        }
    }

    return null;
}

function hasUnmatchedBeginBeforeIndex(statements, stopIndex) {
    if (!Array.isArray(statements) || typeof stopIndex !== "number") {
        return false;
    }

    let unmatchedBegins = 0;

    for (let index = 0; index < stopIndex; index += 1) {
        const statement = statements[index];

        if (isDrawPrimitiveBeginCall(statement)) {
            unmatchedBegins += 1;
            continue;
        }

        if (isDrawPrimitiveEndCall(statement) && unmatchedBegins > 0) {
            unmatchedBegins -= 1;
        }
    }

    return unmatchedBegins > 0;
}

function ensureDrawPrimitiveEndCallsAreBalanced({ ast, diagnostic }) {
    if (!hasFeatherDiagnosticContext(ast, diagnostic)) {
        return [];
    }

    const fixes = [];

    const visit = (node, parent, property) => {
        if (!node) {
            return;
        }

        if (Array.isArray(node)) {
            ensurePrimitiveSequenceBalance(
                node,
                parent,
                property,
                fixes,
                diagnostic
            );

            for (let index = 0; index < node.length; index += 1) {
                visit(node[index], node, index);
            }
            return;
        }

        if (typeof node !== "object") {
            return;
        }

        for (const [key, value] of Object.entries(node)) {
            if (value && typeof value === "object") {
                visit(value, node, key);
            }
        }
    };

    visit(ast, null, null);

    return fixes;
}

function ensurePrimitiveSequenceBalance(
    statements,
    parent,
    property,
    fixes,
    diagnostic
) {
    if (!isNonEmptyArray(statements)) {
        return;
    }

    for (let index = 0; index < statements.length; index += 1) {
        const current = statements[index];

        if (!isDrawPrimitiveBeginCall(current)) {
            continue;
        }

        const nextNode = statements[index + 1];

        if (!nextNode || nextNode.type !== "IfStatement") {
            continue;
        }

        const followingNode = statements[index + 2];

        if (isDrawPrimitiveEndCall(followingNode)) {
            continue;
        }

        const fix = liftDrawPrimitiveEndCallFromConditional(
            nextNode,
            statements,
            index + 1,
            diagnostic
        );

        if (fix) {
            fixes.push(fix);
        }
    }
}

function liftDrawPrimitiveEndCallFromConditional(
    conditional,
    siblings,
    conditionalIndex,
    diagnostic
) {
    if (!conditional || conditional.type !== "IfStatement") {
        return null;
    }

    const consequentInfo = getDrawPrimitiveEndCallInfo(conditional.consequent);
    const alternateInfo = getDrawPrimitiveEndCallInfo(conditional.alternate);

    if (!consequentInfo || !alternateInfo) {
        return null;
    }

    const totalMatches =
        consequentInfo.matches.length + alternateInfo.matches.length;

    if (totalMatches !== 1) {
        return null;
    }

    const branchWithCall =
        consequentInfo.matches.length === 1 ? consequentInfo : alternateInfo;
    const branchWithoutCall =
        branchWithCall === consequentInfo ? alternateInfo : consequentInfo;

    if (
        branchWithCall.matches.length !== 1 ||
        branchWithoutCall.matches.length > 0
    ) {
        return null;
    }

    const [match] = branchWithCall.matches;

    if (!match || match.index !== branchWithCall.body.length - 1) {
        return null;
    }

    const callNode = match.node;

    if (!callNode || !isDrawPrimitiveEndCall(callNode)) {
        return null;
    }

    const fixDetail = createFeatherFixDetail(diagnostic, {
        target: callNode.object?.name ?? null,
        range: {
            start: getNodeStartIndex(callNode),
            end: getNodeEndIndex(callNode)
        }
    });

    if (!fixDetail) {
        return null;
    }

    branchWithCall.body.splice(match.index, 1);

    removeSyntheticDrawPrimitiveBeginInsertedByGM2028(branchWithCall.body);

    const insertionIndex = conditionalIndex + 1;

    siblings.splice(insertionIndex, 0, callNode);

    attachFeatherFixMetadata(callNode, [fixDetail]);

    return fixDetail;
}

function removeSyntheticDrawPrimitiveBeginInsertedByGM2028(statements) {
    if (!isNonEmptyArray(statements)) {
        return false;
    }

    for (let index = 0; index < statements.length; index += 1) {
        const statement = statements[index];

        if (!isDrawPrimitiveBeginCall(statement)) {
            continue;
        }

        const diagnosticMetadata = Array.isArray(
            statement?._appliedFeatherDiagnostics
        )
            ? statement._appliedFeatherDiagnostics
            : [];

        const insertedByGM2028 = diagnosticMetadata.some(
            (entry) => entry?.id === "GM2028"
        );

        if (!insertedByGM2028) {
            continue;
        }

        statements.splice(index, 1);
        return true;
    }

    return false;
}

function getDrawPrimitiveEndCallInfo(block) {
    if (!block || block.type !== "BlockStatement") {
        return null;
    }

    const body = getBodyStatements(block);
    const matches = [];

    for (const [index, statement] of body.entries()) {
        if (isDrawPrimitiveEndCall(statement)) {
            matches.push({ index, node: statement });
        }
    }

    return { body, matches };
}

function ensureAlphaTestEnableResetAfterCall(
    node,
    parent,
    property,
    diagnostic
) {
    if (!Array.isArray(parent) || typeof property !== "number") {
        return null;
    }

    if (!node || node.type !== "CallExpression") {
        return null;
    }

    if (!isIdentifierWithName(node.object, "gpu_set_alphatestenable")) {
        return null;
    }

    const args = getCallExpressionArguments(node);

    if (args.length === 0) {
        return null;
    }

    if (!isLiteralTrue(args[0])) {
        return null;
    }

    const siblings = parent;

    const insertionInfo = computeStateResetInsertionIndex({
        siblings,
        startIndex: property + 1,
        isResetCall: isAlphaTestEnableResetCall
    });

    if (!insertionInfo) {
        return null;
    }

    if (insertionInfo.alreadyReset) {
        return null;
    }

    const resetCall = createAlphaTestEnableResetCall(node);

    if (!resetCall) {
        return null;
    }

    const fixDetail = createFeatherFixDetail(diagnostic, {
        target: node.object?.name ?? null,
        range: {
            start: getNodeStartIndex(node),
            end: getNodeEndIndex(node)
        }
    });

    if (!fixDetail) {
        return null;
    }

    let insertionIndex = insertionInfo.index;

    for (let index = property + 1; index < insertionIndex; index += 1) {
        const candidate = siblings[index];

        if (!candidate || isTriviallyIgnorableStatement(candidate)) {
            continue;
        }

        markStatementToSuppressLeadingEmptyLine(candidate);
    }

    markStatementToSuppressFollowingEmptyLine(node);

    const previousSibling =
        siblings[insertionIndex - 1] ?? siblings[property] ?? node;
    const nextSibling = siblings[insertionIndex] ?? null;
    const shouldInsertSeparator =
        insertionIndex > property + 1 &&
        !isTriviallyIgnorableStatement(previousSibling) &&
        nextSibling &&
        !isTriviallyIgnorableStatement(nextSibling) &&
        !isAlphaTestDisableCall(nextSibling) &&
        !hasOriginalBlankLineBetween(previousSibling, nextSibling);

    if (shouldInsertSeparator) {
        siblings.splice(
            insertionIndex,
            0,
            createEmptyStatementLike(previousSibling)
        );
        insertionIndex += 1;
    }

    siblings.splice(insertionIndex, 0, resetCall);
    attachFeatherFixMetadata(resetCall, [fixDetail]);

    return fixDetail;
}

function ensureHalignResetAfterCall(node, parent, property, diagnostic) {
    if (!Array.isArray(parent) || typeof property !== "number") {
        return null;
    }

    if (!node || node.type !== "CallExpression") {
        return null;
    }

    if (!isIdentifierWithName(node.object, "draw_set_halign")) {
        return null;
    }

    const args = getCallExpressionArguments(node);

    if (args.length === 0) {
        return null;
    }

    if (isIdentifierWithName(args[0], "fa_left")) {
        return null;
    }

    const siblings = parent;

    const insertionInfo = computeStateResetInsertionIndex({
        siblings,
        startIndex: property + 1,
        isResetCall: isHalignResetCall
    });

    if (!insertionInfo) {
        return null;
    }

    if (insertionInfo.alreadyReset) {
        return null;
    }

    const resetCall = createHalignResetCall(node);

    if (!resetCall) {
        return null;
    }

    const fixDetail = createFeatherFixDetail(diagnostic, {
        target: node.object?.name ?? null,
        range: {
            start: getNodeStartIndex(node),
            end: getNodeEndIndex(node)
        }
    });

    if (!fixDetail) {
        return null;
    }

    let insertionIndex =
        typeof insertionInfo.index === "number"
            ? insertionInfo.index
            : siblings.length;

    siblings.splice(insertionIndex, 0, resetCall);
    attachFeatherFixMetadata(resetCall, [fixDetail]);

    return fixDetail;
}

function ensureAlphaTestRefResetAfterCall(node, parent, property, diagnostic) {
    if (!Array.isArray(parent) || typeof property !== "number") {
        return null;
    }

    if (!node || node.type !== "CallExpression") {
        return null;
    }

    if (!isIdentifierWithName(node.object, "gpu_set_alphatestref")) {
        return null;
    }

    const args = getCallExpressionArguments(node);

    if (args.length === 0) {
        return null;
    }

    if (isLiteralZero(args[0])) {
        return null;
    }

    const siblings = parent;
    let insertionIndex = siblings.length;

    for (let index = property + 1; index < siblings.length; index += 1) {
        const sibling = siblings[index];

        if (isAlphaTestRefResetCall(sibling)) {
            return null;
        }

        if (isAlphaTestDisableCall(sibling)) {
            insertionIndex = index;
            break;
        }
    }

    const resetCall = createAlphaTestRefResetCall(node);

    if (!resetCall) {
        return null;
    }

    const fixDetail = createFeatherFixDetail(diagnostic, {
        target: node.object?.name ?? null,
        range: {
            start: getNodeStartIndex(node),
            end: getNodeEndIndex(node)
        }
    });

    if (!fixDetail) {
        return null;
    }

    const previousSibling = siblings[insertionIndex - 1] ?? node;
    const nextSibling = siblings[insertionIndex] ?? null;
    const shouldInsertSeparator =
        !nextSibling &&
        insertionIndex > property + 1 &&
        !isTriviallyIgnorableStatement(previousSibling) &&
        !hasOriginalBlankLineBetween(previousSibling, nextSibling) &&
        !isAlphaTestDisableCall(nextSibling);

    if (shouldInsertSeparator) {
        siblings.splice(
            insertionIndex,
            0,
            createEmptyStatementLike(previousSibling)
        );
        insertionIndex += 1;
    }

    siblings.splice(insertionIndex, 0, resetCall);
    attachFeatherFixMetadata(resetCall, [fixDetail]);

    return fixDetail;
}

function ensureSurfaceTargetResetForGM2005({ ast, diagnostic }) {
    if (!hasFeatherDiagnosticContext(ast, diagnostic)) {
        return [];
    }

    const fixes = [];

    const visit = (node, parent, property) => {
        if (!node) {
            return;
        }

        if (Array.isArray(node)) {
            for (let index = 0; index < node.length; index += 1) {
                visit(node[index], node, index);
            }
            return;
        }

        if (typeof node !== "object") {
            return;
        }

        if (node.type === "CallExpression") {
            const fix = ensureSurfaceTargetResetAfterCallForGM2005(
                node,
                parent,
                property,
                diagnostic
            );

            if (fix) {
                fixes.push(fix);
                return;
            }
        }

        for (const [key, value] of Object.entries(node)) {
            if (value && typeof value === "object") {
                visit(value, node, key);
            }
        }
    };

    visit(ast, null, null);

    return fixes;
}

function ensureSurfaceTargetResetAfterCallForGM2005(
    node,
    parent,
    property,
    diagnostic
) {
    if (!Array.isArray(parent) || typeof property !== "number") {
        return null;
    }

    if (!isSurfaceSetTargetCall(node)) {
        return null;
    }

    const siblings = parent;
    if (hasSurfaceResetBeforeNextTarget(siblings, property)) {
        return null;
    }
    let insertionIndex = siblings.length;

    for (let index = property + 1; index < siblings.length; index += 1) {
        const candidate = siblings[index];

        if (isSurfaceResetTargetCall(candidate)) {
            return null;
        }

        if (isSurfaceSetTargetCall(candidate)) {
            insertionIndex = index;
            break;
        }

        if (isTerminatingStatement(candidate)) {
            insertionIndex = index;
            break;
        }

        if (isDrawSurfaceCall(candidate)) {
            insertionIndex = index;
            break;
        }

        if (!isCallExpression(candidate)) {
            insertionIndex = index;
            break;
        }
    }

    insertionIndex = Math.max(property + 1, insertionIndex);

    const resetCall = createSurfaceResetTargetCall(node);

    if (!resetCall) {
        return null;
    }

    const fixDetail = createFeatherFixDetail(diagnostic, {
        target: node.object?.name ?? null,
        range: {
            start: getNodeStartIndex(node),
            end: getNodeEndIndex(node)
        }
    });

    if (!fixDetail) {
        return null;
    }

    siblings.splice(insertionIndex, 0, resetCall);
    attachFeatherFixMetadata(resetCall, [fixDetail]);

    return fixDetail;
}

function hasSurfaceResetBeforeNextTarget(statements, startIndex) {
    if (!Array.isArray(statements)) {
        return false;
    }

    for (let index = startIndex + 1; index < statements.length; index += 1) {
        const candidate = statements[index];

        if (isSurfaceResetTargetCall(candidate)) {
            return true;
        }

        if (isSurfaceSetTargetCall(candidate)) {
            return false;
        }
    }

    return false;
}

function removeRedundantSurfaceResetCalls(statements, startIndex) {
    if (!Array.isArray(statements)) {
        return;
    }

    for (let index = startIndex; index < statements.length; index += 1) {
        const candidate = statements[index];

        if (isSurfaceSetTargetCall(candidate)) {
            return;
        }

        if (!isSurfaceResetTargetCall(candidate)) {
            continue;
        }

        const metadata = asArray(candidate?._appliedFeatherDiagnostics);

        const hasGM2005Metadata = metadata.some(
            (entry) => entry?.id === "GM2005"
        );

        if (!hasGM2005Metadata) {
            continue;
        }

        statements.splice(index, 1);
        index -= 1;
    }
}

function ensureDrawVertexCallsAreWrapped({ ast, diagnostic }) {
    if (!hasFeatherDiagnosticContext(ast, diagnostic)) {
        return [];
    }

    const fixes = [];

    const visit = (node, parent, property) => {
        if (!node) {
            return;
        }

        if (Array.isArray(node)) {
            const normalizedFixes = normalizeDrawVertexStatements(
                node,
                diagnostic,
                ast
            );

            if (isNonEmptyArray(normalizedFixes)) {
                fixes.push(...normalizedFixes);
            }

            for (let index = 0; index < node.length; index += 1) {
                visit(node[index], node, index);
            }

            return;
        }

        if (typeof node !== "object") {
            return;
        }

        for (const [key, value] of Object.entries(node)) {
            if (value && typeof value === "object") {
                visit(value, node, key);
            }
        }
    };

    visit(ast, null, null);

    return fixes;
}

function normalizeDrawVertexStatements(statements, diagnostic, ast) {
    if (!isNonEmptyArray(statements)) {
        return [];
    }

    const fixes = [];

    for (let index = 0; index < statements.length; index += 1) {
        const statement = statements[index];

        if (!isDrawVertexCall(statement)) {
            continue;
        }

        if (hasOpenPrimitiveBefore(statements, index)) {
            continue;
        }

        let blockEnd = index;

        while (
            blockEnd + 1 < statements.length &&
            isDrawVertexCall(statements[blockEnd + 1])
        ) {
            blockEnd += 1;
        }

        const candidateBegin = statements[blockEnd + 1];

        if (!isDrawPrimitiveBeginCall(candidateBegin)) {
            continue;
        }

        const beginIndex = blockEnd + 1;
        const endIndex = findMatchingDrawPrimitiveEnd(
            statements,
            beginIndex + 1
        );

        if (endIndex === -1) {
            continue;
        }

        const primitiveEnd = statements[endIndex] ?? null;
        const vertexStatements = statements.slice(index, blockEnd + 1);
        const fixDetails = [];

        for (const vertex of vertexStatements) {
            const fixDetail = createFeatherFixDetail(diagnostic, {
                target: getDrawCallName(vertex),
                range: {
                    start: getNodeStartIndex(vertex),
                    end: getNodeEndIndex(vertex)
                }
            });

            if (!fixDetail) {
                continue;
            }

            attachFeatherFixMetadata(vertex, [fixDetail]);
            fixDetails.push(fixDetail);
        }

        if (fixDetails.length === 0) {
            continue;
        }

        const [primitiveBegin] = statements.splice(beginIndex, 1);

        if (!primitiveBegin) {
            continue;
        }

        if (primitiveEnd) {
            primitiveEnd._featherSuppressLeadingEmptyLine = true;
        }

        statements.splice(index, 0, primitiveBegin);
        attachLeadingCommentsToWrappedPrimitive({
            ast,
            primitiveBegin,
            vertexStatements,
            statements,
            insertionIndex: index
        });
        fixes.push(...fixDetails);

        index += vertexStatements.length;
    }

    return fixes;
}

function attachLeadingCommentsToWrappedPrimitive({
    ast,
    primitiveBegin,
    vertexStatements,
    statements,
    insertionIndex
}) {
    if (
        !ast ||
        !primitiveBegin ||
        !Array.isArray(vertexStatements) ||
        vertexStatements.length === 0 ||
        !Array.isArray(statements) ||
        typeof insertionIndex !== "number"
    ) {
        return;
    }

    const comments = collectCommentNodes(ast);

    if (!isNonEmptyArray(comments)) {
        return;
    }

    const firstVertex = vertexStatements[0];

    const firstVertexStart = getNodeStartIndex(firstVertex);

    if (typeof firstVertexStart !== "number") {
        return;
    }

    const precedingStatement =
        insertionIndex > 0 ? (statements[insertionIndex - 1] ?? null) : null;

    const previousEndIndex =
        precedingStatement == null ? null : getNodeEndIndex(precedingStatement);

    for (const comment of comments) {
        if (!comment || comment.type !== "CommentLine") {
            continue;
        }

        if (comment._featherHoistedTarget) {
            continue;
        }

        const commentStartIndex = getNodeStartIndex(comment);
        const commentEndIndex = getNodeEndIndex(comment);

        if (
            typeof commentStartIndex !== "number" ||
            typeof commentEndIndex !== "number"
        ) {
            continue;
        }

        if (commentEndIndex > firstVertexStart) {
            continue;
        }

        if (previousEndIndex != null && commentStartIndex < previousEndIndex) {
            continue;
        }

        const trimmedValue =
            typeof comment.value === "string" ? comment.value.trim() : "";

        if (!trimmedValue.startsWith("/")) {
            continue;
        }

        comment._featherHoistedTarget = primitiveBegin;
    }
}

function hasOpenPrimitiveBefore(statements, index) {
    let depth = 0;

    for (let cursor = 0; cursor < index; cursor += 1) {
        const statement = statements[cursor];

        if (isDrawPrimitiveBeginCall(statement)) {
            depth += 1;
            continue;
        }

        if (isDrawPrimitiveEndCall(statement) && depth > 0) {
            depth -= 1;
        }
    }

    return depth > 0;
}

function findMatchingDrawPrimitiveEnd(statements, startIndex) {
    if (!Array.isArray(statements)) {
        return -1;
    }

    let depth = 0;

    for (let index = startIndex; index < statements.length; index += 1) {
        const statement = statements[index];

        if (isDrawPrimitiveBeginCall(statement)) {
            depth += 1;
            continue;
        }

        if (isDrawPrimitiveEndCall(statement)) {
            if (depth === 0) {
                return index;
            }

            depth -= 1;
        }
    }

    return -1;
}

function isDrawVertexCall(node) {
    const name = getDrawCallName(node);

    if (!name) {
        return false;
    }

    return name.startsWith("draw_vertex");
}

function getDrawCallName(node) {
    if (!node || node.type !== "CallExpression") {
        return null;
    }

    const object = node.object;

    if (!object || object.type !== "Identifier") {
        return null;
    }

    return object.name ?? null;
}

function ensureCullModeIsReset({ ast, diagnostic }) {
    if (!hasFeatherDiagnosticContext(ast, diagnostic)) {
        return [];
    }

    const fixes = [];

    const visit = (node, parent, property) => {
        if (!node) {
            return;
        }

        if (Array.isArray(node)) {
            for (let index = 0; index < node.length; index += 1) {
                visit(node[index], node, index);
            }
            return;
        }

        if (typeof node !== "object") {
            return;
        }

        if (node.type === "CallExpression") {
            const fix = ensureCullModeResetAfterCall(
                node,
                parent,
                property,
                diagnostic
            );

            if (fix) {
                fixes.push(fix);
                return;
            }
        }

        for (const [key, value] of Object.entries(node)) {
            if (value && typeof value === "object") {
                visit(value, node, key);
            }
        }
    };

    visit(ast, null, null);

    return fixes;
}

function ensureCullModeResetAfterCall(node, parent, property, diagnostic) {
    if (!Array.isArray(parent) || typeof property !== "number") {
        return null;
    }

    if (!node || node.type !== "CallExpression") {
        return null;
    }

    if (!isIdentifierWithName(node.object, "gpu_set_cullmode")) {
        return null;
    }

    const args = getCallExpressionArguments(node);

    if (args.length === 0) {
        return null;
    }

    const [modeArgument] = args;

    if (!isIdentifier(modeArgument)) {
        return null;
    }

    if (isIdentifierWithName(modeArgument, "cull_noculling")) {
        return null;
    }

    const siblings = parent;
    const insertionInfo = computeStateResetInsertionIndex({
        siblings,
        startIndex: property + 1,
        isResetCall: isCullModeResetCall
    });

    if (!insertionInfo) {
        return null;
    }

    if (insertionInfo.alreadyReset) {
        return null;
    }

    const resetCall = createCullModeResetCall(node);

    if (!resetCall) {
        return null;
    }

    const fixDetail = createFeatherFixDetail(diagnostic, {
        target: node.object?.name ?? null,
        range: {
            start: getNodeStartIndex(node),
            end: getNodeEndIndex(node)
        }
    });

    if (!fixDetail) {
        return null;
    }

    let insertionIndex =
        typeof insertionInfo.index === "number"
            ? insertionInfo.index
            : siblings.length;

    for (let index = property + 1; index < insertionIndex; index += 1) {
        const candidate = siblings[index];

        if (!candidate || isTriviallyIgnorableStatement(candidate)) {
            continue;
        }

        markStatementToSuppressLeadingEmptyLine(candidate);
    }

    markStatementToSuppressFollowingEmptyLine(node);

    siblings.splice(insertionIndex, 0, resetCall);
    attachFeatherFixMetadata(resetCall, [fixDetail]);

    return fixDetail;
}

function ensureVertexBeginPrecedesEnd({ ast, diagnostic }) {
    if (!hasFeatherDiagnosticContext(ast, diagnostic)) {
        return [];
    }

    const fixes = [];

    const visit = (node, parent, property) => {
        if (!node) {
            return;
        }

        if (Array.isArray(node)) {
            for (let index = 0; index < node.length; index += 1) {
                visit(node[index], node, index);
            }
            return;
        }

        if (typeof node !== "object") {
            return;
        }

        const fix = ensureVertexBeginBeforeVertexEndCall(
            node,
            parent,
            property,
            diagnostic
        );

        if (fix) {
            fixes.push(fix);
            return;
        }

        for (const [key, value] of Object.entries(node)) {
            if (value && typeof value === "object") {
                visit(value, node, key);
            }
        }
    };

    visit(ast, null, null);

    return fixes;
}

function ensureVertexBeginBeforeVertexEndCall(
    node,
    parent,
    property,
    diagnostic
) {
    if (!Array.isArray(parent) || typeof property !== "number") {
        return null;
    }

    if (!node || node.type !== "CallExpression") {
        return null;
    }

    if (!isIdentifierWithName(node.object, "vertex_end")) {
        return null;
    }

    const args = getCallExpressionArguments(node);

    if (args.length === 0) {
        return null;
    }

    const bufferArgument = args[0];

    if (!isIdentifier(bufferArgument)) {
        return null;
    }

    const bufferName = bufferArgument.name;

    for (let index = property - 1; index >= 0; index -= 1) {
        const sibling = parent[index];

        if (!sibling || typeof sibling !== "object") {
            continue;
        }

        if (isVertexBeginCallForBuffer(sibling, bufferName)) {
            return null;
        }
    }

    const fixDetail = createFeatherFixDetail(diagnostic, {
        target: typeof bufferName === "string" ? bufferName : null,
        range: {
            start: getNodeStartIndex(node),
            end: getNodeEndIndex(node)
        }
    });

    if (!fixDetail) {
        return null;
    }

<<<<<<< HEAD
    parent.splice(property, 1);
=======
    const vertexBeginCall = createVertexBeginCall(node, bufferArgument);

    if (!vertexBeginCall) {
        return null;
    }

    parent.splice(property, 0, vertexBeginCall);
    attachFeatherFixMetadata(vertexBeginCall, [fixDetail]);
    attachFeatherFixMetadata(node, [fixDetail]);
    markStatementToSuppressFollowingEmptyLine(vertexBeginCall);
    markStatementToSuppressLeadingEmptyLine(node);
>>>>>>> 1c4178f7

    return fixDetail;
}

function isVertexBeginCallForBuffer(node, bufferName) {
    if (!node || node.type !== "CallExpression") {
        return false;
    }

    if (!isIdentifierWithName(node.object, "vertex_begin")) {
        return false;
    }

    const args = getCallExpressionArguments(node);

    if (args.length === 0) {
        return false;
    }

    const firstArgument = args[0];

    if (!isIdentifier(firstArgument)) {
        return false;
    }

    return firstArgument.name === bufferName;
}

function ensureVertexBuffersAreClosed({ ast, diagnostic }) {
    if (!hasFeatherDiagnosticContext(ast, diagnostic)) {
        return [];
    }

    const fixes = [];

    const visit = (node, parent, property) => {
        if (!node) {
            return;
        }

        if (Array.isArray(node)) {
            for (let index = 0; index < node.length; index += 1) {
                visit(node[index], node, index);
            }
            return;
        }

        if (typeof node !== "object") {
            return;
        }

        if (node.type === "CallExpression") {
            const fix = ensureVertexEndInserted(
                node,
                parent,
                property,
                diagnostic
            );

            if (fix) {
                fixes.push(fix);
                return;
            }
        }

        for (const [key, value] of Object.entries(node)) {
            if (value && typeof value === "object") {
                visit(value, node, key);
            }
        }
    };

    visit(ast, null, null);

    return fixes;
}

function ensureVertexEndInserted(node, parent, property, diagnostic) {
    if (!Array.isArray(parent) || typeof property !== "number") {
        return null;
    }

    if (!node || node.type !== "CallExpression") {
        return null;
    }

    if (!isIdentifierWithName(node.object, "vertex_begin")) {
        return null;
    }

    const args = getCallExpressionArguments(node);

    if (args.length === 0) {
        return null;
    }

    const bufferArgument = args[0];

    if (!isIdentifier(bufferArgument)) {
        return null;
    }

    const bufferName = bufferArgument.name;
    const siblings = parent;

    for (let index = property + 1; index < siblings.length; index += 1) {
        const sibling = siblings[index];

        if (isVertexEndCallForBuffer(sibling, bufferName)) {
            return null;
        }
    }

    const vertexEndCall = createVertexEndCall(node, bufferArgument);

    if (!vertexEndCall) {
        return null;
    }

    const insertionIndex = findVertexEndInsertionIndex({
        siblings,
        startIndex: property + 1,
        bufferName
    });

    const fixDetail = createFeatherFixDetail(diagnostic, {
        target: bufferName ?? null,
        range: {
            start: getNodeStartIndex(node),
            end: getNodeEndIndex(node)
        }
    });

    if (!fixDetail) {
        return null;
    }

    siblings.splice(insertionIndex, 0, vertexEndCall);
    attachFeatherFixMetadata(vertexEndCall, [fixDetail]);
    markStatementToSuppressLeadingEmptyLine(vertexEndCall);

    const previousSibling = siblings[property - 1] ?? null;

    if (previousSibling) {
        markStatementToSuppressFollowingEmptyLine(previousSibling);
    }

    return fixDetail;
}

function findVertexEndInsertionIndex({ siblings, startIndex, bufferName }) {
    if (!Array.isArray(siblings)) {
        return 0;
    }

    let index = typeof startIndex === "number" ? startIndex : 0;

    while (index < siblings.length) {
        const node = siblings[index];

        if (!node || typeof node !== "object") {
            break;
        }

        if (isVertexEndCallForBuffer(node, bufferName)) {
            break;
        }

        if (!isCallExpression(node)) {
            break;
        }

        if (isVertexSubmitCallForBuffer(node, bufferName)) {
            break;
        }

        if (!hasFirstArgumentIdentifier(node, bufferName)) {
            break;
        }

        index += 1;
    }

    return index;
}

function isCallExpression(node) {
    return !!node && node.type === "CallExpression";
}

function hasOnlyWhitespaceBetweenNodes(previous, next, sourceText) {
    if (typeof sourceText !== "string") {
        return true;
    }

    const previousEnd = getNodeEndIndex(previous);
    const nextStart = getNodeStartIndex(next);

    if (
        typeof previousEnd !== "number" ||
        typeof nextStart !== "number" ||
        previousEnd >= nextStart
    ) {
        return true;
    }

    const between = sourceText.slice(previousEnd, nextStart);

    if (between.length === 0) {
        return true;
    }

    const sanitized = between.replaceAll(";", "");

    return !isNonEmptyTrimmedString(sanitized);
}

function hasFirstArgumentIdentifier(node, name) {
    if (!isCallExpression(node)) {
        return false;
    }

    const args = getCallExpressionArguments(node);

    if (args.length === 0) {
        return false;
    }

    const firstArg = args[0];

    if (!isIdentifier(firstArg)) {
        return false;
    }

    if (typeof name !== "string") {
        return true;
    }

    return firstArg.name === name;
}

function isVertexSubmitCallForBuffer(node, bufferName) {
    if (!isCallExpression(node)) {
        return false;
    }

    if (!isIdentifierWithName(node.object, "vertex_submit")) {
        return false;
    }

    return hasFirstArgumentIdentifier(node, bufferName);
}

function isVertexEndCallForBuffer(node, bufferName) {
    if (!isCallExpression(node)) {
        return false;
    }

    if (!isIdentifierWithName(node.object, "vertex_end")) {
        return false;
    }

    if (typeof bufferName !== "string") {
        return true;
    }

    const args = getCallExpressionArguments(node);

    if (args.length === 0) {
        return false;
    }

    const firstArg = args[0];

    return isIdentifier(firstArg) && firstArg.name === bufferName;
}

function createVertexBeginCall(template, bufferIdentifier) {
    if (!template || template.type !== "CallExpression") {
        return null;
    }

    if (!isIdentifier(bufferIdentifier)) {
        return null;
    }

    const callExpression = {
        type: "CallExpression",
        object: createIdentifier("vertex_begin", template.object),
        arguments: []
    };

    const clonedBuffer = cloneIdentifier(bufferIdentifier);

    if (!clonedBuffer) {
        return null;
    }

    callExpression.arguments.push(clonedBuffer);

    const formatIdentifier = createIdentifier("format");

    if (formatIdentifier) {
        callExpression.arguments.push(formatIdentifier);
    }

    if (hasOwn(template, "start")) {
        callExpression.start = cloneLocation(template.start);
    }

    if (hasOwn(template, "end")) {
        callExpression.end = cloneLocation(template.end);
    }

    return callExpression;
}

function createVertexEndCall(template, bufferIdentifier) {
    if (!template || template.type !== "CallExpression") {
        return null;
    }

    if (!isIdentifier(bufferIdentifier)) {
        return null;
    }

    const callExpression = {
        type: "CallExpression",
        object: createIdentifier("vertex_end"),
        arguments: [cloneIdentifier(bufferIdentifier)]
    };

    if (hasOwn(template, "start")) {
        callExpression.start = cloneLocation(template.start);
    }

    if (hasOwn(template, "end")) {
        callExpression.end = cloneLocation(template.end);
    }

    return callExpression;
}

function ensureLocalVariablesAreDeclaredBeforeUse({ ast, diagnostic }) {
    if (!hasFeatherDiagnosticContext(ast, diagnostic)) {
        return [];
    }

    const fixes = [];
    const ancestors = [];
    const visitedNodes = new WeakSet();

    const visitNode = (node, parent, property, container, index) => {
        if (!node || typeof node !== "object") {
            return;
        }

        if (visitedNodes.has(node)) {
            return;
        }

        visitedNodes.add(node);

        const context = { node, parent, property, container, index };
        ancestors.push(context);

        const action = handleLocalVariableDeclarationPatterns({
            context,
            ancestors,
            diagnostic,
            fixes
        });

        if (action?.skipChildren) {
            ancestors.pop();
            return;
        }

        for (const [key, value] of Object.entries(node)) {
            if (!value || typeof value !== "object") {
                continue;
            }

            if (Array.isArray(value)) {
                for (
                    let childIndex = 0;
                    childIndex < value.length;
                    childIndex += 1
                ) {
                    visitNode(value[childIndex], node, key, value, childIndex);
                }
                continue;
            }

            visitNode(value, node, key, null, null);
        }

        ancestors.pop();
    };

    visitNode(ast, null, null, null, null);

    return fixes;
}

function handleLocalVariableDeclarationPatterns({
    context,
    ancestors,
    diagnostic,
    fixes
}) {
    const { node, container, index } = context;

    if (!node || typeof node !== "object") {
        return null;
    }

    if (node.type !== "VariableDeclaration" || node.kind !== "var") {
        return null;
    }

    const declarator = getSingleVariableDeclarator(node);

    if (!declarator) {
        return null;
    }

    const variableName = getDeclaratorName(declarator);

    if (!variableName) {
        return null;
    }

    if (container && Array.isArray(container) && typeof index === "number") {
        const precedingNode = container[index - 1];
        const fixDetail = convertPrecedingAssignmentToVariableDeclaration({
            assignmentNode: precedingNode,
            declarationNode: node,
            container,
            assignmentIndex: index - 1,
            declarationIndex: index,
            diagnostic,
            variableName
        });

        if (fixDetail) {
            fixes.push(fixDetail);
            return { skipChildren: true };
        }
    }

    if (context.parent?.type !== "BlockStatement") {
        return null;
    }

    const blockBody = Array.isArray(container) ? container : null;

    if (!blockBody) {
        return null;
    }

    const owningStatementContext = findNearestStatementContext(
        ancestors.slice(0, -1)
    );

    if (!owningStatementContext) {
        return null;
    }

    const { container: statementContainer, index: statementIndex } =
        owningStatementContext;

    if (
        !statementContainer ||
        !Array.isArray(statementContainer) ||
        typeof statementIndex !== "number"
    ) {
        return null;
    }

    if (
        hasVariableDeclarationInContainer(
            statementContainer,
            variableName,
            statementIndex
        )
    ) {
        return null;
    }

    if (
        !referencesIdentifierAfterIndex(
            statementContainer,
            variableName,
            statementIndex + 1
        )
    ) {
        return null;
    }

    const rootAst = ancestors.length > 0 ? ancestors[0]?.node : null;

    const fixDetail = hoistVariableDeclarationOutOfBlock({
        declarationNode: node,
        blockBody,
        declarationIndex: index,
        statementContainer,
        statementIndex,
        diagnostic,
        variableName,
        ast: rootAst
    });

    if (fixDetail) {
        fixes.push(fixDetail);
        return { skipChildren: true };
    }

    return null;
}

function getSingleVariableDeclarator(node) {
    if (!node || node.type !== "VariableDeclaration") {
        return null;
    }

    const declarations = Array.isArray(node.declarations)
        ? node.declarations
        : [];

    if (declarations.length !== 1) {
        return null;
    }

    const [declarator] = declarations;

    if (!declarator || declarator.type !== "VariableDeclarator") {
        return null;
    }

    return declarator;
}

function getDeclaratorName(declarator) {
    const identifier = declarator?.id;

    if (!identifier || identifier.type !== "Identifier") {
        return null;
    }

    return identifier.name ?? null;
}

function convertPrecedingAssignmentToVariableDeclaration({
    assignmentNode,
    declarationNode,
    container,
    assignmentIndex,
    declarationIndex,
    diagnostic,
    variableName
}) {
    if (
        !assignmentNode ||
        assignmentNode.type !== "AssignmentExpression" ||
        assignmentNode.operator !== "="
    ) {
        return null;
    }

    if (!container || !Array.isArray(container)) {
        return null;
    }

    if (
        typeof assignmentIndex !== "number" ||
        typeof declarationIndex !== "number"
    ) {
        return null;
    }

    if (
        !assignmentNode.left ||
        assignmentNode.left.type !== "Identifier" ||
        assignmentNode.left.name !== variableName
    ) {
        return null;
    }

    const declarator = getSingleVariableDeclarator(declarationNode);

    if (!declarator || !declarator.init) {
        return null;
    }

    const variableDeclaration = createVariableDeclarationFromAssignment(
        assignmentNode,
        declarator
    );

    if (!variableDeclaration) {
        return null;
    }

    const assignmentExpression = createAssignmentFromDeclarator(
        declarator,
        declarationNode
    );

    if (!assignmentExpression) {
        return null;
    }

    const rangeStart = getNodeStartIndex(assignmentNode);
    const rangeEnd = getNodeEndIndex(declarationNode);

    const fixDetail = createFeatherFixDetail(diagnostic, {
        target: variableName,
        range: {
            start: rangeStart,
            end: rangeEnd
        }
    });

    if (!fixDetail) {
        return null;
    }

    container[assignmentIndex] = variableDeclaration;
    container[declarationIndex] = assignmentExpression;

    copyCommentMetadata(assignmentNode, variableDeclaration);
    copyCommentMetadata(declarationNode, assignmentExpression);

    attachFeatherFixMetadata(variableDeclaration, [fixDetail]);
    attachFeatherFixMetadata(assignmentExpression, [fixDetail]);

    return fixDetail;
}

function createVariableDeclarationFromAssignment(
    assignmentNode,
    declaratorTemplate
) {
    if (!assignmentNode || assignmentNode.type !== "AssignmentExpression") {
        return null;
    }

    const identifier = cloneIdentifier(assignmentNode.left);

    if (!identifier) {
        return null;
    }

    const declarator = {
        type: "VariableDeclarator",
        id: identifier,
        init: assignmentNode.right
    };

    if (declaratorTemplate && typeof declaratorTemplate === "object") {
        if (hasOwn(declaratorTemplate, "start")) {
            declarator.start = cloneLocation(declaratorTemplate.start);
        }

        if (hasOwn(declaratorTemplate, "end")) {
            declarator.end = cloneLocation(declaratorTemplate.end);
        }
    }

    const declaration = {
        type: "VariableDeclaration",
        kind: "var",
        declarations: [declarator]
    };

    if (hasOwn(assignmentNode, "start")) {
        declaration.start = cloneLocation(assignmentNode.start);
    }

    if (hasOwn(assignmentNode, "end")) {
        declaration.end = cloneLocation(assignmentNode.end);
    }

    return declaration;
}

function findNearestStatementContext(ancestors) {
    if (!Array.isArray(ancestors)) {
        return null;
    }

    for (let index = ancestors.length - 1; index >= 0; index -= 1) {
        const entry = ancestors[index];

        if (!entry || !Array.isArray(entry.container)) {
            continue;
        }

        if (typeof entry.index !== "number") {
            continue;
        }

        if (
            entry.node &&
            entry.node.type === "VariableDeclaration" &&
            entry.node.kind === "var"
        ) {
            continue;
        }

        return entry;
    }

    return null;
}

function hasVariableDeclarationInContainer(container, variableName, uptoIndex) {
    if (!Array.isArray(container) || !variableName) {
        return false;
    }

    const limit = typeof uptoIndex === "number" ? uptoIndex : container.length;

    for (let index = 0; index < limit; index += 1) {
        const node = container[index];

        if (
            !node ||
            node.type !== "VariableDeclaration" ||
            node.kind !== "var"
        ) {
            continue;
        }

        const declarations = Array.isArray(node.declarations)
            ? node.declarations
            : [];

        for (const declarator of declarations) {
            if (!declarator || declarator.type !== "VariableDeclarator") {
                continue;
            }

            if (
                declarator.id?.type === "Identifier" &&
                declarator.id.name === variableName
            ) {
                return true;
            }
        }
    }

    return false;
}

function referencesIdentifierAfterIndex(container, variableName, startIndex) {
    if (!Array.isArray(container) || !variableName) {
        return false;
    }

    const initialIndex = typeof startIndex === "number" ? startIndex : 0;

    for (let index = initialIndex; index < container.length; index += 1) {
        if (referencesIdentifier(container[index], variableName)) {
            return true;
        }
    }

    return false;
}

function referencesIdentifier(node, variableName) {
    if (!node || typeof node !== "object") {
        return false;
    }

    const stack = [{ value: node, parent: null, key: null }];

    while (stack.length > 0) {
        const { value, parent, key } = stack.pop();

        if (!value || typeof value !== "object") {
            continue;
        }

        if (isFunctionLikeNode(value)) {
            // Nested functions introduce new scopes. References to the same
            // identifier name inside them do not require hoisting the current
            // declaration, so skip descending into those subtrees.
            continue;
        }

        if (Array.isArray(value)) {
            for (const item of value) {
                stack.push({ value: item, parent, key });
            }
            continue;
        }

        if (value.type === "Identifier" && value.name === variableName) {
            const isDeclaratorId =
                parent?.type === "VariableDeclarator" && key === "id";

            if (!isDeclaratorId) {
                return true;
            }
        }

        for (const [childKey, childValue] of Object.entries(value)) {
            if (childValue && typeof childValue === "object") {
                stack.push({ value: childValue, parent: value, key: childKey });
            }
        }
    }

    return false;
}

function referencesIdentifierBeforePosition(node, variableName, beforeIndex) {
    if (
        !node ||
        typeof node !== "object" ||
        !variableName ||
        typeof beforeIndex !== "number"
    ) {
        return false;
    }

    const stack = [{ value: node, parent: null, key: null }];

    while (stack.length > 0) {
        const { value, parent, key } = stack.pop();

        if (!value || typeof value !== "object") {
            continue;
        }

        if (isFunctionLikeNode(value)) {
            continue;
        }

        if (Array.isArray(value)) {
            for (const item of value) {
                stack.push({ value: item, parent, key });
            }
            continue;
        }

        if (value.type === "Identifier" && value.name === variableName) {
            const isDeclaratorId =
                parent?.type === "VariableDeclarator" && key === "id";

            if (!isDeclaratorId) {
                const referenceIndex = getNodeStartIndex(value);

                if (
                    typeof referenceIndex === "number" &&
                    referenceIndex < beforeIndex
                ) {
                    return true;
                }
            }
        }

        for (const [childKey, childValue] of Object.entries(value)) {
            if (childValue && typeof childValue === "object") {
                stack.push({
                    value: childValue,
                    parent: value,
                    key: childKey
                });
            }
        }
    }

    return false;
}

function hoistVariableDeclarationOutOfBlock({
    declarationNode,
    blockBody,
    declarationIndex,
    statementContainer,
    statementIndex,
    diagnostic,
    variableName,
    ast
}) {
    if (!declarationNode || declarationNode.type !== "VariableDeclaration") {
        return null;
    }

    if (!Array.isArray(blockBody) || typeof declarationIndex !== "number") {
        return null;
    }

    if (
        !Array.isArray(statementContainer) ||
        typeof statementIndex !== "number"
    ) {
        return null;
    }

    const declarator = getSingleVariableDeclarator(declarationNode);

    if (!declarator || !declarator.init) {
        return null;
    }

    const hoistedDeclaration = createHoistedVariableDeclaration(declarator);

    if (!hoistedDeclaration) {
        return null;
    }

    const assignment = createAssignmentFromDeclarator(
        declarator,
        declarationNode
    );

    if (!assignment) {
        return null;
    }

    const rangeStart = getNodeStartIndex(declarationNode);
    const owningStatement = statementContainer[statementIndex];
    const precedingStatement =
        statementIndex > 0 ? statementContainer[statementIndex - 1] : null;
    const rangeEnd = getNodeEndIndex(owningStatement ?? declarationNode);

    const fixDetail = createFeatherFixDetail(diagnostic, {
        target: variableName,
        range: {
            start: rangeStart,
            end: rangeEnd
        }
    });

    if (!fixDetail) {
        return null;
    }

    statementContainer.splice(statementIndex, 0, hoistedDeclaration);
    blockBody[declarationIndex] = assignment;

    attachLeadingCommentsToHoistedDeclaration({
        ast,
        hoistedDeclaration,
        owningStatement,
        precedingStatement
    });

    copyCommentMetadata(declarationNode, assignment);

    attachFeatherFixMetadata(hoistedDeclaration, [fixDetail]);
    attachFeatherFixMetadata(assignment, [fixDetail]);

    return fixDetail;
}

function createHoistedVariableDeclaration(declaratorTemplate) {
    if (
        !declaratorTemplate ||
        declaratorTemplate.type !== "VariableDeclarator"
    ) {
        return null;
    }

    const identifier = cloneIdentifier(declaratorTemplate.id);

    if (!identifier) {
        return null;
    }

    const declarator = {
        type: "VariableDeclarator",
        id: identifier,
        init: null
    };

    if (hasOwn(declaratorTemplate, "start")) {
        declarator.start = cloneLocation(declaratorTemplate.start);
    }

    if (hasOwn(declaratorTemplate, "end")) {
        declarator.end = cloneLocation(declaratorTemplate.end);
    }

    const declaration = {
        type: "VariableDeclaration",
        kind: "var",
        declarations: [declarator]
    };

    if (hasOwn(declaratorTemplate, "start")) {
        declaration.start = cloneLocation(declaratorTemplate.start);
    }

    if (hasOwn(declaratorTemplate, "end")) {
        declaration.end = cloneLocation(declaratorTemplate.end);
    }

    return declaration;
}

function attachLeadingCommentsToHoistedDeclaration({
    ast,
    hoistedDeclaration,
    owningStatement,
    precedingStatement
}) {
    if (!ast || !hoistedDeclaration || !owningStatement) {
        return;
    }

    const comments = collectCommentNodes(ast);

    if (!isNonEmptyArray(comments)) {
        return;
    }

    const owningStartIndex = getNodeStartIndex(owningStatement);

    if (typeof owningStartIndex !== "number") {
        return;
    }

    const previousEndIndex =
        precedingStatement == null ? null : getNodeEndIndex(precedingStatement);

    let attachedComment = false;

    for (const comment of comments) {
        if (!comment || comment.type !== "CommentLine") {
            continue;
        }

        if (comment._featherHoistedTarget) {
            continue;
        }

        const commentStartIndex = getNodeStartIndex(comment);
        const commentEndIndex = getNodeEndIndex(comment);

        if (
            typeof commentStartIndex !== "number" ||
            typeof commentEndIndex !== "number"
        ) {
            continue;
        }

        if (commentEndIndex > owningStartIndex) {
            continue;
        }

        if (previousEndIndex != null && commentStartIndex < previousEndIndex) {
            continue;
        }

        const trimmedValue =
            typeof comment.value === "string" ? comment.value.trim() : "";

        if (!trimmedValue.startsWith("/")) {
            continue;
        }

        comment._featherHoistedTarget = hoistedDeclaration;
        attachedComment = true;
    }

    if (attachedComment) {
        hoistedDeclaration._featherForceFollowingEmptyLine = true;
    }
}

function removeInvalidEventInheritedCalls({ ast, diagnostic }) {
    if (!hasFeatherDiagnosticContext(ast, diagnostic)) {
        return [];
    }

    const fixes = [];

    const visitArray = (array, owner, ownerKey) => {
        if (!Array.isArray(array)) {
            return;
        }

        for (let index = 0; index < array.length; ) {
            const removed = visit(array[index], array, index, owner, ownerKey);

            if (!removed) {
                index += 1;
            }
        }
    };

    const visit = (node, parent, property, owner, ownerKey) => {
        if (!node) {
            return false;
        }

        if (Array.isArray(node)) {
            visitArray(node, owner, ownerKey);
            return false;
        }

        if (typeof node !== "object") {
            return false;
        }

        if (node.type === "CallExpression") {
            const fix = removeEventInheritedCall(
                node,
                parent,
                property,
                owner,
                ownerKey,
                diagnostic
            );

            if (fix) {
                fixes.push(fix);
                return true;
            }
        }

        for (const [key, value] of Object.entries(node)) {
            if (!value || typeof value !== "object") {
                continue;
            }

            if (Array.isArray(value)) {
                visitArray(value, node, key);
            } else {
                visit(value, node, key, node, key);
            }
        }

        return false;
    };

    visit(ast, null, null, null, null);

    return fixes;
}

function removeEventInheritedCall(
    node,
    parent,
    property,
    owner,
    ownerKey,
    diagnostic
) {
    if (!Array.isArray(parent) || typeof property !== "number") {
        return null;
    }

    if (!isStatementContainer(owner, ownerKey)) {
        return null;
    }

    if (!isEventInheritedCall(node)) {
        return null;
    }

    const fixDetail = createFeatherFixDetail(diagnostic, {
        target: node.object?.name ?? null,
        range: {
            start: getNodeStartIndex(node),
            end: getNodeEndIndex(node)
        }
    });

    if (!fixDetail) {
        return null;
    }

    parent.splice(property, 1);

    return fixDetail;
}

function ensureColourWriteEnableIsReset({ ast, diagnostic }) {
    if (!hasFeatherDiagnosticContext(ast, diagnostic)) {
        return [];
    }

    const fixes = [];

    const visit = (node, parent, property) => {
        if (!node) {
            return;
        }

        if (Array.isArray(node)) {
            for (let index = 0; index < node.length; index += 1) {
                visit(node[index], node, index);
            }
            return;
        }

        if (typeof node !== "object") {
            return;
        }

        if (node.type === "CallExpression") {
            const fix = ensureColourWriteEnableResetAfterCall(
                node,
                parent,
                property,
                diagnostic
            );

            if (fix) {
                fixes.push(fix);
                return;
            }
        }

        for (const [key, value] of Object.entries(node)) {
            if (value && typeof value === "object") {
                visit(value, node, key);
            }
        }
    };

    visit(ast, null, null);

    return fixes;
}

function ensureColourWriteEnableResetAfterCall(
    node,
    parent,
    property,
    diagnostic
) {
    if (!Array.isArray(parent) || typeof property !== "number") {
        return null;
    }

    if (!node || node.type !== "CallExpression") {
        return null;
    }

    if (!isIdentifierWithName(node.object, "gpu_set_colourwriteenable")) {
        return null;
    }

    const args = getCallExpressionArguments(node);

    if (!hasDisabledColourChannel(args)) {
        return null;
    }

    const siblings = parent;

    const insertionInfo = computeStateResetInsertionIndex({
        siblings,
        startIndex: property + 1,
        isResetCall: isColourWriteEnableResetCall
    });

    if (!insertionInfo) {
        return null;
    }

    if (insertionInfo.alreadyReset) {
        return null;
    }

    const resetCall = createColourWriteEnableResetCall(node);

    if (!resetCall) {
        return null;
    }

    const fixDetail = createFeatherFixDetail(diagnostic, {
        target: node.object?.name ?? null,
        range: {
            start: getNodeStartIndex(node),
            end: getNodeEndIndex(node)
        }
    });

    if (!fixDetail) {
        return null;
    }

    let insertionIndex = insertionInfo.index;

    if (typeof insertionIndex !== "number") {
        return null;
    }

    const cleanupStartIndex = property + 1;

    for (let index = cleanupStartIndex; index < insertionIndex; ) {
        const candidate = siblings[index];

        if (isTriviallyIgnorableStatement(candidate)) {
            siblings.splice(index, 1);
            insertionIndex -= 1;
            continue;
        }

        markStatementToSuppressLeadingEmptyLine(candidate);
        index += 1;
    }

    markStatementToSuppressFollowingEmptyLine(node);

    const previousSibling = siblings[insertionIndex - 1] ?? node;
    const nextSibling = siblings[insertionIndex] ?? null;
    const hasOriginalSeparator = nextSibling
        ? hasOriginalBlankLineBetween(previousSibling, nextSibling)
        : hasOriginalBlankLineBetween(node, previousSibling);
    const shouldInsertSeparator =
        insertionIndex > property + 1 &&
        !isTriviallyIgnorableStatement(previousSibling) &&
        nextSibling &&
        !isTriviallyIgnorableStatement(nextSibling) &&
        !hasOriginalSeparator;

    if (shouldInsertSeparator) {
        siblings.splice(
            insertionIndex,
            0,
            createEmptyStatementLike(previousSibling)
        );
        insertionIndex += 1;
    }

    markStatementToSuppressLeadingEmptyLine(resetCall);
    siblings.splice(insertionIndex, 0, resetCall);
    attachFeatherFixMetadata(resetCall, [fixDetail]);

    return fixDetail;
}

function ensureRequiredArgumentProvided({ ast, diagnostic, callTemplate }) {
    if (
        !diagnostic ||
        !ast ||
        typeof ast !== "object" ||
        !callTemplate?.functionName ||
        !callTemplate.argumentTemplate
    ) {
        return [];
    }

    const fixes = [];

    const visit = (node) => {
        if (!node) {
            return;
        }

        if (Array.isArray(node)) {
            for (const item of node) {
                visit(item);
            }
            return;
        }

        if (typeof node !== "object") {
            return;
        }

        if (node.type === "CallExpression") {
            const fix = ensureCallHasRequiredArgument(
                node,
                diagnostic,
                callTemplate
            );

            if (fix) {
                fixes.push(fix);
                return;
            }
        }

        for (const value of Object.values(node)) {
            if (value && typeof value === "object") {
                visit(value);
            }
        }
    };

    visit(ast);

    return fixes;
}

function ensureCallHasRequiredArgument(node, diagnostic, callTemplate) {
    if (!node || node.type !== "CallExpression") {
        return null;
    }

    if (!isIdentifierWithName(node.object, callTemplate.functionName)) {
        return null;
    }

    if (isNonEmptyArray(node.arguments)) {
        return null;
    }

    const argumentNode = cloneNodeWithoutLocations(
        callTemplate.argumentTemplate
    );

    if (!argumentNode || typeof argumentNode !== "object") {
        return null;
    }

    const fixDetail = createFeatherFixDetail(diagnostic, {
        target: node.object?.name ?? null,
        range: {
            start: getNodeStartIndex(node),
            end: getNodeEndIndex(node)
        }
    });

    if (!fixDetail) {
        return null;
    }

    if (!Array.isArray(node.arguments)) {
        node.arguments = [];
    }

    node.arguments.push(argumentNode);
    attachFeatherFixMetadata(node, [fixDetail]);

    return fixDetail;
}

function createFunctionCallTemplateFromDiagnostic(diagnostic) {
    const example =
        typeof diagnostic?.goodExample === "string"
            ? diagnostic.goodExample
            : null;

    if (!example) {
        return null;
    }

    try {
        const exampleAst = GMLParser.parse(example, {
            getLocations: true,
            simplifyLocations: false
        });
        const callExpression = findFirstCallExpression(exampleAst);

        if (!callExpression || !isIdentifier(callExpression.object)) {
            return null;
        }

        const args = getCallExpressionArguments(callExpression);

        if (args.length === 0) {
            return null;
        }

        return {
            functionName: callExpression.object.name,
            argumentTemplate: cloneNodeWithoutLocations(args[0])
        };
    } catch {
        return null;
    }
}

function findFirstCallExpression(node) {
    if (!node) {
        return null;
    }

    if (Array.isArray(node)) {
        for (const item of node) {
            const result = findFirstCallExpression(item);

            if (result) {
                return result;
            }
        }

        return null;
    }

    if (typeof node !== "object") {
        return null;
    }

    if (node.type === "CallExpression") {
        return node;
    }

    for (const value of Object.values(node)) {
        const result = findFirstCallExpression(value);

        if (result) {
            return result;
        }
    }

    return null;
}

function cloneNodeWithoutLocations(node) {
    if (!node || typeof node !== "object") {
        return node;
    }

    if (Array.isArray(node)) {
        return node.map((item) => cloneNodeWithoutLocations(item));
    }

    const clone = {};

    for (const [key, value] of Object.entries(node)) {
        if (key === "start" || key === "end") {
            continue;
        }

        clone[key] = cloneNodeWithoutLocations(value);
    }

    return clone;
}

function ensureNumericOperationsUseRealLiteralCoercion({ ast, diagnostic }) {
    if (!hasFeatherDiagnosticContext(ast, diagnostic)) {
        return [];
    }

    const fixes = [];

    const visit = (node, parent, property) => {
        if (!node) {
            return;
        }

        if (Array.isArray(node)) {
            for (let index = 0; index < node.length; index += 1) {
                visit(node[index], node, index);
            }
            return;
        }

        if (typeof node !== "object") {
            return;
        }

        if (node.type === "BinaryExpression") {
            const fix = coerceStringLiteralsInBinaryExpression(
                node,
                diagnostic
            );

            if (fix) {
                fixes.push(fix);
                return;
            }
        }

        for (const [key, value] of Object.entries(node)) {
            if (value && typeof value === "object") {
                visit(value, node, key);
            }
        }
    };

    visit(ast, null, null);

    return fixes;
}

function coerceStringLiteralsInBinaryExpression(node, diagnostic) {
    if (!node || node.type !== "BinaryExpression") {
        return null;
    }

    if (node.operator !== "+") {
        return null;
    }

    const leftLiteral = isCoercibleStringLiteral(node.left) ? node.left : null;
    const rightLiteral = isCoercibleStringLiteral(node.right)
        ? node.right
        : null;

    if (!leftLiteral && !rightLiteral) {
        return null;
    }

    if (leftLiteral) {
        node.left = createRealCoercionCall(leftLiteral);
    }

    if (rightLiteral) {
        node.right = createRealCoercionCall(rightLiteral);
    }

    const fixDetail = createFeatherFixDetail(diagnostic, {
        target: node.operator ?? null,
        range: {
            start: getNodeStartIndex(node),
            end: getNodeEndIndex(node)
        }
    });

    if (!fixDetail) {
        return null;
    }

    attachFeatherFixMetadata(node, [fixDetail]);

    return fixDetail;
}

function isCoercibleStringLiteral(node) {
    if (!node || node.type !== "Literal") {
        return false;
    }

    const rawValue = typeof node.value === "string" ? node.value : null;

    if (!rawValue) {
        return false;
    }

    let literalText = null;

    if (rawValue.startsWith('@"') && rawValue.endsWith('"')) {
        literalText = rawValue.slice(2, -1);
    } else if (rawValue.length >= 2) {
        const startingQuote = rawValue[0];
        const endingQuote = rawValue.at(-1);

        if (
            (startingQuote === '"' || startingQuote === "'") &&
            startingQuote === endingQuote
        ) {
            literalText = rawValue.slice(1, -1);
        }
    }

    if (literalText == undefined) {
        return false;
    }

    const trimmed = literalText.trim();

    if (trimmed.length === 0) {
        return false;
    }

    return NUMERIC_STRING_LITERAL_PATTERN.test(trimmed);
}

function createRealCoercionCall(literal) {
    const argument = cloneLiteral(literal) ?? literal;

    if (argument && typeof argument === "object") {
        argument._skipNumericStringCoercion = true;
    }

    const identifier = createIdentifierFromTemplate("real", literal);

    const callExpression = {
        type: "CallExpression",
        object: identifier,
        arguments: [argument],
        start: cloneLocation(literal.start),
        end: cloneLocation(literal.end)
    };

    return callExpression;
}

function addMissingEnumMembers({ ast, diagnostic }) {
    if (!hasFeatherDiagnosticContext(ast, diagnostic)) {
        return [];
    }

    const enumRegistry = collectEnumDeclarations(ast);

    if (enumRegistry.size === 0) {
        return [];
    }

    const fixes = [];

    const visit = (node, parent, property) => {
        if (!node) {
            return;
        }

        if (Array.isArray(node)) {
            for (let index = 0; index < node.length; index += 1) {
                visit(node[index], node, index);
            }
            return;
        }

        if (typeof node !== "object") {
            return;
        }

        if (node.type === "MemberDotExpression") {
            const fix = addMissingEnumMember(node, enumRegistry, diagnostic);

            if (fix) {
                fixes.push(fix);
                return;
            }
        }

        for (const [key, value] of Object.entries(node)) {
            if (value && typeof value === "object") {
                visit(value, node, key);
            }
        }
    };

    visit(ast, null, null);

    return fixes;
}

function collectEnumDeclarations(ast) {
    const registry = new Map();

    const visit = (node) => {
        if (!node) {
            return;
        }

        if (Array.isArray(node)) {
            for (const item of node) {
                visit(item);
            }
            return;
        }

        if (typeof node !== "object") {
            return;
        }

        if (node.type === "EnumDeclaration") {
            const enumName = node.name?.name;

            if (enumName && !registry.has(enumName)) {
                let members = Array.isArray(node.members) ? node.members : null;

                if (!members) {
                    members = [];
                    node.members = members;
                }

                const memberNames = new Set();

                for (const member of members) {
                    const memberName = member?.name?.name;
                    if (memberName) {
                        memberNames.add(memberName);
                    }
                }

                registry.set(enumName, {
                    declaration: node,
                    members,
                    memberNames
                });
            }
        }

        for (const value of Object.values(node)) {
            if (value && typeof value === "object") {
                visit(value);
            }
        }
    };

    visit(ast);

    return registry;
}

function addMissingEnumMember(memberExpression, enumRegistry, diagnostic) {
    if (!memberExpression || memberExpression.type !== "MemberDotExpression") {
        return null;
    }

    const enumIdentifier = memberExpression.object;
    const memberIdentifier = memberExpression.property;

    if (!enumIdentifier || enumIdentifier.type !== "Identifier") {
        return null;
    }

    if (!memberIdentifier || memberIdentifier.type !== "Identifier") {
        return null;
    }

    const enumName = enumIdentifier.name;
    const memberName = memberIdentifier.name;

    if (!enumName || !memberName) {
        return null;
    }

    const enumInfo = enumRegistry.get(enumName);

    if (!enumInfo) {
        return null;
    }

    if (enumInfo.memberNames.has(memberName)) {
        return null;
    }

    const newMember = createEnumMember(memberName);

    if (!newMember) {
        return null;
    }

    const insertIndex = getEnumInsertionIndex(enumInfo.members);
    enumInfo.members.splice(insertIndex, 0, newMember);
    enumInfo.memberNames.add(memberName);

    const start = getNodeStartIndex(memberIdentifier);
    const end = getNodeEndIndex(memberIdentifier);

    const fixDetail = createFeatherFixDetail(diagnostic, {
        target: `${enumName}.${memberName}`,
        range: start !== null && end !== null ? { start, end } : null
    });

    if (!fixDetail) {
        return null;
    }

    attachFeatherFixMetadata(newMember, [fixDetail]);

    const declaration = enumInfo.declaration;
    if (declaration && typeof declaration === "object") {
        attachFeatherFixMetadata(declaration, [fixDetail]);
    }

    return fixDetail;
}

function createEnumMember(name) {
    if (typeof name !== "string" || name.length === 0) {
        return null;
    }

    return {
        type: "EnumMember",
        name: {
            type: "Identifier",
            name
        },
        initializer: null
    };
}

function getEnumInsertionIndex(members) {
    if (!isNonEmptyArray(members)) {
        return Array.isArray(members) ? members.length : 0;
    }

    const lastIndex = members.length - 1;
    const lastMember = members[lastIndex];

    if (isSizeofEnumMember(lastMember)) {
        return lastIndex;
    }

    return members.length;
}

function isSizeofEnumMember(member) {
    if (!member || member.type !== "EnumMember") {
        return false;
    }

    const identifier = member.name;

    if (!identifier || identifier.type !== "Identifier") {
        return false;
    }

    return identifier.name === "SIZEOF";
}

function ensureTextureRepeatIsReset({ ast, diagnostic }) {
    if (!hasFeatherDiagnosticContext(ast, diagnostic)) {
        return [];
    }

    const fixes = [];

    const visit = (node, parent, property) => {
        if (!node) {
            return;
        }

        if (Array.isArray(node)) {
            for (let index = 0; index < node.length; index += 1) {
                visit(node[index], node, index);
            }
            return;
        }

        if (typeof node !== "object") {
            return;
        }

        if (node.type === "CallExpression") {
            const fix = ensureTextureRepeatResetAfterCall(
                node,
                parent,
                property,
                diagnostic
            );

            if (fix) {
                fixes.push(fix);
                return;
            }
        }

        for (const [key, value] of Object.entries(node)) {
            if (value && typeof value === "object") {
                visit(value, node, key);
            }
        }
    };

    visit(ast, null, null);

    return fixes;
}

function ensureTextureRepeatResetAfterCall(node, parent, property, diagnostic) {
    if (!Array.isArray(parent) || typeof property !== "number") {
        return null;
    }

    if (!node || node.type !== "CallExpression") {
        return null;
    }

    if (!isIdentifierWithName(node.object, "gpu_set_texrepeat")) {
        return null;
    }

    const args = getCallExpressionArguments(node);

    if (args.length === 0) {
        return null;
    }

    if (!shouldResetTextureRepeat(args[0])) {
        return null;
    }

    const siblings = parent;
    let insertionIndex = siblings.length;

    for (let index = property + 1; index < siblings.length; index += 1) {
        const sibling = siblings[index];

        if (isTextureRepeatResetCall(sibling)) {
            return null;
        }

        if (!isTriviallyIgnorableStatement(sibling)) {
            insertionIndex = index + 1;
            break;
        }
    }

    const resetCall = createTextureRepeatResetCall(node);

    if (!resetCall) {
        return null;
    }

    const fixDetail = createFeatherFixDetail(diagnostic, {
        target: node.object?.name ?? null,
        range: {
            start: getNodeStartIndex(node),
            end: getNodeEndIndex(node)
        }
    });

    if (!fixDetail) {
        return null;
    }

    const previousSibling = siblings[insertionIndex - 1] ?? node;
    const nextSibling = siblings[insertionIndex] ?? null;
    const needsSeparator =
        insertionIndex > property + 1 &&
        !isTriviallyIgnorableStatement(previousSibling) &&
        nextSibling &&
        !isTriviallyIgnorableStatement(nextSibling) &&
        !hasOriginalBlankLineBetween(previousSibling, nextSibling);

    if (needsSeparator) {
        siblings.splice(
            insertionIndex,
            0,
            createEmptyStatementLike(previousSibling)
        );
        insertionIndex += 1;
    }

    siblings.splice(insertionIndex, 0, resetCall);
    attachFeatherFixMetadata(resetCall, [fixDetail]);

    return fixDetail;
}

function computeStateResetInsertionIndex({
    siblings,
    startIndex,
    isResetCall
}) {
    if (!Array.isArray(siblings)) {
        return null;
    }

    let insertionIndex = siblings.length;

    for (let index = startIndex; index < siblings.length; index += 1) {
        const sibling = siblings[index];

        if (typeof isResetCall === "function" && isResetCall(sibling)) {
            return { alreadyReset: true };
        }

        if (isExitLikeStatement(sibling)) {
            insertionIndex = index;
            break;
        }
    }

    while (
        insertionIndex > startIndex &&
        insertionIndex <= siblings.length &&
        isTriviallyIgnorableStatement(siblings[insertionIndex - 1])
    ) {
        insertionIndex -= 1;
    }

    return { index: insertionIndex };
}

function isExitLikeStatement(node) {
    if (!node || typeof node !== "object") {
        return false;
    }

    switch (node.type) {
        case "ReturnStatement":
        case "ThrowStatement":
        case "ExitStatement": {
            return true;
        }
        default: {
            return false;
        }
    }
}

function isTriviallyIgnorableStatement(node) {
    if (!node || typeof node !== "object") {
        return true;
    }

    if (node.type === "EmptyStatement") {
        return true;
    }

    if (Array.isArray(node)) {
        return node.length === 0;
    }

    return false;
}

function createEmptyStatementLike(template) {
    const empty = { type: "EmptyStatement" };

    if (template && typeof template === "object") {
        if (Object.hasOwn(template, "start")) {
            empty.start = cloneLocation(template.start);
        }

        if (Object.hasOwn(template, "end")) {
            empty.end = cloneLocation(template.end);
        }
    }

    return empty;
}

function hasOriginalBlankLineBetween(beforeNode, afterNode) {
    const beforeEndLine =
        typeof beforeNode?.end?.line === "number" ? beforeNode.end.line : null;
    const afterStartLine =
        typeof afterNode?.start?.line === "number"
            ? afterNode.start.line
            : null;

    if (beforeEndLine == undefined || afterStartLine == undefined) {
        return false;
    }

    return afterStartLine > beforeEndLine + 1;
}

function correctDataStructureAccessorTokens({ ast, diagnostic }) {
    if (!hasFeatherDiagnosticContext(ast, diagnostic)) {
        return [];
    }

    const accessorReplacement =
        getAccessorReplacementFromDiagnostic(diagnostic);

    if (!accessorReplacement) {
        return [];
    }

    const { incorrectAccessor, correctAccessor } = accessorReplacement;

    if (incorrectAccessor === correctAccessor) {
        return [];
    }

    const fixes = [];

    const visit = (node, parent, property) => {
        if (!node) {
            return;
        }

        if (Array.isArray(node)) {
            for (let index = 0; index < node.length; index += 1) {
                visit(node[index], node, index);
            }
            return;
        }

        if (typeof node !== "object") {
            return;
        }

        if (node.type === "MemberIndexExpression") {
            const fix = updateMemberIndexAccessor(node, {
                incorrectAccessor,
                correctAccessor,
                diagnostic
            });

            if (fix) {
                fixes.push(fix);
                return;
            }
        }

        for (const [key, value] of Object.entries(node)) {
            if (value && typeof value === "object") {
                visit(value, node, key);
            }
        }
    };

    visit(ast, null, null);

    return fixes;
}

function updateMemberIndexAccessor(
    node,
    { incorrectAccessor, correctAccessor, diagnostic }
) {
    if (!node || node.type !== "MemberIndexExpression") {
        return null;
    }

    if (
        typeof incorrectAccessor !== "string" ||
        typeof correctAccessor !== "string"
    ) {
        return null;
    }

    if (node.accessor !== incorrectAccessor) {
        return null;
    }

    node.accessor = correctAccessor;

    const fixDetail = createFeatherFixDetail(diagnostic, {
        target: typeof node.object?.name === "string" ? node.object.name : null,
        range: {
            start: getNodeStartIndex(node),
            end: getNodeEndIndex(node)
        }
    });

    if (!fixDetail) {
        return null;
    }

    attachFeatherFixMetadata(node, [fixDetail]);

    return fixDetail;
}

function getAccessorReplacementFromDiagnostic(diagnostic) {
    if (!diagnostic) {
        return null;
    }

    const incorrectAccessor = extractAccessorFromExample(diagnostic.badExample);
    const correctAccessor = extractAccessorFromExample(diagnostic.goodExample);

    if (!incorrectAccessor || !correctAccessor) {
        return null;
    }

    if (incorrectAccessor === correctAccessor) {
        return null;
    }

    return { incorrectAccessor, correctAccessor };
}

function extractAccessorFromExample(example) {
    if (typeof example !== "string" || example.length === 0) {
        return null;
    }

    for (const token of DATA_STRUCTURE_ACCESSOR_TOKENS) {
        const search = `[${token}`;

        if (example.includes(search)) {
            return search;
        }
    }

    return null;
}

function ensureFileFindSearchesAreSerialized({ ast, diagnostic }) {
    if (!hasFeatherDiagnosticContext(ast, diagnostic)) {
        return [];
    }

    const fixes = [];
    const state = createFileFindState();

    processStatementBlock(getProgramStatements(ast), state);

    return fixes;

    function processStatementBlock(statements, currentState) {
        if (
            !Array.isArray(statements) ||
            statements.length === 0 ||
            !currentState
        ) {
            return;
        }

        let index = 0;

        while (index < statements.length) {
            const statement = statements[index];

            if (isFileFindCloseStatement(statement)) {
                currentState.openCount = Math.max(
                    currentState.openCount - 1,
                    0
                );
                index += 1;
                continue;
            }

            const callNode = getFileFindFirstCallFromStatement(statement);

            if (callNode && currentState.openCount > 0) {
                const insertion = insertFileFindCloseBefore(
                    statements,
                    index,
                    callNode
                );

                if (insertion?.fixDetail) {
                    fixes.push(insertion.fixDetail);
                    currentState.openCount = Math.max(
                        currentState.openCount - 1,
                        0
                    );
                    index += insertion.insertedBefore;
                    continue;
                }
            }

            if (callNode) {
                currentState.openCount += 1;
            }

            handleNestedStatements(statement, currentState);
            index += 1;
        }
    }

    function handleNestedStatements(statement, currentState) {
        if (!statement || typeof statement !== "object" || !currentState) {
            return;
        }

        switch (statement.type) {
            case "BlockStatement": {
                processStatementBlock(statement.body ?? [], currentState);
                break;
            }
            case "IfStatement": {
                processBranch(statement, "consequent", currentState);

                if (statement.alternate) {
                    processBranch(statement, "alternate", currentState);
                }

                break;
            }
            case "WhileStatement":
            case "RepeatStatement":
            case "DoWhileStatement":
            case "ForStatement": {
                processBranch(statement, "body", currentState);
                break;
            }
            case "SwitchStatement": {
                const cases = Array.isArray(statement.cases)
                    ? statement.cases
                    : [];

                for (const caseClause of cases) {
                    const branchState = cloneFileFindState(currentState);
                    processStatementBlock(
                        caseClause?.consequent ?? [],
                        branchState
                    );
                }
                break;
            }
            case "TryStatement": {
                if (statement.block) {
                    processStatementBlock(
                        statement.block.body ?? [],
                        currentState
                    );
                }

                if (statement.handler) {
                    processBranch(statement.handler, "body", currentState);
                }

                if (statement.finalizer) {
                    processStatementBlock(
                        statement.finalizer.body ?? [],
                        currentState
                    );
                }
                break;
            }
            default: {
                break;
            }
        }
    }

    function processBranch(parent, key, currentState) {
        if (!parent || typeof parent !== "object" || !currentState) {
            return;
        }

        const statements = getBranchStatements(parent, key);

        if (!statements) {
            return;
        }

        const branchState = cloneFileFindState(currentState);
        processStatementBlock(statements, branchState);
    }

    function getBranchStatements(parent, key) {
        if (!parent || typeof parent !== "object" || !key) {
            return null;
        }

        let target = parent[key];

        if (!target) {
            return null;
        }

        if (target.type !== "BlockStatement") {
            target = ensureBlockStatement(parent, key, target);
        }

        if (!target || target.type !== "BlockStatement") {
            return null;
        }

        return getBodyStatements(target);
    }

    function insertFileFindCloseBefore(statements, index, callNode) {
        if (!Array.isArray(statements) || typeof index !== "number") {
            return null;
        }

        const closeCall = createFileFindCloseCall(callNode);

        if (!closeCall) {
            return null;
        }

        const fixDetail = createFeatherFixDetail(diagnostic, {
            target: callNode?.object?.name ?? null,
            range: {
                start: getNodeStartIndex(callNode),
                end: getNodeEndIndex(callNode)
            }
        });

        if (!fixDetail) {
            return null;
        }

        attachFeatherFixMetadata(closeCall, [fixDetail]);
        statements.splice(index, 0, closeCall);

        return {
            fixDetail,
            insertedBefore: 1
        };
    }

    function getFileFindFirstCallFromStatement(statement) {
        if (!statement || typeof statement !== "object") {
            return null;
        }

        switch (statement.type) {
            case "CallExpression": {
                return isIdentifierWithName(statement.object, "file_find_first")
                    ? statement
                    : null;
            }
            case "AssignmentExpression": {
                return getFileFindFirstCallFromExpression(statement.right);
            }
            case "VariableDeclaration": {
                const declarations = Array.isArray(statement.declarations)
                    ? statement.declarations
                    : [];

                for (const declarator of declarations) {
                    const call = getFileFindFirstCallFromExpression(
                        declarator?.init
                    );
                    if (call) {
                        return call;
                    }
                }
                return null;
            }
            case "ReturnStatement":
            case "ThrowStatement": {
                return getFileFindFirstCallFromExpression(statement.argument);
            }
            case "ExpressionStatement": {
                return getFileFindFirstCallFromExpression(statement.expression);
            }
            default: {
                return null;
            }
        }
    }

    function getFileFindFirstCallFromExpression(expression) {
        if (!expression || typeof expression !== "object") {
            return null;
        }

        if (expression.type === "CallExpression") {
            return isIdentifierWithName(expression.object, "file_find_first")
                ? expression
                : null;
        }

        if (expression.type === "ParenthesizedExpression") {
            return getFileFindFirstCallFromExpression(expression.expression);
        }

        if (expression.type === "AssignmentExpression") {
            return getFileFindFirstCallFromExpression(expression.right);
        }

        if (expression.type === "SequenceExpression") {
            const expressions = Array.isArray(expression.expressions)
                ? expression.expressions
                : [];

            for (const item of expressions) {
                const call = getFileFindFirstCallFromExpression(item);
                if (call) {
                    return call;
                }
            }
        }

        if (
            expression.type === "BinaryExpression" ||
            expression.type === "LogicalExpression"
        ) {
            const leftCall = getFileFindFirstCallFromExpression(
                expression.left
            );
            if (leftCall) {
                return leftCall;
            }

            return getFileFindFirstCallFromExpression(expression.right);
        }

        if (
            expression.type === "ConditionalExpression" ||
            expression.type === "TernaryExpression"
        ) {
            const consequentCall = getFileFindFirstCallFromExpression(
                expression.consequent
            );
            if (consequentCall) {
                return consequentCall;
            }

            return getFileFindFirstCallFromExpression(expression.alternate);
        }

        return null;
    }

    function isFileFindCloseStatement(statement) {
        if (!statement || typeof statement !== "object") {
            return false;
        }

        if (statement.type === "CallExpression") {
            return isIdentifierWithName(statement.object, "file_find_close");
        }

        if (statement.type === "ExpressionStatement") {
            return isFileFindCloseStatement(statement.expression);
        }

        if (
            statement.type === "ReturnStatement" ||
            statement.type === "ThrowStatement"
        ) {
            return isFileFindCloseStatement(statement.argument);
        }

        return false;
    }

    function getProgramStatements(node) {
        if (!isNode(node)) {
            return [];
        }

        if (Array.isArray(node.body)) {
            return node.body;
        }

        return getBodyStatements(node.body);
    }

    function createFileFindState() {
        return {
            openCount: 0
        };
    }

    function cloneFileFindState(existing) {
        if (!existing || typeof existing !== "object") {
            return createFileFindState();
        }

        return {
            openCount: existing.openCount ?? 0
        };
    }

    function createFileFindCloseCall(template) {
        const identifier = createIdentifier(
            "file_find_close",
            template?.object ?? template
        );

        if (!identifier) {
            return null;
        }

        const callExpression = {
            type: "CallExpression",
            object: identifier,
            arguments: []
        };

        if (Object.hasOwn(template, "start")) {
            callExpression.start = cloneLocation(template.start);
        }

        if (Object.hasOwn(template, "end")) {
            callExpression.end = cloneLocation(template.end);
        }

        return callExpression;
    }

    function ensureBlockStatement(parent, key, statement) {
        if (!parent || typeof parent !== "object" || !key) {
            return null;
        }

        if (!statement || typeof statement !== "object") {
            return null;
        }

        const block = {
            type: "BlockStatement",
            body: [statement]
        };

        if (Object.hasOwn(statement, "start")) {
            block.start = cloneLocation(statement.start);
        }

        if (Object.hasOwn(statement, "end")) {
            block.end = cloneLocation(statement.end);
        }

        parent[key] = block;

        return block;
    }
}

function ensureGpuStateIsPopped({ ast, diagnostic }) {
    if (!hasFeatherDiagnosticContext(ast, diagnostic)) {
        return [];
    }

    const fixes = [];

    const visit = (node, parent, property) => {
        if (!node) {
            return;
        }

        if (Array.isArray(node)) {
            for (let index = 0; index < node.length; index += 1) {
                visit(node[index], node, index);
            }
            return;
        }

        if (typeof node !== "object") {
            return;
        }

        if (node.type === "IfStatement") {
            const fix = moveGpuPopStateCallOutOfConditional(
                node,
                parent,
                property,
                diagnostic
            );

            if (fix) {
                fixes.push(fix);
            }
        }

        for (const [key, value] of Object.entries(node)) {
            if (value && typeof value === "object") {
                visit(value, node, key);
            }
        }
    };

    visit(ast, null, null);

    return fixes;
}

function moveGpuPopStateCallOutOfConditional(
    node,
    parent,
    property,
    diagnostic
) {
    if (!Array.isArray(parent) || typeof property !== "number") {
        return null;
    }

    if (!node || node.type !== "IfStatement") {
        return null;
    }

    const consequentBlock = node.consequent;

    if (!consequentBlock || consequentBlock.type !== "BlockStatement") {
        return null;
    }

    const consequentBody = getBodyStatements(consequentBlock);

    if (consequentBody.length === 0) {
        return null;
    }

    const trailingPopIndex = findTrailingGpuPopIndex(consequentBody);

    if (trailingPopIndex === -1) {
        return null;
    }

    if (hasTrailingGpuPopInAlternate(node.alternate)) {
        return null;
    }

    const siblings = parent;

    if (hasGpuPopStateAfterIndex(siblings, property)) {
        return null;
    }

    if (!hasGpuPushStateBeforeIndex(siblings, property)) {
        return null;
    }

    const [popStatement] = consequentBody.splice(trailingPopIndex, 1);
    const callExpression = getCallExpression(popStatement);

    if (
        !callExpression ||
        !isIdentifierWithName(callExpression.object, "gpu_pop_state")
    ) {
        return null;
    }

    const fixDetail = createFeatherFixDetail(diagnostic, {
        target: callExpression.object?.name ?? "gpu_pop_state",
        range: {
            start: getNodeStartIndex(callExpression),
            end: getNodeEndIndex(callExpression)
        }
    });

    if (!fixDetail) {
        return null;
    }

    siblings.splice(property + 1, 0, popStatement);
    attachFeatherFixMetadata(callExpression, [fixDetail]);

    return fixDetail;
}

function hasTrailingGpuPopInAlternate(alternate) {
    if (!alternate) {
        return false;
    }

    if (alternate.type === "BlockStatement") {
        const body = getBodyStatements(alternate);

        if (body.length === 0) {
            return false;
        }

        return isGpuPopStateCallStatement(body.at(-1));
    }

    if (alternate.type === "IfStatement") {
        return true;
    }

    return isGpuPopStateCallStatement(alternate);
}

function findTrailingGpuPopIndex(statements) {
    if (!isNonEmptyArray(statements)) {
        return -1;
    }

    for (let index = statements.length - 1; index >= 0; index -= 1) {
        const statement = statements[index];

        if (isGpuPopStateCallStatement(statement)) {
            return index;
        }

        if (!isEmptyStatement(statement)) {
            break;
        }
    }

    return -1;
}

function isEmptyStatement(node) {
    return !!node && node.type === "EmptyStatement";
}

function hasGpuPopStateAfterIndex(statements, index) {
    if (!Array.isArray(statements)) {
        return false;
    }

    for (let offset = index + 1; offset < statements.length; offset += 1) {
        const statement = statements[offset];
        if (isEmptyStatement(statement)) {
            continue;
        }

        if (isGpuPopStateCallStatement(statement)) {
            return true;
        }

        break;
    }

    return false;
}

function hasGpuPushStateBeforeIndex(statements, index) {
    if (!Array.isArray(statements)) {
        return false;
    }

    for (let offset = index - 1; offset >= 0; offset -= 1) {
        const statement = statements[offset];
        if (isEmptyStatement(statement)) {
            continue;
        }
        if (isGpuPushStateCallStatement(statement)) {
            return true;
        }
    }

    return false;
}

function isGpuStateCall(node, expectedName, { allowStatements = false } = {}) {
    if (typeof expectedName !== "string" || expectedName.length === 0) {
        return false;
    }

    let expression = null;

    if (allowStatements) {
        expression = getCallExpression(node);
    } else if (node && node.type === "CallExpression") {
        expression = node;
    }

    if (!expression) {
        return false;
    }

    return isIdentifierWithName(expression.object, expectedName);
}

function isGpuPopStateCallStatement(node) {
    return isGpuStateCall(node, "gpu_pop_state", { allowStatements: true });
}

function isGpuPushStateCallStatement(node) {
    return isGpuStateCall(node, "gpu_push_state", { allowStatements: true });
}

function getCallExpression(node) {
    if (!node) {
        return null;
    }

    if (node.type === "CallExpression") {
        return node;
    }

    if (node.type === "ExpressionStatement") {
        const expression = node.expression;

        if (expression && expression.type === "CallExpression") {
            return expression;
        }
    }

    return null;
}

function removeDanglingFileFindCalls({ ast, diagnostic }) {
    if (!hasFeatherDiagnosticContext(ast, diagnostic)) {
        return [];
    }

    const fixes = [];

    const visit = (node, parent, property) => {
        if (!node) {
            return;
        }

        if (Array.isArray(node)) {
            if (isStatementList(parent, property)) {
                sanitizeFileFindCalls(node, parent, fixes, diagnostic, ast);
            }

            for (let index = 0; index < node.length; index += 1) {
                visit(node[index], node, index);
            }
            return;
        }

        if (typeof node !== "object") {
            return;
        }

        for (const [key, value] of Object.entries(node)) {
            if (value && typeof value === "object") {
                visit(value, node, key);
            }
        }
    };

    visit(ast, null, null);

    return fixes;
}

function sanitizeFileFindCalls(
    statements,
    parent,
    fixes,
    diagnostic,
    metadataRoot
) {
    if (!isNonEmptyArray(statements)) {
        return;
    }

    for (let index = 0; index < statements.length; index += 1) {
        const statement = statements[index];

        if (!isFileFindBlockFunctionCall(statement)) {
            continue;
        }

        if (!hasPrecedingFileFindClose(statements, index)) {
            continue;
        }

        const fixDetail = createFeatherFixDetail(diagnostic, {
            target: getCallExpressionCalleeName(statement),
            range: {
                start: getNodeStartIndex(statement),
                end: getNodeEndIndex(statement)
            }
        });

        if (!fixDetail) {
            continue;
        }

        const metadataTarget =
            parent && typeof parent === "object" ? parent : null;
        if (metadataTarget && metadataTarget !== metadataRoot) {
            attachFeatherFixMetadata(metadataTarget, [fixDetail]);
        }

        statements.splice(index, 1);
        index -= 1;

        fixes.push(fixDetail);
    }
}

function isStatementList(parent, property) {
    if (!parent || typeof property === "number") {
        return false;
    }

    if (property === "body") {
        return isProgramOrBlockStatement(parent);
    }

    if (property === "consequent" && parent.type === "SwitchCase") {
        return true;
    }

    return false;
}

function isFileFindBlockFunctionCall(statement) {
    if (!statement || typeof statement !== "object") {
        return false;
    }

    const calleeName = getCallExpressionCalleeName(statement);

    if (!calleeName) {
        return false;
    }

    return FILE_FIND_BLOCK_CALL_TARGETS.has(calleeName);
}

function hasPrecedingFileFindClose(statements, index) {
    for (let offset = index - 1; offset >= 0; offset -= 1) {
        const candidate = statements[offset];

        if (
            isCallExpressionStatementWithName(
                candidate,
                FILE_FIND_CLOSE_FUNCTION_NAME
            )
        ) {
            return true;
        }
    }

    return false;
}

function isCallExpressionStatementWithName(statement, name) {
    if (!statement || typeof statement !== "object" || !name) {
        return false;
    }

    const calleeName = getCallExpressionCalleeName(statement);

    return calleeName === name;
}

function getCallExpressionCalleeName(node) {
    if (!node || typeof node !== "object") {
        return null;
    }

    if (node.type === "CallExpression") {
        return node.object?.name ?? null;
    }

    if (node.type === "ExpressionStatement") {
        return getCallExpressionCalleeName(node.expression);
    }

    return null;
}

function ensureVertexFormatDefinitionsAreClosed({ ast, diagnostic }) {
    if (!hasFeatherDiagnosticContext(ast, diagnostic)) {
        return [];
    }

    const fixes = [];

    const visit = (node, parent, property) => {
        if (!node) {
            return;
        }

        if (Array.isArray(node)) {
            for (let index = 0; index < node.length; index += 1) {
                visit(node[index], node, index);
            }
            return;
        }

        if (typeof node !== "object") {
            return;
        }

        if (node.type === "CallExpression") {
            const fix = ensureVertexFormatDefinitionIsClosed(
                node,
                parent,
                property,
                diagnostic
            );

            if (fix) {
                fixes.push(fix);
                return;
            }
        }

        for (const [key, value] of Object.entries(node)) {
            if (value && typeof value === "object") {
                visit(value, node, key);
            }
        }
    };

    visit(ast, null, null);

    return fixes;
}

function ensureVertexFormatsClosedBeforeStartingNewOnes({ ast, diagnostic }) {
    if (!hasFeatherDiagnosticContext(ast, diagnostic)) {
        return [];
    }

    const fixes = [];

    const visit = (node, parent, property) => {
        if (!node) {
            return;
        }

        if (Array.isArray(node)) {
            if (shouldProcessStatementSequence(parent, property)) {
                ensureSequentialVertexFormatsAreClosed(node, diagnostic, fixes);
            }

            for (let index = 0; index < node.length; index += 1) {
                visit(node[index], node, index);
            }

            return;
        }

        if (typeof node !== "object") {
            return;
        }

        for (const [key, value] of Object.entries(node)) {
            if (value && typeof value === "object") {
                visit(value, node, key);
            }
        }
    };

    visit(ast, null, null);

    return fixes;
}

function ensureSequentialVertexFormatsAreClosed(statements, diagnostic, fixes) {
    if (!isNonEmptyArray(statements)) {
        return;
    }

    let openBegins = [];

    for (let index = 0; index < statements.length; ) {
        const statement = statements[index];

        if (!statement || typeof statement !== "object") {
            index += 1;
            continue;
        }

        if (isVertexFormatBeginCall(statement)) {
            const previousEntry =
                openBegins.length > 0 ? openBegins.at(-1) : null;

            if (previousEntry && previousEntry.node !== statement) {
                const removalCount = removeDanglingVertexFormatDefinition({
                    statements,
                    startIndex: previousEntry.index,
                    stopIndex: index,
                    diagnostic,
                    fixes
                });

                if (removalCount > 0) {
                    openBegins = openBegins.filter(
                        (entry) => entry.index < previousEntry.index
                    );
                    index = previousEntry.index;
                    continue;
                }

                const fixDetail = insertVertexFormatEndBefore(
                    statements,
                    index,
                    previousEntry.node,
                    diagnostic
                );

                if (fixDetail) {
                    fixes.push(fixDetail);
                    openBegins.pop();
                    index += 1;
                    continue;
                }
            }

            const lastEntry = openBegins.length > 0 ? openBegins.at(-1) : null;

            if (!lastEntry || lastEntry.node !== statement) {
                openBegins.push({ node: statement, index });
            }

            index += 1;
            continue;
        }

        const closingCount = countVertexFormatEndCalls(statement);

        let unmatchedClosers = closingCount;

        while (unmatchedClosers > 0 && openBegins.length > 0) {
            openBegins.pop();
            unmatchedClosers -= 1;
        }

        if (unmatchedClosers > 0) {
            const removed = removeDanglingVertexFormatEndCall({
                statements,
                index,
                diagnostic,
                fixes
            });

            if (removed) {
                continue;
            }
        }

        index += 1;
    }
}

function removeDanglingVertexFormatDefinition({
    statements,
    startIndex,
    stopIndex,
    diagnostic,
    fixes
}) {
    if (
        !Array.isArray(statements) ||
        typeof startIndex !== "number" ||
        typeof stopIndex !== "number" ||
        startIndex < 0 ||
        startIndex >= stopIndex
    ) {
        return 0;
    }

    for (let index = startIndex; index < stopIndex; index += 1) {
        const candidate = statements[index];

        if (
            !isVertexFormatBeginCall(candidate) &&
            !isVertexFormatAddCall(candidate)
        ) {
            return 0;
        }
    }

    const firstNode = statements[startIndex];
    const lastNode = statements[stopIndex - 1] ?? firstNode;

    const fixDetail = createFeatherFixDetail(diagnostic, {
        target: getCallExpressionCalleeName(firstNode) ?? null,
        range: createRangeFromNodes(firstNode, lastNode)
    });

    if (!fixDetail) {
        return 0;
    }

    const removalCount = stopIndex - startIndex;
    statements.splice(startIndex, removalCount);

    if (Array.isArray(fixes)) {
        fixes.push(fixDetail);
    }

    return removalCount;
}

function removeDanglingVertexFormatEndCall({
    statements,
    index,
    diagnostic,
    fixes
}) {
    if (!Array.isArray(statements) || typeof index !== "number") {
        return false;
    }

    const statement = statements[index];

    if (!isCallExpressionStatementWithName(statement, "vertex_format_end")) {
        return false;
    }

    const fixDetail = createFeatherFixDetail(diagnostic, {
        target: getCallExpressionCalleeName(statement),
        range: {
            start: getNodeStartIndex(statement),
            end: getNodeEndIndex(statement)
        }
    });

    if (!fixDetail) {
        return false;
    }

    statements.splice(index, 1);

    if (Array.isArray(fixes)) {
        fixes.push(fixDetail);
    }

    return true;
}

function createRangeFromNodes(startNode, endNode) {
    const start = getNodeStartIndex(startNode);
    const end = getNodeEndIndex(endNode);

    if (typeof start === "number" && typeof end === "number" && end >= start) {
        return { start, end };
    }

    return null;
}

function shouldProcessStatementSequence(parent, property) {
    if (!parent) {
        return true;
    }

    if (property === "body") {
        return isProgramOrBlockStatement(parent);
    }

    return parent.type === "CaseClause" && property === "consequent";
}

function insertVertexFormatEndBefore(
    statements,
    index,
    templateBegin,
    diagnostic
) {
    if (!Array.isArray(statements) || typeof index !== "number") {
        return null;
    }

    if (!templateBegin || typeof templateBegin !== "object") {
        return null;
    }

    const replacement = createVertexFormatEndCall(templateBegin);

    if (!replacement) {
        return null;
    }

    const fixDetail = createFeatherFixDetail(diagnostic, {
        target: templateBegin?.object?.name ?? null,
        range: {
            start: getNodeStartIndex(templateBegin),
            end: getNodeEndIndex(templateBegin)
        }
    });

    if (!fixDetail) {
        return null;
    }

    statements.splice(index, 0, replacement);
    attachFeatherFixMetadata(replacement, [fixDetail]);

    return fixDetail;
}

function countVertexFormatEndCalls(node) {
    const stack = [node];
    const seen = new Set();
    let count = 0;

    while (stack.length > 0) {
        const current = stack.pop();

        if (!current || typeof current !== "object") {
            continue;
        }

        if (seen.has(current)) {
            continue;
        }

        seen.add(current);

        if (isVertexFormatEndCall(current)) {
            count += 1;
        }

        if (Array.isArray(current)) {
            for (const element of current) {
                stack.push(element);
            }
            continue;
        }

        for (const value of Object.values(current)) {
            if (value && typeof value === "object") {
                stack.push(value);
            }
        }
    }

    return count;
}

function ensureVertexFormatDefinitionIsClosed(
    node,
    parent,
    property,
    diagnostic
) {
    if (!Array.isArray(parent) || typeof property !== "number") {
        return null;
    }

    if (!node || node.type !== "CallExpression") {
        return null;
    }

    if (!isIdentifierWithName(node.object, "vertex_format_begin")) {
        return null;
    }

    const siblings = parent;
    let insertionIndex = property + 1;

    for (let index = property + 1; index < siblings.length; index += 1) {
        const sibling = siblings[index];

        if (nodeContainsVertexFormatEndCall(sibling)) {
            return null;
        }

        if (isVertexFormatBeginCall(sibling)) {
            break;
        }

        if (isVertexFormatAddCall(sibling)) {
            insertionIndex = index + 1;
            continue;
        }

        break;
    }

    const vertexFormatEndCall = createVertexFormatEndCall(node);

    if (!vertexFormatEndCall) {
        return null;
    }

    const fixDetail = createFeatherFixDetail(diagnostic, {
        target: "vertex_format_end",
        range: {
            start: getNodeStartIndex(node),
            end: getNodeEndIndex(node)
        }
    });

    if (!fixDetail) {
        return null;
    }

    siblings.splice(insertionIndex, 0, vertexFormatEndCall);
    attachFeatherFixMetadata(vertexFormatEndCall, [fixDetail]);

    return fixDetail;
}

function nodeContainsVertexFormatEndCall(node) {
    if (!node || typeof node !== "object") {
        return false;
    }

    if (isVertexFormatEndCall(node)) {
        return true;
    }

    if (Array.isArray(node)) {
        return node.some(nodeContainsVertexFormatEndCall);
    }

    for (const value of Object.values(node)) {
        if (nodeContainsVertexFormatEndCall(value)) {
            return true;
        }
    }

    return false;
}

function isVertexFormatEndCall(node) {
    return (
        !!node &&
        node.type === "CallExpression" &&
        isIdentifierWithName(node.object, "vertex_format_end")
    );
}

function isVertexFormatBeginCall(node) {
    return (
        !!node &&
        node.type === "CallExpression" &&
        isIdentifierWithName(node.object, "vertex_format_begin")
    );
}

function isVertexFormatAddCall(node) {
    if (!node || node.type !== "CallExpression") {
        return false;
    }

    const identifier = node.object;

    if (!identifier || identifier.type !== "Identifier") {
        return false;
    }

    return (
        typeof identifier.name === "string" &&
        identifier.name.startsWith("vertex_format_add_")
    );
}

function createVertexFormatEndCall(template) {
    if (!template || template.type !== "CallExpression") {
        return null;
    }

    const identifier = createIdentifier("vertex_format_end", template.object);

    if (!identifier) {
        return null;
    }

    const callExpression = {
        type: "CallExpression",
        object: identifier,
        arguments: []
    };

    if (hasOwn(template, "start")) {
        callExpression.start = cloneLocation(template.start);
    }

    if (hasOwn(template, "end")) {
        callExpression.end = cloneLocation(template.end);
    }

    return callExpression;
}

function harmonizeTexturePointerTernaries({ ast, diagnostic }) {
    if (!hasFeatherDiagnosticContext(ast, diagnostic)) {
        return [];
    }

    const fixes = [];

    const visit = (node, parent, property) => {
        if (!node) {
            return;
        }

        if (Array.isArray(node)) {
            for (let index = 0; index < node.length; index += 1) {
                visit(node[index], node, index);
            }
            return;
        }

        if (typeof node !== "object") {
            return;
        }

        if (node.type === "TernaryExpression") {
            const fix = harmonizeTexturePointerTernary(
                node,
                parent,
                property,
                diagnostic
            );

            if (fix) {
                fixes.push(fix);
                return;
            }
        }

        for (const [key, value] of Object.entries(node)) {
            if (value && typeof value === "object") {
                visit(value, node, key);
            }
        }
    };

    visit(ast, null, null);

    return fixes;
}

const INSTANCE_CREATE_FUNCTION_NAMES = new Set([
    "instance_create_layer",
    "instance_create_depth",
    "instance_create_depth_ext",
    "instance_create_layer_ext",
    "instance_create_at",
    "instance_create",
    "instance_create_z"
]);

function annotateInstanceVariableStructAssignments({ ast, diagnostic }) {
    if (!hasFeatherDiagnosticContext(ast, diagnostic)) {
        return [];
    }

    const fixes = [];

    const visit = (node) => {
        if (!node) {
            return;
        }

        if (Array.isArray(node)) {
            for (const entry of node) {
                visit(entry);
            }
            return;
        }

        if (typeof node !== "object") {
            return;
        }

        if (node.type === "CallExpression") {
            const callFixes = annotateInstanceCreateCall(node, diagnostic);

            if (isNonEmptyArray(callFixes)) {
                fixes.push(...callFixes);
            }
        }

        for (const value of Object.values(node)) {
            if (value && typeof value === "object") {
                visit(value);
            }
        }
    };

    visit(ast);

    return fixes;
}

function annotateInstanceCreateCall(node, diagnostic) {
    if (!node || node.type !== "CallExpression") {
        return [];
    }

    if (!isInstanceCreateIdentifier(node.object)) {
        return [];
    }

    const structArgument = findStructArgument(node.arguments);

    if (!structArgument) {
        return [];
    }

    return annotateVariableStructProperties(structArgument, diagnostic);
}

function isInstanceCreateIdentifier(node) {
    if (!node || node.type !== "Identifier") {
        return false;
    }

    if (INSTANCE_CREATE_FUNCTION_NAMES.has(node.name)) {
        return true;
    }

    return node.name?.startsWith?.("instance_create_") ?? false;
}

function findStructArgument(args) {
    if (!isNonEmptyArray(args)) {
        return null;
    }

    for (let index = args.length - 1; index >= 0; index -= 1) {
        const candidate = args[index];

        if (candidate && candidate.type === "StructExpression") {
            return candidate;
        }
    }

    return null;
}

function annotateVariableStructProperties(structExpression, diagnostic) {
    if (!structExpression || structExpression.type !== "StructExpression") {
        return [];
    }

    const properties = Array.isArray(structExpression.properties)
        ? structExpression.properties
        : [];

    if (properties.length === 0) {
        return [];
    }

    const fixes = [];

    for (const property of properties) {
        const fixDetail = annotateVariableStructProperty(property, diagnostic);

        if (fixDetail) {
            fixes.push(fixDetail);
        }
    }

    return fixes;
}

function annotateVariableStructProperty(property, diagnostic) {
    if (!property || property.type !== "Property") {
        return null;
    }

    const value = property.value;

    if (
        !value ||
        value.type !== "Identifier" ||
        typeof value.name !== "string"
    ) {
        return null;
    }

    const fixDetail = createFeatherFixDetail(diagnostic, {
        target: value.name,
        range: {
            start: getNodeStartIndex(property),
            end: getNodeEndIndex(property)
        },
        automatic: false
    });

    if (!fixDetail) {
        return null;
    }

    attachFeatherFixMetadata(property, [fixDetail]);

    return fixDetail;
}

function annotateMissingUserEvents({ ast, diagnostic }) {
    if (!hasFeatherDiagnosticContext(ast, diagnostic)) {
        return [];
    }

    const fixes = [];

    const visit = (node) => {
        if (!node) {
            return;
        }

        if (Array.isArray(node)) {
            for (const entry of node) {
                visit(entry);
            }
            return;
        }

        if (typeof node !== "object") {
            return;
        }

        if (node.type === "CallExpression") {
            const fix = annotateUserEventCall(node, diagnostic);

            if (fix) {
                fixes.push(fix);
                return;
            }
        }

        for (const value of Object.values(node)) {
            if (value && typeof value === "object") {
                visit(value);
            }
        }
    };

    visit(ast);

    return fixes;
}

function annotateUserEventCall(node, diagnostic) {
    const eventInfo = getUserEventReference(node);

    if (!eventInfo) {
        return null;
    }

    const fixDetail = createFeatherFixDetail(diagnostic, {
        target: eventInfo.name,
        automatic: false,
        range: {
            start: getNodeStartIndex(node),
            end: getNodeEndIndex(node)
        }
    });

    if (!fixDetail) {
        return null;
    }

    attachFeatherFixMetadata(node, [fixDetail]);

    return fixDetail;
}

function getUserEventReference(node) {
    if (!node || node.type !== "CallExpression") {
        return null;
    }

    const callee = getCallExpressionIdentifier(node);
    const args = getCallExpressionArguments(node);

    if (isIdentifierWithName(callee, "event_user")) {
        const eventIndex = resolveUserEventIndex(args[0]);

        if (eventIndex === null) {
            return null;
        }

        return { index: eventIndex, name: formatUserEventName(eventIndex) };
    }

    if (isIdentifierWithName(callee, "event_perform")) {
        if (args.length < 2 || !isIdentifierWithName(args[0], "ev_user")) {
            return null;
        }

        const eventIndex = resolveUserEventIndex(args[1]);

        if (eventIndex === null) {
            return null;
        }

        return { index: eventIndex, name: formatUserEventName(eventIndex) };
    }

    if (isIdentifierWithName(callee, "event_perform_object")) {
        if (args.length < 3) {
            return null;
        }

        const eventIndex = resolveUserEventIndex(args[2]);

        if (eventIndex === null) {
            return null;
        }

        return { index: eventIndex, name: formatUserEventName(eventIndex) };
    }

    return null;
}

function resolveUserEventIndex(node) {
    if (!node) {
        return null;
    }

    if (node.type === "Literal") {
        const numericValue =
            typeof node.value === "number" ? node.value : Number(node.value);

        if (
            !Number.isInteger(numericValue) ||
            numericValue < 0 ||
            numericValue > 15
        ) {
            return null;
        }

        return numericValue;
    }

    if (node.type === "Identifier") {
        const match = /^ev_user(\d+)$/.exec(node.name);

        if (!match) {
            return null;
        }

        const numericValue = Number.parseInt(match[1], 10);

        if (
            !Number.isInteger(numericValue) ||
            numericValue < 0 ||
            numericValue > 15
        ) {
            return null;
        }

        return numericValue;
    }

    return null;
}

function formatUserEventName(index) {
    if (!Number.isInteger(index)) {
        return null;
    }

    return `User Event ${index}`;
}
function harmonizeTexturePointerTernary(node, parent, property, diagnostic) {
    if (!node || node.type !== "TernaryExpression") {
        return null;
    }

    if (
        !parent ||
        parent.type !== "AssignmentExpression" ||
        property !== "right"
    ) {
        return null;
    }

    if (!isSpriteGetTextureCall(node.consequent)) {
        return null;
    }

    const alternate = node.alternate;

    if (!isNegativeOneLiteral(alternate)) {
        return null;
    }

    const pointerIdentifier = createIdentifier("pointer_null", alternate);

    if (!pointerIdentifier) {
        return null;
    }

    copyCommentMetadata(alternate, pointerIdentifier);
    node.alternate = pointerIdentifier;

    const fixDetail = createFeatherFixDetail(diagnostic, {
        target: isIdentifier(parent.left) ? parent.left.name : null,
        range: {
            start: getNodeStartIndex(node),
            end: getNodeEndIndex(node)
        }
    });

    if (!fixDetail) {
        return null;
    }

    attachFeatherFixMetadata(node, [fixDetail]);

    return fixDetail;
}

function createAssignmentFromDeclarator(declarator, declarationNode) {
    if (!declarator || typeof declarator !== "object") {
        return null;
    }

    const identifier = declarator.id;

    if (!isIdentifier(identifier)) {
        return null;
    }

    if (!declarator.init) {
        return null;
    }

    const assignment = {
        type: "AssignmentExpression",
        operator: "=",
        left: cloneIdentifier(identifier),
        right: declarator.init,
        start: cloneLocation(declarator.start ?? declarationNode?.start),
        end: cloneLocation(declarator.end ?? declarationNode?.end)
    };

    copyCommentMetadata(declarator, assignment);

    return assignment;
}

function isFunctionLikeNode(node) {
    if (!node || typeof node !== "object") {
        return false;
    }

    if (typeof node.type !== "string") {
        return false;
    }

    return FUNCTION_LIKE_TYPES.has(node.type);
}

function getFunctionParameterNames(node) {
    const params = getArrayProperty(node, "params");
    const names = [];

    for (const param of params) {
        if (!param || typeof param !== "object") {
            continue;
        }

        if (isIdentifier(param)) {
            if (param.name) {
                names.push(param.name);
            }
            continue;
        }

        if (param.type === "DefaultParameter" && isIdentifier(param.left)) {
            if (param.left.name) {
                names.push(param.left.name);
            }
            continue;
        }
    }

    return names;
}

function getVariableDeclaratorName(declarator) {
    if (!declarator || typeof declarator !== "object") {
        return null;
    }

    const identifier = declarator.id;

    if (!isIdentifier(identifier)) {
        return null;
    }

    return identifier.name ?? null;
}

function cloneLiteral(node) {
    if (!node || node.type !== "Literal") {
        return null;
    }

    const cloned = {
        type: "Literal",
        value: node.value
    };

    if (Object.hasOwn(node, "start")) {
        cloned.start = cloneLocation(node.start);
    }

    if (Object.hasOwn(node, "end")) {
        cloned.end = cloneLocation(node.end);
    }

    return cloned;
}

function createIdentifierFromTemplate(name, template) {
    const identifier = {
        type: "Identifier",
        name
    };

    assignClonedLocation(identifier, template);

    return identifier;
}

function cloneIdentifier(node) {
    if (!node || node.type !== "Identifier") {
        return null;
    }

    const cloned = {
        type: "Identifier",
        name: node.name
    };

    assignClonedLocation(cloned, node);

    return cloned;
}

function copyCommentMetadata(source, target) {
    if (!source || !target) {
        return;
    }

    for (const key of [
        "leadingComments",
        "trailingComments",
        "innerComments",
        "comments"
    ]) {
        if (Object.hasOwn(source, key)) {
            target[key] = source[key];
        }
    }
}

function extractIdentifierNameFromLiteral(value) {
    if (typeof value !== "string") {
        return null;
    }

    const stripped = stripStringQuotes(value);
    if (!stripped) {
        return null;
    }

    if (!IDENTIFIER_NAME_PATTERN.test(stripped)) {
        return null;
    }

    return stripped;
}

function stripStringQuotes(value) {
    if (typeof value !== "string" || value.length < 2) {
        return null;
    }

    const firstChar = value[0];
    const lastChar = value.at(-1);

    if ((firstChar === '"' || firstChar === "'") && firstChar === lastChar) {
        return value.slice(1, -1);
    }

    return null;
}

function isIdentifierWithName(node, name) {
    if (!node || node.type !== "Identifier") {
        return false;
    }

    return node.name === name;
}

function isIdentifier(node) {
    return !!node && node.type === "Identifier";
}

function isDrawPrimitiveBeginCall(node) {
    return isCallExpressionIdentifierMatch(node, "draw_primitive_begin");
}

function isDrawPrimitiveEndCall(node) {
    return isCallExpressionIdentifierMatch(node, "draw_primitive_end");
}

function createPrimitiveBeginCall(template) {
    if (!template || template.type !== "CallExpression") {
        return null;
    }

    const identifier = createIdentifier(
        "draw_primitive_begin",
        template.object
    );

    if (!identifier) {
        return null;
    }

    const primitiveType = createIdentifier("pr_linelist");

    const callExpression = {
        type: "CallExpression",
        object: identifier,
        arguments: [primitiveType].filter(Boolean)
    };

    if (Object.hasOwn(template, "start")) {
        callExpression.start = cloneLocation(template.start);
    }

    if (Object.hasOwn(template, "end")) {
        const referenceLocation = template.start ?? template.end;

        if (referenceLocation) {
            callExpression.end = cloneLocation(referenceLocation);
        }
    }

    return callExpression;
}

function isLiteralZero(node) {
    if (!node || node.type !== "Literal") {
        return false;
    }

    return node.value === "0" || node.value === 0;
}

function isDrawSurfaceCall(node) {
    if (!isCallExpression(node)) {
        return false;
    }

    const name = node.object?.name;

    if (typeof name !== "string") {
        return false;
    }

    return name.startsWith("draw_surface");
}

function isTerminatingStatement(node) {
    if (!node || typeof node !== "object") {
        return false;
    }

    return (
        node.type === "ReturnStatement" ||
        node.type === "BreakStatement" ||
        node.type === "ContinueStatement" ||
        node.type === "ThrowStatement" ||
        node.type === "ExitStatement"
    );
}

function isLiteralOne(node) {
    if (!node || node.type !== "Literal") {
        return false;
    }

    return node.value === "1" || node.value === 1;
}

function isLiteralTrue(node) {
    if (!node || node.type !== "Literal") {
        return false;
    }

    return node.value === "true" || node.value === true;
}

function isLiteralFalse(node) {
    if (!node || node.type !== "Literal") {
        return false;
    }

    return node.value === "false" || node.value === false;
}

function isShaderResetCall(node) {
    if (!node || node.type !== "CallExpression") {
        return false;
    }

    if (!isIdentifierWithName(node.object, "shader_reset")) {
        return false;
    }

    const args = getCallExpressionArguments(node);

    return args.length === 0;
}

function isFogResetCall(node) {
    if (!node || node.type !== "CallExpression") {
        return false;
    }

    if (!isIdentifierWithName(node.object, "gpu_set_fog")) {
        return false;
    }

    const args = getCallExpressionArguments(node);

    if (args.length < 4) {
        return false;
    }

    return (
        isLiteralFalse(args[0]) &&
        isIdentifierWithName(args[1], "c_black") &&
        isLiteralZero(args[2]) &&
        isLiteralOne(args[3])
    );
}

function isAlphaTestEnableResetCall(node) {
    if (!node || node.type !== "CallExpression") {
        return false;
    }

    if (!isIdentifierWithName(node.object, "gpu_set_alphatestenable")) {
        return false;
    }

    const args = getCallExpressionArguments(node);

    if (args.length === 0) {
        return false;
    }

    return isLiteralFalse(args[0]);
}

function isAlphaTestRefResetCall(node) {
    if (!node || node.type !== "CallExpression") {
        return false;
    }

    if (!isIdentifierWithName(node.object, "gpu_set_alphatestref")) {
        return false;
    }

    const args = getCallExpressionArguments(node);

    if (args.length === 0) {
        return false;
    }

    return isLiteralZero(args[0]);
}

function isHalignResetCall(node) {
    if (!node || node.type !== "CallExpression") {
        return false;
    }

    if (!isIdentifierWithName(node.object, "draw_set_halign")) {
        return false;
    }

    const args = getCallExpressionArguments(node);

    if (args.length === 0) {
        return false;
    }

    return isIdentifierWithName(args[0], "fa_left");
}

function isCullModeResetCall(node) {
    if (!node || node.type !== "CallExpression") {
        return false;
    }

    if (!isIdentifierWithName(node.object, "gpu_set_cullmode")) {
        return false;
    }

    const args = getCallExpressionArguments(node);

    if (args.length === 0) {
        return false;
    }

    return isIdentifierWithName(args[0], "cull_noculling");
}

function isColourWriteEnableResetCall(node) {
    if (!node || node.type !== "CallExpression") {
        return false;
    }

    if (!isIdentifierWithName(node.object, "gpu_set_colourwriteenable")) {
        return false;
    }

    const args = getCallExpressionArguments(node);

    if (args.length < 4) {
        return false;
    }

    return args
        .slice(0, 4)
        .every((argument) => isBooleanLiteral(argument, true));
}

function isAlphaTestDisableCall(node) {
    if (!node || node.type !== "CallExpression") {
        return false;
    }

    if (!isIdentifierWithName(node.object, "gpu_set_alphatestenable")) {
        return false;
    }

    const args = getCallExpressionArguments(node);

    if (args.length === 0) {
        return false;
    }

    const [argument] = args;

    return isLiteralFalse(argument) || isLiteralZero(argument);
}

function createAlphaTestEnableResetCall(template) {
    if (!template || template.type !== "CallExpression") {
        return null;
    }

    const identifier = cloneIdentifier(template.object);

    if (!identifier || identifier.name !== "gpu_set_alphatestenable") {
        return null;
    }

    const literalFalse = createLiteral("false", template.arguments?.[0]);

    const callExpression = {
        type: "CallExpression",
        object: identifier,
        arguments: [literalFalse]
    };

    if (hasOwn(template, "start")) {
        callExpression.start = cloneLocation(template.start);
    }

    if (hasOwn(template, "end")) {
        callExpression.end = cloneLocation(template.end);
    }

    return callExpression;
}

function createAlphaTestRefResetCall(template) {
    if (!template || template.type !== "CallExpression") {
        return null;
    }

    const identifier = cloneIdentifier(template.object);

    if (!identifier || identifier.name !== "gpu_set_alphatestref") {
        return null;
    }

    const literalZero = createLiteral("0", template.arguments?.[0]);

    const callExpression = {
        type: "CallExpression",
        object: identifier,
        arguments: [literalZero]
    };

    if (Object.hasOwn(template, "start")) {
        callExpression.start = cloneLocation(template.start);
    }

    if (Object.hasOwn(template, "end")) {
        callExpression.end = cloneLocation(template.end);
    }

    return callExpression;
}

function createBlendModeResetCall(template) {
    if (!template || template.type !== "CallExpression") {
        return null;
    }

    const identifier = cloneIdentifier(template.object);

    if (!identifier || identifier.name !== "gpu_set_blendmode") {
        return null;
    }

    const blendModeIdentifier = createIdentifier(
        "bm_normal",
        template.arguments?.[0]
    );

    if (!blendModeIdentifier) {
        return null;
    }

    const callExpression = {
        type: "CallExpression",
        object: identifier,
        arguments: [blendModeIdentifier]
    };

    if (Object.hasOwn(template, "start")) {
        callExpression.start = cloneLocation(template.start);
    }

    if (Object.hasOwn(template, "end")) {
        callExpression.end = cloneLocation(template.end);
    }

    return callExpression;
}

function isSurfaceSetTargetCall(node) {
    if (!node || node.type !== "CallExpression") {
        return false;
    }

    return isIdentifierWithName(node.object, "surface_set_target");
}

function createHalignResetCall(template) {
    if (!template || template.type !== "CallExpression") {
        return null;
    }

    const identifier = cloneIdentifier(template.object);

    if (!identifier || identifier.name !== "draw_set_halign") {
        return null;
    }

    const faLeft = createIdentifier("fa_left", template.arguments?.[0]);

    if (!faLeft) {
        return null;
    }

    const callExpression = {
        type: "CallExpression",
        object: identifier,
        arguments: [faLeft]
    };

    if (Object.hasOwn(template, "start")) {
        callExpression.start = cloneLocation(template.start);
    }

    if (Object.hasOwn(template, "end")) {
        callExpression.end = cloneLocation(template.end);
    }

    return callExpression;
}

function createCullModeResetCall(template) {
    if (!template || template.type !== "CallExpression") {
        return null;
    }

    const identifier = cloneIdentifier(template.object);

    if (!identifier || identifier.name !== "gpu_set_cullmode") {
        return null;
    }

    const resetArgument = createIdentifier(
        "cull_noculling",
        template.arguments?.[0]
    );

    if (!resetArgument) {
        return null;
    }

    const callExpression = {
        type: "CallExpression",
        object: identifier,
        arguments: [resetArgument]
    };

    if (Object.hasOwn(template, "start")) {
        callExpression.start = cloneLocation(template.start);
    }

    if (Object.hasOwn(template, "end")) {
        callExpression.end = cloneLocation(template.end);
    }

    return callExpression;
}

function createColourWriteEnableResetCall(template) {
    if (!template || template.type !== "CallExpression") {
        return null;
    }

    const identifier = cloneIdentifier(template.object);

    if (!identifier || identifier.name !== "gpu_set_colourwriteenable") {
        return null;
    }

    const templateArgs = Array.isArray(template.arguments)
        ? template.arguments
        : [];
    const argumentsList = [];

    for (let index = 0; index < 4; index += 1) {
        const argumentTemplate =
            templateArgs[index] ?? templateArgs.at(-1) ?? template;
        const literalTrue = createLiteral("true", argumentTemplate);
        argumentsList.push(literalTrue);
    }

    const callExpression = {
        type: "CallExpression",
        object: identifier,
        arguments: argumentsList
    };

    if (Object.hasOwn(template, "start")) {
        callExpression.start = cloneLocation(template.start);
    }

    if (Object.hasOwn(template, "end")) {
        callExpression.end = cloneLocation(template.end);
    }

    return callExpression;
}

function isBlendModeNormalArgument(node) {
    if (!node || typeof node !== "object") {
        return false;
    }

    if (isIdentifierWithName(node, "bm_normal")) {
        return true;
    }

    if (node.type === "Literal") {
        return node.value === "bm_normal";
    }

    return false;
}

function shouldResetBlendEnable(argument) {
    if (!argument || typeof argument !== "object") {
        return false;
    }

    return isLiteralFalse(argument) || isLiteralZero(argument);
}

function shouldResetTextureRepeat(argument) {
    if (!argument || typeof argument !== "object") {
        return false;
    }

    if (isLiteralFalse(argument) || isLiteralZero(argument)) {
        return false;
    }

    return isLiteralTrue(argument) || isLiteralOne(argument);
}

function isTextureRepeatResetCall(node) {
    if (!node || node.type !== "CallExpression") {
        return false;
    }

    if (!isIdentifierWithName(node.object, "gpu_set_texrepeat")) {
        return false;
    }

    const args = getCallExpressionArguments(node);

    if (args.length === 0) {
        return false;
    }

    const [argument] = args;

    return isLiteralFalse(argument) || isLiteralZero(argument);
}

function createTextureRepeatResetCall(template) {
    if (!template || template.type !== "CallExpression") {
        return null;
    }

    const identifier = cloneIdentifier(template.object);

    if (!identifier || identifier.name !== "gpu_set_texrepeat") {
        return null;
    }

    const literalFalse = createLiteral("false", template.arguments?.[0]);

    const callExpression = {
        type: "CallExpression",
        object: identifier,
        arguments: [literalFalse]
    };

    if (Object.hasOwn(template, "start")) {
        callExpression.start = cloneLocation(template.start);
    }

    if (Object.hasOwn(template, "end")) {
        callExpression.end = cloneLocation(template.end);
    }

    return callExpression;
}

function isBlendModeResetCall(node) {
    if (!node || node.type !== "CallExpression") {
        return false;
    }

    if (!isIdentifierWithName(node.object, "gpu_set_blendmode")) {
        return false;
    }

    const args = getCallExpressionArguments(node);

    if (args.length === 0) {
        return false;
    }

    return isBlendModeNormalArgument(args[0]);
}

function isBlendEnableResetCall(node) {
    if (!node || node.type !== "CallExpression") {
        return false;
    }

    if (!isIdentifierWithName(node.object, "gpu_set_blendenable")) {
        return false;
    }

    const args = getCallExpressionArguments(node);

    if (args.length === 0) {
        return false;
    }

    const [argument] = args;

    return isLiteralTrue(argument) || isLiteralOne(argument);
}

function createShaderResetCall(template) {
    if (!template || template.type !== "CallExpression") {
        return null;
    }

    const identifier = createIdentifier("shader_reset", template.object);

    if (!identifier) {
        return null;
    }

    const callExpression = {
        type: "CallExpression",
        object: identifier,
        arguments: []
    };

    if (Object.hasOwn(template, "start")) {
        callExpression.start = cloneLocation(template.start);
    }

    if (Object.hasOwn(template, "end")) {
        callExpression.end = cloneLocation(template.end);
    }

    return callExpression;
}

function createFogResetCall(template) {
    if (!template || template.type !== "CallExpression") {
        return null;
    }

    const identifier = cloneIdentifier(template.object);

    if (!identifier || identifier.name !== "gpu_set_fog") {
        return null;
    }

    const [argument0, argument1, argument2, argument3] = Array.isArray(
        template.arguments
    )
        ? template.arguments
        : [];

    const falseLiteral = createLiteral("false", argument0);
    const colorIdentifier = createIdentifier("c_black", argument1);
    const zeroLiteral = createLiteral("0", argument2);
    const oneLiteral = createLiteral("1", argument3);

    if (!falseLiteral || !colorIdentifier || !zeroLiteral || !oneLiteral) {
        return null;
    }

    const callExpression = {
        type: "CallExpression",
        object: identifier,
        arguments: [falseLiteral, colorIdentifier, zeroLiteral, oneLiteral]
    };

    if (Object.hasOwn(template, "start")) {
        callExpression.start = cloneLocation(template.start);
    }

    if (Object.hasOwn(template, "end")) {
        callExpression.end = cloneLocation(template.end);
    }

    return callExpression;
}

function createBlendEnableResetCall(template) {
    if (!template || template.type !== "CallExpression") {
        return null;
    }

    const identifier = cloneIdentifier(template.object);

    if (!identifier || identifier.name !== "gpu_set_blendenable") {
        return null;
    }

    const literalTrue = createLiteral("true", template.arguments?.[0]);

    const callExpression = {
        type: "CallExpression",
        object: identifier,
        arguments: [literalTrue]
    };

    if (Object.hasOwn(template, "start")) {
        callExpression.start = cloneLocation(template.start);
    }

    if (Object.hasOwn(template, "end")) {
        callExpression.end = cloneLocation(template.end);
    }

    return callExpression;
}

function createLiteral(value, template) {
    const literalValue = typeof value === "number" ? String(value) : value;

    const literal = {
        type: "Literal",
        value: literalValue
    };

    if (template && typeof template === "object") {
        if (Object.hasOwn(template, "start")) {
            literal.start = cloneLocation(template.start);
        }

        if (Object.hasOwn(template, "end")) {
            literal.end = cloneLocation(template.end);
        }
    }

    return literal;
}

function reorderOptionalParameters({ ast, diagnostic }) {
    if (!hasFeatherDiagnosticContext(ast, diagnostic)) {
        return [];
    }

    const fixes = [];

    const visit = (node) => {
        if (!node) {
            return;
        }

        if (Array.isArray(node)) {
            for (const item of node) {
                visit(item);
            }
            return;
        }

        if (typeof node !== "object") {
            return;
        }

        if (node.type === "FunctionDeclaration") {
            const fix = reorderFunctionOptionalParameters(node, diagnostic);

            if (fix) {
                fixes.push(fix);
            }
        }

        for (const value of Object.values(node)) {
            if (value && typeof value === "object") {
                visit(value);
            }
        }
    };

    visit(ast);

    return fixes;
}

function reorderFunctionOptionalParameters(node, diagnostic) {
    if (!node || node.type !== "FunctionDeclaration") {
        return null;
    }

    const params = Array.isArray(node.params) ? node.params : null;

    if (!params || params.length === 0) {
        return null;
    }

    let encounteredOptional = false;
    let appliedChanges = false;

    for (let index = 0; index < params.length; index += 1) {
        const param = params[index];

        if (isOptionalParameter(param)) {
            encounteredOptional = true;
            continue;
        }

        if (!encounteredOptional) {
            continue;
        }

        const converted = convertParameterToUndefinedDefault(param);

        if (!converted) {
            continue;
        }

        params[index] = converted;
        appliedChanges = true;
    }

    if (!appliedChanges) {
        return null;
    }

    node._flattenSyntheticNumericParens = true;

    const fixDetail = createFeatherFixDetail(diagnostic, {
        target: getFunctionIdentifierName(node),
        range: {
            start: getNodeStartIndex(node),
            end: getNodeEndIndex(node)
        }
    });

    if (!fixDetail) {
        return null;
    }

    attachFeatherFixMetadata(node, [fixDetail]);

    return fixDetail;
}

function convertParameterToUndefinedDefault(parameter) {
    if (!parameter || parameter.type !== "Identifier") {
        return null;
    }

    const identifier = cloneIdentifier(parameter) ?? parameter;
    const undefinedLiteral = createLiteral("undefined", parameter);
    if (!undefinedLiteral) {
        return null;
    }

    const defaultParameter = {
        type: "DefaultParameter",
        left: identifier,
        right: undefinedLiteral,
        start: cloneLocation(parameter.start ?? identifier.start),
        end: cloneLocation(parameter.end ?? identifier.end),
        _featherOptionalParameter: true
    };

    copyCommentMetadata(parameter, defaultParameter);

    return defaultParameter;
}

function isOptionalParameter(parameter) {
    return parameter?.type === "DefaultParameter";
}

function getFunctionIdentifierName(node) {
    if (!node) {
        return null;
    }

    const { id, name, key } = node;

    if (typeof id === "string") {
        return id;
    }

    if (id && typeof id === "object") {
        if (typeof id.name === "string") {
            return id.name;
        }

        if (id.type === "Identifier" && typeof id.name === "string") {
            return id.name;
        }
    }

    if (typeof name === "string") {
        return name;
    }

    if (key && typeof key === "object" && typeof key.name === "string") {
        return key.name;
    }

    return null;
}

function sanitizeMalformedJsDocTypes({ ast, diagnostic, typeSystemInfo }) {
    if (!hasFeatherDiagnosticContext(ast, diagnostic)) {
        return [];
    }

    const comments = collectCommentNodes(ast);

    if (comments.length === 0) {
        return [];
    }

    const fixes = [];

    for (const comment of comments) {
        const result = sanitizeDocCommentType(comment, typeSystemInfo);

        if (!result) {
            continue;
        }

        const fixDetail = createFeatherFixDetail(diagnostic, {
            target: result.target ?? null,
            range: {
                start: getNodeStartIndex(comment),
                end: getNodeEndIndex(comment)
            }
        });

        if (!fixDetail) {
            continue;
        }

        attachFeatherFixMetadata(comment, [fixDetail]);
        fixes.push(fixDetail);
    }

    return fixes;
}

function sanitizeDocCommentType(comment, typeSystemInfo) {
    if (!comment || comment.type !== "CommentLine") {
        return null;
    }

    const rawValue = typeof comment.value === "string" ? comment.value : "";

    if (!rawValue || !rawValue.includes("@") || !rawValue.includes("{")) {
        return null;
    }

    const tagMatch = rawValue.match(/\/\s*@([A-Za-z]+)/);

    if (!tagMatch) {
        return null;
    }

    const tagName = tagMatch[1]?.toLowerCase();

    if (tagName !== "param" && tagName !== "return" && tagName !== "returns") {
        return null;
    }

    const annotation = extractTypeAnnotation(rawValue);

    if (!annotation) {
        return null;
    }

    const { beforeBrace, typeText, remainder, hadClosingBrace } = annotation;

    if (typeof typeText !== "string") {
        return null;
    }

    const sanitizedType = sanitizeTypeAnnotationText(typeText, typeSystemInfo);
    const needsClosingBrace = hadClosingBrace === false;
    const hasTypeChange = sanitizedType !== typeText.trim();

    if (!hasTypeChange && !needsClosingBrace) {
        return null;
    }

    const updatedValue = `${beforeBrace}${sanitizedType}}${remainder}`;

    if (updatedValue === rawValue) {
        return null;
    }

    comment.value = updatedValue;

    if (typeof comment.raw === "string") {
        comment.raw = `//${updatedValue}`;
    }

    const target =
        tagName === "param"
            ? extractParameterNameFromDocRemainder(remainder)
            : null;

    return {
        target
    };
}

function extractTypeAnnotation(value) {
    if (typeof value !== "string") {
        return null;
    }

    const braceIndex = value.indexOf("{");

    if (braceIndex === -1) {
        return null;
    }

    const beforeBrace = value.slice(0, braceIndex + 1);
    const afterBrace = value.slice(braceIndex + 1);

    const closingIndex = afterBrace.indexOf("}");
    let typeText;
    let remainder;
    let hadClosingBrace = true;

    if (closingIndex === -1) {
        const split = splitTypeAndRemainder(afterBrace);
        typeText = split.type;
        remainder = split.remainder;
        hadClosingBrace = false;
    } else {
        typeText = afterBrace.slice(0, closingIndex);
        remainder = afterBrace.slice(closingIndex + 1);
    }

    const trimmedType = toTrimmedString(typeText);

    return {
        beforeBrace,
        typeText: trimmedType,
        remainder,
        hadClosingBrace
    };
}

function splitTypeAndRemainder(text) {
    if (typeof text !== "string") {
        return { type: "", remainder: "" };
    }

    let depthSquare = 0;
    let depthAngle = 0;
    let depthParen = 0;

    for (let index = 0; index < text.length; index += 1) {
        const char = text[index];

        switch (char) {
            case "[": {
                depthSquare += 1;

                break;
            }
            case "]": {
                depthSquare = Math.max(0, depthSquare - 1);

                break;
            }
            case "<": {
                depthAngle += 1;

                break;
            }
            case ">": {
                depthAngle = Math.max(0, depthAngle - 1);

                break;
            }
            case "(": {
                depthParen += 1;

                break;
            }
            case ")": {
                depthParen = Math.max(0, depthParen - 1);

                break;
            }
            // No default
        }

        if (
            WHITESPACE_PATTERN.test(char) &&
            depthSquare === 0 &&
            depthAngle === 0 &&
            depthParen === 0
        ) {
            const typePart = text.slice(0, index).trimEnd();
            const remainder = text.slice(index);
            return { type: typePart, remainder };
        }
    }

    return {
        type: text.trim(),
        remainder: ""
    };
}

const WHITESPACE_PATTERN = /\s/;

function sanitizeTypeAnnotationText(typeText, typeSystemInfo) {
    if (typeof typeText !== "string" || typeText.length === 0) {
        return typeText ?? "";
    }

    const normalized = typeText.trim();
    const balanced = balanceTypeAnnotationDelimiters(normalized);

    const specifierSanitized = fixSpecifierSpacing(
        balanced,
        typeSystemInfo?.specifierBaseTypeNamesLower
    );

    return fixTypeUnionSpacing(
        specifierSanitized,
        typeSystemInfo?.baseTypeNamesLower
    );
}

function balanceTypeAnnotationDelimiters(typeText) {
    if (typeof typeText !== "string" || typeText.length === 0) {
        return typeText ?? "";
    }

    const stack = [];

    for (const char of typeText) {
        switch (char) {
            case "[": {
                stack.push("]");

                break;
            }
            case "<": {
                stack.push(">");

                break;
            }
            case "(": {
                stack.push(")");

                break;
            }
            case "]":
            case ">":
            case ")": {
                if (stack.length > 0 && stack.at(-1) === char) {
                    stack.pop();
                }

                break;
            }
            // No default
        }
    }

    if (stack.length === 0) {
        return typeText;
    }

    return typeText + stack.reverse().join("");
}

function fixSpecifierSpacing(typeText, specifierBaseTypes) {
    if (typeof typeText !== "string" || typeText.length === 0) {
        return typeText ?? "";
    }

    if (
        !isSetLike(specifierBaseTypes) ||
        !hasIterableItems(specifierBaseTypes)
    ) {
        return typeText;
    }

    const patternSource = [...specifierBaseTypes]
        .map((name) => escapeRegExp(name))
        .join("|");

    if (!patternSource) {
        return typeText;
    }

    const regex = new RegExp(`\\b(${patternSource})\\b`, "gi");
    let result = "";
    let lastIndex = 0;
    let match;

    while ((match = regex.exec(typeText)) !== null) {
        const matchStart = match.index;
        const matchEnd = regex.lastIndex;
        const before = typeText.slice(lastIndex, matchStart);
        const matchedText = typeText.slice(matchStart, matchEnd);
        result += before + matchedText;

        const remainder = typeText.slice(matchEnd);
        const specifierInfo = readSpecifierToken(remainder);

        if (specifierInfo) {
            result += specifierInfo.needsDot
                ? `.${specifierInfo.token}`
                : remainder.slice(0, specifierInfo.consumedLength);

            regex.lastIndex = matchEnd + specifierInfo.consumedLength;
            lastIndex = regex.lastIndex;
        } else {
            lastIndex = matchEnd;
        }
    }

    result += typeText.slice(lastIndex);
    return result;
}

function readSpecifierToken(text) {
    if (typeof text !== "string" || text.length === 0) {
        return null;
    }

    let offset = 0;

    while (offset < text.length && WHITESPACE_PATTERN.test(text[offset])) {
        offset += 1;
    }

    if (offset === 0) {
        return null;
    }

    const firstChar = text[offset];

    if (
        !firstChar ||
        firstChar === "." ||
        firstChar === "," ||
        firstChar === "|" ||
        firstChar === "}"
    ) {
        return {
            consumedLength: offset,
            needsDot: false
        };
    }

    let consumed = offset;
    let token = "";
    let depthSquare = 0;
    let depthAngle = 0;
    let depthParen = 0;

    while (consumed < text.length) {
        const char = text[consumed];

        if (
            WHITESPACE_PATTERN.test(char) &&
            depthSquare === 0 &&
            depthAngle === 0 &&
            depthParen === 0
        ) {
            break;
        }

        if (
            (char === "," || char === "|" || char === "}") &&
            depthSquare === 0 &&
            depthAngle === 0 &&
            depthParen === 0
        ) {
            break;
        }

        switch (char) {
            case "[": {
                depthSquare += 1;

                break;
            }
            case "]": {
                depthSquare = Math.max(0, depthSquare - 1);

                break;
            }
            case "<": {
                depthAngle += 1;

                break;
            }
            case ">": {
                depthAngle = Math.max(0, depthAngle - 1);

                break;
            }
            case "(": {
                depthParen += 1;

                break;
            }
            case ")": {
                depthParen = Math.max(0, depthParen - 1);

                break;
            }
            // No default
        }

        token += char;
        consumed += 1;
    }

    if (token.length === 0) {
        return {
            consumedLength: offset,
            needsDot: false
        };
    }

    return {
        consumedLength: consumed,
        token,
        needsDot: true
    };
}

function fixTypeUnionSpacing(typeText, baseTypesLower) {
    if (typeof typeText !== "string" || typeText.length === 0) {
        return typeText ?? "";
    }

    if (!isSetLike(baseTypesLower) || !hasIterableItems(baseTypesLower)) {
        return typeText;
    }

    if (!WHITESPACE_PATTERN.test(typeText)) {
        return typeText;
    }

    if (hasDelimiterOutsideNesting(typeText, [",", "|"])) {
        return typeText;
    }

    const segments = splitTypeSegments(typeText);

    if (segments.length <= 1) {
        return typeText;
    }

    const trimmedSegments = segments
        .map((segment) => segment.trim())
        .filter((segment) => segment.length > 0);

    if (trimmedSegments.length <= 1) {
        return typeText;
    }

    const recognizedCount = trimmedSegments.reduce((count, segment) => {
        const baseTypeName = extractBaseTypeName(segment);

        if (baseTypeName && baseTypesLower.has(baseTypeName.toLowerCase())) {
            return count + 1;
        }

        return count;
    }, 0);

    if (recognizedCount < 2) {
        return typeText;
    }

    return trimmedSegments.join(",");
}

function splitTypeSegments(text) {
    const segments = [];
    let current = "";
    let depthSquare = 0;
    let depthAngle = 0;
    let depthParen = 0;

    for (const char of text) {
        switch (char) {
            case "[": {
                depthSquare += 1;

                break;
            }
            case "]": {
                depthSquare = Math.max(0, depthSquare - 1);

                break;
            }
            case "<": {
                depthAngle += 1;

                break;
            }
            case ">": {
                depthAngle = Math.max(0, depthAngle - 1);

                break;
            }
            case "(": {
                depthParen += 1;

                break;
            }
            case ")": {
                depthParen = Math.max(0, depthParen - 1);

                break;
            }
            // No default
        }

        if (
            (WHITESPACE_PATTERN.test(char) || char === "," || char === "|") &&
            depthSquare === 0 &&
            depthAngle === 0 &&
            depthParen === 0
        ) {
            if (isNonEmptyTrimmedString(current)) {
                segments.push(current.trim());
            }
            current = "";
            continue;
        }

        current += char;
    }

    if (isNonEmptyTrimmedString(current)) {
        segments.push(current.trim());
    }

    return segments;
}

function hasDelimiterOutsideNesting(text, delimiters) {
    if (typeof text !== "string" || text.length === 0) {
        return false;
    }

    const delimiterSet = new Set(delimiters ?? []);
    let depthSquare = 0;
    let depthAngle = 0;
    let depthParen = 0;

    for (const char of text) {
        switch (char) {
            case "[": {
                depthSquare += 1;

                break;
            }
            case "]": {
                depthSquare = Math.max(0, depthSquare - 1);

                break;
            }
            case "<": {
                depthAngle += 1;

                break;
            }
            case ">": {
                depthAngle = Math.max(0, depthAngle - 1);

                break;
            }
            case "(": {
                depthParen += 1;

                break;
            }
            case ")": {
                depthParen = Math.max(0, depthParen - 1);

                break;
            }
            // No default
        }

        if (
            delimiterSet.has(char) &&
            depthSquare === 0 &&
            depthAngle === 0 &&
            depthParen === 0
        ) {
            return true;
        }
    }

    return false;
}

function createTemporaryIdentifierName(argument, siblings) {
    const existingNames = new Set();

    if (Array.isArray(siblings)) {
        for (const entry of siblings) {
            collectIdentifierNames(entry, existingNames);
        }
    }

    const baseName = sanitizeIdentifierName(
        getIdentifierName(argument) || "value"
    );
    const prefix = `__featherFix_${baseName}`;
    let candidate = prefix;
    let suffix = 1;

    while (existingNames.has(candidate)) {
        candidate = `${prefix}_${suffix}`;
        suffix += 1;
    }

    return candidate;
}

function sanitizeIdentifierName(name) {
    if (typeof name !== "string" || name.length === 0) {
        return "value";
    }

    let sanitized = name.replaceAll(/[^A-Za-z0-9_]/g, "_");

    if (!/^[A-Za-z_]/.test(sanitized)) {
        sanitized = `value_${sanitized}`;
    }

    return sanitized || "value";
}

function collectIdentifierNames(node, registry) {
    if (!node || !registry) {
        return;
    }

    if (Array.isArray(node)) {
        for (const entry of node) {
            collectIdentifierNames(entry, registry);
        }
        return;
    }

    if (typeof node !== "object") {
        return;
    }

    if (node.type === "Identifier" && typeof node.name === "string") {
        registry.add(node.name);
    }

    for (const value of Object.values(node)) {
        if (value && typeof value === "object") {
            collectIdentifierNames(value, registry);
        }
    }
}

function getIdentifierName(node) {
    if (!node) {
        return null;
    }

    if (node.type === "Identifier" && typeof node.name === "string") {
        return node.name;
    }

    return null;
}

function cloneNode(node) {
    if (node === null || typeof node !== "object") {
        return node;
    }

    return structuredClone(node);
}

function createIdentifier(name, template) {
    if (!name) {
        return null;
    }

    const identifier = {
        type: "Identifier",
        name
    };

    assignClonedLocation(identifier, template);

    return identifier;
}

function isSpriteGetTextureCall(node) {
    if (!node || node.type !== "CallExpression") {
        return false;
    }

    return isIdentifierWithName(node.object, "sprite_get_texture");
}

function isSurfaceResetTargetCall(node) {
    if (!node || node.type !== "CallExpression") {
        return false;
    }

    return isIdentifierWithName(node.object, "surface_reset_target");
}

function createSurfaceResetTargetCall(template) {
    if (!template || template.type !== "CallExpression") {
        return null;
    }

    const identifier = createIdentifier(
        "surface_reset_target",
        template.object
    );

    if (!identifier) {
        return null;
    }

    const callExpression = {
        type: "CallExpression",
        object: identifier,
        arguments: []
    };

    if (Object.hasOwn(template, "start")) {
        callExpression.start = cloneLocation(template.start);
    }

    if (Object.hasOwn(template, "end")) {
        callExpression.end = cloneLocation(template.end);
    }

    return callExpression;
}

function isDrawFunctionCall(node) {
    if (!node || node.type !== "CallExpression") {
        return false;
    }

    const identifier = node.object;

    if (!isIdentifier(identifier)) {
        return false;
    }

    return (
        typeof identifier.name === "string" &&
        identifier.name.startsWith("draw_")
    );
}

function isVertexSubmitCallUsingActiveTarget(node) {
    if (!node || node.type !== "CallExpression") {
        return false;
    }

    if (!isIdentifierWithName(node.object, "vertex_submit")) {
        return false;
    }

    const args = getCallExpressionArguments(node);

    if (args.length < 3) {
        return false;
    }

    return isNegativeOneLiteral(args[2]);
}

function extractSurfaceTargetName(node) {
    if (!node || node.type !== "CallExpression") {
        return null;
    }

    const args = getCallExpressionArguments(node);

    if (args.length > 0 && isIdentifier(args[0])) {
        return args[0].name;
    }

    return node.object?.name ?? null;
}

function isNegativeOneLiteral(node) {
    if (!node || typeof node !== "object") {
        return false;
    }

    if (node.type === "Literal") {
        return node.value === "-1" || node.value === -1;
    }

    if (
        node.type === "UnaryExpression" &&
        node.operator === "-" &&
        node.prefix
    ) {
        const argument = node.argument;

        if (!argument || argument.type !== "Literal") {
            return false;
        }

        return argument.value === "1" || argument.value === 1;
    }

    return false;
}

function isEventInheritedCall(node) {
    if (!node || node.type !== "CallExpression") {
        return false;
    }

    if (!isIdentifierWithName(node.object, "event_inherited")) {
        return false;
    }

    const args = getCallExpressionArguments(node);

    return args.length === 0;
}

function isStatementContainer(owner, ownerKey) {
    if (!owner || typeof owner !== "object") {
        return false;
    }

    if (ownerKey === "body") {
        return isProgramOrBlockStatement(owner);
    }

    if (owner.type === "SwitchCase" && ownerKey === "consequent") {
        return true;
    }

    return false;
}

function extractBaseTypeName(segment) {
    if (typeof segment !== "string") {
        return null;
    }

    const match = segment.match(/^[A-Za-z_][A-Za-z0-9_]*/);

    return match ? match[0] : null;
}

function extractParameterNameFromDocRemainder(remainder) {
    if (typeof remainder !== "string") {
        return null;
    }

    const match = remainder.match(/^\s*([A-Za-z_][A-Za-z0-9_]*)/);

    return match ? match[1] : null;
}

function renameReservedIdentifiers({ ast, diagnostic, sourceText }) {
    if (
        !diagnostic ||
        !ast ||
        typeof ast !== "object" ||
        RESERVED_IDENTIFIER_NAMES.size === 0
    ) {
        return [];
    }

    const fixes = [];

    const visit = (node) => {
        if (!node) {
            return;
        }

        if (Array.isArray(node)) {
            for (const child of node) {
                visit(child);
            }
            return;
        }

        if (typeof node !== "object") {
            return;
        }

        if (
            node.type === "VariableDeclaration" &&
            isSupportedVariableDeclaration(node)
        ) {
            const declarationFixes =
                renameReservedIdentifiersInVariableDeclaration(
                    node,
                    diagnostic
                );

            if (isNonEmptyArray(declarationFixes)) {
                fixes.push(...declarationFixes);
            }
        } else if (node.type === "MacroDeclaration") {
            const macroFix = renameReservedIdentifierInMacro(
                node,
                diagnostic,
                sourceText
            );

            if (macroFix) {
                fixes.push(macroFix);
            }
        }

        for (const value of Object.values(node)) {
            if (value && typeof value === "object") {
                visit(value);
            }
        }
    };

    visit(ast);

    return fixes;
}

function isSupportedVariableDeclaration(node) {
    if (!node || node.type !== "VariableDeclaration") {
        return false;
    }

    const kind =
        typeof node.kind === "string"
            ? toNormalizedLowerCaseString(node.kind)
            : null;

    return kind === "var" || kind === "static";
}

function renameReservedIdentifiersInVariableDeclaration(node, diagnostic) {
    const declarations = Array.isArray(node?.declarations)
        ? node.declarations
        : [];

    if (declarations.length === 0) {
        return [];
    }

    const fixes = [];

    for (const declarator of declarations) {
        if (!declarator || declarator.type !== "VariableDeclarator") {
            continue;
        }

        const fix = renameReservedIdentifierNode(declarator.id, diagnostic);

        if (fix) {
            fixes.push(fix);
        }
    }

    return fixes;
}

function renameReservedIdentifierNode(identifier, diagnostic, options = {}) {
    if (!identifier || identifier.type !== "Identifier") {
        return null;
    }

    const name = identifier.name;

    if (!isReservedIdentifier(name)) {
        return null;
    }

    const replacement = getReplacementIdentifierName(name);

    if (!replacement || replacement === name) {
        return null;
    }

    const fixDetail = createFeatherFixDetail(diagnostic, {
        target: name ?? null,
        range: {
            start: getNodeStartIndex(identifier),
            end: getNodeEndIndex(identifier)
        }
    });

    if (!fixDetail) {
        return null;
    }

    identifier.name = replacement;

    if (typeof options.onRename === "function") {
        try {
            options.onRename({
                identifier,
                originalName: name,
                replacement
            });
        } catch {
            // Swallow callback errors to avoid interrupting the fix pipeline.
        }
    }

    attachFeatherFixMetadata(identifier, [fixDetail]);

    return fixDetail;
}

function renameReservedIdentifierInMacro(node, diagnostic, sourceText) {
    if (!node || node.type !== "MacroDeclaration") {
        return null;
    }

    return renameReservedIdentifierNode(node.name, diagnostic, {
        onRename: ({ originalName, replacement }) => {
            const updatedText = buildMacroReplacementText({
                macro: node,
                originalName,
                replacement,
                sourceText
            });

            if (typeof updatedText === "string") {
                node._featherMacroText = updatedText;
            }
        }
    });
}

function isReservedIdentifier(name) {
    if (typeof name !== "string" || name.length === 0) {
        return false;
    }

    return RESERVED_IDENTIFIER_NAMES.has(name.toLowerCase());
}

function getReplacementIdentifierName(originalName) {
    if (typeof originalName !== "string" || originalName.length === 0) {
        return null;
    }

    let candidate = `_${originalName}`;
    const seen = new Set();

    while (isReservedIdentifier(candidate)) {
        if (seen.has(candidate)) {
            return null;
        }

        seen.add(candidate);
        candidate = `_${candidate}`;
    }

    return candidate;
}

function buildMacroReplacementText({
    macro,
    originalName,
    replacement,
    sourceText
}) {
    if (
        !macro ||
        macro.type !== "MacroDeclaration" ||
        typeof replacement !== "string"
    ) {
        return null;
    }

    const baseText = getMacroBaseText(macro, sourceText);

    if (!isNonEmptyString(baseText)) {
        return null;
    }

    if (isNonEmptyString(originalName)) {
        const nameIndex = baseText.indexOf(originalName);

        if (nameIndex !== -1) {
            return (
                baseText.slice(0, nameIndex) +
                replacement +
                baseText.slice(nameIndex + originalName.length)
            );
        }
    }

    return null;
}

function getMacroBaseText(macro, sourceText) {
    if (!macro || macro.type !== "MacroDeclaration") {
        return null;
    }

    if (isNonEmptyString(macro._featherMacroText)) {
        return macro._featherMacroText;
    }

    if (typeof sourceText !== "string" || sourceText.length === 0) {
        return null;
    }

    const startIndex = getNodeStartIndex(macro);
    const endIndex = getNodeEndIndex(macro);

    if (
        typeof startIndex !== "number" ||
        typeof endIndex !== "number" ||
        endIndex < startIndex
    ) {
        return null;
    }

    return sourceText.slice(startIndex, endIndex);
}

function registerManualFeatherFix({ ast, diagnostic }) {
    if (!ast || typeof ast !== "object" || !diagnostic?.id) {
        return [];
    }

    const manualFixIds = getManualFeatherFixRegistry(ast);

    if (manualFixIds.has(diagnostic.id)) {
        return [];
    }

    manualFixIds.add(diagnostic.id);

    const fixDetail = createFeatherFixDetail(diagnostic, {
        automatic: false,
        range: null,
        target: null
    });

    return [fixDetail];
}

function balanceGpuStateStack({ ast, diagnostic }) {
    if (!hasFeatherDiagnosticContext(ast, diagnostic)) {
        return [];
    }

    const fixes = [];

    const visit = (node) => {
        if (!node) {
            return;
        }

        if (Array.isArray(node)) {
            for (const item of node) {
                visit(item);
            }
            return;
        }

        if (typeof node !== "object") {
            return;
        }

        if (isProgramOrBlockStatement(node)) {
            const statements = getBodyStatements(node);

            if (statements.length > 0) {
                const blockFixes = balanceGpuStateCallsInStatements(
                    statements,
                    diagnostic,
                    node
                );

                if (blockFixes.length > 0) {
                    fixes.push(...blockFixes);
                }
            }

            for (const statement of statements) {
                visit(statement);
            }

            for (const [key, value] of Object.entries(node)) {
                if (key === "body") {
                    continue;
                }

                if (value && typeof value === "object") {
                    visit(value);
                }
            }

            return;
        }

        if (node.type === "CaseClause") {
            const statements = getArrayProperty(node, "consequent");

            if (statements.length > 0) {
                const blockFixes = balanceGpuStateCallsInStatements(
                    statements,
                    diagnostic,
                    node
                );

                if (blockFixes.length > 0) {
                    fixes.push(...blockFixes);
                }
            }

            if (node.test) {
                visit(node.test);
            }

            for (const statement of statements) {
                visit(statement);
            }

            for (const [key, value] of Object.entries(node)) {
                if (key === "consequent" || key === "test") {
                    continue;
                }

                if (value && typeof value === "object") {
                    visit(value);
                }
            }

            return;
        }

        for (const value of Object.values(node)) {
            if (value && typeof value === "object") {
                visit(value);
            }
        }
    };

    visit(ast);

    return fixes;
}

function balanceGpuStateCallsInStatements(statements, diagnostic, container) {
    if (!isNonEmptyArray(statements)) {
        return [];
    }

    const unmatchedPushes = [];
    const fixes = [];

    for (let index = 0; index < statements.length; index += 1) {
        const statement = statements[index];

        if (!statement || typeof statement !== "object") {
            continue;
        }

        if (isGpuPushStateCall(statement)) {
            unmatchedPushes.push({ index, node: statement });
            continue;
        }

        if (isGpuPopStateCall(statement)) {
            if (unmatchedPushes.length > 0) {
                unmatchedPushes.pop();
                continue;
            }

            const fixDetail = createFeatherFixDetail(diagnostic, {
                target: statement.object?.name ?? "gpu_pop_state",
                range: {
                    start: getNodeStartIndex(statement),
                    end: getNodeEndIndex(statement)
                }
            });

            statements.splice(index, 1);
            index -= 1;

            if (!fixDetail) {
                continue;
            }

            fixes.push(fixDetail);
        }
    }

    if (unmatchedPushes.length > 0) {
        for (const entry of unmatchedPushes) {
            const popCall = createGpuStateCall("gpu_pop_state", entry.node);

            if (!popCall) {
                continue;
            }

            const fixDetail = createFeatherFixDetail(diagnostic, {
                target: entry.node?.object?.name ?? "gpu_push_state",
                range: {
                    start: getNodeStartIndex(entry.node),
                    end: getNodeEndIndex(entry.node)
                }
            });

            if (!fixDetail) {
                continue;
            }

            statements.push(popCall);
            attachFeatherFixMetadata(popCall, [fixDetail]);
            fixes.push(fixDetail);
        }
    }

    if (fixes.length > 0 && container && typeof container === "object") {
        attachFeatherFixMetadata(container, fixes);
    }

    return fixes;
}

function createGpuStateCall(name, template) {
    if (!name) {
        return null;
    }

    const identifier = createIdentifier(name, template?.object);

    if (!identifier) {
        return null;
    }

    const callExpression = {
        type: "CallExpression",
        object: identifier,
        arguments: []
    };

    if (template && typeof template === "object") {
        if (hasOwn(template, "start")) {
            callExpression.start = cloneLocation(template.start);
        }

        if (hasOwn(template, "end")) {
            callExpression.end = cloneLocation(template.end);
        }
    }

    return callExpression;
}

function isGpuPushStateCall(node) {
    return isGpuStateCall(node, "gpu_push_state");
}

function isGpuPopStateCall(node) {
    return isGpuStateCall(node, "gpu_pop_state");
}

function getManualFeatherFixRegistry(ast) {
    let registry = ast[MANUAL_FIX_TRACKING_KEY];

    if (isSetLike(registry)) {
        return registry;
    }

    registry = new Set();

    Object.defineProperty(ast, MANUAL_FIX_TRACKING_KEY, {
        configurable: true,
        enumerable: false,
        writable: false,
        value: registry
    });

    return registry;
}

function createFeatherFixDetail(
    diagnostic,
    { target = null, range = null, automatic = true } = {}
) {
    if (!diagnostic) {
        return null;
    }

    return {
        id: diagnostic.id ?? null,
        title: diagnostic.title ?? null,
        description: diagnostic.description ?? null,
        correction: diagnostic.correction ?? null,
        target,
        range,
        automatic
    };
}

function attachFeatherFixMetadata(target, fixes) {
    if (
        !target ||
        typeof target !== "object" ||
        !Array.isArray(fixes) ||
        fixes.length === 0
    ) {
        return;
    }

    const key = "_appliedFeatherDiagnostics";

    if (!Array.isArray(target[key])) {
        Object.defineProperty(target, key, {
            configurable: true,
            enumerable: false,
            writable: true,
            value: []
        });
    }

    target[key].push(...fixes);
}

function applyMissingFunctionCallCorrections({ ast, diagnostic }) {
    if (!hasFeatherDiagnosticContext(ast, diagnostic)) {
        return [];
    }

    const replacements =
        extractFunctionCallReplacementsFromExamples(diagnostic);

    if (!isMapLike(replacements) || !hasIterableItems(replacements)) {
        return [];
    }

    const fixes = [];

    const visit = (node) => {
        if (!node) {
            return;
        }

        if (Array.isArray(node)) {
            for (const item of node) {
                visit(item);
            }
            return;
        }

        if (typeof node !== "object") {
            return;
        }

        if (node.type === "CallExpression") {
            const fix = correctMissingFunctionCall(
                node,
                replacements,
                diagnostic
            );

            if (fix) {
                fixes.push(fix);
                return;
            }
        }

        for (const value of Object.values(node)) {
            if (value && typeof value === "object") {
                visit(value);
            }
        }
    };

    visit(ast);

    return fixes;
}

function correctMissingFunctionCall(node, replacements, diagnostic) {
    if (!node || node.type !== "CallExpression") {
        return null;
    }

    if (!isMapLike(replacements) || !hasIterableItems(replacements)) {
        return null;
    }

    const callee = getCallExpressionIdentifier(node);

    if (!callee) {
        return null;
    }

    const replacementName = replacements.get(callee.name);

    if (!replacementName || replacementName === callee.name) {
        return null;
    }

    const startIndex = getNodeStartIndex(callee);
    const endIndex = getNodeEndIndex(callee);
    const range =
        typeof startIndex === "number" && typeof endIndex === "number"
            ? { start: startIndex, end: endIndex }
            : null;

    const fixDetail = createFeatherFixDetail(diagnostic, {
        target: callee.name ?? null,
        range
    });

    if (!fixDetail) {
        return null;
    }

    fixDetail.replacement = replacementName;

    callee.name = replacementName;
    attachFeatherFixMetadata(node, [fixDetail]);

    return fixDetail;
}

function extractFunctionCallReplacementsFromExamples(diagnostic) {
    const replacements = new Map();

    if (!diagnostic) {
        return replacements;
    }

    const badExampleCalls = extractFunctionCallNamesFromExample(
        diagnostic.badExample
    );
    const goodExampleCalls = extractFunctionCallNamesFromExample(
        diagnostic.goodExample
    );

    const count = Math.min(badExampleCalls.length, goodExampleCalls.length);

    for (let index = 0; index < count; index += 1) {
        const typo = badExampleCalls[index];
        const correction = goodExampleCalls[index];

        if (!typo || !correction || typo === correction) {
            continue;
        }

        if (!replacements.has(typo)) {
            replacements.set(typo, correction);
        }
    }

    return replacements;
}

function extractFunctionCallNamesFromExample(exampleText) {
    if (typeof exampleText !== "string" || exampleText.length === 0) {
        return [];
    }

    const matches = [];
    const lines = exampleText.split(/\r?\n/);

    for (const line of lines) {
        if (!line || !line.includes("(")) {
            continue;
        }

        const [code] = line.split("//", 1);
        if (!isNonEmptyTrimmedString(code)) {
            continue;
        }

        const callPattern = /\b([A-Za-z_][A-Za-z0-9_]*)\s*(?=\()/g;
        let match;
        while ((match = callPattern.exec(code))) {
            matches.push(match[1]);
        }
    }

    return matches;
}

const ARGUMENT_BUILTINS = new Set([
    "argument",
    "argument_relative",
    "argument_count",
    ...Array.from({ length: 16 }, (_, index) => `argument${index}`)
]);

function relocateArgumentReferencesInsideFunctions({ ast, diagnostic }) {
    if (!hasFeatherDiagnosticContext(ast, diagnostic)) {
        return [];
    }

    const programBody = getBodyStatements(ast);

    if (programBody.length === 0) {
        return [];
    }

    const fixes = [];

    for (let index = 0; index < programBody.length; index += 1) {
        const entry = programBody[index];

        if (!isFunctionDeclaration(entry)) {
            continue;
        }

        const block = getFunctionBlock(entry);

        if (!block) {
            continue;
        }

        let nextIndex = index + 1;

        while (nextIndex < programBody.length) {
            const candidate = programBody[nextIndex];

            if (!candidate || typeof candidate !== "object") {
                break;
            }

            if (isFunctionDeclaration(candidate)) {
                break;
            }

            const argumentReference =
                findArgumentReferenceOutsideFunctions(candidate);

            if (!argumentReference) {
                break;
            }

            programBody.splice(nextIndex, 1);
            block.body.push(candidate);

            const fixDetail = createFeatherFixDetail(diagnostic, {
                target: argumentReference?.name ?? null,
                range: {
                    start: getNodeStartIndex(candidate),
                    end: getNodeEndIndex(candidate)
                }
            });

            if (fixDetail) {
                attachFeatherFixMetadata(candidate, [fixDetail]);
                fixes.push(fixDetail);
            }
        }
    }

    return fixes;
}

function isFunctionDeclaration(node) {
    if (!node || typeof node !== "object") {
        return false;
    }

    return node.type === "FunctionDeclaration";
}

function getFunctionBlock(declaration) {
    const body = declaration?.body;

    if (!body || body.type !== "BlockStatement") {
        return null;
    }

    const blockBody = Array.isArray(body.body) ? body.body : null;

    if (!blockBody) {
        return null;
    }

    return body;
}

function findArgumentReferenceOutsideFunctions(node) {
    let match = null;

    const visit = (current, isRoot = false) => {
        if (!current || match) {
            return;
        }

        if (Array.isArray(current)) {
            for (const item of current) {
                visit(item, false);

                if (match) {
                    break;
                }
            }

            return;
        }

        if (typeof current !== "object") {
            return;
        }

        if (!isRoot && isFunctionLikeNode(current)) {
            return;
        }

        if (current.type === "Identifier") {
            const builtin = getArgumentBuiltinName(current.name);

            if (builtin) {
                match = { name: builtin };
                return;
            }
        }

        if (
            current.type === "MemberIndexExpression" &&
            isIdentifierWithName(current.object, "argument")
        ) {
            match = { name: "argument" };
            return;
        }

        if (
            current.type === "MemberDotExpression" &&
            isIdentifierWithName(current.object, "argument")
        ) {
            match = { name: "argument" };
            return;
        }

        for (const value of Object.values(current)) {
            if (
                !value ||
                (typeof value !== "object" && !Array.isArray(value))
            ) {
                continue;
            }

            visit(value, false);

            if (match) {
                break;
            }
        }
    };

    visit(node, true);

    return match;
}

function getArgumentBuiltinName(name) {
    if (typeof name !== "string") {
        return null;
    }

    if (ARGUMENT_BUILTINS.has(name)) {
        return name;
    }

    return null;
}

function getNodeStartLine(node) {
    const location = node?.start;

    if (
        location &&
        typeof location === "object" &&
        typeof location.line === "number"
    ) {
        return location.line;
    }

    return;
}

function collectGM1100Candidates(node) {
    const index = new Map();

    const visit = (candidate) => {
        if (!candidate) {
            return;
        }

        if (Array.isArray(candidate)) {
            for (const item of candidate) {
                visit(item);
            }
            return;
        }

        if (typeof candidate !== "object") {
            return;
        }

        if (
            (candidate.type === "VariableDeclaration" ||
                candidate.type === "AssignmentExpression") &&
            typeof getNodeStartLine(candidate) === "number"
        ) {
            const line = getNodeStartLine(candidate);

            if (typeof line === "number") {
                if (!index.has(line)) {
                    index.set(line, []);
                }

                index.get(line).push(candidate);
            }
        }

        for (const value of Object.values(candidate)) {
            if (value && typeof value === "object") {
                visit(value);
            }
        }
    };

    visit(node);

    return index;
}<|MERGE_RESOLUTION|>--- conflicted
+++ resolved
@@ -11268,21 +11268,7 @@
         return null;
     }
 
-<<<<<<< HEAD
     parent.splice(property, 1);
-=======
-    const vertexBeginCall = createVertexBeginCall(node, bufferArgument);
-
-    if (!vertexBeginCall) {
-        return null;
-    }
-
-    parent.splice(property, 0, vertexBeginCall);
-    attachFeatherFixMetadata(vertexBeginCall, [fixDetail]);
-    attachFeatherFixMetadata(node, [fixDetail]);
-    markStatementToSuppressFollowingEmptyLine(vertexBeginCall);
-    markStatementToSuppressLeadingEmptyLine(node);
->>>>>>> 1c4178f7
 
     return fixDetail;
 }
