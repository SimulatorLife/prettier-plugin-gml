<<<<<<< HEAD
import GMLParser from "gamemaker-language-parser";

import { getNodeEndIndex, getNodeStartIndex } from "../../../shared/ast-locations.js";
import { getFeatherDiagnostics } from "../../../shared/feather/metadata.js";

const FEATHER_FIX_IMPLEMENTATIONS = buildFeatherFixImplementations();
const FEATHER_DIAGNOSTIC_FIXERS = buildFeatherDiagnosticFixers();
=======
import { createRequire } from "node:module";

import {
    getNodeEndIndex,
    getNodeStartIndex,
    cloneLocation
} from "../../../shared/ast-locations.js";
import { escapeRegExp } from "../../../shared/regexp.js";
import { collectCommentNodes } from "../comments/index.js";
import {
    getFeatherDiagnosticById,
    getFeatherDiagnostics,
    getFeatherMetadata
} from "../feather/metadata.js";

const require = createRequire(import.meta.url);
>>>>>>> 96a68abd
const TRAILING_MACRO_SEMICOLON_PATTERN = new RegExp(
    ";(?=[^\\S\\r\\n]*(?:(?:\\/\\/[^\\r\\n]*|\\/\\*[\\s\\S]*?\\*\/)[^\\S\\r\\n]*)*(?:\\r?\\n|$))"
);
const DATA_STRUCTURE_ACCESSOR_TOKENS = [
    "?",
    "|",
    "#",
    "@",
    "!",
    "$",
    "%",
    "&",
    "^",
    "~"
];
const NUMERIC_STRING_LITERAL_PATTERN =
    /^[+-]?(?:\d+(?:\.\d*)?|\.\d+)(?:[eE][+-]?\d+)?$/;
const ALLOWED_DELETE_MEMBER_TYPES = new Set([
    "MemberDotExpression",
    "MemberIndexExpression"
]);
const MANUAL_FIX_TRACKING_KEY = Symbol("manualFeatherFixes");
const READ_ONLY_BUILT_IN_VARIABLES = new Set(["working_directory"]);
const FILE_ATTRIBUTE_IDENTIFIER_PATTERN = /^fa_[A-Za-z0-9_]+$/;
const STRING_LENGTH_CALL_BLACKLIST = new Set([
    "string_byte_at",
    "string_byte_length",
    "string_height",
    "string_height_ext",
    "string_length",
    "string_pos",
    "string_pos_ext",
    "string_width",
    "string_width_ext"
]);
const IDENTIFIER_TOKEN_PATTERN = /\b[A-Za-z_][A-Za-z0-9_]*\b/g;
const RESERVED_KEYWORD_TOKENS = new Set([
    "and",
    "break",
    "case",
    "continue",
    "constructor",
    "create",
    "default",
    "delete",
    "do",
    "else",
    "enum",
    "event",
    "for",
    "function",
    "globalvar",
    "if",
    "macro",
    "not",
    "or",
    "repeat",
    "return",
    "step",
    "switch",
    "until",
    "var",
    "while",
    "with"
]);
const RESERVED_IDENTIFIER_NAMES = buildReservedIdentifierNameSet();
const DEPRECATED_BUILTIN_VARIABLE_REPLACEMENTS =
    buildDeprecatedBuiltinVariableReplacements();
const ARGUMENT_IDENTIFIER_PATTERN = /^argument(\d+)$/;
const GM1041_CALL_ARGUMENT_TARGETS = new Map([
    ["instance_create_depth", [3]],
    ["instance_create_layer", [3]],
    ["instance_create_layer_depth", [4]],
    ["layer_instance_create", [3]]
]);
const FUNCTION_LIKE_TYPES = new Set([
    "FunctionDeclaration",
    "FunctionExpression",
    "LambdaExpression",
    "ConstructorDeclaration",
    "MethodDeclaration",
    "StructFunctionDeclaration",
    "StructDeclaration"
]);
const IDENTIFIER_NAME_PATTERN = /^[A-Za-z_][A-Za-z0-9_]*$/;
const FEATHER_TYPE_SYSTEM_INFO = buildFeatherTypeSystemInfo();
const AUTOMATIC_FEATHER_FIX_HANDLERS = createAutomaticFeatherFixHandlers();
const FEATHER_DIAGNOSTICS = getFeatherDiagnostics();
const FEATHER_FIX_IMPLEMENTATIONS =
    buildFeatherFixImplementations(FEATHER_DIAGNOSTICS);
const FEATHER_DIAGNOSTIC_FIXERS = buildFeatherDiagnosticFixers(
    FEATHER_DIAGNOSTICS,
    FEATHER_FIX_IMPLEMENTATIONS
);

export function preprocessSourceForFeatherFixes(sourceText) {
    if (typeof sourceText !== "string" || sourceText.length === 0) {
        return {
            sourceText,
            metadata: null
        };
    }

    const gm1100Metadata = [];
    const gm1016Metadata = [];
    const sanitizedParts = [];
    const newlinePattern = /\r?\n/g;
    let lastIndex = 0;
    let lineNumber = 1;
    let pendingGM1100Context = null;

    const processLine = (line) => {
        const indentationMatch = line.match(/^\s*/);
        const indentation = indentationMatch ? indentationMatch[0] : "";
        const trimmed = line.trim();

        if (trimmed.length === 0) {
            return { line, context: pendingGM1100Context };
        }

        const booleanLiteralMatch = line.match(/^(\s*)(true|false)\s*;?\s*$/);

        if (booleanLiteralMatch) {
            const leadingWhitespace = booleanLiteralMatch[1] ?? "";
            const sanitizedRemainder = " ".repeat(
                Math.max(0, line.length - leadingWhitespace.length)
            );
            const sanitizedLine = `${leadingWhitespace}${sanitizedRemainder}`;
            const trimmedRightLength = line.replace(/\s+$/, "").length;
            const startColumn = leadingWhitespace.length;
            const endColumn = Math.max(startColumn, trimmedRightLength - 1);
            const lineStartIndex = lastIndex;

            gm1016Metadata.push({
                start: {
                    line: lineNumber,
                    column: startColumn,
                    index: lineStartIndex + startColumn
                },
                end: {
                    line: lineNumber,
                    column: endColumn,
                    index: lineStartIndex + endColumn
                }
            });

            return { line: sanitizedLine, context: null };
        }

        const varMatch = line.match(/^\s*var\s+([A-Za-z_][A-Za-z0-9_]*)\b/);

        if (varMatch) {
            const identifier = varMatch[1];
            const remainder = line.slice(varMatch[0].length);
            const trimmedRemainder = remainder.replace(/^\s*/, "");

            if (trimmedRemainder.startsWith("*")) {
                const leadingWhitespaceLength =
                    remainder.length - trimmedRemainder.length;
                const leadingWhitespace =
                    leadingWhitespaceLength > 0
                        ? remainder.slice(0, leadingWhitespaceLength)
                        : "";
                const sanitizedLine = [
                    line.slice(0, varMatch[0].length),
                    leadingWhitespace,
                    "=",
                    trimmedRemainder.slice(1)
                ].join("");

                gm1100Metadata.push({
                    type: "declaration",
                    line: lineNumber,
                    identifier
                });

                return {
                    line: sanitizedLine,
                    context: {
                        identifier,
                        indentation
                    }
                };
            }
        }

        if (trimmed.startsWith("=") && pendingGM1100Context?.identifier) {
            const rawRemainder = line.slice(indentation.length);
            const identifier = pendingGM1100Context.identifier;

            gm1100Metadata.push({
                type: "assignment",
                line: lineNumber,
                identifier
            });

            const sanitizedLine = `${indentation}${" ".repeat(
                Math.max(0, rawRemainder.length)
            )}`;

            return { line: sanitizedLine, context: null };
        }

        if (trimmed.startsWith("/") || trimmed.startsWith("*")) {
            return { line, context: pendingGM1100Context };
        }

        return { line, context: null };
    };

    let match;

    while ((match = newlinePattern.exec(sourceText)) !== null) {
        const lineEnd = match.index;
        const line = sourceText.slice(lastIndex, lineEnd);
        const newline = match[0];
        const { line: sanitizedLine, context } = processLine(line);

        sanitizedParts.push(sanitizedLine, newline);
        pendingGM1100Context = context;
        lastIndex = match.index + newline.length;
        lineNumber += 1;
    }

    const finalLine = sourceText.slice(lastIndex);
    if (
        finalLine.length > 0 ||
        sourceText.endsWith("\n") ||
        sourceText.endsWith("\r")
    ) {
        const { line: sanitizedLine, context } = processLine(finalLine);
        sanitizedParts.push(sanitizedLine);
        pendingGM1100Context = context;
    }

    const sanitizedSourceText = sanitizedParts.join("");
    const metadata = {};

    if (gm1100Metadata.length > 0) {
        metadata.GM1100 = gm1100Metadata;
    }

    if (gm1016Metadata.length > 0) {
        metadata.GM1016 = gm1016Metadata;
    }

    if (Object.keys(metadata).length === 0) {
        return {
            sourceText,
            metadata: null
        };
    }

    return {
        sourceText: sanitizedSourceText,
        metadata
    };
}

export function getFeatherDiagnosticFixers() {
    return new Map(FEATHER_DIAGNOSTIC_FIXERS);
}

export function applyFeatherFixes(
    ast,
    { sourceText, preprocessedFixMetadata, options } = {}
) {
    if (!ast || typeof ast !== "object") {
        return ast;
    }

    const appliedFixes = [];

    for (const entry of FEATHER_DIAGNOSTIC_FIXERS.values()) {
        const fixes = entry.applyFix(ast, {
            sourceText,
            preprocessedFixMetadata,
            options
        });

        if (Array.isArray(fixes) && fixes.length > 0) {
            appliedFixes.push(...fixes);
        }
    }

    if (appliedFixes.length > 0) {
        attachFeatherFixMetadata(ast, appliedFixes);
    }

    return ast;
}

function buildFeatherDiagnosticFixers(diagnostics, implementationRegistry) {
    const registry = new Map();

    for (const diagnostic of Array.isArray(diagnostics) ? diagnostics : []) {
        const diagnosticId = diagnostic?.id;

        if (!diagnosticId || registry.has(diagnosticId)) {
            continue;
        }

        const applyFix = createFixerForDiagnostic(
            diagnostic,
            implementationRegistry
        );

        if (typeof applyFix !== "function") {
            continue;
        }

        registry.set(diagnosticId, {
            diagnostic,
            applyFix
        });
    }

    return registry;
}

function createFixerForDiagnostic(diagnostic, implementationRegistry) {
    if (!implementationRegistry) {
        return createNoOpFixer();
    }

    const implementationFactory = implementationRegistry.get(diagnostic?.id);

    if (typeof implementationFactory !== "function") {
        return createNoOpFixer();
    }

    const implementation = implementationFactory(diagnostic);
    if (typeof implementation !== "function") {
        return createNoOpFixer();
    }

    return (ast, context) => {
        const fixes = implementation({
            ast,
            sourceText: context?.sourceText,
            preprocessedFixMetadata: context?.preprocessedFixMetadata,
            options: context?.options
        });

        return Array.isArray(fixes) ? fixes : [];
    };
}

function createNoOpFixer() {
    return () => [];
}

function removeDuplicateEnumMembers({ ast, diagnostic }) {
    if (!diagnostic || !ast || typeof ast !== "object") {
        return [];
    }

    const fixes = [];

    const visit = (node) => {
        if (!node) {
            return;
        }

        if (Array.isArray(node)) {
            for (const item of node) {
                visit(item);
            }
            return;
        }

        if (typeof node !== "object") {
            return;
        }

        if (node.type === "EnumDeclaration") {
            const members = Array.isArray(node.members) ? node.members : [];

            if (members.length > 1) {
                const seen = new Map();

                for (let index = 0; index < members.length; index += 1) {
                    const member = members[index];

                    if (!member || typeof member !== "object") {
                        continue;
                    }

                    const name = member.name?.name;

                    if (typeof name !== "string" || name.length === 0) {
                        continue;
                    }

                    const normalizedName = name.toLowerCase();

                    if (!seen.has(normalizedName)) {
                        seen.set(normalizedName, member);
                        continue;
                    }

                    const fixDetail = createFeatherFixDetail(diagnostic, {
                        target: name,
                        range: {
                            start: getNodeStartIndex(member),
                            end: getNodeEndIndex(member)
                        }
                    });

                    if (fixDetail) {
                        fixes.push(fixDetail);
                        attachFeatherFixMetadata(node, [fixDetail]);
                    }

                    members.splice(index, 1);
                    index -= 1;
                }

                if (members.length === 0) {
                    node.hasTrailingComma = false;
                }
            }
        }

        for (const value of Object.values(node)) {
            if (value && typeof value === "object") {
                visit(value);
            }
        }
    };

    visit(ast);

    return fixes;
}

function buildFeatherFixImplementations(diagnostics) {
    const registry = new Map();

    for (const diagnostic of Array.isArray(diagnostics) ? diagnostics : []) {
        const diagnosticId = diagnostic?.id;

        if (!diagnosticId) {
            continue;
        }

<<<<<<< HEAD
        if (diagnosticId === "GM1005") {
            registerFeatherFixer(registry, diagnosticId, () => {
                const callTemplate = createFunctionCallTemplateFromDiagnostic(diagnostic);

                return ({ ast }) => {
                    const fixes = ensureRequiredArgumentProvided({
                        ast,
                        diagnostic,
                        callTemplate
                    });

                    if (Array.isArray(fixes) && fixes.length > 0) {
                        return fixes;
                    }

                    return registerManualFeatherFix({ ast, diagnostic });
                };
=======
        if (diagnosticId === "GM1004") {
            registerFeatherFixer(registry, diagnosticId, () => ({ ast }) => {
                const fixes = removeDuplicateEnumMembers({ ast, diagnostic });

                if (Array.isArray(fixes) && fixes.length > 0) {
                    return fixes;
                }

                return registerManualFeatherFix({ ast, diagnostic });
>>>>>>> 96a68abd
            });
            continue;
        }

<<<<<<< HEAD
        if (diagnosticId === "GM1051") {
            registerFeatherFixer(registry, diagnosticId, () => ({ ast, sourceText }) => {
                const fixes = removeTrailingMacroSemicolons({
=======
        if (diagnosticId === "GM1007") {
            registerFeatherFixer(
                registry,
                diagnosticId,
                () =>
                    ({ ast, sourceText }) => {
                        const fixes = flagInvalidAssignmentTargets({
                            ast,
                            sourceText,
                            diagnostic
                        });

                        if (Array.isArray(fixes) && fixes.length > 0) {
                            return fixes;
                        }

                        return registerManualFeatherFix({ ast, diagnostic });
                    }
            );
            continue;
        }

        if (diagnosticId === "GM1008") {
            registerFeatherFixer(registry, diagnosticId, () => ({ ast }) => {
                const fixes = convertReadOnlyBuiltInAssignments({
>>>>>>> 96a68abd
                    ast,
                    diagnostic
                });

                if (Array.isArray(fixes) && fixes.length > 0) {
                    return fixes;
                }

                return registerManualFeatherFix({ ast, diagnostic });
            });
            continue;
        }

        if (diagnosticId === "GM1010") {
            registerFeatherFixer(registry, diagnosticId, () => ({ ast }) => {
                const fixes = ensureNumericOperationsUseRealLiteralCoercion({
                    ast,
                    diagnostic
                });

                if (Array.isArray(fixes) && fixes.length > 0) {
                    return fixes;
                }

                return registerManualFeatherFix({ ast, diagnostic });
            });
            continue;
        }

        if (diagnosticId === "GM1013") {
            registerFeatherFixer(registry, diagnosticId, () => ({ ast }) => {
                const fixes = resolveWithOtherVariableReferences({
                    ast,
                    diagnostic
                });

                if (isNonEmptyArray(fixes)) {
                    return fixes;
                }

                return registerManualFeatherFix({ ast, diagnostic });
            });
            continue;
        }

        const handler = AUTOMATIC_FEATHER_FIX_HANDLERS.get(diagnosticId);

        if (handler) {
            registerAutomaticFeatherFix({
                registry,
                diagnostic,
                handler
            });
            continue;
        }

        if (diagnosticId === "GM1017") {
            registerFeatherFixer(
                registry,
                diagnosticId,
                () =>
                    ({ ast, sourceText }) => {
                        const fixes = captureDeprecatedFunctionManualFixes({
                            ast,
                            sourceText,
                            diagnostic
                        });

                        if (isNonEmptyArray(fixes)) {
                            return fixes;
                        }

                        return registerManualFeatherFix({ ast, diagnostic });
                    }
            );
            continue;
        }

        registerManualOnlyFeatherFix({ registry, diagnostic });
    }

    return registry;
}

function registerAutomaticFeatherFix({ registry, diagnostic, handler }) {
    if (!diagnostic?.id || typeof handler !== "function") {
        return;
    }

    registerFeatherFixer(registry, diagnostic.id, () => (context = {}) => {
        const fixes = handler({ ...context, diagnostic });

        if (isNonEmptyArray(fixes)) {
            return fixes;
        }

        return registerManualFeatherFix({ ast: context.ast, diagnostic });
    });
}

function registerManualOnlyFeatherFix({ registry, diagnostic }) {
    if (!diagnostic?.id) {
        return;
    }

    registerFeatherFixer(
        registry,
        diagnostic.id,
        () =>
            ({ ast }) =>
                registerManualFeatherFix({ ast, diagnostic })
    );
}

function resolveWithOtherVariableReferences({ ast, diagnostic }) {
    if (!diagnostic || !ast || typeof ast !== "object") {
        return [];
    }

    const fixes = [];
    const variableDeclarations = new Map();
    const ancestorStack = [];

    const visit = (
        node,
        parent,
        property,
        arrayOwner,
        arrayProperty,
        context
    ) => {
        if (!node) {
            return;
        }

        if (Array.isArray(node)) {
            for (let index = 0; index < node.length; index += 1) {
                visit(
                    node[index],
                    node,
                    index,
                    arrayOwner ?? parent,
                    arrayProperty ?? property,
                    context
                );
            }
            return;
        }

        ancestorStack.push(node);

        if (node.type === "VariableDeclaration" && node.kind === "var") {
            recordVariableDeclaration(variableDeclarations, {
                declaration: node,
                parent,
                property,
                owner: arrayOwner ?? null
            });
        }

        const insideWithOther = Boolean(context?.insideWithOther);

        if (insideWithOther && node.type === "Identifier") {
            convertIdentifierReference({
                identifier: node,
                parent,
                property,
                arrayOwner,
                arrayProperty,
                variableDeclarations,
                diagnostic,
                fixes,
                ancestorStack,
                context
            });
            ancestorStack.pop();
            return;
        }

        if (
            node.type === "WithStatement" &&
            isWithStatementTargetingOther(node)
        ) {
            visit(node.test, node, "test", null, null, {
                insideWithOther,
                withBodies: context?.withBodies ?? []
            });

            visit(node.body, node, "body", node, "body", {
                insideWithOther: true,
                withBodies: [...(context?.withBodies ?? []), node.body]
            });

            ancestorStack.pop();
            return;
        }

        for (const [key, value] of Object.entries(node)) {
            if (!value || typeof value !== "object") {
                continue;
            }

            if (Array.isArray(value)) {
                visit(value, node, key, node, key, context);
            } else {
                visit(value, node, key, null, null, context);
            }
        }

        ancestorStack.pop();
    };

    visit(ast, null, null, null, null, {
        insideWithOther: false,
        withBodies: []
    });

    return fixes;
}

function recordVariableDeclaration(registry, context) {
    if (!registry || !context) {
        return;
    }

    const { declaration, parent, property, owner } = context;

    if (!Array.isArray(parent) || typeof property !== "number") {
        return;
    }

    const declarations = Array.isArray(declaration?.declarations)
        ? declaration.declarations
        : [];

    if (declarations.length !== 1) {
        return;
    }

    const declarator = declarations[0];

    if (
        !declarator ||
        declarator.id?.type !== "Identifier" ||
        !declarator.init
    ) {
        return;
    }

    const name = declarator.id.name;

    if (!name) {
        return;
    }

    const startIndex = getNodeStartIndex(declaration);
    const entry = {
        declaration,
        declarator,
        parent,
        property,
        owner,
        startIndex: typeof startIndex === "number" ? startIndex : null,
        replaced: false,
        invalid: false,
        assignment: null,
        fixDetail: null
    };

    if (!registry.has(name)) {
        registry.set(name, []);
    }

    registry.get(name).push(entry);
}

function convertIdentifierReference({
    identifier,
    parent,
    property,
    arrayOwner,
    arrayProperty,
    variableDeclarations,
    diagnostic,
    fixes,
    ancestorStack,
    context
}) {
    if (!identifier || identifier.type !== "Identifier") {
        return;
    }

    const ownerNode = Array.isArray(parent) ? arrayOwner : parent;
    const ownerProperty = Array.isArray(parent) ? arrayProperty : property;

    if (
        Array.isArray(parent) &&
        (!ownerNode || typeof ownerNode !== "object")
    ) {
        return;
    }

    if (
        !ownerNode ||
        !shouldConvertIdentifierInWith(identifier, ownerNode, ownerProperty)
    ) {
        return;
    }

    const candidates = variableDeclarations.get(identifier.name);

    if (!Array.isArray(candidates) || candidates.length === 0) {
        return;
    }

    const withBodies = Array.isArray(context?.withBodies)
        ? context.withBodies
        : [];
    const identifierStart = getNodeStartIndex(identifier);
    const identifierEnd = getNodeEndIndex(identifier);

    let matchedContext = null;

    for (let index = candidates.length - 1; index >= 0; index -= 1) {
        const candidate = candidates[index];

        if (!candidate || candidate.invalid) {
            continue;
        }

        if (candidate.owner && withBodies.includes(candidate.owner)) {
            continue;
        }

        if (candidate.owner && !ancestorStack.includes(candidate.owner)) {
            continue;
        }

        if (
            typeof candidate.startIndex === "number" &&
            typeof identifierStart === "number" &&
            candidate.startIndex > identifierStart
        ) {
            continue;
        }

        matchedContext = candidate;
        break;
    }

    if (!matchedContext) {
        return;
    }

    if (!matchedContext.replaced) {
        const assignment = promoteVariableDeclaration(
            matchedContext,
            diagnostic,
            fixes
        );

        if (!assignment) {
            matchedContext.invalid = true;
            return;
        }
    }

    const memberExpression = createOtherMemberExpression(identifier);

    if (Array.isArray(parent)) {
        parent[property] = memberExpression;
    } else if (parent && typeof parent === "object") {
        parent[property] = memberExpression;
    }

    const range =
        typeof identifierStart === "number" && typeof identifierEnd === "number"
            ? { start: identifierStart, end: identifierEnd }
            : null;

    const fixDetail = createFeatherFixDetail(diagnostic, {
        target: identifier.name ?? null,
        range
    });

    if (!fixDetail) {
        return;
    }

    attachFeatherFixMetadata(memberExpression, [fixDetail]);
    fixes.push(fixDetail);
}

function promoteVariableDeclaration(context, diagnostic, fixes) {
    if (!context || context.replaced) {
        return context?.assignment ?? null;
    }

    if (
        !Array.isArray(context.parent) ||
        typeof context.property !== "number"
    ) {
        return null;
    }

    const declaration = context.declaration;
    const declarator = context.declarator;

    if (
        !declarator ||
        declarator.id?.type !== "Identifier" ||
        !declarator.init
    ) {
        return null;
    }

    const assignment = {
        type: "AssignmentExpression",
        operator: "=",
        left: cloneIdentifier(declarator.id),
        right: declarator.init,
        start: cloneLocation(declaration.start),
        end: cloneLocation(declaration.end)
    };

    copyCommentMetadata(declaration, assignment);

    context.parent[context.property] = assignment;

    const startIndex = getNodeStartIndex(declaration);
    const endIndex = getNodeEndIndex(declaration);
    const range =
        typeof startIndex === "number" && typeof endIndex === "number"
            ? { start: startIndex, end: endIndex }
            : null;

    const fixDetail = createFeatherFixDetail(diagnostic, {
        target: declarator.id?.name ?? null,
        range
    });

    if (fixDetail) {
        attachFeatherFixMetadata(assignment, [fixDetail]);
        fixes.push(fixDetail);
        context.fixDetail = fixDetail;
    }

    context.replaced = true;
    context.assignment = assignment;

    return assignment;
}

function isWithStatementTargetingOther(node) {
    if (!node || node.type !== "WithStatement") {
        return false;
    }

    const testExpression =
        node.test?.type === "ParenthesizedExpression"
            ? node.test.expression
            : node.test;

    return isIdentifierWithName(testExpression, "other");
}

function shouldConvertIdentifierInWith(identifier, parent, property) {
    if (!identifier || identifier.type !== "Identifier") {
        return false;
    }

    if (!parent || typeof parent !== "object") {
        return false;
    }

    if (identifier.name === "other" || identifier.name === "self") {
        return false;
    }

    if (parent.type === "AssignmentExpression" && property === "left") {
        return false;
    }

    if (parent.type === "CallExpression" && property === "object") {
        return false;
    }

    if (
        parent.type === "MemberDotExpression" ||
        parent.type === "MemberIndexExpression"
    ) {
        return false;
    }

    if (
        property === "property" ||
        property === "id" ||
        property === "name" ||
        property === "params"
    ) {
        return false;
    }

    if (
        parent.type === "FunctionDeclaration" ||
        parent.type === "FunctionExpression"
    ) {
        if (property === "name" || property === "id") {
            return false;
        }
    }

    if (parent.type === "StructLiteralMember" && property === "key") {
        return false;
    }

    return true;
}

function createOtherMemberExpression(identifier) {
    const memberExpression = {
        type: "MemberDotExpression",
        object: createIdentifier("other"),
        property: cloneIdentifier(identifier)
    };

    if (Object.hasOwn(identifier, "start")) {
        memberExpression.start = cloneLocation(identifier.start);
    }

    if (Object.hasOwn(identifier, "end")) {
        memberExpression.end = cloneLocation(identifier.end);
    }

    return memberExpression;
}

function createAutomaticFeatherFixHandlers() {
    return new Map([
        [
            "GM1009",
            ({ ast, diagnostic }) =>
                convertFileAttributeAdditionsToBitwiseOr({
                    ast,
                    diagnostic
                })
        ],
        [
            "GM1021",
            ({ ast, diagnostic }) =>
                applyMissingFunctionCallCorrections({ ast, diagnostic })
        ],
        [
            "GM1023",
            ({ ast, diagnostic }) =>
                replaceDeprecatedConstantReferences({ ast, diagnostic })
        ],
        [
            "GM1024",
            ({ ast, diagnostic }) =>
                replaceDeprecatedBuiltinVariables({ ast, diagnostic })
        ],
        [
            "GM1026",
            ({ ast, diagnostic }) =>
                rewriteInvalidPostfixExpressions({ ast, diagnostic })
        ],
        [
            "GM1028",
            ({ ast, diagnostic }) =>
                correctDataStructureAccessorTokens({ ast, diagnostic })
        ],
        [
            "GM1029",
            ({ ast, diagnostic }) =>
                convertNumericStringArgumentsToNumbers({ ast, diagnostic })
        ],
        [
            "GM1032",
            ({ ast, diagnostic }) =>
                normalizeArgumentBuiltinReferences({ ast, diagnostic })
        ],
        [
            "GM1033",
            ({ ast, sourceText, diagnostic }) =>
                removeDuplicateSemicolons({ ast, sourceText, diagnostic })
        ],
        [
            "GM1030",
            ({ ast, sourceText, diagnostic }) =>
                renameReservedIdentifiers({ ast, diagnostic, sourceText })
        ],
        [
            "GM1034",
            ({ ast, diagnostic }) =>
                relocateArgumentReferencesInsideFunctions({ ast, diagnostic })
        ],
        [
            "GM1036",
            ({ ast, diagnostic }) =>
                normalizeMultidimensionalArrayIndexing({ ast, diagnostic })
        ],
        [
            "GM1038",
            ({ ast, diagnostic }) =>
                removeDuplicateMacroDeclarations({ ast, diagnostic })
        ],
        [
            "GM1012",
            ({ ast, diagnostic }) =>
                convertStringLengthPropertyAccesses({ ast, diagnostic })
        ],
        [
            "GM1014",
            ({ ast, diagnostic }) => addMissingEnumMembers({ ast, diagnostic })
        ],
        [
            "GM1051",
            ({ ast, sourceText, diagnostic }) =>
                removeTrailingMacroSemicolons({ ast, sourceText, diagnostic })
        ],
        [
            "GM1015",
            ({ ast, diagnostic }) =>
                preventDivisionOrModuloByZero({ ast, diagnostic })
        ],
        [
            "GM1016",
            ({ ast, preprocessedFixMetadata, diagnostic }) =>
                removeBooleanLiteralStatements({
                    ast,
                    diagnostic,
                    metadata: preprocessedFixMetadata
                })
        ],
        [
            "GM1041",
            ({ ast, diagnostic }) =>
                convertAssetArgumentStringsToIdentifiers({ ast, diagnostic })
        ],
        [
            "GM1100",
            ({ ast, preprocessedFixMetadata, diagnostic }) =>
                normalizeObviousSyntaxErrors({
                    ast,
                    diagnostic,
                    metadata: preprocessedFixMetadata
                })
        ],
        [
            "GM1058",
            ({ ast, diagnostic }) =>
                ensureConstructorDeclarationsForNewExpressions({
                    ast,
                    diagnostic
                })
        ],
        [
            "GM1054",
            ({ ast, diagnostic }) =>
                ensureConstructorParentsExist({ ast, diagnostic })
        ],
        [
            "GM1059",
            ({ ast, options, diagnostic }) =>
                renameDuplicateFunctionParameters({ ast, diagnostic, options })
        ],
        [
            "GM1062",
            ({ ast, diagnostic }) =>
                sanitizeMalformedJsDocTypes({
                    ast,
                    diagnostic,
                    typeSystemInfo: FEATHER_TYPE_SYSTEM_INFO
                })
        ],
        [
            "GM1056",
            ({ ast, diagnostic }) =>
                reorderOptionalParameters({ ast, diagnostic })
        ],
        [
            "GM1052",
            ({ ast, diagnostic }) =>
                replaceInvalidDeleteStatements({ ast, diagnostic })
        ],
        [
            "GM2020",
            ({ ast, diagnostic }) =>
                convertAllDotAssignmentsToWithStatements({ ast, diagnostic })
        ],
        [
            "GM2032",
            ({ ast, diagnostic }) =>
                ensureFileFindFirstBeforeClose({ ast, diagnostic })
        ],
        [
            "GM2031",
            ({ ast, diagnostic }) =>
                ensureFileFindSearchesAreSerialized({ ast, diagnostic })
        ],
        [
            "GM2023",
            ({ ast, diagnostic }) =>
                normalizeFunctionCallArgumentOrder({ ast, diagnostic })
        ],
        [
            "GM1063",
            ({ ast, diagnostic }) =>
                harmonizeTexturePointerTernaries({ ast, diagnostic })
        ],
        [
            "GM2044",
            ({ ast, diagnostic }) =>
                deduplicateLocalVariableDeclarations({ ast, diagnostic })
        ],
        [
            "GM2048",
            ({ ast, diagnostic }) =>
                ensureBlendEnableIsReset({ ast, diagnostic })
        ],
        [
            "GM2054",
            ({ ast, diagnostic }) =>
                ensureAlphaTestRefIsReset({ ast, diagnostic })
        ],
        [
            "GM2056",
            ({ ast, diagnostic }) =>
                ensureTextureRepeatIsReset({ ast, diagnostic })
        ],
        [
            "GM2064",
            ({ ast, diagnostic }) =>
                annotateInstanceVariableStructAssignments({ ast, diagnostic })
        ]
    ]);
}

function isNonEmptyArray(value) {
    return Array.isArray(value) && value.length > 0;
}

function convertStringLengthPropertyAccesses({ ast, diagnostic }) {
    if (!diagnostic || !ast || typeof ast !== "object") {
        return [];
    }

    const fixes = [];

    const visit = (node, parent, property) => {
        if (!node) {
            return;
        }

        if (Array.isArray(node)) {
            for (let index = 0; index < node.length; index += 1) {
                visit(node[index], node, index);
            }
            return;
        }

        if (typeof node !== "object") {
            return;
        }

        if (node.type === "MemberDotExpression") {
            const fix = convertLengthAccess(node, parent, property, diagnostic);

            if (fix) {
                fixes.push(fix);
                return;
            }
        }

        for (const [key, value] of Object.entries(node)) {
            if (value && typeof value === "object") {
                visit(value, node, key);
            }
        }
    };

    visit(ast, null, null);

    return fixes;
}

function convertLengthAccess(node, parent, property, diagnostic) {
    if (!node || node.type !== "MemberDotExpression") {
        return null;
    }

    if (!parent || property === undefined || property === null) {
        return null;
    }

    if (parent.type === "AssignmentExpression" && parent.left === node) {
        return null;
    }

    if (parent.type === "CallExpression" && parent.object === node) {
        return null;
    }

    const propertyIdentifier = node.property;

    if (!isIdentifierWithName(propertyIdentifier, "length")) {
        return null;
    }

    const argumentExpression = node.object;

    if (!argumentExpression || typeof argumentExpression !== "object") {
        return null;
    }

    if (!isStringReturningExpression(argumentExpression)) {
        return null;
    }

    const stringLengthIdentifier = createIdentifier(
        "string_length",
        propertyIdentifier
    );

    if (!stringLengthIdentifier) {
        return null;
    }

    const callExpression = {
        type: "CallExpression",
        object: stringLengthIdentifier,
        arguments: [argumentExpression]
    };

    if (Object.prototype.hasOwnProperty.call(node, "start")) {
        callExpression.start = cloneLocation(node.start);
    }

    if (Object.prototype.hasOwnProperty.call(node, "end")) {
        callExpression.end = cloneLocation(node.end);
    }

    copyCommentMetadata(node, callExpression);

    const fixDetail = createFeatherFixDetail(diagnostic, {
        target: propertyIdentifier?.name ?? null,
        range: {
            start: getNodeStartIndex(node),
            end: getNodeEndIndex(node)
        }
    });

    if (!fixDetail) {
        return null;
    }

    if (Array.isArray(parent)) {
        parent[property] = callExpression;
    } else if (parent && typeof property === "string") {
        parent[property] = callExpression;
    } else {
        return null;
    }

    attachFeatherFixMetadata(callExpression, [fixDetail]);

    return fixDetail;
}

<<<<<<< HEAD
function ensureRequiredArgumentProvided({ ast, diagnostic, callTemplate }) {
    if (
        !diagnostic ||
        !ast ||
        typeof ast !== "object" ||
        !callTemplate?.functionName ||
        !callTemplate.argumentTemplate
    ) {
        return [];
    }

    const fixes = [];

    const visit = (node) => {
        if (!node) {
            return;
        }

        if (Array.isArray(node)) {
            for (const item of node) {
                visit(item);
            }
            return;
        }

        if (typeof node !== "object") {
            return;
        }

        if (node.type === "CallExpression") {
            const fix = ensureCallHasRequiredArgument(node, diagnostic, callTemplate);

            if (fix) {
                fixes.push(fix);
                return;
            }
        }

        for (const value of Object.values(node)) {
            if (value && typeof value === "object") {
                visit(value);
            }
        }
    };

    visit(ast);

    return fixes;
}

function ensureCallHasRequiredArgument(node, diagnostic, callTemplate) {
    if (!node || node.type !== "CallExpression") {
        return null;
    }

    if (!isIdentifierWithName(node.object, callTemplate.functionName)) {
        return null;
    }

    if (Array.isArray(node.arguments) && node.arguments.length > 0) {
        return null;
    }

    const argumentNode = cloneNodeWithoutLocations(callTemplate.argumentTemplate);

    if (!argumentNode || typeof argumentNode !== "object") {
        return null;
    }

    const fixDetail = createFeatherFixDetail(diagnostic, {
        target: node.object?.name ?? null,
        range: {
            start: getNodeStartIndex(node),
            end: getNodeEndIndex(node)
        }
    });

    if (!fixDetail) {
        return null;
    }

    if (!Array.isArray(node.arguments)) {
        node.arguments = [];
    }

    node.arguments.push(argumentNode);
    attachFeatherFixMetadata(node, [fixDetail]);

    return fixDetail;
}

function cloneIdentifier(node) {
    if (!node || node.type !== "Identifier") {
        return null;
=======
function isStringReturningExpression(node) {
    if (!node || typeof node !== "object") {
        return false;
>>>>>>> 96a68abd
    }

    if (node.type === "CallExpression") {
        const callee = node.object;

        if (isIdentifierWithName(callee, "string")) {
            return true;
        }

        if (callee?.type === "Identifier") {
            const name = callee.name;

            if (STRING_LENGTH_CALL_BLACKLIST.has(name)) {
                return false;
            }

            if (name.startsWith("string_")) {
                return true;
            }
        }
    }

    return false;
}

function convertAssetArgumentStringsToIdentifiers({ ast, diagnostic }) {
    if (!diagnostic || !ast || typeof ast !== "object") {
        return [];
    }

    const fixes = [];

    const visit = (node) => {
        if (!node) {
            return;
        }

        if (Array.isArray(node)) {
            for (const entry of node) {
                visit(entry);
            }
            return;
        }

        if (typeof node !== "object") {
            return;
        }

        if (node.type === "CallExpression") {
            const calleeName =
                node.object?.type === "Identifier" ? node.object.name : null;

            if (
                typeof calleeName === "string" &&
                GM1041_CALL_ARGUMENT_TARGETS.has(calleeName)
            ) {
                const argumentIndexes =
                    GM1041_CALL_ARGUMENT_TARGETS.get(calleeName) ?? [];
                const args = Array.isArray(node.arguments)
                    ? node.arguments
                    : [];

                for (const argumentIndex of argumentIndexes) {
                    if (
                        typeof argumentIndex !== "number" ||
                        argumentIndex < 0 ||
                        argumentIndex >= args.length
                    ) {
                        continue;
                    }

                    const fixDetail = convertStringLiteralArgumentToIdentifier({
                        argument: args[argumentIndex],
                        container: args,
                        index: argumentIndex,
                        diagnostic
                    });

                    if (fixDetail) {
                        fixes.push(fixDetail);
                    }
                }
            }
        }

        for (const value of Object.values(node)) {
            if (value && typeof value === "object") {
                visit(value);
            }
        }
    };

    visit(ast);

    return fixes;
}

function convertStringLiteralArgumentToIdentifier({
    argument,
    container,
    index,
    diagnostic
}) {
    if (!Array.isArray(container) || typeof index !== "number") {
        return null;
    }

    if (
        !argument ||
        argument.type !== "Literal" ||
        typeof argument.value !== "string"
    ) {
        return null;
    }

    const identifierName = extractIdentifierNameFromLiteral(argument.value);
    if (!identifierName) {
        return null;
    }

    const identifierNode = {
        type: "Identifier",
        name: identifierName
    };

    if (Object.hasOwn(argument, "start")) {
        identifierNode.start = cloneLocation(argument.start);
    }

    if (Object.hasOwn(argument, "end")) {
        identifierNode.end = cloneLocation(argument.end);
    }

    copyCommentMetadata(argument, identifierNode);

    const fixDetail = createFeatherFixDetail(diagnostic, {
        target: identifierName,
        range: {
            start: getNodeStartIndex(argument),
            end: getNodeEndIndex(argument)
        }
    });

    if (!fixDetail) {
        return null;
    }

    container[index] = identifierNode;
    attachFeatherFixMetadata(identifierNode, [fixDetail]);

    return fixDetail;
}

function buildFeatherTypeSystemInfo() {
    const metadata = getFeatherMetadata();
    const typeSystem = metadata?.typeSystem;

    const baseTypes = new Set();
    const baseTypesLowercase = new Set();
    const specifierBaseTypes = new Set();

    const entries = Array.isArray(typeSystem?.baseTypes)
        ? typeSystem.baseTypes
        : [];

    for (const entry of entries) {
        const name = typeof entry?.name === "string" ? entry.name.trim() : "";

        if (!name) {
            continue;
        }

        baseTypes.add(name);
        baseTypesLowercase.add(name.toLowerCase());

        const specifierExamples = Array.isArray(entry?.specifierExamples)
            ? entry.specifierExamples
            : [];
        const hasDotSpecifier = specifierExamples.some((example) => {
            if (typeof example !== "string") {
                return false;
            }

            return example.trim().startsWith(".");
        });

        const description =
            typeof entry?.description === "string" ? entry.description : "";
        const requiresSpecifier =
            /requires specifiers/i.test(description) ||
            /constructor/i.test(description);

        if (hasDotSpecifier || requiresSpecifier) {
            specifierBaseTypes.add(name.toLowerCase());
        }
    }

    return {
        baseTypeNames: [...baseTypes],
        baseTypeNamesLower: baseTypesLowercase,
        specifierBaseTypeNamesLower: specifierBaseTypes
    };
}

function registerFeatherFixer(registry, diagnosticId, factory) {
    if (!registry || typeof registry.set !== "function") {
        return;
    }

    if (!diagnosticId || typeof factory !== "function") {
        return;
    }

    if (!registry.has(diagnosticId)) {
        registry.set(diagnosticId, factory);
    }
}

function flagInvalidAssignmentTargets({ ast, diagnostic, sourceText }) {
    if (!diagnostic || !ast || typeof ast !== "object") {
        return [];
    }

    const fixes = [];

    const visit = (node) => {
        if (!node) {
            return;
        }

        if (Array.isArray(node)) {
            for (const item of node) {
                visit(item);
            }
            return;
        }

        if (typeof node !== "object") {
            return;
        }

        if (node.type === "AssignmentExpression") {
            const fix = flagInvalidAssignmentTarget(
                node,
                diagnostic,
                sourceText
            );
            if (fix) {
                fixes.push(fix);
                return;
            }
        }

        for (const value of Object.values(node)) {
            if (value && typeof value === "object") {
                visit(value);
            }
        }
    };

    visit(ast);

    return fixes;
}

function flagInvalidAssignmentTarget(node, diagnostic, sourceText) {
    if (!node || node.type !== "AssignmentExpression") {
        return null;
    }

    const left = node.left;

    if (!left || isAssignableTarget(left)) {
        return null;
    }

    const startIndex = getNodeStartIndex(left);
    const endIndex = getNodeEndIndex(left);

    const range =
        typeof startIndex === "number" && typeof endIndex === "number"
            ? {
                start: startIndex,
                end: endIndex
            }
            : null;

    const targetText = getSourceTextSlice({
        sourceText,
        startIndex,
        endIndex
    });

    const fixDetail = createFeatherFixDetail(diagnostic, {
        automatic: false,
        range,
        target: targetText
    });

    if (!fixDetail) {
        return null;
    }

    attachFeatherFixMetadata(node, [fixDetail]);

    return fixDetail;
}

function isAssignableTarget(node) {
    if (!node || typeof node !== "object") {
        return false;
    }

    if (node.type === "Identifier") {
        return true;
    }

    if (
        node.type === "MemberDotExpression" ||
        node.type === "MemberIndexExpression"
    ) {
        return true;
    }

    return false;
}

function getSourceTextSlice({ sourceText, startIndex, endIndex }) {
    if (typeof sourceText !== "string") {
        return null;
    }

    if (typeof startIndex !== "number" || typeof endIndex !== "number") {
        return null;
    }

    if (startIndex < 0 || endIndex > sourceText.length) {
        return null;
    }

    const slice = sourceText.slice(startIndex, endIndex);

    if (slice.length === 0) {
        return null;
    }

    return slice.trim() || null;
}

function convertReadOnlyBuiltInAssignments({ ast, diagnostic }) {
    if (!diagnostic || !ast || typeof ast !== "object") {
        return [];
    }

    const fixes = [];
    const nameRegistry = collectAllIdentifierNames(ast);

    const visit = (node, parent, property) => {
        if (!node) {
            return;
        }

        if (Array.isArray(node)) {
            for (let index = 0; index < node.length; index += 1) {
                visit(node[index], node, index);
            }
            return;
        }

        if (typeof node !== "object") {
            return;
        }

        if (node.type === "AssignmentExpression") {
            const fixDetail = convertReadOnlyAssignment(
                node,
                parent,
                property,
                diagnostic,
                nameRegistry
            );

            if (fixDetail) {
                fixes.push(fixDetail);
                return;
            }
        }

        for (const [key, value] of Object.entries(node)) {
            if (value && typeof value === "object") {
                visit(value, node, key);
            }
        }
    };

    visit(ast, null, null);

    return fixes;
}

function convertReadOnlyAssignment(
    node,
    parent,
    property,
    diagnostic,
    nameRegistry
) {
    if (!Array.isArray(parent) || typeof property !== "number") {
        return null;
    }

    if (
        !node ||
        node.type !== "AssignmentExpression" ||
        node.operator !== "="
    ) {
        return null;
    }

    const identifier = node.left;

    if (!identifier || identifier.type !== "Identifier") {
        return null;
    }

    if (!READ_ONLY_BUILT_IN_VARIABLES.has(identifier.name)) {
        return null;
    }

    const replacementName = createReadOnlyReplacementName(
        identifier.name,
        nameRegistry
    );
    const replacementIdentifier = createIdentifierFromTemplate(
        replacementName,
        identifier
    );

    const declarator = {
        type: "VariableDeclarator",
        id: replacementIdentifier,
        init: node.right,
        start: cloneLocation(node.start),
        end: cloneLocation(node.end)
    };

    const declaration = {
        type: "VariableDeclaration",
        declarations: [declarator],
        kind: "var",
        start: cloneLocation(node.start),
        end: cloneLocation(node.end)
    };

    copyCommentMetadata(node, declaration);

    parent[property] = declaration;

    const fixDetail = createFeatherFixDetail(diagnostic, {
        target: identifier.name ?? null,
        range: {
            start: getNodeStartIndex(node),
            end: getNodeEndIndex(node)
        }
    });

    if (!fixDetail) {
        return null;
    }

    attachFeatherFixMetadata(declaration, [fixDetail]);

    replaceReadOnlyIdentifierReferences(
        parent,
        property + 1,
        identifier.name,
        replacementName
    );

    return fixDetail;
}

function replaceReadOnlyIdentifierReferences(
    siblings,
    startIndex,
    originalName,
    replacementName
) {
    if (!Array.isArray(siblings)) {
        return;
    }

    for (let index = startIndex; index < siblings.length; index += 1) {
        renameIdentifiersInNode(siblings[index], originalName, replacementName);
    }
}

function renameIdentifiersInNode(root, originalName, replacementName) {
    const stack = [{ node: root, parent: null, property: null, ancestors: [] }];

    while (stack.length > 0) {
        const { node, parent, property, ancestors } = stack.pop();

        if (!node) {
            continue;
        }

        if (Array.isArray(node)) {
            const arrayContext = { node, parent, property };
            const nextAncestors = ancestors.concat(arrayContext);

            for (let index = node.length - 1; index >= 0; index -= 1) {
                stack.push({
                    node: node[index],
                    parent: node,
                    property: index,
                    ancestors: nextAncestors
                });
            }
            continue;
        }

        if (typeof node !== "object") {
            continue;
        }

        if (node.type === "Identifier" && node.name === originalName) {
            if (
                !shouldSkipIdentifierReplacement({
                    parent,
                    property,
                    ancestors
                })
            ) {
                const replacement = createIdentifierFromTemplate(
                    replacementName,
                    node
                );

                if (parent && property !== null && property !== undefined) {
                    parent[property] = replacement;
                }
            }
            continue;
        }

        const nextAncestors = ancestors.concat({ node, parent, property });

        for (const [key, value] of Object.entries(node)) {
            if (value && typeof value === "object") {
                stack.push({
                    node: value,
                    parent: node,
                    property: key,
                    ancestors: nextAncestors
                });
            }
        }
    }
}

const IDENTIFIER_DECLARATION_CONTEXTS = new Set([
    "VariableDeclarator:id",
    "FunctionDeclaration:id",
    "ConstructorDeclaration:id",
    "StructDeclaration:id",
    "EnumDeclaration:name",
    "EnumMember:name",
    "ConstructorParentClause:id",
    "MacroDeclaration:name",
    "NamespaceDeclaration:id",
    "DefaultParameter:left"
]);

function shouldSkipIdentifierReplacement({ parent, property, ancestors }) {
    if (!parent) {
        return true;
    }

    if (parent.type === "MemberDotExpression" && property === "property") {
        return true;
    }

    if (parent.type === "NamespaceAccessExpression" && property === "name") {
        return true;
    }

    const contextKey = parent.type ? `${parent.type}:${property}` : null;

    if (contextKey && IDENTIFIER_DECLARATION_CONTEXTS.has(contextKey)) {
        return true;
    }

    if (!Array.isArray(parent)) {
        return false;
    }

    let arrayIndex = -1;
    for (let index = ancestors.length - 1; index >= 0; index -= 1) {
        if (ancestors[index].node === parent) {
            arrayIndex = index;
            break;
        }
    }

    if (arrayIndex === -1) {
        return false;
    }

    const arrayContext = ancestors[arrayIndex];
    const ownerContext = arrayIndex > 0 ? ancestors[arrayIndex - 1] : null;
    const containerNode = ownerContext?.node ?? null;
    const containerProperty = arrayContext?.property ?? null;

    if (
        containerNode &&
        containerProperty === "params" &&
        (containerNode.type === "FunctionDeclaration" ||
            containerNode.type === "ConstructorDeclaration" ||
            containerNode.type === "StructDeclaration" ||
            containerNode.type === "ConstructorParentClause")
    ) {
        return true;
    }

    return false;
}

function createReadOnlyReplacementName(originalName, nameRegistry) {
    const baseName =
        typeof originalName === "string" && originalName.length > 0
            ? originalName
            : "value";
    const sanitized = baseName.replace(/[^a-zA-Z0-9_]/g, "_");
    let candidate = `__feather_${sanitized}`;
    let suffix = 1;

    while (nameRegistry.has(candidate)) {
        suffix += 1;
        candidate = `__feather_${sanitized}_${suffix}`;
    }

    nameRegistry.add(candidate);

    return candidate;
}

function collectAllIdentifierNames(root) {
    const names = new Set();

    const visit = (node) => {
        if (!node) {
            return;
        }

        if (Array.isArray(node)) {
            for (const value of node) {
                visit(value);
            }
            return;
        }

        if (typeof node !== "object") {
            return;
        }

        if (node.type === "Identifier" && typeof node.name === "string") {
            names.add(node.name);
        }

        for (const value of Object.values(node)) {
            if (value && typeof value === "object") {
                visit(value);
            }
        }
    };

    visit(root);

    return names;
}

function convertFileAttributeAdditionsToBitwiseOr({ ast, diagnostic }) {
    if (!diagnostic || !ast || typeof ast !== "object") {
        return [];
    }

    const fixes = [];

    const visit = (node) => {
        if (!node) {
            return;
        }

        if (Array.isArray(node)) {
            for (const item of node) {
                visit(item);
            }
            return;
        }

        if (typeof node !== "object") {
            return;
        }

        if (node.type === "BinaryExpression") {
            const fix = normalizeFileAttributeAddition(node, diagnostic);

            if (fix) {
                fixes.push(fix);
                return;
            }
        }

        for (const value of Object.values(node)) {
            if (value && typeof value === "object") {
                visit(value);
            }
        }
    };

    visit(ast);

    return fixes;
}

function normalizeFileAttributeAddition(node, diagnostic) {
    if (!node || node.type !== "BinaryExpression") {
        return null;
    }

    if (node.operator !== "+") {
        return null;
    }

    const leftIdentifier = unwrapIdentifierFromExpression(node.left);
    const rightIdentifier = unwrapIdentifierFromExpression(node.right);

    if (
        !isFileAttributeIdentifier(leftIdentifier) ||
        !isFileAttributeIdentifier(rightIdentifier)
    ) {
        return null;
    }

    const originalOperator = node.operator;
    node.operator = "|";

    const fixDetail = createFeatherFixDetail(diagnostic, {
        target: originalOperator ?? null,
        range: {
            start: getNodeStartIndex(node),
            end: getNodeEndIndex(node)
        }
    });

    if (!fixDetail) {
        return null;
    }

    attachFeatherFixMetadata(node, [fixDetail]);

    return fixDetail;
}

function unwrapIdentifierFromExpression(node) {
    if (!node || typeof node !== "object") {
        return null;
    }

    if (node.type === "Identifier") {
        return node;
    }

    if (node.type === "ParenthesizedExpression") {
        return unwrapIdentifierFromExpression(node.expression);
    }

    return null;
}

function isFileAttributeIdentifier(node) {
    if (!node || node.type !== "Identifier") {
        return false;
    }

    if (typeof node.name !== "string") {
        return false;
    }

    return FILE_ATTRIBUTE_IDENTIFIER_PATTERN.test(node.name);
}

function preventDivisionOrModuloByZero({ ast, diagnostic }) {
    if (!diagnostic || !ast || typeof ast !== "object") {
        return [];
    }

    const fixes = [];

    const visit = (node) => {
        if (!node) {
            return;
        }

        if (Array.isArray(node)) {
            for (const item of node) {
                visit(item);
            }
            return;
        }

        if (typeof node !== "object") {
            return;
        }

        if (node.type === "BinaryExpression") {
            const fix = normalizeDivisionBinaryExpression(node, diagnostic);

            if (fix) {
                fixes.push(fix);
            }
        } else if (node.type === "AssignmentExpression") {
            const fix = normalizeDivisionAssignmentExpression(node, diagnostic);

            if (fix) {
                fixes.push(fix);
            }
        }

        for (const value of Object.values(node)) {
            if (value && typeof value === "object") {
                visit(value);
            }
        }
    };

    visit(ast);

    return fixes;
}

function normalizeDivisionBinaryExpression(node, diagnostic) {
    if (!node || node.type !== "BinaryExpression") {
        return null;
    }

    if (node.operator !== "/" && node.operator !== "%") {
        return null;
    }

    const zeroLiteralInfo = findZeroLiteralInfo(node.right);

    if (!zeroLiteralInfo) {
        return null;
    }

    const { literal, container, property } = zeroLiteralInfo;
    const replacementLiteral = createLiteral("1", literal);

    if (!replacementLiteral) {
        return null;
    }

    if (container && property) {
        container[property] = replacementLiteral;
    } else {
        node.right = replacementLiteral;
    }

    const fixDetail = createFeatherFixDetail(diagnostic, {
        target: literal?.value ?? null,
        range: {
            start: getNodeStartIndex(literal),
            end: getNodeEndIndex(literal)
        }
    });

    if (!fixDetail) {
        return null;
    }

    attachFeatherFixMetadata(node, [fixDetail]);

    return fixDetail;
}

function normalizeDivisionAssignmentExpression(node, diagnostic) {
    if (!node || node.type !== "AssignmentExpression") {
        return null;
    }

    if (node.operator !== "/=" && node.operator !== "%=") {
        return null;
    }

    const zeroLiteralInfo = findZeroLiteralInfo(node.right);

    if (!zeroLiteralInfo) {
        return null;
    }

    const { literal, container, property } = zeroLiteralInfo;
    const replacementLiteral = createLiteral("1", literal);

    if (!replacementLiteral) {
        return null;
    }

    if (container && property) {
        container[property] = replacementLiteral;
    } else {
        node.right = replacementLiteral;
    }

    const fixDetail = createFeatherFixDetail(diagnostic, {
        target: literal?.value ?? null,
        range: {
            start: getNodeStartIndex(literal),
            end: getNodeEndIndex(literal)
        }
    });

    if (!fixDetail) {
        return null;
    }

    attachFeatherFixMetadata(node, [fixDetail]);

    return fixDetail;
}

function findZeroLiteralInfo(node) {
    if (!node || typeof node !== "object") {
        return null;
    }

    if (node.type === "Literal") {
        return isZeroLiteral(node)
            ? { literal: node, container: null, property: null }
            : null;
    }

    if (node.type === "ParenthesizedExpression") {
        if (!node.expression || typeof node.expression !== "object") {
            return null;
        }

        const innerInfo = findZeroLiteralInfo(node.expression);

        if (!innerInfo) {
            return null;
        }

        if (!innerInfo.container) {
            return {
                literal: innerInfo.literal,
                container: node,
                property: "expression"
            };
        }

        return innerInfo;
    }

    if (node.type === "UnaryExpression") {
        if (node.operator !== "+" && node.operator !== "-") {
            return null;
        }

        if (!node.argument || typeof node.argument !== "object") {
            return null;
        }

        const innerInfo = findZeroLiteralInfo(node.argument);

        if (!innerInfo) {
            return null;
        }

        if (!innerInfo.container) {
            return {
                literal: innerInfo.literal,
                container: node,
                property: "argument"
            };
        }

        return innerInfo;
    }

    return null;
}

function isZeroLiteral(node) {
    if (!node || node.type !== "Literal") {
        return false;
    }

    const rawValue = node.value;

    if (typeof rawValue === "number") {
        return rawValue === 0;
    }

    if (typeof rawValue !== "string" || rawValue.length === 0) {
        return false;
    }

    const normalized = Number(rawValue);

    if (!Number.isFinite(normalized)) {
        return false;
    }

    return normalized === 0;
}

function normalizeArgumentBuiltinReferences({ ast, diagnostic }) {
    if (!diagnostic || !ast || typeof ast !== "object") {
        return [];
    }

    const fixes = [];

    const visit = (node) => {
        if (!node) {
            return;
        }

        if (Array.isArray(node)) {
            for (const child of node) {
                visit(child);
            }
            return;
        }

        if (typeof node !== "object") {
            return;
        }

        if (isFunctionLikeNode(node)) {
            const functionFixes = fixArgumentReferencesWithinFunction(
                node,
                diagnostic
            );

            if (Array.isArray(functionFixes) && functionFixes.length > 0) {
                fixes.push(...functionFixes);
            }

            return;
        }

        for (const value of Object.values(node)) {
            if (value && typeof value === "object") {
                visit(value);
            }
        }
    };

    visit(ast);

    return fixes;
}

function fixArgumentReferencesWithinFunction(functionNode, diagnostic) {
    const fixes = [];
    const references = [];

    const traverse = (node) => {
        if (!node) {
            return;
        }

        if (Array.isArray(node)) {
            for (const child of node) {
                traverse(child);
            }
            return;
        }

        if (typeof node !== "object") {
            return;
        }

        if (node !== functionNode && isFunctionLikeNode(node)) {
            const nestedFixes = fixArgumentReferencesWithinFunction(
                node,
                diagnostic
            );

            if (Array.isArray(nestedFixes) && nestedFixes.length > 0) {
                fixes.push(...nestedFixes);
            }

            return;
        }

        const argumentIndex = getArgumentIdentifierIndex(node);

        if (typeof argumentIndex === "number") {
            references.push({ node, index: argumentIndex });
            return;
        }

        for (const value of Object.values(node)) {
            if (value && typeof value === "object") {
                traverse(value);
            }
        }
    };

    const body = functionNode?.body;

    if (body && typeof body === "object") {
        traverse(body);
    } else {
        traverse(functionNode);
    }

    if (references.length === 0) {
        return fixes;
    }

    const mapping = createArgumentIndexMapping(
        references.map((reference) => reference.index)
    );

    if (!(mapping instanceof Map) || mapping.size === 0) {
        return fixes;
    }

    const hasChanges = [...mapping.entries()].some(
        ([oldIndex, newIndex]) => oldIndex !== newIndex
    );

    if (!hasChanges) {
        return fixes;
    }

    for (const reference of references) {
        const newIndex = mapping.get(reference.index);

        if (typeof newIndex !== "number" || newIndex === reference.index) {
            continue;
        }

        const newName = `argument${newIndex}`;
        const fixDetail = createFeatherFixDetail(diagnostic, {
            target: newName,
            range: {
                start: getNodeStartIndex(reference.node),
                end: getNodeEndIndex(reference.node)
            }
        });

        if (!fixDetail) {
            continue;
        }

        reference.node.name = newName;
        attachFeatherFixMetadata(reference.node, [fixDetail]);
        fixes.push(fixDetail);
    }

    return fixes;
}

function createArgumentIndexMapping(indices) {
    if (!Array.isArray(indices) || indices.length === 0) {
        return null;
    }

    const uniqueIndices = [
        ...new Set(
            indices.filter((index) => Number.isInteger(index) && index >= 0)
        )
    ].sort((left, right) => left - right);

    if (uniqueIndices.length === 0) {
        return null;
    }

    const mapping = new Map();
    let expectedIndex = 0;

    for (const index of uniqueIndices) {
        if (!Number.isInteger(index) || index < 0) {
            continue;
        }

        if (index === expectedIndex) {
            mapping.set(index, index);
            expectedIndex = index + 1;
            continue;
        }

        if (index > expectedIndex) {
            mapping.set(index, expectedIndex);
            expectedIndex += 1;
            continue;
        }

        mapping.set(index, expectedIndex);
        expectedIndex += 1;
    }

    return mapping;
}

function getArgumentIdentifierIndex(node) {
    if (!node || node.type !== "Identifier") {
        return null;
    }

    const name = node.name;

    if (typeof name !== "string") {
        return null;
    }

    const match = ARGUMENT_IDENTIFIER_PATTERN.exec(name);

    if (!match) {
        return null;
    }

    const parsed = Number.parseInt(match[1], 10);

    if (!Number.isInteger(parsed) || parsed < 0) {
        return null;
    }

    return parsed;
}

function removeDuplicateMacroDeclarations({ ast, diagnostic }) {
    if (!diagnostic || !ast || typeof ast !== "object") {
        return [];
    }

    const fixes = [];
    const seenMacros = new Set();

    const visit = (node, parent, property) => {
        if (!node) {
            return false;
        }

        if (Array.isArray(node)) {
            for (let index = 0; index < node.length; index += 1) {
                const child = node[index];
                const removed = visit(child, node, index);

                if (removed) {
                    index -= 1;
                }
            }

            return false;
        }

        if (typeof node !== "object") {
            return false;
        }

        if (node.type === "MacroDeclaration") {
            const macroName = node.name?.name;

            if (!macroName) {
                return false;
            }

            if (!seenMacros.has(macroName)) {
                seenMacros.add(macroName);
                return false;
            }

            if (!Array.isArray(parent) || typeof property !== "number") {
                return false;
            }

            const fixDetail = createFeatherFixDetail(diagnostic, {
                target: macroName,
                range: {
                    start: getNodeStartIndex(node),
                    end: getNodeEndIndex(node)
                }
            });

            if (!fixDetail) {
                return false;
            }

            parent.splice(property, 1);
            fixes.push(fixDetail);

            return true;
        }

        for (const [key, value] of Object.entries(node)) {
            if (value && typeof value === "object") {
                visit(value, node, key);
            }
        }

        return false;
    };

    visit(ast, null, null);

    return fixes;
}

function replaceDeprecatedBuiltinVariables({ ast, diagnostic }) {
    if (
        !diagnostic ||
        !ast ||
        typeof ast !== "object" ||
        DEPRECATED_BUILTIN_VARIABLE_REPLACEMENTS.size === 0
    ) {
        return [];
    }

    const fixes = [];

    const visit = (node, parent, property, owner, ownerKey) => {
        if (!node) {
            return;
        }

        if (Array.isArray(node)) {
            for (let index = 0; index < node.length; index += 1) {
                visit(node[index], node, index, owner, ownerKey);
            }
            return;
        }

        if (typeof node !== "object") {
            return;
        }

        if (node.type === "Identifier") {
            const fix = replaceDeprecatedIdentifier(
                node,
                parent,
                property,
                owner,
                ownerKey,
                diagnostic
            );

            if (fix) {
                fixes.push(fix);
                return;
            }
        }

        for (const [key, value] of Object.entries(node)) {
            if (value && typeof value === "object") {
                visit(value, node, key, node, key);
            }
        }
    };

    visit(ast, null, null, null, null);

    return fixes;
}

function replaceDeprecatedIdentifier(
    node,
    parent,
    property,
    owner,
    ownerKey,
    diagnostic
) {
    if (!node || node.type !== "Identifier") {
        return null;
    }

    const normalizedName =
        typeof node.name === "string" ? node.name.toLowerCase() : null;

    if (!normalizedName || normalizedName.length === 0) {
        return null;
    }

    const replacementEntry =
        getDeprecatedBuiltinReplacementEntry(normalizedName);

    if (!replacementEntry) {
        return null;
    }

    if (
        shouldSkipDeprecatedIdentifierReplacement({
            parent,
            property,
            owner,
            ownerKey
        })
    ) {
        return null;
    }

    const originalName = node.name;
    const replacementName = replacementEntry.replacement;

    if (!replacementName || replacementName === originalName) {
        return null;
    }

    node.name = replacementName;

    const fixDetail = createFeatherFixDetail(diagnostic, {
        target: replacementEntry.deprecated ?? originalName,
        range: {
            start: getNodeStartIndex(node),
            end: getNodeEndIndex(node)
        }
    });

    if (!fixDetail) {
        return null;
    }

    attachFeatherFixMetadata(node, [fixDetail]);

    return fixDetail;
}

function shouldSkipDeprecatedIdentifierReplacement({
    parent,
    property,
    owner,
    ownerKey
}) {
    if (!parent) {
        return false;
    }

    if (parent.type === "MemberDotExpression" && property === "property") {
        return true;
    }

    if (parent.type === "VariableDeclarator" && property === "id") {
        return true;
    }

    if (parent.type === "MacroDeclaration" && property === "name") {
        return true;
    }

    if (parent.type === "EnumDeclaration" && property === "name") {
        return true;
    }

    if (parent.type === "EnumMember" && property === "name") {
        return true;
    }

    if (Array.isArray(parent)) {
        if (ownerKey === "params") {
            const ownerType = owner?.type;

            if (
                ownerType === "FunctionDeclaration" ||
                ownerType === "FunctionExpression" ||
                ownerType === "ConstructorDeclaration"
            ) {
                return true;
            }
        }
    }

    return false;
}

function buildDeprecatedBuiltinVariableReplacements() {
    const replacements = new Map();
    const diagnostic = getFeatherDiagnosticById("GM1024");

    if (!diagnostic) {
        return replacements;
    }

    const entries = deriveDeprecatedBuiltinVariableReplacementsFromExamples(
        diagnostic.badExample,
        diagnostic.goodExample
    );

    for (const entry of entries) {
        if (!replacements.has(entry.normalized)) {
            replacements.set(entry.normalized, entry);
        }
    }

    return replacements;
}

function deriveDeprecatedBuiltinVariableReplacementsFromExamples(
    badExample,
    goodExample
) {
    const entries = [];
    const badTokens = extractIdentifierTokens(badExample);
    const goodTokens = extractIdentifierTokens(goodExample);

    if (badTokens.length === 0 || goodTokens.length === 0) {
        return entries;
    }

    const goodTokenSet = new Set(goodTokens.map((token) => token.normalized));
    const deprecatedTokens = badTokens.filter(
        (token) => !goodTokenSet.has(token.normalized)
    );

    if (deprecatedTokens.length === 0) {
        return entries;
    }

    const badTokenSet = new Set(badTokens.map((token) => token.normalized));
    const replacementTokens = goodTokens.filter(
        (token) => !badTokenSet.has(token.normalized)
    );

    const pairCount = Math.min(
        deprecatedTokens.length,
        replacementTokens.length
    );

    for (let index = 0; index < pairCount; index += 1) {
        const deprecatedToken = deprecatedTokens[index];
        const replacementToken = replacementTokens[index];

        if (!deprecatedToken || !replacementToken) {
            continue;
        }

        entries.push({
            normalized: deprecatedToken.normalized,
            deprecated: deprecatedToken.token,
            replacement: replacementToken.token
        });
    }

    return entries;
}

function extractIdentifierTokens(text) {
    if (typeof text !== "string" || text.length === 0) {
        return [];
    }

    const matches = text.match(IDENTIFIER_TOKEN_PATTERN) ?? [];
    const tokens = [];
    const seen = new Set();

    for (const match of matches) {
        const normalized = match.toLowerCase();

        if (RESERVED_KEYWORD_TOKENS.has(normalized)) {
            continue;
        }

        if (seen.has(normalized)) {
            continue;
        }

        seen.add(normalized);
        tokens.push({ token: match, normalized });
    }

    return tokens;
}

function getDeprecatedBuiltinReplacementEntry(name) {
    if (!name) {
        return null;
    }

    return DEPRECATED_BUILTIN_VARIABLE_REPLACEMENTS.get(name) ?? null;
}

function rewriteInvalidPostfixExpressions({ ast, diagnostic }) {
    if (!diagnostic || !ast || typeof ast !== "object") {
        return [];
    }

    const fixes = [];

    const visit = (node, parent, property) => {
        if (!node) {
            return;
        }

        if (Array.isArray(node)) {
            for (let index = 0; index < node.length; index += 1) {
                visit(node[index], node, index);
            }
            return;
        }

        if (typeof node !== "object") {
            return;
        }

        if (node.type === "IncDecStatement") {
            const fix = rewritePostfixStatement(
                node,
                parent,
                property,
                diagnostic
            );

            if (fix) {
                fixes.push(fix);
                return;
            }
        }

        for (const [key, value] of Object.entries(node)) {
            if (value && typeof value === "object") {
                visit(value, node, key);
            }
        }
    };

    visit(ast, null, null);

    return fixes;
}

function rewritePostfixStatement(node, parent, property, diagnostic) {
    if (!Array.isArray(parent) || typeof property !== "number") {
        return null;
    }

    if (!node || node.type !== "IncDecStatement" || node.prefix !== false) {
        return null;
    }

    const argument = node.argument;

    if (!argument || typeof argument !== "object") {
        return null;
    }

    const argumentName = getIdentifierName(argument);

    if (
        typeof argumentName === "string" &&
        argumentName.startsWith("__featherFix_")
    ) {
        return null;
    }

    const siblings = parent;
    const temporaryName = createTemporaryIdentifierName(argument, siblings);

    if (!temporaryName) {
        return null;
    }

    const initializer = cloneNode(argument);
    const declarationIdentifier = createIdentifier(temporaryName, argument);

    if (!initializer || !declarationIdentifier) {
        return null;
    }

    const declarator = {
        type: "VariableDeclarator",
        id: declarationIdentifier,
        init: initializer
    };

    if (Object.prototype.hasOwnProperty.call(argument, "start")) {
        declarator.start = cloneLocation(argument.start);
    }

    if (Object.prototype.hasOwnProperty.call(argument, "end")) {
        declarator.end = cloneLocation(argument.end);
    }

    const variableDeclaration = {
        type: "VariableDeclaration",
        declarations: [declarator],
        kind: "var"
    };

    if (Object.prototype.hasOwnProperty.call(node, "start")) {
        variableDeclaration.start = cloneLocation(node.start);
    }

    if (Object.prototype.hasOwnProperty.call(node, "end")) {
        variableDeclaration.end = cloneLocation(node.end);
    }

    const temporaryIdentifier = createIdentifier(temporaryName, argument);

    if (!temporaryIdentifier) {
        return null;
    }

    const rewrittenStatement = {
        type: "IncDecStatement",
        operator: node.operator,
        prefix: node.prefix,
        argument: temporaryIdentifier
    };

    if (Object.prototype.hasOwnProperty.call(node, "start")) {
        rewrittenStatement.start = cloneLocation(node.start);
    }

    if (Object.prototype.hasOwnProperty.call(node, "end")) {
        rewrittenStatement.end = cloneLocation(node.end);
    }

    copyCommentMetadata(node, variableDeclaration);
    copyCommentMetadata(node, rewrittenStatement);

    const fixDetail = createFeatherFixDetail(diagnostic, {
        target: getIdentifierName(argument),
        range: {
            start: getNodeStartIndex(node),
            end: getNodeEndIndex(node)
        }
    });

    if (!fixDetail) {
        return null;
    }

    parent.splice(property, 1, variableDeclaration, rewrittenStatement);

    attachFeatherFixMetadata(variableDeclaration, [fixDetail]);
    attachFeatherFixMetadata(rewrittenStatement, [fixDetail]);

    return fixDetail;
}

function normalizeMultidimensionalArrayIndexing({ ast, diagnostic }) {
    if (!diagnostic || !ast || typeof ast !== "object") {
        return [];
    }

    const fixes = [];

    const visit = (node, parent, property) => {
        if (!node) {
            return;
        }

        if (Array.isArray(node)) {
            for (let index = 0; index < node.length; index += 1) {
                visit(node[index], node, index);
            }
            return;
        }

        if (typeof node !== "object") {
            return;
        }

        if (node.type === "MemberIndexExpression") {
            const fix = convertMultidimensionalMemberIndex(
                node,
                parent,
                property,
                diagnostic
            );

            if (fix) {
                fixes.push(fix);
                return;
            }
        }

        for (const [key, value] of Object.entries(node)) {
            if (value && typeof value === "object") {
                visit(value, node, key);
            }
        }
    };

    visit(ast, null, null);

    return fixes;
}

function convertMultidimensionalMemberIndex(
    node,
    parent,
    property,
    diagnostic
) {
    if (
        !Array.isArray(parent) &&
        (typeof parent !== "object" || parent === null)
    ) {
        return null;
    }

    if (property === undefined || property === null) {
        return null;
    }

    if (!node || node.type !== "MemberIndexExpression") {
        return null;
    }

    const indices = Array.isArray(node.property) ? node.property : null;

    if (node.accessor && node.accessor !== "[") {
        // Non-standard accessors such as '[#' (ds_grid) use comma-separated
        // coordinates rather than nested lookups. Leave them unchanged so the
        // grid access semantics remain intact.
        return null;
    }

    if (!indices || indices.length <= 1) {
        return null;
    }

    const nestedExpression = buildNestedMemberIndexExpression({
        object: node.object,
        indices,
        template: node
    });

    if (!nestedExpression) {
        return null;
    }

    const fixDetail = createFeatherFixDetail(diagnostic, {
        target: getMemberExpressionRootIdentifier(node) ?? null,
        range: {
            start: getNodeStartIndex(node),
            end: getNodeEndIndex(node)
        }
    });

    if (!fixDetail) {
        return null;
    }

    copyCommentMetadata(node, nestedExpression);

    if (Array.isArray(parent)) {
        parent[property] = nestedExpression;
    } else if (typeof parent === "object" && parent !== null) {
        parent[property] = nestedExpression;
    }

    attachFeatherFixMetadata(nestedExpression, [fixDetail]);

    return fixDetail;
}

function buildNestedMemberIndexExpression({ object, indices, template }) {
    if (!object || !Array.isArray(indices) || indices.length === 0) {
        return null;
    }

    const [firstIndex, ...remaining] = indices;
    const accessor = template?.accessor ?? "[";

    let current = {
        type: "MemberIndexExpression",
        object,
        property: [firstIndex],
        accessor
    };

    if (Object.hasOwn(template, "start")) {
        current.start = cloneLocation(template.start);
    }

    if (remaining.length === 0 && Object.hasOwn(template, "end")) {
        current.end = cloneLocation(template.end);
    }

    for (let index = 0; index < remaining.length; index += 1) {
        const propertyNode = remaining[index];

        const next = {
            type: "MemberIndexExpression",
            object: current,
            property: [propertyNode],
            accessor
        };

        if (Object.hasOwn(template, "start")) {
            next.start = cloneLocation(template.start);
        }

        if (index === remaining.length - 1 && Object.hasOwn(template, "end")) {
            next.end = cloneLocation(template.end);
        }

        current = next;
    }

    return current;
}

function removeDuplicateSemicolons({ ast, sourceText, diagnostic }) {
    if (
        !diagnostic ||
        !ast ||
        typeof sourceText !== "string" ||
        sourceText.length === 0
    ) {
        return [];
    }

    const fixes = [];
    const recordedRanges = new Set();

    const recordFix = (container, range) => {
        if (
            !range ||
            typeof range.start !== "number" ||
            typeof range.end !== "number"
        ) {
            return;
        }

        const key = `${range.start}:${range.end}`;
        if (recordedRanges.has(key)) {
            return;
        }

        const fixDetail = createFeatherFixDetail(diagnostic, {
            target: null,
            range
        });

        if (!fixDetail) {
            return;
        }

        recordedRanges.add(key);
        fixes.push(fixDetail);

        if (container && typeof container === "object") {
            attachFeatherFixMetadata(container, [fixDetail]);
        }
    };

    const processSegment = (container, startIndex, endIndex) => {
        if (typeof startIndex !== "number" || typeof endIndex !== "number") {
            return;
        }

        if (endIndex <= startIndex) {
            return;
        }

        const segment = sourceText.slice(startIndex, endIndex);

        if (!segment || segment.indexOf(";") === -1) {
            return;
        }

        for (const range of findDuplicateSemicolonRanges(segment, startIndex)) {
            recordFix(container, range);
        }
    };

    const processStatementList = (container, statements) => {
        if (!Array.isArray(statements) || statements.length === 0) {
            return;
        }

        const bounds = getStatementListBounds(container, sourceText);

        let previousEnd = bounds.start;

        for (const statement of statements) {
            const statementStart = getNodeStartIndex(statement);
            const statementEnd = getNodeEndIndex(statement);

            if (
                typeof previousEnd === "number" &&
                typeof statementStart === "number"
            ) {
                processSegment(container, previousEnd, statementStart);
            }

            if (typeof statementEnd === "number") {
                previousEnd = statementEnd;
            } else {
                previousEnd = statementStart;
            }
        }

        if (typeof previousEnd === "number" && typeof bounds.end === "number") {
            processSegment(container, previousEnd, bounds.end);
        }
    };

    const visit = (node) => {
        if (!node) {
            return;
        }

        if (Array.isArray(node)) {
            for (const item of node) {
                visit(item);
            }
            return;
        }

        if (typeof node !== "object") {
            return;
        }

        if (Array.isArray(node.body) && node.body.length > 0) {
            processStatementList(node, node.body);
        }

        for (const value of Object.values(node)) {
            if (value && typeof value === "object") {
                visit(value);
            }
        }
    };

    visit(ast);

    return fixes;
}

function getStatementListBounds(node, sourceText) {
    if (!node || typeof sourceText !== "string") {
        return { start: null, end: null };
    }

    let start = getNodeStartIndex(node);
    let end = getNodeEndIndex(node);

    if (node.type === "Program") {
        start = 0;
        end = sourceText.length;
    } else if (node.type === "BlockStatement") {
        if (typeof start === "number" && sourceText[start] === "{") {
            start += 1;
        }

        if (typeof end === "number" && sourceText[end - 1] === "}") {
            end -= 1;
        }
    } else if (node.type === "SwitchCase") {
        if (typeof start === "number") {
            const colonIndex = findCharacterInRange(
                sourceText,
                ":",
                start,
                end
            );

            if (colonIndex !== -1) {
                start = colonIndex + 1;
            }
        }
    }

    return {
        start: typeof start === "number" ? start : null,
        end: typeof end === "number" ? end : null
    };
}

function findCharacterInRange(text, character, start, end) {
    if (typeof start !== "number") {
        return -1;
    }

    const limit = typeof end === "number" ? end : text.length;
    const index = text.indexOf(character, start);

    if (index === -1 || index >= limit) {
        return -1;
    }

    return index;
}

function findDuplicateSemicolonRanges(segment, offset) {
    const ranges = [];

    if (typeof segment !== "string" || segment.length === 0) {
        return ranges;
    }

    let runStart = -1;
    let runLength = 0;
    let inLineComment = false;
    let inBlockComment = false;
    let inString = false;
    let stringDelimiter = null;

    for (let index = 0; index < segment.length; index += 1) {
        const char = segment[index];
        const nextChar = index + 1 < segment.length ? segment[index + 1] : "";

        if (inString) {
            if (char === "\\") {
                index += 1;
                continue;
            }

            if (char === stringDelimiter) {
                inString = false;
                stringDelimiter = null;
            }

            continue;
        }

        if (inLineComment) {
            if (char === "\n" || char === "\r") {
                inLineComment = false;
            }
            continue;
        }

        if (inBlockComment) {
            if (char === "*" && nextChar === "/") {
                inBlockComment = false;
                index += 1;
            }
            continue;
        }

        if (char === "/" && nextChar === "/") {
            inLineComment = true;
            index += 1;
            continue;
        }

        if (char === "/" && nextChar === "*") {
            inBlockComment = true;
            index += 1;
            continue;
        }

        if (char === '"' || char === "'") {
            inString = true;
            stringDelimiter = char;
            continue;
        }

        if (char === ";") {
            if (runStart === -1) {
                runStart = index;
                runLength = 1;
            } else {
                runLength += 1;
            }
            continue;
        }

        if (runStart !== -1 && runLength > 1) {
            ranges.push({
                start: offset + runStart + 1,
                end: offset + runStart + runLength
            });
        }

        runStart = -1;
        runLength = 0;
    }

    if (runStart !== -1 && runLength > 1) {
        ranges.push({
            start: offset + runStart + 1,
            end: offset + runStart + runLength
        });
    }

    return ranges;
}

function getMemberExpressionRootIdentifier(node) {
    if (!node || typeof node !== "object") {
        return null;
    }

    if (node.type === "Identifier") {
        return node.name ?? null;
    }

    if (
        node.type === "MemberDotExpression" ||
        node.type === "MemberIndexExpression"
    ) {
        return getMemberExpressionRootIdentifier(node.object);
    }

    if (node.type === "CallExpression") {
        return getMemberExpressionRootIdentifier(node.object);
    }

    return null;
}

function normalizeObviousSyntaxErrors({ ast, diagnostic, metadata }) {
    if (!diagnostic || !ast || typeof ast !== "object") {
        return [];
    }

    const gm1100Entries = Array.isArray(metadata?.GM1100)
        ? metadata.GM1100
        : [];

    if (gm1100Entries.length === 0) {
        return [];
    }

    const nodeIndex = collectGM1100Candidates(ast);
    const handledNodes = new Set();
    const fixes = [];

    for (const entry of gm1100Entries) {
        const lineNumber = entry?.line;

        if (typeof lineNumber !== "number") {
            continue;
        }

        const candidates = nodeIndex.get(lineNumber) ?? [];
        let node = null;

        if (entry.type === "declaration") {
            node =
                candidates.find(
                    (candidate) => candidate?.type === "VariableDeclaration"
                ) ?? null;
        } else if (entry.type === "assignment") {
            node =
                candidates.find(
                    (candidate) => candidate?.type === "AssignmentExpression"
                ) ?? null;
        }

        if (!node || handledNodes.has(node)) {
            continue;
        }

        handledNodes.add(node);

        const fixDetail = createFeatherFixDetail(diagnostic, {
            target: entry?.identifier ?? null,
            range: {
                start: getNodeStartIndex(node),
                end: getNodeEndIndex(node)
            }
        });

        if (!fixDetail) {
            continue;
        }

        attachFeatherFixMetadata(node, [fixDetail]);
        fixes.push(fixDetail);
    }

    return fixes;
}

function removeTrailingMacroSemicolons({ ast, sourceText, diagnostic }) {
    if (
        !diagnostic ||
        typeof sourceText !== "string" ||
        sourceText.length === 0
    ) {
        return [];
    }

    const fixes = [];

    const visit = (node) => {
        if (!node || typeof node !== "object") {
            return;
        }

        if (Array.isArray(node)) {
            for (const item of node) {
                visit(item);
            }
            return;
        }

        if (node.type === "MacroDeclaration") {
            const fixInfo = sanitizeMacroDeclaration(
                node,
                sourceText,
                diagnostic
            );
            if (fixInfo) {
                fixes.push(fixInfo);
            }
        }

        for (const value of Object.values(node)) {
            if (value && typeof value === "object") {
                visit(value);
            }
        }
    };

    visit(ast);

    return fixes;
}

function removeBooleanLiteralStatements({ ast, diagnostic, metadata }) {
    if (!diagnostic || !ast || typeof ast !== "object") {
        return [];
    }

    const fixes = [];
    const gm1016MetadataEntries = extractFeatherPreprocessMetadata(
        metadata,
        "GM1016"
    );

    for (const entry of gm1016MetadataEntries) {
        const range = normalizePreprocessedRange(entry);

        if (!range) {
            continue;
        }

        const fixDetail = createFeatherFixDetail(diagnostic, {
            target: null,
            range
        });

        if (!fixDetail) {
            continue;
        }

        const owner = findInnermostBlockForRange(
            ast,
            range.start.index,
            range.end.index
        );

        if (owner && owner !== ast) {
            attachFeatherFixMetadata(owner, [fixDetail]);
        }

        fixes.push(fixDetail);
    }

    const arrayOwners = new WeakMap();

    const visitNode = (node) => {
        if (!node || typeof node !== "object") {
            return;
        }

        for (const value of Object.values(node)) {
            if (!value || typeof value !== "object") {
                continue;
            }

            if (Array.isArray(value)) {
                arrayOwners.set(value, node);
                visitArray(value);
                continue;
            }

            visitNode(value);
        }
    };

    const visitArray = (array) => {
        if (!Array.isArray(array)) {
            return;
        }

        for (let index = 0; index < array.length; index += 1) {
            const item = array[index];

            if (
                item &&
                typeof item === "object" &&
                item.type === "ExpressionStatement"
            ) {
                const fix = removeBooleanLiteralExpression(item, array, index);

                if (fix) {
                    const owner = arrayOwners.get(array) ?? ast;
                    if (owner !== ast) {
                        attachFeatherFixMetadata(owner, [fix]);
                    }
                    fixes.push(fix);
                    array.splice(index, 1);
                    index -= 1;
                    continue;
                }
            }

            visitNode(item);
        }
    };

    function removeBooleanLiteralExpression(
        node,
        parentArray = null,
        index = -1
    ) {
        if (!parentArray || !Array.isArray(parentArray) || index < 0) {
            return null;
        }

        const expression = node.expression;

        if (!isBooleanLiteral(expression)) {
            return null;
        }

        const fixDetail = createFeatherFixDetail(diagnostic, {
            target: null,
            range: {
                start: getNodeStartIndex(node),
                end: getNodeEndIndex(node)
            }
        });

        if (!fixDetail) {
            return null;
        }

        return fixDetail;
    }

    visitNode(ast);

    if (fixes.length === 0) {
        return [];
    }

    return fixes;
}

function replaceDeprecatedConstantReferences({ ast, diagnostic }) {
    if (!diagnostic || !ast || typeof ast !== "object") {
        return [];
    }

    const metadata = extractDeprecatedConstantReplacement(diagnostic);

    if (!metadata) {
        return [];
    }

    const { deprecatedConstant, replacementConstant } = metadata;

    if (!deprecatedConstant || !replacementConstant) {
        return [];
    }

    const fixes = [];

    const visit = (node) => {
        if (!node) {
            return;
        }

        if (Array.isArray(node)) {
            for (const item of node) {
                visit(item);
            }
            return;
        }

        if (typeof node !== "object") {
            return;
        }

        if (node.type === "Identifier" && node.name === deprecatedConstant) {
            const start = getNodeStartIndex(node);
            const end = getNodeEndIndex(node);

            const fixDetail = createFeatherFixDetail(diagnostic, {
                target: replacementConstant,
                range:
                    typeof start === "number" && typeof end === "number"
                        ? { start, end }
                        : null
            });

            if (!fixDetail) {
                return;
            }

            node.name = replacementConstant;
            attachFeatherFixMetadata(node, [fixDetail]);
            fixes.push(fixDetail);
            return;
        }

        for (const value of Object.values(node)) {
            if (value && typeof value === "object") {
                visit(value);
            }
        }
    };

    visit(ast);

    return fixes;
}

function extractDeprecatedConstantReplacement(diagnostic) {
    if (!diagnostic) {
        return null;
    }

    const badExample =
        typeof diagnostic.badExample === "string" ? diagnostic.badExample : "";
    const correction =
        typeof diagnostic.correction === "string" ? diagnostic.correction : "";
    const goodExample =
        typeof diagnostic.goodExample === "string"
            ? diagnostic.goodExample
            : "";

    const deprecatedMatch = badExample.match(
        /Constant\s+'([A-Za-z_][A-Za-z0-9_]*)'\s+is\s+deprecated/
    );
    const replacementFromCorrection = correction.match(
        /\b(?:modern|replacement)\s+constant\s+is\s+([A-Za-z_][A-Za-z0-9_]*)\b/i
    );

    let deprecatedConstant = deprecatedMatch?.[1] ?? null;
    let replacementConstant = replacementFromCorrection?.[1] ?? null;

    if (!replacementConstant) {
        const replacementFromGoodExample = findReplacementConstantInExample({
            goodExample,
            badExample,
            deprecatedConstant
        });

        if (replacementFromGoodExample) {
            replacementConstant = replacementFromGoodExample;
        }
    }

    if (!deprecatedConstant) {
        deprecatedConstant = findDeprecatedConstantInExample({
            badExample,
            goodExample,
            replacementConstant
        });
    }

    if (!deprecatedConstant || !replacementConstant) {
        return null;
    }

    return { deprecatedConstant, replacementConstant };
}

function collectIdentifiers(example) {
    if (typeof example !== "string" || example.length === 0) {
        return new Set();
    }

    const matches = example.match(/\b[A-Za-z_][A-Za-z0-9_]*\b/g);

    if (!Array.isArray(matches)) {
        return new Set();
    }

    return new Set(matches);
}

function isLikelyConstant(identifier) {
    if (typeof identifier !== "string" || identifier.length === 0) {
        return false;
    }

    if (/^[A-Z0-9_]+$/.test(identifier)) {
        return true;
    }

    if (/^[a-z0-9]+(_[a-z0-9]+)+$/.test(identifier)) {
        return true;
    }

    return false;
}

function findReplacementConstantInExample({
    goodExample,
    badExample,
    deprecatedConstant
}) {
    const goodIdentifiers = collectIdentifiers(goodExample);
    const badIdentifiers = collectIdentifiers(badExample);

    for (const identifier of goodIdentifiers) {
        if (identifier === deprecatedConstant) {
            continue;
        }

        if (badIdentifiers.has(identifier)) {
            continue;
        }

        if (isLikelyConstant(identifier)) {
            return identifier;
        }
    }

    return null;
}

function findDeprecatedConstantInExample({
    badExample,
    goodExample,
    replacementConstant
}) {
    const badIdentifiers = collectIdentifiers(badExample);
    const goodIdentifiers = collectIdentifiers(goodExample);

    for (const identifier of badIdentifiers) {
        if (identifier === replacementConstant) {
            continue;
        }

        if (goodIdentifiers.has(identifier)) {
            continue;
        }

        if (isLikelyConstant(identifier)) {
            return identifier;
        }
    }

    return null;
}

function extractFeatherPreprocessMetadata(metadata, key) {
    if (!metadata || typeof metadata !== "object") {
        return [];
    }

    const entries = metadata[key];

    return Array.isArray(entries) ? entries.filter(Boolean) : [];
}

function normalizePreprocessedRange(entry) {
    const startIndex = entry?.start?.index;
    const endIndex = entry?.end?.index;

    if (typeof startIndex !== "number" || typeof endIndex !== "number") {
        return null;
    }

    if (endIndex < startIndex) {
        return null;
    }

    const startLine = entry?.start?.line;
    const endLine = entry?.end?.line;

    const startLocation = { index: startIndex };
    const endLocation = { index: endIndex };

    if (typeof startLine === "number") {
        startLocation.line = startLine;
    }

    if (typeof endLine === "number") {
        endLocation.line = endLine;
    }

    return { start: startLocation, end: endLocation };
}

function findInnermostBlockForRange(ast, startIndex, endIndex) {
    if (!ast || typeof ast !== "object") {
        return null;
    }

    let bestMatch = null;

    const visit = (node) => {
        if (!node || typeof node !== "object") {
            return;
        }

        const nodeStart = getNodeStartIndex(node);
        const nodeEnd = getNodeEndIndex(node);

        if (
            typeof nodeStart !== "number" ||
            typeof nodeEnd !== "number" ||
            nodeStart > startIndex ||
            nodeEnd < endIndex
        ) {
            return;
        }

        if (node.type === "BlockStatement") {
            if (!bestMatch) {
                bestMatch = node;
            } else {
                const bestStart = getNodeStartIndex(bestMatch);
                const bestEnd = getNodeEndIndex(bestMatch);

                if (
                    typeof bestStart === "number" &&
                    typeof bestEnd === "number" &&
                    (nodeStart > bestStart || nodeEnd < bestEnd)
                ) {
                    bestMatch = node;
                }
            }
        }

        for (const value of Object.values(node)) {
            if (Array.isArray(value)) {
                for (const item of value) {
                    visit(item);
                }
                continue;
            }

            visit(value);
        }
    };

    visit(ast);

    return bestMatch;
}

function isBooleanLiteral(node) {
    if (!node || typeof node !== "object") {
        return false;
    }

    if (node.type !== "Literal") {
        return false;
    }

    return (
        node.value === true ||
        node.value === false ||
        node.value === "true" ||
        node.value === "false"
    );
}

function sanitizeMacroDeclaration(node, sourceText, diagnostic) {
    if (!node || typeof node !== "object") {
        return null;
    }

    const tokens = Array.isArray(node.tokens) ? node.tokens : null;
    if (!tokens || tokens.length === 0) {
        return null;
    }

    const lastToken = tokens[tokens.length - 1];
    if (lastToken !== ";") {
        return null;
    }

    const startIndex = node.start?.index;
    const endIndex = node.end?.index;

    if (typeof startIndex !== "number" || typeof endIndex !== "number") {
        return null;
    }

    const originalText = sourceText.slice(startIndex, endIndex + 1);

    // Only strip semicolons that appear at the end of the macro definition.
    const sanitizedText = originalText.replace(
        TRAILING_MACRO_SEMICOLON_PATTERN,
        ""
    );

    if (sanitizedText === originalText) {
        return null;
    }

    node.tokens = tokens.slice(0, tokens.length - 1);
    node._featherMacroText = sanitizedText;

    const fixDetail = createFeatherFixDetail(diagnostic, {
        target: node.name?.name ?? null,
        range: {
            start: getNodeStartIndex(node),
            end: getNodeEndIndex(node)
        }
    });

    if (!fixDetail) {
        return null;
    }

    attachFeatherFixMetadata(node, [fixDetail]);

    return fixDetail;
}

function captureDeprecatedFunctionManualFixes({ ast, sourceText, diagnostic }) {
    if (
        !diagnostic ||
        !ast ||
        typeof ast !== "object" ||
        typeof sourceText !== "string"
    ) {
        return [];
    }

    const deprecatedFunctions = collectDeprecatedFunctionNames(ast, sourceText);

    if (!deprecatedFunctions || deprecatedFunctions.size === 0) {
        return [];
    }

    const fixes = [];
    const seenLocations = new Set();

    const visit = (node) => {
        if (!node) {
            return;
        }

        if (Array.isArray(node)) {
            for (const item of node) {
                visit(item);
            }
            return;
        }

        if (typeof node !== "object") {
            return;
        }

        if (node.type === "CallExpression") {
            const fix = recordDeprecatedCallMetadata(
                node,
                deprecatedFunctions,
                diagnostic
            );

            if (fix) {
                const startIndex = fix.range?.start;
                const endIndex = fix.range?.end;
                const locationKey = `${startIndex}:${endIndex}`;

                if (!seenLocations.has(locationKey)) {
                    seenLocations.add(locationKey);
                    fixes.push(fix);
                    attachFeatherFixMetadata(node, [fix]);
                }
            }
        }

        for (const value of Object.values(node)) {
            if (value && typeof value === "object") {
                visit(value);
            }
        }
    };

    visit(ast);

    return fixes;
}

function recordDeprecatedCallMetadata(node, deprecatedFunctions, diagnostic) {
    if (!node || node.type !== "CallExpression") {
        return null;
    }

    const callee = node.object;

    if (!callee || callee.type !== "Identifier") {
        return null;
    }

    const functionName = callee.name;

    if (!deprecatedFunctions.has(functionName)) {
        return null;
    }

    const startIndex = getNodeStartIndex(node);
    const endIndex = getNodeEndIndex(node);

    if (typeof startIndex !== "number" || typeof endIndex !== "number") {
        return null;
    }

    const fixDetail = createFeatherFixDetail(diagnostic, {
        target: functionName,
        range: {
            start: startIndex,
            end: endIndex
        },
        automatic: false
    });

    return fixDetail;
}

function collectDeprecatedFunctionNames(ast, sourceText) {
    const names = new Set();

    if (!ast || typeof ast !== "object") {
        return names;
    }

    const comments = Array.isArray(ast.comments) ? ast.comments : [];
    const body = Array.isArray(ast.body) ? ast.body : [];

    if (comments.length === 0 || body.length === 0) {
        return names;
    }

    const sortedComments = comments
        .filter((comment) => typeof getCommentEndIndex(comment) === "number")
        .sort(
            (left, right) =>
                getCommentEndIndex(left) - getCommentEndIndex(right)
        );

    const nodes = body
        .filter((node) => node && typeof node === "object")
        .sort((left, right) => {
            const leftIndex = getNodeStartIndex(left);
            const rightIndex = getNodeStartIndex(right);

            if (
                typeof leftIndex !== "number" ||
                typeof rightIndex !== "number"
            ) {
                return 0;
            }

            return leftIndex - rightIndex;
        });

    let commentIndex = 0;

    for (const node of nodes) {
        if (!node || node.type !== "FunctionDeclaration") {
            continue;
        }

        const startIndex = getNodeStartIndex(node);

        if (typeof startIndex !== "number") {
            continue;
        }

        while (
            commentIndex < sortedComments.length &&
            getCommentEndIndex(sortedComments[commentIndex]) < startIndex
        ) {
            commentIndex += 1;
        }

        const comment = sortedComments[commentIndex - 1];

        if (!isDeprecatedComment(comment)) {
            continue;
        }

        const commentEnd = getCommentEndIndex(comment);

        if (typeof commentEnd !== "number") {
            continue;
        }

        const between = sourceText.slice(commentEnd + 1, startIndex);

        if (!isWhitespaceOnly(between)) {
            continue;
        }

        const identifier =
            typeof node.id === "string" ? node.id : node.id?.name;

        if (identifier) {
            names.add(identifier);
        }
    }

    return names;
}

function getCommentEndIndex(comment) {
    if (!comment) {
        return null;
    }

    const end = comment.end;

    if (typeof end === "number") {
        return end;
    }

    if (end && typeof end.index === "number") {
        return end.index;
    }

    return null;
}

function isDeprecatedComment(comment) {
    if (!comment || typeof comment.value !== "string") {
        return false;
    }

    return /@deprecated\b/i.test(comment.value);
}

function isWhitespaceOnly(text) {
    if (typeof text !== "string") {
        return true;
    }

    return text.trim().length === 0;
}

function convertNumericStringArgumentsToNumbers({ ast, diagnostic }) {
    if (!diagnostic || !ast || typeof ast !== "object") {
        return [];
    }

    const fixes = [];

    const visit = (node) => {
        if (!node) {
            return;
        }

        if (Array.isArray(node)) {
            for (const item of node) {
                visit(item);
            }
            return;
        }

        if (typeof node !== "object") {
            return;
        }

        if (node.type === "CallExpression") {
            const args = Array.isArray(node.arguments) ? node.arguments : [];

            for (const argument of args) {
                const fix = convertNumericStringLiteral(argument, diagnostic);

                if (fix) {
                    fixes.push(fix);
                }
            }
        }

        for (const value of Object.values(node)) {
            if (value && typeof value === "object") {
                visit(value);
            }
        }
    };

    visit(ast);

    return fixes;
}

function convertNumericStringLiteral(argument, diagnostic) {
    const literal = extractLiteral(argument);

    if (!literal) {
        return null;
    }

    if (literal._skipNumericStringCoercion) {
        return null;
    }

    const rawValue = literal.value;

    if (typeof rawValue !== "string" || rawValue.length < 2) {
        return null;
    }

    if (!rawValue.startsWith('"') || !rawValue.endsWith('"')) {
        return null;
    }

    const numericText = rawValue.slice(1, -1);

    if (!NUMERIC_STRING_LITERAL_PATTERN.test(numericText)) {
        return null;
    }

    literal.value = numericText;

    const fixDetail = createFeatherFixDetail(diagnostic, {
        target: numericText,
        range: {
            start: getNodeStartIndex(literal),
            end: getNodeEndIndex(literal)
        }
    });

    if (!fixDetail) {
        return null;
    }

    attachFeatherFixMetadata(literal, [fixDetail]);

    return fixDetail;
}

function extractLiteral(node) {
    if (!node || typeof node !== "object") {
        return null;
    }

    if (node.type === "Literal") {
        return node;
    }

    if (node.type === "ParenthesizedExpression") {
        return extractLiteral(node.expression);
    }

    return null;
}

function ensureConstructorDeclarationsForNewExpressions({ ast, diagnostic }) {
    if (!diagnostic || !ast || typeof ast !== "object") {
        return [];
    }

    const fixes = [];
    const functionDeclarations = new Map();

    const collectFunctions = (node) => {
        if (!node) {
            return;
        }

        if (Array.isArray(node)) {
            for (const item of node) {
                collectFunctions(item);
            }
            return;
        }

        if (typeof node !== "object") {
            return;
        }

        if (node.type === "FunctionDeclaration") {
            const functionName =
                typeof node.id === "string" && node.id.length > 0
                    ? node.id
                    : null;

            if (functionName && !functionDeclarations.has(functionName)) {
                functionDeclarations.set(functionName, node);
            }
        }

        for (const value of Object.values(node)) {
            if (value && typeof value === "object") {
                collectFunctions(value);
            }
        }
    };

    collectFunctions(ast);

    if (functionDeclarations.size === 0) {
        return [];
    }

    const convertedFunctions = new Set();

    const visit = (node) => {
        if (!node) {
            return;
        }

        if (Array.isArray(node)) {
            for (const item of node) {
                visit(item);
            }
            return;
        }

        if (typeof node !== "object") {
            return;
        }

        if (node.type === "NewExpression") {
            const expression = node.expression;
            const constructorName =
                expression?.type === "Identifier" &&
                typeof expression.name === "string"
                    ? expression.name
                    : null;

            if (constructorName) {
                const functionNode = functionDeclarations.get(constructorName);

                if (
                    functionNode &&
                    functionNode.type === "FunctionDeclaration" &&
                    !convertedFunctions.has(functionNode)
                ) {
                    const fix = convertFunctionDeclarationToConstructor(
                        functionNode,
                        diagnostic
                    );

                    if (fix) {
                        fixes.push(fix);
                        convertedFunctions.add(functionNode);
                    }
                }
            }
        }

        for (const value of Object.values(node)) {
            if (value && typeof value === "object") {
                visit(value);
            }
        }
    };

    visit(ast);

    return fixes;
}

function convertFunctionDeclarationToConstructor(functionNode, diagnostic) {
    if (!functionNode || functionNode.type !== "FunctionDeclaration") {
        return null;
    }

    const fixDetail = createFeatherFixDetail(diagnostic, {
        target: typeof functionNode.id === "string" ? functionNode.id : null,
        range: {
            start: getNodeStartIndex(functionNode),
            end: getNodeEndIndex(functionNode)
        }
    });

    if (!fixDetail) {
        return null;
    }

    functionNode.type = "ConstructorDeclaration";

    if (!Object.hasOwn(functionNode, "parent")) {
        functionNode.parent = null;
    }

    attachFeatherFixMetadata(functionNode, [fixDetail]);

    return fixDetail;
}

function deduplicateLocalVariableDeclarations({ ast, diagnostic }) {
    if (!diagnostic || !ast || typeof ast !== "object") {
        return [];
    }

    const fixes = [];
    const scopeStack = [];

    const pushScope = (initialNames = []) => {
        const scope = new Map();

        if (Array.isArray(initialNames)) {
            for (const name of initialNames) {
                if (typeof name === "string" && name.length > 0) {
                    scope.set(name, true);
                }
            }
        }

        scopeStack.push(scope);
    };

    const popScope = () => {
        scopeStack.pop();
    };

    const declareLocal = (name) => {
        if (typeof name !== "string" || name.length === 0) {
            return true;
        }

        const scope = scopeStack[scopeStack.length - 1];

        if (!scope) {
            return true;
        }

        if (scope.has(name)) {
            return false;
        }

        scope.set(name, true);
        return true;
    };

    const handleVariableDeclaration = (node, parent, property) => {
        const declarations = Array.isArray(node.declarations)
            ? node.declarations
            : [];

        if (declarations.length === 0) {
            return [];
        }

        const retained = [];
        const duplicates = [];

        for (const declarator of declarations) {
            if (!declarator || typeof declarator !== "object") {
                retained.push(declarator);
                continue;
            }

            const name = getVariableDeclaratorName(declarator);

            if (!name) {
                retained.push(declarator);
                continue;
            }

            const isNewDeclaration = declareLocal(name);

            if (isNewDeclaration) {
                retained.push(declarator);
                continue;
            }

            duplicates.push(declarator);
        }

        if (duplicates.length === 0) {
            return [];
        }

        if (!Array.isArray(parent) || typeof property !== "number") {
            return [];
        }

        const fixDetails = [];
        const assignments = [];

        for (const declarator of duplicates) {
            const name = getVariableDeclaratorName(declarator);

            const fixDetail = createFeatherFixDetail(diagnostic, {
                target: name,
                range: {
                    start: getNodeStartIndex(declarator),
                    end: getNodeEndIndex(declarator)
                }
            });

            if (!fixDetail) {
                continue;
            }

            const assignment = createAssignmentFromDeclarator(declarator, node);

            if (assignment) {
                attachFeatherFixMetadata(assignment, [fixDetail]);
                assignments.push(assignment);
            }

            fixDetails.push(fixDetail);
        }

        if (fixDetails.length === 0) {
            return [];
        }

        node.declarations = retained;

        if (retained.length === 0) {
            if (assignments.length > 0) {
                parent.splice(property, 1, ...assignments);
            } else {
                parent.splice(property, 1);
            }
        } else if (assignments.length > 0) {
            parent.splice(property + 1, 0, ...assignments);
        }

        if (retained.length > 0) {
            attachFeatherFixMetadata(node, fixDetails);
        }

        return fixDetails;
    };

    const visit = (node, parent, property) => {
        if (!node) {
            return;
        }

        if (Array.isArray(node)) {
            for (let index = 0; index < node.length; index += 1) {
                const initialLength = node.length;
                visit(node[index], node, index);

                if (node.length < initialLength) {
                    index -= 1;
                }
            }
            return;
        }

        if (typeof node !== "object") {
            return;
        }

        if (isFunctionLikeNode(node)) {
            const paramNames = getFunctionParameterNames(node);

            pushScope(paramNames);

            const params = Array.isArray(node.params) ? node.params : [];
            for (const param of params) {
                visit(param, node, "params");
            }

            visit(node.body, node, "body");
            popScope();
            return;
        }

        if (node.type === "VariableDeclaration" && node.kind === "var") {
            const fixDetails = handleVariableDeclaration(
                node,
                parent,
                property
            );

            if (Array.isArray(fixDetails) && fixDetails.length > 0) {
                fixes.push(...fixDetails);
            }
        }

        for (const [key, value] of Object.entries(node)) {
            if (key === "body" && isFunctionLikeNode(node)) {
                continue;
            }

            if (!value || typeof value !== "object") {
                continue;
            }

            visit(value, node, key);
        }
    };

    pushScope();
    visit(ast, null, null);
    popScope();

    return fixes;
}

function renameDuplicateFunctionParameters({ ast, diagnostic, options }) {
    if (!diagnostic || !ast || typeof ast !== "object") {
        return [];
    }

    const fixes = [];

    const visit = (node) => {
        if (!node) {
            return;
        }

        if (Array.isArray(node)) {
            node.forEach(visit);
            return;
        }

        if (typeof node !== "object") {
            return;
        }

        if (
            node.type === "FunctionDeclaration" ||
            node.type === "ConstructorDeclaration"
        ) {
            const functionFixes = renameDuplicateParametersInFunction(
                node,
                diagnostic,
                options
            );
            if (Array.isArray(functionFixes) && functionFixes.length > 0) {
                fixes.push(...functionFixes);
            }
        }

        for (const value of Object.values(node)) {
            if (value && typeof value === "object") {
                visit(value);
            }
        }
    };

    visit(ast);

    return fixes;
}

function renameDuplicateParametersInFunction(functionNode, diagnostic) {
    const params = Array.isArray(functionNode?.params)
        ? functionNode.params
        : [];

    if (params.length === 0) {
        return [];
    }

    const fixes = [];
    const seenNames = new Set();

    for (let index = 0; index < params.length; index += 1) {
        const param = params[index];
        const identifier = getFunctionParameterIdentifier(param);

        const hasIdentifier =
            identifier &&
            typeof identifier.name === "string" &&
            identifier.name.length > 0;

        if (!hasIdentifier) {
            continue;
        }

        const originalName = identifier.name;

        if (!seenNames.has(originalName)) {
            seenNames.add(originalName);
            continue;
        }

        const range = {
            start: getNodeStartIndex(identifier),
            end: getNodeEndIndex(identifier)
        };

        const fixDetail = createFeatherFixDetail(diagnostic, {
            target: originalName,
            range
        });

        if (fixDetail) {
            attachFeatherFixMetadata(functionNode, [fixDetail]);
            fixes.push(fixDetail);
        }

        params.splice(index, 1);
        index -= 1;
    }

    return fixes;
}

function getFunctionParameterIdentifier(param) {
    if (!param || typeof param !== "object") {
        return null;
    }

    if (param.type === "Identifier") {
        return param;
    }

    if (
        param.type === "DefaultParameter" &&
        param.left?.type === "Identifier"
    ) {
        return param.left;
    }

    if (
        param.type === "RestParameter" &&
        param.argument?.type === "Identifier"
    ) {
        return param.argument;
    }

    return null;
}

function replaceInvalidDeleteStatements({ ast, diagnostic }) {
    if (!diagnostic || !ast || typeof ast !== "object") {
        return [];
    }

    const fixes = [];

    const visit = (node, parent, property) => {
        if (!node) {
            return;
        }

        if (Array.isArray(node)) {
            for (let index = 0; index < node.length; index += 1) {
                visit(node[index], node, index);
            }
            return;
        }

        if (typeof node !== "object") {
            return;
        }

        if (node.type === "DeleteStatement") {
            const fix = convertDeleteStatementToUndefinedAssignment(
                node,
                parent,
                property,
                diagnostic
            );

            if (fix) {
                fixes.push(fix);
                return;
            }
        }

        for (const [key, value] of Object.entries(node)) {
            if (value && typeof value === "object") {
                visit(value, node, key);
            }
        }
    };

    visit(ast, null, null);

    return fixes;
}

function convertDeleteStatementToUndefinedAssignment(
    node,
    parent,
    property,
    diagnostic
) {
    if (!node || node.type !== "DeleteStatement" || !diagnostic) {
        return null;
    }

    if (!isValidDeleteTarget(node.argument)) {
        return null;
    }

    const targetName = getDeleteTargetName(node.argument);
    const assignment = {
        type: "AssignmentExpression",
        operator: "=",
        left: node.argument,
        right: createLiteral("undefined"),
        start: cloneLocation(node.start),
        end: cloneLocation(node.end)
    };

    copyCommentMetadata(node, assignment);

    const fixDetail = createFeatherFixDetail(diagnostic, {
        target: targetName,
        range: {
            start: getNodeStartIndex(node),
            end: getNodeEndIndex(node)
        }
    });

    if (!fixDetail) {
        return null;
    }

    if (!replaceNodeInParent(parent, property, assignment)) {
        return null;
    }

    attachFeatherFixMetadata(assignment, [fixDetail]);

    return fixDetail;
}

function isValidDeleteTarget(node) {
    if (!node || typeof node !== "object") {
        return false;
    }

    if (isIdentifierNode(node)) {
        return true;
    }

    return ALLOWED_DELETE_MEMBER_TYPES.has(node.type);
}

function isIdentifierNode(node) {
    return (
        node &&
        node.type === "Identifier" &&
        typeof node.name === "string" &&
        node.name.length > 0
    );
}

function getDeleteTargetName(node) {
    if (!node || typeof node !== "object") {
        return null;
    }

    if (isIdentifierNode(node)) {
        return node.name;
    }

    if (node.type === "MemberDotExpression") {
        return node.property?.name ?? null;
    }

    return null;
}

function replaceNodeInParent(parent, property, replacement) {
    if (Array.isArray(parent)) {
        if (
            typeof property !== "number" ||
            property < 0 ||
            property >= parent.length
        ) {
            return false;
        }

        parent[property] = replacement;
        return true;
    }

    if (parent && typeof parent === "object" && property != null) {
        parent[property] = replacement;
        return true;
    }

    return false;
}

function convertAllDotAssignmentsToWithStatements({ ast, diagnostic }) {
    if (!diagnostic || !ast || typeof ast !== "object") {
        return [];
    }

    const fixes = [];

    const visit = (node, parent, property) => {
        if (!node) {
            return;
        }

        if (Array.isArray(node)) {
            for (let index = 0; index < node.length; index += 1) {
                visit(node[index], node, index);
            }
            return;
        }

        if (typeof node !== "object") {
            return;
        }

        if (node.type === "AssignmentExpression") {
            const fix = convertAllAssignment(
                node,
                parent,
                property,
                diagnostic
            );
            if (fix) {
                fixes.push(fix);
                return;
            }
        }

        for (const [key, value] of Object.entries(node)) {
            if (value && typeof value === "object") {
                visit(value, node, key);
            }
        }
    };

    visit(ast, null, null);

    return fixes;
}

function normalizeFunctionCallArgumentOrder({ ast, diagnostic }) {
    if (!diagnostic || !ast || typeof ast !== "object") {
        return [];
    }

    const fixes = [];
    const state = {
        counter: 0
    };

    const visit = (node, parent, property, ancestors) => {
        if (!node) {
            return;
        }

        const nextAncestors = Array.isArray(ancestors)
            ? ancestors.concat([{ node, parent, property }])
            : [{ node, parent, property }];

        if (Array.isArray(node)) {
            for (let index = 0; index < node.length; index += 1) {
                visit(node[index], node, index, nextAncestors);
            }
            return;
        }

        if (typeof node !== "object") {
            return;
        }

        for (const [key, value] of Object.entries(node)) {
            if (value && typeof value === "object") {
                visit(value, node, key, nextAncestors);
            }
        }

        if (node.type === "CallExpression") {
            const fix = normalizeCallExpressionArguments({
                node,
                parent,
                property,
                diagnostic,
                ancestors: nextAncestors,
                state
            });

            if (fix) {
                fixes.push(fix);
            }
        }
    };

    visit(ast, null, null, []);

    return fixes;
}

function normalizeCallExpressionArguments({
    node,
    parent,
    property,
    diagnostic,
    ancestors,
    state
}) {
    if (!node || node.type !== "CallExpression") {
        return null;
    }

    const args = Array.isArray(node.arguments) ? node.arguments : [];
    if (args.length === 0) {
        return null;
    }

    const callArgumentInfos = [];

    for (let index = 0; index < args.length; index += 1) {
        const argument = args[index];

        if (!argument || argument.type !== "CallExpression") {
            continue;
        }

        callArgumentInfos.push({
            argument,
            index
        });
    }

    if (callArgumentInfos.length < 2) {
        return null;
    }

    const statementContext = findStatementContext(ancestors);

    if (!statementContext) {
        return null;
    }

    const temporaryDeclarations = [];

    for (const { argument, index } of callArgumentInfos) {
        const tempName = buildTemporaryIdentifierName(state);
        const tempIdentifier = createIdentifier(tempName, argument);

        if (!tempIdentifier) {
            continue;
        }

        const declaration = createTemporaryVariableDeclaration(
            tempName,
            argument
        );

        if (!declaration) {
            continue;
        }

        temporaryDeclarations.push({
            declaration,
            index,
            identifier: tempIdentifier
        });
    }

    if (temporaryDeclarations.length !== callArgumentInfos.length) {
        return null;
    }

    const fixDetail = createFeatherFixDetail(diagnostic, {
        target: node.object?.name ?? null,
        range: {
            start: getNodeStartIndex(node),
            end: getNodeEndIndex(node)
        }
    });

    if (!fixDetail) {
        return null;
    }

    for (const { declaration, index, identifier } of temporaryDeclarations) {
        node.arguments[index] = createIdentifier(identifier.name, identifier);
    }

    statementContext.statements.splice(
        statementContext.index,
        0,
        ...temporaryDeclarations.map(({ declaration }) => declaration)
    );

    for (const { declaration } of temporaryDeclarations) {
        attachFeatherFixMetadata(declaration, [fixDetail]);
    }

    attachFeatherFixMetadata(node, [fixDetail]);

    return fixDetail;
}

function buildTemporaryIdentifierName(state) {
    if (!state || typeof state !== "object") {
        return "__feather_call_arg_0";
    }

    const nextIndex = typeof state.counter === "number" ? state.counter : 0;
    state.counter = nextIndex + 1;

    return `__feather_call_arg_${nextIndex}`;
}

function createTemporaryVariableDeclaration(name, init) {
    if (!name || !init || typeof init !== "object") {
        return null;
    }

    const id = createIdentifier(name, init);

    if (!id) {
        return null;
    }

    const declarator = {
        type: "VariableDeclarator",
        id,
        init,
        start: cloneLocation(init.start),
        end: cloneLocation(init.end)
    };

    const declaration = {
        type: "VariableDeclaration",
        declarations: [declarator],
        kind: "var",
        start: cloneLocation(init.start),
        end: cloneLocation(init.end)
    };

    return declaration;
}

function findStatementContext(ancestors) {
    if (!Array.isArray(ancestors)) {
        return null;
    }

    for (let index = ancestors.length - 1; index >= 0; index -= 1) {
        const entry = ancestors[index];

        if (
            !entry ||
            !Array.isArray(entry.parent) ||
            typeof entry.property !== "number"
        ) {
            continue;
        }

        const arrayAncestor = ancestors[index - 1];

        if (!arrayAncestor) {
            continue;
        }

        if (!isStatementArray(arrayAncestor)) {
            continue;
        }

        return {
            statements: entry.parent,
            index: entry.property
        };
    }

    return null;
}

function isStatementArray(entry) {
    if (!entry || !Array.isArray(entry.node)) {
        return false;
    }

    const owner = entry.parent;
    const propertyName = entry.property;

    if (!owner || typeof propertyName !== "string") {
        return false;
    }

    if (propertyName !== "body") {
        return false;
    }

    const parentType = owner?.type;

    return (
        parentType === "Program" ||
        parentType === "BlockStatement" ||
        parentType === "SwitchCase"
    );
}

function convertAllAssignment(node, parent, property, diagnostic) {
    if (!Array.isArray(parent) || typeof property !== "number") {
        return null;
    }

    if (
        !node ||
        node.type !== "AssignmentExpression" ||
        node.operator !== "="
    ) {
        return null;
    }

    const member = node.left;
    if (!member || member.type !== "MemberDotExpression") {
        return null;
    }

    const object = member.object;
    if (!object || object.type !== "Identifier" || object.name !== "all") {
        return null;
    }

    const propertyIdentifier = member.property;
    if (!propertyIdentifier || propertyIdentifier.type !== "Identifier") {
        return null;
    }

    const normalizedAssignment = {
        type: "AssignmentExpression",
        operator: node.operator,
        left: cloneIdentifier(propertyIdentifier),
        right: node.right,
        start: cloneLocation(node.start),
        end: cloneLocation(node.end)
    };

    const blockStatement = {
        type: "BlockStatement",
        body: [normalizedAssignment],
        start: cloneLocation(node.start),
        end: cloneLocation(node.end)
    };

    const parenthesizedExpression = {
        type: "ParenthesizedExpression",
        expression: cloneIdentifier(object),
        start: cloneLocation(object?.start ?? node.start),
        end: cloneLocation(object?.end ?? node.end)
    };

    const withStatement = {
        type: "WithStatement",
        test: parenthesizedExpression,
        body: blockStatement,
        start: cloneLocation(node.start),
        end: cloneLocation(node.end)
    };

    copyCommentMetadata(node, withStatement);

    const fixDetail = createFeatherFixDetail(diagnostic, {
        target: propertyIdentifier?.name ?? null,
        range: {
            start: getNodeStartIndex(node),
            end: getNodeEndIndex(node)
        }
    });

    if (!fixDetail) {
        return null;
    }

    parent[property] = withStatement;
    attachFeatherFixMetadata(withStatement, [fixDetail]);

    return fixDetail;
}

function ensureBlendEnableIsReset({ ast, diagnostic }) {
    if (!diagnostic || !ast || typeof ast !== "object") {
        return [];
    }

    const fixes = [];

    const visit = (node, parent, property) => {
        if (!node) {
            return;
        }

        if (Array.isArray(node)) {
            for (let index = 0; index < node.length; index += 1) {
                visit(node[index], node, index);
            }
            return;
        }

        if (typeof node !== "object") {
            return;
        }

        if (node.type === "CallExpression") {
            const fix = ensureBlendEnableResetAfterCall(
                node,
                parent,
                property,
                diagnostic
            );

            if (fix) {
                fixes.push(fix);
                return;
            }
        }

        for (const [key, value] of Object.entries(node)) {
            if (value && typeof value === "object") {
                visit(value, node, key);
            }
        }
    };

    visit(ast, null, null);

    return fixes;
}

function ensureBlendEnableResetAfterCall(node, parent, property, diagnostic) {
    if (!Array.isArray(parent) || typeof property !== "number") {
        return null;
    }

    if (!node || node.type !== "CallExpression") {
        return null;
    }

    if (!isIdentifierWithName(node.object, "gpu_set_blendenable")) {
        return null;
    }

    const args = Array.isArray(node.arguments) ? node.arguments : [];

    if (args.length === 0) {
        return null;
    }

    if (!shouldResetBlendEnable(args[0])) {
        return null;
    }

    const siblings = parent;
    let insertionIndex = siblings.length;

    for (let index = property + 1; index < siblings.length; index += 1) {
        const sibling = siblings[index];

        if (isBlendEnableResetCall(sibling)) {
            return null;
        }

        if (!isTriviallyIgnorableStatement(sibling)) {
            insertionIndex = index + 1;
            break;
        }
    }

    const resetCall = createBlendEnableResetCall(node);

    if (!resetCall) {
        return null;
    }

    const fixDetail = createFeatherFixDetail(diagnostic, {
        target: node.object?.name ?? null,
        range: {
            start: getNodeStartIndex(node),
            end: getNodeEndIndex(node)
        }
    });

    if (!fixDetail) {
        return null;
    }

    const previousSibling = siblings[insertionIndex - 1] ?? node;
    const nextSibling = siblings[insertionIndex] ?? null;
    const needsSeparator =
        !isAlphaTestDisableCall(nextSibling) &&
        !nextSibling &&
        insertionIndex > property + 1 &&
        !isTriviallyIgnorableStatement(previousSibling) &&
        !hasOriginalBlankLineBetween(previousSibling, nextSibling);

    if (needsSeparator) {
        siblings.splice(
            insertionIndex,
            0,
            createEmptyStatementLike(previousSibling)
        );
        insertionIndex += 1;
    }

    siblings.splice(insertionIndex, 0, resetCall);
    attachFeatherFixMetadata(resetCall, [fixDetail]);

    return fixDetail;
}

function ensureFileFindFirstBeforeClose({ ast, diagnostic }) {
    if (!diagnostic || !ast || typeof ast !== "object") {
        return [];
    }

    const fixes = [];

    const visit = (node, parent, property) => {
        if (!node) {
            return;
        }

        if (Array.isArray(node)) {
            for (let index = 0; index < node.length; index += 1) {
                visit(node[index], node, index);
            }
            return;
        }

        if (typeof node !== "object") {
            return;
        }

        if (node.type === "CallExpression") {
            const fix = ensureFileFindFirstBeforeCloseCall(
                node,
                parent,
                property,
                diagnostic
            );

            if (fix) {
                fixes.push(fix);
                return;
            }
        }

        for (const [key, value] of Object.entries(node)) {
            if (value && typeof value === "object") {
                visit(value, node, key);
            }
        }
    };

    visit(ast, null, null);

    return fixes;
}

function ensureFileFindFirstBeforeCloseCall(
    node,
    parent,
    property,
    diagnostic
) {
    if (!Array.isArray(parent) || typeof property !== "number") {
        return null;
    }

    if (!node || node.type !== "CallExpression") {
        return null;
    }

    if (!isIdentifierWithName(node.object, "file_find_close")) {
        return null;
    }

    const diagnosticMetadata = Array.isArray(node._appliedFeatherDiagnostics)
        ? node._appliedFeatherDiagnostics
        : [];

    const insertedForSerializedSearch = diagnosticMetadata.some(
        (entry) => entry?.id === "GM2031"
    );

    if (insertedForSerializedSearch) {
        return null;
    }

    const siblings = parent;

    for (let index = property - 1; index >= 0; index -= 1) {
        const sibling = siblings[index];

        if (!sibling) {
            continue;
        }

        if (containsFileFindFirstCall(sibling)) {
            return null;
        }
    }

    const fileFindFirstCall = createFileFindFirstCall(node);

    if (!fileFindFirstCall) {
        return null;
    }

    const fixDetail = createFeatherFixDetail(diagnostic, {
        target: node.object?.name ?? null,
        range: {
            start: getNodeStartIndex(node),
            end: getNodeEndIndex(node)
        }
    });

    if (!fixDetail) {
        return null;
    }

    siblings.splice(property, 0, fileFindFirstCall);
    attachFeatherFixMetadata(fileFindFirstCall, [fixDetail]);

    return fixDetail;
}

function containsFileFindFirstCall(node) {
    if (!node) {
        return false;
    }

    if (Array.isArray(node)) {
        for (const item of node) {
            if (containsFileFindFirstCall(item)) {
                return true;
            }
        }
        return false;
    }

    if (typeof node !== "object") {
        return false;
    }

    if (
        node.type === "FunctionDeclaration" ||
        node.type === "FunctionExpression"
    ) {
        return false;
    }

    if (
        node.type === "CallExpression" &&
        isIdentifierWithName(node.object, "file_find_first")
    ) {
        return true;
    }

    for (const value of Object.values(node)) {
        if (value && typeof value === "object") {
            if (containsFileFindFirstCall(value)) {
                return true;
            }
        }
    }

    return false;
}

function createFileFindFirstCall(template) {
    const identifier = createIdentifier("file_find_first", template?.object);

    if (!identifier) {
        return null;
    }

    const searchPattern = createLiteral('""', null);
    const attributes = createIdentifier("fa_none", null);

    const callExpression = {
        type: "CallExpression",
        object: identifier,
        arguments: []
    };

    if (searchPattern) {
        callExpression.arguments.push(searchPattern);
    }

    if (attributes) {
        callExpression.arguments.push(attributes);
    }

    if (Object.hasOwn(template, "start")) {
        callExpression.start = cloneLocation(template.start);
    }

    if (Object.hasOwn(template, "end")) {
        callExpression.end = cloneLocation(template.end);
    }

    return callExpression;
}

function ensureAlphaTestRefIsReset({ ast, diagnostic }) {
    if (!diagnostic || !ast || typeof ast !== "object") {
        return [];
    }

    const fixes = [];

    const visit = (node, parent, property) => {
        if (!node) {
            return;
        }

        if (Array.isArray(node)) {
            for (let index = 0; index < node.length; index += 1) {
                visit(node[index], node, index);
            }
            return;
        }

        if (typeof node !== "object") {
            return;
        }

        if (node.type === "CallExpression") {
            const fix = ensureAlphaTestRefResetAfterCall(
                node,
                parent,
                property,
                diagnostic
            );

            if (fix) {
                fixes.push(fix);
                return;
            }
        }

        for (const [key, value] of Object.entries(node)) {
            if (value && typeof value === "object") {
                visit(value, node, key);
            }
        }
    };

    visit(ast, null, null);

    return fixes;
}

function ensureConstructorParentsExist({ ast, diagnostic }) {
    if (!diagnostic || !ast || typeof ast !== "object") {
        return [];
    }

    const constructors = new Map();
    const functions = new Map();

    const collect = (node) => {
        if (!node) {
            return;
        }

        if (Array.isArray(node)) {
            for (const entry of node) {
                collect(entry);
            }
            return;
        }

        if (typeof node !== "object") {
            return;
        }

        if (
            node.type === "ConstructorDeclaration" &&
            typeof node.id === "string"
        ) {
            if (!constructors.has(node.id)) {
                constructors.set(node.id, node);
            }
        } else if (
            node.type === "FunctionDeclaration" &&
            typeof node.id === "string"
        ) {
            if (!functions.has(node.id)) {
                functions.set(node.id, node);
            }
        }

        for (const value of Object.values(node)) {
            if (value && typeof value === "object") {
                collect(value);
            }
        }
    };

    collect(ast);

    const fixes = [];

    const visit = (node) => {
        if (!node) {
            return;
        }

        if (Array.isArray(node)) {
            for (const entry of node) {
                visit(entry);
            }
            return;
        }

        if (typeof node !== "object") {
            return;
        }

        if (node.type === "ConstructorDeclaration") {
            const parentClause = node.parent;

            if (parentClause && typeof parentClause === "object") {
                const parentName = parentClause.id;

                if (typeof parentName === "string" && parentName.length > 0) {
                    if (!constructors.has(parentName)) {
                        const fallback = functions.get(parentName);

                        if (
                            fallback &&
                            fallback.type === "FunctionDeclaration"
                        ) {
                            fallback.type = "ConstructorDeclaration";

                            if (!Object.hasOwn(fallback, "parent")) {
                                fallback.parent = null;
                            }

                            constructors.set(parentName, fallback);
                            functions.delete(parentName);

                            const fixDetail = createFeatherFixDetail(
                                diagnostic,
                                {
                                    target: parentName,
                                    range: {
                                        start: getNodeStartIndex(fallback),
                                        end: getNodeEndIndex(fallback)
                                    }
                                }
                            );

                            if (fixDetail) {
                                attachFeatherFixMetadata(fallback, [fixDetail]);
                                fixes.push(fixDetail);
                            }
                        } else {
                            const fixDetail = createFeatherFixDetail(
                                diagnostic,
                                {
                                    target: parentName,
                                    range: {
                                        start: getNodeStartIndex(parentClause),
                                        end: getNodeEndIndex(parentClause)
                                    }
                                }
                            );

                            if (fixDetail) {
                                node.parent = null;
                                attachFeatherFixMetadata(node, [fixDetail]);
                                fixes.push(fixDetail);
                            }
                        }
                    }
                }
            }
        }

        for (const value of Object.values(node)) {
            if (value && typeof value === "object") {
                visit(value);
            }
        }
    };

    visit(ast);

    return fixes;
}

function ensureAlphaTestRefResetAfterCall(node, parent, property, diagnostic) {
    if (!Array.isArray(parent) || typeof property !== "number") {
        return null;
    }

    if (!node || node.type !== "CallExpression") {
        return null;
    }

    if (!isIdentifierWithName(node.object, "gpu_set_alphatestref")) {
        return null;
    }

    const args = Array.isArray(node.arguments) ? node.arguments : [];

    if (args.length === 0) {
        return null;
    }

    if (isLiteralZero(args[0])) {
        return null;
    }

    const siblings = parent;
    let insertionIndex = siblings.length;

    for (let index = property + 1; index < siblings.length; index += 1) {
        const sibling = siblings[index];

        if (isAlphaTestRefResetCall(sibling)) {
            return null;
        }

        if (isAlphaTestDisableCall(sibling)) {
            insertionIndex = index;
            break;
        }
    }

    const resetCall = createAlphaTestRefResetCall(node);

    if (!resetCall) {
        return null;
    }

    const fixDetail = createFeatherFixDetail(diagnostic, {
        target: node.object?.name ?? null,
        range: {
            start: getNodeStartIndex(node),
            end: getNodeEndIndex(node)
        }
    });

    if (!fixDetail) {
        return null;
    }

    const previousSibling = siblings[insertionIndex - 1] ?? node;
    const nextSibling = siblings[insertionIndex] ?? null;
    const shouldInsertSeparator =
        !nextSibling &&
        insertionIndex > property + 1 &&
        !isTriviallyIgnorableStatement(previousSibling) &&
        !hasOriginalBlankLineBetween(previousSibling, nextSibling) &&
        !isAlphaTestDisableCall(nextSibling);

    if (shouldInsertSeparator) {
        siblings.splice(
            insertionIndex,
            0,
            createEmptyStatementLike(previousSibling)
        );
        insertionIndex += 1;
    }

    siblings.splice(insertionIndex, 0, resetCall);
    attachFeatherFixMetadata(resetCall, [fixDetail]);

    return fixDetail;
}

function ensureNumericOperationsUseRealLiteralCoercion({ ast, diagnostic }) {
    if (!diagnostic || !ast || typeof ast !== "object") {
        return [];
    }

    const fixes = [];

    const visit = (node, parent, property) => {
        if (!node) {
            return;
        }

        if (Array.isArray(node)) {
            for (let index = 0; index < node.length; index += 1) {
                visit(node[index], node, index);
            }
            return;
        }

        if (typeof node !== "object") {
            return;
        }

        if (node.type === "BinaryExpression") {
            const fix = coerceStringLiteralsInBinaryExpression(
                node,
                diagnostic
            );

            if (fix) {
                fixes.push(fix);
                return;
            }
        }

        for (const [key, value] of Object.entries(node)) {
            if (value && typeof value === "object") {
                visit(value, node, key);
            }
        }
    };

    visit(ast, null, null);

    return fixes;
}

function coerceStringLiteralsInBinaryExpression(node, diagnostic) {
    if (!node || node.type !== "BinaryExpression") {
        return null;
    }

    if (node.operator !== "+") {
        return null;
    }

    const leftLiteral = isCoercibleStringLiteral(node.left) ? node.left : null;
    const rightLiteral = isCoercibleStringLiteral(node.right)
        ? node.right
        : null;

    if (!leftLiteral && !rightLiteral) {
        return null;
    }

    if (leftLiteral) {
        node.left = createRealCoercionCall(leftLiteral);
    }

    if (rightLiteral) {
        node.right = createRealCoercionCall(rightLiteral);
    }

    const fixDetail = createFeatherFixDetail(diagnostic, {
        target: node.operator ?? null,
        range: {
            start: getNodeStartIndex(node),
            end: getNodeEndIndex(node)
        }
    });

    if (!fixDetail) {
        return null;
    }

    attachFeatherFixMetadata(node, [fixDetail]);

    return fixDetail;
}

function isCoercibleStringLiteral(node) {
    if (!node || node.type !== "Literal") {
        return false;
    }

    const rawValue = typeof node.value === "string" ? node.value : null;

    if (!rawValue) {
        return false;
    }

    if (rawValue.startsWith('@"')) {
        return rawValue.endsWith('"');
    }

    if (rawValue.length < 2) {
        return false;
    }

    const startingQuote = rawValue[0];
    const endingQuote = rawValue[rawValue.length - 1];

    return (
        (startingQuote === '"' || startingQuote === "'") &&
        startingQuote === endingQuote
    );
}

function createRealCoercionCall(literal) {
    const argument = cloneLiteral(literal) ?? literal;

    if (argument && typeof argument === "object") {
        argument._skipNumericStringCoercion = true;
    }

    const identifier = createIdentifierFromTemplate("real", literal);

    const callExpression = {
        type: "CallExpression",
        object: identifier,
        arguments: [argument],
        start: cloneLocation(literal.start),
        end: cloneLocation(literal.end)
    };

    return callExpression;
}

function addMissingEnumMembers({ ast, diagnostic }) {
    if (!diagnostic || !ast || typeof ast !== "object") {
        return [];
    }

    const enumRegistry = collectEnumDeclarations(ast);

    if (enumRegistry.size === 0) {
        return [];
    }

    const fixes = [];

    const visit = (node, parent, property) => {
        if (!node) {
            return;
        }

        if (Array.isArray(node)) {
            for (let index = 0; index < node.length; index += 1) {
                visit(node[index], node, index);
            }
            return;
        }

        if (typeof node !== "object") {
            return;
        }

        if (node.type === "MemberDotExpression") {
            const fix = addMissingEnumMember(node, enumRegistry, diagnostic);

            if (fix) {
                fixes.push(fix);
                return;
            }
        }

        for (const [key, value] of Object.entries(node)) {
            if (value && typeof value === "object") {
                visit(value, node, key);
            }
        }
    };

    visit(ast, null, null);

    return fixes;
}

function collectEnumDeclarations(ast) {
    const registry = new Map();

    const visit = (node) => {
        if (!node) {
            return;
        }

        if (Array.isArray(node)) {
            for (const item of node) {
                visit(item);
            }
            return;
        }

        if (typeof node !== "object") {
            return;
        }

        if (node.type === "EnumDeclaration") {
            const enumName = node.name?.name;

            if (enumName && !registry.has(enumName)) {
                const members = Array.isArray(node.members) ? node.members : [];
                const memberNames = new Set();

                for (const member of members) {
                    const memberName = member?.name?.name;
                    if (memberName) {
                        memberNames.add(memberName);
                    }
                }

                registry.set(enumName, {
                    declaration: node,
                    members,
                    memberNames
                });
            }
        }

        for (const value of Object.values(node)) {
            if (value && typeof value === "object") {
                visit(value);
            }
        }
    };

    visit(ast);

    return registry;
}

function addMissingEnumMember(memberExpression, enumRegistry, diagnostic) {
    if (!memberExpression || memberExpression.type !== "MemberDotExpression") {
        return null;
    }

    const enumIdentifier = memberExpression.object;
    const memberIdentifier = memberExpression.property;

    if (!enumIdentifier || enumIdentifier.type !== "Identifier") {
        return null;
    }

    if (!memberIdentifier || memberIdentifier.type !== "Identifier") {
        return null;
    }

    const enumName = enumIdentifier.name;
    const memberName = memberIdentifier.name;

    if (!enumName || !memberName) {
        return null;
    }

    const enumInfo = enumRegistry.get(enumName);

    if (!enumInfo) {
        return null;
    }

    if (enumInfo.memberNames.has(memberName)) {
        return null;
    }

    const newMember = createEnumMember(memberName);

    if (!newMember) {
        return null;
    }

    const insertIndex = getEnumInsertionIndex(enumInfo.members);
    enumInfo.members.splice(insertIndex, 0, newMember);
    enumInfo.memberNames.add(memberName);

    const start = getNodeStartIndex(memberIdentifier);
    const end = getNodeEndIndex(memberIdentifier);

    const fixDetail = createFeatherFixDetail(diagnostic, {
        target: `${enumName}.${memberName}`,
        range: start !== null && end !== null ? { start, end } : null
    });

    if (!fixDetail) {
        return null;
    }

    attachFeatherFixMetadata(newMember, [fixDetail]);

    const declaration = enumInfo.declaration;
    if (declaration && typeof declaration === "object") {
        attachFeatherFixMetadata(declaration, [fixDetail]);
    }

    return fixDetail;
}

function createEnumMember(name) {
    if (typeof name !== "string" || name.length === 0) {
        return null;
    }

    return {
        type: "EnumMember",
        name: {
            type: "Identifier",
            name
        },
        initializer: null
    };
}

function getEnumInsertionIndex(members) {
    if (!Array.isArray(members) || members.length === 0) {
        return Array.isArray(members) ? members.length : 0;
    }

    const lastIndex = members.length - 1;
    const lastMember = members[lastIndex];

    if (isSizeofEnumMember(lastMember)) {
        return lastIndex;
    }

    return members.length;
}

function isSizeofEnumMember(member) {
    if (!member || member.type !== "EnumMember") {
        return false;
    }

    const identifier = member.name;

    if (!identifier || identifier.type !== "Identifier") {
        return false;
    }

    return identifier.name === "SIZEOF";
}

function ensureTextureRepeatIsReset({ ast, diagnostic }) {
    if (!diagnostic || !ast || typeof ast !== "object") {
        return [];
    }

    const fixes = [];

    const visit = (node, parent, property) => {
        if (!node) {
            return;
        }

        if (Array.isArray(node)) {
            for (let index = 0; index < node.length; index += 1) {
                visit(node[index], node, index);
            }
            return;
        }

        if (typeof node !== "object") {
            return;
        }

        if (node.type === "CallExpression") {
            const fix = ensureTextureRepeatResetAfterCall(
                node,
                parent,
                property,
                diagnostic
            );

            if (fix) {
                fixes.push(fix);
                return;
            }
        }

        for (const [key, value] of Object.entries(node)) {
            if (value && typeof value === "object") {
                visit(value, node, key);
            }
        }
    };

    visit(ast, null, null);

    return fixes;
}

function ensureTextureRepeatResetAfterCall(node, parent, property, diagnostic) {
    if (!Array.isArray(parent) || typeof property !== "number") {
        return null;
    }

    if (!node || node.type !== "CallExpression") {
        return null;
    }

    if (!isIdentifierWithName(node.object, "gpu_set_texrepeat")) {
        return null;
    }

    const args = Array.isArray(node.arguments) ? node.arguments : [];

    if (args.length === 0) {
        return null;
    }

    if (!shouldResetTextureRepeat(args[0])) {
        return null;
    }

    const siblings = parent;
    let insertionIndex = siblings.length;

    for (let index = property + 1; index < siblings.length; index += 1) {
        const sibling = siblings[index];

        if (isTextureRepeatResetCall(sibling)) {
            return null;
        }

        if (!isTriviallyIgnorableStatement(sibling)) {
            insertionIndex = index + 1;
            break;
        }
    }

    const resetCall = createTextureRepeatResetCall(node);

    if (!resetCall) {
        return null;
    }

    const fixDetail = createFeatherFixDetail(diagnostic, {
        target: node.object?.name ?? null,
        range: {
            start: getNodeStartIndex(node),
            end: getNodeEndIndex(node)
        }
    });

    if (!fixDetail) {
        return null;
    }

    const previousSibling = siblings[insertionIndex - 1] ?? node;
    const nextSibling = siblings[insertionIndex] ?? null;
    const needsSeparator =
        insertionIndex > property + 1 &&
        !isTriviallyIgnorableStatement(previousSibling) &&
        nextSibling &&
        !isTriviallyIgnorableStatement(nextSibling) &&
        !hasOriginalBlankLineBetween(previousSibling, nextSibling);

    if (needsSeparator) {
        siblings.splice(
            insertionIndex,
            0,
            createEmptyStatementLike(previousSibling)
        );
        insertionIndex += 1;
    }

    siblings.splice(insertionIndex, 0, resetCall);
    attachFeatherFixMetadata(resetCall, [fixDetail]);

    return fixDetail;
}

function isTriviallyIgnorableStatement(node) {
    if (!node || typeof node !== "object") {
        return true;
    }

    if (node.type === "EmptyStatement") {
        return true;
    }

    if (Array.isArray(node)) {
        return node.length === 0;
    }

    return false;
}

function createEmptyStatementLike(template) {
    const empty = { type: "EmptyStatement" };

    if (template && typeof template === "object") {
        if (Object.hasOwn(template, "start")) {
            empty.start = cloneLocation(template.start);
        }

        if (Object.hasOwn(template, "end")) {
            empty.end = cloneLocation(template.end);
        }
    }

    return empty;
}

function hasOriginalBlankLineBetween(beforeNode, afterNode) {
    const beforeEndLine =
        typeof beforeNode?.end?.line === "number" ? beforeNode.end.line : null;
    const afterStartLine =
        typeof afterNode?.start?.line === "number"
            ? afterNode.start.line
            : null;

    if (beforeEndLine == null || afterStartLine == null) {
        return false;
    }

    return afterStartLine > beforeEndLine + 1;
}

function correctDataStructureAccessorTokens({ ast, diagnostic }) {
    if (!diagnostic || !ast || typeof ast !== "object") {
        return [];
    }

    const accessorReplacement =
        getAccessorReplacementFromDiagnostic(diagnostic);

    if (!accessorReplacement) {
        return [];
    }

    const { incorrectAccessor, correctAccessor } = accessorReplacement;

    if (incorrectAccessor === correctAccessor) {
        return [];
    }

    const fixes = [];

    const visit = (node, parent, property) => {
        if (!node) {
            return;
        }

        if (Array.isArray(node)) {
            for (let index = 0; index < node.length; index += 1) {
                visit(node[index], node, index);
            }
            return;
        }

        if (typeof node !== "object") {
            return;
        }

        if (node.type === "MemberIndexExpression") {
            const fix = updateMemberIndexAccessor(node, {
                incorrectAccessor,
                correctAccessor,
                diagnostic
            });

            if (fix) {
                fixes.push(fix);
                return;
            }
        }

        for (const [key, value] of Object.entries(node)) {
            if (value && typeof value === "object") {
                visit(value, node, key);
            }
        }
    };

    visit(ast, null, null);

    return fixes;
}

function updateMemberIndexAccessor(
    node,
    { incorrectAccessor, correctAccessor, diagnostic }
) {
    if (!node || node.type !== "MemberIndexExpression") {
        return null;
    }

    if (
        typeof incorrectAccessor !== "string" ||
        typeof correctAccessor !== "string"
    ) {
        return null;
    }

    if (node.accessor !== incorrectAccessor) {
        return null;
    }

    node.accessor = correctAccessor;

    const fixDetail = createFeatherFixDetail(diagnostic, {
        target: typeof node.object?.name === "string" ? node.object.name : null,
        range: {
            start: getNodeStartIndex(node),
            end: getNodeEndIndex(node)
        }
    });

    if (!fixDetail) {
        return null;
    }

    attachFeatherFixMetadata(node, [fixDetail]);

    return fixDetail;
}

function getAccessorReplacementFromDiagnostic(diagnostic) {
    if (!diagnostic) {
        return null;
    }

    const incorrectAccessor = extractAccessorFromExample(diagnostic.badExample);
    const correctAccessor = extractAccessorFromExample(diagnostic.goodExample);

    if (!incorrectAccessor || !correctAccessor) {
        return null;
    }

    if (incorrectAccessor === correctAccessor) {
        return null;
    }

    return { incorrectAccessor, correctAccessor };
}

function extractAccessorFromExample(example) {
    if (typeof example !== "string" || example.length === 0) {
        return null;
    }

    for (const token of DATA_STRUCTURE_ACCESSOR_TOKENS) {
        const search = `[${token}`;

        if (example.includes(search)) {
            return search;
        }
    }

    return null;
}

function ensureFileFindSearchesAreSerialized({ ast, diagnostic }) {
    if (!diagnostic || !ast || typeof ast !== "object") {
        return [];
    }

    const fixes = [];
    const state = createFileFindState();

    processStatementBlock(getProgramStatements(ast), state);

    return fixes;

    function processStatementBlock(statements, currentState) {
        if (
            !Array.isArray(statements) ||
            statements.length === 0 ||
            !currentState
        ) {
            return;
        }

        let index = 0;

        while (index < statements.length) {
            const statement = statements[index];

            if (isFileFindCloseStatement(statement)) {
                currentState.openCount = Math.max(
                    currentState.openCount - 1,
                    0
                );
                index += 1;
                continue;
            }

            const callNode = getFileFindFirstCallFromStatement(statement);

            if (callNode && currentState.openCount > 0) {
                const insertion = insertFileFindCloseBefore(
                    statements,
                    index,
                    callNode
                );

                if (insertion?.fixDetail) {
                    fixes.push(insertion.fixDetail);
                    currentState.openCount = Math.max(
                        currentState.openCount - 1,
                        0
                    );
                    index += insertion.insertedBefore;
                    continue;
                }
            }

            if (callNode) {
                currentState.openCount += 1;
            }

            handleNestedStatements(statement, currentState);
            index += 1;
        }
    }

    function handleNestedStatements(statement, currentState) {
        if (!statement || typeof statement !== "object" || !currentState) {
            return;
        }

        switch (statement.type) {
            case "BlockStatement": {
                processStatementBlock(statement.body ?? [], currentState);
                break;
            }
            case "IfStatement": {
                processBranch(statement, "consequent", currentState);

                if (statement.alternate) {
                    processBranch(statement, "alternate", currentState);
                }

                break;
            }
            case "WhileStatement":
            case "RepeatStatement":
            case "DoWhileStatement":
            case "ForStatement": {
                processBranch(statement, "body", currentState);
                break;
            }
            case "SwitchStatement": {
                const cases = Array.isArray(statement.cases)
                    ? statement.cases
                    : [];

                for (const caseClause of cases) {
                    const branchState = cloneFileFindState(currentState);
                    processStatementBlock(
                        caseClause?.consequent ?? [],
                        branchState
                    );
                }
                break;
            }
            case "TryStatement": {
                if (statement.block) {
                    processStatementBlock(
                        statement.block.body ?? [],
                        currentState
                    );
                }

                if (statement.handler) {
                    processBranch(statement.handler, "body", currentState);
                }

                if (statement.finalizer) {
                    processStatementBlock(
                        statement.finalizer.body ?? [],
                        currentState
                    );
                }
                break;
            }
            default:
                break;
        }
    }

    function processBranch(parent, key, currentState) {
        if (!parent || typeof parent !== "object" || !currentState) {
            return;
        }

        const statements = getBranchStatements(parent, key);

        if (!statements) {
            return;
        }

        const branchState = cloneFileFindState(currentState);
        processStatementBlock(statements, branchState);
    }

    function getBranchStatements(parent, key) {
        if (!parent || typeof parent !== "object" || !key) {
            return null;
        }

        let target = parent[key];

        if (!target) {
            return null;
        }

        if (target.type !== "BlockStatement") {
            target = ensureBlockStatement(parent, key, target);
        }

        if (!target || target.type !== "BlockStatement") {
            return null;
        }

        return Array.isArray(target.body) ? target.body : [];
    }

    function insertFileFindCloseBefore(statements, index, callNode) {
        if (!Array.isArray(statements) || typeof index !== "number") {
            return null;
        }

        const closeCall = createFileFindCloseCall(callNode);

        if (!closeCall) {
            return null;
        }

        const fixDetail = createFeatherFixDetail(diagnostic, {
            target: callNode?.object?.name ?? null,
            range: {
                start: getNodeStartIndex(callNode),
                end: getNodeEndIndex(callNode)
            }
        });

        if (!fixDetail) {
            return null;
        }

        attachFeatherFixMetadata(closeCall, [fixDetail]);
        statements.splice(index, 0, closeCall);

        return {
            fixDetail,
            insertedBefore: 1
        };
    }

    function getFileFindFirstCallFromStatement(statement) {
        if (!statement || typeof statement !== "object") {
            return null;
        }

        switch (statement.type) {
            case "CallExpression":
                return isIdentifierWithName(statement.object, "file_find_first")
                    ? statement
                    : null;
            case "AssignmentExpression":
                return getFileFindFirstCallFromExpression(statement.right);
            case "VariableDeclaration": {
                const declarations = Array.isArray(statement.declarations)
                    ? statement.declarations
                    : [];

                for (const declarator of declarations) {
                    const call = getFileFindFirstCallFromExpression(
                        declarator?.init
                    );
                    if (call) {
                        return call;
                    }
                }
                return null;
            }
            case "ReturnStatement":
            case "ThrowStatement":
                return getFileFindFirstCallFromExpression(statement.argument);
            case "ExpressionStatement":
                return getFileFindFirstCallFromExpression(statement.expression);
            default:
                return null;
        }
    }

    function getFileFindFirstCallFromExpression(expression) {
        if (!expression || typeof expression !== "object") {
            return null;
        }

        if (expression.type === "CallExpression") {
            return isIdentifierWithName(expression.object, "file_find_first")
                ? expression
                : null;
        }

        if (expression.type === "ParenthesizedExpression") {
            return getFileFindFirstCallFromExpression(expression.expression);
        }

        if (expression.type === "AssignmentExpression") {
            return getFileFindFirstCallFromExpression(expression.right);
        }

        if (expression.type === "SequenceExpression") {
            const expressions = Array.isArray(expression.expressions)
                ? expression.expressions
                : [];

            for (const item of expressions) {
                const call = getFileFindFirstCallFromExpression(item);
                if (call) {
                    return call;
                }
            }
        }

        if (
            expression.type === "BinaryExpression" ||
            expression.type === "LogicalExpression"
        ) {
            const leftCall = getFileFindFirstCallFromExpression(
                expression.left
            );
            if (leftCall) {
                return leftCall;
            }

            return getFileFindFirstCallFromExpression(expression.right);
        }

        if (
            expression.type === "ConditionalExpression" ||
            expression.type === "TernaryExpression"
        ) {
            const consequentCall = getFileFindFirstCallFromExpression(
                expression.consequent
            );
            if (consequentCall) {
                return consequentCall;
            }

            return getFileFindFirstCallFromExpression(expression.alternate);
        }

        return null;
    }

    function isFileFindCloseStatement(statement) {
        if (!statement || typeof statement !== "object") {
            return false;
        }

        if (statement.type === "CallExpression") {
            return isIdentifierWithName(statement.object, "file_find_close");
        }

        if (statement.type === "ExpressionStatement") {
            return isFileFindCloseStatement(statement.expression);
        }

        if (
            statement.type === "ReturnStatement" ||
            statement.type === "ThrowStatement"
        ) {
            return isFileFindCloseStatement(statement.argument);
        }

        return false;
    }

    function getProgramStatements(node) {
        if (!node || typeof node !== "object") {
            return [];
        }

        if (Array.isArray(node.body)) {
            return node.body;
        }

        if (node.body && Array.isArray(node.body.body)) {
            return node.body.body;
        }

        return [];
    }

    function createFileFindState() {
        return {
            openCount: 0
        };
    }

    function cloneFileFindState(existing) {
        if (!existing || typeof existing !== "object") {
            return createFileFindState();
        }

        return {
            openCount: existing.openCount ?? 0
        };
    }

    function createFileFindCloseCall(template) {
        const identifier = createIdentifier(
            "file_find_close",
            template?.object ?? template
        );

        if (!identifier) {
            return null;
        }

        const callExpression = {
            type: "CallExpression",
            object: identifier,
            arguments: []
        };

        if (Object.hasOwn(template, "start")) {
            callExpression.start = cloneLocation(template.start);
        }

        if (Object.hasOwn(template, "end")) {
            callExpression.end = cloneLocation(template.end);
        }

        return callExpression;
    }

    function ensureBlockStatement(parent, key, statement) {
        if (!parent || typeof parent !== "object" || !key) {
            return null;
        }

        if (!statement || typeof statement !== "object") {
            return null;
        }

        const block = {
            type: "BlockStatement",
            body: [statement]
        };

        if (Object.hasOwn(statement, "start")) {
            block.start = cloneLocation(statement.start);
        }

        if (Object.hasOwn(statement, "end")) {
            block.end = cloneLocation(statement.end);
        }

        parent[key] = block;

        return block;
    }
}

function harmonizeTexturePointerTernaries({ ast, diagnostic }) {
    if (!diagnostic || !ast || typeof ast !== "object") {
        return [];
    }

    const fixes = [];

    const visit = (node, parent, property) => {
        if (!node) {
            return;
        }

        if (Array.isArray(node)) {
            for (let index = 0; index < node.length; index += 1) {
                visit(node[index], node, index);
            }
            return;
        }

        if (typeof node !== "object") {
            return;
        }

        if (node.type === "TernaryExpression") {
            const fix = harmonizeTexturePointerTernary(
                node,
                parent,
                property,
                diagnostic
            );

            if (fix) {
                fixes.push(fix);
                return;
            }
        }

        for (const [key, value] of Object.entries(node)) {
            if (value && typeof value === "object") {
                visit(value, node, key);
            }
        }
    };

    visit(ast, null, null);

    return fixes;
}

const INSTANCE_CREATE_FUNCTION_NAMES = new Set([
    "instance_create_layer",
    "instance_create_depth",
    "instance_create_depth_ext",
    "instance_create_layer_ext",
    "instance_create_at",
    "instance_create",
    "instance_create_z"
]);

function annotateInstanceVariableStructAssignments({ ast, diagnostic }) {
    if (!diagnostic || !ast || typeof ast !== "object") {
        return [];
    }

    const fixes = [];

    const visit = (node) => {
        if (!node) {
            return;
        }

        if (Array.isArray(node)) {
            for (const entry of node) {
                visit(entry);
            }
            return;
        }

        if (typeof node !== "object") {
            return;
        }

        if (node.type === "CallExpression") {
            const callFixes = annotateInstanceCreateCall(node, diagnostic);

            if (Array.isArray(callFixes) && callFixes.length > 0) {
                fixes.push(...callFixes);
            }
        }

        for (const value of Object.values(node)) {
            if (value && typeof value === "object") {
                visit(value);
            }
        }
    };

    visit(ast);

    return fixes;
}

function annotateInstanceCreateCall(node, diagnostic) {
    if (!node || node.type !== "CallExpression") {
        return [];
    }

    if (!isInstanceCreateIdentifier(node.object)) {
        return [];
    }

    const structArgument = findStructArgument(node.arguments);

    if (!structArgument) {
        return [];
    }

    return annotateVariableStructProperties(structArgument, diagnostic);
}

function isInstanceCreateIdentifier(node) {
    if (!node || node.type !== "Identifier") {
        return false;
    }

    if (INSTANCE_CREATE_FUNCTION_NAMES.has(node.name)) {
        return true;
    }

    return node.name?.startsWith?.("instance_create_") ?? false;
}

function findStructArgument(args) {
    if (!Array.isArray(args) || args.length === 0) {
        return null;
    }

    for (let index = args.length - 1; index >= 0; index -= 1) {
        const candidate = args[index];

        if (candidate && candidate.type === "StructExpression") {
            return candidate;
        }
    }

    return null;
}

function annotateVariableStructProperties(structExpression, diagnostic) {
    if (!structExpression || structExpression.type !== "StructExpression") {
        return [];
    }

    const properties = Array.isArray(structExpression.properties)
        ? structExpression.properties
        : [];

    if (properties.length === 0) {
        return [];
    }

    const fixes = [];

    for (const property of properties) {
        const fixDetail = annotateVariableStructProperty(property, diagnostic);

        if (fixDetail) {
            fixes.push(fixDetail);
        }
    }

    return fixes;
}

function annotateVariableStructProperty(property, diagnostic) {
    if (!property || property.type !== "Property") {
        return null;
    }

    const value = property.value;

    if (
        !value ||
        value.type !== "Identifier" ||
        typeof value.name !== "string"
    ) {
        return null;
    }

    const fixDetail = createFeatherFixDetail(diagnostic, {
        target: value.name,
        range: {
            start: getNodeStartIndex(property),
            end: getNodeEndIndex(property)
        },
        automatic: false
    });

    if (!fixDetail) {
        return null;
    }

    attachFeatherFixMetadata(property, [fixDetail]);

    return fixDetail;
}

function harmonizeTexturePointerTernary(node, parent, property, diagnostic) {
    if (!node || node.type !== "TernaryExpression") {
        return null;
    }

    if (
        !parent ||
        parent.type !== "AssignmentExpression" ||
        property !== "right"
    ) {
        return null;
    }

    if (!isSpriteGetTextureCall(node.consequent)) {
        return null;
    }

    const alternate = node.alternate;

    if (!isNegativeOneLiteral(alternate)) {
        return null;
    }

    const pointerIdentifier = createIdentifier("pointer_null", alternate);

    if (!pointerIdentifier) {
        return null;
    }

    copyCommentMetadata(alternate, pointerIdentifier);
    node.alternate = pointerIdentifier;

    const fixDetail = createFeatherFixDetail(diagnostic, {
        target: isIdentifier(parent.left) ? parent.left.name : null,
        range: {
            start: getNodeStartIndex(node),
            end: getNodeEndIndex(node)
        }
    });

    if (!fixDetail) {
        return null;
    }

    attachFeatherFixMetadata(node, [fixDetail]);

    return fixDetail;
}

function createAssignmentFromDeclarator(declarator, declarationNode) {
    if (!declarator || typeof declarator !== "object") {
        return null;
    }

    const identifier = declarator.id;

    if (!isIdentifier(identifier)) {
        return null;
    }

    if (!declarator.init) {
        return null;
    }

    const assignment = {
        type: "AssignmentExpression",
        operator: "=",
        left: cloneIdentifier(identifier),
        right: declarator.init,
        start: cloneLocation(declarator.start ?? declarationNode?.start),
        end: cloneLocation(declarator.end ?? declarationNode?.end)
    };

    copyCommentMetadata(declarator, assignment);

    return assignment;
}

function isFunctionLikeNode(node) {
    if (!node || typeof node !== "object") {
        return false;
    }

    if (typeof node.type !== "string") {
        return false;
    }

    return FUNCTION_LIKE_TYPES.has(node.type);
}

function getFunctionParameterNames(node) {
    const params = Array.isArray(node?.params) ? node.params : [];
    const names = [];

    for (const param of params) {
        if (!param || typeof param !== "object") {
            continue;
        }

        if (isIdentifier(param)) {
            if (param.name) {
                names.push(param.name);
            }
            continue;
        }

        if (param.type === "DefaultParameter" && isIdentifier(param.left)) {
            if (param.left.name) {
                names.push(param.left.name);
            }
            continue;
        }
    }

    return names;
}

function getVariableDeclaratorName(declarator) {
    if (!declarator || typeof declarator !== "object") {
        return null;
    }

    const identifier = declarator.id;

    if (!isIdentifier(identifier)) {
        return null;
    }

    return identifier.name ?? null;
}

function cloneLiteral(node) {
    if (!node || node.type !== "Literal") {
        return null;
    }

    const cloned = {
        type: "Literal",
        value: node.value
    };

    if (Object.hasOwn(node, "start")) {
        cloned.start = cloneLocation(node.start);
    }

    if (Object.hasOwn(node, "end")) {
        cloned.end = cloneLocation(node.end);
    }

    return cloned;
}

function createIdentifierFromTemplate(name, template) {
    const identifier = {
        type: "Identifier",
        name
    };

    if (template && typeof template === "object") {
        if (Object.hasOwn(template, "start")) {
            identifier.start = cloneLocation(template.start);
        }

        if (Object.hasOwn(template, "end")) {
            identifier.end = cloneLocation(template.end);
        }
    }

    return identifier;
}

function cloneIdentifier(node) {
    if (!node || node.type !== "Identifier") {
        return null;
    }

    const cloned = {
        type: "Identifier",
        name: node.name
    };

    if (Object.hasOwn(node, "start")) {
        cloned.start = cloneLocation(node.start);
    }

    if (Object.hasOwn(node, "end")) {
        cloned.end = cloneLocation(node.end);
    }

    return cloned;
}

function copyCommentMetadata(source, target) {
    if (!source || !target) {
        return;
    }

    [
        "leadingComments",
        "trailingComments",
        "innerComments",
        "comments"
    ].forEach((key) => {
        if (Object.hasOwn(source, key)) {
            target[key] = source[key];
        }
    });
}

function extractIdentifierNameFromLiteral(value) {
    if (typeof value !== "string") {
        return null;
    }

    const stripped = stripStringQuotes(value);
    if (!stripped) {
        return null;
    }

    if (!IDENTIFIER_NAME_PATTERN.test(stripped)) {
        return null;
    }

    return stripped;
}

function stripStringQuotes(value) {
    if (typeof value !== "string" || value.length < 2) {
        return null;
    }

    const firstChar = value[0];
    const lastChar = value[value.length - 1];

    if ((firstChar === '"' || firstChar === "'") && firstChar === lastChar) {
        return value.slice(1, -1);
    }

    return null;
}

function isIdentifierWithName(node, name) {
    if (!node || node.type !== "Identifier") {
        return false;
    }

    return node.name === name;
}

function isIdentifier(node) {
    return !!node && node.type === "Identifier";
}

function isLiteralZero(node) {
    if (!node || node.type !== "Literal") {
        return false;
    }

    return node.value === "0" || node.value === 0;
}

function isLiteralOne(node) {
    if (!node || node.type !== "Literal") {
        return false;
    }

    return node.value === "1" || node.value === 1;
}

function isLiteralTrue(node) {
    if (!node || node.type !== "Literal") {
        return false;
    }

    return node.value === "true" || node.value === true;
}

function isLiteralFalse(node) {
    if (!node || node.type !== "Literal") {
        return false;
    }

    return node.value === "false" || node.value === false;
}

function isAlphaTestRefResetCall(node) {
    if (!node || node.type !== "CallExpression") {
        return false;
    }

    if (!isIdentifierWithName(node.object, "gpu_set_alphatestref")) {
        return false;
    }

    const args = Array.isArray(node.arguments) ? node.arguments : [];

    if (args.length === 0) {
        return false;
    }

    return isLiteralZero(args[0]);
}

function isAlphaTestDisableCall(node) {
    if (!node || node.type !== "CallExpression") {
        return false;
    }

    if (!isIdentifierWithName(node.object, "gpu_set_alphatestenable")) {
        return false;
    }

    const args = Array.isArray(node.arguments) ? node.arguments : [];

    if (args.length === 0) {
        return false;
    }

    const [argument] = args;

    return isLiteralFalse(argument) || isLiteralZero(argument);
}

function createAlphaTestRefResetCall(template) {
    if (!template || template.type !== "CallExpression") {
        return null;
    }

    const identifier = cloneIdentifier(template.object);

    if (!identifier || identifier.name !== "gpu_set_alphatestref") {
        return null;
    }

    const literalZero = createLiteral("0", template.arguments?.[0]);

    const callExpression = {
        type: "CallExpression",
        object: identifier,
        arguments: [literalZero]
    };

    if (Object.hasOwn(template, "start")) {
        callExpression.start = cloneLocation(template.start);
    }

    if (Object.hasOwn(template, "end")) {
        callExpression.end = cloneLocation(template.end);
    }

    return callExpression;
}

function shouldResetBlendEnable(argument) {
    if (!argument || typeof argument !== "object") {
        return false;
    }

    return isLiteralFalse(argument) || isLiteralZero(argument);
}

function shouldResetTextureRepeat(argument) {
    if (!argument || typeof argument !== "object") {
        return false;
    }

    if (isLiteralFalse(argument) || isLiteralZero(argument)) {
        return false;
    }

    return isLiteralTrue(argument) || isLiteralOne(argument);
}

function isTextureRepeatResetCall(node) {
    if (!node || node.type !== "CallExpression") {
        return false;
    }

    if (!isIdentifierWithName(node.object, "gpu_set_texrepeat")) {
        return false;
    }

    const args = Array.isArray(node.arguments) ? node.arguments : [];

    if (args.length === 0) {
        return false;
    }

    const [argument] = args;

    return isLiteralFalse(argument) || isLiteralZero(argument);
}

function createTextureRepeatResetCall(template) {
    if (!template || template.type !== "CallExpression") {
        return null;
    }

    const identifier = cloneIdentifier(template.object);

    if (!identifier || identifier.name !== "gpu_set_texrepeat") {
        return null;
    }

    const literalFalse = createLiteral("false", template.arguments?.[0]);

    const callExpression = {
        type: "CallExpression",
        object: identifier,
        arguments: [literalFalse]
    };

    if (Object.hasOwn(template, "start")) {
        callExpression.start = cloneLocation(template.start);
    }

    if (Object.hasOwn(template, "end")) {
        callExpression.end = cloneLocation(template.end);
    }

    return callExpression;
}

function isBlendEnableResetCall(node) {
    if (!node || node.type !== "CallExpression") {
        return false;
    }

    if (!isIdentifierWithName(node.object, "gpu_set_blendenable")) {
        return false;
    }

    const args = Array.isArray(node.arguments) ? node.arguments : [];

    if (args.length === 0) {
        return false;
    }

    const [argument] = args;

    return isLiteralTrue(argument) || isLiteralOne(argument);
}

function createBlendEnableResetCall(template) {
    if (!template || template.type !== "CallExpression") {
        return null;
    }

    const identifier = cloneIdentifier(template.object);

    if (!identifier || identifier.name !== "gpu_set_blendenable") {
        return null;
    }

    const literalTrue = createLiteral("true", template.arguments?.[0]);

    const callExpression = {
        type: "CallExpression",
        object: identifier,
        arguments: [literalTrue]
    };

    if (Object.hasOwn(template, "start")) {
        callExpression.start = cloneLocation(template.start);
    }

    if (Object.hasOwn(template, "end")) {
        callExpression.end = cloneLocation(template.end);
    }

    return callExpression;
}

function createLiteral(value, template) {
    const literalValue = typeof value === "number" ? String(value) : value;

    const literal = {
        type: "Literal",
        value: literalValue
    };

    if (template && typeof template === "object") {
        if (Object.hasOwn(template, "start")) {
            literal.start = cloneLocation(template.start);
        }

        if (Object.hasOwn(template, "end")) {
            literal.end = cloneLocation(template.end);
        }
    }

    return literal;
}

function reorderOptionalParameters({ ast, diagnostic }) {
    if (!diagnostic || !ast || typeof ast !== "object") {
        return [];
    }

    const fixes = [];

    const visit = (node) => {
        if (!node) {
            return;
        }

        if (Array.isArray(node)) {
            for (const item of node) {
                visit(item);
            }
            return;
        }

        if (typeof node !== "object") {
            return;
        }

        if (node.type === "FunctionDeclaration") {
            const fix = reorderFunctionOptionalParameters(node, diagnostic);

            if (fix) {
                fixes.push(fix);
            }
        }

        for (const value of Object.values(node)) {
            if (value && typeof value === "object") {
                visit(value);
            }
        }
    };

    visit(ast);

    return fixes;
}

function reorderFunctionOptionalParameters(node, diagnostic) {
    if (!node || node.type !== "FunctionDeclaration") {
        return null;
    }

    const params = Array.isArray(node.params) ? node.params : null;

    if (!params || params.length === 0) {
        return null;
    }

    let encounteredOptional = false;
    let needsReordering = false;

    for (const param of params) {
        if (isOptionalParameter(param)) {
            encounteredOptional = true;
        } else if (encounteredOptional) {
            needsReordering = true;
            break;
        }
    }

    if (!needsReordering) {
        return null;
    }

    const requiredParams = [];
    const optionalParams = [];

    for (const param of params) {
        if (isOptionalParameter(param)) {
            optionalParams.push(param);
        } else {
            requiredParams.push(param);
        }
    }

    const reorderedParams = requiredParams.concat(optionalParams);

    if (reorderedParams.length !== params.length) {
        return null;
    }

    node.params = reorderedParams;

    const fixDetail = createFeatherFixDetail(diagnostic, {
        target: getFunctionIdentifierName(node),
        range: {
            start: getNodeStartIndex(node),
            end: getNodeEndIndex(node)
        }
    });

    if (!fixDetail) {
        return null;
    }

    attachFeatherFixMetadata(node, [fixDetail]);

    return fixDetail;
}

function isOptionalParameter(parameter) {
    return parameter?.type === "DefaultParameter";
}

function getFunctionIdentifierName(node) {
    if (!node) {
        return null;
    }

    const { id, name, key } = node;

    if (typeof id === "string") {
        return id;
    }

    if (id && typeof id === "object") {
        if (typeof id.name === "string") {
            return id.name;
        }

        if (id.type === "Identifier" && typeof id.name === "string") {
            return id.name;
        }
    }

    if (typeof name === "string") {
        return name;
    }

    if (key && typeof key === "object" && typeof key.name === "string") {
        return key.name;
    }

    return null;
}

function sanitizeMalformedJsDocTypes({ ast, diagnostic, typeSystemInfo }) {
    if (!diagnostic || !ast || typeof ast !== "object") {
        return [];
    }

    const comments = collectCommentNodes(ast);

    if (comments.length === 0) {
        return [];
    }

    const fixes = [];

    for (const comment of comments) {
        const result = sanitizeDocCommentType(comment, typeSystemInfo);

        if (!result) {
            continue;
        }

        const fixDetail = createFeatherFixDetail(diagnostic, {
            target: result.target ?? null,
            range: {
                start: getNodeStartIndex(comment),
                end: getNodeEndIndex(comment)
            }
        });

        if (!fixDetail) {
            continue;
        }

        attachFeatherFixMetadata(comment, [fixDetail]);
        fixes.push(fixDetail);
    }

    return fixes;
}

function sanitizeDocCommentType(comment, typeSystemInfo) {
    if (!comment || comment.type !== "CommentLine") {
        return null;
    }

    const rawValue = typeof comment.value === "string" ? comment.value : "";

    if (
        !rawValue ||
        rawValue.indexOf("@") === -1 ||
        rawValue.indexOf("{") === -1
    ) {
        return null;
    }

    const tagMatch = rawValue.match(/\/\s*@([A-Za-z]+)/);

    if (!tagMatch) {
        return null;
    }

    const tagName = tagMatch[1]?.toLowerCase();

    if (tagName !== "param" && tagName !== "return" && tagName !== "returns") {
        return null;
    }

    const annotation = extractTypeAnnotation(rawValue);

    if (!annotation) {
        return null;
    }

    const { beforeBrace, typeText, remainder, hadClosingBrace } = annotation;

    if (typeof typeText !== "string") {
        return null;
    }

    const sanitizedType = sanitizeTypeAnnotationText(typeText, typeSystemInfo);
    const needsClosingBrace = hadClosingBrace === false;
    const hasTypeChange = sanitizedType !== typeText.trim();

    if (!hasTypeChange && !needsClosingBrace) {
        return null;
    }

    const updatedValue = `${beforeBrace}${sanitizedType}}${remainder}`;

    if (updatedValue === rawValue) {
        return null;
    }

    comment.value = updatedValue;

    if (typeof comment.raw === "string") {
        comment.raw = `//${updatedValue}`;
    }

    const target =
        tagName === "param"
            ? extractParameterNameFromDocRemainder(remainder)
            : null;

    return {
        target
    };
}

function extractTypeAnnotation(value) {
    if (typeof value !== "string") {
        return null;
    }

    const braceIndex = value.indexOf("{");

    if (braceIndex === -1) {
        return null;
    }

    const beforeBrace = value.slice(0, braceIndex + 1);
    const afterBrace = value.slice(braceIndex + 1);

    const closingIndex = afterBrace.indexOf("}");
    let typeText;
    let remainder;
    let hadClosingBrace = true;

    if (closingIndex === -1) {
        const split = splitTypeAndRemainder(afterBrace);
        typeText = split.type;
        remainder = split.remainder;
        hadClosingBrace = false;
    } else {
        typeText = afterBrace.slice(0, closingIndex);
        remainder = afterBrace.slice(closingIndex + 1);
    }

    const trimmedType = typeof typeText === "string" ? typeText.trim() : "";

    return {
        beforeBrace,
        typeText: trimmedType,
        remainder,
        hadClosingBrace
    };
}

function splitTypeAndRemainder(text) {
    if (typeof text !== "string") {
        return { type: "", remainder: "" };
    }

    let depthSquare = 0;
    let depthAngle = 0;
    let depthParen = 0;

    for (let index = 0; index < text.length; index += 1) {
        const char = text[index];

        if (char === "[") {
            depthSquare += 1;
        } else if (char === "]") {
            depthSquare = Math.max(0, depthSquare - 1);
        } else if (char === "<") {
            depthAngle += 1;
        } else if (char === ">") {
            depthAngle = Math.max(0, depthAngle - 1);
        } else if (char === "(") {
            depthParen += 1;
        } else if (char === ")") {
            depthParen = Math.max(0, depthParen - 1);
        }

        if (
            WHITESPACE_PATTERN.test(char) &&
            depthSquare === 0 &&
            depthAngle === 0 &&
            depthParen === 0
        ) {
            const typePart = text.slice(0, index).trimEnd();
            const remainder = text.slice(index);
            return { type: typePart, remainder };
        }
    }

    return {
        type: text.trim(),
        remainder: ""
    };
}

const WHITESPACE_PATTERN = /\s/;

function sanitizeTypeAnnotationText(typeText, typeSystemInfo) {
    if (typeof typeText !== "string" || typeText.length === 0) {
        return typeText ?? "";
    }

    const normalized = typeText.trim();
    const balanced = balanceTypeAnnotationDelimiters(normalized);

    const specifierSanitized = fixSpecifierSpacing(
        balanced,
        typeSystemInfo?.specifierBaseTypeNamesLower
    );

    return fixTypeUnionSpacing(
        specifierSanitized,
        typeSystemInfo?.baseTypeNamesLower
    );
}

function balanceTypeAnnotationDelimiters(typeText) {
    if (typeof typeText !== "string" || typeText.length === 0) {
        return typeText ?? "";
    }

    const stack = [];

    for (const char of typeText) {
        if (char === "[") {
            stack.push("]");
        } else if (char === "<") {
            stack.push(">");
        } else if (char === "(") {
            stack.push(")");
        } else if (char === "]" || char === ">" || char === ")") {
            if (stack.length > 0 && stack[stack.length - 1] === char) {
                stack.pop();
            }
        }
    }

    if (stack.length === 0) {
        return typeText;
    }

    return typeText + stack.reverse().join("");
}

function fixSpecifierSpacing(typeText, specifierBaseTypes) {
    if (typeof typeText !== "string" || typeText.length === 0) {
        return typeText ?? "";
    }

    if (!(specifierBaseTypes instanceof Set) || specifierBaseTypes.size === 0) {
        return typeText;
    }

    const patternSource = [...specifierBaseTypes]
        .map((name) => escapeRegExp(name))
        .join("|");

    if (!patternSource) {
        return typeText;
    }

    const regex = new RegExp(`\\b(${patternSource})\\b`, "gi");
    let result = "";
    let lastIndex = 0;
    let match;

    while ((match = regex.exec(typeText)) !== null) {
        const matchStart = match.index;
        const matchEnd = regex.lastIndex;
        const before = typeText.slice(lastIndex, matchStart);
        const matchedText = typeText.slice(matchStart, matchEnd);
        result += before + matchedText;

        const remainder = typeText.slice(matchEnd);
        const specifierInfo = readSpecifierToken(remainder);

        if (specifierInfo) {
            if (specifierInfo.needsDot) {
                result += `.${specifierInfo.token}`;
            } else {
                result += remainder.slice(0, specifierInfo.consumedLength);
            }

            regex.lastIndex = matchEnd + specifierInfo.consumedLength;
            lastIndex = regex.lastIndex;
        } else {
            lastIndex = matchEnd;
        }
    }

    result += typeText.slice(lastIndex);
    return result;
}

function readSpecifierToken(text) {
    if (typeof text !== "string" || text.length === 0) {
        return null;
    }

    let offset = 0;

    while (offset < text.length && WHITESPACE_PATTERN.test(text[offset])) {
        offset += 1;
    }

    if (offset === 0) {
        return null;
    }

    const firstChar = text[offset];

    if (
        !firstChar ||
        firstChar === "." ||
        firstChar === "," ||
        firstChar === "|" ||
        firstChar === "}"
    ) {
        return {
            consumedLength: offset,
            needsDot: false
        };
    }

    let consumed = offset;
    let token = "";
    let depthSquare = 0;
    let depthAngle = 0;
    let depthParen = 0;

    while (consumed < text.length) {
        const char = text[consumed];

        if (
            WHITESPACE_PATTERN.test(char) &&
            depthSquare === 0 &&
            depthAngle === 0 &&
            depthParen === 0
        ) {
            break;
        }

        if (
            (char === "," || char === "|" || char === "}") &&
            depthSquare === 0 &&
            depthAngle === 0 &&
            depthParen === 0
        ) {
            break;
        }

        if (char === "[") {
            depthSquare += 1;
        } else if (char === "]") {
            depthSquare = Math.max(0, depthSquare - 1);
        } else if (char === "<") {
            depthAngle += 1;
        } else if (char === ">") {
            depthAngle = Math.max(0, depthAngle - 1);
        } else if (char === "(") {
            depthParen += 1;
        } else if (char === ")") {
            depthParen = Math.max(0, depthParen - 1);
        }

        token += char;
        consumed += 1;
    }

    if (token.length === 0) {
        return {
            consumedLength: offset,
            needsDot: false
        };
    }

    return {
        consumedLength: consumed,
        token,
        needsDot: true
    };
}

function fixTypeUnionSpacing(typeText, baseTypesLower) {
    if (typeof typeText !== "string" || typeText.length === 0) {
        return typeText ?? "";
    }

    if (!(baseTypesLower instanceof Set) || baseTypesLower.size === 0) {
        return typeText;
    }

    if (!WHITESPACE_PATTERN.test(typeText)) {
        return typeText;
    }

    if (hasDelimiterOutsideNesting(typeText, [",", "|"])) {
        return typeText;
    }

    const segments = splitTypeSegments(typeText);

    if (segments.length <= 1) {
        return typeText;
    }

    const trimmedSegments = segments
        .map((segment) => segment.trim())
        .filter((segment) => segment.length > 0);

    if (trimmedSegments.length <= 1) {
        return typeText;
    }

    const recognizedCount = trimmedSegments.reduce((count, segment) => {
        const baseTypeName = extractBaseTypeName(segment);

        if (baseTypeName && baseTypesLower.has(baseTypeName.toLowerCase())) {
            return count + 1;
        }

        return count;
    }, 0);

    if (recognizedCount < 2) {
        return typeText;
    }

    return trimmedSegments.join(",");
}

function splitTypeSegments(text) {
    const segments = [];
    let current = "";
    let depthSquare = 0;
    let depthAngle = 0;
    let depthParen = 0;

    for (let index = 0; index < text.length; index += 1) {
        const char = text[index];

        if (char === "[") {
            depthSquare += 1;
        } else if (char === "]") {
            depthSquare = Math.max(0, depthSquare - 1);
        } else if (char === "<") {
            depthAngle += 1;
        } else if (char === ">") {
            depthAngle = Math.max(0, depthAngle - 1);
        } else if (char === "(") {
            depthParen += 1;
        } else if (char === ")") {
            depthParen = Math.max(0, depthParen - 1);
        }

        if (
            (WHITESPACE_PATTERN.test(char) || char === "," || char === "|") &&
            depthSquare === 0 &&
            depthAngle === 0 &&
            depthParen === 0
        ) {
            if (current.trim().length > 0) {
                segments.push(current.trim());
            }
            current = "";
            continue;
        }

        current += char;
    }

    if (current.trim().length > 0) {
        segments.push(current.trim());
    }

    return segments;
}

function hasDelimiterOutsideNesting(text, delimiters) {
    if (typeof text !== "string" || text.length === 0) {
        return false;
    }

    const delimiterSet = new Set(delimiters ?? []);
    let depthSquare = 0;
    let depthAngle = 0;
    let depthParen = 0;

    for (const char of text) {
        if (char === "[") {
            depthSquare += 1;
        } else if (char === "]") {
            depthSquare = Math.max(0, depthSquare - 1);
        } else if (char === "<") {
            depthAngle += 1;
        } else if (char === ">") {
            depthAngle = Math.max(0, depthAngle - 1);
        } else if (char === "(") {
            depthParen += 1;
        } else if (char === ")") {
            depthParen = Math.max(0, depthParen - 1);
        }

        if (
            delimiterSet.has(char) &&
            depthSquare === 0 &&
            depthAngle === 0 &&
            depthParen === 0
        ) {
            return true;
        }
    }

    return false;
}

function createTemporaryIdentifierName(argument, siblings) {
    const existingNames = new Set();

    if (Array.isArray(siblings)) {
        for (const entry of siblings) {
            collectIdentifierNames(entry, existingNames);
        }
    }

    const baseName = sanitizeIdentifierName(
        getIdentifierName(argument) || "value"
    );
    const prefix = `__featherFix_${baseName}`;
    let candidate = prefix;
    let suffix = 1;

    while (existingNames.has(candidate)) {
        candidate = `${prefix}_${suffix}`;
        suffix += 1;
    }

    return candidate;
}

function sanitizeIdentifierName(name) {
    if (typeof name !== "string" || name.length === 0) {
        return "value";
    }

    let sanitized = name.replace(/[^A-Za-z0-9_]/g, "_");

    if (!/^[A-Za-z_]/.test(sanitized)) {
        sanitized = `value_${sanitized}`;
    }

    return sanitized || "value";
}

function collectIdentifierNames(node, registry) {
    if (!node || !registry) {
        return;
    }

    if (Array.isArray(node)) {
        for (const entry of node) {
            collectIdentifierNames(entry, registry);
        }
        return;
    }

    if (typeof node !== "object") {
        return;
    }

    if (node.type === "Identifier" && typeof node.name === "string") {
        registry.add(node.name);
    }

    for (const value of Object.values(node)) {
        if (value && typeof value === "object") {
            collectIdentifierNames(value, registry);
        }
    }
}

function getIdentifierName(node) {
    if (!node) {
        return null;
    }

    if (node.type === "Identifier" && typeof node.name === "string") {
        return node.name;
    }

    return null;
}

function cloneNode(node) {
    if (node === null || typeof node !== "object") {
        return node;
    }

    return structuredClone(node);
}

function createIdentifier(name, template) {
    if (!name) {
        return null;
    }

    const identifier = {
        type: "Identifier",
        name
    };

    if (template && typeof template === "object") {
        if (Object.hasOwn(template, "start")) {
            identifier.start = cloneLocation(template.start);
        }

        if (Object.hasOwn(template, "end")) {
            identifier.end = cloneLocation(template.end);
        }
    }

    return identifier;
}

function isSpriteGetTextureCall(node) {
    if (!node || node.type !== "CallExpression") {
        return false;
    }

    return isIdentifierWithName(node.object, "sprite_get_texture");
}

function isNegativeOneLiteral(node) {
    if (!node || typeof node !== "object") {
        return false;
    }

    if (node.type === "Literal") {
        return node.value === "-1" || node.value === -1;
    }

    if (
        node.type === "UnaryExpression" &&
        node.operator === "-" &&
        node.prefix
    ) {
        const argument = node.argument;

        if (!argument || argument.type !== "Literal") {
            return false;
        }

        return argument.value === "1" || argument.value === 1;
    }

    return false;
}

function extractBaseTypeName(segment) {
    if (typeof segment !== "string") {
        return null;
    }

    const match = segment.match(/^[A-Za-z_][A-Za-z0-9_]*/);

    return match ? match[0] : null;
}

function extractParameterNameFromDocRemainder(remainder) {
    if (typeof remainder !== "string") {
        return null;
    }

    const match = remainder.match(/^\s*([A-Za-z_][A-Za-z0-9_]*)/);

    return match ? match[1] : null;
}

function renameReservedIdentifiers({ ast, diagnostic, sourceText }) {
    if (
        !diagnostic ||
        !ast ||
        typeof ast !== "object" ||
        RESERVED_IDENTIFIER_NAMES.size === 0
    ) {
        return [];
    }

    const fixes = [];

    const visit = (node) => {
        if (!node) {
            return;
        }

        if (Array.isArray(node)) {
            for (const child of node) {
                visit(child);
            }
            return;
        }

        if (typeof node !== "object") {
            return;
        }

        if (
            node.type === "VariableDeclaration" &&
            isSupportedVariableDeclaration(node)
        ) {
            const declarationFixes =
                renameReservedIdentifiersInVariableDeclaration(
                    node,
                    diagnostic
                );

            if (
                Array.isArray(declarationFixes) &&
                declarationFixes.length > 0
            ) {
                fixes.push(...declarationFixes);
            }
        } else if (node.type === "MacroDeclaration") {
            const macroFix = renameReservedIdentifierInMacro(
                node,
                diagnostic,
                sourceText
            );

            if (macroFix) {
                fixes.push(macroFix);
            }
        }

        for (const value of Object.values(node)) {
            if (value && typeof value === "object") {
                visit(value);
            }
        }
    };

    visit(ast);

    return fixes;
}

function isSupportedVariableDeclaration(node) {
    if (!node || node.type !== "VariableDeclaration") {
        return false;
    }

    const kind = typeof node.kind === "string" ? node.kind.toLowerCase() : null;

    return kind === "var" || kind === "static";
}

function renameReservedIdentifiersInVariableDeclaration(node, diagnostic) {
    const declarations = Array.isArray(node?.declarations)
        ? node.declarations
        : [];

    if (declarations.length === 0) {
        return [];
    }

    const fixes = [];

    for (const declarator of declarations) {
        if (!declarator || declarator.type !== "VariableDeclarator") {
            continue;
        }

        const fix = renameReservedIdentifierNode(declarator.id, diagnostic);

        if (fix) {
            fixes.push(fix);
        }
    }

    return fixes;
}

function renameReservedIdentifierNode(identifier, diagnostic, options = {}) {
    if (!identifier || identifier.type !== "Identifier") {
        return null;
    }

    const name = identifier.name;

    if (!isReservedIdentifier(name)) {
        return null;
    }

    const replacement = getReplacementIdentifierName(name);

    if (!replacement || replacement === name) {
        return null;
    }

    const fixDetail = createFeatherFixDetail(diagnostic, {
        target: name ?? null,
        range: {
            start: getNodeStartIndex(identifier),
            end: getNodeEndIndex(identifier)
        }
    });

    if (!fixDetail) {
        return null;
    }

    identifier.name = replacement;

    if (typeof options.onRename === "function") {
        try {
            options.onRename({
                identifier,
                originalName: name,
                replacement
            });
        } catch {
            // Swallow callback errors to avoid interrupting the fix pipeline.
        }
    }

    attachFeatherFixMetadata(identifier, [fixDetail]);

    return fixDetail;
}

function renameReservedIdentifierInMacro(node, diagnostic, sourceText) {
    if (!node || node.type !== "MacroDeclaration") {
        return null;
    }

    return renameReservedIdentifierNode(node.name, diagnostic, {
        onRename: ({ originalName, replacement }) => {
            const updatedText = buildMacroReplacementText({
                macro: node,
                originalName,
                replacement,
                sourceText
            });

            if (typeof updatedText === "string") {
                node._featherMacroText = updatedText;
            }
        }
    });
}

function isReservedIdentifier(name) {
    if (typeof name !== "string" || name.length === 0) {
        return false;
    }

    return RESERVED_IDENTIFIER_NAMES.has(name.toLowerCase());
}

function getReplacementIdentifierName(originalName) {
    if (typeof originalName !== "string" || originalName.length === 0) {
        return null;
    }

    let candidate = `_${originalName}`;
    const seen = new Set();

    while (isReservedIdentifier(candidate)) {
        if (seen.has(candidate)) {
            return null;
        }

        seen.add(candidate);
        candidate = `_${candidate}`;
    }

    return candidate;
}

function buildMacroReplacementText({
    macro,
    originalName,
    replacement,
    sourceText
}) {
    if (
        !macro ||
        macro.type !== "MacroDeclaration" ||
        typeof replacement !== "string"
    ) {
        return null;
    }

    const baseText = getMacroBaseText(macro, sourceText);

    if (typeof baseText !== "string" || baseText.length === 0) {
        return null;
    }

    if (typeof originalName === "string" && originalName.length > 0) {
        const nameIndex = baseText.indexOf(originalName);

        if (nameIndex >= 0) {
            return (
                baseText.slice(0, nameIndex) +
                replacement +
                baseText.slice(nameIndex + originalName.length)
            );
        }
    }

    return null;
}

function getMacroBaseText(macro, sourceText) {
    if (!macro || macro.type !== "MacroDeclaration") {
        return null;
    }

    if (
        typeof macro._featherMacroText === "string" &&
        macro._featherMacroText.length > 0
    ) {
        return macro._featherMacroText;
    }

    if (typeof sourceText !== "string" || sourceText.length === 0) {
        return null;
    }

    const startIndex = getNodeStartIndex(macro);
    const endIndex = getNodeEndIndex(macro);

    if (
        typeof startIndex !== "number" ||
        typeof endIndex !== "number" ||
        endIndex < startIndex
    ) {
        return null;
    }

    return sourceText.slice(startIndex, endIndex);
}

function buildReservedIdentifierNameSet() {
    try {
        const metadata = require("../../../../resources/gml-identifiers.json");
        const identifiers = metadata?.identifiers;

        if (identifiers && typeof identifiers === "object") {
            const disallowedTypes = new Set(["literal", "keyword"]);

            return new Set(
                Object.entries(identifiers)
                    .filter(([name, info]) => {
                        if (typeof name !== "string" || name.length === 0) {
                            return false;
                        }

                        const type =
                            typeof info?.type === "string" ? info.type : "";
                        return !disallowedTypes.has(type.toLowerCase());
                    })
                    .map(([name]) => name.toLowerCase())
            );
        }
    } catch {
        // Ignore metadata loading failures and fall back to a no-op set.
    }

    return new Set();
}

function createFunctionCallTemplateFromDiagnostic(diagnostic) {
    const example = typeof diagnostic?.goodExample === "string" ? diagnostic.goodExample : null;

    if (!example) {
        return null;
    }

    try {
        const exampleAst = GMLParser.parse(example, {
            getLocations: true,
            simplifyLocations: false
        });

        const callExpression = findFirstCallExpression(exampleAst);

        if (!callExpression) {
            return null;
        }

        if (!isIdentifier(callExpression.object)) {
            return null;
        }

        const args = Array.isArray(callExpression.arguments) ? callExpression.arguments : [];

        if (args.length === 0) {
            return null;
        }

        return {
            functionName: callExpression.object.name,
            argumentTemplate: cloneNodeWithoutLocations(args[0])
        };
    } catch (error) {
        return null;
    }
}

function findFirstCallExpression(node) {
    if (!node) {
        return null;
    }

    if (Array.isArray(node)) {
        for (const item of node) {
            const result = findFirstCallExpression(item);
            if (result) {
                return result;
            }
        }
        return null;
    }

    if (typeof node !== "object") {
        return null;
    }

    if (node.type === "CallExpression") {
        return node;
    }

    for (const value of Object.values(node)) {
        if (value && typeof value === "object") {
            const result = findFirstCallExpression(value);
            if (result) {
                return result;
            }
        }
    }

    return null;
}

function isIdentifier(node) {
    return Boolean(node && node.type === "Identifier" && typeof node.name === "string");
}

function cloneNodeWithoutLocations(node) {
    if (!node || typeof node !== "object") {
        return node;
    }

    if (Array.isArray(node)) {
        return node.map((item) => cloneNodeWithoutLocations(item));
    }

    const clone = {};

    for (const [key, value] of Object.entries(node)) {
        if (key === "start" || key === "end") {
            continue;
        }

        clone[key] = cloneNodeWithoutLocations(value);
    }

    return clone;
}

function registerManualFeatherFix({ ast, diagnostic }) {
    if (!ast || typeof ast !== "object" || !diagnostic?.id) {
        return [];
    }

    const manualFixIds = getManualFeatherFixRegistry(ast);

    if (manualFixIds.has(diagnostic.id)) {
        return [];
    }

    manualFixIds.add(diagnostic.id);

    const fixDetail = createFeatherFixDetail(diagnostic, {
        automatic: false,
        range: null,
        target: null
    });

    return [fixDetail];
}

function getManualFeatherFixRegistry(ast) {
    let registry = ast[MANUAL_FIX_TRACKING_KEY];

    if (registry instanceof Set) {
        return registry;
    }

    registry = new Set();

    Object.defineProperty(ast, MANUAL_FIX_TRACKING_KEY, {
        configurable: true,
        enumerable: false,
        writable: false,
        value: registry
    });

    return registry;
}

function createFeatherFixDetail(
    diagnostic,
    { target = null, range = null, automatic = true } = {}
) {
    if (!diagnostic) {
        return null;
    }

    return {
        id: diagnostic.id ?? null,
        title: diagnostic.title ?? null,
        description: diagnostic.description ?? null,
        correction: diagnostic.correction ?? null,
        target,
        range,
        automatic
    };
}

function attachFeatherFixMetadata(target, fixes) {
    if (
        !target ||
        typeof target !== "object" ||
        !Array.isArray(fixes) ||
        fixes.length === 0
    ) {
        return;
    }

    const key = "_appliedFeatherDiagnostics";

    if (!Array.isArray(target[key])) {
        Object.defineProperty(target, key, {
            configurable: true,
            enumerable: false,
            writable: true,
            value: []
        });
    }

    target[key].push(...fixes);
}

function applyMissingFunctionCallCorrections({ ast, diagnostic }) {
    if (!diagnostic || !ast || typeof ast !== "object") {
        return [];
    }

    const replacements =
        extractFunctionCallReplacementsFromExamples(diagnostic);

    if (!(replacements instanceof Map) || replacements.size === 0) {
        return [];
    }

    const fixes = [];

    const visit = (node) => {
        if (!node) {
            return;
        }

        if (Array.isArray(node)) {
            for (const item of node) {
                visit(item);
            }
            return;
        }

        if (typeof node !== "object") {
            return;
        }

        if (node.type === "CallExpression") {
            const fix = correctMissingFunctionCall(
                node,
                replacements,
                diagnostic
            );

            if (fix) {
                fixes.push(fix);
                return;
            }
        }

        for (const value of Object.values(node)) {
            if (value && typeof value === "object") {
                visit(value);
            }
        }
    };

    visit(ast);

    return fixes;
}

function correctMissingFunctionCall(node, replacements, diagnostic) {
    if (!node || node.type !== "CallExpression") {
        return null;
    }

    if (!(replacements instanceof Map) || replacements.size === 0) {
        return null;
    }

    const callee = node.object;

    if (!callee || callee.type !== "Identifier") {
        return null;
    }

    const replacementName = replacements.get(callee.name);

    if (!replacementName || replacementName === callee.name) {
        return null;
    }

    const startIndex = getNodeStartIndex(callee);
    const endIndex = getNodeEndIndex(callee);
    const range =
        typeof startIndex === "number" && typeof endIndex === "number"
            ? { start: startIndex, end: endIndex }
            : null;

    const fixDetail = createFeatherFixDetail(diagnostic, {
        target: callee.name ?? null,
        range
    });

    if (!fixDetail) {
        return null;
    }

    fixDetail.replacement = replacementName;

    callee.name = replacementName;
    attachFeatherFixMetadata(node, [fixDetail]);

    return fixDetail;
}

function extractFunctionCallReplacementsFromExamples(diagnostic) {
    const replacements = new Map();

    if (!diagnostic) {
        return replacements;
    }

    const badExampleCalls = extractFunctionCallNamesFromExample(
        diagnostic.badExample
    );
    const goodExampleCalls = extractFunctionCallNamesFromExample(
        diagnostic.goodExample
    );

    const count = Math.min(badExampleCalls.length, goodExampleCalls.length);

    for (let index = 0; index < count; index += 1) {
        const typo = badExampleCalls[index];
        const correction = goodExampleCalls[index];

        if (!typo || !correction || typo === correction) {
            continue;
        }

        if (!replacements.has(typo)) {
            replacements.set(typo, correction);
        }
    }

    return replacements;
}

function extractFunctionCallNamesFromExample(exampleText) {
    if (typeof exampleText !== "string" || exampleText.length === 0) {
        return [];
    }

    const matches = [];
    const lines = exampleText.split(/\r?\n/);

    for (const line of lines) {
        if (!line || !line.includes("(")) {
            continue;
        }

        const [code] = line.split("//", 1);
        if (!code || code.trim().length === 0) {
            continue;
        }

        const callPattern = /\b([A-Za-z_][A-Za-z0-9_]*)\s*(?=\()/g;
        let match;
        while ((match = callPattern.exec(code))) {
            matches.push(match[1]);
        }
    }

    return matches;
}

const ARGUMENT_BUILTINS = new Set([
    "argument",
    "argument_relative",
    "argument_count",
    ...Array.from({ length: 16 }, (_, index) => `argument${index}`)
]);

function relocateArgumentReferencesInsideFunctions({ ast, diagnostic }) {
    if (!diagnostic || !ast || typeof ast !== "object") {
        return [];
    }

    const programBody = Array.isArray(ast.body) ? ast.body : null;

    if (!programBody || programBody.length === 0) {
        return [];
    }

    const fixes = [];

    for (let index = 0; index < programBody.length; index += 1) {
        const entry = programBody[index];

        if (!isFunctionDeclaration(entry)) {
            continue;
        }

        const block = getFunctionBlock(entry);

        if (!block) {
            continue;
        }

        let nextIndex = index + 1;

        while (nextIndex < programBody.length) {
            const candidate = programBody[nextIndex];

            if (!candidate || typeof candidate !== "object") {
                break;
            }

            if (isFunctionDeclaration(candidate)) {
                break;
            }

            const argumentReference =
                findArgumentReferenceOutsideFunctions(candidate);

            if (!argumentReference) {
                break;
            }

            programBody.splice(nextIndex, 1);
            block.body.push(candidate);

            const fixDetail = createFeatherFixDetail(diagnostic, {
                target: argumentReference?.name ?? null,
                range: {
                    start: getNodeStartIndex(candidate),
                    end: getNodeEndIndex(candidate)
                }
            });

            if (fixDetail) {
                attachFeatherFixMetadata(candidate, [fixDetail]);
                fixes.push(fixDetail);
            }
        }
    }

    return fixes;
}

function isFunctionDeclaration(node) {
    if (!node || typeof node !== "object") {
        return false;
    }

    return node.type === "FunctionDeclaration";
}

function getFunctionBlock(declaration) {
    const body = declaration?.body;

    if (!body || body.type !== "BlockStatement") {
        return null;
    }

    const blockBody = Array.isArray(body.body) ? body.body : null;

    if (!blockBody) {
        return null;
    }

    return body;
}

function findArgumentReferenceOutsideFunctions(node) {
    let match = null;

    const visit = (current, isRoot = false) => {
        if (!current || match) {
            return;
        }

        if (Array.isArray(current)) {
            for (const item of current) {
                visit(item, false);

                if (match) {
                    break;
                }
            }

            return;
        }

        if (typeof current !== "object") {
            return;
        }

        if (!isRoot && isFunctionLikeNode(current)) {
            return;
        }

        if (current.type === "Identifier") {
            const builtin = getArgumentBuiltinName(current.name);

            if (builtin) {
                match = { name: builtin };
                return;
            }
        }

        if (
            current.type === "MemberIndexExpression" &&
            isIdentifierWithName(current.object, "argument")
        ) {
            match = { name: "argument" };
            return;
        }

        if (
            current.type === "MemberDotExpression" &&
            isIdentifierWithName(current.object, "argument")
        ) {
            match = { name: "argument" };
            return;
        }

        for (const value of Object.values(current)) {
            if (
                !value ||
                (typeof value !== "object" && !Array.isArray(value))
            ) {
                continue;
            }

            visit(value, false);

            if (match) {
                break;
            }
        }
    };

    visit(node, true);

    return match;
}

function getArgumentBuiltinName(name) {
    if (typeof name !== "string") {
        return null;
    }

    if (ARGUMENT_BUILTINS.has(name)) {
        return name;
    }

    return null;
}

function getNodeStartLine(node) {
    const location = node?.start;

    if (
        location &&
        typeof location === "object" &&
        typeof location.line === "number"
    ) {
        return location.line;
    }

    return undefined;
}

function collectGM1100Candidates(node) {
    const index = new Map();

    const visit = (candidate) => {
        if (!candidate) {
            return;
        }

        if (Array.isArray(candidate)) {
            for (const item of candidate) {
                visit(item);
            }
            return;
        }

        if (typeof candidate !== "object") {
            return;
        }

        if (
            (candidate.type === "VariableDeclaration" ||
                candidate.type === "AssignmentExpression") &&
            typeof getNodeStartLine(candidate) === "number"
        ) {
            const line = getNodeStartLine(candidate);

            if (typeof line === "number") {
                if (!index.has(line)) {
                    index.set(line, []);
                }

                index.get(line).push(candidate);
            }
        }

        for (const value of Object.values(candidate)) {
            if (value && typeof value === "object") {
                visit(value);
            }
        }
    };

    visit(node);

    return index;
}<|MERGE_RESOLUTION|>--- conflicted
+++ resolved
@@ -1,13 +1,5 @@
-<<<<<<< HEAD
+import { createRequire } from "node:module";
 import GMLParser from "gamemaker-language-parser";
-
-import { getNodeEndIndex, getNodeStartIndex } from "../../../shared/ast-locations.js";
-import { getFeatherDiagnostics } from "../../../shared/feather/metadata.js";
-
-const FEATHER_FIX_IMPLEMENTATIONS = buildFeatherFixImplementations();
-const FEATHER_DIAGNOSTIC_FIXERS = buildFeatherDiagnosticFixers();
-=======
-import { createRequire } from "node:module";
 
 import {
     getNodeEndIndex,
@@ -23,7 +15,6 @@
 } from "../feather/metadata.js";
 
 const require = createRequire(import.meta.url);
->>>>>>> 96a68abd
 const TRAILING_MACRO_SEMICOLON_PATTERN = new RegExp(
     ";(?=[^\\S\\r\\n]*(?:(?:\\/\\/[^\\r\\n]*|\\/\\*[\\s\\S]*?\\*\/)[^\\S\\r\\n]*)*(?:\\r?\\n|$))"
 );
@@ -470,10 +461,10 @@
             continue;
         }
 
-<<<<<<< HEAD
         if (diagnosticId === "GM1005") {
             registerFeatherFixer(registry, diagnosticId, () => {
-                const callTemplate = createFunctionCallTemplateFromDiagnostic(diagnostic);
+                const callTemplate =
+                    createFunctionCallTemplateFromDiagnostic(diagnostic);
 
                 return ({ ast }) => {
                     const fixes = ensureRequiredArgumentProvided({
@@ -488,7 +479,10 @@
 
                     return registerManualFeatherFix({ ast, diagnostic });
                 };
-=======
+            });
+            continue;
+        }
+
         if (diagnosticId === "GM1004") {
             registerFeatherFixer(registry, diagnosticId, () => ({ ast }) => {
                 const fixes = removeDuplicateEnumMembers({ ast, diagnostic });
@@ -498,16 +492,10 @@
                 }
 
                 return registerManualFeatherFix({ ast, diagnostic });
->>>>>>> 96a68abd
             });
             continue;
         }
 
-<<<<<<< HEAD
-        if (diagnosticId === "GM1051") {
-            registerFeatherFixer(registry, diagnosticId, () => ({ ast, sourceText }) => {
-                const fixes = removeTrailingMacroSemicolons({
-=======
         if (diagnosticId === "GM1007") {
             registerFeatherFixer(
                 registry,
@@ -533,7 +521,6 @@
         if (diagnosticId === "GM1008") {
             registerFeatherFixer(registry, diagnosticId, () => ({ ast }) => {
                 const fixes = convertReadOnlyBuiltInAssignments({
->>>>>>> 96a68abd
                     ast,
                     diagnostic
                 });
@@ -1404,106 +1391,9 @@
     return fixDetail;
 }
 
-<<<<<<< HEAD
-function ensureRequiredArgumentProvided({ ast, diagnostic, callTemplate }) {
-    if (
-        !diagnostic ||
-        !ast ||
-        typeof ast !== "object" ||
-        !callTemplate?.functionName ||
-        !callTemplate.argumentTemplate
-    ) {
-        return [];
-    }
-
-    const fixes = [];
-
-    const visit = (node) => {
-        if (!node) {
-            return;
-        }
-
-        if (Array.isArray(node)) {
-            for (const item of node) {
-                visit(item);
-            }
-            return;
-        }
-
-        if (typeof node !== "object") {
-            return;
-        }
-
-        if (node.type === "CallExpression") {
-            const fix = ensureCallHasRequiredArgument(node, diagnostic, callTemplate);
-
-            if (fix) {
-                fixes.push(fix);
-                return;
-            }
-        }
-
-        for (const value of Object.values(node)) {
-            if (value && typeof value === "object") {
-                visit(value);
-            }
-        }
-    };
-
-    visit(ast);
-
-    return fixes;
-}
-
-function ensureCallHasRequiredArgument(node, diagnostic, callTemplate) {
-    if (!node || node.type !== "CallExpression") {
-        return null;
-    }
-
-    if (!isIdentifierWithName(node.object, callTemplate.functionName)) {
-        return null;
-    }
-
-    if (Array.isArray(node.arguments) && node.arguments.length > 0) {
-        return null;
-    }
-
-    const argumentNode = cloneNodeWithoutLocations(callTemplate.argumentTemplate);
-
-    if (!argumentNode || typeof argumentNode !== "object") {
-        return null;
-    }
-
-    const fixDetail = createFeatherFixDetail(diagnostic, {
-        target: node.object?.name ?? null,
-        range: {
-            start: getNodeStartIndex(node),
-            end: getNodeEndIndex(node)
-        }
-    });
-
-    if (!fixDetail) {
-        return null;
-    }
-
-    if (!Array.isArray(node.arguments)) {
-        node.arguments = [];
-    }
-
-    node.arguments.push(argumentNode);
-    attachFeatherFixMetadata(node, [fixDetail]);
-
-    return fixDetail;
-}
-
-function cloneIdentifier(node) {
-    if (!node || node.type !== "Identifier") {
-        return null;
-=======
 function isStringReturningExpression(node) {
     if (!node || typeof node !== "object") {
         return false;
->>>>>>> 96a68abd
     }
 
     if (node.type === "CallExpression") {
@@ -6266,6 +6156,199 @@
     return fixDetail;
 }
 
+function ensureRequiredArgumentProvided({ ast, diagnostic, callTemplate }) {
+    if (
+        !diagnostic ||
+        !ast ||
+        typeof ast !== "object" ||
+        !callTemplate?.functionName ||
+        !callTemplate.argumentTemplate
+    ) {
+        return [];
+    }
+
+    const fixes = [];
+
+    const visit = (node) => {
+        if (!node) {
+            return;
+        }
+
+        if (Array.isArray(node)) {
+            for (const item of node) {
+                visit(item);
+            }
+            return;
+        }
+
+        if (typeof node !== "object") {
+            return;
+        }
+
+        if (node.type === "CallExpression") {
+            const fix = ensureCallHasRequiredArgument(
+                node,
+                diagnostic,
+                callTemplate
+            );
+
+            if (fix) {
+                fixes.push(fix);
+                return;
+            }
+        }
+
+        for (const value of Object.values(node)) {
+            if (value && typeof value === "object") {
+                visit(value);
+            }
+        }
+    };
+
+    visit(ast);
+
+    return fixes;
+}
+
+function ensureCallHasRequiredArgument(node, diagnostic, callTemplate) {
+    if (!node || node.type !== "CallExpression") {
+        return null;
+    }
+
+    if (!isIdentifierWithName(node.object, callTemplate.functionName)) {
+        return null;
+    }
+
+    if (Array.isArray(node.arguments) && node.arguments.length > 0) {
+        return null;
+    }
+
+    const argumentNode = cloneNodeWithoutLocations(
+        callTemplate.argumentTemplate
+    );
+
+    if (!argumentNode || typeof argumentNode !== "object") {
+        return null;
+    }
+
+    const fixDetail = createFeatherFixDetail(diagnostic, {
+        target: node.object?.name ?? null,
+        range: {
+            start: getNodeStartIndex(node),
+            end: getNodeEndIndex(node)
+        }
+    });
+
+    if (!fixDetail) {
+        return null;
+    }
+
+    if (!Array.isArray(node.arguments)) {
+        node.arguments = [];
+    }
+
+    node.arguments.push(argumentNode);
+    attachFeatherFixMetadata(node, [fixDetail]);
+
+    return fixDetail;
+}
+
+function createFunctionCallTemplateFromDiagnostic(diagnostic) {
+    const example =
+        typeof diagnostic?.goodExample === "string"
+            ? diagnostic.goodExample
+            : null;
+
+    if (!example) {
+        return null;
+    }
+
+    try {
+        const exampleAst = GMLParser.parse(example, {
+            getLocations: true,
+            simplifyLocations: false
+        });
+        const callExpression = findFirstCallExpression(exampleAst);
+
+        if (!callExpression || !isIdentifier(callExpression.object)) {
+            return null;
+        }
+
+        const args = Array.isArray(callExpression.arguments)
+            ? callExpression.arguments
+            : [];
+
+        if (args.length === 0) {
+            return null;
+        }
+
+        return {
+            functionName: callExpression.object.name,
+            argumentTemplate: cloneNodeWithoutLocations(args[0])
+        };
+    } catch (error) {
+        return null;
+    }
+}
+
+function findFirstCallExpression(node) {
+    if (!node) {
+        return null;
+    }
+
+    if (Array.isArray(node)) {
+        for (const item of node) {
+            const result = findFirstCallExpression(item);
+
+            if (result) {
+                return result;
+            }
+        }
+
+        return null;
+    }
+
+    if (typeof node !== "object") {
+        return null;
+    }
+
+    if (node.type === "CallExpression") {
+        return node;
+    }
+
+    for (const value of Object.values(node)) {
+        const result = findFirstCallExpression(value);
+
+        if (result) {
+            return result;
+        }
+    }
+
+    return null;
+}
+
+function cloneNodeWithoutLocations(node) {
+    if (!node || typeof node !== "object") {
+        return node;
+    }
+
+    if (Array.isArray(node)) {
+        return node.map((item) => cloneNodeWithoutLocations(item));
+    }
+
+    const clone = {};
+
+    for (const [key, value] of Object.entries(node)) {
+        if (key === "start" || key === "end") {
+            continue;
+        }
+
+        clone[key] = cloneNodeWithoutLocations(value);
+    }
+
+    return clone;
+}
+
 function ensureNumericOperationsUseRealLiteralCoercion({ ast, diagnostic }) {
     if (!diagnostic || !ast || typeof ast !== "object") {
         return [];
@@ -9147,105 +9230,6 @@
     return new Set();
 }
 
-function createFunctionCallTemplateFromDiagnostic(diagnostic) {
-    const example = typeof diagnostic?.goodExample === "string" ? diagnostic.goodExample : null;
-
-    if (!example) {
-        return null;
-    }
-
-    try {
-        const exampleAst = GMLParser.parse(example, {
-            getLocations: true,
-            simplifyLocations: false
-        });
-
-        const callExpression = findFirstCallExpression(exampleAst);
-
-        if (!callExpression) {
-            return null;
-        }
-
-        if (!isIdentifier(callExpression.object)) {
-            return null;
-        }
-
-        const args = Array.isArray(callExpression.arguments) ? callExpression.arguments : [];
-
-        if (args.length === 0) {
-            return null;
-        }
-
-        return {
-            functionName: callExpression.object.name,
-            argumentTemplate: cloneNodeWithoutLocations(args[0])
-        };
-    } catch (error) {
-        return null;
-    }
-}
-
-function findFirstCallExpression(node) {
-    if (!node) {
-        return null;
-    }
-
-    if (Array.isArray(node)) {
-        for (const item of node) {
-            const result = findFirstCallExpression(item);
-            if (result) {
-                return result;
-            }
-        }
-        return null;
-    }
-
-    if (typeof node !== "object") {
-        return null;
-    }
-
-    if (node.type === "CallExpression") {
-        return node;
-    }
-
-    for (const value of Object.values(node)) {
-        if (value && typeof value === "object") {
-            const result = findFirstCallExpression(value);
-            if (result) {
-                return result;
-            }
-        }
-    }
-
-    return null;
-}
-
-function isIdentifier(node) {
-    return Boolean(node && node.type === "Identifier" && typeof node.name === "string");
-}
-
-function cloneNodeWithoutLocations(node) {
-    if (!node || typeof node !== "object") {
-        return node;
-    }
-
-    if (Array.isArray(node)) {
-        return node.map((item) => cloneNodeWithoutLocations(item));
-    }
-
-    const clone = {};
-
-    for (const [key, value] of Object.entries(node)) {
-        if (key === "start" || key === "end") {
-            continue;
-        }
-
-        clone[key] = cloneNodeWithoutLocations(value);
-    }
-
-    return clone;
-}
-
 function registerManualFeatherFix({ ast, diagnostic }) {
     if (!ast || typeof ast !== "object" || !diagnostic?.id) {
         return [];
