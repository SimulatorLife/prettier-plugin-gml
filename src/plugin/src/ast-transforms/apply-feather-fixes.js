import {
    getNodeEndIndex,
    getNodeStartIndex,
    cloneLocation
} from "../../../shared/ast-locations.js";
import { getFeatherDiagnostics } from "../../../shared/feather/metadata.js";

const FEATHER_DIAGNOSTICS = getFeatherDiagnostics();
const FEATHER_FIX_IMPLEMENTATIONS =
  buildFeatherFixImplementations(FEATHER_DIAGNOSTICS);
const FEATHER_DIAGNOSTIC_FIXERS = buildFeatherDiagnosticFixers(
    FEATHER_DIAGNOSTICS,
    FEATHER_FIX_IMPLEMENTATIONS
);
const TRAILING_MACRO_SEMICOLON_PATTERN = new RegExp(
    ";(?=[^\\S\\r\\n]*(?:(?:\\/\\/[^\\r\\n]*|\\/\\*[\\s\\S]*?\\*\/)[^\\S\\r\\n]*)*(?:\\r?\\n|$))"
);
const MANUAL_FIX_TRACKING_KEY = Symbol("manualFeatherFixes");
const DEFAULT_DUPLICATE_PARAMETER_SUFFIX_START = 2;

export function preprocessSourceForFeatherFixes(sourceText) {
    if (typeof sourceText !== "string" || sourceText.length === 0) {
        return {
            sourceText,
            metadata: null
        };
    }

    const gm1100Metadata = [];
    const sanitizedParts = [];
    const newlinePattern = /\r?\n/g;
    let lastIndex = 0;
    let lineNumber = 1;
    let pendingGM1100Context = null;

    const processLine = (line) => {
        const indentationMatch = line.match(/^\s*/);
        const indentation = indentationMatch ? indentationMatch[0] : "";
        const trimmed = line.trim();

        if (trimmed.length === 0) {
            return { line, context: pendingGM1100Context };
        }

        const varMatch = line.match(/^\s*var\s+([A-Za-z_][A-Za-z0-9_]*)\b/);

        if (varMatch) {
            const identifier = varMatch[1];
            const starIndex = line.indexOf("*", varMatch[0].length);

            if (starIndex !== -1) {
                const sanitizedLine = `${line.slice(0, starIndex)}=${line.slice(starIndex + 1)}`;

                gm1100Metadata.push({
                    type: "declaration",
                    line: lineNumber,
                    identifier
                });

                return {
                    line: sanitizedLine,
                    context: {
                        identifier,
                        indentation
                    }
                };
            }
        }

        if (trimmed.startsWith("=") && pendingGM1100Context?.identifier) {
            const remainder = line.slice(indentation.length).replace(/^\s*/, "");
            const identifier = pendingGM1100Context.identifier;
            const sanitizedLine = `${indentation}${identifier} ${remainder}`;

            gm1100Metadata.push({
                type: "assignment",
                line: lineNumber,
                identifier
            });

            return { line: sanitizedLine, context: null };
        }

        if (trimmed.startsWith("/") || trimmed.startsWith("*")) {
            return { line, context: pendingGM1100Context };
        }

        return { line, context: null };
    };

    let match;

    while ((match = newlinePattern.exec(sourceText)) !== null) {
        const lineEnd = match.index;
        const line = sourceText.slice(lastIndex, lineEnd);
        const newline = match[0];
        const { line: sanitizedLine, context } = processLine(line);

        sanitizedParts.push(sanitizedLine, newline);
        pendingGM1100Context = context;
        lastIndex = match.index + newline.length;
        lineNumber += 1;
    }

    const finalLine = sourceText.slice(lastIndex);
    if (
        finalLine.length > 0 ||
    sourceText.endsWith("\n") ||
    sourceText.endsWith("\r")
    ) {
        const { line: sanitizedLine, context } = processLine(finalLine);
        sanitizedParts.push(sanitizedLine);
        pendingGM1100Context = context;
    }

    const sanitizedSourceText = sanitizedParts.join("");

    if (gm1100Metadata.length === 0) {
        return {
            sourceText,
            metadata: null
        };
    }

    return {
        sourceText: sanitizedSourceText,
        metadata: {
            GM1100: gm1100Metadata
        }
    };
}

export function getFeatherDiagnosticFixers() {
    return new Map(FEATHER_DIAGNOSTIC_FIXERS);
}

export function applyFeatherFixes(
    ast,
    { sourceText, preprocessedFixMetadata, options } = {}
) {
    if (!ast || typeof ast !== "object") {
        return ast;
    }

    const appliedFixes = [];

    for (const entry of FEATHER_DIAGNOSTIC_FIXERS.values()) {
        const fixes = entry.applyFix(ast, {
            sourceText,
            preprocessedFixMetadata,
            options
        });

        if (Array.isArray(fixes) && fixes.length > 0) {
            appliedFixes.push(...fixes);
        }
    }

    if (appliedFixes.length > 0) {
        attachFeatherFixMetadata(ast, appliedFixes);
    }

    return ast;
}

function buildFeatherDiagnosticFixers(diagnostics, implementationRegistry) {
    const registry = new Map();

    for (const diagnostic of Array.isArray(diagnostics) ? diagnostics : []) {
        const diagnosticId = diagnostic?.id;

        if (!diagnosticId || registry.has(diagnosticId)) {
            continue;
        }

        const applyFix = createFixerForDiagnostic(
            diagnostic,
            implementationRegistry
        );

        if (typeof applyFix !== "function") {
            continue;
        }

        registry.set(diagnosticId, {
            diagnostic,
            applyFix
        });
    }

    return registry;
}

function createFixerForDiagnostic(diagnostic, implementationRegistry) {
    if (!implementationRegistry) {
        return createNoOpFixer();
    }

    const implementationFactory = implementationRegistry.get(diagnostic?.id);

    if (typeof implementationFactory === "function") {
        const implementation = implementationFactory(diagnostic);

        if (typeof implementation === "function") {
            return (ast, context) => {
                const fixes = implementation({
                    ast,
                    sourceText: context?.sourceText,
                    preprocessedFixMetadata: context?.preprocessedFixMetadata,
                    options: context?.options
                });

                return Array.isArray(fixes) ? fixes : [];
            };
        }
    }

    return createNoOpFixer();
}

function createNoOpFixer() {
    return () => [];
}

function buildFeatherFixImplementations(diagnostics) {
    const registry = new Map();

    for (const diagnostic of Array.isArray(diagnostics) ? diagnostics : []) {
        const diagnosticId = diagnostic?.id;

        if (!diagnosticId) {
            continue;
        }

        if (diagnosticId === "GM1016") {
            registerFeatherFixer(registry, diagnosticId, () => ({ ast }) => {
                const fixes = removeBooleanLiteralStatements({ ast, diagnostic });

                if (Array.isArray(fixes) && fixes.length > 0) {
                    return fixes;
                }

                return registerManualFeatherFix({ ast, diagnostic });
            });
            continue;
        }

        if (diagnosticId === "GM1051") {
            registerFeatherFixer(
                registry,
                diagnosticId,
                () =>
                    ({ ast, sourceText }) => {
                        const fixes = removeTrailingMacroSemicolons({
                            ast,
                            sourceText,
                            diagnostic
                        });

                        if (Array.isArray(fixes) && fixes.length > 0) {
                            return fixes;
                        }

                        return registerManualFeatherFix({ ast, diagnostic });
                    }
            );
            continue;
        }

        if (diagnosticId === "GM1100") {
            registerFeatherFixer(
                registry,
                diagnosticId,
                () =>
                    ({ ast, preprocessedFixMetadata }) => {
                        const fixes = normalizeObviousSyntaxErrors({
                            ast,
                            diagnostic,
                            metadata: preprocessedFixMetadata
                        });

                        if (Array.isArray(fixes) && fixes.length > 0) {
                            return fixes;
                        }

                        return registerManualFeatherFix({ ast, diagnostic });
                    }
            );
            continue;
        }

        if (diagnosticId === "GM1059") {
            registerFeatherFixer(registry, diagnosticId, () => ({ ast, options }) => {
                const fixes = renameDuplicateFunctionParameters({
                    ast,
                    diagnostic,
                    options
                });

                if (Array.isArray(fixes) && fixes.length > 0) {
                    return fixes;
                }

                return registerManualFeatherFix({ ast, diagnostic });
            });
            continue;
        }

        if (diagnosticId === "GM2020") {
            registerFeatherFixer(registry, diagnosticId, () => ({ ast }) => {
                const fixes = convertAllDotAssignmentsToWithStatements({
                    ast,
                    diagnostic
                });

                if (Array.isArray(fixes) && fixes.length > 0) {
                    return fixes;
                }

                return registerManualFeatherFix({ ast, diagnostic });
            });
            continue;
        }

        if (diagnosticId === "GM2032") {
            registerFeatherFixer(registry, diagnosticId, () => ({ ast }) => {
                const fixes = ensureFileFindFirstBeforeClose({ ast, diagnostic });

                if (Array.isArray(fixes) && fixes.length > 0) {
                    return fixes;
                }

                return registerManualFeatherFix({ ast, diagnostic });
            });
            continue;
        }

        if (diagnosticId === "GM1063") {
            registerFeatherFixer(registry, diagnosticId, () => ({ ast }) => {
                const fixes = harmonizeTexturePointerTernaries({ ast, diagnostic });

                if (Array.isArray(fixes) && fixes.length > 0) {
                    return fixes;
                }

                return registerManualFeatherFix({ ast, diagnostic });
            });
            continue;
        }

        if (diagnosticId === "GM2044") {
            registerFeatherFixer(registry, diagnosticId, () => ({ ast }) => {
                const fixes = deduplicateLocalVariableDeclarations({ ast, diagnostic });

                if (Array.isArray(fixes) && fixes.length > 0) {
                    return fixes;
                }

                return registerManualFeatherFix({ ast, diagnostic });
            });
            continue;
        }

        if (diagnosticId === "GM2048") {
            registerFeatherFixer(registry, diagnosticId, () => ({ ast }) => {
                const fixes = ensureBlendingIsReenabled({ ast, diagnostic });

                if (Array.isArray(fixes) && fixes.length > 0) {
                    return fixes;
                }

                return registerManualFeatherFix({ ast, diagnostic });
            });
            continue;
        }

        if (diagnosticId === "GM2054") {
            registerFeatherFixer(registry, diagnosticId, () => ({ ast }) => {
                const fixes = ensureAlphaTestRefIsReset({ ast, diagnostic });

                if (Array.isArray(fixes) && fixes.length > 0) {
                    return fixes;
                }

                return registerManualFeatherFix({ ast, diagnostic });
            });
            continue;
        }

        if (diagnosticId === "GM2048") {
            registerFeatherFixer(registry, diagnosticId, () => ({ ast }) => {
                const fixes = ensureBlendEnableIsReset({ ast, diagnostic });

                if (Array.isArray(fixes) && fixes.length > 0) {
                    return fixes;
                }

                return registerManualFeatherFix({ ast, diagnostic });
            });
            continue;
        }

        if (diagnosticId === "GM2056") {
            registerFeatherFixer(registry, diagnosticId, () => ({ ast }) => {
                const fixes = ensureTextureRepeatIsReset({ ast, diagnostic });

                if (Array.isArray(fixes) && fixes.length > 0) {
                    return fixes;
                }

                return registerManualFeatherFix({ ast, diagnostic });
            });
            continue;
        }

        if (diagnosticId === "GM2064") {
            registerFeatherFixer(registry, diagnosticId, () => ({ ast }) => {
                const fixes = annotateInstanceVariableStructAssignments({
                    ast,
                    diagnostic
                });

                if (Array.isArray(fixes) && fixes.length > 0) {
                    return fixes;
                }

                return registerManualFeatherFix({ ast, diagnostic });
            });
            continue;
        }

        registerFeatherFixer(
            registry,
            diagnosticId,
            () =>
                ({ ast }) =>
                    registerManualFeatherFix({ ast, diagnostic })
        );
    }

    return registry;
}

function registerFeatherFixer(registry, diagnosticId, factory) {
    if (!registry || typeof registry.set !== "function") {
        return;
    }

    if (!diagnosticId || typeof factory !== "function") {
        return;
    }

    if (!registry.has(diagnosticId)) {
        registry.set(diagnosticId, factory);
    }
}

function normalizeObviousSyntaxErrors({ ast, diagnostic, metadata }) {
    if (!diagnostic || !ast || typeof ast !== "object") {
        return [];
    }

    const gm1100Entries = Array.isArray(metadata?.GM1100) ? metadata.GM1100 : [];

    if (gm1100Entries.length === 0) {
        return [];
    }

    const nodeIndex = collectGM1100Candidates(ast);
    const handledNodes = new Set();
    const fixes = [];

    for (const entry of gm1100Entries) {
        const lineNumber = entry?.line;

        if (typeof lineNumber !== "number") {
            continue;
        }

        const candidates = nodeIndex.get(lineNumber) ?? [];
        let node = null;

        if (entry.type === "declaration") {
            node =
        candidates.find(
            (candidate) => candidate?.type === "VariableDeclaration"
        ) ?? null;
        } else if (entry.type === "assignment") {
            node =
        candidates.find(
            (candidate) => candidate?.type === "AssignmentExpression"
        ) ?? null;
        }

        if (!node || handledNodes.has(node)) {
            continue;
        }

        handledNodes.add(node);

        const fixDetail = createFeatherFixDetail(diagnostic, {
            target: entry?.identifier ?? null,
            range: {
                start: getNodeStartIndex(node),
                end: getNodeEndIndex(node)
            }
        });

        if (!fixDetail) {
            continue;
        }

        attachFeatherFixMetadata(node, [fixDetail]);
        fixes.push(fixDetail);
    }

    return fixes;
}

function removeTrailingMacroSemicolons({ ast, sourceText, diagnostic }) {
    if (
        !diagnostic ||
    typeof sourceText !== "string" ||
    sourceText.length === 0
    ) {
        return [];
    }

    const fixes = [];

    const visit = (node) => {
        if (!node || typeof node !== "object") {
            return;
        }

        if (Array.isArray(node)) {
            for (const item of node) {
                visit(item);
            }
            return;
        }

        if (node.type === "MacroDeclaration") {
            const fixInfo = sanitizeMacroDeclaration(node, sourceText, diagnostic);
            if (fixInfo) {
                fixes.push(fixInfo);
            }
        }

        for (const value of Object.values(node)) {
            if (value && typeof value === "object") {
                visit(value);
            }
        }
    };

    visit(ast);

    return fixes;
}

function removeBooleanLiteralStatements({ ast, diagnostic }) {
    if (!diagnostic || !ast || typeof ast !== "object") {
        return [];
    }

    const fixes = [];
    const arrayOwners = new WeakMap();

    const visitNode = (node) => {
        if (!node || typeof node !== "object") {
            return;
        }

        for (const [key, value] of Object.entries(node)) {
            if (!value || typeof value !== "object") {
                continue;
            }

            if (Array.isArray(value)) {
                arrayOwners.set(value, node);
                visitArray(value);
                continue;
            }

            visitNode(value);
        }
    };

    const visitArray = (array) => {
        if (!Array.isArray(array)) {
            return;
        }

        for (let index = 0; index < array.length; index += 1) {
            const item = array[index];

            if (
                item &&
        typeof item === "object" &&
        item.type === "ExpressionStatement"
            ) {
                const fix = removeBooleanLiteralExpression(item, array, index);

                if (fix) {
                    const owner = arrayOwners.get(array) ?? ast;
                    if (owner !== ast) {
                        attachFeatherFixMetadata(owner, [fix]);
                    }
                    fixes.push(fix);
                    array.splice(index, 1);
                    index -= 1;
                    continue;
                }
            }

            visitNode(item);
        }
    };

    function removeBooleanLiteralExpression(
        node,
        parentArray = null,
        index = -1
    ) {
        if (!parentArray || !Array.isArray(parentArray) || index < 0) {
            return null;
        }

        const expression = node.expression;

        if (!isBooleanLiteral(expression)) {
            return null;
        }

        const fixDetail = createFeatherFixDetail(diagnostic, {
            target: null,
            range: {
                start: getNodeStartIndex(node),
                end: getNodeEndIndex(node)
            }
        });

        if (!fixDetail) {
            return null;
        }

        return fixDetail;
    }

    visitNode(ast);

    if (fixes.length === 0) {
        return [];
    }

    return fixes;
}

function isBooleanLiteral(node) {
    if (!node || typeof node !== "object") {
        return false;
    }

    if (node.type !== "Literal") {
        return false;
    }

    return (
        node.value === true ||
    node.value === false ||
    node.value === "true" ||
    node.value === "false"
    );
}

function sanitizeMacroDeclaration(node, sourceText, diagnostic) {
    if (!node || typeof node !== "object") {
        return null;
    }

    const tokens = Array.isArray(node.tokens) ? node.tokens : null;
    if (!tokens || tokens.length === 0) {
        return null;
    }

    const lastToken = tokens[tokens.length - 1];
    if (lastToken !== ";") {
        return null;
    }

    const startIndex = node.start?.index;
    const endIndex = node.end?.index;

    if (typeof startIndex !== "number" || typeof endIndex !== "number") {
        return null;
    }

    const originalText = sourceText.slice(startIndex, endIndex + 1);

    // Only strip semicolons that appear at the end of the macro definition.
    const sanitizedText = originalText.replace(
        TRAILING_MACRO_SEMICOLON_PATTERN,
        ""
    );

    if (sanitizedText === originalText) {
        return null;
    }

    node.tokens = tokens.slice(0, tokens.length - 1);
    node._featherMacroText = sanitizedText;

    const fixDetail = createFeatherFixDetail(diagnostic, {
        target: node.name?.name ?? null,
        range: {
            start: getNodeStartIndex(node),
            end: getNodeEndIndex(node)
        }
    });

    if (!fixDetail) {
        return null;
    }

    attachFeatherFixMetadata(node, [fixDetail]);

    return fixDetail;
}

function deduplicateLocalVariableDeclarations({ ast, diagnostic }) {
    if (!diagnostic || !ast || typeof ast !== "object") {
        return [];
    }

    const fixes = [];
    const scopeStack = [];

    const pushScope = (initialNames = []) => {
        const scope = new Map();

        if (Array.isArray(initialNames)) {
            for (const name of initialNames) {
                if (typeof name === "string" && name.length > 0) {
                    scope.set(name, true);
                }
            }
        }

        scopeStack.push(scope);
    };

    const popScope = () => {
        scopeStack.pop();
    };

    const declareLocal = (name) => {
        if (typeof name !== "string" || name.length === 0) {
            return true;
        }

        const scope = scopeStack[scopeStack.length - 1];

        if (!scope) {
            return true;
        }

        if (scope.has(name)) {
            return false;
        }

        scope.set(name, true);
        return true;
    };

    const handleVariableDeclaration = (node, parent, property) => {
        const declarations = Array.isArray(node.declarations)
            ? node.declarations
            : [];

        if (declarations.length === 0) {
            return [];
        }

        const retained = [];
        const duplicates = [];

        for (const declarator of declarations) {
            if (!declarator || typeof declarator !== "object") {
                retained.push(declarator);
                continue;
            }

            const name = getVariableDeclaratorName(declarator);

            if (!name) {
                retained.push(declarator);
                continue;
            }

            const isNewDeclaration = declareLocal(name);

            if (isNewDeclaration) {
                retained.push(declarator);
                continue;
            }

            duplicates.push(declarator);
        }

        if (duplicates.length === 0) {
            return [];
        }

        if (!Array.isArray(parent) || typeof property !== "number") {
            return [];
        }

        const fixDetails = [];
        const assignments = [];

        for (const declarator of duplicates) {
            const name = getVariableDeclaratorName(declarator);

            const fixDetail = createFeatherFixDetail(diagnostic, {
                target: name,
                range: {
                    start: getNodeStartIndex(declarator),
                    end: getNodeEndIndex(declarator)
                }
            });

            if (!fixDetail) {
                continue;
            }

            const assignment = createAssignmentFromDeclarator(declarator, node);

            if (assignment) {
                attachFeatherFixMetadata(assignment, [fixDetail]);
                assignments.push(assignment);
            }

            fixDetails.push(fixDetail);
        }

        if (fixDetails.length === 0) {
            return [];
        }

        node.declarations = retained;

        if (retained.length === 0) {
            if (assignments.length > 0) {
                parent.splice(property, 1, ...assignments);
            } else {
                parent.splice(property, 1);
            }
        } else if (assignments.length > 0) {
            parent.splice(property + 1, 0, ...assignments);
        }

        if (retained.length > 0) {
            attachFeatherFixMetadata(node, fixDetails);
        }

        return fixDetails;
    };

    const visit = (node, parent, property) => {
        if (!node) {
            return;
        }

        if (Array.isArray(node)) {
            for (let index = 0; index < node.length; index += 1) {
                const initialLength = node.length;
                visit(node[index], node, index);

                if (node.length < initialLength) {
                    index -= 1;
                }
            }
            return;
        }

        if (typeof node !== "object") {
            return;
        }

        if (isFunctionLikeNode(node)) {
            const paramNames = getFunctionParameterNames(node);

            pushScope(paramNames);

            const params = Array.isArray(node.params) ? node.params : [];
            for (const param of params) {
                visit(param, node, "params");
            }

            visit(node.body, node, "body");
            popScope();
            return;
        }

        if (node.type === "VariableDeclaration" && node.kind === "var") {
            const fixDetails = handleVariableDeclaration(node, parent, property);

            if (Array.isArray(fixDetails) && fixDetails.length > 0) {
                fixes.push(...fixDetails);
            }
        }

        for (const [key, value] of Object.entries(node)) {
            if (key === "body" && isFunctionLikeNode(node)) {
                continue;
            }

            if (!value || typeof value !== "object") {
                continue;
            }

            visit(value, node, key);
        }
    };

    pushScope();
    visit(ast, null, null);
    popScope();

    return fixes;
}

function renameDuplicateFunctionParameters({ ast, diagnostic, options }) {
    if (!diagnostic || !ast || typeof ast !== "object") {
        return [];
    }

    const fixes = [];

    const visit = (node) => {
        if (!node) {
            return;
        }

        if (Array.isArray(node)) {
            node.forEach(visit);
            return;
        }

        if (typeof node !== "object") {
            return;
        }

        if (node.type === "FunctionDeclaration") {
            const functionFixes = renameDuplicateParametersInFunction(
                node,
                diagnostic,
                options
            );
            if (Array.isArray(functionFixes) && functionFixes.length > 0) {
                fixes.push(...functionFixes);
            }
        }

        for (const value of Object.values(node)) {
            if (value && typeof value === "object") {
                visit(value);
            }
        }
    };

    visit(ast);

    return fixes;
}

function renameDuplicateParametersInFunction(
    functionNode,
    diagnostic,
    options
) {
    const params = Array.isArray(functionNode?.params) ? functionNode.params : [];

    if (params.length === 0) {
        return [];
    }

    const fixes = [];
    const seenNames = new Map();

    for (const param of params) {
        const identifier = getFunctionParameterIdentifier(param);

        if (
            !identifier ||
      typeof identifier.name !== "string" ||
      identifier.name.length === 0
        ) {
            continue;
        }

        const originalName = identifier.name;
        const currentCount = (seenNames.get(originalName) ?? 0) + 1;
        seenNames.set(originalName, currentCount);

        if (currentCount === 1) {
            continue;
        }

        const range = {
            start: getNodeStartIndex(identifier),
            end: getNodeEndIndex(identifier)
        };

        const replacementName = generateUniqueParameterName(
            originalName,
            seenNames,
            options
        );

        if (!replacementName) {
            continue;
        }

        identifier.name = replacementName;
        seenNames.set(replacementName, 1);

        const fixDetail = createFeatherFixDetail(diagnostic, {
            target: originalName,
            range
        });

        if (!fixDetail) {
            continue;
        }

        attachFeatherFixMetadata(identifier, [fixDetail]);
        fixes.push(fixDetail);
    }

    return fixes;
}

function getFunctionParameterIdentifier(param) {
    if (!param || typeof param !== "object") {
        return null;
    }

    if (param.type === "Identifier") {
        return param;
    }

    if (param.type === "DefaultParameter" && param.left?.type === "Identifier") {
        return param.left;
    }

    if (param.type === "RestParameter" && param.argument?.type === "Identifier") {
        return param.argument;
    }

    return null;
}

function getDuplicateParameterSuffixStart(options) {
    const rawValue = options?.featherDuplicateParameterSuffixStart;

    if (typeof rawValue === "number" && Number.isFinite(rawValue)) {
        return Math.max(1, Math.trunc(rawValue));
    }

    if (typeof rawValue === "string" && rawValue.trim().length > 0) {
        const parsed = Number.parseInt(rawValue, 10);

        if (Number.isFinite(parsed)) {
            return Math.max(1, parsed);
        }
    }

    return DEFAULT_DUPLICATE_PARAMETER_SUFFIX_START;
}

function generateUniqueParameterName(baseName, registry, options) {
    if (!baseName || typeof baseName !== "string") {
        return null;
    }

    const sanitizedBase = baseName.trim();

    if (sanitizedBase.length === 0) {
        return null;
    }

    const seen = registry instanceof Map ? registry : null;
    const suffixStart = getDuplicateParameterSuffixStart(options);
    const startingSuffix = Math.max(
        suffixStart,
        seen?.get(baseName) ?? suffixStart
    );
    let suffix = startingSuffix;

    while (true) {
        const candidate = `${sanitizedBase}_${suffix}`;

        if (!seen || !seen.has(candidate)) {
            return candidate;
        }

        suffix += 1;
    }
}

function convertAllDotAssignmentsToWithStatements({ ast, diagnostic }) {
    if (!diagnostic || !ast || typeof ast !== "object") {
        return [];
    }

    const fixes = [];

    const visit = (node, parent, property) => {
        if (!node) {
            return;
        }

        if (Array.isArray(node)) {
            for (let index = 0; index < node.length; index += 1) {
                visit(node[index], node, index);
            }
            return;
        }

        if (typeof node !== "object") {
            return;
        }

        if (node.type === "AssignmentExpression") {
            const fix = convertAllAssignment(node, parent, property, diagnostic);
            if (fix) {
                fixes.push(fix);
                return;
            }
        }

        for (const [key, value] of Object.entries(node)) {
            if (value && typeof value === "object") {
                visit(value, node, key);
            }
        }
    };

    visit(ast, null, null);

    return fixes;
}

function convertAllAssignment(node, parent, property, diagnostic) {
    if (!Array.isArray(parent) || typeof property !== "number") {
        return null;
    }

    if (!node || node.type !== "AssignmentExpression" || node.operator !== "=") {
        return null;
    }

    const member = node.left;
    if (!member || member.type !== "MemberDotExpression") {
        return null;
    }

    const object = member.object;
    if (!object || object.type !== "Identifier" || object.name !== "all") {
        return null;
    }

    const propertyIdentifier = member.property;
    if (!propertyIdentifier || propertyIdentifier.type !== "Identifier") {
        return null;
    }

    const normalizedAssignment = {
        type: "AssignmentExpression",
        operator: node.operator,
        left: cloneIdentifier(propertyIdentifier),
        right: node.right,
        start: cloneLocation(node.start),
        end: cloneLocation(node.end)
    };

    const blockStatement = {
        type: "BlockStatement",
        body: [normalizedAssignment],
        start: cloneLocation(node.start),
        end: cloneLocation(node.end)
    };

    const parenthesizedExpression = {
        type: "ParenthesizedExpression",
        expression: cloneIdentifier(object),
        start: cloneLocation(object?.start ?? node.start),
        end: cloneLocation(object?.end ?? node.end)
    };

    const withStatement = {
        type: "WithStatement",
        test: parenthesizedExpression,
        body: blockStatement,
        start: cloneLocation(node.start),
        end: cloneLocation(node.end)
    };

    copyCommentMetadata(node, withStatement);

    const fixDetail = createFeatherFixDetail(diagnostic, {
        target: propertyIdentifier?.name ?? null,
        range: {
            start: getNodeStartIndex(node),
            end: getNodeEndIndex(node)
        }
    });

    if (!fixDetail) {
        return null;
    }

    parent[property] = withStatement;
    attachFeatherFixMetadata(withStatement, [fixDetail]);

    return fixDetail;
}

<<<<<<< HEAD
function ensureFileFindFirstBeforeClose({ ast, diagnostic }) {
=======
function ensureBlendEnableIsReset({ ast, diagnostic }) {
>>>>>>> 44d6cf00
    if (!diagnostic || !ast || typeof ast !== "object") {
        return [];
    }

    const fixes = [];

    const visit = (node, parent, property) => {
        if (!node) {
            return;
        }

        if (Array.isArray(node)) {
            for (let index = 0; index < node.length; index += 1) {
                visit(node[index], node, index);
            }
            return;
        }

        if (typeof node !== "object") {
            return;
        }

        if (node.type === "CallExpression") {
<<<<<<< HEAD
            const fix = ensureFileFindFirstBeforeCloseCall(
                node,
                parent,
                property,
                diagnostic
            );
=======
            const fix = ensureBlendEnableResetAfterCall(node, parent, property, diagnostic);
>>>>>>> 44d6cf00

            if (fix) {
                fixes.push(fix);
                return;
            }
        }

        for (const [key, value] of Object.entries(node)) {
            if (value && typeof value === "object") {
                visit(value, node, key);
            }
        }
    };

    visit(ast, null, null);

    return fixes;
}

<<<<<<< HEAD
function ensureFileFindFirstBeforeCloseCall(
    node,
    parent,
    property,
    diagnostic
) {
=======
function ensureBlendEnableResetAfterCall(node, parent, property, diagnostic) {
>>>>>>> 44d6cf00
    if (!Array.isArray(parent) || typeof property !== "number") {
        return null;
    }

    if (!node || node.type !== "CallExpression") {
        return null;
    }

<<<<<<< HEAD
    if (!isIdentifierWithName(node.object, "file_find_close")) {
        return null;
    }

    const siblings = parent;

    for (let index = property - 1; index >= 0; index -= 1) {
        const sibling = siblings[index];

        if (!sibling) {
            continue;
        }

        if (containsFileFindFirstCall(sibling)) {
            return null;
        }
    }

    const fileFindFirstCall = createFileFindFirstCall(node);

    if (!fileFindFirstCall) {
=======
    if (!isIdentifierWithName(node.object, "gpu_set_blendenable")) {
        return null;
    }

    const args = Array.isArray(node.arguments) ? node.arguments : [];

    if (args.length === 0) {
        return null;
    }

    if (!shouldResetBlendEnable(args[0])) {
        return null;
    }

    const siblings = parent;
    const nextNode = siblings[property + 1];

    if (isBlendEnableResetCall(nextNode)) {
        return null;
    }

    const resetCall = createBlendEnableResetCall(node);

    if (!resetCall) {
>>>>>>> 44d6cf00
        return null;
    }

    const fixDetail = createFeatherFixDetail(diagnostic, {
        target: node.object?.name ?? null,
        range: {
            start: getNodeStartIndex(node),
            end: getNodeEndIndex(node)
        }
    });

    if (!fixDetail) {
        return null;
    }

<<<<<<< HEAD
    siblings.splice(property, 0, fileFindFirstCall);
    attachFeatherFixMetadata(fileFindFirstCall, [fixDetail]);
=======
    siblings.splice(property + 1, 0, resetCall);
    attachFeatherFixMetadata(resetCall, [fixDetail]);
>>>>>>> 44d6cf00

    return fixDetail;
}

<<<<<<< HEAD
function containsFileFindFirstCall(node) {
    if (!node) {
        return false;
    }

    if (Array.isArray(node)) {
        for (const item of node) {
            if (containsFileFindFirstCall(item)) {
                return true;
            }
        }
        return false;
    }

    if (typeof node !== "object") {
        return false;
    }

    if (
        node.type === "FunctionDeclaration" ||
    node.type === "FunctionExpression"
    ) {
        return false;
    }

    if (
        node.type === "CallExpression" &&
    isIdentifierWithName(node.object, "file_find_first")
    ) {
        return true;
    }

    for (const value of Object.values(node)) {
        if (value && typeof value === "object") {
            if (containsFileFindFirstCall(value)) {
                return true;
            }
        }
    }

    return false;
}

function createFileFindFirstCall(template) {
    const identifier = createIdentifier("file_find_first", template?.object);

    if (!identifier) {
        return null;
    }

    const searchPattern = createLiteral("\"\"", null);
    const attributes = createIdentifier("fa_none", null);

    const callExpression = {
        type: "CallExpression",
        object: identifier,
        arguments: []
    };

    if (searchPattern) {
        callExpression.arguments.push(searchPattern);
    }

    if (attributes) {
        callExpression.arguments.push(attributes);
    }

    if (Object.prototype.hasOwnProperty.call(template, "start")) {
        callExpression.start = cloneLocation(template.start);
    }

    if (Object.prototype.hasOwnProperty.call(template, "end")) {
        callExpression.end = cloneLocation(template.end);
    }

    return callExpression;
}

=======
>>>>>>> 44d6cf00
function ensureAlphaTestRefIsReset({ ast, diagnostic }) {
    if (!diagnostic || !ast || typeof ast !== "object") {
        return [];
    }

    const fixes = [];

    const visit = (node, parent, property) => {
        if (!node) {
            return;
        }

        if (Array.isArray(node)) {
            for (let index = 0; index < node.length; index += 1) {
                visit(node[index], node, index);
            }
            return;
        }

        if (typeof node !== "object") {
            return;
        }

        if (node.type === "CallExpression") {
            const fix = ensureAlphaTestRefResetAfterCall(
                node,
                parent,
                property,
                diagnostic
            );

            if (fix) {
                fixes.push(fix);
                return;
            }
        }

        for (const [key, value] of Object.entries(node)) {
            if (value && typeof value === "object") {
                visit(value, node, key);
            }
        }
    };

    visit(ast, null, null);

    return fixes;
}

function ensureAlphaTestRefResetAfterCall(node, parent, property, diagnostic) {
    if (!Array.isArray(parent) || typeof property !== "number") {
        return null;
    }

    if (!node || node.type !== "CallExpression") {
        return null;
    }

    if (!isIdentifierWithName(node.object, "gpu_set_alphatestref")) {
        return null;
    }

    const args = Array.isArray(node.arguments) ? node.arguments : [];

    if (args.length === 0) {
        return null;
    }

    if (isLiteralZero(args[0])) {
        return null;
    }

    const siblings = parent;
    let insertionIndex = siblings.length;

    for (let index = property + 1; index < siblings.length; index += 1) {
        const sibling = siblings[index];

        if (isAlphaTestRefResetCall(sibling)) {
            return null;
        }

        if (isAlphaTestDisableCall(sibling)) {
            insertionIndex = index;
            break;
        }
    }

    const resetCall = createAlphaTestRefResetCall(node);

    if (!resetCall) {
        return null;
    }

    const fixDetail = createFeatherFixDetail(diagnostic, {
        target: node.object?.name ?? null,
        range: {
            start: getNodeStartIndex(node),
            end: getNodeEndIndex(node)
        }
    });

    if (!fixDetail) {
        return null;
    }

    siblings.splice(insertionIndex, 0, resetCall);
    attachFeatherFixMetadata(resetCall, [fixDetail]);

    return fixDetail;
}

function ensureBlendingIsReenabled({ ast, diagnostic }) {
    if (!diagnostic || !ast || typeof ast !== "object") {
        return [];
    }

    const fixes = [];

    const visit = (node, parent, property) => {
        if (!node) {
            return;
        }

        if (Array.isArray(node)) {
            for (let index = 0; index < node.length; index += 1) {
                visit(node[index], node, index);
            }
            return;
        }

        if (typeof node !== "object") {
            return;
        }

        if (node.type === "CallExpression") {
            const fix = ensureBlendingResetAfterCall(
                node,
                parent,
                property,
                diagnostic
            );

            if (fix) {
                fixes.push(fix);
                return;
            }
        }

        for (const [key, value] of Object.entries(node)) {
            if (value && typeof value === "object") {
                visit(value, node, key);
            }
        }
    };

    visit(ast, null, null);

    return fixes;
}

function ensureBlendingResetAfterCall(node, parent, property, diagnostic) {
    if (!Array.isArray(parent) || typeof property !== "number") {
        return null;
    }

    if (!node || node.type !== "CallExpression") {
        return null;
    }

    if (!isIdentifierWithName(node.object, "gpu_set_blendenable")) {
        return null;
    }

    const args = Array.isArray(node.arguments) ? node.arguments : [];

    if (args.length === 0) {
        return null;
    }

    if (!shouldReenableBlending(args[0])) {
        return null;
    }

    const siblings = parent;
    const nextNode = siblings[property + 1];

    if (isBlendEnableResetCall(nextNode)) {
        return null;
    }

    const resetCall = createBlendEnableResetCall(node);

    if (!resetCall) {
        return null;
    }

    const fixDetail = createFeatherFixDetail(diagnostic, {
        target: node.object?.name ?? null,
        range: {
            start: getNodeStartIndex(node),
            end: getNodeEndIndex(node)
        }
    });

    if (!fixDetail) {
        return null;
    }

    siblings.splice(property + 1, 0, resetCall);
    attachFeatherFixMetadata(resetCall, [fixDetail]);

    return fixDetail;
}

function ensureTextureRepeatIsReset({ ast, diagnostic }) {
    if (!diagnostic || !ast || typeof ast !== "object") {
        return [];
    }

    const fixes = [];

    const visit = (node, parent, property) => {
        if (!node) {
            return;
        }

        if (Array.isArray(node)) {
            for (let index = 0; index < node.length; index += 1) {
                visit(node[index], node, index);
            }
            return;
        }

        if (typeof node !== "object") {
            return;
        }

        if (node.type === "CallExpression") {
            const fix = ensureTextureRepeatResetAfterCall(
                node,
                parent,
                property,
                diagnostic
            );

            if (fix) {
                fixes.push(fix);
                return;
            }
        }

        for (const [key, value] of Object.entries(node)) {
            if (value && typeof value === "object") {
                visit(value, node, key);
            }
        }
    };

    visit(ast, null, null);

    return fixes;
}

function ensureTextureRepeatResetAfterCall(node, parent, property, diagnostic) {
    if (!Array.isArray(parent) || typeof property !== "number") {
        return null;
    }

    if (!node || node.type !== "CallExpression") {
        return null;
    }

    if (!isIdentifierWithName(node.object, "gpu_set_texrepeat")) {
        return null;
    }

    const args = Array.isArray(node.arguments) ? node.arguments : [];

    if (args.length === 0) {
        return null;
    }

    if (!shouldResetTextureRepeat(args[0])) {
        return null;
    }

    const siblings = parent;
    const nextNode = siblings[property + 1];

    if (isTextureRepeatResetCall(nextNode)) {
        return null;
    }

    const resetCall = createTextureRepeatResetCall(node);

    if (!resetCall) {
        return null;
    }

    const fixDetail = createFeatherFixDetail(diagnostic, {
        target: node.object?.name ?? null,
        range: {
            start: getNodeStartIndex(node),
            end: getNodeEndIndex(node)
        }
    });

    if (!fixDetail) {
        return null;
    }

    siblings.splice(property + 1, 0, resetCall);
    attachFeatherFixMetadata(resetCall, [fixDetail]);

    return fixDetail;
}

function harmonizeTexturePointerTernaries({ ast, diagnostic }) {
    if (!diagnostic || !ast || typeof ast !== "object") {
        return [];
    }

    const fixes = [];

    const visit = (node, parent, property) => {
        if (!node) {
            return;
        }

        if (Array.isArray(node)) {
            for (let index = 0; index < node.length; index += 1) {
                visit(node[index], node, index);
            }
            return;
        }

        if (typeof node !== "object") {
            return;
        }

        if (node.type === "TernaryExpression") {
            const fix = harmonizeTexturePointerTernary(
                node,
                parent,
                property,
                diagnostic
            );

            if (fix) {
                fixes.push(fix);
                return;
            }
        }

        for (const [key, value] of Object.entries(node)) {
            if (value && typeof value === "object") {
                visit(value, node, key);
            }
        }
    };

    visit(ast, null, null);

    return fixes;
}

const INSTANCE_CREATE_FUNCTION_NAMES = new Set([
    "instance_create_layer",
    "instance_create_depth",
    "instance_create_depth_ext",
    "instance_create_layer_ext",
    "instance_create_at",
    "instance_create",
    "instance_create_z"
]);

function annotateInstanceVariableStructAssignments({ ast, diagnostic }) {
    if (!diagnostic || !ast || typeof ast !== "object") {
        return [];
    }

    const fixes = [];

    const visit = (node) => {
        if (!node) {
            return;
        }

        if (Array.isArray(node)) {
            for (const entry of node) {
                visit(entry);
            }
            return;
        }

        if (typeof node !== "object") {
            return;
        }

        if (node.type === "CallExpression") {
            const callFixes = annotateInstanceCreateCall(node, diagnostic);

            if (Array.isArray(callFixes) && callFixes.length > 0) {
                fixes.push(...callFixes);
            }
        }

        for (const value of Object.values(node)) {
            if (value && typeof value === "object") {
                visit(value);
            }
        }
    };

    visit(ast);

    return fixes;
}

function annotateInstanceCreateCall(node, diagnostic) {
    if (!node || node.type !== "CallExpression") {
        return [];
    }

    if (!isInstanceCreateIdentifier(node.object)) {
        return [];
    }

    const structArgument = findStructArgument(node.arguments);

    if (!structArgument) {
        return [];
    }

    return annotateVariableStructProperties(structArgument, diagnostic);
}

function isInstanceCreateIdentifier(node) {
    if (!node || node.type !== "Identifier") {
        return false;
    }

    if (INSTANCE_CREATE_FUNCTION_NAMES.has(node.name)) {
        return true;
    }

    return node.name?.startsWith?.("instance_create_") ?? false;
}

function findStructArgument(args) {
    if (!Array.isArray(args) || args.length === 0) {
        return null;
    }

    for (let index = args.length - 1; index >= 0; index -= 1) {
        const candidate = args[index];

        if (candidate && candidate.type === "StructExpression") {
            return candidate;
        }
    }

    return null;
}

function annotateVariableStructProperties(structExpression, diagnostic) {
    if (!structExpression || structExpression.type !== "StructExpression") {
        return [];
    }

    const properties = Array.isArray(structExpression.properties)
        ? structExpression.properties
        : [];

    if (properties.length === 0) {
        return [];
    }

    const fixes = [];

    for (const property of properties) {
        const fixDetail = annotateVariableStructProperty(property, diagnostic);

        if (fixDetail) {
            fixes.push(fixDetail);
        }
    }

    return fixes;
}

function annotateVariableStructProperty(property, diagnostic) {
    if (!property || property.type !== "Property") {
        return null;
    }

    const value = property.value;

    if (!value || value.type !== "Identifier" || typeof value.name !== "string") {
        return null;
    }

    const fixDetail = createFeatherFixDetail(diagnostic, {
        target: value.name,
        range: {
            start: getNodeStartIndex(property),
            end: getNodeEndIndex(property)
        },
        automatic: false
    });

    if (!fixDetail) {
        return null;
    }

    attachFeatherFixMetadata(property, [fixDetail]);

    return fixDetail;
}

function harmonizeTexturePointerTernary(node, parent, property, diagnostic) {
    if (!node || node.type !== "TernaryExpression") {
        return null;
    }

    if (
        !parent ||
    parent.type !== "AssignmentExpression" ||
    property !== "right"
    ) {
        return null;
    }

    if (!isSpriteGetTextureCall(node.consequent)) {
        return null;
    }

    const alternate = node.alternate;

    if (!isNegativeOneLiteral(alternate)) {
        return null;
    }

    const pointerIdentifier = createIdentifier("pointer_null", alternate);

    if (!pointerIdentifier) {
        return null;
    }

    copyCommentMetadata(alternate, pointerIdentifier);
    node.alternate = pointerIdentifier;

    const fixDetail = createFeatherFixDetail(diagnostic, {
        target: isIdentifier(parent.left) ? parent.left.name : null,
        range: {
            start: getNodeStartIndex(node),
            end: getNodeEndIndex(node)
        }
    });

    if (!fixDetail) {
        return null;
    }

    attachFeatherFixMetadata(node, [fixDetail]);

    return fixDetail;
}

function createAssignmentFromDeclarator(declarator, declarationNode) {
    if (!declarator || typeof declarator !== "object") {
        return null;
    }

    const identifier = declarator.id;

    if (!isIdentifier(identifier)) {
        return null;
    }

    if (!declarator.init) {
        return null;
    }

    const assignment = {
        type: "AssignmentExpression",
        operator: "=",
        left: cloneIdentifier(identifier),
        right: declarator.init,
        start: cloneLocation(declarator.start ?? declarationNode?.start),
        end: cloneLocation(declarator.end ?? declarationNode?.end)
    };

    copyCommentMetadata(declarator, assignment);

    return assignment;
}

function isFunctionLikeNode(node) {
    if (!node || typeof node !== "object") {
        return false;
    }

    return (
        node.type === "FunctionDeclaration" ||
    node.type === "ConstructorDeclaration" ||
    node.type === "StructDeclaration"
    );
}

function getFunctionParameterNames(node) {
    const params = Array.isArray(node?.params) ? node.params : [];
    const names = [];

    for (const param of params) {
        if (!param || typeof param !== "object") {
            continue;
        }

        if (isIdentifier(param)) {
            if (param.name) {
                names.push(param.name);
            }
            continue;
        }

        if (param.type === "DefaultParameter" && isIdentifier(param.left)) {
            if (param.left.name) {
                names.push(param.left.name);
            }
            continue;
        }
    }

    return names;
}

function getVariableDeclaratorName(declarator) {
    if (!declarator || typeof declarator !== "object") {
        return null;
    }

    const identifier = declarator.id;

    if (!isIdentifier(identifier)) {
        return null;
    }

    return identifier.name ?? null;
}

function cloneIdentifier(node) {
    if (!node || node.type !== "Identifier") {
        return null;
    }

    const cloned = {
        type: "Identifier",
        name: node.name
    };

    if (Object.prototype.hasOwnProperty.call(node, "start")) {
        cloned.start = cloneLocation(node.start);
    }

    if (Object.prototype.hasOwnProperty.call(node, "end")) {
        cloned.end = cloneLocation(node.end);
    }

    return cloned;
}

function copyCommentMetadata(source, target) {
    if (!source || !target) {
        return;
    }

    ["leadingComments", "trailingComments", "innerComments", "comments"].forEach(
        (key) => {
            if (Object.prototype.hasOwnProperty.call(source, key)) {
                target[key] = source[key];
            }
        }
    );
}

function isIdentifierWithName(node, name) {
    if (!node || node.type !== "Identifier") {
        return false;
    }

    return node.name === name;
}

function isIdentifier(node) {
    return !!node && node.type === "Identifier";
}

function isLiteralZero(node) {
    if (!node || node.type !== "Literal") {
        return false;
    }

    return node.value === "0" || node.value === 0;
}

function isLiteralOne(node) {
    if (!node || node.type !== "Literal") {
        return false;
    }

    return node.value === "1" || node.value === 1;
}

function isLiteralTrue(node) {
    if (!node || node.type !== "Literal") {
        return false;
    }

    return node.value === "true" || node.value === true;
}

function isLiteralFalse(node) {
    if (!node || node.type !== "Literal") {
        return false;
    }

    return node.value === "false" || node.value === false;
}

function isAlphaTestRefResetCall(node) {
    if (!node || node.type !== "CallExpression") {
        return false;
    }

    if (!isIdentifierWithName(node.object, "gpu_set_alphatestref")) {
        return false;
    }

    const args = Array.isArray(node.arguments) ? node.arguments : [];

    if (args.length === 0) {
        return false;
    }

    return isLiteralZero(args[0]);
}

function isAlphaTestDisableCall(node) {
    if (!node || node.type !== "CallExpression") {
        return false;
    }

    if (!isIdentifierWithName(node.object, "gpu_set_alphatestenable")) {
        return false;
    }

    const args = Array.isArray(node.arguments) ? node.arguments : [];

    if (args.length === 0) {
        return false;
    }

    const [argument] = args;

    return isLiteralFalse(argument) || isLiteralZero(argument);
}

function createAlphaTestRefResetCall(template) {
    if (!template || template.type !== "CallExpression") {
        return null;
    }

    const identifier = cloneIdentifier(template.object);

    if (!identifier || identifier.name !== "gpu_set_alphatestref") {
        return null;
    }

    const literalZero = createLiteral("0", template.arguments?.[0]);

    const callExpression = {
        type: "CallExpression",
        object: identifier,
        arguments: [literalZero]
    };

    if (Object.prototype.hasOwnProperty.call(template, "start")) {
        callExpression.start = cloneLocation(template.start);
    }

    if (Object.prototype.hasOwnProperty.call(template, "end")) {
        callExpression.end = cloneLocation(template.end);
    }

    return callExpression;
}

function shouldResetBlendEnable(argument) {
    if (!argument || typeof argument !== "object") {
        return false;
    }

    return isLiteralFalse(argument) || isLiteralZero(argument);
}

function isBlendEnableResetCall(node) {
    if (!node || node.type !== "CallExpression") {
        return false;
    }

    if (!isIdentifierWithName(node.object, "gpu_set_blendenable")) {
        return false;
    }

    const args = Array.isArray(node.arguments) ? node.arguments : [];

    if (args.length === 0) {
        return false;
    }

    const [argument] = args;

    return isLiteralTrue(argument) || isLiteralOne(argument);
}

function createBlendEnableResetCall(template) {
    if (!template || template.type !== "CallExpression") {
        return null;
    }

    const identifier = cloneIdentifier(template.object);

    if (!identifier || identifier.name !== "gpu_set_blendenable") {
        return null;
    }

    const literalTrue = createLiteral("true", template.arguments?.[0]);

    const callExpression = {
        type: "CallExpression",
        object: identifier,
        arguments: [literalTrue]
    };

    if (Object.prototype.hasOwnProperty.call(template, "start")) {
        callExpression.start = cloneLocation(template.start);
    }

    if (Object.prototype.hasOwnProperty.call(template, "end")) {
        callExpression.end = cloneLocation(template.end);
    }

    return callExpression;
}

function shouldResetTextureRepeat(argument) {
    if (!argument || typeof argument !== "object") {
        return false;
    }

    if (isLiteralFalse(argument) || isLiteralZero(argument)) {
        return false;
    }

    return isLiteralTrue(argument) || isLiteralOne(argument);
}

function shouldReenableBlending(argument) {
    if (!argument || typeof argument !== "object") {
        return false;
    }

    return isLiteralFalse(argument) || isLiteralZero(argument);
}

function isTextureRepeatResetCall(node) {
    if (!node || node.type !== "CallExpression") {
        return false;
    }

    if (!isIdentifierWithName(node.object, "gpu_set_texrepeat")) {
        return false;
    }

    const args = Array.isArray(node.arguments) ? node.arguments : [];

    if (args.length === 0) {
        return false;
    }

    const [argument] = args;

    return isLiteralFalse(argument) || isLiteralZero(argument);
}

function createTextureRepeatResetCall(template) {
    if (!template || template.type !== "CallExpression") {
        return null;
    }

    const identifier = cloneIdentifier(template.object);

    if (!identifier || identifier.name !== "gpu_set_texrepeat") {
        return null;
    }

    const literalFalse = createLiteral("false", template.arguments?.[0]);

    const callExpression = {
        type: "CallExpression",
        object: identifier,
        arguments: [literalFalse]
    };

    if (Object.prototype.hasOwnProperty.call(template, "start")) {
        callExpression.start = cloneLocation(template.start);
    }

    if (Object.prototype.hasOwnProperty.call(template, "end")) {
        callExpression.end = cloneLocation(template.end);
    }

    return callExpression;
}

function isBlendEnableResetCall(node) {
    if (!node || node.type !== "CallExpression") {
        return false;
    }

    if (!isIdentifierWithName(node.object, "gpu_set_blendenable")) {
        return false;
    }

    const args = Array.isArray(node.arguments) ? node.arguments : [];

    if (args.length === 0) {
        return false;
    }

    const [argument] = args;

    return isLiteralTrue(argument) || isLiteralOne(argument);
}

function createBlendEnableResetCall(template) {
    if (!template || template.type !== "CallExpression") {
        return null;
    }

    const identifier = cloneIdentifier(template.object);

    if (!identifier || identifier.name !== "gpu_set_blendenable") {
        return null;
    }

    const literalTrue = createLiteral("true", template.arguments?.[0]);

    const callExpression = {
        type: "CallExpression",
        object: identifier,
        arguments: [literalTrue]
    };

    if (Object.prototype.hasOwnProperty.call(template, "start")) {
        callExpression.start = cloneLocation(template.start);
    }

    if (Object.prototype.hasOwnProperty.call(template, "end")) {
        callExpression.end = cloneLocation(template.end);
    }

    return callExpression;
}

function createLiteral(value, template) {
    const literalValue = typeof value === "number" ? String(value) : value;

    const literal = {
        type: "Literal",
        value: literalValue
    };

    if (template && typeof template === "object") {
        if (Object.prototype.hasOwnProperty.call(template, "start")) {
            literal.start = cloneLocation(template.start);
        }

        if (Object.prototype.hasOwnProperty.call(template, "end")) {
            literal.end = cloneLocation(template.end);
        }
    }

    return literal;
}

function createIdentifier(name, template) {
    if (!name) {
        return null;
    }

    const identifier = {
        type: "Identifier",
        name
    };

    if (template && typeof template === "object") {
        if (Object.prototype.hasOwnProperty.call(template, "start")) {
            identifier.start = cloneLocation(template.start);
        }

        if (Object.prototype.hasOwnProperty.call(template, "end")) {
            identifier.end = cloneLocation(template.end);
        }
    }

    return identifier;
}

function isSpriteGetTextureCall(node) {
    if (!node || node.type !== "CallExpression") {
        return false;
    }

    return isIdentifierWithName(node.object, "sprite_get_texture");
}

function isNegativeOneLiteral(node) {
    if (!node || typeof node !== "object") {
        return false;
    }

    if (node.type === "Literal") {
        return node.value === "-1" || node.value === -1;
    }

    if (node.type === "UnaryExpression" && node.operator === "-" && node.prefix) {
        const argument = node.argument;

        if (!argument || argument.type !== "Literal") {
            return false;
        }

        return argument.value === "1" || argument.value === 1;
    }

    return false;
}

function registerManualFeatherFix({ ast, diagnostic }) {
    if (!ast || typeof ast !== "object" || !diagnostic?.id) {
        return [];
    }

    const manualFixIds = getManualFeatherFixRegistry(ast);

    if (manualFixIds.has(diagnostic.id)) {
        return [];
    }

    manualFixIds.add(diagnostic.id);

    const fixDetail = createFeatherFixDetail(diagnostic, {
        automatic: false,
        range: null,
        target: null
    });

    return [fixDetail];
}

function getManualFeatherFixRegistry(ast) {
    let registry = ast[MANUAL_FIX_TRACKING_KEY];

    if (registry instanceof Set) {
        return registry;
    }

    registry = new Set();

    Object.defineProperty(ast, MANUAL_FIX_TRACKING_KEY, {
        configurable: true,
        enumerable: false,
        writable: false,
        value: registry
    });

    return registry;
}

function createFeatherFixDetail(
    diagnostic,
    { target = null, range = null, automatic = true } = {}
) {
    if (!diagnostic) {
        return null;
    }

    return {
        id: diagnostic.id ?? null,
        title: diagnostic.title ?? null,
        description: diagnostic.description ?? null,
        correction: diagnostic.correction ?? null,
        target,
        range,
        automatic
    };
}

function attachFeatherFixMetadata(target, fixes) {
    if (
        !target ||
    typeof target !== "object" ||
    !Array.isArray(fixes) ||
    fixes.length === 0
    ) {
        return;
    }

    const key = "_appliedFeatherDiagnostics";

    if (!Array.isArray(target[key])) {
        Object.defineProperty(target, key, {
            configurable: true,
            enumerable: false,
            writable: true,
            value: []
        });
    }

    target[key].push(...fixes);
}

function getNodeStartLine(node) {
    const location = node?.start;

    if (
        location &&
    typeof location === "object" &&
    typeof location.line === "number"
    ) {
        return location.line;
    }

    return undefined;
}

function collectGM1100Candidates(node) {
    const index = new Map();

    const visit = (candidate) => {
        if (!candidate) {
            return;
        }

        if (Array.isArray(candidate)) {
            for (const item of candidate) {
                visit(item);
            }
            return;
        }

        if (typeof candidate !== "object") {
            return;
        }

        if (
            (candidate.type === "VariableDeclaration" ||
        candidate.type === "AssignmentExpression") &&
      typeof getNodeStartLine(candidate) === "number"
        ) {
            const line = getNodeStartLine(candidate);

            if (typeof line === "number") {
                if (!index.has(line)) {
                    index.set(line, []);
                }

                index.get(line).push(candidate);
            }
        }

        for (const value of Object.values(candidate)) {
            if (value && typeof value === "object") {
                visit(value);
            }
        }
    };

    visit(node);

    return index;
}<|MERGE_RESOLUTION|>--- conflicted
+++ resolved
@@ -363,7 +363,7 @@
 
         if (diagnosticId === "GM2048") {
             registerFeatherFixer(registry, diagnosticId, () => ({ ast }) => {
-                const fixes = ensureBlendingIsReenabled({ ast, diagnostic });
+                const fixes = ensureBlendEnableIsReset({ ast, diagnostic });
 
                 if (Array.isArray(fixes) && fixes.length > 0) {
                     return fixes;
@@ -377,19 +377,6 @@
         if (diagnosticId === "GM2054") {
             registerFeatherFixer(registry, diagnosticId, () => ({ ast }) => {
                 const fixes = ensureAlphaTestRefIsReset({ ast, diagnostic });
-
-                if (Array.isArray(fixes) && fixes.length > 0) {
-                    return fixes;
-                }
-
-                return registerManualFeatherFix({ ast, diagnostic });
-            });
-            continue;
-        }
-
-        if (diagnosticId === "GM2048") {
-            registerFeatherFixer(registry, diagnosticId, () => ({ ast }) => {
-                const fixes = ensureBlendEnableIsReset({ ast, diagnostic });
 
                 if (Array.isArray(fixes) && fixes.length > 0) {
                     return fixes;
@@ -572,7 +559,7 @@
             return;
         }
 
-        for (const [key, value] of Object.entries(node)) {
+        for (const value of Object.values(node)) {
             if (!value || typeof value !== "object") {
                 continue;
             }
@@ -1228,11 +1215,7 @@
     return fixDetail;
 }
 
-<<<<<<< HEAD
-function ensureFileFindFirstBeforeClose({ ast, diagnostic }) {
-=======
 function ensureBlendEnableIsReset({ ast, diagnostic }) {
->>>>>>> 44d6cf00
     if (!diagnostic || !ast || typeof ast !== "object") {
         return [];
     }
@@ -1256,16 +1239,115 @@
         }
 
         if (node.type === "CallExpression") {
-<<<<<<< HEAD
+            const fix = ensureBlendEnableResetAfterCall(
+                node,
+                parent,
+                property,
+                diagnostic
+            );
+
+            if (fix) {
+                fixes.push(fix);
+                return;
+            }
+        }
+
+        for (const [key, value] of Object.entries(node)) {
+            if (value && typeof value === "object") {
+                visit(value, node, key);
+            }
+        }
+    };
+
+    visit(ast, null, null);
+
+    return fixes;
+}
+
+function ensureBlendEnableResetAfterCall(node, parent, property, diagnostic) {
+    if (!Array.isArray(parent) || typeof property !== "number") {
+        return null;
+    }
+
+    if (!node || node.type !== "CallExpression") {
+        return null;
+    }
+
+    if (!isIdentifierWithName(node.object, "gpu_set_blendenable")) {
+        return null;
+    }
+
+    const args = Array.isArray(node.arguments) ? node.arguments : [];
+
+    if (args.length === 0) {
+        return null;
+    }
+
+    if (!shouldResetBlendEnable(args[0])) {
+        return null;
+    }
+
+    const siblings = parent;
+    const nextNode = siblings[property + 1];
+
+    if (isBlendEnableResetCall(nextNode)) {
+        return null;
+    }
+
+    const resetCall = createBlendEnableResetCall(node);
+
+    if (!resetCall) {
+        return null;
+    }
+
+    const fixDetail = createFeatherFixDetail(diagnostic, {
+        target: node.object?.name ?? null,
+        range: {
+            start: getNodeStartIndex(node),
+            end: getNodeEndIndex(node)
+        }
+    });
+
+    if (!fixDetail) {
+        return null;
+    }
+
+    siblings.splice(property + 1, 0, resetCall);
+    attachFeatherFixMetadata(resetCall, [fixDetail]);
+
+    return fixDetail;
+}
+
+function ensureFileFindFirstBeforeClose({ ast, diagnostic }) {
+    if (!diagnostic || !ast || typeof ast !== "object") {
+        return [];
+    }
+
+    const fixes = [];
+
+    const visit = (node, parent, property) => {
+        if (!node) {
+            return;
+        }
+
+        if (Array.isArray(node)) {
+            for (let index = 0; index < node.length; index += 1) {
+                visit(node[index], node, index);
+            }
+            return;
+        }
+
+        if (typeof node !== "object") {
+            return;
+        }
+
+        if (node.type === "CallExpression") {
             const fix = ensureFileFindFirstBeforeCloseCall(
                 node,
                 parent,
                 property,
                 diagnostic
             );
-=======
-            const fix = ensureBlendEnableResetAfterCall(node, parent, property, diagnostic);
->>>>>>> 44d6cf00
 
             if (fix) {
                 fixes.push(fix);
@@ -1285,16 +1367,12 @@
     return fixes;
 }
 
-<<<<<<< HEAD
 function ensureFileFindFirstBeforeCloseCall(
     node,
     parent,
     property,
     diagnostic
 ) {
-=======
-function ensureBlendEnableResetAfterCall(node, parent, property, diagnostic) {
->>>>>>> 44d6cf00
     if (!Array.isArray(parent) || typeof property !== "number") {
         return null;
     }
@@ -1303,7 +1381,6 @@
         return null;
     }
 
-<<<<<<< HEAD
     if (!isIdentifierWithName(node.object, "file_find_close")) {
         return null;
     }
@@ -1325,32 +1402,6 @@
     const fileFindFirstCall = createFileFindFirstCall(node);
 
     if (!fileFindFirstCall) {
-=======
-    if (!isIdentifierWithName(node.object, "gpu_set_blendenable")) {
-        return null;
-    }
-
-    const args = Array.isArray(node.arguments) ? node.arguments : [];
-
-    if (args.length === 0) {
-        return null;
-    }
-
-    if (!shouldResetBlendEnable(args[0])) {
-        return null;
-    }
-
-    const siblings = parent;
-    const nextNode = siblings[property + 1];
-
-    if (isBlendEnableResetCall(nextNode)) {
-        return null;
-    }
-
-    const resetCall = createBlendEnableResetCall(node);
-
-    if (!resetCall) {
->>>>>>> 44d6cf00
         return null;
     }
 
@@ -1366,18 +1417,12 @@
         return null;
     }
 
-<<<<<<< HEAD
     siblings.splice(property, 0, fileFindFirstCall);
     attachFeatherFixMetadata(fileFindFirstCall, [fixDetail]);
-=======
-    siblings.splice(property + 1, 0, resetCall);
-    attachFeatherFixMetadata(resetCall, [fixDetail]);
->>>>>>> 44d6cf00
 
     return fixDetail;
 }
 
-<<<<<<< HEAD
 function containsFileFindFirstCall(node) {
     if (!node) {
         return false;
@@ -1456,8 +1501,6 @@
     return callExpression;
 }
 
-=======
->>>>>>> 44d6cf00
 function ensureAlphaTestRefIsReset({ ast, diagnostic }) {
     if (!diagnostic || !ast || typeof ast !== "object") {
         return [];
@@ -1565,109 +1608,6 @@
     }
 
     siblings.splice(insertionIndex, 0, resetCall);
-    attachFeatherFixMetadata(resetCall, [fixDetail]);
-
-    return fixDetail;
-}
-
-function ensureBlendingIsReenabled({ ast, diagnostic }) {
-    if (!diagnostic || !ast || typeof ast !== "object") {
-        return [];
-    }
-
-    const fixes = [];
-
-    const visit = (node, parent, property) => {
-        if (!node) {
-            return;
-        }
-
-        if (Array.isArray(node)) {
-            for (let index = 0; index < node.length; index += 1) {
-                visit(node[index], node, index);
-            }
-            return;
-        }
-
-        if (typeof node !== "object") {
-            return;
-        }
-
-        if (node.type === "CallExpression") {
-            const fix = ensureBlendingResetAfterCall(
-                node,
-                parent,
-                property,
-                diagnostic
-            );
-
-            if (fix) {
-                fixes.push(fix);
-                return;
-            }
-        }
-
-        for (const [key, value] of Object.entries(node)) {
-            if (value && typeof value === "object") {
-                visit(value, node, key);
-            }
-        }
-    };
-
-    visit(ast, null, null);
-
-    return fixes;
-}
-
-function ensureBlendingResetAfterCall(node, parent, property, diagnostic) {
-    if (!Array.isArray(parent) || typeof property !== "number") {
-        return null;
-    }
-
-    if (!node || node.type !== "CallExpression") {
-        return null;
-    }
-
-    if (!isIdentifierWithName(node.object, "gpu_set_blendenable")) {
-        return null;
-    }
-
-    const args = Array.isArray(node.arguments) ? node.arguments : [];
-
-    if (args.length === 0) {
-        return null;
-    }
-
-    if (!shouldReenableBlending(args[0])) {
-        return null;
-    }
-
-    const siblings = parent;
-    const nextNode = siblings[property + 1];
-
-    if (isBlendEnableResetCall(nextNode)) {
-        return null;
-    }
-
-    const resetCall = createBlendEnableResetCall(node);
-
-    if (!resetCall) {
-        return null;
-    }
-
-    const fixDetail = createFeatherFixDetail(diagnostic, {
-        target: node.object?.name ?? null,
-        range: {
-            start: getNodeStartIndex(node),
-            end: getNodeEndIndex(node)
-        }
-    });
-
-    if (!fixDetail) {
-        return null;
-    }
-
-    siblings.splice(property + 1, 0, resetCall);
     attachFeatherFixMetadata(resetCall, [fixDetail]);
 
     return fixDetail;
@@ -2265,56 +2205,6 @@
     return isLiteralFalse(argument) || isLiteralZero(argument);
 }
 
-function isBlendEnableResetCall(node) {
-    if (!node || node.type !== "CallExpression") {
-        return false;
-    }
-
-    if (!isIdentifierWithName(node.object, "gpu_set_blendenable")) {
-        return false;
-    }
-
-    const args = Array.isArray(node.arguments) ? node.arguments : [];
-
-    if (args.length === 0) {
-        return false;
-    }
-
-    const [argument] = args;
-
-    return isLiteralTrue(argument) || isLiteralOne(argument);
-}
-
-function createBlendEnableResetCall(template) {
-    if (!template || template.type !== "CallExpression") {
-        return null;
-    }
-
-    const identifier = cloneIdentifier(template.object);
-
-    if (!identifier || identifier.name !== "gpu_set_blendenable") {
-        return null;
-    }
-
-    const literalTrue = createLiteral("true", template.arguments?.[0]);
-
-    const callExpression = {
-        type: "CallExpression",
-        object: identifier,
-        arguments: [literalTrue]
-    };
-
-    if (Object.prototype.hasOwnProperty.call(template, "start")) {
-        callExpression.start = cloneLocation(template.start);
-    }
-
-    if (Object.prototype.hasOwnProperty.call(template, "end")) {
-        callExpression.end = cloneLocation(template.end);
-    }
-
-    return callExpression;
-}
-
 function shouldResetTextureRepeat(argument) {
     if (!argument || typeof argument !== "object") {
         return false;
@@ -2325,14 +2215,6 @@
     }
 
     return isLiteralTrue(argument) || isLiteralOne(argument);
-}
-
-function shouldReenableBlending(argument) {
-    if (!argument || typeof argument !== "object") {
-        return false;
-    }
-
-    return isLiteralFalse(argument) || isLiteralZero(argument);
 }
 
 function isTextureRepeatResetCall(node) {
