import {
    getNodeEndIndex,
    getNodeStartIndex,
    cloneLocation
} from "../../../shared/ast-locations.js";
import { getFeatherDiagnostics } from "../feather/metadata.js";

const FEATHER_DIAGNOSTICS = getFeatherDiagnostics();
const FEATHER_FIX_IMPLEMENTATIONS =
  buildFeatherFixImplementations(FEATHER_DIAGNOSTICS);
const FEATHER_DIAGNOSTIC_FIXERS = buildFeatherDiagnosticFixers(
    FEATHER_DIAGNOSTICS,
    FEATHER_FIX_IMPLEMENTATIONS
);
const TRAILING_MACRO_SEMICOLON_PATTERN = new RegExp(
    ";(?=[^\\S\\r\\n]*(?:(?:\\/\\/[^\\r\\n]*|\\/\\*[\\s\\S]*?\\*\/)[^\\S\\r\\n]*)*(?:\\r?\\n|$))"
);
const MANUAL_FIX_TRACKING_KEY = Symbol("manualFeatherFixes");
const DEFAULT_DUPLICATE_PARAMETER_SUFFIX_START = 2;

export function preprocessSourceForFeatherFixes(sourceText) {
    if (typeof sourceText !== "string" || sourceText.length === 0) {
        return {
            sourceText,
            metadata: null
        };
    }

    const gm1100Metadata = [];
    const sanitizedParts = [];
    const newlinePattern = /\r?\n/g;
    let lastIndex = 0;
    let lineNumber = 1;
    let pendingGM1100Context = null;

    const processLine = (line) => {
        const indentationMatch = line.match(/^\s*/);
        const indentation = indentationMatch ? indentationMatch[0] : "";
        const trimmed = line.trim();

        if (trimmed.length === 0) {
            return { line, context: pendingGM1100Context };
        }

        const varMatch = line.match(/^\s*var\s+([A-Za-z_][A-Za-z0-9_]*)\b/);

        if (varMatch) {
            const identifier = varMatch[1];
            const starIndex = line.indexOf("*", varMatch[0].length);

            if (starIndex !== -1) {
                const sanitizedLine = `${line.slice(0, starIndex)}=${line.slice(starIndex + 1)}`;

                gm1100Metadata.push({
                    type: "declaration",
                    line: lineNumber,
                    identifier
                });

                return {
                    line: sanitizedLine,
                    context: {
                        identifier,
                        indentation
                    }
                };
            }
        }

        if (trimmed.startsWith("=") && pendingGM1100Context?.identifier) {
            const remainder = line.slice(indentation.length).replace(/^\s*/, "");
            const identifier = pendingGM1100Context.identifier;
            const sanitizedLine = `${indentation}${identifier} ${remainder}`;

            gm1100Metadata.push({
                type: "assignment",
                line: lineNumber,
                identifier
            });

            return { line: sanitizedLine, context: null };
        }

        if (trimmed.startsWith("/") || trimmed.startsWith("*")) {
            return { line, context: pendingGM1100Context };
        }

        return { line, context: null };
    };

    let match;

    while ((match = newlinePattern.exec(sourceText)) !== null) {
        const lineEnd = match.index;
        const line = sourceText.slice(lastIndex, lineEnd);
        const newline = match[0];
        const { line: sanitizedLine, context } = processLine(line);

        sanitizedParts.push(sanitizedLine, newline);
        pendingGM1100Context = context;
        lastIndex = match.index + newline.length;
        lineNumber += 1;
    }

    const finalLine = sourceText.slice(lastIndex);
    if (
        finalLine.length > 0 ||
    sourceText.endsWith("\n") ||
    sourceText.endsWith("\r")
    ) {
        const { line: sanitizedLine, context } = processLine(finalLine);
        sanitizedParts.push(sanitizedLine);
        pendingGM1100Context = context;
    }

    const sanitizedSourceText = sanitizedParts.join("");

    if (gm1100Metadata.length === 0) {
        return {
            sourceText,
            metadata: null
        };
    }

    return {
        sourceText: sanitizedSourceText,
        metadata: {
            GM1100: gm1100Metadata
        }
    };
}

export function getFeatherDiagnosticFixers() {
    return new Map(FEATHER_DIAGNOSTIC_FIXERS);
}

export function applyFeatherFixes(
<<<<<<< HEAD
    ast,
    { sourceText, preprocessedFixMetadata } = {}
=======
  ast,
  { sourceText, preprocessedFixMetadata, options } = {},
>>>>>>> 2d2ec67e
) {
    if (!ast || typeof ast !== "object") {
        return ast;
    }

    const appliedFixes = [];

<<<<<<< HEAD
    for (const entry of FEATHER_DIAGNOSTIC_FIXERS.values()) {
        const fixes = entry.applyFix(ast, { sourceText, preprocessedFixMetadata });
=======
  for (const entry of FEATHER_DIAGNOSTIC_FIXERS.values()) {
    const fixes = entry.applyFix(ast, {
      sourceText,
      preprocessedFixMetadata,
      options,
    });
>>>>>>> 2d2ec67e

        if (Array.isArray(fixes) && fixes.length > 0) {
            appliedFixes.push(...fixes);
        }
    }

    if (appliedFixes.length > 0) {
        attachFeatherFixMetadata(ast, appliedFixes);
    }

    return ast;
}

function buildFeatherDiagnosticFixers(diagnostics, implementationRegistry) {
    const registry = new Map();

    for (const diagnostic of Array.isArray(diagnostics) ? diagnostics : []) {
        const diagnosticId = diagnostic?.id;

        if (!diagnosticId || registry.has(diagnosticId)) {
            continue;
        }

        const applyFix = createFixerForDiagnostic(
            diagnostic,
            implementationRegistry
        );

        if (typeof applyFix !== "function") {
            continue;
        }

        registry.set(diagnosticId, {
            diagnostic,
            applyFix
        });
    }

    return registry;
}

function createFixerForDiagnostic(diagnostic, implementationRegistry) {
    if (!implementationRegistry) {
        return createNoOpFixer();
    }

    const implementationFactory = implementationRegistry.get(diagnostic?.id);

    if (typeof implementationFactory === "function") {
        const implementation = implementationFactory(diagnostic);

<<<<<<< HEAD
        if (typeof implementation === "function") {
            return (ast, context) => {
                const fixes = implementation({
                    ast,
                    sourceText: context?.sourceText,
                    preprocessedFixMetadata: context?.preprocessedFixMetadata
                });
=======
    if (typeof implementation === "function") {
      return (ast, context) => {
        const fixes = implementation({
          ast,
          sourceText: context?.sourceText,
          preprocessedFixMetadata: context?.preprocessedFixMetadata,
          options: context?.options,
        });
>>>>>>> 2d2ec67e

                return Array.isArray(fixes) ? fixes : [];
            };
        }
    }

    return createNoOpFixer();
}

function createNoOpFixer() {
    return () => [];
}

function buildFeatherFixImplementations(diagnostics) {
    const registry = new Map();

    for (const diagnostic of Array.isArray(diagnostics) ? diagnostics : []) {
        const diagnosticId = diagnostic?.id;

        if (!diagnosticId) {
            continue;
        }

        if (diagnosticId === "GM1016") {
            registerFeatherFixer(registry, diagnosticId, () => ({ ast }) => {
                const fixes = removeBooleanLiteralStatements({ ast, diagnostic });

                if (Array.isArray(fixes) && fixes.length > 0) {
                    return fixes;
                }

                return registerManualFeatherFix({ ast, diagnostic });
            });
            continue;
        }

        if (diagnosticId === "GM1051") {
            registerFeatherFixer(
                registry,
                diagnosticId,
                () =>
                    ({ ast, sourceText }) => {
                        const fixes = removeTrailingMacroSemicolons({
                            ast,
                            sourceText,
                            diagnostic
                        });

                        if (Array.isArray(fixes) && fixes.length > 0) {
                            return fixes;
                        }

                        return registerManualFeatherFix({ ast, diagnostic });
                    }
            );
            continue;
        }

        if (diagnosticId === "GM1100") {
            registerFeatherFixer(
                registry,
                diagnosticId,
                () =>
                    ({ ast, preprocessedFixMetadata }) => {
                        const fixes = normalizeObviousSyntaxErrors({
                            ast,
                            diagnostic,
                            metadata: preprocessedFixMetadata
                        });

                        if (Array.isArray(fixes) && fixes.length > 0) {
                            return fixes;
                        }

                        return registerManualFeatherFix({ ast, diagnostic });
                    }
            );
            continue;
        }

<<<<<<< HEAD
        if (diagnosticId === "GM1059") {
            registerFeatherFixer(registry, diagnosticId, () => ({ ast }) => {
                const fixes = renameDuplicateFunctionParameters({
                    ast,
                    diagnostic
                });
=======
    if (diagnosticId === "GM1059") {
      registerFeatherFixer(registry, diagnosticId, () => ({ ast, options }) => {
        const fixes = renameDuplicateFunctionParameters({
          ast,
          diagnostic,
          options,
        });
>>>>>>> 2d2ec67e

                if (Array.isArray(fixes) && fixes.length > 0) {
                    return fixes;
                }

                return registerManualFeatherFix({ ast, diagnostic });
            });
            continue;
        }

        if (diagnosticId === "GM2020") {
            registerFeatherFixer(registry, diagnosticId, () => ({ ast }) => {
                const fixes = convertAllDotAssignmentsToWithStatements({
                    ast,
                    diagnostic
                });

                if (Array.isArray(fixes) && fixes.length > 0) {
                    return fixes;
                }

                return registerManualFeatherFix({ ast, diagnostic });
            });
            continue;
        }

        if (diagnosticId === "GM2032") {
            registerFeatherFixer(registry, diagnosticId, () => ({ ast }) => {
                const fixes = ensureFileFindFirstBeforeClose({ ast, diagnostic });

                if (Array.isArray(fixes) && fixes.length > 0) {
                    return fixes;
                }

                return registerManualFeatherFix({ ast, diagnostic });
            });
            continue;
        }

        if (diagnosticId === "GM1063") {
            registerFeatherFixer(registry, diagnosticId, () => ({ ast }) => {
                const fixes = harmonizeTexturePointerTernaries({ ast, diagnostic });

                if (Array.isArray(fixes) && fixes.length > 0) {
                    return fixes;
                }

                return registerManualFeatherFix({ ast, diagnostic });
            });
            continue;
        }

        if (diagnosticId === "GM2048") {
            registerFeatherFixer(registry, diagnosticId, () => ({ ast }) => {
                const fixes = ensureBlendingIsReenabled({ ast, diagnostic });

                if (Array.isArray(fixes) && fixes.length > 0) {
                    return fixes;
                }

                return registerManualFeatherFix({ ast, diagnostic });
            });
            continue;
        }

        if (diagnosticId === "GM2054") {
            registerFeatherFixer(registry, diagnosticId, () => ({ ast }) => {
                const fixes = ensureAlphaTestRefIsReset({ ast, diagnostic });

                if (Array.isArray(fixes) && fixes.length > 0) {
                    return fixes;
                }

                return registerManualFeatherFix({ ast, diagnostic });
            });
            continue;
        }

        if (diagnosticId === "GM2056") {
            registerFeatherFixer(registry, diagnosticId, () => ({ ast }) => {
                const fixes = ensureTextureRepeatIsReset({ ast, diagnostic });

                if (Array.isArray(fixes) && fixes.length > 0) {
                    return fixes;
                }

                return registerManualFeatherFix({ ast, diagnostic });
            });
            continue;
        }

        registerFeatherFixer(
            registry,
            diagnosticId,
            () =>
                ({ ast }) =>
                    registerManualFeatherFix({ ast, diagnostic })
        );
    }

    return registry;
}

function registerFeatherFixer(registry, diagnosticId, factory) {
    if (!registry || typeof registry.set !== "function") {
        return;
    }

    if (!diagnosticId || typeof factory !== "function") {
        return;
    }

    if (!registry.has(diagnosticId)) {
        registry.set(diagnosticId, factory);
    }
}

function normalizeObviousSyntaxErrors({ ast, diagnostic, metadata }) {
    if (!diagnostic || !ast || typeof ast !== "object") {
        return [];
    }

    const gm1100Entries = Array.isArray(metadata?.GM1100) ? metadata.GM1100 : [];

    if (gm1100Entries.length === 0) {
        return [];
    }

    const nodeIndex = collectGM1100Candidates(ast);
    const handledNodes = new Set();
    const fixes = [];

    for (const entry of gm1100Entries) {
        const lineNumber = entry?.line;

        if (typeof lineNumber !== "number") {
            continue;
        }

        const candidates = nodeIndex.get(lineNumber) ?? [];
        let node = null;

        if (entry.type === "declaration") {
            node =
        candidates.find(
            (candidate) => candidate?.type === "VariableDeclaration"
        ) ?? null;
        } else if (entry.type === "assignment") {
            node =
        candidates.find(
            (candidate) => candidate?.type === "AssignmentExpression"
        ) ?? null;
        }

        if (!node || handledNodes.has(node)) {
            continue;
        }

        handledNodes.add(node);

        const fixDetail = createFeatherFixDetail(diagnostic, {
            target: entry?.identifier ?? null,
            range: {
                start: getNodeStartIndex(node),
                end: getNodeEndIndex(node)
            }
        });

        if (!fixDetail) {
            continue;
        }

        attachFeatherFixMetadata(node, [fixDetail]);
        fixes.push(fixDetail);
    }

    return fixes;
}

function removeTrailingMacroSemicolons({ ast, sourceText, diagnostic }) {
    if (
        !diagnostic ||
    typeof sourceText !== "string" ||
    sourceText.length === 0
    ) {
        return [];
    }

    const fixes = [];

    const visit = (node) => {
        if (!node || typeof node !== "object") {
            return;
        }

        if (Array.isArray(node)) {
            for (const item of node) {
                visit(item);
            }
            return;
        }

        if (node.type === "MacroDeclaration") {
            const fixInfo = sanitizeMacroDeclaration(node, sourceText, diagnostic);
            if (fixInfo) {
                fixes.push(fixInfo);
            }
        }

        for (const value of Object.values(node)) {
            if (value && typeof value === "object") {
                visit(value);
            }
        }
    };

    visit(ast);

    return fixes;
}

function removeBooleanLiteralStatements({ ast, diagnostic }) {
    if (!diagnostic || !ast || typeof ast !== "object") {
        return [];
    }

    const fixes = [];
    const arrayOwners = new WeakMap();

    const visitNode = (node) => {
        if (!node || typeof node !== "object") {
            return;
        }

        for (const [key, value] of Object.entries(node)) {
            if (!value || typeof value !== "object") {
                continue;
            }

            if (Array.isArray(value)) {
                arrayOwners.set(value, node);
                visitArray(value);
                continue;
            }

            visitNode(value);
        }
    };

    const visitArray = (array) => {
        if (!Array.isArray(array)) {
            return;
        }

        for (let index = 0; index < array.length; index += 1) {
            const item = array[index];

            if (
                item &&
        typeof item === "object" &&
        item.type === "ExpressionStatement"
            ) {
                const fix = removeBooleanLiteralExpression(item, array, index);

                if (fix) {
                    const owner = arrayOwners.get(array) ?? ast;
                    if (owner !== ast) {
                        attachFeatherFixMetadata(owner, [fix]);
                    }
                    fixes.push(fix);
                    array.splice(index, 1);
                    index -= 1;
                    continue;
                }
            }

            visitNode(item);
        }
    };

    function removeBooleanLiteralExpression(
        node,
        parentArray = null,
        index = -1
    ) {
        if (!parentArray || !Array.isArray(parentArray) || index < 0) {
            return null;
        }

        const expression = node.expression;

        if (!isBooleanLiteral(expression)) {
            return null;
        }

        const fixDetail = createFeatherFixDetail(diagnostic, {
            target: null,
            range: {
                start: getNodeStartIndex(node),
                end: getNodeEndIndex(node)
            }
        });

        if (!fixDetail) {
            return null;
        }

        return fixDetail;
    }

    visitNode(ast);

    if (fixes.length === 0) {
        return [];
    }

    return fixes;
}

function isBooleanLiteral(node) {
    if (!node || typeof node !== "object") {
        return false;
    }

    if (node.type !== "Literal") {
        return false;
    }

    return (
        node.value === true ||
    node.value === false ||
    node.value === "true" ||
    node.value === "false"
    );
}

function sanitizeMacroDeclaration(node, sourceText, diagnostic) {
    if (!node || typeof node !== "object") {
        return null;
    }

    const tokens = Array.isArray(node.tokens) ? node.tokens : null;
    if (!tokens || tokens.length === 0) {
        return null;
    }

    const lastToken = tokens[tokens.length - 1];
    if (lastToken !== ";") {
        return null;
    }

    const startIndex = node.start?.index;
    const endIndex = node.end?.index;

    if (typeof startIndex !== "number" || typeof endIndex !== "number") {
        return null;
    }

    const originalText = sourceText.slice(startIndex, endIndex + 1);

    // Only strip semicolons that appear at the end of the macro definition.
    const sanitizedText = originalText.replace(
        TRAILING_MACRO_SEMICOLON_PATTERN,
        ""
    );

    if (sanitizedText === originalText) {
        return null;
    }

    node.tokens = tokens.slice(0, tokens.length - 1);
    node._featherMacroText = sanitizedText;

    const fixDetail = createFeatherFixDetail(diagnostic, {
        target: node.name?.name ?? null,
        range: {
            start: getNodeStartIndex(node),
            end: getNodeEndIndex(node)
        }
    });

    if (!fixDetail) {
        return null;
    }

    attachFeatherFixMetadata(node, [fixDetail]);

    return fixDetail;
}

<<<<<<< HEAD
function renameDuplicateFunctionParameters({ ast, diagnostic }) {
    if (!diagnostic || !ast || typeof ast !== "object") {
        return [];
    }
=======
function renameDuplicateFunctionParameters({ ast, diagnostic, options }) {
  if (!diagnostic || !ast || typeof ast !== "object") {
    return [];
  }
>>>>>>> 2d2ec67e

    const fixes = [];

    const visit = (node) => {
        if (!node) {
            return;
        }

        if (Array.isArray(node)) {
            node.forEach(visit);
            return;
        }

        if (typeof node !== "object") {
            return;
        }

<<<<<<< HEAD
        if (node.type === "FunctionDeclaration") {
            const functionFixes = renameDuplicateParametersInFunction(
                node,
                diagnostic
            );
            if (Array.isArray(functionFixes) && functionFixes.length > 0) {
                fixes.push(...functionFixes);
            }
        }
=======
    if (node.type === "FunctionDeclaration") {
      const functionFixes = renameDuplicateParametersInFunction(
        node,
        diagnostic,
        options,
      );
      if (Array.isArray(functionFixes) && functionFixes.length > 0) {
        fixes.push(...functionFixes);
      }
    }
>>>>>>> 2d2ec67e

        for (const value of Object.values(node)) {
            if (value && typeof value === "object") {
                visit(value);
            }
        }
    };

    visit(ast);

    return fixes;
}

<<<<<<< HEAD
function renameDuplicateParametersInFunction(functionNode, diagnostic) {
    const params = Array.isArray(functionNode?.params) ? functionNode.params : [];
=======
function renameDuplicateParametersInFunction(
  functionNode,
  diagnostic,
  options,
) {
  const params = Array.isArray(functionNode?.params) ? functionNode.params : [];
>>>>>>> 2d2ec67e

    if (params.length === 0) {
        return [];
    }

    const fixes = [];
    const seenNames = new Map();

    for (const param of params) {
        const identifier = getFunctionParameterIdentifier(param);

        if (
            !identifier ||
      typeof identifier.name !== "string" ||
      identifier.name.length === 0
        ) {
            continue;
        }

        const originalName = identifier.name;
        const currentCount = (seenNames.get(originalName) ?? 0) + 1;
        seenNames.set(originalName, currentCount);

        if (currentCount === 1) {
            continue;
        }

        const range = {
            start: getNodeStartIndex(identifier),
            end: getNodeEndIndex(identifier)
        };

<<<<<<< HEAD
        const replacementName = generateUniqueParameterName(
            originalName,
            seenNames
        );
=======
    const replacementName = generateUniqueParameterName(
      originalName,
      seenNames,
      options,
    );
>>>>>>> 2d2ec67e

        if (!replacementName) {
            continue;
        }

        identifier.name = replacementName;
        seenNames.set(replacementName, 1);

        const fixDetail = createFeatherFixDetail(diagnostic, {
            target: originalName,
            range
        });

        if (!fixDetail) {
            continue;
        }

        attachFeatherFixMetadata(identifier, [fixDetail]);
        fixes.push(fixDetail);
    }

    return fixes;
}

function getFunctionParameterIdentifier(param) {
    if (!param || typeof param !== "object") {
        return null;
    }

    if (param.type === "Identifier") {
        return param;
    }

    if (param.type === "DefaultParameter" && param.left?.type === "Identifier") {
        return param.left;
    }

    if (param.type === "RestParameter" && param.argument?.type === "Identifier") {
        return param.argument;
    }

    return null;
}

<<<<<<< HEAD
function generateUniqueParameterName(baseName, registry) {
    if (!baseName || typeof baseName !== "string") {
        return null;
    }
=======
function getDuplicateParameterSuffixStart(options) {
  const rawValue = options?.featherDuplicateParameterSuffixStart;

  if (typeof rawValue === "number" && Number.isFinite(rawValue)) {
    return Math.max(1, Math.trunc(rawValue));
  }

  if (typeof rawValue === "string" && rawValue.trim().length > 0) {
    const parsed = Number.parseInt(rawValue, 10);

    if (Number.isFinite(parsed)) {
      return Math.max(1, parsed);
    }
  }

  return DEFAULT_DUPLICATE_PARAMETER_SUFFIX_START;
}

function generateUniqueParameterName(baseName, registry, options) {
  if (!baseName || typeof baseName !== "string") {
    return null;
  }
>>>>>>> 2d2ec67e

    const sanitizedBase = baseName.trim();

    if (sanitizedBase.length === 0) {
        return null;
    }

<<<<<<< HEAD
    const seen = registry instanceof Map ? registry : null;
    const startingSuffix = Math.max(2, seen?.get(baseName) ?? 2);
    let suffix = startingSuffix;
=======
  const seen = registry instanceof Map ? registry : null;
  const suffixStart = getDuplicateParameterSuffixStart(options);
  const startingSuffix = Math.max(
    suffixStart,
    seen?.get(baseName) ?? suffixStart,
  );
  let suffix = startingSuffix;
>>>>>>> 2d2ec67e

    while (true) {
        const candidate = `${sanitizedBase}_${suffix}`;

        if (!seen || !seen.has(candidate)) {
            return candidate;
        }

        suffix += 1;
    }
}

function convertAllDotAssignmentsToWithStatements({ ast, diagnostic }) {
    if (!diagnostic || !ast || typeof ast !== "object") {
        return [];
    }

    const fixes = [];

    const visit = (node, parent, property) => {
        if (!node) {
            return;
        }

        if (Array.isArray(node)) {
            for (let index = 0; index < node.length; index += 1) {
                visit(node[index], node, index);
            }
            return;
        }

        if (typeof node !== "object") {
            return;
        }

        if (node.type === "AssignmentExpression") {
            const fix = convertAllAssignment(node, parent, property, diagnostic);
            if (fix) {
                fixes.push(fix);
                return;
            }
        }

        for (const [key, value] of Object.entries(node)) {
            if (value && typeof value === "object") {
                visit(value, node, key);
            }
        }
    };

    visit(ast, null, null);

    return fixes;
}

function convertAllAssignment(node, parent, property, diagnostic) {
    if (!Array.isArray(parent) || typeof property !== "number") {
        return null;
    }

    if (!node || node.type !== "AssignmentExpression" || node.operator !== "=") {
        return null;
    }

    const member = node.left;
    if (!member || member.type !== "MemberDotExpression") {
        return null;
    }

    const object = member.object;
    if (!object || object.type !== "Identifier" || object.name !== "all") {
        return null;
    }

    const propertyIdentifier = member.property;
    if (!propertyIdentifier || propertyIdentifier.type !== "Identifier") {
        return null;
    }

    const normalizedAssignment = {
        type: "AssignmentExpression",
        operator: node.operator,
        left: cloneIdentifier(propertyIdentifier),
        right: node.right,
        start: cloneLocation(node.start),
        end: cloneLocation(node.end)
    };

    const blockStatement = {
        type: "BlockStatement",
        body: [normalizedAssignment],
        start: cloneLocation(node.start),
        end: cloneLocation(node.end)
    };

    const parenthesizedExpression = {
        type: "ParenthesizedExpression",
        expression: cloneIdentifier(object),
        start: cloneLocation(object?.start ?? node.start),
        end: cloneLocation(object?.end ?? node.end)
    };

    const withStatement = {
        type: "WithStatement",
        test: parenthesizedExpression,
        body: blockStatement,
        start: cloneLocation(node.start),
        end: cloneLocation(node.end)
    };

    copyCommentMetadata(node, withStatement);

    const fixDetail = createFeatherFixDetail(diagnostic, {
        target: propertyIdentifier?.name ?? null,
        range: {
            start: getNodeStartIndex(node),
            end: getNodeEndIndex(node)
        }
    });

    if (!fixDetail) {
        return null;
    }

    parent[property] = withStatement;
    attachFeatherFixMetadata(withStatement, [fixDetail]);

    return fixDetail;
}

function ensureFileFindFirstBeforeClose({ ast, diagnostic }) {
    if (!diagnostic || !ast || typeof ast !== "object") {
        return [];
    }

    const fixes = [];

    const visit = (node, parent, property) => {
        if (!node) {
            return;
        }

        if (Array.isArray(node)) {
            for (let index = 0; index < node.length; index += 1) {
                visit(node[index], node, index);
            }
            return;
        }

        if (typeof node !== "object") {
            return;
        }

        if (node.type === "CallExpression") {
            const fix = ensureFileFindFirstBeforeCloseCall(
                node,
                parent,
                property,
                diagnostic
            );

            if (fix) {
                fixes.push(fix);
                return;
            }
        }

        for (const [key, value] of Object.entries(node)) {
            if (value && typeof value === "object") {
                visit(value, node, key);
            }
        }
    };

    visit(ast, null, null);

    return fixes;
}

function ensureFileFindFirstBeforeCloseCall(
    node,
    parent,
    property,
    diagnostic
) {
    if (!Array.isArray(parent) || typeof property !== "number") {
        return null;
    }

    if (!node || node.type !== "CallExpression") {
        return null;
    }

    if (!isIdentifierWithName(node.object, "file_find_close")) {
        return null;
    }

    const siblings = parent;

    for (let index = property - 1; index >= 0; index -= 1) {
        const sibling = siblings[index];

        if (!sibling) {
            continue;
        }

        if (containsFileFindFirstCall(sibling)) {
            return null;
        }
    }

    const fileFindFirstCall = createFileFindFirstCall(node);

    if (!fileFindFirstCall) {
        return null;
    }

    const fixDetail = createFeatherFixDetail(diagnostic, {
        target: node.object?.name ?? null,
        range: {
            start: getNodeStartIndex(node),
            end: getNodeEndIndex(node)
        }
    });

    if (!fixDetail) {
        return null;
    }

    siblings.splice(property, 0, fileFindFirstCall);
    attachFeatherFixMetadata(fileFindFirstCall, [fixDetail]);

    return fixDetail;
}

function containsFileFindFirstCall(node) {
    if (!node) {
        return false;
    }

    if (Array.isArray(node)) {
        for (const item of node) {
            if (containsFileFindFirstCall(item)) {
                return true;
            }
        }
        return false;
    }

    if (typeof node !== "object") {
        return false;
    }

    if (
        node.type === "FunctionDeclaration" ||
    node.type === "FunctionExpression"
    ) {
        return false;
    }

    if (
        node.type === "CallExpression" &&
    isIdentifierWithName(node.object, "file_find_first")
    ) {
        return true;
    }

    for (const value of Object.values(node)) {
        if (value && typeof value === "object") {
            if (containsFileFindFirstCall(value)) {
                return true;
            }
        }
    }

    return false;
}

function createFileFindFirstCall(template) {
    const identifier = createIdentifier("file_find_first", template?.object);

    if (!identifier) {
        return null;
    }

    const searchPattern = createLiteral("\"\"", null);
    const attributes = createIdentifier("fa_none", null);

    const callExpression = {
        type: "CallExpression",
        object: identifier,
        arguments: []
    };

    if (searchPattern) {
        callExpression.arguments.push(searchPattern);
    }

    if (attributes) {
        callExpression.arguments.push(attributes);
    }

    if (Object.prototype.hasOwnProperty.call(template, "start")) {
        callExpression.start = cloneLocation(template.start);
    }

    if (Object.prototype.hasOwnProperty.call(template, "end")) {
        callExpression.end = cloneLocation(template.end);
    }

    return callExpression;
}

function ensureAlphaTestRefIsReset({ ast, diagnostic }) {
    if (!diagnostic || !ast || typeof ast !== "object") {
        return [];
    }

    const fixes = [];

    const visit = (node, parent, property) => {
        if (!node) {
            return;
        }

        if (Array.isArray(node)) {
            for (let index = 0; index < node.length; index += 1) {
                visit(node[index], node, index);
            }
            return;
        }

        if (typeof node !== "object") {
            return;
        }

        if (node.type === "CallExpression") {
            const fix = ensureAlphaTestRefResetAfterCall(
                node,
                parent,
                property,
                diagnostic
            );

            if (fix) {
                fixes.push(fix);
                return;
            }
        }

        for (const [key, value] of Object.entries(node)) {
            if (value && typeof value === "object") {
                visit(value, node, key);
            }
        }
    };

    visit(ast, null, null);

    return fixes;
}

function ensureAlphaTestRefResetAfterCall(node, parent, property, diagnostic) {
    if (!Array.isArray(parent) || typeof property !== "number") {
        return null;
    }

    if (!node || node.type !== "CallExpression") {
        return null;
    }

    if (!isIdentifierWithName(node.object, "gpu_set_alphatestref")) {
        return null;
    }

    const args = Array.isArray(node.arguments) ? node.arguments : [];

    if (args.length === 0) {
        return null;
    }

    if (isLiteralZero(args[0])) {
        return null;
    }

    const siblings = parent;
    let insertionIndex = siblings.length;

    for (let index = property + 1; index < siblings.length; index += 1) {
        const sibling = siblings[index];

        if (isAlphaTestRefResetCall(sibling)) {
            return null;
        }

        if (isAlphaTestDisableCall(sibling)) {
            insertionIndex = index;
            break;
        }
    }

    const resetCall = createAlphaTestRefResetCall(node);

    if (!resetCall) {
        return null;
    }

    const fixDetail = createFeatherFixDetail(diagnostic, {
        target: node.object?.name ?? null,
        range: {
            start: getNodeStartIndex(node),
            end: getNodeEndIndex(node)
        }
    });

    if (!fixDetail) {
        return null;
    }

    siblings.splice(insertionIndex, 0, resetCall);
    attachFeatherFixMetadata(resetCall, [fixDetail]);

    return fixDetail;
}

function ensureBlendingIsReenabled({ ast, diagnostic }) {
    if (!diagnostic || !ast || typeof ast !== "object") {
        return [];
    }

    const fixes = [];

    const visit = (node, parent, property) => {
        if (!node) {
            return;
        }

        if (Array.isArray(node)) {
            for (let index = 0; index < node.length; index += 1) {
                visit(node[index], node, index);
            }
            return;
        }

        if (typeof node !== "object") {
            return;
        }

        if (node.type === "CallExpression") {
            const fix = ensureBlendingResetAfterCall(
                node,
                parent,
                property,
                diagnostic
            );

            if (fix) {
                fixes.push(fix);
                return;
            }
        }

        for (const [key, value] of Object.entries(node)) {
            if (value && typeof value === "object") {
                visit(value, node, key);
            }
        }
    };

    visit(ast, null, null);

    return fixes;
}

function ensureBlendingResetAfterCall(node, parent, property, diagnostic) {
    if (!Array.isArray(parent) || typeof property !== "number") {
        return null;
    }

    if (!node || node.type !== "CallExpression") {
        return null;
    }

    if (!isIdentifierWithName(node.object, "gpu_set_blendenable")) {
        return null;
    }

    const args = Array.isArray(node.arguments) ? node.arguments : [];

    if (args.length === 0) {
        return null;
    }

    if (!shouldReenableBlending(args[0])) {
        return null;
    }

    const siblings = parent;
    const nextNode = siblings[property + 1];

    if (isBlendEnableResetCall(nextNode)) {
        return null;
    }

    const resetCall = createBlendEnableResetCall(node);

    if (!resetCall) {
        return null;
    }

    const fixDetail = createFeatherFixDetail(diagnostic, {
        target: node.object?.name ?? null,
        range: {
            start: getNodeStartIndex(node),
            end: getNodeEndIndex(node)
        }
    });

    if (!fixDetail) {
        return null;
    }

    siblings.splice(property + 1, 0, resetCall);
    attachFeatherFixMetadata(resetCall, [fixDetail]);

    return fixDetail;
}

function ensureTextureRepeatIsReset({ ast, diagnostic }) {
    if (!diagnostic || !ast || typeof ast !== "object") {
        return [];
    }

    const fixes = [];

    const visit = (node, parent, property) => {
        if (!node) {
            return;
        }

        if (Array.isArray(node)) {
            for (let index = 0; index < node.length; index += 1) {
                visit(node[index], node, index);
            }
            return;
        }

        if (typeof node !== "object") {
            return;
        }

        if (node.type === "CallExpression") {
            const fix = ensureTextureRepeatResetAfterCall(
                node,
                parent,
                property,
                diagnostic
            );

            if (fix) {
                fixes.push(fix);
                return;
            }
        }

        for (const [key, value] of Object.entries(node)) {
            if (value && typeof value === "object") {
                visit(value, node, key);
            }
        }
    };

    visit(ast, null, null);

    return fixes;
}

function ensureTextureRepeatResetAfterCall(node, parent, property, diagnostic) {
    if (!Array.isArray(parent) || typeof property !== "number") {
        return null;
    }

    if (!node || node.type !== "CallExpression") {
        return null;
    }

    if (!isIdentifierWithName(node.object, "gpu_set_texrepeat")) {
        return null;
    }

    const args = Array.isArray(node.arguments) ? node.arguments : [];

    if (args.length === 0) {
        return null;
    }

    if (!shouldResetTextureRepeat(args[0])) {
        return null;
    }

    const siblings = parent;
    const nextNode = siblings[property + 1];

    if (isTextureRepeatResetCall(nextNode)) {
        return null;
    }

    const resetCall = createTextureRepeatResetCall(node);

    if (!resetCall) {
        return null;
    }

    const fixDetail = createFeatherFixDetail(diagnostic, {
        target: node.object?.name ?? null,
        range: {
            start: getNodeStartIndex(node),
            end: getNodeEndIndex(node)
        }
    });

    if (!fixDetail) {
        return null;
    }

    siblings.splice(property + 1, 0, resetCall);
    attachFeatherFixMetadata(resetCall, [fixDetail]);

    return fixDetail;
}

function harmonizeTexturePointerTernaries({ ast, diagnostic }) {
    if (!diagnostic || !ast || typeof ast !== "object") {
        return [];
    }

    const fixes = [];

    const visit = (node, parent, property) => {
        if (!node) {
            return;
        }

        if (Array.isArray(node)) {
            for (let index = 0; index < node.length; index += 1) {
                visit(node[index], node, index);
            }
            return;
        }

        if (typeof node !== "object") {
            return;
        }

        if (node.type === "TernaryExpression") {
            const fix = harmonizeTexturePointerTernary(
                node,
                parent,
                property,
                diagnostic
            );

            if (fix) {
                fixes.push(fix);
                return;
            }
        }

        for (const [key, value] of Object.entries(node)) {
            if (value && typeof value === "object") {
                visit(value, node, key);
            }
        }
    };

    visit(ast, null, null);

    return fixes;
}

function harmonizeTexturePointerTernary(node, parent, property, diagnostic) {
    if (!node || node.type !== "TernaryExpression") {
        return null;
    }

    if (
        !parent ||
    parent.type !== "AssignmentExpression" ||
    property !== "right"
    ) {
        return null;
    }

    if (!isSpriteGetTextureCall(node.consequent)) {
        return null;
    }

    const alternate = node.alternate;

    if (!isNegativeOneLiteral(alternate)) {
        return null;
    }

    const pointerIdentifier = createIdentifier("pointer_null", alternate);

    if (!pointerIdentifier) {
        return null;
    }

    copyCommentMetadata(alternate, pointerIdentifier);
    node.alternate = pointerIdentifier;

    const fixDetail = createFeatherFixDetail(diagnostic, {
        target: isIdentifier(parent.left) ? parent.left.name : null,
        range: {
            start: getNodeStartIndex(node),
            end: getNodeEndIndex(node)
        }
    });

    if (!fixDetail) {
        return null;
    }

    attachFeatherFixMetadata(node, [fixDetail]);

    return fixDetail;
}

function cloneIdentifier(node) {
    if (!node || node.type !== "Identifier") {
        return null;
    }

    const cloned = {
        type: "Identifier",
        name: node.name
    };

    if (Object.prototype.hasOwnProperty.call(node, "start")) {
        cloned.start = cloneLocation(node.start);
    }

    if (Object.prototype.hasOwnProperty.call(node, "end")) {
        cloned.end = cloneLocation(node.end);
    }

    return cloned;
}

function copyCommentMetadata(source, target) {
    if (!source || !target) {
        return;
    }

    ["leadingComments", "trailingComments", "innerComments", "comments"].forEach(
        (key) => {
            if (Object.prototype.hasOwnProperty.call(source, key)) {
                target[key] = source[key];
            }
        }
    );
}

function isIdentifierWithName(node, name) {
    if (!node || node.type !== "Identifier") {
        return false;
    }

    return node.name === name;
}

function isIdentifier(node) {
    return !!node && node.type === "Identifier";
}

function isLiteralZero(node) {
    if (!node || node.type !== "Literal") {
        return false;
    }

    return node.value === "0" || node.value === 0;
}

function isLiteralOne(node) {
    if (!node || node.type !== "Literal") {
        return false;
    }

    return node.value === "1" || node.value === 1;
}

function isLiteralTrue(node) {
    if (!node || node.type !== "Literal") {
        return false;
    }

    return node.value === "true" || node.value === true;
}

function isLiteralFalse(node) {
    if (!node || node.type !== "Literal") {
        return false;
    }

    return node.value === "false" || node.value === false;
}

function isAlphaTestRefResetCall(node) {
    if (!node || node.type !== "CallExpression") {
        return false;
    }

    if (!isIdentifierWithName(node.object, "gpu_set_alphatestref")) {
        return false;
    }

    const args = Array.isArray(node.arguments) ? node.arguments : [];

    if (args.length === 0) {
        return false;
    }

    return isLiteralZero(args[0]);
}

function isAlphaTestDisableCall(node) {
    if (!node || node.type !== "CallExpression") {
        return false;
    }

    if (!isIdentifierWithName(node.object, "gpu_set_alphatestenable")) {
        return false;
    }

    const args = Array.isArray(node.arguments) ? node.arguments : [];

    if (args.length === 0) {
        return false;
    }

    const [argument] = args;

    return isLiteralFalse(argument) || isLiteralZero(argument);
}

function createAlphaTestRefResetCall(template) {
    if (!template || template.type !== "CallExpression") {
        return null;
    }

    const identifier = cloneIdentifier(template.object);

    if (!identifier || identifier.name !== "gpu_set_alphatestref") {
        return null;
    }

    const literalZero = createLiteral("0", template.arguments?.[0]);

    const callExpression = {
        type: "CallExpression",
        object: identifier,
        arguments: [literalZero]
    };

    if (Object.prototype.hasOwnProperty.call(template, "start")) {
        callExpression.start = cloneLocation(template.start);
    }

    if (Object.prototype.hasOwnProperty.call(template, "end")) {
        callExpression.end = cloneLocation(template.end);
    }

    return callExpression;
}

function shouldResetTextureRepeat(argument) {
    if (!argument || typeof argument !== "object") {
        return false;
    }

    if (isLiteralFalse(argument) || isLiteralZero(argument)) {
        return false;
    }

    return isLiteralTrue(argument) || isLiteralOne(argument);
}

function shouldReenableBlending(argument) {
    if (!argument || typeof argument !== "object") {
        return false;
    }

    return isLiteralFalse(argument) || isLiteralZero(argument);
}

function isTextureRepeatResetCall(node) {
    if (!node || node.type !== "CallExpression") {
        return false;
    }

    if (!isIdentifierWithName(node.object, "gpu_set_texrepeat")) {
        return false;
    }

    const args = Array.isArray(node.arguments) ? node.arguments : [];

    if (args.length === 0) {
        return false;
    }

    const [argument] = args;

    return isLiteralFalse(argument) || isLiteralZero(argument);
}

function createTextureRepeatResetCall(template) {
    if (!template || template.type !== "CallExpression") {
        return null;
    }

    const identifier = cloneIdentifier(template.object);

    if (!identifier || identifier.name !== "gpu_set_texrepeat") {
        return null;
    }

    const literalFalse = createLiteral("false", template.arguments?.[0]);

    const callExpression = {
        type: "CallExpression",
        object: identifier,
        arguments: [literalFalse]
    };

    if (Object.prototype.hasOwnProperty.call(template, "start")) {
        callExpression.start = cloneLocation(template.start);
    }

    if (Object.prototype.hasOwnProperty.call(template, "end")) {
        callExpression.end = cloneLocation(template.end);
    }

    return callExpression;
}

function isBlendEnableResetCall(node) {
    if (!node || node.type !== "CallExpression") {
        return false;
    }

    if (!isIdentifierWithName(node.object, "gpu_set_blendenable")) {
        return false;
    }

    const args = Array.isArray(node.arguments) ? node.arguments : [];

    if (args.length === 0) {
        return false;
    }

    const [argument] = args;

    return isLiteralTrue(argument) || isLiteralOne(argument);
}

function createBlendEnableResetCall(template) {
    if (!template || template.type !== "CallExpression") {
        return null;
    }

    const identifier = cloneIdentifier(template.object);

    if (!identifier || identifier.name !== "gpu_set_blendenable") {
        return null;
    }

    const literalTrue = createLiteral("true", template.arguments?.[0]);

    const callExpression = {
        type: "CallExpression",
        object: identifier,
        arguments: [literalTrue]
    };

    if (Object.prototype.hasOwnProperty.call(template, "start")) {
        callExpression.start = cloneLocation(template.start);
    }

    if (Object.prototype.hasOwnProperty.call(template, "end")) {
        callExpression.end = cloneLocation(template.end);
    }

    return callExpression;
}

function createLiteral(value, template) {
    const literalValue = typeof value === "number" ? String(value) : value;

    const literal = {
        type: "Literal",
        value: literalValue
    };

    if (template && typeof template === "object") {
        if (Object.prototype.hasOwnProperty.call(template, "start")) {
            literal.start = cloneLocation(template.start);
        }

        if (Object.prototype.hasOwnProperty.call(template, "end")) {
            literal.end = cloneLocation(template.end);
        }
    }

    return literal;
}

function createIdentifier(name, template) {
    if (!name) {
        return null;
    }

    const identifier = {
        type: "Identifier",
        name
    };

    if (template && typeof template === "object") {
        if (Object.prototype.hasOwnProperty.call(template, "start")) {
            identifier.start = cloneLocation(template.start);
        }

        if (Object.prototype.hasOwnProperty.call(template, "end")) {
            identifier.end = cloneLocation(template.end);
        }
    }

    return identifier;
}

function isSpriteGetTextureCall(node) {
    if (!node || node.type !== "CallExpression") {
        return false;
    }

    return isIdentifierWithName(node.object, "sprite_get_texture");
}

function isNegativeOneLiteral(node) {
    if (!node || typeof node !== "object") {
        return false;
    }

    if (node.type === "Literal") {
        return node.value === "-1" || node.value === -1;
    }

    if (node.type === "UnaryExpression" && node.operator === "-" && node.prefix) {
        const argument = node.argument;

        if (!argument || argument.type !== "Literal") {
            return false;
        }

        return argument.value === "1" || argument.value === 1;
    }

    return false;
}

function registerManualFeatherFix({ ast, diagnostic }) {
    if (!ast || typeof ast !== "object" || !diagnostic?.id) {
        return [];
    }

    const manualFixIds = getManualFeatherFixRegistry(ast);

    if (manualFixIds.has(diagnostic.id)) {
        return [];
    }

    manualFixIds.add(diagnostic.id);

    const fixDetail = createFeatherFixDetail(diagnostic, {
        automatic: false,
        range: null,
        target: null
    });

    return [fixDetail];
}

function getManualFeatherFixRegistry(ast) {
    let registry = ast[MANUAL_FIX_TRACKING_KEY];

    if (registry instanceof Set) {
        return registry;
    }

    registry = new Set();

    Object.defineProperty(ast, MANUAL_FIX_TRACKING_KEY, {
        configurable: true,
        enumerable: false,
        writable: false,
        value: registry
    });

    return registry;
}

function createFeatherFixDetail(
    diagnostic,
    { target = null, range = null, automatic = true } = {}
) {
    if (!diagnostic) {
        return null;
    }

    return {
        id: diagnostic.id ?? null,
        title: diagnostic.title ?? null,
        description: diagnostic.description ?? null,
        correction: diagnostic.correction ?? null,
        target,
        range,
        automatic
    };
}

function attachFeatherFixMetadata(target, fixes) {
    if (
        !target ||
    typeof target !== "object" ||
    !Array.isArray(fixes) ||
    fixes.length === 0
    ) {
        return;
    }

    const key = "_appliedFeatherDiagnostics";

    if (!Array.isArray(target[key])) {
        Object.defineProperty(target, key, {
            configurable: true,
            enumerable: false,
            writable: true,
            value: []
        });
    }

    target[key].push(...fixes);
}

function getNodeStartLine(node) {
    const location = node?.start;

    if (
        location &&
    typeof location === "object" &&
    typeof location.line === "number"
    ) {
        return location.line;
    }

    return undefined;
}

function collectGM1100Candidates(node) {
    const index = new Map();

    const visit = (candidate) => {
        if (!candidate) {
            return;
        }

        if (Array.isArray(candidate)) {
            for (const item of candidate) {
                visit(item);
            }
            return;
        }

        if (typeof candidate !== "object") {
            return;
        }

        if (
            (candidate.type === "VariableDeclaration" ||
        candidate.type === "AssignmentExpression") &&
      typeof getNodeStartLine(candidate) === "number"
        ) {
            const line = getNodeStartLine(candidate);

            if (typeof line === "number") {
                if (!index.has(line)) {
                    index.set(line, []);
                }

                index.get(line).push(candidate);
            }
        }

        for (const value of Object.values(candidate)) {
            if (value && typeof value === "object") {
                visit(value);
            }
        }
    };

    visit(node);

    return index;
}<|MERGE_RESOLUTION|>--- conflicted
+++ resolved
@@ -1,7 +1,7 @@
 import {
-    getNodeEndIndex,
-    getNodeStartIndex,
-    cloneLocation
+  getNodeEndIndex,
+  getNodeStartIndex,
+  cloneLocation,
 } from "../../../shared/ast-locations.js";
 import { getFeatherDiagnostics } from "../feather/metadata.js";
 
@@ -9,217 +9,198 @@
 const FEATHER_FIX_IMPLEMENTATIONS =
   buildFeatherFixImplementations(FEATHER_DIAGNOSTICS);
 const FEATHER_DIAGNOSTIC_FIXERS = buildFeatherDiagnosticFixers(
-    FEATHER_DIAGNOSTICS,
-    FEATHER_FIX_IMPLEMENTATIONS
+  FEATHER_DIAGNOSTICS,
+  FEATHER_FIX_IMPLEMENTATIONS,
 );
 const TRAILING_MACRO_SEMICOLON_PATTERN = new RegExp(
-    ";(?=[^\\S\\r\\n]*(?:(?:\\/\\/[^\\r\\n]*|\\/\\*[\\s\\S]*?\\*\/)[^\\S\\r\\n]*)*(?:\\r?\\n|$))"
+  ";(?=[^\\S\\r\\n]*(?:(?:\\/\\/[^\\r\\n]*|\\/\\*[\\s\\S]*?\\*\/)[^\\S\\r\\n]*)*(?:\\r?\\n|$))",
 );
 const MANUAL_FIX_TRACKING_KEY = Symbol("manualFeatherFixes");
 const DEFAULT_DUPLICATE_PARAMETER_SUFFIX_START = 2;
 
 export function preprocessSourceForFeatherFixes(sourceText) {
-    if (typeof sourceText !== "string" || sourceText.length === 0) {
+  if (typeof sourceText !== "string" || sourceText.length === 0) {
+    return {
+      sourceText,
+      metadata: null,
+    };
+  }
+
+  const gm1100Metadata = [];
+  const sanitizedParts = [];
+  const newlinePattern = /\r?\n/g;
+  let lastIndex = 0;
+  let lineNumber = 1;
+  let pendingGM1100Context = null;
+
+  const processLine = (line) => {
+    const indentationMatch = line.match(/^\s*/);
+    const indentation = indentationMatch ? indentationMatch[0] : "";
+    const trimmed = line.trim();
+
+    if (trimmed.length === 0) {
+      return { line, context: pendingGM1100Context };
+    }
+
+    const varMatch = line.match(/^\s*var\s+([A-Za-z_][A-Za-z0-9_]*)\b/);
+
+    if (varMatch) {
+      const identifier = varMatch[1];
+      const starIndex = line.indexOf("*", varMatch[0].length);
+
+      if (starIndex !== -1) {
+        const sanitizedLine = `${line.slice(0, starIndex)}=${line.slice(starIndex + 1)}`;
+
+        gm1100Metadata.push({
+          type: "declaration",
+          line: lineNumber,
+          identifier,
+        });
+
         return {
-            sourceText,
-            metadata: null
+          line: sanitizedLine,
+          context: {
+            identifier,
+            indentation,
+          },
         };
-    }
-
-    const gm1100Metadata = [];
-    const sanitizedParts = [];
-    const newlinePattern = /\r?\n/g;
-    let lastIndex = 0;
-    let lineNumber = 1;
-    let pendingGM1100Context = null;
-
-    const processLine = (line) => {
-        const indentationMatch = line.match(/^\s*/);
-        const indentation = indentationMatch ? indentationMatch[0] : "";
-        const trimmed = line.trim();
-
-        if (trimmed.length === 0) {
-            return { line, context: pendingGM1100Context };
-        }
-
-        const varMatch = line.match(/^\s*var\s+([A-Za-z_][A-Za-z0-9_]*)\b/);
-
-        if (varMatch) {
-            const identifier = varMatch[1];
-            const starIndex = line.indexOf("*", varMatch[0].length);
-
-            if (starIndex !== -1) {
-                const sanitizedLine = `${line.slice(0, starIndex)}=${line.slice(starIndex + 1)}`;
-
-                gm1100Metadata.push({
-                    type: "declaration",
-                    line: lineNumber,
-                    identifier
-                });
-
-                return {
-                    line: sanitizedLine,
-                    context: {
-                        identifier,
-                        indentation
-                    }
-                };
-            }
-        }
-
-        if (trimmed.startsWith("=") && pendingGM1100Context?.identifier) {
-            const remainder = line.slice(indentation.length).replace(/^\s*/, "");
-            const identifier = pendingGM1100Context.identifier;
-            const sanitizedLine = `${indentation}${identifier} ${remainder}`;
-
-            gm1100Metadata.push({
-                type: "assignment",
-                line: lineNumber,
-                identifier
-            });
-
-            return { line: sanitizedLine, context: null };
-        }
-
-        if (trimmed.startsWith("/") || trimmed.startsWith("*")) {
-            return { line, context: pendingGM1100Context };
-        }
-
-        return { line, context: null };
-    };
-
-    let match;
-
-    while ((match = newlinePattern.exec(sourceText)) !== null) {
-        const lineEnd = match.index;
-        const line = sourceText.slice(lastIndex, lineEnd);
-        const newline = match[0];
-        const { line: sanitizedLine, context } = processLine(line);
-
-        sanitizedParts.push(sanitizedLine, newline);
-        pendingGM1100Context = context;
-        lastIndex = match.index + newline.length;
-        lineNumber += 1;
-    }
-
-    const finalLine = sourceText.slice(lastIndex);
-    if (
-        finalLine.length > 0 ||
+      }
+    }
+
+    if (trimmed.startsWith("=") && pendingGM1100Context?.identifier) {
+      const remainder = line.slice(indentation.length).replace(/^\s*/, "");
+      const identifier = pendingGM1100Context.identifier;
+      const sanitizedLine = `${indentation}${identifier} ${remainder}`;
+
+      gm1100Metadata.push({
+        type: "assignment",
+        line: lineNumber,
+        identifier,
+      });
+
+      return { line: sanitizedLine, context: null };
+    }
+
+    if (trimmed.startsWith("/") || trimmed.startsWith("*")) {
+      return { line, context: pendingGM1100Context };
+    }
+
+    return { line, context: null };
+  };
+
+  let match;
+
+  while ((match = newlinePattern.exec(sourceText)) !== null) {
+    const lineEnd = match.index;
+    const line = sourceText.slice(lastIndex, lineEnd);
+    const newline = match[0];
+    const { line: sanitizedLine, context } = processLine(line);
+
+    sanitizedParts.push(sanitizedLine, newline);
+    pendingGM1100Context = context;
+    lastIndex = match.index + newline.length;
+    lineNumber += 1;
+  }
+
+  const finalLine = sourceText.slice(lastIndex);
+  if (
+    finalLine.length > 0 ||
     sourceText.endsWith("\n") ||
     sourceText.endsWith("\r")
-    ) {
-        const { line: sanitizedLine, context } = processLine(finalLine);
-        sanitizedParts.push(sanitizedLine);
-        pendingGM1100Context = context;
-    }
-
-    const sanitizedSourceText = sanitizedParts.join("");
-
-    if (gm1100Metadata.length === 0) {
-        return {
-            sourceText,
-            metadata: null
-        };
-    }
-
+  ) {
+    const { line: sanitizedLine, context } = processLine(finalLine);
+    sanitizedParts.push(sanitizedLine);
+    pendingGM1100Context = context;
+  }
+
+  const sanitizedSourceText = sanitizedParts.join("");
+
+  if (gm1100Metadata.length === 0) {
     return {
-        sourceText: sanitizedSourceText,
-        metadata: {
-            GM1100: gm1100Metadata
-        }
+      sourceText,
+      metadata: null,
     };
+  }
+
+  return {
+    sourceText: sanitizedSourceText,
+    metadata: {
+      GM1100: gm1100Metadata,
+    },
+  };
 }
 
 export function getFeatherDiagnosticFixers() {
-    return new Map(FEATHER_DIAGNOSTIC_FIXERS);
+  return new Map(FEATHER_DIAGNOSTIC_FIXERS);
 }
 
 export function applyFeatherFixes(
-<<<<<<< HEAD
-    ast,
-    { sourceText, preprocessedFixMetadata } = {}
-=======
   ast,
   { sourceText, preprocessedFixMetadata, options } = {},
->>>>>>> 2d2ec67e
 ) {
-    if (!ast || typeof ast !== "object") {
-        return ast;
-    }
-
-    const appliedFixes = [];
-
-<<<<<<< HEAD
-    for (const entry of FEATHER_DIAGNOSTIC_FIXERS.values()) {
-        const fixes = entry.applyFix(ast, { sourceText, preprocessedFixMetadata });
-=======
+  if (!ast || typeof ast !== "object") {
+    return ast;
+  }
+
+  const appliedFixes = [];
+
   for (const entry of FEATHER_DIAGNOSTIC_FIXERS.values()) {
     const fixes = entry.applyFix(ast, {
       sourceText,
       preprocessedFixMetadata,
       options,
     });
->>>>>>> 2d2ec67e
-
-        if (Array.isArray(fixes) && fixes.length > 0) {
-            appliedFixes.push(...fixes);
-        }
-    }
-
-    if (appliedFixes.length > 0) {
-        attachFeatherFixMetadata(ast, appliedFixes);
-    }
-
-    return ast;
+
+    if (Array.isArray(fixes) && fixes.length > 0) {
+      appliedFixes.push(...fixes);
+    }
+  }
+
+  if (appliedFixes.length > 0) {
+    attachFeatherFixMetadata(ast, appliedFixes);
+  }
+
+  return ast;
 }
 
 function buildFeatherDiagnosticFixers(diagnostics, implementationRegistry) {
-    const registry = new Map();
-
-    for (const diagnostic of Array.isArray(diagnostics) ? diagnostics : []) {
-        const diagnosticId = diagnostic?.id;
-
-        if (!diagnosticId || registry.has(diagnosticId)) {
-            continue;
-        }
-
-        const applyFix = createFixerForDiagnostic(
-            diagnostic,
-            implementationRegistry
-        );
-
-        if (typeof applyFix !== "function") {
-            continue;
-        }
-
-        registry.set(diagnosticId, {
-            diagnostic,
-            applyFix
-        });
-    }
-
-    return registry;
+  const registry = new Map();
+
+  for (const diagnostic of Array.isArray(diagnostics) ? diagnostics : []) {
+    const diagnosticId = diagnostic?.id;
+
+    if (!diagnosticId || registry.has(diagnosticId)) {
+      continue;
+    }
+
+    const applyFix = createFixerForDiagnostic(
+      diagnostic,
+      implementationRegistry,
+    );
+
+    if (typeof applyFix !== "function") {
+      continue;
+    }
+
+    registry.set(diagnosticId, {
+      diagnostic,
+      applyFix,
+    });
+  }
+
+  return registry;
 }
 
 function createFixerForDiagnostic(diagnostic, implementationRegistry) {
-    if (!implementationRegistry) {
-        return createNoOpFixer();
-    }
-
-    const implementationFactory = implementationRegistry.get(diagnostic?.id);
-
-    if (typeof implementationFactory === "function") {
-        const implementation = implementationFactory(diagnostic);
-
-<<<<<<< HEAD
-        if (typeof implementation === "function") {
-            return (ast, context) => {
-                const fixes = implementation({
-                    ast,
-                    sourceText: context?.sourceText,
-                    preprocessedFixMetadata: context?.preprocessedFixMetadata
-                });
-=======
+  if (!implementationRegistry) {
+    return createNoOpFixer();
+  }
+
+  const implementationFactory = implementationRegistry.get(diagnostic?.id);
+
+  if (typeof implementationFactory === "function") {
+    const implementation = implementationFactory(diagnostic);
+
     if (typeof implementation === "function") {
       return (ast, context) => {
         const fixes = implementation({
@@ -228,95 +209,86 @@
           preprocessedFixMetadata: context?.preprocessedFixMetadata,
           options: context?.options,
         });
->>>>>>> 2d2ec67e
-
-                return Array.isArray(fixes) ? fixes : [];
-            };
+
+        return Array.isArray(fixes) ? fixes : [];
+      };
+    }
+  }
+
+  return createNoOpFixer();
+}
+
+function createNoOpFixer() {
+  return () => [];
+}
+
+function buildFeatherFixImplementations(diagnostics) {
+  const registry = new Map();
+
+  for (const diagnostic of Array.isArray(diagnostics) ? diagnostics : []) {
+    const diagnosticId = diagnostic?.id;
+
+    if (!diagnosticId) {
+      continue;
+    }
+
+    if (diagnosticId === "GM1016") {
+      registerFeatherFixer(registry, diagnosticId, () => ({ ast }) => {
+        const fixes = removeBooleanLiteralStatements({ ast, diagnostic });
+
+        if (Array.isArray(fixes) && fixes.length > 0) {
+          return fixes;
         }
-    }
-
-    return createNoOpFixer();
-}
-
-function createNoOpFixer() {
-    return () => [];
-}
-
-function buildFeatherFixImplementations(diagnostics) {
-    const registry = new Map();
-
-    for (const diagnostic of Array.isArray(diagnostics) ? diagnostics : []) {
-        const diagnosticId = diagnostic?.id;
-
-        if (!diagnosticId) {
-            continue;
-        }
-
-        if (diagnosticId === "GM1016") {
-            registerFeatherFixer(registry, diagnosticId, () => ({ ast }) => {
-                const fixes = removeBooleanLiteralStatements({ ast, diagnostic });
-
-                if (Array.isArray(fixes) && fixes.length > 0) {
-                    return fixes;
-                }
-
-                return registerManualFeatherFix({ ast, diagnostic });
+
+        return registerManualFeatherFix({ ast, diagnostic });
+      });
+      continue;
+    }
+
+    if (diagnosticId === "GM1051") {
+      registerFeatherFixer(
+        registry,
+        diagnosticId,
+        () =>
+          ({ ast, sourceText }) => {
+            const fixes = removeTrailingMacroSemicolons({
+              ast,
+              sourceText,
+              diagnostic,
             });
-            continue;
-        }
-
-        if (diagnosticId === "GM1051") {
-            registerFeatherFixer(
-                registry,
-                diagnosticId,
-                () =>
-                    ({ ast, sourceText }) => {
-                        const fixes = removeTrailingMacroSemicolons({
-                            ast,
-                            sourceText,
-                            diagnostic
-                        });
-
-                        if (Array.isArray(fixes) && fixes.length > 0) {
-                            return fixes;
-                        }
-
-                        return registerManualFeatherFix({ ast, diagnostic });
-                    }
-            );
-            continue;
-        }
-
-        if (diagnosticId === "GM1100") {
-            registerFeatherFixer(
-                registry,
-                diagnosticId,
-                () =>
-                    ({ ast, preprocessedFixMetadata }) => {
-                        const fixes = normalizeObviousSyntaxErrors({
-                            ast,
-                            diagnostic,
-                            metadata: preprocessedFixMetadata
-                        });
-
-                        if (Array.isArray(fixes) && fixes.length > 0) {
-                            return fixes;
-                        }
-
-                        return registerManualFeatherFix({ ast, diagnostic });
-                    }
-            );
-            continue;
-        }
-
-<<<<<<< HEAD
-        if (diagnosticId === "GM1059") {
-            registerFeatherFixer(registry, diagnosticId, () => ({ ast }) => {
-                const fixes = renameDuplicateFunctionParameters({
-                    ast,
-                    diagnostic
-                });
-=======
+
+            if (Array.isArray(fixes) && fixes.length > 0) {
+              return fixes;
+            }
+
+            return registerManualFeatherFix({ ast, diagnostic });
+          },
+      );
+      continue;
+    }
+
+    if (diagnosticId === "GM1100") {
+      registerFeatherFixer(
+        registry,
+        diagnosticId,
+        () =>
+          ({ ast, preprocessedFixMetadata }) => {
+            const fixes = normalizeObviousSyntaxErrors({
+              ast,
+              diagnostic,
+              metadata: preprocessedFixMetadata,
+            });
+
+            if (Array.isArray(fixes) && fixes.length > 0) {
+              return fixes;
+            }
+
+            return registerManualFeatherFix({ ast, diagnostic });
+          },
+      );
+      continue;
+    }
+
     if (diagnosticId === "GM1059") {
       registerFeatherFixer(registry, diagnosticId, () => ({ ast, options }) => {
         const fixes = renameDuplicateFunctionParameters({
@@ -324,436 +296,417 @@
           diagnostic,
           options,
         });
->>>>>>> 2d2ec67e
-
-                if (Array.isArray(fixes) && fixes.length > 0) {
-                    return fixes;
-                }
-
-                return registerManualFeatherFix({ ast, diagnostic });
-            });
-            continue;
+
+        if (Array.isArray(fixes) && fixes.length > 0) {
+          return fixes;
         }
 
-        if (diagnosticId === "GM2020") {
-            registerFeatherFixer(registry, diagnosticId, () => ({ ast }) => {
-                const fixes = convertAllDotAssignmentsToWithStatements({
-                    ast,
-                    diagnostic
-                });
-
-                if (Array.isArray(fixes) && fixes.length > 0) {
-                    return fixes;
-                }
-
-                return registerManualFeatherFix({ ast, diagnostic });
-            });
-            continue;
+        return registerManualFeatherFix({ ast, diagnostic });
+      });
+      continue;
+    }
+
+    if (diagnosticId === "GM2020") {
+      registerFeatherFixer(registry, diagnosticId, () => ({ ast }) => {
+        const fixes = convertAllDotAssignmentsToWithStatements({
+          ast,
+          diagnostic,
+        });
+
+        if (Array.isArray(fixes) && fixes.length > 0) {
+          return fixes;
         }
 
-        if (diagnosticId === "GM2032") {
-            registerFeatherFixer(registry, diagnosticId, () => ({ ast }) => {
-                const fixes = ensureFileFindFirstBeforeClose({ ast, diagnostic });
-
-                if (Array.isArray(fixes) && fixes.length > 0) {
-                    return fixes;
-                }
-
-                return registerManualFeatherFix({ ast, diagnostic });
-            });
-            continue;
+        return registerManualFeatherFix({ ast, diagnostic });
+      });
+      continue;
+    }
+
+    if (diagnosticId === "GM2032") {
+      registerFeatherFixer(registry, diagnosticId, () => ({ ast }) => {
+        const fixes = ensureFileFindFirstBeforeClose({ ast, diagnostic });
+
+        if (Array.isArray(fixes) && fixes.length > 0) {
+          return fixes;
         }
 
-        if (diagnosticId === "GM1063") {
-            registerFeatherFixer(registry, diagnosticId, () => ({ ast }) => {
-                const fixes = harmonizeTexturePointerTernaries({ ast, diagnostic });
-
-                if (Array.isArray(fixes) && fixes.length > 0) {
-                    return fixes;
-                }
-
-                return registerManualFeatherFix({ ast, diagnostic });
-            });
-            continue;
+        return registerManualFeatherFix({ ast, diagnostic });
+      });
+      continue;
+    }
+
+    if (diagnosticId === "GM1063") {
+      registerFeatherFixer(registry, diagnosticId, () => ({ ast }) => {
+        const fixes = harmonizeTexturePointerTernaries({ ast, diagnostic });
+
+        if (Array.isArray(fixes) && fixes.length > 0) {
+          return fixes;
         }
 
-        if (diagnosticId === "GM2048") {
-            registerFeatherFixer(registry, diagnosticId, () => ({ ast }) => {
-                const fixes = ensureBlendingIsReenabled({ ast, diagnostic });
-
-                if (Array.isArray(fixes) && fixes.length > 0) {
-                    return fixes;
-                }
-
-                return registerManualFeatherFix({ ast, diagnostic });
-            });
-            continue;
+        return registerManualFeatherFix({ ast, diagnostic });
+      });
+      continue;
+    }
+
+    if (diagnosticId === "GM2048") {
+      registerFeatherFixer(registry, diagnosticId, () => ({ ast }) => {
+        const fixes = ensureBlendingIsReenabled({ ast, diagnostic });
+
+        if (Array.isArray(fixes) && fixes.length > 0) {
+          return fixes;
         }
 
-        if (diagnosticId === "GM2054") {
-            registerFeatherFixer(registry, diagnosticId, () => ({ ast }) => {
-                const fixes = ensureAlphaTestRefIsReset({ ast, diagnostic });
-
-                if (Array.isArray(fixes) && fixes.length > 0) {
-                    return fixes;
-                }
-
-                return registerManualFeatherFix({ ast, diagnostic });
-            });
-            continue;
+        return registerManualFeatherFix({ ast, diagnostic });
+      });
+      continue;
+    }
+
+    if (diagnosticId === "GM2054") {
+      registerFeatherFixer(registry, diagnosticId, () => ({ ast }) => {
+        const fixes = ensureAlphaTestRefIsReset({ ast, diagnostic });
+
+        if (Array.isArray(fixes) && fixes.length > 0) {
+          return fixes;
         }
 
-        if (diagnosticId === "GM2056") {
-            registerFeatherFixer(registry, diagnosticId, () => ({ ast }) => {
-                const fixes = ensureTextureRepeatIsReset({ ast, diagnostic });
-
-                if (Array.isArray(fixes) && fixes.length > 0) {
-                    return fixes;
-                }
-
-                return registerManualFeatherFix({ ast, diagnostic });
-            });
-            continue;
+        return registerManualFeatherFix({ ast, diagnostic });
+      });
+      continue;
+    }
+
+    if (diagnosticId === "GM2056") {
+      registerFeatherFixer(registry, diagnosticId, () => ({ ast }) => {
+        const fixes = ensureTextureRepeatIsReset({ ast, diagnostic });
+
+        if (Array.isArray(fixes) && fixes.length > 0) {
+          return fixes;
         }
 
-        registerFeatherFixer(
-            registry,
-            diagnosticId,
-            () =>
-                ({ ast }) =>
-                    registerManualFeatherFix({ ast, diagnostic })
-        );
-    }
-
-    return registry;
+        return registerManualFeatherFix({ ast, diagnostic });
+      });
+      continue;
+    }
+
+    registerFeatherFixer(
+      registry,
+      diagnosticId,
+      () =>
+        ({ ast }) =>
+          registerManualFeatherFix({ ast, diagnostic }),
+    );
+  }
+
+  return registry;
 }
 
 function registerFeatherFixer(registry, diagnosticId, factory) {
-    if (!registry || typeof registry.set !== "function") {
-        return;
-    }
-
-    if (!diagnosticId || typeof factory !== "function") {
-        return;
-    }
-
-    if (!registry.has(diagnosticId)) {
-        registry.set(diagnosticId, factory);
-    }
+  if (!registry || typeof registry.set !== "function") {
+    return;
+  }
+
+  if (!diagnosticId || typeof factory !== "function") {
+    return;
+  }
+
+  if (!registry.has(diagnosticId)) {
+    registry.set(diagnosticId, factory);
+  }
 }
 
 function normalizeObviousSyntaxErrors({ ast, diagnostic, metadata }) {
-    if (!diagnostic || !ast || typeof ast !== "object") {
-        return [];
-    }
-
-    const gm1100Entries = Array.isArray(metadata?.GM1100) ? metadata.GM1100 : [];
-
-    if (gm1100Entries.length === 0) {
-        return [];
-    }
-
-    const nodeIndex = collectGM1100Candidates(ast);
-    const handledNodes = new Set();
-    const fixes = [];
-
-    for (const entry of gm1100Entries) {
-        const lineNumber = entry?.line;
-
-        if (typeof lineNumber !== "number") {
-            continue;
-        }
-
-        const candidates = nodeIndex.get(lineNumber) ?? [];
-        let node = null;
-
-        if (entry.type === "declaration") {
-            node =
+  if (!diagnostic || !ast || typeof ast !== "object") {
+    return [];
+  }
+
+  const gm1100Entries = Array.isArray(metadata?.GM1100) ? metadata.GM1100 : [];
+
+  if (gm1100Entries.length === 0) {
+    return [];
+  }
+
+  const nodeIndex = collectGM1100Candidates(ast);
+  const handledNodes = new Set();
+  const fixes = [];
+
+  for (const entry of gm1100Entries) {
+    const lineNumber = entry?.line;
+
+    if (typeof lineNumber !== "number") {
+      continue;
+    }
+
+    const candidates = nodeIndex.get(lineNumber) ?? [];
+    let node = null;
+
+    if (entry.type === "declaration") {
+      node =
         candidates.find(
-            (candidate) => candidate?.type === "VariableDeclaration"
+          (candidate) => candidate?.type === "VariableDeclaration",
         ) ?? null;
-        } else if (entry.type === "assignment") {
-            node =
+    } else if (entry.type === "assignment") {
+      node =
         candidates.find(
-            (candidate) => candidate?.type === "AssignmentExpression"
+          (candidate) => candidate?.type === "AssignmentExpression",
         ) ?? null;
-        }
-
-        if (!node || handledNodes.has(node)) {
-            continue;
-        }
-
-        handledNodes.add(node);
-
-        const fixDetail = createFeatherFixDetail(diagnostic, {
-            target: entry?.identifier ?? null,
-            range: {
-                start: getNodeStartIndex(node),
-                end: getNodeEndIndex(node)
-            }
-        });
-
-        if (!fixDetail) {
-            continue;
-        }
-
-        attachFeatherFixMetadata(node, [fixDetail]);
-        fixes.push(fixDetail);
-    }
-
-    return fixes;
+    }
+
+    if (!node || handledNodes.has(node)) {
+      continue;
+    }
+
+    handledNodes.add(node);
+
+    const fixDetail = createFeatherFixDetail(diagnostic, {
+      target: entry?.identifier ?? null,
+      range: {
+        start: getNodeStartIndex(node),
+        end: getNodeEndIndex(node),
+      },
+    });
+
+    if (!fixDetail) {
+      continue;
+    }
+
+    attachFeatherFixMetadata(node, [fixDetail]);
+    fixes.push(fixDetail);
+  }
+
+  return fixes;
 }
 
 function removeTrailingMacroSemicolons({ ast, sourceText, diagnostic }) {
-    if (
-        !diagnostic ||
+  if (
+    !diagnostic ||
     typeof sourceText !== "string" ||
     sourceText.length === 0
-    ) {
-        return [];
-    }
-
-    const fixes = [];
-
-    const visit = (node) => {
-        if (!node || typeof node !== "object") {
-            return;
-        }
-
-        if (Array.isArray(node)) {
-            for (const item of node) {
-                visit(item);
-            }
-            return;
-        }
-
-        if (node.type === "MacroDeclaration") {
-            const fixInfo = sanitizeMacroDeclaration(node, sourceText, diagnostic);
-            if (fixInfo) {
-                fixes.push(fixInfo);
-            }
-        }
-
-        for (const value of Object.values(node)) {
-            if (value && typeof value === "object") {
-                visit(value);
-            }
-        }
-    };
-
-    visit(ast);
-
-    return fixes;
+  ) {
+    return [];
+  }
+
+  const fixes = [];
+
+  const visit = (node) => {
+    if (!node || typeof node !== "object") {
+      return;
+    }
+
+    if (Array.isArray(node)) {
+      for (const item of node) {
+        visit(item);
+      }
+      return;
+    }
+
+    if (node.type === "MacroDeclaration") {
+      const fixInfo = sanitizeMacroDeclaration(node, sourceText, diagnostic);
+      if (fixInfo) {
+        fixes.push(fixInfo);
+      }
+    }
+
+    for (const value of Object.values(node)) {
+      if (value && typeof value === "object") {
+        visit(value);
+      }
+    }
+  };
+
+  visit(ast);
+
+  return fixes;
 }
 
 function removeBooleanLiteralStatements({ ast, diagnostic }) {
-    if (!diagnostic || !ast || typeof ast !== "object") {
-        return [];
-    }
-
-    const fixes = [];
-    const arrayOwners = new WeakMap();
-
-    const visitNode = (node) => {
-        if (!node || typeof node !== "object") {
-            return;
-        }
-
-        for (const [key, value] of Object.entries(node)) {
-            if (!value || typeof value !== "object") {
-                continue;
-            }
-
-            if (Array.isArray(value)) {
-                arrayOwners.set(value, node);
-                visitArray(value);
-                continue;
-            }
-
-            visitNode(value);
-        }
-    };
-
-    const visitArray = (array) => {
-        if (!Array.isArray(array)) {
-            return;
-        }
-
-        for (let index = 0; index < array.length; index += 1) {
-            const item = array[index];
-
-            if (
-                item &&
+  if (!diagnostic || !ast || typeof ast !== "object") {
+    return [];
+  }
+
+  const fixes = [];
+  const arrayOwners = new WeakMap();
+
+  const visitNode = (node) => {
+    if (!node || typeof node !== "object") {
+      return;
+    }
+
+    for (const [key, value] of Object.entries(node)) {
+      if (!value || typeof value !== "object") {
+        continue;
+      }
+
+      if (Array.isArray(value)) {
+        arrayOwners.set(value, node);
+        visitArray(value);
+        continue;
+      }
+
+      visitNode(value);
+    }
+  };
+
+  const visitArray = (array) => {
+    if (!Array.isArray(array)) {
+      return;
+    }
+
+    for (let index = 0; index < array.length; index += 1) {
+      const item = array[index];
+
+      if (
+        item &&
         typeof item === "object" &&
         item.type === "ExpressionStatement"
-            ) {
-                const fix = removeBooleanLiteralExpression(item, array, index);
-
-                if (fix) {
-                    const owner = arrayOwners.get(array) ?? ast;
-                    if (owner !== ast) {
-                        attachFeatherFixMetadata(owner, [fix]);
-                    }
-                    fixes.push(fix);
-                    array.splice(index, 1);
-                    index -= 1;
-                    continue;
-                }
-            }
-
-            visitNode(item);
+      ) {
+        const fix = removeBooleanLiteralExpression(item, array, index);
+
+        if (fix) {
+          const owner = arrayOwners.get(array) ?? ast;
+          if (owner !== ast) {
+            attachFeatherFixMetadata(owner, [fix]);
+          }
+          fixes.push(fix);
+          array.splice(index, 1);
+          index -= 1;
+          continue;
         }
-    };
-
-    function removeBooleanLiteralExpression(
-        node,
-        parentArray = null,
-        index = -1
-    ) {
-        if (!parentArray || !Array.isArray(parentArray) || index < 0) {
-            return null;
-        }
-
-        const expression = node.expression;
-
-        if (!isBooleanLiteral(expression)) {
-            return null;
-        }
-
-        const fixDetail = createFeatherFixDetail(diagnostic, {
-            target: null,
-            range: {
-                start: getNodeStartIndex(node),
-                end: getNodeEndIndex(node)
-            }
-        });
-
-        if (!fixDetail) {
-            return null;
-        }
-
-        return fixDetail;
-    }
-
-    visitNode(ast);
-
-    if (fixes.length === 0) {
-        return [];
-    }
-
-    return fixes;
+      }
+
+      visitNode(item);
+    }
+  };
+
+  function removeBooleanLiteralExpression(
+    node,
+    parentArray = null,
+    index = -1,
+  ) {
+    if (!parentArray || !Array.isArray(parentArray) || index < 0) {
+      return null;
+    }
+
+    const expression = node.expression;
+
+    if (!isBooleanLiteral(expression)) {
+      return null;
+    }
+
+    const fixDetail = createFeatherFixDetail(diagnostic, {
+      target: null,
+      range: {
+        start: getNodeStartIndex(node),
+        end: getNodeEndIndex(node),
+      },
+    });
+
+    if (!fixDetail) {
+      return null;
+    }
+
+    return fixDetail;
+  }
+
+  visitNode(ast);
+
+  if (fixes.length === 0) {
+    return [];
+  }
+
+  return fixes;
 }
 
 function isBooleanLiteral(node) {
-    if (!node || typeof node !== "object") {
-        return false;
-    }
-
-    if (node.type !== "Literal") {
-        return false;
-    }
-
-    return (
-        node.value === true ||
+  if (!node || typeof node !== "object") {
+    return false;
+  }
+
+  if (node.type !== "Literal") {
+    return false;
+  }
+
+  return (
+    node.value === true ||
     node.value === false ||
     node.value === "true" ||
     node.value === "false"
-    );
+  );
 }
 
 function sanitizeMacroDeclaration(node, sourceText, diagnostic) {
-    if (!node || typeof node !== "object") {
-        return null;
-    }
-
-    const tokens = Array.isArray(node.tokens) ? node.tokens : null;
-    if (!tokens || tokens.length === 0) {
-        return null;
-    }
-
-    const lastToken = tokens[tokens.length - 1];
-    if (lastToken !== ";") {
-        return null;
-    }
-
-    const startIndex = node.start?.index;
-    const endIndex = node.end?.index;
-
-    if (typeof startIndex !== "number" || typeof endIndex !== "number") {
-        return null;
-    }
-
-    const originalText = sourceText.slice(startIndex, endIndex + 1);
-
-    // Only strip semicolons that appear at the end of the macro definition.
-    const sanitizedText = originalText.replace(
-        TRAILING_MACRO_SEMICOLON_PATTERN,
-        ""
-    );
-
-    if (sanitizedText === originalText) {
-        return null;
-    }
-
-    node.tokens = tokens.slice(0, tokens.length - 1);
-    node._featherMacroText = sanitizedText;
-
-    const fixDetail = createFeatherFixDetail(diagnostic, {
-        target: node.name?.name ?? null,
-        range: {
-            start: getNodeStartIndex(node),
-            end: getNodeEndIndex(node)
-        }
-    });
-
-    if (!fixDetail) {
-        return null;
-    }
-
-    attachFeatherFixMetadata(node, [fixDetail]);
-
-    return fixDetail;
-}
-
-<<<<<<< HEAD
-function renameDuplicateFunctionParameters({ ast, diagnostic }) {
-    if (!diagnostic || !ast || typeof ast !== "object") {
-        return [];
-    }
-=======
+  if (!node || typeof node !== "object") {
+    return null;
+  }
+
+  const tokens = Array.isArray(node.tokens) ? node.tokens : null;
+  if (!tokens || tokens.length === 0) {
+    return null;
+  }
+
+  const lastToken = tokens[tokens.length - 1];
+  if (lastToken !== ";") {
+    return null;
+  }
+
+  const startIndex = node.start?.index;
+  const endIndex = node.end?.index;
+
+  if (typeof startIndex !== "number" || typeof endIndex !== "number") {
+    return null;
+  }
+
+  const originalText = sourceText.slice(startIndex, endIndex + 1);
+
+  // Only strip semicolons that appear at the end of the macro definition.
+  const sanitizedText = originalText.replace(
+    TRAILING_MACRO_SEMICOLON_PATTERN,
+    "",
+  );
+
+  if (sanitizedText === originalText) {
+    return null;
+  }
+
+  node.tokens = tokens.slice(0, tokens.length - 1);
+  node._featherMacroText = sanitizedText;
+
+  const fixDetail = createFeatherFixDetail(diagnostic, {
+    target: node.name?.name ?? null,
+    range: {
+      start: getNodeStartIndex(node),
+      end: getNodeEndIndex(node),
+    },
+  });
+
+  if (!fixDetail) {
+    return null;
+  }
+
+  attachFeatherFixMetadata(node, [fixDetail]);
+
+  return fixDetail;
+}
+
 function renameDuplicateFunctionParameters({ ast, diagnostic, options }) {
   if (!diagnostic || !ast || typeof ast !== "object") {
     return [];
   }
->>>>>>> 2d2ec67e
-
-    const fixes = [];
-
-    const visit = (node) => {
-        if (!node) {
-            return;
-        }
-
-        if (Array.isArray(node)) {
-            node.forEach(visit);
-            return;
-        }
-
-        if (typeof node !== "object") {
-            return;
-        }
-
-<<<<<<< HEAD
-        if (node.type === "FunctionDeclaration") {
-            const functionFixes = renameDuplicateParametersInFunction(
-                node,
-                diagnostic
-            );
-            if (Array.isArray(functionFixes) && functionFixes.length > 0) {
-                fixes.push(...functionFixes);
-            }
-        }
-=======
+
+  const fixes = [];
+
+  const visit = (node) => {
+    if (!node) {
+      return;
+    }
+
+    if (Array.isArray(node)) {
+      node.forEach(visit);
+      return;
+    }
+
+    if (typeof node !== "object") {
+      return;
+    }
+
     if (node.type === "FunctionDeclaration") {
       const functionFixes = renameDuplicateParametersInFunction(
         node,
@@ -764,125 +717,106 @@
         fixes.push(...functionFixes);
       }
     }
->>>>>>> 2d2ec67e
-
-        for (const value of Object.values(node)) {
-            if (value && typeof value === "object") {
-                visit(value);
-            }
-        }
-    };
-
-    visit(ast);
-
-    return fixes;
-}
-
-<<<<<<< HEAD
-function renameDuplicateParametersInFunction(functionNode, diagnostic) {
-    const params = Array.isArray(functionNode?.params) ? functionNode.params : [];
-=======
+
+    for (const value of Object.values(node)) {
+      if (value && typeof value === "object") {
+        visit(value);
+      }
+    }
+  };
+
+  visit(ast);
+
+  return fixes;
+}
+
 function renameDuplicateParametersInFunction(
   functionNode,
   diagnostic,
   options,
 ) {
   const params = Array.isArray(functionNode?.params) ? functionNode.params : [];
->>>>>>> 2d2ec67e
-
-    if (params.length === 0) {
-        return [];
-    }
-
-    const fixes = [];
-    const seenNames = new Map();
-
-    for (const param of params) {
-        const identifier = getFunctionParameterIdentifier(param);
-
-        if (
-            !identifier ||
+
+  if (params.length === 0) {
+    return [];
+  }
+
+  const fixes = [];
+  const seenNames = new Map();
+
+  for (const param of params) {
+    const identifier = getFunctionParameterIdentifier(param);
+
+    if (
+      !identifier ||
       typeof identifier.name !== "string" ||
       identifier.name.length === 0
-        ) {
-            continue;
-        }
-
-        const originalName = identifier.name;
-        const currentCount = (seenNames.get(originalName) ?? 0) + 1;
-        seenNames.set(originalName, currentCount);
-
-        if (currentCount === 1) {
-            continue;
-        }
-
-        const range = {
-            start: getNodeStartIndex(identifier),
-            end: getNodeEndIndex(identifier)
-        };
-
-<<<<<<< HEAD
-        const replacementName = generateUniqueParameterName(
-            originalName,
-            seenNames
-        );
-=======
+    ) {
+      continue;
+    }
+
+    const originalName = identifier.name;
+    const currentCount = (seenNames.get(originalName) ?? 0) + 1;
+    seenNames.set(originalName, currentCount);
+
+    if (currentCount === 1) {
+      continue;
+    }
+
+    const range = {
+      start: getNodeStartIndex(identifier),
+      end: getNodeEndIndex(identifier),
+    };
+
     const replacementName = generateUniqueParameterName(
       originalName,
       seenNames,
       options,
     );
->>>>>>> 2d2ec67e
-
-        if (!replacementName) {
-            continue;
-        }
-
-        identifier.name = replacementName;
-        seenNames.set(replacementName, 1);
-
-        const fixDetail = createFeatherFixDetail(diagnostic, {
-            target: originalName,
-            range
-        });
-
-        if (!fixDetail) {
-            continue;
-        }
-
-        attachFeatherFixMetadata(identifier, [fixDetail]);
-        fixes.push(fixDetail);
-    }
-
-    return fixes;
+
+    if (!replacementName) {
+      continue;
+    }
+
+    identifier.name = replacementName;
+    seenNames.set(replacementName, 1);
+
+    const fixDetail = createFeatherFixDetail(diagnostic, {
+      target: originalName,
+      range,
+    });
+
+    if (!fixDetail) {
+      continue;
+    }
+
+    attachFeatherFixMetadata(identifier, [fixDetail]);
+    fixes.push(fixDetail);
+  }
+
+  return fixes;
 }
 
 function getFunctionParameterIdentifier(param) {
-    if (!param || typeof param !== "object") {
-        return null;
-    }
-
-    if (param.type === "Identifier") {
-        return param;
-    }
-
-    if (param.type === "DefaultParameter" && param.left?.type === "Identifier") {
-        return param.left;
-    }
-
-    if (param.type === "RestParameter" && param.argument?.type === "Identifier") {
-        return param.argument;
-    }
-
-    return null;
-}
-
-<<<<<<< HEAD
-function generateUniqueParameterName(baseName, registry) {
-    if (!baseName || typeof baseName !== "string") {
-        return null;
-    }
-=======
+  if (!param || typeof param !== "object") {
+    return null;
+  }
+
+  if (param.type === "Identifier") {
+    return param;
+  }
+
+  if (param.type === "DefaultParameter" && param.left?.type === "Identifier") {
+    return param.left;
+  }
+
+  if (param.type === "RestParameter" && param.argument?.type === "Identifier") {
+    return param.argument;
+  }
+
+  return null;
+}
+
 function getDuplicateParameterSuffixStart(options) {
   const rawValue = options?.featherDuplicateParameterSuffixStart;
 
@@ -905,19 +839,13 @@
   if (!baseName || typeof baseName !== "string") {
     return null;
   }
->>>>>>> 2d2ec67e
-
-    const sanitizedBase = baseName.trim();
-
-    if (sanitizedBase.length === 0) {
-        return null;
-    }
-
-<<<<<<< HEAD
-    const seen = registry instanceof Map ? registry : null;
-    const startingSuffix = Math.max(2, seen?.get(baseName) ?? 2);
-    let suffix = startingSuffix;
-=======
+
+  const sanitizedBase = baseName.trim();
+
+  if (sanitizedBase.length === 0) {
+    return null;
+  }
+
   const seen = registry instanceof Map ? registry : null;
   const suffixStart = getDuplicateParameterSuffixStart(options);
   const startingSuffix = Math.max(
@@ -925,1218 +853,1217 @@
     seen?.get(baseName) ?? suffixStart,
   );
   let suffix = startingSuffix;
->>>>>>> 2d2ec67e
-
-    while (true) {
-        const candidate = `${sanitizedBase}_${suffix}`;
-
-        if (!seen || !seen.has(candidate)) {
-            return candidate;
-        }
-
-        suffix += 1;
-    }
+
+  while (true) {
+    const candidate = `${sanitizedBase}_${suffix}`;
+
+    if (!seen || !seen.has(candidate)) {
+      return candidate;
+    }
+
+    suffix += 1;
+  }
 }
 
 function convertAllDotAssignmentsToWithStatements({ ast, diagnostic }) {
-    if (!diagnostic || !ast || typeof ast !== "object") {
-        return [];
-    }
-
-    const fixes = [];
-
-    const visit = (node, parent, property) => {
-        if (!node) {
-            return;
-        }
-
-        if (Array.isArray(node)) {
-            for (let index = 0; index < node.length; index += 1) {
-                visit(node[index], node, index);
-            }
-            return;
-        }
-
-        if (typeof node !== "object") {
-            return;
-        }
-
-        if (node.type === "AssignmentExpression") {
-            const fix = convertAllAssignment(node, parent, property, diagnostic);
-            if (fix) {
-                fixes.push(fix);
-                return;
-            }
-        }
-
-        for (const [key, value] of Object.entries(node)) {
-            if (value && typeof value === "object") {
-                visit(value, node, key);
-            }
-        }
-    };
-
-    visit(ast, null, null);
-
-    return fixes;
+  if (!diagnostic || !ast || typeof ast !== "object") {
+    return [];
+  }
+
+  const fixes = [];
+
+  const visit = (node, parent, property) => {
+    if (!node) {
+      return;
+    }
+
+    if (Array.isArray(node)) {
+      for (let index = 0; index < node.length; index += 1) {
+        visit(node[index], node, index);
+      }
+      return;
+    }
+
+    if (typeof node !== "object") {
+      return;
+    }
+
+    if (node.type === "AssignmentExpression") {
+      const fix = convertAllAssignment(node, parent, property, diagnostic);
+      if (fix) {
+        fixes.push(fix);
+        return;
+      }
+    }
+
+    for (const [key, value] of Object.entries(node)) {
+      if (value && typeof value === "object") {
+        visit(value, node, key);
+      }
+    }
+  };
+
+  visit(ast, null, null);
+
+  return fixes;
 }
 
 function convertAllAssignment(node, parent, property, diagnostic) {
-    if (!Array.isArray(parent) || typeof property !== "number") {
-        return null;
-    }
-
-    if (!node || node.type !== "AssignmentExpression" || node.operator !== "=") {
-        return null;
-    }
-
-    const member = node.left;
-    if (!member || member.type !== "MemberDotExpression") {
-        return null;
-    }
-
-    const object = member.object;
-    if (!object || object.type !== "Identifier" || object.name !== "all") {
-        return null;
-    }
-
-    const propertyIdentifier = member.property;
-    if (!propertyIdentifier || propertyIdentifier.type !== "Identifier") {
-        return null;
-    }
-
-    const normalizedAssignment = {
-        type: "AssignmentExpression",
-        operator: node.operator,
-        left: cloneIdentifier(propertyIdentifier),
-        right: node.right,
-        start: cloneLocation(node.start),
-        end: cloneLocation(node.end)
-    };
-
-    const blockStatement = {
-        type: "BlockStatement",
-        body: [normalizedAssignment],
-        start: cloneLocation(node.start),
-        end: cloneLocation(node.end)
-    };
-
-    const parenthesizedExpression = {
-        type: "ParenthesizedExpression",
-        expression: cloneIdentifier(object),
-        start: cloneLocation(object?.start ?? node.start),
-        end: cloneLocation(object?.end ?? node.end)
-    };
-
-    const withStatement = {
-        type: "WithStatement",
-        test: parenthesizedExpression,
-        body: blockStatement,
-        start: cloneLocation(node.start),
-        end: cloneLocation(node.end)
-    };
-
-    copyCommentMetadata(node, withStatement);
-
-    const fixDetail = createFeatherFixDetail(diagnostic, {
-        target: propertyIdentifier?.name ?? null,
-        range: {
-            start: getNodeStartIndex(node),
-            end: getNodeEndIndex(node)
-        }
-    });
-
-    if (!fixDetail) {
-        return null;
-    }
-
-    parent[property] = withStatement;
-    attachFeatherFixMetadata(withStatement, [fixDetail]);
-
-    return fixDetail;
+  if (!Array.isArray(parent) || typeof property !== "number") {
+    return null;
+  }
+
+  if (!node || node.type !== "AssignmentExpression" || node.operator !== "=") {
+    return null;
+  }
+
+  const member = node.left;
+  if (!member || member.type !== "MemberDotExpression") {
+    return null;
+  }
+
+  const object = member.object;
+  if (!object || object.type !== "Identifier" || object.name !== "all") {
+    return null;
+  }
+
+  const propertyIdentifier = member.property;
+  if (!propertyIdentifier || propertyIdentifier.type !== "Identifier") {
+    return null;
+  }
+
+  const normalizedAssignment = {
+    type: "AssignmentExpression",
+    operator: node.operator,
+    left: cloneIdentifier(propertyIdentifier),
+    right: node.right,
+    start: cloneLocation(node.start),
+    end: cloneLocation(node.end),
+  };
+
+  const blockStatement = {
+    type: "BlockStatement",
+    body: [normalizedAssignment],
+    start: cloneLocation(node.start),
+    end: cloneLocation(node.end),
+  };
+
+  const parenthesizedExpression = {
+    type: "ParenthesizedExpression",
+    expression: cloneIdentifier(object),
+    start: cloneLocation(object?.start ?? node.start),
+    end: cloneLocation(object?.end ?? node.end),
+  };
+
+  const withStatement = {
+    type: "WithStatement",
+    test: parenthesizedExpression,
+    body: blockStatement,
+    start: cloneLocation(node.start),
+    end: cloneLocation(node.end),
+  };
+
+  copyCommentMetadata(node, withStatement);
+
+  const fixDetail = createFeatherFixDetail(diagnostic, {
+    target: propertyIdentifier?.name ?? null,
+    range: {
+      start: getNodeStartIndex(node),
+      end: getNodeEndIndex(node),
+    },
+  });
+
+  if (!fixDetail) {
+    return null;
+  }
+
+  parent[property] = withStatement;
+  attachFeatherFixMetadata(withStatement, [fixDetail]);
+
+  return fixDetail;
 }
 
 function ensureFileFindFirstBeforeClose({ ast, diagnostic }) {
-    if (!diagnostic || !ast || typeof ast !== "object") {
-        return [];
-    }
-
-    const fixes = [];
-
-    const visit = (node, parent, property) => {
-        if (!node) {
-            return;
-        }
-
-        if (Array.isArray(node)) {
-            for (let index = 0; index < node.length; index += 1) {
-                visit(node[index], node, index);
-            }
-            return;
-        }
-
-        if (typeof node !== "object") {
-            return;
-        }
-
-        if (node.type === "CallExpression") {
-            const fix = ensureFileFindFirstBeforeCloseCall(
-                node,
-                parent,
-                property,
-                diagnostic
-            );
-
-            if (fix) {
-                fixes.push(fix);
-                return;
-            }
-        }
-
-        for (const [key, value] of Object.entries(node)) {
-            if (value && typeof value === "object") {
-                visit(value, node, key);
-            }
-        }
-    };
-
-    visit(ast, null, null);
-
-    return fixes;
+  if (!diagnostic || !ast || typeof ast !== "object") {
+    return [];
+  }
+
+  const fixes = [];
+
+  const visit = (node, parent, property) => {
+    if (!node) {
+      return;
+    }
+
+    if (Array.isArray(node)) {
+      for (let index = 0; index < node.length; index += 1) {
+        visit(node[index], node, index);
+      }
+      return;
+    }
+
+    if (typeof node !== "object") {
+      return;
+    }
+
+    if (node.type === "CallExpression") {
+      const fix = ensureFileFindFirstBeforeCloseCall(
+        node,
+        parent,
+        property,
+        diagnostic,
+      );
+
+      if (fix) {
+        fixes.push(fix);
+        return;
+      }
+    }
+
+    for (const [key, value] of Object.entries(node)) {
+      if (value && typeof value === "object") {
+        visit(value, node, key);
+      }
+    }
+  };
+
+  visit(ast, null, null);
+
+  return fixes;
 }
 
 function ensureFileFindFirstBeforeCloseCall(
-    node,
-    parent,
-    property,
-    diagnostic
+  node,
+  parent,
+  property,
+  diagnostic,
 ) {
-    if (!Array.isArray(parent) || typeof property !== "number") {
-        return null;
-    }
-
-    if (!node || node.type !== "CallExpression") {
-        return null;
-    }
-
-    if (!isIdentifierWithName(node.object, "file_find_close")) {
-        return null;
-    }
-
-    const siblings = parent;
-
-    for (let index = property - 1; index >= 0; index -= 1) {
-        const sibling = siblings[index];
-
-        if (!sibling) {
-            continue;
-        }
-
-        if (containsFileFindFirstCall(sibling)) {
-            return null;
-        }
-    }
-
-    const fileFindFirstCall = createFileFindFirstCall(node);
-
-    if (!fileFindFirstCall) {
-        return null;
-    }
-
-    const fixDetail = createFeatherFixDetail(diagnostic, {
-        target: node.object?.name ?? null,
-        range: {
-            start: getNodeStartIndex(node),
-            end: getNodeEndIndex(node)
-        }
-    });
-
-    if (!fixDetail) {
-        return null;
-    }
-
-    siblings.splice(property, 0, fileFindFirstCall);
-    attachFeatherFixMetadata(fileFindFirstCall, [fixDetail]);
-
-    return fixDetail;
+  if (!Array.isArray(parent) || typeof property !== "number") {
+    return null;
+  }
+
+  if (!node || node.type !== "CallExpression") {
+    return null;
+  }
+
+  if (!isIdentifierWithName(node.object, "file_find_close")) {
+    return null;
+  }
+
+  const siblings = parent;
+
+  for (let index = property - 1; index >= 0; index -= 1) {
+    const sibling = siblings[index];
+
+    if (!sibling) {
+      continue;
+    }
+
+    if (containsFileFindFirstCall(sibling)) {
+      return null;
+    }
+  }
+
+  const fileFindFirstCall = createFileFindFirstCall(node);
+
+  if (!fileFindFirstCall) {
+    return null;
+  }
+
+  const fixDetail = createFeatherFixDetail(diagnostic, {
+    target: node.object?.name ?? null,
+    range: {
+      start: getNodeStartIndex(node),
+      end: getNodeEndIndex(node),
+    },
+  });
+
+  if (!fixDetail) {
+    return null;
+  }
+
+  siblings.splice(property, 0, fileFindFirstCall);
+  attachFeatherFixMetadata(fileFindFirstCall, [fixDetail]);
+
+  return fixDetail;
 }
 
 function containsFileFindFirstCall(node) {
+  if (!node) {
+    return false;
+  }
+
+  if (Array.isArray(node)) {
+    for (const item of node) {
+      if (containsFileFindFirstCall(item)) {
+        return true;
+      }
+    }
+    return false;
+  }
+
+  if (typeof node !== "object") {
+    return false;
+  }
+
+  if (
+    node.type === "FunctionDeclaration" ||
+    node.type === "FunctionExpression"
+  ) {
+    return false;
+  }
+
+  if (
+    node.type === "CallExpression" &&
+    isIdentifierWithName(node.object, "file_find_first")
+  ) {
+    return true;
+  }
+
+  for (const value of Object.values(node)) {
+    if (value && typeof value === "object") {
+      if (containsFileFindFirstCall(value)) {
+        return true;
+      }
+    }
+  }
+
+  return false;
+}
+
+function createFileFindFirstCall(template) {
+  const identifier = createIdentifier("file_find_first", template?.object);
+
+  if (!identifier) {
+    return null;
+  }
+
+  const searchPattern = createLiteral('""', null);
+  const attributes = createIdentifier("fa_none", null);
+
+  const callExpression = {
+    type: "CallExpression",
+    object: identifier,
+    arguments: [],
+  };
+
+  if (searchPattern) {
+    callExpression.arguments.push(searchPattern);
+  }
+
+  if (attributes) {
+    callExpression.arguments.push(attributes);
+  }
+
+  if (Object.prototype.hasOwnProperty.call(template, "start")) {
+    callExpression.start = cloneLocation(template.start);
+  }
+
+  if (Object.prototype.hasOwnProperty.call(template, "end")) {
+    callExpression.end = cloneLocation(template.end);
+  }
+
+  return callExpression;
+}
+
+function ensureAlphaTestRefIsReset({ ast, diagnostic }) {
+  if (!diagnostic || !ast || typeof ast !== "object") {
+    return [];
+  }
+
+  const fixes = [];
+
+  const visit = (node, parent, property) => {
     if (!node) {
-        return false;
+      return;
     }
 
     if (Array.isArray(node)) {
-        for (const item of node) {
-            if (containsFileFindFirstCall(item)) {
-                return true;
-            }
-        }
-        return false;
+      for (let index = 0; index < node.length; index += 1) {
+        visit(node[index], node, index);
+      }
+      return;
     }
 
     if (typeof node !== "object") {
-        return false;
-    }
-
-    if (
-        node.type === "FunctionDeclaration" ||
-    node.type === "FunctionExpression"
-    ) {
-        return false;
-    }
-
-    if (
-        node.type === "CallExpression" &&
-    isIdentifierWithName(node.object, "file_find_first")
-    ) {
-        return true;
-    }
-
-    for (const value of Object.values(node)) {
-        if (value && typeof value === "object") {
-            if (containsFileFindFirstCall(value)) {
-                return true;
-            }
-        }
-    }
-
-    return false;
-}
-
-function createFileFindFirstCall(template) {
-    const identifier = createIdentifier("file_find_first", template?.object);
-
-    if (!identifier) {
-        return null;
-    }
-
-    const searchPattern = createLiteral("\"\"", null);
-    const attributes = createIdentifier("fa_none", null);
-
-    const callExpression = {
-        type: "CallExpression",
-        object: identifier,
-        arguments: []
-    };
-
-    if (searchPattern) {
-        callExpression.arguments.push(searchPattern);
-    }
-
-    if (attributes) {
-        callExpression.arguments.push(attributes);
-    }
-
-    if (Object.prototype.hasOwnProperty.call(template, "start")) {
-        callExpression.start = cloneLocation(template.start);
-    }
-
-    if (Object.prototype.hasOwnProperty.call(template, "end")) {
-        callExpression.end = cloneLocation(template.end);
-    }
-
-    return callExpression;
-}
-
-function ensureAlphaTestRefIsReset({ ast, diagnostic }) {
-    if (!diagnostic || !ast || typeof ast !== "object") {
-        return [];
-    }
-
-    const fixes = [];
-
-    const visit = (node, parent, property) => {
-        if (!node) {
-            return;
-        }
-
-        if (Array.isArray(node)) {
-            for (let index = 0; index < node.length; index += 1) {
-                visit(node[index], node, index);
-            }
-            return;
-        }
-
-        if (typeof node !== "object") {
-            return;
-        }
-
-        if (node.type === "CallExpression") {
-            const fix = ensureAlphaTestRefResetAfterCall(
-                node,
-                parent,
-                property,
-                diagnostic
-            );
-
-            if (fix) {
-                fixes.push(fix);
-                return;
-            }
-        }
-
-        for (const [key, value] of Object.entries(node)) {
-            if (value && typeof value === "object") {
-                visit(value, node, key);
-            }
-        }
-    };
-
-    visit(ast, null, null);
-
-    return fixes;
+      return;
+    }
+
+    if (node.type === "CallExpression") {
+      const fix = ensureAlphaTestRefResetAfterCall(
+        node,
+        parent,
+        property,
+        diagnostic,
+      );
+
+      if (fix) {
+        fixes.push(fix);
+        return;
+      }
+    }
+
+    for (const [key, value] of Object.entries(node)) {
+      if (value && typeof value === "object") {
+        visit(value, node, key);
+      }
+    }
+  };
+
+  visit(ast, null, null);
+
+  return fixes;
 }
 
 function ensureAlphaTestRefResetAfterCall(node, parent, property, diagnostic) {
-    if (!Array.isArray(parent) || typeof property !== "number") {
-        return null;
-    }
-
-    if (!node || node.type !== "CallExpression") {
-        return null;
-    }
-
-    if (!isIdentifierWithName(node.object, "gpu_set_alphatestref")) {
-        return null;
-    }
-
-    const args = Array.isArray(node.arguments) ? node.arguments : [];
-
-    if (args.length === 0) {
-        return null;
-    }
-
-    if (isLiteralZero(args[0])) {
-        return null;
-    }
-
-    const siblings = parent;
-    let insertionIndex = siblings.length;
-
-    for (let index = property + 1; index < siblings.length; index += 1) {
-        const sibling = siblings[index];
-
-        if (isAlphaTestRefResetCall(sibling)) {
-            return null;
-        }
-
-        if (isAlphaTestDisableCall(sibling)) {
-            insertionIndex = index;
-            break;
-        }
-    }
-
-    const resetCall = createAlphaTestRefResetCall(node);
-
-    if (!resetCall) {
-        return null;
-    }
-
-    const fixDetail = createFeatherFixDetail(diagnostic, {
-        target: node.object?.name ?? null,
-        range: {
-            start: getNodeStartIndex(node),
-            end: getNodeEndIndex(node)
-        }
-    });
-
-    if (!fixDetail) {
-        return null;
-    }
-
-    siblings.splice(insertionIndex, 0, resetCall);
-    attachFeatherFixMetadata(resetCall, [fixDetail]);
-
-    return fixDetail;
+  if (!Array.isArray(parent) || typeof property !== "number") {
+    return null;
+  }
+
+  if (!node || node.type !== "CallExpression") {
+    return null;
+  }
+
+  if (!isIdentifierWithName(node.object, "gpu_set_alphatestref")) {
+    return null;
+  }
+
+  const args = Array.isArray(node.arguments) ? node.arguments : [];
+
+  if (args.length === 0) {
+    return null;
+  }
+
+  if (isLiteralZero(args[0])) {
+    return null;
+  }
+
+  const siblings = parent;
+  let insertionIndex = siblings.length;
+
+  for (let index = property + 1; index < siblings.length; index += 1) {
+    const sibling = siblings[index];
+
+    if (isAlphaTestRefResetCall(sibling)) {
+      return null;
+    }
+
+    if (isAlphaTestDisableCall(sibling)) {
+      insertionIndex = index;
+      break;
+    }
+  }
+
+  const resetCall = createAlphaTestRefResetCall(node);
+
+  if (!resetCall) {
+    return null;
+  }
+
+  const fixDetail = createFeatherFixDetail(diagnostic, {
+    target: node.object?.name ?? null,
+    range: {
+      start: getNodeStartIndex(node),
+      end: getNodeEndIndex(node),
+    },
+  });
+
+  if (!fixDetail) {
+    return null;
+  }
+
+  siblings.splice(insertionIndex, 0, resetCall);
+  attachFeatherFixMetadata(resetCall, [fixDetail]);
+
+  return fixDetail;
 }
 
 function ensureBlendingIsReenabled({ ast, diagnostic }) {
-    if (!diagnostic || !ast || typeof ast !== "object") {
-        return [];
-    }
-
-    const fixes = [];
-
-    const visit = (node, parent, property) => {
-        if (!node) {
-            return;
-        }
-
-        if (Array.isArray(node)) {
-            for (let index = 0; index < node.length; index += 1) {
-                visit(node[index], node, index);
-            }
-            return;
-        }
-
-        if (typeof node !== "object") {
-            return;
-        }
-
-        if (node.type === "CallExpression") {
-            const fix = ensureBlendingResetAfterCall(
-                node,
-                parent,
-                property,
-                diagnostic
-            );
-
-            if (fix) {
-                fixes.push(fix);
-                return;
-            }
-        }
-
-        for (const [key, value] of Object.entries(node)) {
-            if (value && typeof value === "object") {
-                visit(value, node, key);
-            }
-        }
-    };
-
-    visit(ast, null, null);
-
-    return fixes;
+  if (!diagnostic || !ast || typeof ast !== "object") {
+    return [];
+  }
+
+  const fixes = [];
+
+  const visit = (node, parent, property) => {
+    if (!node) {
+      return;
+    }
+
+    if (Array.isArray(node)) {
+      for (let index = 0; index < node.length; index += 1) {
+        visit(node[index], node, index);
+      }
+      return;
+    }
+
+    if (typeof node !== "object") {
+      return;
+    }
+
+    if (node.type === "CallExpression") {
+      const fix = ensureBlendingResetAfterCall(
+        node,
+        parent,
+        property,
+        diagnostic,
+      );
+
+      if (fix) {
+        fixes.push(fix);
+        return;
+      }
+    }
+
+    for (const [key, value] of Object.entries(node)) {
+      if (value && typeof value === "object") {
+        visit(value, node, key);
+      }
+    }
+  };
+
+  visit(ast, null, null);
+
+  return fixes;
 }
 
 function ensureBlendingResetAfterCall(node, parent, property, diagnostic) {
-    if (!Array.isArray(parent) || typeof property !== "number") {
-        return null;
-    }
-
-    if (!node || node.type !== "CallExpression") {
-        return null;
-    }
-
-    if (!isIdentifierWithName(node.object, "gpu_set_blendenable")) {
-        return null;
-    }
-
-    const args = Array.isArray(node.arguments) ? node.arguments : [];
-
-    if (args.length === 0) {
-        return null;
-    }
-
-    if (!shouldReenableBlending(args[0])) {
-        return null;
-    }
-
-    const siblings = parent;
-    const nextNode = siblings[property + 1];
-
-    if (isBlendEnableResetCall(nextNode)) {
-        return null;
-    }
-
-    const resetCall = createBlendEnableResetCall(node);
-
-    if (!resetCall) {
-        return null;
-    }
-
-    const fixDetail = createFeatherFixDetail(diagnostic, {
-        target: node.object?.name ?? null,
-        range: {
-            start: getNodeStartIndex(node),
-            end: getNodeEndIndex(node)
-        }
-    });
-
-    if (!fixDetail) {
-        return null;
-    }
-
-    siblings.splice(property + 1, 0, resetCall);
-    attachFeatherFixMetadata(resetCall, [fixDetail]);
-
-    return fixDetail;
+  if (!Array.isArray(parent) || typeof property !== "number") {
+    return null;
+  }
+
+  if (!node || node.type !== "CallExpression") {
+    return null;
+  }
+
+  if (!isIdentifierWithName(node.object, "gpu_set_blendenable")) {
+    return null;
+  }
+
+  const args = Array.isArray(node.arguments) ? node.arguments : [];
+
+  if (args.length === 0) {
+    return null;
+  }
+
+  if (!shouldReenableBlending(args[0])) {
+    return null;
+  }
+
+  const siblings = parent;
+  const nextNode = siblings[property + 1];
+
+  if (isBlendEnableResetCall(nextNode)) {
+    return null;
+  }
+
+  const resetCall = createBlendEnableResetCall(node);
+
+  if (!resetCall) {
+    return null;
+  }
+
+  const fixDetail = createFeatherFixDetail(diagnostic, {
+    target: node.object?.name ?? null,
+    range: {
+      start: getNodeStartIndex(node),
+      end: getNodeEndIndex(node),
+    },
+  });
+
+  if (!fixDetail) {
+    return null;
+  }
+
+  siblings.splice(property + 1, 0, resetCall);
+  attachFeatherFixMetadata(resetCall, [fixDetail]);
+
+  return fixDetail;
 }
 
 function ensureTextureRepeatIsReset({ ast, diagnostic }) {
-    if (!diagnostic || !ast || typeof ast !== "object") {
-        return [];
-    }
-
-    const fixes = [];
-
-    const visit = (node, parent, property) => {
-        if (!node) {
-            return;
-        }
-
-        if (Array.isArray(node)) {
-            for (let index = 0; index < node.length; index += 1) {
-                visit(node[index], node, index);
-            }
-            return;
-        }
-
-        if (typeof node !== "object") {
-            return;
-        }
-
-        if (node.type === "CallExpression") {
-            const fix = ensureTextureRepeatResetAfterCall(
-                node,
-                parent,
-                property,
-                diagnostic
-            );
-
-            if (fix) {
-                fixes.push(fix);
-                return;
-            }
-        }
-
-        for (const [key, value] of Object.entries(node)) {
-            if (value && typeof value === "object") {
-                visit(value, node, key);
-            }
-        }
-    };
-
-    visit(ast, null, null);
-
-    return fixes;
+  if (!diagnostic || !ast || typeof ast !== "object") {
+    return [];
+  }
+
+  const fixes = [];
+
+  const visit = (node, parent, property) => {
+    if (!node) {
+      return;
+    }
+
+    if (Array.isArray(node)) {
+      for (let index = 0; index < node.length; index += 1) {
+        visit(node[index], node, index);
+      }
+      return;
+    }
+
+    if (typeof node !== "object") {
+      return;
+    }
+
+    if (node.type === "CallExpression") {
+      const fix = ensureTextureRepeatResetAfterCall(
+        node,
+        parent,
+        property,
+        diagnostic,
+      );
+
+      if (fix) {
+        fixes.push(fix);
+        return;
+      }
+    }
+
+    for (const [key, value] of Object.entries(node)) {
+      if (value && typeof value === "object") {
+        visit(value, node, key);
+      }
+    }
+  };
+
+  visit(ast, null, null);
+
+  return fixes;
 }
 
 function ensureTextureRepeatResetAfterCall(node, parent, property, diagnostic) {
-    if (!Array.isArray(parent) || typeof property !== "number") {
-        return null;
-    }
-
-    if (!node || node.type !== "CallExpression") {
-        return null;
-    }
-
-    if (!isIdentifierWithName(node.object, "gpu_set_texrepeat")) {
-        return null;
-    }
-
-    const args = Array.isArray(node.arguments) ? node.arguments : [];
-
-    if (args.length === 0) {
-        return null;
-    }
-
-    if (!shouldResetTextureRepeat(args[0])) {
-        return null;
-    }
-
-    const siblings = parent;
-    const nextNode = siblings[property + 1];
-
-    if (isTextureRepeatResetCall(nextNode)) {
-        return null;
-    }
-
-    const resetCall = createTextureRepeatResetCall(node);
-
-    if (!resetCall) {
-        return null;
-    }
-
-    const fixDetail = createFeatherFixDetail(diagnostic, {
-        target: node.object?.name ?? null,
-        range: {
-            start: getNodeStartIndex(node),
-            end: getNodeEndIndex(node)
-        }
-    });
-
-    if (!fixDetail) {
-        return null;
-    }
-
-    siblings.splice(property + 1, 0, resetCall);
-    attachFeatherFixMetadata(resetCall, [fixDetail]);
-
-    return fixDetail;
+  if (!Array.isArray(parent) || typeof property !== "number") {
+    return null;
+  }
+
+  if (!node || node.type !== "CallExpression") {
+    return null;
+  }
+
+  if (!isIdentifierWithName(node.object, "gpu_set_texrepeat")) {
+    return null;
+  }
+
+  const args = Array.isArray(node.arguments) ? node.arguments : [];
+
+  if (args.length === 0) {
+    return null;
+  }
+
+  if (!shouldResetTextureRepeat(args[0])) {
+    return null;
+  }
+
+  const siblings = parent;
+  const nextNode = siblings[property + 1];
+
+  if (isTextureRepeatResetCall(nextNode)) {
+    return null;
+  }
+
+  const resetCall = createTextureRepeatResetCall(node);
+
+  if (!resetCall) {
+    return null;
+  }
+
+  const fixDetail = createFeatherFixDetail(diagnostic, {
+    target: node.object?.name ?? null,
+    range: {
+      start: getNodeStartIndex(node),
+      end: getNodeEndIndex(node),
+    },
+  });
+
+  if (!fixDetail) {
+    return null;
+  }
+
+  siblings.splice(property + 1, 0, resetCall);
+  attachFeatherFixMetadata(resetCall, [fixDetail]);
+
+  return fixDetail;
 }
 
 function harmonizeTexturePointerTernaries({ ast, diagnostic }) {
-    if (!diagnostic || !ast || typeof ast !== "object") {
-        return [];
-    }
-
-    const fixes = [];
-
-    const visit = (node, parent, property) => {
-        if (!node) {
-            return;
-        }
-
-        if (Array.isArray(node)) {
-            for (let index = 0; index < node.length; index += 1) {
-                visit(node[index], node, index);
-            }
-            return;
-        }
-
-        if (typeof node !== "object") {
-            return;
-        }
-
-        if (node.type === "TernaryExpression") {
-            const fix = harmonizeTexturePointerTernary(
-                node,
-                parent,
-                property,
-                diagnostic
-            );
-
-            if (fix) {
-                fixes.push(fix);
-                return;
-            }
-        }
-
-        for (const [key, value] of Object.entries(node)) {
-            if (value && typeof value === "object") {
-                visit(value, node, key);
-            }
-        }
-    };
-
-    visit(ast, null, null);
-
-    return fixes;
+  if (!diagnostic || !ast || typeof ast !== "object") {
+    return [];
+  }
+
+  const fixes = [];
+
+  const visit = (node, parent, property) => {
+    if (!node) {
+      return;
+    }
+
+    if (Array.isArray(node)) {
+      for (let index = 0; index < node.length; index += 1) {
+        visit(node[index], node, index);
+      }
+      return;
+    }
+
+    if (typeof node !== "object") {
+      return;
+    }
+
+    if (node.type === "TernaryExpression") {
+      const fix = harmonizeTexturePointerTernary(
+        node,
+        parent,
+        property,
+        diagnostic,
+      );
+
+      if (fix) {
+        fixes.push(fix);
+        return;
+      }
+    }
+
+    for (const [key, value] of Object.entries(node)) {
+      if (value && typeof value === "object") {
+        visit(value, node, key);
+      }
+    }
+  };
+
+  visit(ast, null, null);
+
+  return fixes;
 }
 
 function harmonizeTexturePointerTernary(node, parent, property, diagnostic) {
-    if (!node || node.type !== "TernaryExpression") {
-        return null;
-    }
-
-    if (
-        !parent ||
+  if (!node || node.type !== "TernaryExpression") {
+    return null;
+  }
+
+  if (
+    !parent ||
     parent.type !== "AssignmentExpression" ||
     property !== "right"
-    ) {
-        return null;
-    }
-
-    if (!isSpriteGetTextureCall(node.consequent)) {
-        return null;
-    }
-
-    const alternate = node.alternate;
-
-    if (!isNegativeOneLiteral(alternate)) {
-        return null;
-    }
-
-    const pointerIdentifier = createIdentifier("pointer_null", alternate);
-
-    if (!pointerIdentifier) {
-        return null;
-    }
-
-    copyCommentMetadata(alternate, pointerIdentifier);
-    node.alternate = pointerIdentifier;
-
-    const fixDetail = createFeatherFixDetail(diagnostic, {
-        target: isIdentifier(parent.left) ? parent.left.name : null,
-        range: {
-            start: getNodeStartIndex(node),
-            end: getNodeEndIndex(node)
-        }
-    });
-
-    if (!fixDetail) {
-        return null;
-    }
-
-    attachFeatherFixMetadata(node, [fixDetail]);
-
-    return fixDetail;
+  ) {
+    return null;
+  }
+
+  if (!isSpriteGetTextureCall(node.consequent)) {
+    return null;
+  }
+
+  const alternate = node.alternate;
+
+  if (!isNegativeOneLiteral(alternate)) {
+    return null;
+  }
+
+  const pointerIdentifier = createIdentifier("pointer_null", alternate);
+
+  if (!pointerIdentifier) {
+    return null;
+  }
+
+  copyCommentMetadata(alternate, pointerIdentifier);
+  node.alternate = pointerIdentifier;
+
+  const fixDetail = createFeatherFixDetail(diagnostic, {
+    target: isIdentifier(parent.left) ? parent.left.name : null,
+    range: {
+      start: getNodeStartIndex(node),
+      end: getNodeEndIndex(node),
+    },
+  });
+
+  if (!fixDetail) {
+    return null;
+  }
+
+  attachFeatherFixMetadata(node, [fixDetail]);
+
+  return fixDetail;
 }
 
 function cloneIdentifier(node) {
-    if (!node || node.type !== "Identifier") {
-        return null;
-    }
-
-    const cloned = {
-        type: "Identifier",
-        name: node.name
-    };
-
-    if (Object.prototype.hasOwnProperty.call(node, "start")) {
-        cloned.start = cloneLocation(node.start);
-    }
-
-    if (Object.prototype.hasOwnProperty.call(node, "end")) {
-        cloned.end = cloneLocation(node.end);
-    }
-
-    return cloned;
+  if (!node || node.type !== "Identifier") {
+    return null;
+  }
+
+  const cloned = {
+    type: "Identifier",
+    name: node.name,
+  };
+
+  if (Object.prototype.hasOwnProperty.call(node, "start")) {
+    cloned.start = cloneLocation(node.start);
+  }
+
+  if (Object.prototype.hasOwnProperty.call(node, "end")) {
+    cloned.end = cloneLocation(node.end);
+  }
+
+  return cloned;
 }
 
 function copyCommentMetadata(source, target) {
-    if (!source || !target) {
-        return;
-    }
-
-    ["leadingComments", "trailingComments", "innerComments", "comments"].forEach(
-        (key) => {
-            if (Object.prototype.hasOwnProperty.call(source, key)) {
-                target[key] = source[key];
-            }
-        }
-    );
+  if (!source || !target) {
+    return;
+  }
+
+  ["leadingComments", "trailingComments", "innerComments", "comments"].forEach(
+    (key) => {
+      if (Object.prototype.hasOwnProperty.call(source, key)) {
+        target[key] = source[key];
+      }
+    },
+  );
 }
 
 function isIdentifierWithName(node, name) {
-    if (!node || node.type !== "Identifier") {
-        return false;
-    }
-
-    return node.name === name;
+  if (!node || node.type !== "Identifier") {
+    return false;
+  }
+
+  return node.name === name;
 }
 
 function isIdentifier(node) {
-    return !!node && node.type === "Identifier";
+  return !!node && node.type === "Identifier";
 }
 
 function isLiteralZero(node) {
-    if (!node || node.type !== "Literal") {
-        return false;
-    }
-
-    return node.value === "0" || node.value === 0;
+  if (!node || node.type !== "Literal") {
+    return false;
+  }
+
+  return node.value === "0" || node.value === 0;
 }
 
 function isLiteralOne(node) {
-    if (!node || node.type !== "Literal") {
-        return false;
-    }
-
-    return node.value === "1" || node.value === 1;
+  if (!node || node.type !== "Literal") {
+    return false;
+  }
+
+  return node.value === "1" || node.value === 1;
 }
 
 function isLiteralTrue(node) {
-    if (!node || node.type !== "Literal") {
-        return false;
-    }
-
-    return node.value === "true" || node.value === true;
+  if (!node || node.type !== "Literal") {
+    return false;
+  }
+
+  return node.value === "true" || node.value === true;
 }
 
 function isLiteralFalse(node) {
-    if (!node || node.type !== "Literal") {
-        return false;
-    }
-
-    return node.value === "false" || node.value === false;
+  if (!node || node.type !== "Literal") {
+    return false;
+  }
+
+  return node.value === "false" || node.value === false;
 }
 
 function isAlphaTestRefResetCall(node) {
-    if (!node || node.type !== "CallExpression") {
-        return false;
-    }
-
-    if (!isIdentifierWithName(node.object, "gpu_set_alphatestref")) {
-        return false;
-    }
-
-    const args = Array.isArray(node.arguments) ? node.arguments : [];
-
-    if (args.length === 0) {
-        return false;
-    }
-
-    return isLiteralZero(args[0]);
+  if (!node || node.type !== "CallExpression") {
+    return false;
+  }
+
+  if (!isIdentifierWithName(node.object, "gpu_set_alphatestref")) {
+    return false;
+  }
+
+  const args = Array.isArray(node.arguments) ? node.arguments : [];
+
+  if (args.length === 0) {
+    return false;
+  }
+
+  return isLiteralZero(args[0]);
 }
 
 function isAlphaTestDisableCall(node) {
-    if (!node || node.type !== "CallExpression") {
-        return false;
-    }
-
-    if (!isIdentifierWithName(node.object, "gpu_set_alphatestenable")) {
-        return false;
-    }
-
-    const args = Array.isArray(node.arguments) ? node.arguments : [];
-
-    if (args.length === 0) {
-        return false;
-    }
-
-    const [argument] = args;
-
-    return isLiteralFalse(argument) || isLiteralZero(argument);
+  if (!node || node.type !== "CallExpression") {
+    return false;
+  }
+
+  if (!isIdentifierWithName(node.object, "gpu_set_alphatestenable")) {
+    return false;
+  }
+
+  const args = Array.isArray(node.arguments) ? node.arguments : [];
+
+  if (args.length === 0) {
+    return false;
+  }
+
+  const [argument] = args;
+
+  return isLiteralFalse(argument) || isLiteralZero(argument);
 }
 
 function createAlphaTestRefResetCall(template) {
-    if (!template || template.type !== "CallExpression") {
-        return null;
-    }
-
-    const identifier = cloneIdentifier(template.object);
-
-    if (!identifier || identifier.name !== "gpu_set_alphatestref") {
-        return null;
-    }
-
-    const literalZero = createLiteral("0", template.arguments?.[0]);
-
-    const callExpression = {
-        type: "CallExpression",
-        object: identifier,
-        arguments: [literalZero]
-    };
-
+  if (!template || template.type !== "CallExpression") {
+    return null;
+  }
+
+  const identifier = cloneIdentifier(template.object);
+
+  if (!identifier || identifier.name !== "gpu_set_alphatestref") {
+    return null;
+  }
+
+  const literalZero = createLiteral("0", template.arguments?.[0]);
+
+  const callExpression = {
+    type: "CallExpression",
+    object: identifier,
+    arguments: [literalZero],
+  };
+
+  if (Object.prototype.hasOwnProperty.call(template, "start")) {
+    callExpression.start = cloneLocation(template.start);
+  }
+
+  if (Object.prototype.hasOwnProperty.call(template, "end")) {
+    callExpression.end = cloneLocation(template.end);
+  }
+
+  return callExpression;
+}
+
+function shouldResetTextureRepeat(argument) {
+  if (!argument || typeof argument !== "object") {
+    return false;
+  }
+
+  if (isLiteralFalse(argument) || isLiteralZero(argument)) {
+    return false;
+  }
+
+  return isLiteralTrue(argument) || isLiteralOne(argument);
+}
+
+function shouldReenableBlending(argument) {
+  if (!argument || typeof argument !== "object") {
+    return false;
+  }
+
+  return isLiteralFalse(argument) || isLiteralZero(argument);
+}
+
+function isTextureRepeatResetCall(node) {
+  if (!node || node.type !== "CallExpression") {
+    return false;
+  }
+
+  if (!isIdentifierWithName(node.object, "gpu_set_texrepeat")) {
+    return false;
+  }
+
+  const args = Array.isArray(node.arguments) ? node.arguments : [];
+
+  if (args.length === 0) {
+    return false;
+  }
+
+  const [argument] = args;
+
+  return isLiteralFalse(argument) || isLiteralZero(argument);
+}
+
+function createTextureRepeatResetCall(template) {
+  if (!template || template.type !== "CallExpression") {
+    return null;
+  }
+
+  const identifier = cloneIdentifier(template.object);
+
+  if (!identifier || identifier.name !== "gpu_set_texrepeat") {
+    return null;
+  }
+
+  const literalFalse = createLiteral("false", template.arguments?.[0]);
+
+  const callExpression = {
+    type: "CallExpression",
+    object: identifier,
+    arguments: [literalFalse],
+  };
+
+  if (Object.prototype.hasOwnProperty.call(template, "start")) {
+    callExpression.start = cloneLocation(template.start);
+  }
+
+  if (Object.prototype.hasOwnProperty.call(template, "end")) {
+    callExpression.end = cloneLocation(template.end);
+  }
+
+  return callExpression;
+}
+
+function isBlendEnableResetCall(node) {
+  if (!node || node.type !== "CallExpression") {
+    return false;
+  }
+
+  if (!isIdentifierWithName(node.object, "gpu_set_blendenable")) {
+    return false;
+  }
+
+  const args = Array.isArray(node.arguments) ? node.arguments : [];
+
+  if (args.length === 0) {
+    return false;
+  }
+
+  const [argument] = args;
+
+  return isLiteralTrue(argument) || isLiteralOne(argument);
+}
+
+function createBlendEnableResetCall(template) {
+  if (!template || template.type !== "CallExpression") {
+    return null;
+  }
+
+  const identifier = cloneIdentifier(template.object);
+
+  if (!identifier || identifier.name !== "gpu_set_blendenable") {
+    return null;
+  }
+
+  const literalTrue = createLiteral("true", template.arguments?.[0]);
+
+  const callExpression = {
+    type: "CallExpression",
+    object: identifier,
+    arguments: [literalTrue],
+  };
+
+  if (Object.prototype.hasOwnProperty.call(template, "start")) {
+    callExpression.start = cloneLocation(template.start);
+  }
+
+  if (Object.prototype.hasOwnProperty.call(template, "end")) {
+    callExpression.end = cloneLocation(template.end);
+  }
+
+  return callExpression;
+}
+
+function createLiteral(value, template) {
+  const literalValue = typeof value === "number" ? String(value) : value;
+
+  const literal = {
+    type: "Literal",
+    value: literalValue,
+  };
+
+  if (template && typeof template === "object") {
     if (Object.prototype.hasOwnProperty.call(template, "start")) {
-        callExpression.start = cloneLocation(template.start);
+      literal.start = cloneLocation(template.start);
     }
 
     if (Object.prototype.hasOwnProperty.call(template, "end")) {
-        callExpression.end = cloneLocation(template.end);
-    }
-
-    return callExpression;
-}
-
-function shouldResetTextureRepeat(argument) {
-    if (!argument || typeof argument !== "object") {
-        return false;
-    }
-
-    if (isLiteralFalse(argument) || isLiteralZero(argument)) {
-        return false;
-    }
-
-    return isLiteralTrue(argument) || isLiteralOne(argument);
-}
-
-function shouldReenableBlending(argument) {
-    if (!argument || typeof argument !== "object") {
-        return false;
-    }
-
-    return isLiteralFalse(argument) || isLiteralZero(argument);
-}
-
-function isTextureRepeatResetCall(node) {
-    if (!node || node.type !== "CallExpression") {
-        return false;
-    }
-
-    if (!isIdentifierWithName(node.object, "gpu_set_texrepeat")) {
-        return false;
-    }
-
-    const args = Array.isArray(node.arguments) ? node.arguments : [];
-
-    if (args.length === 0) {
-        return false;
-    }
-
-    const [argument] = args;
-
-    return isLiteralFalse(argument) || isLiteralZero(argument);
-}
-
-function createTextureRepeatResetCall(template) {
-    if (!template || template.type !== "CallExpression") {
-        return null;
-    }
-
-    const identifier = cloneIdentifier(template.object);
-
-    if (!identifier || identifier.name !== "gpu_set_texrepeat") {
-        return null;
-    }
-
-    const literalFalse = createLiteral("false", template.arguments?.[0]);
-
-    const callExpression = {
-        type: "CallExpression",
-        object: identifier,
-        arguments: [literalFalse]
-    };
-
+      literal.end = cloneLocation(template.end);
+    }
+  }
+
+  return literal;
+}
+
+function createIdentifier(name, template) {
+  if (!name) {
+    return null;
+  }
+
+  const identifier = {
+    type: "Identifier",
+    name,
+  };
+
+  if (template && typeof template === "object") {
     if (Object.prototype.hasOwnProperty.call(template, "start")) {
-        callExpression.start = cloneLocation(template.start);
+      identifier.start = cloneLocation(template.start);
     }
 
     if (Object.prototype.hasOwnProperty.call(template, "end")) {
-        callExpression.end = cloneLocation(template.end);
-    }
-
-    return callExpression;
-}
-
-function isBlendEnableResetCall(node) {
-    if (!node || node.type !== "CallExpression") {
-        return false;
-    }
-
-    if (!isIdentifierWithName(node.object, "gpu_set_blendenable")) {
-        return false;
-    }
-
-    const args = Array.isArray(node.arguments) ? node.arguments : [];
-
-    if (args.length === 0) {
-        return false;
-    }
-
-    const [argument] = args;
-
-    return isLiteralTrue(argument) || isLiteralOne(argument);
-}
-
-function createBlendEnableResetCall(template) {
-    if (!template || template.type !== "CallExpression") {
-        return null;
-    }
-
-    const identifier = cloneIdentifier(template.object);
-
-    if (!identifier || identifier.name !== "gpu_set_blendenable") {
-        return null;
-    }
-
-    const literalTrue = createLiteral("true", template.arguments?.[0]);
-
-    const callExpression = {
-        type: "CallExpression",
-        object: identifier,
-        arguments: [literalTrue]
-    };
-
-    if (Object.prototype.hasOwnProperty.call(template, "start")) {
-        callExpression.start = cloneLocation(template.start);
-    }
-
-    if (Object.prototype.hasOwnProperty.call(template, "end")) {
-        callExpression.end = cloneLocation(template.end);
-    }
-
-    return callExpression;
-}
-
-function createLiteral(value, template) {
-    const literalValue = typeof value === "number" ? String(value) : value;
-
-    const literal = {
-        type: "Literal",
-        value: literalValue
-    };
-
-    if (template && typeof template === "object") {
-        if (Object.prototype.hasOwnProperty.call(template, "start")) {
-            literal.start = cloneLocation(template.start);
-        }
-
-        if (Object.prototype.hasOwnProperty.call(template, "end")) {
-            literal.end = cloneLocation(template.end);
-        }
-    }
-
-    return literal;
-}
-
-function createIdentifier(name, template) {
-    if (!name) {
-        return null;
-    }
-
-    const identifier = {
-        type: "Identifier",
-        name
-    };
-
-    if (template && typeof template === "object") {
-        if (Object.prototype.hasOwnProperty.call(template, "start")) {
-            identifier.start = cloneLocation(template.start);
-        }
-
-        if (Object.prototype.hasOwnProperty.call(template, "end")) {
-            identifier.end = cloneLocation(template.end);
-        }
-    }
-
-    return identifier;
+      identifier.end = cloneLocation(template.end);
+    }
+  }
+
+  return identifier;
 }
 
 function isSpriteGetTextureCall(node) {
-    if (!node || node.type !== "CallExpression") {
-        return false;
-    }
-
-    return isIdentifierWithName(node.object, "sprite_get_texture");
+  if (!node || node.type !== "CallExpression") {
+    return false;
+  }
+
+  return isIdentifierWithName(node.object, "sprite_get_texture");
 }
 
 function isNegativeOneLiteral(node) {
-    if (!node || typeof node !== "object") {
-        return false;
-    }
-
-    if (node.type === "Literal") {
-        return node.value === "-1" || node.value === -1;
-    }
-
-    if (node.type === "UnaryExpression" && node.operator === "-" && node.prefix) {
-        const argument = node.argument;
-
-        if (!argument || argument.type !== "Literal") {
-            return false;
-        }
-
-        return argument.value === "1" || argument.value === 1;
-    }
-
-    return false;
+  if (!node || typeof node !== "object") {
+    return false;
+  }
+
+  if (node.type === "Literal") {
+    return node.value === "-1" || node.value === -1;
+  }
+
+  if (node.type === "UnaryExpression" && node.operator === "-" && node.prefix) {
+    const argument = node.argument;
+
+    if (!argument || argument.type !== "Literal") {
+      return false;
+    }
+
+    return argument.value === "1" || argument.value === 1;
+  }
+
+  return false;
 }
 
 function registerManualFeatherFix({ ast, diagnostic }) {
-    if (!ast || typeof ast !== "object" || !diagnostic?.id) {
-        return [];
-    }
-
-    const manualFixIds = getManualFeatherFixRegistry(ast);
-
-    if (manualFixIds.has(diagnostic.id)) {
-        return [];
-    }
-
-    manualFixIds.add(diagnostic.id);
-
-    const fixDetail = createFeatherFixDetail(diagnostic, {
-        automatic: false,
-        range: null,
-        target: null
-    });
-
-    return [fixDetail];
+  if (!ast || typeof ast !== "object" || !diagnostic?.id) {
+    return [];
+  }
+
+  const manualFixIds = getManualFeatherFixRegistry(ast);
+
+  if (manualFixIds.has(diagnostic.id)) {
+    return [];
+  }
+
+  manualFixIds.add(diagnostic.id);
+
+  const fixDetail = createFeatherFixDetail(diagnostic, {
+    automatic: false,
+    range: null,
+    target: null,
+  });
+
+  return [fixDetail];
 }
 
 function getManualFeatherFixRegistry(ast) {
-    let registry = ast[MANUAL_FIX_TRACKING_KEY];
-
-    if (registry instanceof Set) {
-        return registry;
-    }
-
-    registry = new Set();
-
-    Object.defineProperty(ast, MANUAL_FIX_TRACKING_KEY, {
-        configurable: true,
-        enumerable: false,
-        writable: false,
-        value: registry
-    });
-
+  let registry = ast[MANUAL_FIX_TRACKING_KEY];
+
+  if (registry instanceof Set) {
     return registry;
+  }
+
+  registry = new Set();
+
+  Object.defineProperty(ast, MANUAL_FIX_TRACKING_KEY, {
+    configurable: true,
+    enumerable: false,
+    writable: false,
+    value: registry,
+  });
+
+  return registry;
 }
 
 function createFeatherFixDetail(
-    diagnostic,
-    { target = null, range = null, automatic = true } = {}
+  diagnostic,
+  { target = null, range = null, automatic = true } = {},
 ) {
-    if (!diagnostic) {
-        return null;
-    }
-
-    return {
-        id: diagnostic.id ?? null,
-        title: diagnostic.title ?? null,
-        description: diagnostic.description ?? null,
-        correction: diagnostic.correction ?? null,
-        target,
-        range,
-        automatic
-    };
+  if (!diagnostic) {
+    return null;
+  }
+
+  return {
+    id: diagnostic.id ?? null,
+    title: diagnostic.title ?? null,
+    description: diagnostic.description ?? null,
+    correction: diagnostic.correction ?? null,
+    target,
+    range,
+    automatic,
+  };
 }
 
 function attachFeatherFixMetadata(target, fixes) {
-    if (
-        !target ||
+  if (
+    !target ||
     typeof target !== "object" ||
     !Array.isArray(fixes) ||
     fixes.length === 0
-    ) {
-        return;
-    }
-
-    const key = "_appliedFeatherDiagnostics";
-
-    if (!Array.isArray(target[key])) {
-        Object.defineProperty(target, key, {
-            configurable: true,
-            enumerable: false,
-            writable: true,
-            value: []
-        });
-    }
-
-    target[key].push(...fixes);
+  ) {
+    return;
+  }
+
+  const key = "_appliedFeatherDiagnostics";
+
+  if (!Array.isArray(target[key])) {
+    Object.defineProperty(target, key, {
+      configurable: true,
+      enumerable: false,
+      writable: true,
+      value: [],
+    });
+  }
+
+  target[key].push(...fixes);
 }
 
 function getNodeStartLine(node) {
-    const location = node?.start;
-
-    if (
-        location &&
+  const location = node?.start;
+
+  if (
+    location &&
     typeof location === "object" &&
     typeof location.line === "number"
-    ) {
-        return location.line;
-    }
-
-    return undefined;
+  ) {
+    return location.line;
+  }
+
+  return undefined;
 }
 
 function collectGM1100Candidates(node) {
-    const index = new Map();
-
-    const visit = (candidate) => {
-        if (!candidate) {
-            return;
-        }
-
-        if (Array.isArray(candidate)) {
-            for (const item of candidate) {
-                visit(item);
-            }
-            return;
-        }
-
-        if (typeof candidate !== "object") {
-            return;
-        }
-
-        if (
-            (candidate.type === "VariableDeclaration" ||
+  const index = new Map();
+
+  const visit = (candidate) => {
+    if (!candidate) {
+      return;
+    }
+
+    if (Array.isArray(candidate)) {
+      for (const item of candidate) {
+        visit(item);
+      }
+      return;
+    }
+
+    if (typeof candidate !== "object") {
+      return;
+    }
+
+    if (
+      (candidate.type === "VariableDeclaration" ||
         candidate.type === "AssignmentExpression") &&
       typeof getNodeStartLine(candidate) === "number"
-        ) {
-            const line = getNodeStartLine(candidate);
-
-            if (typeof line === "number") {
-                if (!index.has(line)) {
-                    index.set(line, []);
-                }
-
-                index.get(line).push(candidate);
-            }
+    ) {
+      const line = getNodeStartLine(candidate);
+
+      if (typeof line === "number") {
+        if (!index.has(line)) {
+          index.set(line, []);
         }
 
-        for (const value of Object.values(candidate)) {
-            if (value && typeof value === "object") {
-                visit(value);
-            }
-        }
-    };
-
-    visit(node);
-
-    return index;
+        index.get(line).push(candidate);
+      }
+    }
+
+    for (const value of Object.values(candidate)) {
+      if (value && typeof value === "object") {
+        visit(value);
+      }
+    }
+  };
+
+  visit(node);
+
+  return index;
 }