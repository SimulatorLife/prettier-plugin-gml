--- conflicted
+++ resolved
@@ -394,42 +394,11 @@
             return;
         }
 
-<<<<<<< HEAD
-        if (diagnosticId === "GM1002") {
-            registerFeatherFixer(registry, diagnosticId, () => ({ ast }) => {
-                const fixes = splitGlobalVarInlineInitializers({ ast, diagnostic });
-
-                if (Array.isArray(fixes) && fixes.length > 0) {
-                    return fixes;
-                }
-
-                return registerManualFeatherFix({ ast, diagnostic });
-            });
-            continue;
-        }
-
-        if (diagnosticId === "GM1051") {
-            registerFeatherFixer(registry, diagnosticId, () => ({ ast, sourceText }) => {
-                const fixes = removeTrailingMacroSemicolons({
-                    ast,
-                    sourceText,
-                    diagnostic
-                });
-
-                if (Array.isArray(fixes) && fixes.length > 0) {
-                    return fixes;
-                }
-
-                return registerManualFeatherFix({ ast, diagnostic });
-            });
-            continue;
-=======
         if (Array.isArray(node)) {
             for (const item of node) {
                 visit(item);
             }
             return;
->>>>>>> 76958c1d
         }
 
         if (typeof node !== "object") {
@@ -457,196 +426,10 @@
 
                     const normalizedName = name.toLowerCase();
 
-<<<<<<< HEAD
-function splitGlobalVarInlineInitializers({ ast, diagnostic }) {
-    if (!diagnostic || !ast || typeof ast !== "object") {
-        return [];
-    }
-
-    const fixes = [];
-
-    const visit = (node, parent, property) => {
-        if (!node) {
-            return;
-        }
-
-        if (Array.isArray(node)) {
-            for (let index = 0; index < node.length; index += 1) {
-                visit(node[index], node, index);
-            }
-            return;
-        }
-
-        if (typeof node !== "object") {
-            return;
-        }
-
-        if (node.type === "GlobalVarStatement") {
-            const fixDetails = splitGlobalVarStatementInitializers({
-                statement: node,
-                parent,
-                property,
-                diagnostic
-            });
-
-            if (Array.isArray(fixDetails) && fixDetails.length > 0) {
-                fixes.push(...fixDetails);
-            }
-
-            return;
-        }
-
-        for (const [key, value] of Object.entries(node)) {
-            if (value && typeof value === "object") {
-                visit(value, node, key);
-            }
-        }
-    };
-
-    visit(ast, null, null);
-
-    return fixes;
-}
-
-function splitGlobalVarStatementInitializers({ statement, parent, property, diagnostic }) {
-    if (!statement || statement.type !== "GlobalVarStatement") {
-        return [];
-    }
-
-    if (!Array.isArray(parent) || typeof property !== "number") {
-        return [];
-    }
-
-    const declarators = Array.isArray(statement.declarations) ? statement.declarations : [];
-
-    if (declarators.length === 0) {
-        return [];
-    }
-
-    const assignments = [];
-
-    for (const declarator of declarators) {
-        const assignmentInfo = createAssignmentFromGlobalVarDeclarator({
-            statement,
-            declarator,
-            diagnostic
-        });
-
-        if (!assignmentInfo) {
-            continue;
-        }
-
-        assignments.push(assignmentInfo);
-        clearGlobalVarDeclaratorInitializer(declarator);
-    }
-
-    if (assignments.length === 0) {
-        return [];
-    }
-
-    const fixDetails = assignments.map((entry) => entry.fixDetail);
-
-    parent.splice(
-        property + 1,
-        0,
-        ...assignments.map((entry) => entry.assignment)
-    );
-
-    attachFeatherFixMetadata(statement, fixDetails);
-
-    assignments.forEach(({ assignment, fixDetail }) => {
-        attachFeatherFixMetadata(assignment, [fixDetail]);
-    });
-
-    return fixDetails;
-}
-
-function createAssignmentFromGlobalVarDeclarator({ statement, declarator, diagnostic }) {
-    if (!declarator || declarator.type !== "VariableDeclarator") {
-        return null;
-    }
-
-    const initializer = declarator.init;
-
-    if (!initializer || typeof initializer !== "object") {
-        return null;
-    }
-
-    const identifier = cloneIdentifier(declarator.id);
-
-    if (!identifier) {
-        return null;
-    }
-
-    if (declarator.id && declarator.id.isGlobalIdentifier) {
-        identifier.isGlobalIdentifier = true;
-    }
-
-    const assignment = {
-        type: "AssignmentExpression",
-        operator: "=",
-        left: identifier,
-        right: initializer
-    };
-
-    if (Object.prototype.hasOwnProperty.call(declarator, "start")) {
-        assignment.start = cloneLocation(declarator.start);
-    } else if (Object.prototype.hasOwnProperty.call(statement, "start")) {
-        assignment.start = cloneLocation(statement.start);
-    }
-
-    if (Object.prototype.hasOwnProperty.call(initializer, "end")) {
-        assignment.end = cloneLocation(initializer.end);
-    } else if (Object.prototype.hasOwnProperty.call(declarator, "end")) {
-        assignment.end = cloneLocation(declarator.end);
-    } else if (Object.prototype.hasOwnProperty.call(statement, "end")) {
-        assignment.end = cloneLocation(statement.end);
-    }
-
-    copyCommentMetadata(declarator, assignment);
-    copyCommentMetadata(initializer, assignment);
-
-    const fixDetail = createFeatherFixDetail(diagnostic, {
-        target: identifier?.name ?? null,
-        range: {
-            start: getNodeStartIndex(declarator),
-            end: getNodeEndIndex(declarator)
-        }
-    });
-
-    if (!fixDetail) {
-        return null;
-    }
-
-    return { assignment, fixDetail };
-}
-
-function clearGlobalVarDeclaratorInitializer(declarator) {
-    if (!declarator || declarator.type !== "VariableDeclarator") {
-        return;
-    }
-
-    declarator.init = null;
-
-    if (
-        declarator.id &&
-        typeof declarator.id === "object" &&
-        Object.prototype.hasOwnProperty.call(declarator.id, "end")
-    ) {
-        declarator.end = cloneLocation(declarator.id.end);
-    }
-}
-
-function removeTrailingMacroSemicolons({ ast, sourceText, diagnostic }) {
-    if (!diagnostic || typeof sourceText !== "string" || sourceText.length === 0) {
-        return [];
-    }
-=======
                     if (!seen.has(normalizedName)) {
                         seen.set(normalizedName, member);
                         continue;
                     }
->>>>>>> 76958c1d
 
                     const fixDetail = createFeatherFixDetail(diagnostic, {
                         target: name,
@@ -817,6 +600,22 @@
         if (diagnosticId === "GM1000") {
             registerFeatherFixer(registry, diagnosticId, () => ({ ast }) => {
                 const fixes = removeBreakStatementsWithoutEnclosingLoops({
+                    ast,
+                    diagnostic
+                });
+
+                if (isNonEmptyArray(fixes)) {
+                    return fixes;
+                }
+
+                return registerManualFeatherFix({ ast, diagnostic });
+            });
+            continue;
+        }
+
+        if (diagnosticId === "GM1002") {
+            registerFeatherFixer(registry, diagnosticId, () => ({ ast }) => {
+                const fixes = splitGlobalVarInlineInitializers({
                     ast,
                     diagnostic
                 });
@@ -2340,6 +2139,196 @@
     }
 }
 
+function splitGlobalVarInlineInitializers({ ast, diagnostic }) {
+    if (!diagnostic || !ast || typeof ast !== "object") {
+        return [];
+    }
+
+    const fixes = [];
+
+    const visit = (node, parent, property) => {
+        if (!node) {
+            return;
+        }
+
+        if (Array.isArray(node)) {
+            for (let index = 0; index < node.length; index += 1) {
+                visit(node[index], node, index);
+            }
+            return;
+        }
+
+        if (typeof node !== "object") {
+            return;
+        }
+
+        if (node.type === "GlobalVarStatement") {
+            const fixDetails = splitGlobalVarStatementInitializers({
+                statement: node,
+                parent,
+                property,
+                diagnostic
+            });
+
+            if (isNonEmptyArray(fixDetails)) {
+                fixes.push(...fixDetails);
+            }
+
+            return;
+        }
+
+        for (const [key, value] of Object.entries(node)) {
+            if (value && typeof value === "object") {
+                visit(value, node, key);
+            }
+        }
+    };
+
+    visit(ast, null, null);
+
+    return fixes;
+}
+
+function splitGlobalVarStatementInitializers({
+    statement,
+    parent,
+    property,
+    diagnostic
+}) {
+    if (!statement || statement.type !== "GlobalVarStatement") {
+        return [];
+    }
+
+    if (!Array.isArray(parent) || typeof property !== "number") {
+        return [];
+    }
+
+    const declarators = Array.isArray(statement.declarations)
+        ? statement.declarations
+        : [];
+
+    if (declarators.length === 0) {
+        return [];
+    }
+
+    const assignments = [];
+
+    for (const declarator of declarators) {
+        const assignmentInfo = createAssignmentFromGlobalVarDeclarator({
+            statement,
+            declarator,
+            diagnostic
+        });
+
+        if (!assignmentInfo) {
+            continue;
+        }
+
+        assignments.push(assignmentInfo);
+        clearGlobalVarDeclaratorInitializer(declarator);
+    }
+
+    if (assignments.length === 0) {
+        return [];
+    }
+
+    const fixDetails = assignments.map((entry) => entry.fixDetail);
+
+    parent.splice(
+        property + 1,
+        0,
+        ...assignments.map((entry) => entry.assignment)
+    );
+
+    attachFeatherFixMetadata(statement, fixDetails);
+
+    for (const { assignment, fixDetail } of assignments) {
+        attachFeatherFixMetadata(assignment, [fixDetail]);
+    }
+
+    return fixDetails;
+}
+
+function createAssignmentFromGlobalVarDeclarator({
+    statement,
+    declarator,
+    diagnostic
+}) {
+    if (!declarator || declarator.type !== "VariableDeclarator") {
+        return null;
+    }
+
+    const initializer = declarator.init;
+
+    if (!initializer || typeof initializer !== "object") {
+        return null;
+    }
+
+    const identifier = cloneIdentifier(declarator.id);
+
+    if (!identifier) {
+        return null;
+    }
+
+    if (declarator.id && declarator.id.isGlobalIdentifier) {
+        identifier.isGlobalIdentifier = true;
+    }
+
+    const assignment = {
+        type: "AssignmentExpression",
+        operator: "=",
+        left: identifier,
+        right: initializer
+    };
+
+    if (Object.prototype.hasOwnProperty.call(declarator, "start")) {
+        assignment.start = cloneLocation(declarator.start);
+    } else if (Object.prototype.hasOwnProperty.call(statement, "start")) {
+        assignment.start = cloneLocation(statement.start);
+    }
+
+    if (Object.prototype.hasOwnProperty.call(initializer, "end")) {
+        assignment.end = cloneLocation(initializer.end);
+    } else if (Object.prototype.hasOwnProperty.call(declarator, "end")) {
+        assignment.end = cloneLocation(declarator.end);
+    } else if (Object.prototype.hasOwnProperty.call(statement, "end")) {
+        assignment.end = cloneLocation(statement.end);
+    }
+
+    copyCommentMetadata(declarator, assignment);
+    copyCommentMetadata(initializer, assignment);
+
+    const fixDetail = createFeatherFixDetail(diagnostic, {
+        target: identifier?.name ?? null,
+        range: {
+            start: getNodeStartIndex(declarator),
+            end: getNodeEndIndex(declarator)
+        }
+    });
+
+    if (!fixDetail) {
+        return null;
+    }
+
+    return { assignment, fixDetail };
+}
+
+function clearGlobalVarDeclaratorInitializer(declarator) {
+    if (!declarator || declarator.type !== "VariableDeclarator") {
+        return;
+    }
+
+    declarator.init = null;
+
+    if (
+        declarator.id &&
+        typeof declarator.id === "object" &&
+        Object.prototype.hasOwnProperty.call(declarator.id, "end")
+    ) {
+        declarator.end = cloneLocation(declarator.id.end);
+    }
+}
+
 const NODE_REMOVED = Symbol("flaggedInvalidAssignmentRemovedNode");
 
 function flagInvalidAssignmentTargets({ ast, diagnostic, sourceText }) {
