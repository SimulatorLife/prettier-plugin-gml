import { createRequire } from "node:module";
import GMLParser from "gamemaker-language-parser";

import {
    getNodeEndIndex,
    getNodeStartIndex,
    cloneLocation
} from "../../../shared/ast-locations.js";
import {
    getArrayProperty,
    getBodyStatements,
    getCallExpressionArguments,
    isBooleanLiteral
} from "../../../shared/ast-node-helpers.js";
import {
    isNonEmptyString,
    isNonEmptyTrimmedString,
    toTrimmedString
} from "../../../shared/string-utils.js";
import { isNonEmptyArray } from "../../../shared/array-utils.js";
import { hasOwn, isObjectLike } from "../../../shared/object-utils.js";
import { escapeRegExp } from "../../../shared/regexp.js";
import { collectCommentNodes, getCommentArray } from "../comments/index.js";
import {
    getFeatherDiagnosticById,
    getFeatherDiagnostics,
    getFeatherMetadata
} from "../feather/metadata.js";

const require = createRequire(import.meta.url);
const TRAILING_MACRO_SEMICOLON_PATTERN = new RegExp(
    ";(?=[^\\S\\r\\n]*(?:(?:\\/\\/[^\\r\\n]*|\\/\\*[\\s\\S]*?\\*\/)[^\\S\\r\\n]*)*(?:\\r?\\n|$))"
);
const DATA_STRUCTURE_ACCESSOR_TOKENS = [
    "?",
    "|",
    "#",
    "@",
    "!",
    "$",
    "%",
    "&",
    "^",
    "~"
];
const NUMERIC_STRING_LITERAL_PATTERN =
    /^[+-]?(?:\d+(?:\.\d*)?|\.\d+)(?:[eE][+-]?\d+)?$/;
const ALLOWED_DELETE_MEMBER_TYPES = new Set([
    "MemberDotExpression",
    "MemberIndexExpression"
]);
const MANUAL_FIX_TRACKING_KEY = Symbol("manualFeatherFixes");
const FILE_FIND_BLOCK_CALL_TARGETS = new Set(["file_find_next"]);
const FILE_FIND_CLOSE_FUNCTION_NAME = "file_find_close";
const READ_ONLY_BUILT_IN_VARIABLES = new Set(["working_directory"]);
const FILE_ATTRIBUTE_IDENTIFIER_PATTERN = /^fa_[A-Za-z0-9_]+$/;
const STRING_LENGTH_CALL_BLACKLIST = new Set([
    "string_byte_at",
    "string_byte_length",
    "string_height",
    "string_height_ext",
    "string_length",
    "string_pos",
    "string_pos_ext",
    "string_width",
    "string_width_ext"
]);
const IDENTIFIER_TOKEN_PATTERN = /\b[A-Za-z_][A-Za-z0-9_]*\b/g;
const RESERVED_KEYWORD_TOKENS = new Set([
    "and",
    "break",
    "case",
    "continue",
    "constructor",
    "create",
    "default",
    "delete",
    "do",
    "else",
    "enum",
    "event",
    "for",
    "function",
    "globalvar",
    "if",
    "macro",
    "not",
    "or",
    "repeat",
    "return",
    "step",
    "switch",
    "until",
    "var",
    "while",
    "with"
]);
const RESERVED_IDENTIFIER_NAMES = buildReservedIdentifierNameSet();
const DEPRECATED_BUILTIN_VARIABLE_REPLACEMENTS =
    buildDeprecatedBuiltinVariableReplacements();
const ARGUMENT_IDENTIFIER_PATTERN = /^argument(\d+)$/;
const GM1041_CALL_ARGUMENT_TARGETS = new Map([
    ["instance_create_depth", [3]],
    ["instance_create_layer", [3]],
    ["instance_create_layer_depth", [4]],
    ["layer_instance_create", [3]]
]);
const FUNCTION_LIKE_TYPES = new Set([
    "FunctionDeclaration",
    "FunctionExpression",
    "LambdaExpression",
    "ConstructorDeclaration",
    "MethodDeclaration",
    "StructFunctionDeclaration",
    "StructDeclaration"
]);
const IDENTIFIER_NAME_PATTERN = /^[A-Za-z_][A-Za-z0-9_]*$/;
const FEATHER_TYPE_SYSTEM_INFO = buildFeatherTypeSystemInfo();
const AUTOMATIC_FEATHER_FIX_HANDLERS = createAutomaticFeatherFixHandlers();
const FEATHER_DIAGNOSTICS = getFeatherDiagnostics();
const FEATHER_FIX_IMPLEMENTATIONS =
    buildFeatherFixImplementations(FEATHER_DIAGNOSTICS);
const FEATHER_DIAGNOSTIC_FIXERS = buildFeatherDiagnosticFixers(
    FEATHER_DIAGNOSTICS,
    FEATHER_FIX_IMPLEMENTATIONS
);

export function preprocessSourceForFeatherFixes(sourceText) {
    if (typeof sourceText !== "string" || sourceText.length === 0) {
        return {
            sourceText,
            metadata: null
        };
    }

    const gm1100Metadata = [];
    const gm1016Metadata = [];
    const sanitizedParts = [];
    const newlinePattern = /\r?\n/g;
    let lastIndex = 0;
    let lineNumber = 1;
    let pendingGM1100Context = null;

    const processLine = (line) => {
        const indentationMatch = line.match(/^\s*/);
        const indentation = indentationMatch ? indentationMatch[0] : "";
        const trimmed = line.trim();

        if (trimmed.length === 0) {
            return { line, context: pendingGM1100Context };
        }

        const booleanLiteralMatch = line.match(/^(\s*)(true|false)\s*;?\s*$/);

        if (booleanLiteralMatch) {
            const leadingWhitespace = booleanLiteralMatch[1] ?? "";
            const sanitizedRemainder = " ".repeat(
                Math.max(0, line.length - leadingWhitespace.length)
            );
            const sanitizedLine = `${leadingWhitespace}${sanitizedRemainder}`;
            const trimmedRightLength = line.replace(/\s+$/, "").length;
            const startColumn = leadingWhitespace.length;
            const endColumn = Math.max(startColumn, trimmedRightLength - 1);
            const lineStartIndex = lastIndex;

            gm1016Metadata.push({
                start: {
                    line: lineNumber,
                    column: startColumn,
                    index: lineStartIndex + startColumn
                },
                end: {
                    line: lineNumber,
                    column: endColumn,
                    index: lineStartIndex + endColumn
                }
            });

            return { line: sanitizedLine, context: null };
        }

        const varMatch = line.match(/^\s*var\s+([A-Za-z_][A-Za-z0-9_]*)\b/);

        if (varMatch) {
            const identifier = varMatch[1];
            const remainder = line.slice(varMatch[0].length);
            const trimmedRemainder = remainder.replace(/^\s*/, "");

            if (trimmedRemainder.startsWith("*")) {
                const leadingWhitespaceLength =
                    remainder.length - trimmedRemainder.length;
                const leadingWhitespace =
                    leadingWhitespaceLength > 0
                        ? remainder.slice(0, leadingWhitespaceLength)
                        : "";
                const sanitizedLine = [
                    line.slice(0, varMatch[0].length),
                    leadingWhitespace,
                    "=",
                    trimmedRemainder.slice(1)
                ].join("");

                gm1100Metadata.push({
                    type: "declaration",
                    line: lineNumber,
                    identifier
                });

                return {
                    line: sanitizedLine,
                    context: {
                        identifier,
                        indentation
                    }
                };
            }
        }

        if (trimmed.startsWith("=") && pendingGM1100Context?.identifier) {
            const rawRemainder = line.slice(indentation.length);
            const identifier = pendingGM1100Context.identifier;

            gm1100Metadata.push({
                type: "assignment",
                line: lineNumber,
                identifier
            });

            const sanitizedLine = `${indentation}${" ".repeat(
                Math.max(0, rawRemainder.length)
            )}`;

            return { line: sanitizedLine, context: null };
        }

        if (trimmed.startsWith("/") || trimmed.startsWith("*")) {
            return { line, context: pendingGM1100Context };
        }

        return { line, context: null };
    };

    let match;

    while ((match = newlinePattern.exec(sourceText)) !== null) {
        const lineEnd = match.index;
        const line = sourceText.slice(lastIndex, lineEnd);
        const newline = match[0];
        const { line: sanitizedLine, context } = processLine(line);

        sanitizedParts.push(sanitizedLine, newline);
        pendingGM1100Context = context;
        lastIndex = match.index + newline.length;
        lineNumber += 1;
    }

    const finalLine = sourceText.slice(lastIndex);
    if (
        finalLine.length > 0 ||
        sourceText.endsWith("\n") ||
        sourceText.endsWith("\r")
    ) {
        const { line: sanitizedLine, context } = processLine(finalLine);
        sanitizedParts.push(sanitizedLine);
        pendingGM1100Context = context;
    }

    const sanitizedSourceText = sanitizedParts.join("");
    const metadata = {};

    if (gm1100Metadata.length > 0) {
        metadata.GM1100 = gm1100Metadata;
    }

    if (gm1016Metadata.length > 0) {
        metadata.GM1016 = gm1016Metadata;
    }

    if (Object.keys(metadata).length === 0) {
        return {
            sourceText,
            metadata: null
        };
    }

    return {
        sourceText: sanitizedSourceText,
        metadata
    };
}

export function getFeatherDiagnosticFixers() {
    return new Map(FEATHER_DIAGNOSTIC_FIXERS);
}

export function applyFeatherFixes(
    ast,
    { sourceText, preprocessedFixMetadata, options } = {}
) {
    if (!ast || typeof ast !== "object") {
        return ast;
    }

    const appliedFixes = [];

    for (const entry of FEATHER_DIAGNOSTIC_FIXERS.values()) {
        const fixes = entry.applyFix(ast, {
            sourceText,
            preprocessedFixMetadata,
            options
        });

        if (isNonEmptyArray(fixes)) {
            appliedFixes.push(...fixes);
        }
    }

    if (appliedFixes.length > 0) {
        attachFeatherFixMetadata(ast, appliedFixes);
    }

    return ast;
}

function buildFeatherDiagnosticFixers(diagnostics, implementationRegistry) {
    const registry = new Map();

    for (const diagnostic of Array.isArray(diagnostics) ? diagnostics : []) {
        const diagnosticId = diagnostic?.id;

        if (!diagnosticId || registry.has(diagnosticId)) {
            continue;
        }

        const applyFix = createFixerForDiagnostic(
            diagnostic,
            implementationRegistry
        );

        if (typeof applyFix !== "function") {
            continue;
        }

        registry.set(diagnosticId, {
            diagnostic,
            applyFix
        });
    }

    return registry;
}

function createFixerForDiagnostic(diagnostic, implementationRegistry) {
    if (!implementationRegistry) {
        return createNoOpFixer();
    }

    const implementationFactory = implementationRegistry.get(diagnostic?.id);

    if (typeof implementationFactory !== "function") {
        return createNoOpFixer();
    }

    const implementation = implementationFactory(diagnostic);
    if (typeof implementation !== "function") {
        return createNoOpFixer();
    }

    return (ast, context) => {
        const fixes = implementation({
            ast,
            sourceText: context?.sourceText,
            preprocessedFixMetadata: context?.preprocessedFixMetadata,
            options: context?.options
        });

        return Array.isArray(fixes) ? fixes : [];
    };
}

function createNoOpFixer() {
    return () => [];
}

function removeDuplicateEnumMembers({ ast, diagnostic }) {
    if (!diagnostic || !ast || typeof ast !== "object") {
        return [];
    }

    const fixes = [];

    const visit = (node) => {
        if (!node) {
            return;
        }

        if (Array.isArray(node)) {
            for (const item of node) {
                visit(item);
            }
            return;
        }

        if (typeof node !== "object") {
            return;
        }

        if (node.type === "EnumDeclaration") {
            const members = Array.isArray(node.members) ? node.members : [];

            if (members.length > 1) {
                const seen = new Map();

                for (let index = 0; index < members.length; index += 1) {
                    const member = members[index];

                    if (!member || typeof member !== "object") {
                        continue;
                    }

                    const name = member.name?.name;

                    if (typeof name !== "string" || name.length === 0) {
                        continue;
                    }

                    const normalizedName = name.toLowerCase();

                    if (!seen.has(normalizedName)) {
                        seen.set(normalizedName, member);
                        continue;
                    }

                    const fixDetail = createFeatherFixDetail(diagnostic, {
                        target: name,
                        range: {
                            start: getNodeStartIndex(member),
                            end: getNodeEndIndex(member)
                        }
                    });

                    if (fixDetail) {
                        fixes.push(fixDetail);
                        attachFeatherFixMetadata(node, [fixDetail]);
                    }

                    members.splice(index, 1);
                    index -= 1;
                }

                if (members.length === 0) {
                    node.hasTrailingComma = false;
                }
            }
        }

        for (const value of Object.values(node)) {
            if (value && typeof value === "object") {
                visit(value);
            }
        }
    };

    visit(ast);

    return fixes;
}

function buildFeatherFixImplementations(diagnostics) {
    const registry = new Map();

    for (const diagnostic of Array.isArray(diagnostics) ? diagnostics : []) {
        const diagnosticId = diagnostic?.id;

        if (!diagnosticId) {
            continue;
        }

        if (diagnosticId === "GM1005") {
            registerFeatherFixer(registry, diagnosticId, () => {
                const callTemplate =
                    createFunctionCallTemplateFromDiagnostic(diagnostic);

                return ({ ast }) => {
                    const fixes = ensureRequiredArgumentProvided({
                        ast,
                        diagnostic,
                        callTemplate
                    });

                    if (isNonEmptyArray(fixes)) {
                        return fixes;
                    }

                    return registerManualFeatherFix({ ast, diagnostic });
                };
            });
            continue;
        }

        if (diagnosticId === "GM1004") {
            registerFeatherFixer(registry, diagnosticId, () => ({ ast }) => {
                const fixes = removeDuplicateEnumMembers({ ast, diagnostic });

                if (isNonEmptyArray(fixes)) {
                    return fixes;
                }

                return registerManualFeatherFix({ ast, diagnostic });
            });
            continue;
        }

<<<<<<< HEAD
        if (diagnosticId === "GM2003") {
            registerFeatherFixer(registry, diagnosticId, () => ({ ast }) => {
                const fixes = ensureShaderResetIsCalled({ ast, diagnostic });

                if (Array.isArray(fixes) && fixes.length > 0) {
                    return fixes;
                }

                return registerManualFeatherFix({ ast, diagnostic });
            });
            continue;
        }

        if (diagnosticId === "GM2020") {
=======
        if (diagnosticId === "GM1007") {
            registerFeatherFixer(
                registry,
                diagnosticId,
                () =>
                    ({ ast, sourceText }) => {
                        const fixes = flagInvalidAssignmentTargets({
                            ast,
                            sourceText,
                            diagnostic
                        });

                        if (isNonEmptyArray(fixes)) {
                            return fixes;
                        }

                        return registerManualFeatherFix({ ast, diagnostic });
                    }
            );
            continue;
        }

        if (diagnosticId === "GM2004") {
>>>>>>> e0e76d5f
            registerFeatherFixer(registry, diagnosticId, () => ({ ast }) => {
                const fixes = convertUnusedIndexForLoops({ ast, diagnostic });

                if (Array.isArray(fixes) && fixes.length > 0) {
                    return fixes;
                }

                return registerManualFeatherFix({ ast, diagnostic });
            });
            continue;
        }

        if (diagnosticId === "GM2007") {
            registerFeatherFixer(
                registry,
                diagnosticId,
                () =>
                    ({ ast, sourceText }) => {
                        const fixes = ensureVarDeclarationsAreTerminated({
                            ast,
                            sourceText,
                            diagnostic
                        });

                        if (Array.isArray(fixes) && fixes.length > 0) {
                            return fixes;
                        }

                        return registerManualFeatherFix({ ast, diagnostic });
                    }
            );
            continue;
        }

        if (diagnosticId === "GM2008") {
            registerFeatherFixer(registry, diagnosticId, () => ({ ast }) => {
                const fixes = closeOpenVertexBatches({ ast, diagnostic });

                if (isNonEmptyArray(fixes)) {
                    return fixes;
                }

                return registerManualFeatherFix({ ast, diagnostic });
            });
            continue;
        }

        if (diagnosticId === "GM1008") {
            registerFeatherFixer(registry, diagnosticId, () => ({ ast }) => {
                const fixes = convertReadOnlyBuiltInAssignments({
                    ast,
                    diagnostic
                });

                if (isNonEmptyArray(fixes)) {
                    return fixes;
                }

                return registerManualFeatherFix({ ast, diagnostic });
            });
            continue;
        }

        if (diagnosticId === "GM1010") {
            registerFeatherFixer(registry, diagnosticId, () => ({ ast }) => {
                const fixes = ensureNumericOperationsUseRealLiteralCoercion({
                    ast,
                    diagnostic
                });

                if (isNonEmptyArray(fixes)) {
                    return fixes;
                }

                return registerManualFeatherFix({ ast, diagnostic });
            });
            continue;
        }

        if (diagnosticId === "GM1013") {
            registerFeatherFixer(registry, diagnosticId, () => ({ ast }) => {
                const fixes = resolveWithOtherVariableReferences({
                    ast,
                    diagnostic
                });

                if (isNonEmptyArray(fixes)) {
                    return fixes;
                }

                return registerManualFeatherFix({ ast, diagnostic });
            });
            continue;
        }

        if (diagnosticId === "GM2012") {
            registerFeatherFixer(registry, diagnosticId, () => ({ ast }) => {
                const fixes = ensureVertexFormatsClosedBeforeStartingNewOnes({
                    ast,
                    diagnostic
                });

                if (isNonEmptyArray(fixes)) {
                    return fixes;
                }

                return registerManualFeatherFix({ ast, diagnostic });
            });
            continue;
        }

        if (diagnosticId === "GM2040") {
            registerFeatherFixer(registry, diagnosticId, () => ({ ast }) => {
                const fixes = removeInvalidEventInheritedCalls({
                    ast,
                    diagnostic
                });

                if (isNonEmptyArray(fixes)) {
                    return fixes;
                }

                return registerManualFeatherFix({ ast, diagnostic });
            });
            continue;
        }

        if (diagnosticId === "GM2030") {
            registerFeatherFixer(registry, diagnosticId, () => ({ ast }) => {
                const fixes = ensureDrawPrimitiveEndCallsAreBalanced({
                    ast,
                    diagnostic
                });

                if (isNonEmptyArray(fixes)) {
                    return fixes;
                }

                return registerManualFeatherFix({ ast, diagnostic });
            });
            continue;
        }

        if (diagnosticId === "GM2015") {
            registerFeatherFixer(registry, diagnosticId, () => ({ ast }) => {
                const fixes = ensureVertexFormatDefinitionsAreClosed({
                    ast,
                    diagnostic
                });

                if (isNonEmptyArray(fixes)) {
                    return fixes;
                }

                return registerManualFeatherFix({ ast, diagnostic });
            });
            continue;
        }

        if (diagnosticId === "GM2016") {
            registerFeatherFixer(
                registry,
                diagnosticId,
                () =>
                    ({ ast, sourceText }) => {
                        const fixes = localizeInstanceVariableAssignments({
                            ast,
                            diagnostic,
                            sourceText
                        });

                        if (isNonEmptyArray(fixes)) {
                            return fixes;
                        }

                        return registerManualFeatherFix({ ast, diagnostic });
                    }
            );
            continue;
        }

        if (diagnosticId === "GM2028") {
            registerFeatherFixer(registry, diagnosticId, () => ({ ast }) => {
                const fixes = ensurePrimitiveBeginPrecedesEnd({
                    ast,
                    diagnostic
                });

                if (isNonEmptyArray(fixes)) {
                    return fixes;
                }

                return registerManualFeatherFix({ ast, diagnostic });
            });
            continue;
        }

        if (diagnosticId === "GM1063") {
            registerFeatherFixer(registry, diagnosticId, () => ({ ast }) => {
                const fixes = harmonizeTexturePointerTernaries({
                    ast,
                    diagnostic
                });

                if (isNonEmptyArray(fixes)) {
                    return fixes;
                }

                return registerManualFeatherFix({ ast, diagnostic });
            });
            continue;
        }

        if (diagnosticId === "GM2005") {
            registerFeatherFixer(registry, diagnosticId, () => ({ ast }) => {
                const fixes = ensureSurfaceTargetResetForGM2005({
                    ast,
                    diagnostic
                });

                if (isNonEmptyArray(fixes)) {
                    return fixes;
                }

                return registerManualFeatherFix({ ast, diagnostic });
            });
            continue;
        }

        if (diagnosticId === "GM2011") {
            registerFeatherFixer(registry, diagnosticId, () => ({ ast }) => {
                const fixes = ensureVertexBuffersAreClosed({ ast, diagnostic });

                if (isNonEmptyArray(fixes)) {
                    return fixes;
                }

                return registerManualFeatherFix({ ast, diagnostic });
            });
            continue;
        }

        if (diagnosticId === "GM2009") {
            registerFeatherFixer(registry, diagnosticId, () => ({ ast }) => {
                const fixes = ensureVertexBeginPrecedesEnd({ ast, diagnostic });

                if (isNonEmptyArray(fixes)) {
                    return fixes;
                }

                return registerManualFeatherFix({ ast, diagnostic });
            });
            continue;
        }

        if (diagnosticId === "GM2043") {
            registerFeatherFixer(registry, diagnosticId, () => ({ ast }) => {
                const fixes = ensureLocalVariablesAreDeclaredBeforeUse({
                    ast,
                    diagnostic
                });

                if (isNonEmptyArray(fixes)) {
                    return fixes;
                }

                return registerManualFeatherFix({ ast, diagnostic });
            });
            continue;
        }

        if (diagnosticId === "GM2033") {
            registerFeatherFixer(registry, diagnosticId, () => ({ ast }) => {
                const fixes = removeDanglingFileFindCalls({ ast, diagnostic });

                if (isNonEmptyArray(fixes)) {
                    return fixes;
                }

                return registerManualFeatherFix({ ast, diagnostic });
            });
            continue;
        }

        if (diagnosticId === "GM2050") {
            registerFeatherFixer(registry, diagnosticId, () => ({ ast }) => {
                const fixes = ensureFogIsReset({ ast, diagnostic });

                if (isNonEmptyArray(fixes)) {
                    return fixes;
                }

                return registerManualFeatherFix({ ast, diagnostic });
            });
            continue;
        }

        if (diagnosticId === "GM2035") {
            registerFeatherFixer(registry, diagnosticId, () => ({ ast }) => {
                const fixes = ensureGpuStateIsPopped({ ast, diagnostic });

                if (isNonEmptyArray(fixes)) {
                    return fixes;
                }

                return registerManualFeatherFix({ ast, diagnostic });
            });
            continue;
        }

        const handler = AUTOMATIC_FEATHER_FIX_HANDLERS.get(diagnosticId);

        if (handler) {
            registerAutomaticFeatherFix({
                registry,
                diagnostic,
                handler
            });
            continue;
        }

        if (diagnosticId === "GM1017") {
            registerFeatherFixer(
                registry,
                diagnosticId,
                () =>
                    ({ ast, sourceText }) => {
                        const fixes = captureDeprecatedFunctionManualFixes({
                            ast,
                            sourceText,
                            diagnostic
                        });

                        if (isNonEmptyArray(fixes)) {
                            return fixes;
                        }

                        return registerManualFeatherFix({ ast, diagnostic });
                    }
            );
            continue;
        }

        registerManualOnlyFeatherFix({ registry, diagnostic });
    }

    return registry;
}

function registerAutomaticFeatherFix({ registry, diagnostic, handler }) {
    if (!diagnostic?.id || typeof handler !== "function") {
        return;
    }

    registerFeatherFixer(registry, diagnostic.id, () => (context = {}) => {
        const fixes = handler({ ...context, diagnostic });

        if (isNonEmptyArray(fixes)) {
            return fixes;
        }

        return registerManualFeatherFix({ ast: context.ast, diagnostic });
    });
}

function registerManualOnlyFeatherFix({ registry, diagnostic }) {
    if (!diagnostic?.id) {
        return;
    }

    registerFeatherFixer(
        registry,
        diagnostic.id,
        () =>
            ({ ast }) =>
                registerManualFeatherFix({ ast, diagnostic })
    );
}

function resolveWithOtherVariableReferences({ ast, diagnostic }) {
    if (!diagnostic || !ast || typeof ast !== "object") {
        return [];
    }

    const fixes = [];
    const variableDeclarations = new Map();
    const ancestorStack = [];

    const visit = (
        node,
        parent,
        property,
        arrayOwner,
        arrayProperty,
        context
    ) => {
        if (!node) {
            return;
        }

        if (Array.isArray(node)) {
            for (let index = 0; index < node.length; index += 1) {
                visit(
                    node[index],
                    node,
                    index,
                    arrayOwner ?? parent,
                    arrayProperty ?? property,
                    context
                );
            }
            return;
        }

        ancestorStack.push(node);

        if (node.type === "VariableDeclaration" && node.kind === "var") {
            recordVariableDeclaration(variableDeclarations, {
                declaration: node,
                parent,
                property,
                owner: arrayOwner ?? null
            });
        }

        const insideWithOther = Boolean(context?.insideWithOther);

        if (insideWithOther && node.type === "Identifier") {
            convertIdentifierReference({
                identifier: node,
                parent,
                property,
                arrayOwner,
                arrayProperty,
                variableDeclarations,
                diagnostic,
                fixes,
                ancestorStack,
                context
            });
            ancestorStack.pop();
            return;
        }

        if (
            node.type === "WithStatement" &&
            isWithStatementTargetingOther(node)
        ) {
            visit(node.test, node, "test", null, null, {
                insideWithOther,
                withBodies: context?.withBodies ?? []
            });

            visit(node.body, node, "body", node, "body", {
                insideWithOther: true,
                withBodies: [...(context?.withBodies ?? []), node.body]
            });

            ancestorStack.pop();
            return;
        }

        for (const [key, value] of Object.entries(node)) {
            if (!value || typeof value !== "object") {
                continue;
            }

            if (Array.isArray(value)) {
                visit(value, node, key, node, key, context);
            } else {
                visit(value, node, key, null, null, context);
            }
        }

        ancestorStack.pop();
    };

    visit(ast, null, null, null, null, {
        insideWithOther: false,
        withBodies: []
    });

    return fixes;
}

function recordVariableDeclaration(registry, context) {
    if (!registry || !context) {
        return;
    }

    const { declaration, parent, property, owner } = context;

    if (!Array.isArray(parent) || typeof property !== "number") {
        return;
    }

    const declarations = Array.isArray(declaration?.declarations)
        ? declaration.declarations
        : [];

    if (declarations.length !== 1) {
        return;
    }

    const declarator = declarations[0];

    if (
        !declarator ||
        declarator.id?.type !== "Identifier" ||
        !declarator.init
    ) {
        return;
    }

    const name = declarator.id.name;

    if (!name) {
        return;
    }

    const startIndex = getNodeStartIndex(declaration);
    const entry = {
        declaration,
        declarator,
        parent,
        property,
        owner,
        startIndex: typeof startIndex === "number" ? startIndex : null,
        replaced: false,
        invalid: false,
        assignment: null,
        fixDetail: null
    };

    if (!registry.has(name)) {
        registry.set(name, []);
    }

    registry.get(name).push(entry);
}

function convertIdentifierReference({
    identifier,
    parent,
    property,
    arrayOwner,
    arrayProperty,
    variableDeclarations,
    diagnostic,
    fixes,
    ancestorStack,
    context
}) {
    if (!identifier || identifier.type !== "Identifier") {
        return;
    }

    const ownerNode = Array.isArray(parent) ? arrayOwner : parent;
    const ownerProperty = Array.isArray(parent) ? arrayProperty : property;

    if (
        Array.isArray(parent) &&
        (!ownerNode || typeof ownerNode !== "object")
    ) {
        return;
    }

    if (
        !ownerNode ||
        !shouldConvertIdentifierInWith(identifier, ownerNode, ownerProperty)
    ) {
        return;
    }

    const candidates = variableDeclarations.get(identifier.name);

    if (!Array.isArray(candidates) || candidates.length === 0) {
        return;
    }

    const withBodies = Array.isArray(context?.withBodies)
        ? context.withBodies
        : [];
    const identifierStart = getNodeStartIndex(identifier);
    const identifierEnd = getNodeEndIndex(identifier);

    let matchedContext = null;

    for (let index = candidates.length - 1; index >= 0; index -= 1) {
        const candidate = candidates[index];

        if (!candidate || candidate.invalid) {
            continue;
        }

        if (candidate.owner && withBodies.includes(candidate.owner)) {
            continue;
        }

        if (candidate.owner && !ancestorStack.includes(candidate.owner)) {
            continue;
        }

        if (
            typeof candidate.startIndex === "number" &&
            typeof identifierStart === "number" &&
            candidate.startIndex > identifierStart
        ) {
            continue;
        }

        matchedContext = candidate;
        break;
    }

    if (!matchedContext) {
        return;
    }

    if (!matchedContext.replaced) {
        const assignment = promoteVariableDeclaration(
            matchedContext,
            diagnostic,
            fixes
        );

        if (!assignment) {
            matchedContext.invalid = true;
            return;
        }
    }

    const memberExpression = createOtherMemberExpression(identifier);

    if (Array.isArray(parent)) {
        parent[property] = memberExpression;
    } else if (parent && typeof parent === "object") {
        parent[property] = memberExpression;
    }

    const range =
        typeof identifierStart === "number" && typeof identifierEnd === "number"
            ? { start: identifierStart, end: identifierEnd }
            : null;

    const fixDetail = createFeatherFixDetail(diagnostic, {
        target: identifier.name ?? null,
        range
    });

    if (!fixDetail) {
        return;
    }

    attachFeatherFixMetadata(memberExpression, [fixDetail]);
    fixes.push(fixDetail);
}

function promoteVariableDeclaration(context, diagnostic, fixes) {
    if (!context || context.replaced) {
        return context?.assignment ?? null;
    }

    if (
        !Array.isArray(context.parent) ||
        typeof context.property !== "number"
    ) {
        return null;
    }

    const declaration = context.declaration;
    const declarator = context.declarator;

    if (
        !declarator ||
        declarator.id?.type !== "Identifier" ||
        !declarator.init
    ) {
        return null;
    }

    const assignment = {
        type: "AssignmentExpression",
        operator: "=",
        left: cloneIdentifier(declarator.id),
        right: declarator.init,
        start: cloneLocation(declaration.start),
        end: cloneLocation(declaration.end)
    };

    copyCommentMetadata(declaration, assignment);

    context.parent[context.property] = assignment;

    const startIndex = getNodeStartIndex(declaration);
    const endIndex = getNodeEndIndex(declaration);
    const range =
        typeof startIndex === "number" && typeof endIndex === "number"
            ? { start: startIndex, end: endIndex }
            : null;

    const fixDetail = createFeatherFixDetail(diagnostic, {
        target: declarator.id?.name ?? null,
        range
    });

    if (fixDetail) {
        attachFeatherFixMetadata(assignment, [fixDetail]);
        fixes.push(fixDetail);
        context.fixDetail = fixDetail;
    }

    context.replaced = true;
    context.assignment = assignment;

    return assignment;
}

function isWithStatementTargetingOther(node) {
    if (!node || node.type !== "WithStatement") {
        return false;
    }

    const testExpression =
        node.test?.type === "ParenthesizedExpression"
            ? node.test.expression
            : node.test;

    return isIdentifierWithName(testExpression, "other");
}

function shouldConvertIdentifierInWith(identifier, parent, property) {
    if (!identifier || identifier.type !== "Identifier") {
        return false;
    }

    if (!parent || typeof parent !== "object") {
        return false;
    }

    if (identifier.name === "other" || identifier.name === "self") {
        return false;
    }

    if (parent.type === "AssignmentExpression" && property === "left") {
        return false;
    }

    if (parent.type === "CallExpression" && property === "object") {
        return false;
    }

    if (
        parent.type === "MemberDotExpression" ||
        parent.type === "MemberIndexExpression"
    ) {
        return false;
    }

    if (
        property === "property" ||
        property === "id" ||
        property === "name" ||
        property === "params"
    ) {
        return false;
    }

    if (
        parent.type === "FunctionDeclaration" ||
        parent.type === "FunctionExpression"
    ) {
        if (property === "name" || property === "id") {
            return false;
        }
    }

    if (parent.type === "StructLiteralMember" && property === "key") {
        return false;
    }

    return true;
}

function createOtherMemberExpression(identifier) {
    const memberExpression = {
        type: "MemberDotExpression",
        object: createIdentifier("other"),
        property: cloneIdentifier(identifier)
    };

    if (Object.hasOwn(identifier, "start")) {
        memberExpression.start = cloneLocation(identifier.start);
    }

    if (Object.hasOwn(identifier, "end")) {
        memberExpression.end = cloneLocation(identifier.end);
    }

    return memberExpression;
}

function createAutomaticFeatherFixHandlers() {
    return new Map([
        [
            "GM1009",
            ({ ast, diagnostic, sourceText }) => {
                const fixes = [];

                const attributeFixes = convertFileAttributeAdditionsToBitwiseOr(
                    {
                        ast,
                        diagnostic
                    }
                );

                if (isNonEmptyArray(attributeFixes)) {
                    fixes.push(...attributeFixes);
                }

                const roomFixes = convertRoomNavigationArithmetic({
                    ast,
                    diagnostic,
                    sourceText
                });

                if (isNonEmptyArray(roomFixes)) {
                    fixes.push(...roomFixes);
                }

                return fixes;
            }
        ],
        [
            "GM1021",
            ({ ast, diagnostic }) =>
                applyMissingFunctionCallCorrections({ ast, diagnostic })
        ],
        [
            "GM1023",
            ({ ast, diagnostic }) =>
                replaceDeprecatedConstantReferences({ ast, diagnostic })
        ],
        [
            "GM1024",
            ({ ast, diagnostic }) =>
                replaceDeprecatedBuiltinVariables({ ast, diagnostic })
        ],
        [
            "GM1026",
            ({ ast, diagnostic }) =>
                rewriteInvalidPostfixExpressions({ ast, diagnostic })
        ],
        [
            "GM1028",
            ({ ast, diagnostic }) =>
                correctDataStructureAccessorTokens({ ast, diagnostic })
        ],
        [
            "GM1029",
            ({ ast, diagnostic }) =>
                convertNumericStringArgumentsToNumbers({ ast, diagnostic })
        ],
        [
            "GM1032",
            ({ ast, diagnostic }) =>
                normalizeArgumentBuiltinReferences({ ast, diagnostic })
        ],
        [
            "GM1033",
            ({ ast, sourceText, diagnostic }) =>
                removeDuplicateSemicolons({ ast, sourceText, diagnostic })
        ],
        [
            "GM1030",
            ({ ast, sourceText, diagnostic }) =>
                renameReservedIdentifiers({ ast, diagnostic, sourceText })
        ],
        [
            "GM1034",
            ({ ast, diagnostic }) =>
                relocateArgumentReferencesInsideFunctions({ ast, diagnostic })
        ],
        [
            "GM1036",
            ({ ast, diagnostic }) =>
                normalizeMultidimensionalArrayIndexing({ ast, diagnostic })
        ],
        [
            "GM1038",
            ({ ast, diagnostic }) =>
                removeDuplicateMacroDeclarations({ ast, diagnostic })
        ],
        [
            "GM1012",
            ({ ast, diagnostic }) =>
                convertStringLengthPropertyAccesses({ ast, diagnostic })
        ],
        [
            "GM1014",
            ({ ast, diagnostic }) => addMissingEnumMembers({ ast, diagnostic })
        ],
        [
            "GM1051",
            ({ ast, sourceText, diagnostic }) =>
                removeTrailingMacroSemicolons({ ast, sourceText, diagnostic })
        ],
        [
            "GM1015",
            ({ ast, diagnostic }) =>
                preventDivisionOrModuloByZero({ ast, diagnostic })
        ],
        [
            "GM1016",
            ({ ast, preprocessedFixMetadata, diagnostic }) =>
                removeBooleanLiteralStatements({
                    ast,
                    diagnostic,
                    metadata: preprocessedFixMetadata
                })
        ],
        [
            "GM1041",
            ({ ast, diagnostic }) =>
                convertAssetArgumentStringsToIdentifiers({ ast, diagnostic })
        ],
        [
            "GM1100",
            ({ ast, preprocessedFixMetadata, diagnostic }) =>
                normalizeObviousSyntaxErrors({
                    ast,
                    diagnostic,
                    metadata: preprocessedFixMetadata
                })
        ],
        [
            "GM1058",
            ({ ast, diagnostic }) =>
                ensureConstructorDeclarationsForNewExpressions({
                    ast,
                    diagnostic
                })
        ],
        [
            "GM1054",
            ({ ast, diagnostic }) =>
                ensureConstructorParentsExist({ ast, diagnostic })
        ],
        [
            "GM1059",
            ({ ast, options, diagnostic }) =>
                renameDuplicateFunctionParameters({ ast, diagnostic, options })
        ],
        [
            "GM1062",
            ({ ast, diagnostic }) =>
                sanitizeMalformedJsDocTypes({
                    ast,
                    diagnostic,
                    typeSystemInfo: FEATHER_TYPE_SYSTEM_INFO
                })
        ],
        [
            "GM1056",
            ({ ast, diagnostic }) =>
                reorderOptionalParameters({ ast, diagnostic })
        ],
        [
            "GM1052",
            ({ ast, diagnostic }) =>
                replaceInvalidDeleteStatements({ ast, diagnostic })
        ],
        [
            "GM2020",
            ({ ast, diagnostic }) =>
                convertAllDotAssignmentsToWithStatements({ ast, diagnostic })
        ],
        [
            "GM2032",
            ({ ast, diagnostic }) =>
                ensureFileFindFirstBeforeClose({ ast, diagnostic })
        ],
        [
            "GM2031",
            ({ ast, diagnostic }) =>
                ensureFileFindSearchesAreSerialized({ ast, diagnostic })
        ],
        [
            "GM2023",
            ({ ast, diagnostic }) =>
                normalizeFunctionCallArgumentOrder({ ast, diagnostic })
        ],
        [
            "GM2026",
            ({ ast, diagnostic }) => ensureHalignIsReset({ ast, diagnostic })
        ],
        [
            "GM2029",
            ({ ast, diagnostic }) =>
                ensureDrawVertexCallsAreWrapped({ ast, diagnostic })
        ],
        [
            "GM1063",
            ({ ast, diagnostic }) =>
                harmonizeTexturePointerTernaries({ ast, diagnostic })
        ],
        [
            "GM2042",
            ({ ast, diagnostic }) => balanceGpuStateStack({ ast, diagnostic })
        ],
        [
            "GM2044",
            ({ ast, diagnostic }) =>
                deduplicateLocalVariableDeclarations({ ast, diagnostic })
        ],
        [
            "GM2046",
            ({ ast, diagnostic }) =>
                ensureSurfaceTargetsAreReset({ ast, diagnostic })
        ],
        [
            "GM2048",
            ({ ast, diagnostic }) =>
                ensureBlendEnableIsReset({ ast, diagnostic })
        ],
        [
            "GM2051",
            ({ ast, diagnostic }) => ensureCullModeIsReset({ ast, diagnostic })
        ],
        [
            "GM2052",
            ({ ast, diagnostic }) =>
                ensureColourWriteEnableIsReset({ ast, diagnostic })
        ],
        [
            "GM2053",
            ({ ast, diagnostic }) =>
                ensureAlphaTestEnableIsReset({ ast, diagnostic })
        ],
        [
            "GM2054",
            ({ ast, diagnostic }) =>
                ensureAlphaTestRefIsReset({ ast, diagnostic })
        ],
        [
            "GM2056",
            ({ ast, diagnostic }) =>
                ensureTextureRepeatIsReset({ ast, diagnostic })
        ],
        [
            "GM2061",
            ({ ast, diagnostic }) =>
                convertNullishCoalesceOpportunities({ ast, diagnostic })
        ],
        [
            "GM2064",
            ({ ast, diagnostic }) =>
                annotateInstanceVariableStructAssignments({ ast, diagnostic })
        ]
    ]);
}

function convertStringLengthPropertyAccesses({ ast, diagnostic }) {
    if (!diagnostic || !ast || typeof ast !== "object") {
        return [];
    }

    const fixes = [];

    const visit = (node, parent, property) => {
        if (!node) {
            return;
        }

        if (Array.isArray(node)) {
            for (let index = 0; index < node.length; index += 1) {
                visit(node[index], node, index);
            }
            return;
        }

        if (typeof node !== "object") {
            return;
        }

        if (node.type === "MemberDotExpression") {
            const fix = convertLengthAccess(node, parent, property, diagnostic);

            if (fix) {
                fixes.push(fix);
                return;
            }
        }

        for (const [key, value] of Object.entries(node)) {
            if (value && typeof value === "object") {
                visit(value, node, key);
            }
        }
    };

    visit(ast, null, null);

    return fixes;
}

function convertLengthAccess(node, parent, property, diagnostic) {
    if (!node || node.type !== "MemberDotExpression") {
        return null;
    }

    if (!parent || property === undefined || property === null) {
        return null;
    }

    if (parent.type === "AssignmentExpression" && parent.left === node) {
        return null;
    }

    if (parent.type === "CallExpression" && parent.object === node) {
        return null;
    }

    const propertyIdentifier = node.property;

    if (!isIdentifierWithName(propertyIdentifier, "length")) {
        return null;
    }

    const argumentExpression = node.object;

    if (!argumentExpression || typeof argumentExpression !== "object") {
        return null;
    }

    if (!isStringReturningExpression(argumentExpression)) {
        return null;
    }

    const stringLengthIdentifier = createIdentifier(
        "string_length",
        propertyIdentifier
    );

    if (!stringLengthIdentifier) {
        return null;
    }

    const callExpression = {
        type: "CallExpression",
        object: stringLengthIdentifier,
        arguments: [argumentExpression]
    };

    if (hasOwn(node, "start")) {
        callExpression.start = cloneLocation(node.start);
    }

    if (hasOwn(node, "end")) {
        callExpression.end = cloneLocation(node.end);
    }

    copyCommentMetadata(node, callExpression);

    const fixDetail = createFeatherFixDetail(diagnostic, {
        target: propertyIdentifier?.name ?? null,
        range: {
            start: getNodeStartIndex(node),
            end: getNodeEndIndex(node)
        }
    });

    if (!fixDetail) {
        return null;
    }

    if (Array.isArray(parent)) {
        parent[property] = callExpression;
    } else if (parent && typeof property === "string") {
        parent[property] = callExpression;
    } else {
        return null;
    }

    attachFeatherFixMetadata(callExpression, [fixDetail]);

    return fixDetail;
}

function isStringReturningExpression(node) {
    if (!node || typeof node !== "object") {
        return false;
    }

    if (node.type === "CallExpression") {
        const callee = node.object;

        if (isIdentifierWithName(callee, "string")) {
            return true;
        }

        if (callee?.type === "Identifier") {
            const name = callee.name;

            if (STRING_LENGTH_CALL_BLACKLIST.has(name)) {
                return false;
            }

            if (name.startsWith("string_")) {
                return true;
            }
        }
    }

    return false;
}

function convertAssetArgumentStringsToIdentifiers({ ast, diagnostic }) {
    if (!diagnostic || !ast || typeof ast !== "object") {
        return [];
    }

    const fixes = [];

    const visit = (node) => {
        if (!node) {
            return;
        }

        if (Array.isArray(node)) {
            for (const entry of node) {
                visit(entry);
            }
            return;
        }

        if (typeof node !== "object") {
            return;
        }

        if (node.type === "CallExpression") {
            const calleeName =
                node.object?.type === "Identifier" ? node.object.name : null;

            if (
                typeof calleeName === "string" &&
                GM1041_CALL_ARGUMENT_TARGETS.has(calleeName)
            ) {
                const argumentIndexes =
                    GM1041_CALL_ARGUMENT_TARGETS.get(calleeName) ?? [];
                const args = Array.isArray(node.arguments)
                    ? node.arguments
                    : [];

                for (const argumentIndex of argumentIndexes) {
                    if (
                        typeof argumentIndex !== "number" ||
                        argumentIndex < 0 ||
                        argumentIndex >= args.length
                    ) {
                        continue;
                    }

                    const fixDetail = convertStringLiteralArgumentToIdentifier({
                        argument: args[argumentIndex],
                        container: args,
                        index: argumentIndex,
                        diagnostic
                    });

                    if (fixDetail) {
                        fixes.push(fixDetail);
                    }
                }
            }
        }

        for (const value of Object.values(node)) {
            if (value && typeof value === "object") {
                visit(value);
            }
        }
    };

    visit(ast);

    return fixes;
}

function convertStringLiteralArgumentToIdentifier({
    argument,
    container,
    index,
    diagnostic
}) {
    if (!Array.isArray(container) || typeof index !== "number") {
        return null;
    }

    if (
        !argument ||
        argument.type !== "Literal" ||
        typeof argument.value !== "string"
    ) {
        return null;
    }

    const identifierName = extractIdentifierNameFromLiteral(argument.value);
    if (!identifierName) {
        return null;
    }

    const identifierNode = {
        type: "Identifier",
        name: identifierName
    };

    if (Object.hasOwn(argument, "start")) {
        identifierNode.start = cloneLocation(argument.start);
    }

    if (Object.hasOwn(argument, "end")) {
        identifierNode.end = cloneLocation(argument.end);
    }

    copyCommentMetadata(argument, identifierNode);

    const fixDetail = createFeatherFixDetail(diagnostic, {
        target: identifierName,
        range: {
            start: getNodeStartIndex(argument),
            end: getNodeEndIndex(argument)
        }
    });

    if (!fixDetail) {
        return null;
    }

    container[index] = identifierNode;
    attachFeatherFixMetadata(identifierNode, [fixDetail]);

    return fixDetail;
}

function buildFeatherTypeSystemInfo() {
    const metadata = getFeatherMetadata();
    const typeSystem = metadata?.typeSystem;

    const baseTypes = new Set();
    const baseTypesLowercase = new Set();
    const specifierBaseTypes = new Set();

    const entries = Array.isArray(typeSystem?.baseTypes)
        ? typeSystem.baseTypes
        : [];

    for (const entry of entries) {
        const name = toTrimmedString(entry?.name);

        if (!name) {
            continue;
        }

        baseTypes.add(name);
        baseTypesLowercase.add(name.toLowerCase());

        const specifierExamples = Array.isArray(entry?.specifierExamples)
            ? entry.specifierExamples
            : [];
        const hasDotSpecifier = specifierExamples.some((example) => {
            if (typeof example !== "string") {
                return false;
            }

            return example.trim().startsWith(".");
        });

        const description =
            typeof entry?.description === "string" ? entry.description : "";
        const requiresSpecifier =
            /requires specifiers/i.test(description) ||
            /constructor/i.test(description);

        if (hasDotSpecifier || requiresSpecifier) {
            specifierBaseTypes.add(name.toLowerCase());
        }
    }

    return {
        baseTypeNames: [...baseTypes],
        baseTypeNamesLower: baseTypesLowercase,
        specifierBaseTypeNamesLower: specifierBaseTypes
    };
}

function registerFeatherFixer(registry, diagnosticId, factory) {
    if (!registry || typeof registry.set !== "function") {
        return;
    }

    if (!diagnosticId || typeof factory !== "function") {
        return;
    }

    if (!registry.has(diagnosticId)) {
        registry.set(diagnosticId, factory);
    }
}

function flagInvalidAssignmentTargets({ ast, diagnostic, sourceText }) {
    if (!diagnostic || !ast || typeof ast !== "object") {
        return [];
    }

    const fixes = [];

    const visit = (node) => {
        if (!node) {
            return;
        }

        if (Array.isArray(node)) {
            for (const item of node) {
                visit(item);
            }
            return;
        }

        if (typeof node !== "object") {
            return;
        }

        if (node.type === "AssignmentExpression") {
            const fix = flagInvalidAssignmentTarget(
                node,
                diagnostic,
                sourceText
            );
            if (fix) {
                fixes.push(fix);
                return;
            }
        }

        for (const value of Object.values(node)) {
            if (value && typeof value === "object") {
                visit(value);
            }
        }
    };

    visit(ast);

    return fixes;
}

function flagInvalidAssignmentTarget(node, diagnostic, sourceText) {
    if (!node || node.type !== "AssignmentExpression") {
        return null;
    }

    const left = node.left;

    if (!left || isAssignableTarget(left)) {
        return null;
    }

    const startIndex = getNodeStartIndex(left);
    const endIndex = getNodeEndIndex(left);

    const range =
        typeof startIndex === "number" && typeof endIndex === "number"
            ? {
                start: startIndex,
                end: endIndex
            }
            : null;

    const targetText = getSourceTextSlice({
        sourceText,
        startIndex,
        endIndex
    });

    const fixDetail = createFeatherFixDetail(diagnostic, {
        automatic: false,
        range,
        target: targetText
    });

    if (!fixDetail) {
        return null;
    }

    attachFeatherFixMetadata(node, [fixDetail]);

    return fixDetail;
}

function isAssignableTarget(node) {
    if (!node || typeof node !== "object") {
        return false;
    }

    if (node.type === "Identifier") {
        return true;
    }

    if (
        node.type === "MemberDotExpression" ||
        node.type === "MemberIndexExpression"
    ) {
        return true;
    }

    return false;
}

function getSourceTextSlice({ sourceText, startIndex, endIndex }) {
    if (typeof sourceText !== "string") {
        return null;
    }

    if (typeof startIndex !== "number" || typeof endIndex !== "number") {
        return null;
    }

    if (startIndex < 0 || endIndex > sourceText.length) {
        return null;
    }

    const slice = sourceText.slice(startIndex, endIndex);

    if (slice.length === 0) {
        return null;
    }

    return slice.trim() || null;
}

function convertReadOnlyBuiltInAssignments({ ast, diagnostic }) {
    if (!diagnostic || !ast || typeof ast !== "object") {
        return [];
    }

    const fixes = [];
    const nameRegistry = collectAllIdentifierNames(ast);

    const visit = (node, parent, property) => {
        if (!node) {
            return;
        }

        if (Array.isArray(node)) {
            for (let index = 0; index < node.length; index += 1) {
                visit(node[index], node, index);
            }
            return;
        }

        if (typeof node !== "object") {
            return;
        }

        if (node.type === "AssignmentExpression") {
            const fixDetail = convertReadOnlyAssignment(
                node,
                parent,
                property,
                diagnostic,
                nameRegistry
            );

            if (fixDetail) {
                fixes.push(fixDetail);
                return;
            }
        }

        for (const [key, value] of Object.entries(node)) {
            if (value && typeof value === "object") {
                visit(value, node, key);
            }
        }
    };

    visit(ast, null, null);

    return fixes;
}

function convertReadOnlyAssignment(
    node,
    parent,
    property,
    diagnostic,
    nameRegistry
) {
    if (!Array.isArray(parent) || typeof property !== "number") {
        return null;
    }

    if (
        !node ||
        node.type !== "AssignmentExpression" ||
        node.operator !== "="
    ) {
        return null;
    }

    const identifier = node.left;

    if (!identifier || identifier.type !== "Identifier") {
        return null;
    }

    if (!READ_ONLY_BUILT_IN_VARIABLES.has(identifier.name)) {
        return null;
    }

    const replacementName = createReadOnlyReplacementName(
        identifier.name,
        nameRegistry
    );
    const replacementIdentifier = createIdentifierFromTemplate(
        replacementName,
        identifier
    );

    const declarator = {
        type: "VariableDeclarator",
        id: replacementIdentifier,
        init: node.right,
        start: cloneLocation(node.start),
        end: cloneLocation(node.end)
    };

    const declaration = {
        type: "VariableDeclaration",
        declarations: [declarator],
        kind: "var",
        start: cloneLocation(node.start),
        end: cloneLocation(node.end)
    };

    copyCommentMetadata(node, declaration);

    parent[property] = declaration;

    const fixDetail = createFeatherFixDetail(diagnostic, {
        target: identifier.name ?? null,
        range: {
            start: getNodeStartIndex(node),
            end: getNodeEndIndex(node)
        }
    });

    if (!fixDetail) {
        return null;
    }

    attachFeatherFixMetadata(declaration, [fixDetail]);

    replaceReadOnlyIdentifierReferences(
        parent,
        property + 1,
        identifier.name,
        replacementName
    );

    return fixDetail;
}

function replaceReadOnlyIdentifierReferences(
    siblings,
    startIndex,
    originalName,
    replacementName
) {
    if (!Array.isArray(siblings)) {
        return;
    }

    for (let index = startIndex; index < siblings.length; index += 1) {
        renameIdentifiersInNode(siblings[index], originalName, replacementName);
    }
}

function renameIdentifiersInNode(root, originalName, replacementName) {
    const stack = [{ node: root, parent: null, property: null, ancestors: [] }];

    while (stack.length > 0) {
        const { node, parent, property, ancestors } = stack.pop();

        if (!node) {
            continue;
        }

        if (Array.isArray(node)) {
            const arrayContext = { node, parent, property };
            const nextAncestors = ancestors.concat(arrayContext);

            for (let index = node.length - 1; index >= 0; index -= 1) {
                stack.push({
                    node: node[index],
                    parent: node,
                    property: index,
                    ancestors: nextAncestors
                });
            }
            continue;
        }

        if (typeof node !== "object") {
            continue;
        }

        if (node.type === "Identifier" && node.name === originalName) {
            if (
                !shouldSkipIdentifierReplacement({
                    parent,
                    property,
                    ancestors
                })
            ) {
                const replacement = createIdentifierFromTemplate(
                    replacementName,
                    node
                );

                if (parent && property !== null && property !== undefined) {
                    parent[property] = replacement;
                }
            }
            continue;
        }

        const nextAncestors = ancestors.concat({ node, parent, property });

        for (const [key, value] of Object.entries(node)) {
            if (value && typeof value === "object") {
                stack.push({
                    node: value,
                    parent: node,
                    property: key,
                    ancestors: nextAncestors
                });
            }
        }
    }
}

const IDENTIFIER_DECLARATION_CONTEXTS = new Set([
    "VariableDeclarator:id",
    "FunctionDeclaration:id",
    "ConstructorDeclaration:id",
    "StructDeclaration:id",
    "EnumDeclaration:name",
    "EnumMember:name",
    "ConstructorParentClause:id",
    "MacroDeclaration:name",
    "NamespaceDeclaration:id",
    "DefaultParameter:left"
]);

function shouldSkipIdentifierReplacement({ parent, property, ancestors }) {
    if (!parent) {
        return true;
    }

    if (parent.type === "MemberDotExpression" && property === "property") {
        return true;
    }

    if (parent.type === "NamespaceAccessExpression" && property === "name") {
        return true;
    }

    const contextKey = parent.type ? `${parent.type}:${property}` : null;

    if (contextKey && IDENTIFIER_DECLARATION_CONTEXTS.has(contextKey)) {
        return true;
    }

    if (!Array.isArray(parent)) {
        return false;
    }

    let arrayIndex = -1;
    for (let index = ancestors.length - 1; index >= 0; index -= 1) {
        if (ancestors[index].node === parent) {
            arrayIndex = index;
            break;
        }
    }

    if (arrayIndex === -1) {
        return false;
    }

    const arrayContext = ancestors[arrayIndex];
    const ownerContext = arrayIndex > 0 ? ancestors[arrayIndex - 1] : null;
    const containerNode = ownerContext?.node ?? null;
    const containerProperty = arrayContext?.property ?? null;

    if (
        containerNode &&
        containerProperty === "params" &&
        (containerNode.type === "FunctionDeclaration" ||
            containerNode.type === "ConstructorDeclaration" ||
            containerNode.type === "StructDeclaration" ||
            containerNode.type === "ConstructorParentClause")
    ) {
        return true;
    }

    return false;
}

function createReadOnlyReplacementName(originalName, nameRegistry) {
    const baseName = isNonEmptyString(originalName) ? originalName : "value";
    const sanitized = baseName.replace(/[^a-zA-Z0-9_]/g, "_");
    let candidate = `__feather_${sanitized}`;
    let suffix = 1;

    while (nameRegistry.has(candidate)) {
        suffix += 1;
        candidate = `__feather_${sanitized}_${suffix}`;
    }

    nameRegistry.add(candidate);

    return candidate;
}

function collectAllIdentifierNames(root) {
    const names = new Set();

    const visit = (node) => {
        if (!node) {
            return;
        }

        if (Array.isArray(node)) {
            for (const value of node) {
                visit(value);
            }
            return;
        }

        if (typeof node !== "object") {
            return;
        }

        if (node.type === "Identifier" && typeof node.name === "string") {
            names.add(node.name);
        }

        for (const value of Object.values(node)) {
            if (value && typeof value === "object") {
                visit(value);
            }
        }
    };

    visit(root);

    return names;
}

function convertFileAttributeAdditionsToBitwiseOr({ ast, diagnostic }) {
    if (!diagnostic || !ast || typeof ast !== "object") {
        return [];
    }

    const fixes = [];

    const visit = (node) => {
        if (!node) {
            return;
        }

        if (Array.isArray(node)) {
            for (const item of node) {
                visit(item);
            }
            return;
        }

        if (typeof node !== "object") {
            return;
        }

        if (node.type === "BinaryExpression") {
            const fix = normalizeFileAttributeAddition(node, diagnostic);

            if (fix) {
                fixes.push(fix);
                return;
            }
        }

        for (const value of Object.values(node)) {
            if (value && typeof value === "object") {
                visit(value);
            }
        }
    };

    visit(ast);

    return fixes;
}

function normalizeFileAttributeAddition(node, diagnostic) {
    if (!node || node.type !== "BinaryExpression") {
        return null;
    }

    if (node.operator !== "+") {
        return null;
    }

    const leftIdentifier = unwrapIdentifierFromExpression(node.left);
    const rightIdentifier = unwrapIdentifierFromExpression(node.right);

    if (
        !isFileAttributeIdentifier(leftIdentifier) ||
        !isFileAttributeIdentifier(rightIdentifier)
    ) {
        return null;
    }

    const originalOperator = node.operator;
    node.operator = "|";

    const fixDetail = createFeatherFixDetail(diagnostic, {
        target: originalOperator ?? null,
        range: {
            start: getNodeStartIndex(node),
            end: getNodeEndIndex(node)
        }
    });

    if (!fixDetail) {
        return null;
    }

    attachFeatherFixMetadata(node, [fixDetail]);

    return fixDetail;
}

function unwrapIdentifierFromExpression(node) {
    if (!node || typeof node !== "object") {
        return null;
    }

    if (node.type === "Identifier") {
        return node;
    }

    if (node.type === "ParenthesizedExpression") {
        return unwrapIdentifierFromExpression(node.expression);
    }

    return null;
}

function unwrapLiteralFromExpression(node) {
    if (!node || typeof node !== "object") {
        return null;
    }

    if (node.type === "Literal") {
        return node;
    }

    if (node.type === "ParenthesizedExpression") {
        return unwrapLiteralFromExpression(node.expression);
    }

    return null;
}

function isFileAttributeIdentifier(node) {
    if (!node || node.type !== "Identifier") {
        return false;
    }

    if (typeof node.name !== "string") {
        return false;
    }

    return FILE_ATTRIBUTE_IDENTIFIER_PATTERN.test(node.name);
}

function convertRoomNavigationArithmetic({ ast, diagnostic, sourceText }) {
    if (!diagnostic || !ast || typeof ast !== "object") {
        return [];
    }

    const fixes = [];

    const visit = (node, parent, property) => {
        if (!node) {
            return;
        }

        if (Array.isArray(node)) {
            for (let index = 0; index < node.length; index += 1) {
                visit(node[index], node, index);
            }
            return;
        }

        if (typeof node !== "object") {
            return;
        }

        if (node.type === "CallExpression") {
            const fix = rewriteRoomGotoCall({
                node,
                diagnostic,
                sourceText
            });

            if (fix) {
                fixes.push(fix);
            }
        }

        if (node.type === "BinaryExpression") {
            const fix = rewriteRoomNavigationBinaryExpression({
                node,
                parent,
                property,
                diagnostic,
                sourceText
            });

            if (fix) {
                fixes.push(fix);
                return;
            }
        }

        for (const [key, value] of Object.entries(node)) {
            if (value && typeof value === "object") {
                visit(value, node, key);
            }
        }
    };

    visit(ast, null, null);

    return fixes;
}

function rewriteRoomNavigationBinaryExpression({
    node,
    parent,
    property,
    diagnostic,
    sourceText
}) {
    if (!node || node.type !== "BinaryExpression") {
        return null;
    }

    if (!isEligibleRoomBinaryParent(parent, property)) {
        return null;
    }

    const navigation = resolveRoomNavigationFromBinaryExpression(node);

    if (!navigation) {
        return null;
    }

    const { direction, baseIdentifier } = navigation;
    const replacementName =
        direction === "previous" ? "room_previous" : "room_next";
    const calleeIdentifier = createIdentifier(replacementName, baseIdentifier);
    const argumentIdentifier = cloneIdentifier(baseIdentifier);

    if (!calleeIdentifier || !argumentIdentifier) {
        return null;
    }

    const callExpression = {
        type: "CallExpression",
        object: calleeIdentifier,
        arguments: [argumentIdentifier]
    };

    if (Object.hasOwn(node, "start")) {
        callExpression.start = cloneLocation(node.start);
    }

    if (Object.hasOwn(node, "end")) {
        callExpression.end = cloneLocation(node.end);
    }

    copyCommentMetadata(node, callExpression);

    const startIndex = getNodeStartIndex(node);
    const endIndex = getNodeEndIndex(node);
    const range =
        typeof startIndex === "number" && typeof endIndex === "number"
            ? { start: startIndex, end: endIndex }
            : null;

    const target =
        getSourceTextSlice({
            sourceText,
            startIndex,
            endIndex
        }) ?? null;

    const fixDetail = createFeatherFixDetail(diagnostic, {
        target,
        range
    });

    if (!fixDetail) {
        return null;
    }

    fixDetail.replacement = replacementName;

    if (Array.isArray(parent)) {
        parent[property] = callExpression;
    } else if (parent && typeof property === "string") {
        parent[property] = callExpression;
    } else {
        return null;
    }

    attachFeatherFixMetadata(callExpression, [fixDetail]);

    return fixDetail;
}

function rewriteRoomGotoCall({ node, diagnostic, sourceText }) {
    if (!node || node.type !== "CallExpression") {
        return null;
    }

    if (!isIdentifierWithName(node.object, "room_goto")) {
        return null;
    }

    const args = Array.isArray(node.arguments) ? node.arguments : [];

    if (args.length !== 1) {
        return null;
    }

    const navigation = resolveRoomNavigationFromBinaryExpression(args[0]);

    if (!navigation) {
        return null;
    }

    const replacementName =
        navigation.direction === "previous"
            ? "room_goto_previous"
            : "room_goto_next";

    const startIndex = getNodeStartIndex(node);
    const endIndex = getNodeEndIndex(node);
    const range =
        typeof startIndex === "number" && typeof endIndex === "number"
            ? { start: startIndex, end: endIndex }
            : null;

    const target =
        getSourceTextSlice({
            sourceText,
            startIndex,
            endIndex
        }) ??
        node.object?.name ??
        null;

    const fixDetail = createFeatherFixDetail(diagnostic, {
        target,
        range
    });

    if (!fixDetail) {
        return null;
    }

    fixDetail.replacement = replacementName;

    const updatedCallee = createIdentifier(replacementName, node.object);

    if (!updatedCallee) {
        return null;
    }

    node.object = updatedCallee;
    node.arguments = [];

    attachFeatherFixMetadata(node, [fixDetail]);

    return fixDetail;
}

function resolveRoomNavigationFromBinaryExpression(node) {
    if (!node || node.type !== "BinaryExpression") {
        return null;
    }

    const leftIdentifier = unwrapIdentifierFromExpression(node.left);
    const rightIdentifier = unwrapIdentifierFromExpression(node.right);
    const leftLiteral = unwrapLiteralFromExpression(node.left);
    const rightLiteral = unwrapLiteralFromExpression(node.right);

    if (isIdentifierWithName(leftIdentifier, "room")) {
        if (node.operator === "+") {
            if (isLiteralOne(rightLiteral)) {
                return { direction: "next", baseIdentifier: leftIdentifier };
            }

            if (isNegativeOneLiteral(rightLiteral)) {
                return {
                    direction: "previous",
                    baseIdentifier: leftIdentifier
                };
            }
        }

        if (node.operator === "-") {
            if (isLiteralOne(rightLiteral)) {
                return {
                    direction: "previous",
                    baseIdentifier: leftIdentifier
                };
            }

            if (isNegativeOneLiteral(rightLiteral)) {
                return { direction: "next", baseIdentifier: leftIdentifier };
            }
        }
    }

    if (isIdentifierWithName(rightIdentifier, "room")) {
        if (node.operator === "+") {
            if (isLiteralOne(leftLiteral)) {
                return { direction: "next", baseIdentifier: rightIdentifier };
            }

            if (isNegativeOneLiteral(leftLiteral)) {
                return {
                    direction: "previous",
                    baseIdentifier: rightIdentifier
                };
            }
        }

        if (node.operator === "-") {
            if (isLiteralOne(leftLiteral)) {
                return {
                    direction: "previous",
                    baseIdentifier: rightIdentifier
                };
            }

            if (isNegativeOneLiteral(leftLiteral)) {
                return { direction: "next", baseIdentifier: rightIdentifier };
            }
        }
    }

    return null;
}

function isEligibleRoomBinaryParent(parent, property) {
    if (!parent) {
        return false;
    }

    if (parent.type === "VariableDeclarator" && property === "init") {
        return true;
    }

    if (parent.type === "AssignmentExpression" && property === "right") {
        return true;
    }

    return false;
}

function preventDivisionOrModuloByZero({ ast, diagnostic }) {
    if (!diagnostic || !ast || typeof ast !== "object") {
        return [];
    }

    const fixes = [];

    const visit = (node) => {
        if (!node) {
            return;
        }

        if (Array.isArray(node)) {
            for (const item of node) {
                visit(item);
            }
            return;
        }

        if (typeof node !== "object") {
            return;
        }

        if (node.type === "BinaryExpression") {
            const fix = normalizeDivisionBinaryExpression(node, diagnostic);

            if (fix) {
                fixes.push(fix);
            }
        } else if (node.type === "AssignmentExpression") {
            const fix = normalizeDivisionAssignmentExpression(node, diagnostic);

            if (fix) {
                fixes.push(fix);
            }
        }

        for (const value of Object.values(node)) {
            if (value && typeof value === "object") {
                visit(value);
            }
        }
    };

    visit(ast);

    return fixes;
}

function normalizeDivisionBinaryExpression(node, diagnostic) {
    if (!node || node.type !== "BinaryExpression") {
        return null;
    }

    if (node.operator !== "/" && node.operator !== "%") {
        return null;
    }

    const zeroLiteralInfo = findZeroLiteralInfo(node.right);

    if (!zeroLiteralInfo) {
        return null;
    }

    const { literal, container, property } = zeroLiteralInfo;
    const replacementLiteral = createLiteral("1", literal);

    if (!replacementLiteral) {
        return null;
    }

    if (container && property) {
        container[property] = replacementLiteral;
    } else {
        node.right = replacementLiteral;
    }

    const fixDetail = createFeatherFixDetail(diagnostic, {
        target: literal?.value ?? null,
        range: {
            start: getNodeStartIndex(literal),
            end: getNodeEndIndex(literal)
        }
    });

    if (!fixDetail) {
        return null;
    }

    attachFeatherFixMetadata(node, [fixDetail]);

    return fixDetail;
}

function normalizeDivisionAssignmentExpression(node, diagnostic) {
    if (!node || node.type !== "AssignmentExpression") {
        return null;
    }

    if (node.operator !== "/=" && node.operator !== "%=") {
        return null;
    }

    const zeroLiteralInfo = findZeroLiteralInfo(node.right);

    if (!zeroLiteralInfo) {
        return null;
    }

    const { literal, container, property } = zeroLiteralInfo;
    const replacementLiteral = createLiteral("1", literal);

    if (!replacementLiteral) {
        return null;
    }

    if (container && property) {
        container[property] = replacementLiteral;
    } else {
        node.right = replacementLiteral;
    }

    const fixDetail = createFeatherFixDetail(diagnostic, {
        target: literal?.value ?? null,
        range: {
            start: getNodeStartIndex(literal),
            end: getNodeEndIndex(literal)
        }
    });

    if (!fixDetail) {
        return null;
    }

    attachFeatherFixMetadata(node, [fixDetail]);

    return fixDetail;
}

function findZeroLiteralInfo(node) {
    if (!node || typeof node !== "object") {
        return null;
    }

    if (node.type === "Literal") {
        return isZeroLiteral(node)
            ? { literal: node, container: null, property: null }
            : null;
    }

    if (node.type === "ParenthesizedExpression") {
        if (!node.expression || typeof node.expression !== "object") {
            return null;
        }

        const innerInfo = findZeroLiteralInfo(node.expression);

        if (!innerInfo) {
            return null;
        }

        if (!innerInfo.container) {
            return {
                literal: innerInfo.literal,
                container: node,
                property: "expression"
            };
        }

        return innerInfo;
    }

    if (node.type === "UnaryExpression") {
        if (node.operator !== "+" && node.operator !== "-") {
            return null;
        }

        if (!node.argument || typeof node.argument !== "object") {
            return null;
        }

        const innerInfo = findZeroLiteralInfo(node.argument);

        if (!innerInfo) {
            return null;
        }

        if (!innerInfo.container) {
            return {
                literal: innerInfo.literal,
                container: node,
                property: "argument"
            };
        }

        return innerInfo;
    }

    return null;
}

function isZeroLiteral(node) {
    if (!node || node.type !== "Literal") {
        return false;
    }

    const rawValue = node.value;

    if (typeof rawValue === "number") {
        return rawValue === 0;
    }

    if (typeof rawValue !== "string" || rawValue.length === 0) {
        return false;
    }

    const normalized = Number(rawValue);

    if (!Number.isFinite(normalized)) {
        return false;
    }

    return normalized === 0;
}

function normalizeArgumentBuiltinReferences({ ast, diagnostic }) {
    if (!diagnostic || !ast || typeof ast !== "object") {
        return [];
    }

    const fixes = [];

    const visit = (node) => {
        if (!node) {
            return;
        }

        if (Array.isArray(node)) {
            for (const child of node) {
                visit(child);
            }
            return;
        }

        if (typeof node !== "object") {
            return;
        }

        if (isFunctionLikeNode(node)) {
            const functionFixes = fixArgumentReferencesWithinFunction(
                node,
                diagnostic
            );

            if (isNonEmptyArray(functionFixes)) {
                fixes.push(...functionFixes);
            }

            return;
        }

        for (const value of Object.values(node)) {
            if (value && typeof value === "object") {
                visit(value);
            }
        }
    };

    visit(ast);

    return fixes;
}

function fixArgumentReferencesWithinFunction(functionNode, diagnostic) {
    const fixes = [];
    const references = [];

    const traverse = (node) => {
        if (!node) {
            return;
        }

        if (Array.isArray(node)) {
            for (const child of node) {
                traverse(child);
            }
            return;
        }

        if (typeof node !== "object") {
            return;
        }

        if (node !== functionNode && isFunctionLikeNode(node)) {
            const nestedFixes = fixArgumentReferencesWithinFunction(
                node,
                diagnostic
            );

            if (isNonEmptyArray(nestedFixes)) {
                fixes.push(...nestedFixes);
            }

            return;
        }

        const argumentIndex = getArgumentIdentifierIndex(node);

        if (typeof argumentIndex === "number") {
            references.push({ node, index: argumentIndex });
            return;
        }

        for (const value of Object.values(node)) {
            if (value && typeof value === "object") {
                traverse(value);
            }
        }
    };

    const body = functionNode?.body;

    if (body && typeof body === "object") {
        traverse(body);
    } else {
        traverse(functionNode);
    }

    if (references.length === 0) {
        return fixes;
    }

    const mapping = createArgumentIndexMapping(
        references.map((reference) => reference.index)
    );

    if (!(mapping instanceof Map) || mapping.size === 0) {
        return fixes;
    }

    const hasChanges = [...mapping.entries()].some(
        ([oldIndex, newIndex]) => oldIndex !== newIndex
    );

    if (!hasChanges) {
        return fixes;
    }

    for (const reference of references) {
        const newIndex = mapping.get(reference.index);

        if (typeof newIndex !== "number" || newIndex === reference.index) {
            continue;
        }

        const newName = `argument${newIndex}`;
        const fixDetail = createFeatherFixDetail(diagnostic, {
            target: newName,
            range: {
                start: getNodeStartIndex(reference.node),
                end: getNodeEndIndex(reference.node)
            }
        });

        if (!fixDetail) {
            continue;
        }

        reference.node.name = newName;
        attachFeatherFixMetadata(reference.node, [fixDetail]);
        fixes.push(fixDetail);
    }

    return fixes;
}

function createArgumentIndexMapping(indices) {
    if (!Array.isArray(indices) || indices.length === 0) {
        return null;
    }

    const uniqueIndices = [
        ...new Set(
            indices.filter((index) => Number.isInteger(index) && index >= 0)
        )
    ].sort((left, right) => left - right);

    if (uniqueIndices.length === 0) {
        return null;
    }

    const mapping = new Map();
    let expectedIndex = 0;

    for (const index of uniqueIndices) {
        if (!Number.isInteger(index) || index < 0) {
            continue;
        }

        if (index === expectedIndex) {
            mapping.set(index, index);
            expectedIndex = index + 1;
            continue;
        }

        if (index > expectedIndex) {
            mapping.set(index, expectedIndex);
            expectedIndex += 1;
            continue;
        }

        mapping.set(index, expectedIndex);
        expectedIndex += 1;
    }

    return mapping;
}

function getArgumentIdentifierIndex(node) {
    if (!node || node.type !== "Identifier") {
        return null;
    }

    const name = node.name;

    if (typeof name !== "string") {
        return null;
    }

    const match = ARGUMENT_IDENTIFIER_PATTERN.exec(name);

    if (!match) {
        return null;
    }

    const parsed = Number.parseInt(match[1], 10);

    if (!Number.isInteger(parsed) || parsed < 0) {
        return null;
    }

    return parsed;
}

function removeDuplicateMacroDeclarations({ ast, diagnostic }) {
    if (!diagnostic || !ast || typeof ast !== "object") {
        return [];
    }

    const fixes = [];
    const seenMacros = new Set();

    const visit = (node, parent, property) => {
        if (!node) {
            return false;
        }

        if (Array.isArray(node)) {
            for (let index = 0; index < node.length; index += 1) {
                const child = node[index];
                const removed = visit(child, node, index);

                if (removed) {
                    index -= 1;
                }
            }

            return false;
        }

        if (typeof node !== "object") {
            return false;
        }

        if (node.type === "MacroDeclaration") {
            const macroName = node.name?.name;

            if (!macroName) {
                return false;
            }

            if (!seenMacros.has(macroName)) {
                seenMacros.add(macroName);
                return false;
            }

            if (!Array.isArray(parent) || typeof property !== "number") {
                return false;
            }

            const fixDetail = createFeatherFixDetail(diagnostic, {
                target: macroName,
                range: {
                    start: getNodeStartIndex(node),
                    end: getNodeEndIndex(node)
                }
            });

            if (!fixDetail) {
                return false;
            }

            parent.splice(property, 1);
            fixes.push(fixDetail);

            return true;
        }

        for (const [key, value] of Object.entries(node)) {
            if (value && typeof value === "object") {
                visit(value, node, key);
            }
        }

        return false;
    };

    visit(ast, null, null);

    return fixes;
}

function replaceDeprecatedBuiltinVariables({ ast, diagnostic }) {
    if (
        !diagnostic ||
        !ast ||
        typeof ast !== "object" ||
        DEPRECATED_BUILTIN_VARIABLE_REPLACEMENTS.size === 0
    ) {
        return [];
    }

    const fixes = [];

    const visit = (node, parent, property, owner, ownerKey) => {
        if (!node) {
            return;
        }

        if (Array.isArray(node)) {
            for (let index = 0; index < node.length; index += 1) {
                visit(node[index], node, index, owner, ownerKey);
            }
            return;
        }

        if (typeof node !== "object") {
            return;
        }

        if (node.type === "Identifier") {
            const fix = replaceDeprecatedIdentifier(
                node,
                parent,
                property,
                owner,
                ownerKey,
                diagnostic
            );

            if (fix) {
                fixes.push(fix);
                return;
            }
        }

        for (const [key, value] of Object.entries(node)) {
            if (value && typeof value === "object") {
                visit(value, node, key, node, key);
            }
        }
    };

    visit(ast, null, null, null, null);

    return fixes;
}

function replaceDeprecatedIdentifier(
    node,
    parent,
    property,
    owner,
    ownerKey,
    diagnostic
) {
    if (!node || node.type !== "Identifier") {
        return null;
    }

    const normalizedName =
        typeof node.name === "string" ? node.name.toLowerCase() : null;

    if (!normalizedName || normalizedName.length === 0) {
        return null;
    }

    const replacementEntry =
        getDeprecatedBuiltinReplacementEntry(normalizedName);

    if (!replacementEntry) {
        return null;
    }

    if (
        shouldSkipDeprecatedIdentifierReplacement({
            parent,
            property,
            owner,
            ownerKey
        })
    ) {
        return null;
    }

    const originalName = node.name;
    const replacementName = replacementEntry.replacement;

    if (!replacementName || replacementName === originalName) {
        return null;
    }

    node.name = replacementName;

    const fixDetail = createFeatherFixDetail(diagnostic, {
        target: replacementEntry.deprecated ?? originalName,
        range: {
            start: getNodeStartIndex(node),
            end: getNodeEndIndex(node)
        }
    });

    if (!fixDetail) {
        return null;
    }

    attachFeatherFixMetadata(node, [fixDetail]);

    return fixDetail;
}

function shouldSkipDeprecatedIdentifierReplacement({
    parent,
    property,
    owner,
    ownerKey
}) {
    if (!parent) {
        return false;
    }

    if (parent.type === "MemberDotExpression" && property === "property") {
        return true;
    }

    if (parent.type === "VariableDeclarator" && property === "id") {
        return true;
    }

    if (parent.type === "MacroDeclaration" && property === "name") {
        return true;
    }

    if (parent.type === "EnumDeclaration" && property === "name") {
        return true;
    }

    if (parent.type === "EnumMember" && property === "name") {
        return true;
    }

    if (Array.isArray(parent)) {
        if (ownerKey === "params") {
            const ownerType = owner?.type;

            if (
                ownerType === "FunctionDeclaration" ||
                ownerType === "FunctionExpression" ||
                ownerType === "ConstructorDeclaration"
            ) {
                return true;
            }
        }
    }

    return false;
}

function buildDeprecatedBuiltinVariableReplacements() {
    const replacements = new Map();
    const diagnostic = getFeatherDiagnosticById("GM1024");

    if (!diagnostic) {
        return replacements;
    }

    const entries = deriveDeprecatedBuiltinVariableReplacementsFromExamples(
        diagnostic.badExample,
        diagnostic.goodExample
    );

    for (const entry of entries) {
        if (!replacements.has(entry.normalized)) {
            replacements.set(entry.normalized, entry);
        }
    }

    return replacements;
}

function deriveDeprecatedBuiltinVariableReplacementsFromExamples(
    badExample,
    goodExample
) {
    const entries = [];
    const badTokens = extractIdentifierTokens(badExample);
    const goodTokens = extractIdentifierTokens(goodExample);

    if (badTokens.length === 0 || goodTokens.length === 0) {
        return entries;
    }

    const goodTokenSet = new Set(goodTokens.map((token) => token.normalized));
    const deprecatedTokens = badTokens.filter(
        (token) => !goodTokenSet.has(token.normalized)
    );

    if (deprecatedTokens.length === 0) {
        return entries;
    }

    const badTokenSet = new Set(badTokens.map((token) => token.normalized));
    const replacementTokens = goodTokens.filter(
        (token) => !badTokenSet.has(token.normalized)
    );

    const pairCount = Math.min(
        deprecatedTokens.length,
        replacementTokens.length
    );

    for (let index = 0; index < pairCount; index += 1) {
        const deprecatedToken = deprecatedTokens[index];
        const replacementToken = replacementTokens[index];

        if (!deprecatedToken || !replacementToken) {
            continue;
        }

        entries.push({
            normalized: deprecatedToken.normalized,
            deprecated: deprecatedToken.token,
            replacement: replacementToken.token
        });
    }

    return entries;
}

function extractIdentifierTokens(text) {
    if (typeof text !== "string" || text.length === 0) {
        return [];
    }

    const matches = text.match(IDENTIFIER_TOKEN_PATTERN) ?? [];
    const tokens = [];
    const seen = new Set();

    for (const match of matches) {
        const normalized = match.toLowerCase();

        if (RESERVED_KEYWORD_TOKENS.has(normalized)) {
            continue;
        }

        if (seen.has(normalized)) {
            continue;
        }

        seen.add(normalized);
        tokens.push({ token: match, normalized });
    }

    return tokens;
}

function getDeprecatedBuiltinReplacementEntry(name) {
    if (!name) {
        return null;
    }

    return DEPRECATED_BUILTIN_VARIABLE_REPLACEMENTS.get(name) ?? null;
}

function rewriteInvalidPostfixExpressions({ ast, diagnostic }) {
    if (!diagnostic || !ast || typeof ast !== "object") {
        return [];
    }

    const fixes = [];

    const visit = (node, parent, property) => {
        if (!node) {
            return;
        }

        if (Array.isArray(node)) {
            for (let index = 0; index < node.length; index += 1) {
                visit(node[index], node, index);
            }
            return;
        }

        if (typeof node !== "object") {
            return;
        }

        if (node.type === "IncDecStatement") {
            const fix = rewritePostfixStatement(
                node,
                parent,
                property,
                diagnostic
            );

            if (fix) {
                fixes.push(fix);
                return;
            }
        }

        for (const [key, value] of Object.entries(node)) {
            if (value && typeof value === "object") {
                visit(value, node, key);
            }
        }
    };

    visit(ast, null, null);

    return fixes;
}

function rewritePostfixStatement(node, parent, property, diagnostic) {
    if (!Array.isArray(parent) || typeof property !== "number") {
        return null;
    }

    if (!node || node.type !== "IncDecStatement" || node.prefix !== false) {
        return null;
    }

    const argument = node.argument;

    if (!argument || typeof argument !== "object") {
        return null;
    }

    const argumentName = getIdentifierName(argument);

    if (
        typeof argumentName === "string" &&
        argumentName.startsWith("__featherFix_")
    ) {
        return null;
    }

    const siblings = parent;
    const temporaryName = createTemporaryIdentifierName(argument, siblings);

    if (!temporaryName) {
        return null;
    }

    const initializer = cloneNode(argument);
    const declarationIdentifier = createIdentifier(temporaryName, argument);

    if (!initializer || !declarationIdentifier) {
        return null;
    }

    const declarator = {
        type: "VariableDeclarator",
        id: declarationIdentifier,
        init: initializer
    };

    if (hasOwn(argument, "start")) {
        declarator.start = cloneLocation(argument.start);
    }

    if (hasOwn(argument, "end")) {
        declarator.end = cloneLocation(argument.end);
    }

    const variableDeclaration = {
        type: "VariableDeclaration",
        declarations: [declarator],
        kind: "var"
    };

    if (hasOwn(node, "start")) {
        variableDeclaration.start = cloneLocation(node.start);
    }

    if (hasOwn(node, "end")) {
        variableDeclaration.end = cloneLocation(node.end);
    }

    const temporaryIdentifier = createIdentifier(temporaryName, argument);

    if (!temporaryIdentifier) {
        return null;
    }

    const rewrittenStatement = {
        type: "IncDecStatement",
        operator: node.operator,
        prefix: node.prefix,
        argument: temporaryIdentifier
    };

    if (hasOwn(node, "start")) {
        rewrittenStatement.start = cloneLocation(node.start);
    }

    if (hasOwn(node, "end")) {
        rewrittenStatement.end = cloneLocation(node.end);
    }

    copyCommentMetadata(node, variableDeclaration);
    copyCommentMetadata(node, rewrittenStatement);

    const fixDetail = createFeatherFixDetail(diagnostic, {
        target: getIdentifierName(argument),
        range: {
            start: getNodeStartIndex(node),
            end: getNodeEndIndex(node)
        }
    });

    if (!fixDetail) {
        return null;
    }

    parent.splice(property, 1, variableDeclaration, rewrittenStatement);

    attachFeatherFixMetadata(variableDeclaration, [fixDetail]);
    attachFeatherFixMetadata(rewrittenStatement, [fixDetail]);

    return fixDetail;
}

function normalizeMultidimensionalArrayIndexing({ ast, diagnostic }) {
    if (!diagnostic || !ast || typeof ast !== "object") {
        return [];
    }

    const fixes = [];

    const visit = (node, parent, property) => {
        if (!node) {
            return;
        }

        if (Array.isArray(node)) {
            for (let index = 0; index < node.length; index += 1) {
                visit(node[index], node, index);
            }
            return;
        }

        if (typeof node !== "object") {
            return;
        }

        if (node.type === "MemberIndexExpression") {
            const fix = convertMultidimensionalMemberIndex(
                node,
                parent,
                property,
                diagnostic
            );

            if (fix) {
                fixes.push(fix);
                return;
            }
        }

        for (const [key, value] of Object.entries(node)) {
            if (value && typeof value === "object") {
                visit(value, node, key);
            }
        }
    };

    visit(ast, null, null);

    return fixes;
}

function convertMultidimensionalMemberIndex(
    node,
    parent,
    property,
    diagnostic
) {
    if (
        !Array.isArray(parent) &&
        (typeof parent !== "object" || parent === null)
    ) {
        return null;
    }

    if (property === undefined || property === null) {
        return null;
    }

    if (!node || node.type !== "MemberIndexExpression") {
        return null;
    }

    const indices = Array.isArray(node.property) ? node.property : null;

    if (node.accessor && node.accessor !== "[") {
        // Non-standard accessors such as '[#' (ds_grid) use comma-separated
        // coordinates rather than nested lookups. Leave them unchanged so the
        // grid access semantics remain intact.
        return null;
    }

    if (!indices || indices.length <= 1) {
        return null;
    }

    const nestedExpression = buildNestedMemberIndexExpression({
        object: node.object,
        indices,
        template: node
    });

    if (!nestedExpression) {
        return null;
    }

    const fixDetail = createFeatherFixDetail(diagnostic, {
        target: getMemberExpressionRootIdentifier(node) ?? null,
        range: {
            start: getNodeStartIndex(node),
            end: getNodeEndIndex(node)
        }
    });

    if (!fixDetail) {
        return null;
    }

    copyCommentMetadata(node, nestedExpression);

    if (Array.isArray(parent)) {
        parent[property] = nestedExpression;
    } else if (isObjectLike(parent)) {
        parent[property] = nestedExpression;
    }

    attachFeatherFixMetadata(nestedExpression, [fixDetail]);

    return fixDetail;
}

function buildNestedMemberIndexExpression({ object, indices, template }) {
    if (!object || !Array.isArray(indices) || indices.length === 0) {
        return null;
    }

    const [firstIndex, ...remaining] = indices;
    const accessor = template?.accessor ?? "[";

    let current = {
        type: "MemberIndexExpression",
        object,
        property: [firstIndex],
        accessor
    };

    if (Object.hasOwn(template, "start")) {
        current.start = cloneLocation(template.start);
    }

    if (remaining.length === 0 && Object.hasOwn(template, "end")) {
        current.end = cloneLocation(template.end);
    }

    for (let index = 0; index < remaining.length; index += 1) {
        const propertyNode = remaining[index];

        const next = {
            type: "MemberIndexExpression",
            object: current,
            property: [propertyNode],
            accessor
        };

        if (Object.hasOwn(template, "start")) {
            next.start = cloneLocation(template.start);
        }

        if (index === remaining.length - 1 && Object.hasOwn(template, "end")) {
            next.end = cloneLocation(template.end);
        }

        current = next;
    }

    return current;
}

function removeDuplicateSemicolons({ ast, sourceText, diagnostic }) {
    if (
        !diagnostic ||
        !ast ||
        typeof sourceText !== "string" ||
        sourceText.length === 0
    ) {
        return [];
    }

    const fixes = [];
    const recordedRanges = new Set();

    const recordFix = (container, range) => {
        if (
            !range ||
            typeof range.start !== "number" ||
            typeof range.end !== "number"
        ) {
            return;
        }

        const key = `${range.start}:${range.end}`;
        if (recordedRanges.has(key)) {
            return;
        }

        const fixDetail = createFeatherFixDetail(diagnostic, {
            target: null,
            range
        });

        if (!fixDetail) {
            return;
        }

        recordedRanges.add(key);
        fixes.push(fixDetail);

        if (container && typeof container === "object") {
            attachFeatherFixMetadata(container, [fixDetail]);
        }
    };

    const processSegment = (container, startIndex, endIndex) => {
        if (typeof startIndex !== "number" || typeof endIndex !== "number") {
            return;
        }

        if (endIndex <= startIndex) {
            return;
        }

        const segment = sourceText.slice(startIndex, endIndex);

        if (!segment || segment.indexOf(";") === -1) {
            return;
        }

        for (const range of findDuplicateSemicolonRanges(segment, startIndex)) {
            recordFix(container, range);
        }
    };

    const processStatementList = (container, statements) => {
        if (!Array.isArray(statements) || statements.length === 0) {
            return;
        }

        const bounds = getStatementListBounds(container, sourceText);

        let previousEnd = bounds.start;

        for (const statement of statements) {
            const statementStart = getNodeStartIndex(statement);
            const statementEnd = getNodeEndIndex(statement);

            if (
                typeof previousEnd === "number" &&
                typeof statementStart === "number"
            ) {
                processSegment(container, previousEnd, statementStart);
            }

            if (typeof statementEnd === "number") {
                previousEnd = statementEnd;
            } else {
                previousEnd = statementStart;
            }
        }

        if (typeof previousEnd === "number" && typeof bounds.end === "number") {
            processSegment(container, previousEnd, bounds.end);
        }
    };

    const visit = (node) => {
        if (!node) {
            return;
        }

        if (Array.isArray(node)) {
            for (const item of node) {
                visit(item);
            }
            return;
        }

        if (typeof node !== "object") {
            return;
        }

        if (isNonEmptyArray(node.body)) {
            processStatementList(node, node.body);
        }

        for (const value of Object.values(node)) {
            if (value && typeof value === "object") {
                visit(value);
            }
        }
    };

    visit(ast);

    return fixes;
}

function getStatementListBounds(node, sourceText) {
    if (!node || typeof sourceText !== "string") {
        return { start: null, end: null };
    }

    let start = getNodeStartIndex(node);
    let end = getNodeEndIndex(node);

    if (node.type === "Program") {
        start = 0;
        end = sourceText.length;
    } else if (node.type === "BlockStatement") {
        if (typeof start === "number" && sourceText[start] === "{") {
            start += 1;
        }

        if (typeof end === "number" && sourceText[end - 1] === "}") {
            end -= 1;
        }
    } else if (node.type === "SwitchCase") {
        if (typeof start === "number") {
            const colonIndex = findCharacterInRange(
                sourceText,
                ":",
                start,
                end
            );

            if (colonIndex !== -1) {
                start = colonIndex + 1;
            }
        }
    }

    return {
        start: typeof start === "number" ? start : null,
        end: typeof end === "number" ? end : null
    };
}

function findCharacterInRange(text, character, start, end) {
    if (typeof start !== "number") {
        return -1;
    }

    const limit = typeof end === "number" ? end : text.length;
    const index = text.indexOf(character, start);

    if (index === -1 || index >= limit) {
        return -1;
    }

    return index;
}

function findDuplicateSemicolonRanges(segment, offset) {
    const ranges = [];

    if (typeof segment !== "string" || segment.length === 0) {
        return ranges;
    }

    let runStart = -1;
    let runLength = 0;
    let inLineComment = false;
    let inBlockComment = false;
    let inString = false;
    let stringDelimiter = null;

    for (let index = 0; index < segment.length; index += 1) {
        const char = segment[index];
        const nextChar = index + 1 < segment.length ? segment[index + 1] : "";

        if (inString) {
            if (char === "\\") {
                index += 1;
                continue;
            }

            if (char === stringDelimiter) {
                inString = false;
                stringDelimiter = null;
            }

            continue;
        }

        if (inLineComment) {
            if (char === "\n" || char === "\r") {
                inLineComment = false;
            }
            continue;
        }

        if (inBlockComment) {
            if (char === "*" && nextChar === "/") {
                inBlockComment = false;
                index += 1;
            }
            continue;
        }

        if (char === "/" && nextChar === "/") {
            inLineComment = true;
            index += 1;
            continue;
        }

        if (char === "/" && nextChar === "*") {
            inBlockComment = true;
            index += 1;
            continue;
        }

        if (char === '"' || char === "'") {
            inString = true;
            stringDelimiter = char;
            continue;
        }

        if (char === ";") {
            if (runStart === -1) {
                runStart = index;
                runLength = 1;
            } else {
                runLength += 1;
            }
            continue;
        }

        if (runStart !== -1 && runLength > 1) {
            ranges.push({
                start: offset + runStart + 1,
                end: offset + runStart + runLength
            });
        }

        runStart = -1;
        runLength = 0;
    }

    if (runStart !== -1 && runLength > 1) {
        ranges.push({
            start: offset + runStart + 1,
            end: offset + runStart + runLength
        });
    }

    return ranges;
}

function getMemberExpressionRootIdentifier(node) {
    if (!node || typeof node !== "object") {
        return null;
    }

    if (node.type === "Identifier") {
        return node.name ?? null;
    }

    if (
        node.type === "MemberDotExpression" ||
        node.type === "MemberIndexExpression"
    ) {
        return getMemberExpressionRootIdentifier(node.object);
    }

    if (node.type === "CallExpression") {
        return getMemberExpressionRootIdentifier(node.object);
    }

    return null;
}

function normalizeObviousSyntaxErrors({ ast, diagnostic, metadata }) {
    if (!diagnostic || !ast || typeof ast !== "object") {
        return [];
    }

    const gm1100Entries = Array.isArray(metadata?.GM1100)
        ? metadata.GM1100
        : [];

    if (gm1100Entries.length === 0) {
        return [];
    }

    const nodeIndex = collectGM1100Candidates(ast);
    const handledNodes = new Set();
    const fixes = [];

    for (const entry of gm1100Entries) {
        const lineNumber = entry?.line;

        if (typeof lineNumber !== "number") {
            continue;
        }

        const candidates = nodeIndex.get(lineNumber) ?? [];
        let node = null;

        if (entry.type === "declaration") {
            node =
                candidates.find(
                    (candidate) => candidate?.type === "VariableDeclaration"
                ) ?? null;
        } else if (entry.type === "assignment") {
            node =
                candidates.find(
                    (candidate) => candidate?.type === "AssignmentExpression"
                ) ?? null;
        }

        if (!node || handledNodes.has(node)) {
            continue;
        }

        handledNodes.add(node);

        const fixDetail = createFeatherFixDetail(diagnostic, {
            target: entry?.identifier ?? null,
            range: {
                start: getNodeStartIndex(node),
                end: getNodeEndIndex(node)
            }
        });

        if (!fixDetail) {
            continue;
        }

        attachFeatherFixMetadata(node, [fixDetail]);
        fixes.push(fixDetail);
    }

    return fixes;
}

function removeTrailingMacroSemicolons({ ast, sourceText, diagnostic }) {
    if (
        !diagnostic ||
        typeof sourceText !== "string" ||
        sourceText.length === 0
    ) {
        return [];
    }

    const fixes = [];

    const visit = (node) => {
        if (!node || typeof node !== "object") {
            return;
        }

        if (Array.isArray(node)) {
            for (const item of node) {
                visit(item);
            }
            return;
        }

        if (node.type === "MacroDeclaration") {
            const fixInfo = sanitizeMacroDeclaration(
                node,
                sourceText,
                diagnostic
            );
            if (fixInfo) {
                fixes.push(fixInfo);
            }
        }

        for (const value of Object.values(node)) {
            if (value && typeof value === "object") {
                visit(value);
            }
        }
    };

    visit(ast);

    return fixes;
}

function removeBooleanLiteralStatements({ ast, diagnostic, metadata }) {
    if (!diagnostic || !ast || typeof ast !== "object") {
        return [];
    }

    const fixes = [];
    const gm1016MetadataEntries = extractFeatherPreprocessMetadata(
        metadata,
        "GM1016"
    );

    for (const entry of gm1016MetadataEntries) {
        const range = normalizePreprocessedRange(entry);

        if (!range) {
            continue;
        }

        const fixDetail = createFeatherFixDetail(diagnostic, {
            target: null,
            range
        });

        if (!fixDetail) {
            continue;
        }

        const owner = findInnermostBlockForRange(
            ast,
            range.start.index,
            range.end.index
        );

        if (owner && owner !== ast) {
            attachFeatherFixMetadata(owner, [fixDetail]);
        }

        fixes.push(fixDetail);
    }

    const arrayOwners = new WeakMap();

    const visitNode = (node) => {
        if (!node || typeof node !== "object") {
            return;
        }

        for (const value of Object.values(node)) {
            if (!value || typeof value !== "object") {
                continue;
            }

            if (Array.isArray(value)) {
                arrayOwners.set(value, node);
                visitArray(value);
                continue;
            }

            visitNode(value);
        }
    };

    const visitArray = (array) => {
        if (!Array.isArray(array)) {
            return;
        }

        for (let index = 0; index < array.length; index += 1) {
            const item = array[index];

            if (
                item &&
                typeof item === "object" &&
                item.type === "ExpressionStatement"
            ) {
                const fix = removeBooleanLiteralExpression(item, array, index);

                if (fix) {
                    const owner = arrayOwners.get(array) ?? ast;
                    if (owner !== ast) {
                        attachFeatherFixMetadata(owner, [fix]);
                    }
                    fixes.push(fix);
                    array.splice(index, 1);
                    index -= 1;
                    continue;
                }
            }

            visitNode(item);
        }
    };

    function removeBooleanLiteralExpression(
        node,
        parentArray = null,
        index = -1
    ) {
        if (!parentArray || !Array.isArray(parentArray) || index < 0) {
            return null;
        }

        const expression = node.expression;

        if (!isBooleanLiteral(expression, true)) {
            return null;
        }

        const fixDetail = createFeatherFixDetail(diagnostic, {
            target: null,
            range: {
                start: getNodeStartIndex(node),
                end: getNodeEndIndex(node)
            }
        });

        if (!fixDetail) {
            return null;
        }

        return fixDetail;
    }

    visitNode(ast);

    if (fixes.length === 0) {
        return [];
    }

    return fixes;
}

function replaceDeprecatedConstantReferences({ ast, diagnostic }) {
    if (!diagnostic || !ast || typeof ast !== "object") {
        return [];
    }

    const metadata = extractDeprecatedConstantReplacement(diagnostic);

    if (!metadata) {
        return [];
    }

    const { deprecatedConstant, replacementConstant } = metadata;

    if (!deprecatedConstant || !replacementConstant) {
        return [];
    }

    const fixes = [];

    const visit = (node) => {
        if (!node) {
            return;
        }

        if (Array.isArray(node)) {
            for (const item of node) {
                visit(item);
            }
            return;
        }

        if (typeof node !== "object") {
            return;
        }

        if (node.type === "Identifier" && node.name === deprecatedConstant) {
            const start = getNodeStartIndex(node);
            const end = getNodeEndIndex(node);

            const fixDetail = createFeatherFixDetail(diagnostic, {
                target: replacementConstant,
                range:
                    typeof start === "number" && typeof end === "number"
                        ? { start, end }
                        : null
            });

            if (!fixDetail) {
                return;
            }

            node.name = replacementConstant;
            attachFeatherFixMetadata(node, [fixDetail]);
            fixes.push(fixDetail);
            return;
        }

        for (const value of Object.values(node)) {
            if (value && typeof value === "object") {
                visit(value);
            }
        }
    };

    visit(ast);

    return fixes;
}

function extractDeprecatedConstantReplacement(diagnostic) {
    if (!diagnostic) {
        return null;
    }

    const badExample =
        typeof diagnostic.badExample === "string" ? diagnostic.badExample : "";
    const correction =
        typeof diagnostic.correction === "string" ? diagnostic.correction : "";
    const goodExample =
        typeof diagnostic.goodExample === "string"
            ? diagnostic.goodExample
            : "";

    const deprecatedMatch = badExample.match(
        /Constant\s+'([A-Za-z_][A-Za-z0-9_]*)'\s+is\s+deprecated/
    );
    const replacementFromCorrection = correction.match(
        /\b(?:modern|replacement)\s+constant\s+is\s+([A-Za-z_][A-Za-z0-9_]*)\b/i
    );

    let deprecatedConstant = deprecatedMatch?.[1] ?? null;
    let replacementConstant = replacementFromCorrection?.[1] ?? null;

    if (!replacementConstant) {
        const replacementFromGoodExample = findReplacementConstantInExample({
            goodExample,
            badExample,
            deprecatedConstant
        });

        if (replacementFromGoodExample) {
            replacementConstant = replacementFromGoodExample;
        }
    }

    if (!deprecatedConstant) {
        deprecatedConstant = findDeprecatedConstantInExample({
            badExample,
            goodExample,
            replacementConstant
        });
    }

    if (!deprecatedConstant || !replacementConstant) {
        return null;
    }

    return { deprecatedConstant, replacementConstant };
}

function collectIdentifiers(example) {
    if (typeof example !== "string" || example.length === 0) {
        return new Set();
    }

    const matches = example.match(/\b[A-Za-z_][A-Za-z0-9_]*\b/g);

    if (!Array.isArray(matches)) {
        return new Set();
    }

    return new Set(matches);
}

function isLikelyConstant(identifier) {
    if (typeof identifier !== "string" || identifier.length === 0) {
        return false;
    }

    if (/^[A-Z0-9_]+$/.test(identifier)) {
        return true;
    }

    if (/^[a-z0-9]+(_[a-z0-9]+)+$/.test(identifier)) {
        return true;
    }

    return false;
}

function findReplacementConstantInExample({
    goodExample,
    badExample,
    deprecatedConstant
}) {
    const goodIdentifiers = collectIdentifiers(goodExample);
    const badIdentifiers = collectIdentifiers(badExample);

    for (const identifier of goodIdentifiers) {
        if (identifier === deprecatedConstant) {
            continue;
        }

        if (badIdentifiers.has(identifier)) {
            continue;
        }

        if (isLikelyConstant(identifier)) {
            return identifier;
        }
    }

    return null;
}

function findDeprecatedConstantInExample({
    badExample,
    goodExample,
    replacementConstant
}) {
    const badIdentifiers = collectIdentifiers(badExample);
    const goodIdentifiers = collectIdentifiers(goodExample);

    for (const identifier of badIdentifiers) {
        if (identifier === replacementConstant) {
            continue;
        }

        if (goodIdentifiers.has(identifier)) {
            continue;
        }

        if (isLikelyConstant(identifier)) {
            return identifier;
        }
    }

    return null;
}

function extractFeatherPreprocessMetadata(metadata, key) {
    if (!metadata || typeof metadata !== "object") {
        return [];
    }

    const entries = metadata[key];

    return Array.isArray(entries) ? entries.filter(Boolean) : [];
}

function normalizePreprocessedRange(entry) {
    const startIndex = entry?.start?.index;
    const endIndex = entry?.end?.index;

    if (typeof startIndex !== "number" || typeof endIndex !== "number") {
        return null;
    }

    if (endIndex < startIndex) {
        return null;
    }

    const startLine = entry?.start?.line;
    const endLine = entry?.end?.line;

    const startLocation = { index: startIndex };
    const endLocation = { index: endIndex };

    if (typeof startLine === "number") {
        startLocation.line = startLine;
    }

    if (typeof endLine === "number") {
        endLocation.line = endLine;
    }

    return { start: startLocation, end: endLocation };
}

function findInnermostBlockForRange(ast, startIndex, endIndex) {
    if (!ast || typeof ast !== "object") {
        return null;
    }

    let bestMatch = null;

    const visit = (node) => {
        if (!node || typeof node !== "object") {
            return;
        }

        const nodeStart = getNodeStartIndex(node);
        const nodeEnd = getNodeEndIndex(node);

        if (
            typeof nodeStart !== "number" ||
            typeof nodeEnd !== "number" ||
            nodeStart > startIndex ||
            nodeEnd < endIndex
        ) {
            return;
        }

        if (node.type === "BlockStatement") {
            if (!bestMatch) {
                bestMatch = node;
            } else {
                const bestStart = getNodeStartIndex(bestMatch);
                const bestEnd = getNodeEndIndex(bestMatch);

                if (
                    typeof bestStart === "number" &&
                    typeof bestEnd === "number" &&
                    (nodeStart > bestStart || nodeEnd < bestEnd)
                ) {
                    bestMatch = node;
                }
            }
        }

        for (const value of Object.values(node)) {
            if (Array.isArray(value)) {
                for (const item of value) {
                    visit(item);
                }
                continue;
            }

            visit(value);
        }
    };

    visit(ast);

    return bestMatch;
}

function hasDisabledColourChannel(args) {
    if (!Array.isArray(args)) {
        return false;
    }

    const channels = args.slice(0, 4);

    return channels.some((argument) => isLiteralFalse(argument));
}

function sanitizeMacroDeclaration(node, sourceText, diagnostic) {
    if (!node || typeof node !== "object") {
        return null;
    }

    const tokens = Array.isArray(node.tokens) ? node.tokens : null;
    if (!tokens || tokens.length === 0) {
        return null;
    }

    const lastToken = tokens[tokens.length - 1];
    if (lastToken !== ";") {
        return null;
    }

    const startIndex = node.start?.index;
    const endIndex = node.end?.index;

    if (typeof startIndex !== "number" || typeof endIndex !== "number") {
        return null;
    }

    const originalText = sourceText.slice(startIndex, endIndex + 1);

    // Only strip semicolons that appear at the end of the macro definition.
    const sanitizedText = originalText.replace(
        TRAILING_MACRO_SEMICOLON_PATTERN,
        ""
    );

    if (sanitizedText === originalText) {
        return null;
    }

    node.tokens = tokens.slice(0, tokens.length - 1);
    node._featherMacroText = sanitizedText;

    const fixDetail = createFeatherFixDetail(diagnostic, {
        target: node.name?.name ?? null,
        range: {
            start: getNodeStartIndex(node),
            end: getNodeEndIndex(node)
        }
    });

    if (!fixDetail) {
        return null;
    }

    attachFeatherFixMetadata(node, [fixDetail]);

    return fixDetail;
}

function ensureVarDeclarationsAreTerminated({ ast, sourceText, diagnostic }) {
    if (
        !diagnostic ||
        !ast ||
        typeof ast !== "object" ||
        typeof sourceText !== "string"
    ) {
        return [];
    }

    if (sourceText.length === 0) {
        return [];
    }

    const fixes = [];

    const visit = (node) => {
        if (!node) {
            return;
        }

        if (Array.isArray(node)) {
            for (const item of node) {
                visit(item);
            }
            return;
        }

        if (typeof node !== "object") {
            return;
        }

        if (node.type === "VariableDeclaration" && node.kind === "var") {
            const fix = ensureVarDeclarationIsTerminated(
                node,
                sourceText,
                diagnostic
            );

            if (fix) {
                fixes.push(fix);
            }
        }

        for (const value of Object.values(node)) {
            if (value && typeof value === "object") {
                visit(value);
            }
        }
    };

    visit(ast);

    return fixes;
}

function ensureVarDeclarationIsTerminated(node, sourceText, diagnostic) {
    if (!node || node.type !== "VariableDeclaration" || node.kind !== "var") {
        return null;
    }

    if (variableDeclarationHasTerminatingSemicolon(node, sourceText)) {
        return null;
    }

    const target = extractVariableDeclarationTarget(node);

    const fixDetail = createFeatherFixDetail(diagnostic, {
        target,
        range: {
            start: getNodeStartIndex(node),
            end: getNodeEndIndex(node)
        }
    });

    if (!fixDetail) {
        return null;
    }

    attachFeatherFixMetadata(node, [fixDetail]);

    return fixDetail;
}

function extractVariableDeclarationTarget(node) {
    if (!node || node.type !== "VariableDeclaration") {
        return null;
    }

    const declarations = Array.isArray(node.declarations)
        ? node.declarations
        : [];

    if (declarations.length === 0) {
        return null;
    }

    const [firstDeclarator] = declarations;
    const identifier = firstDeclarator?.id;

    if (!identifier || identifier.type !== "Identifier") {
        return null;
    }

    return identifier.name ?? null;
}

function variableDeclarationHasTerminatingSemicolon(node, sourceText) {
    if (
        !node ||
        node.type !== "VariableDeclaration" ||
        typeof sourceText !== "string"
    ) {
        return true;
    }

    const length = sourceText.length;
    if (length === 0) {
        return true;
    }

    const searchStart = getNodeEndIndex(node);

    if (typeof searchStart !== "number") {
        return true;
    }

    let index = searchStart;

    while (index < length) {
        const char = sourceText[index];

        if (char === ";") {
            return true;
        }

        if (char === " " || char === "\t" || char === "\v" || char === "\f") {
            index += 1;
            continue;
        }

        if (char === "\r") {
            return false;
        }

        if (char === "\n") {
            return false;
        }

        if (char === "/") {
            const nextChar = sourceText[index + 1];

            if (nextChar === "/") {
                return false;
            }

            if (nextChar === "*") {
                const closingIndex = sourceText.indexOf("*/", index + 2);

                if (closingIndex === -1) {
                    return false;
                }

                index = closingIndex + 2;
                continue;
            }

            return false;
        }

        if (char === "\u2028" || char === "\u2029") {
            return false;
        }

        if (char && char.trim() === "") {
            index += 1;
            continue;
        }

        return false;
    }

    return false;
}

function captureDeprecatedFunctionManualFixes({ ast, sourceText, diagnostic }) {
    if (
        !diagnostic ||
        !ast ||
        typeof ast !== "object" ||
        typeof sourceText !== "string"
    ) {
        return [];
    }

    const deprecatedFunctions = collectDeprecatedFunctionNames(ast, sourceText);

    if (!deprecatedFunctions || deprecatedFunctions.size === 0) {
        return [];
    }

    const fixes = [];
    const seenLocations = new Set();

    const visit = (node) => {
        if (!node) {
            return;
        }

        if (Array.isArray(node)) {
            for (const item of node) {
                visit(item);
            }
            return;
        }

        if (typeof node !== "object") {
            return;
        }

        if (node.type === "CallExpression") {
            const fix = recordDeprecatedCallMetadata(
                node,
                deprecatedFunctions,
                diagnostic
            );

            if (fix) {
                const startIndex = fix.range?.start;
                const endIndex = fix.range?.end;
                const locationKey = `${startIndex}:${endIndex}`;

                if (!seenLocations.has(locationKey)) {
                    seenLocations.add(locationKey);
                    fixes.push(fix);
                    attachFeatherFixMetadata(node, [fix]);
                }
            }
        }

        for (const value of Object.values(node)) {
            if (value && typeof value === "object") {
                visit(value);
            }
        }
    };

    visit(ast);

    return fixes;
}

function recordDeprecatedCallMetadata(node, deprecatedFunctions, diagnostic) {
    if (!node || node.type !== "CallExpression") {
        return null;
    }

    const callee = node.object;

    if (!callee || callee.type !== "Identifier") {
        return null;
    }

    const functionName = callee.name;

    if (!deprecatedFunctions.has(functionName)) {
        return null;
    }

    const startIndex = getNodeStartIndex(node);
    const endIndex = getNodeEndIndex(node);

    if (typeof startIndex !== "number" || typeof endIndex !== "number") {
        return null;
    }

    const fixDetail = createFeatherFixDetail(diagnostic, {
        target: functionName,
        range: {
            start: startIndex,
            end: endIndex
        },
        automatic: false
    });

    return fixDetail;
}

function collectDeprecatedFunctionNames(ast, sourceText) {
    const names = new Set();

    if (!ast || typeof ast !== "object") {
        return names;
    }

    const comments = getCommentArray(ast);
    const body = Array.isArray(ast.body) ? ast.body : [];

    if (comments.length === 0 || body.length === 0) {
        return names;
    }

    const sortedComments = comments
        .filter((comment) => typeof getCommentEndIndex(comment) === "number")
        .sort(
            (left, right) =>
                getCommentEndIndex(left) - getCommentEndIndex(right)
        );

    const nodes = body
        .filter((node) => node && typeof node === "object")
        .sort((left, right) => {
            const leftIndex = getNodeStartIndex(left);
            const rightIndex = getNodeStartIndex(right);

            if (
                typeof leftIndex !== "number" ||
                typeof rightIndex !== "number"
            ) {
                return 0;
            }

            return leftIndex - rightIndex;
        });

    let commentIndex = 0;

    for (const node of nodes) {
        if (!node || node.type !== "FunctionDeclaration") {
            continue;
        }

        const startIndex = getNodeStartIndex(node);

        if (typeof startIndex !== "number") {
            continue;
        }

        while (
            commentIndex < sortedComments.length &&
            getCommentEndIndex(sortedComments[commentIndex]) < startIndex
        ) {
            commentIndex += 1;
        }

        const comment = sortedComments[commentIndex - 1];

        if (!isDeprecatedComment(comment)) {
            continue;
        }

        const commentEnd = getCommentEndIndex(comment);

        if (typeof commentEnd !== "number") {
            continue;
        }

        const between = sourceText.slice(commentEnd + 1, startIndex);

        if (!isWhitespaceOnly(between)) {
            continue;
        }

        const identifier =
            typeof node.id === "string" ? node.id : node.id?.name;

        if (identifier) {
            names.add(identifier);
        }
    }

    return names;
}

function getCommentEndIndex(comment) {
    if (!comment) {
        return null;
    }

    const end = comment.end;

    if (typeof end === "number") {
        return end;
    }

    if (end && typeof end.index === "number") {
        return end.index;
    }

    return null;
}

function isDeprecatedComment(comment) {
    if (!comment || typeof comment.value !== "string") {
        return false;
    }

    return /@deprecated\b/i.test(comment.value);
}

function isWhitespaceOnly(text) {
    if (typeof text !== "string") {
        return true;
    }

    return text.trim().length === 0;
}

function convertNumericStringArgumentsToNumbers({ ast, diagnostic }) {
    if (!diagnostic || !ast || typeof ast !== "object") {
        return [];
    }

    const fixes = [];

    const visit = (node) => {
        if (!node) {
            return;
        }

        if (Array.isArray(node)) {
            for (const item of node) {
                visit(item);
            }
            return;
        }

        if (typeof node !== "object") {
            return;
        }

        if (node.type === "CallExpression") {
            const args = Array.isArray(node.arguments) ? node.arguments : [];

            for (const argument of args) {
                const fix = convertNumericStringLiteral(argument, diagnostic);

                if (fix) {
                    fixes.push(fix);
                }
            }
        }

        for (const value of Object.values(node)) {
            if (value && typeof value === "object") {
                visit(value);
            }
        }
    };

    visit(ast);

    return fixes;
}

function convertNumericStringLiteral(argument, diagnostic) {
    const literal = extractLiteral(argument);

    if (!literal) {
        return null;
    }

    if (literal._skipNumericStringCoercion) {
        return null;
    }

    const rawValue = literal.value;

    if (typeof rawValue !== "string" || rawValue.length < 2) {
        return null;
    }

    if (!rawValue.startsWith('"') || !rawValue.endsWith('"')) {
        return null;
    }

    const numericText = rawValue.slice(1, -1);

    if (!NUMERIC_STRING_LITERAL_PATTERN.test(numericText)) {
        return null;
    }

    literal.value = numericText;

    const fixDetail = createFeatherFixDetail(diagnostic, {
        target: numericText,
        range: {
            start: getNodeStartIndex(literal),
            end: getNodeEndIndex(literal)
        }
    });

    if (!fixDetail) {
        return null;
    }

    attachFeatherFixMetadata(literal, [fixDetail]);

    return fixDetail;
}

function extractLiteral(node) {
    if (!node || typeof node !== "object") {
        return null;
    }

    if (node.type === "Literal") {
        return node;
    }

    if (node.type === "ParenthesizedExpression") {
        return extractLiteral(node.expression);
    }

    return null;
}

function ensureConstructorDeclarationsForNewExpressions({ ast, diagnostic }) {
    if (!diagnostic || !ast || typeof ast !== "object") {
        return [];
    }

    const fixes = [];
    const functionDeclarations = new Map();

    const collectFunctions = (node) => {
        if (!node) {
            return;
        }

        if (Array.isArray(node)) {
            for (const item of node) {
                collectFunctions(item);
            }
            return;
        }

        if (typeof node !== "object") {
            return;
        }

        if (node.type === "FunctionDeclaration") {
            const functionName = isNonEmptyString(node.id) ? node.id : null;

            if (functionName && !functionDeclarations.has(functionName)) {
                functionDeclarations.set(functionName, node);
            }
        }

        for (const value of Object.values(node)) {
            if (value && typeof value === "object") {
                collectFunctions(value);
            }
        }
    };

    collectFunctions(ast);

    if (functionDeclarations.size === 0) {
        return [];
    }

    const convertedFunctions = new Set();

    const visit = (node) => {
        if (!node) {
            return;
        }

        if (Array.isArray(node)) {
            for (const item of node) {
                visit(item);
            }
            return;
        }

        if (typeof node !== "object") {
            return;
        }

        if (node.type === "NewExpression") {
            const expression = node.expression;
            const constructorName =
                expression?.type === "Identifier" &&
                typeof expression.name === "string"
                    ? expression.name
                    : null;

            if (constructorName) {
                const functionNode = functionDeclarations.get(constructorName);

                if (
                    functionNode &&
                    functionNode.type === "FunctionDeclaration" &&
                    !convertedFunctions.has(functionNode)
                ) {
                    const fix = convertFunctionDeclarationToConstructor(
                        functionNode,
                        diagnostic
                    );

                    if (fix) {
                        fixes.push(fix);
                        convertedFunctions.add(functionNode);
                    }
                }
            }
        }

        for (const value of Object.values(node)) {
            if (value && typeof value === "object") {
                visit(value);
            }
        }
    };

    visit(ast);

    return fixes;
}

function convertFunctionDeclarationToConstructor(functionNode, diagnostic) {
    if (!functionNode || functionNode.type !== "FunctionDeclaration") {
        return null;
    }

    const fixDetail = createFeatherFixDetail(diagnostic, {
        target: typeof functionNode.id === "string" ? functionNode.id : null,
        range: {
            start: getNodeStartIndex(functionNode),
            end: getNodeEndIndex(functionNode)
        }
    });

    if (!fixDetail) {
        return null;
    }

    functionNode.type = "ConstructorDeclaration";

    if (!Object.hasOwn(functionNode, "parent")) {
        functionNode.parent = null;
    }

    attachFeatherFixMetadata(functionNode, [fixDetail]);

    return fixDetail;
}

function deduplicateLocalVariableDeclarations({ ast, diagnostic }) {
    if (!diagnostic || !ast || typeof ast !== "object") {
        return [];
    }

    const fixes = [];
    const scopeStack = [];

    const pushScope = (initialNames = []) => {
        const scope = new Map();

        if (Array.isArray(initialNames)) {
            for (const name of initialNames) {
                if (isNonEmptyString(name)) {
                    scope.set(name, true);
                }
            }
        }

        scopeStack.push(scope);
    };

    const popScope = () => {
        scopeStack.pop();
    };

    const declareLocal = (name) => {
        if (!isNonEmptyString(name)) {
            return true;
        }

        const scope = scopeStack[scopeStack.length - 1];

        if (!scope) {
            return true;
        }

        if (scope.has(name)) {
            return false;
        }

        scope.set(name, true);
        return true;
    };

    const handleVariableDeclaration = (node, parent, property) => {
        const declarations = Array.isArray(node.declarations)
            ? node.declarations
            : [];

        if (declarations.length === 0) {
            return [];
        }

        const retained = [];
        const duplicates = [];

        for (const declarator of declarations) {
            if (!declarator || typeof declarator !== "object") {
                retained.push(declarator);
                continue;
            }

            const name = getVariableDeclaratorName(declarator);

            if (!name) {
                retained.push(declarator);
                continue;
            }

            const isNewDeclaration = declareLocal(name);

            if (isNewDeclaration) {
                retained.push(declarator);
                continue;
            }

            duplicates.push(declarator);
        }

        if (duplicates.length === 0) {
            return [];
        }

        if (!Array.isArray(parent) || typeof property !== "number") {
            return [];
        }

        const fixDetails = [];
        const assignments = [];

        for (const declarator of duplicates) {
            const name = getVariableDeclaratorName(declarator);

            const fixDetail = createFeatherFixDetail(diagnostic, {
                target: name,
                range: {
                    start: getNodeStartIndex(declarator),
                    end: getNodeEndIndex(declarator)
                }
            });

            if (!fixDetail) {
                continue;
            }

            const assignment = createAssignmentFromDeclarator(declarator, node);

            if (assignment) {
                attachFeatherFixMetadata(assignment, [fixDetail]);
                assignments.push(assignment);
            }

            fixDetails.push(fixDetail);
        }

        if (fixDetails.length === 0) {
            return [];
        }

        node.declarations = retained;

        if (retained.length === 0) {
            if (assignments.length > 0) {
                parent.splice(property, 1, ...assignments);
            } else {
                parent.splice(property, 1);
            }
        } else if (assignments.length > 0) {
            parent.splice(property + 1, 0, ...assignments);
        }

        if (retained.length > 0) {
            attachFeatherFixMetadata(node, fixDetails);
        }

        return fixDetails;
    };

    const visit = (node, parent, property) => {
        if (!node) {
            return;
        }

        if (Array.isArray(node)) {
            for (let index = 0; index < node.length; index += 1) {
                const initialLength = node.length;
                visit(node[index], node, index);

                if (node.length < initialLength) {
                    index -= 1;
                }
            }
            return;
        }

        if (typeof node !== "object") {
            return;
        }

        if (isFunctionLikeNode(node)) {
            const paramNames = getFunctionParameterNames(node);

            pushScope(paramNames);

            const params = Array.isArray(node.params) ? node.params : [];
            for (const param of params) {
                visit(param, node, "params");
            }

            visit(node.body, node, "body");
            popScope();
            return;
        }

        if (node.type === "VariableDeclaration" && node.kind === "var") {
            const fixDetails = handleVariableDeclaration(
                node,
                parent,
                property
            );

            if (isNonEmptyArray(fixDetails)) {
                fixes.push(...fixDetails);
            }
        }

        for (const [key, value] of Object.entries(node)) {
            if (key === "body" && isFunctionLikeNode(node)) {
                continue;
            }

            if (!value || typeof value !== "object") {
                continue;
            }

            visit(value, node, key);
        }
    };

    pushScope();
    visit(ast, null, null);
    popScope();

    return fixes;
}

function renameDuplicateFunctionParameters({ ast, diagnostic, options }) {
    if (!diagnostic || !ast || typeof ast !== "object") {
        return [];
    }

    const fixes = [];

    const visit = (node) => {
        if (!node) {
            return;
        }

        if (Array.isArray(node)) {
            node.forEach(visit);
            return;
        }

        if (typeof node !== "object") {
            return;
        }

        if (
            node.type === "FunctionDeclaration" ||
            node.type === "ConstructorDeclaration"
        ) {
            const functionFixes = renameDuplicateParametersInFunction(
                node,
                diagnostic,
                options
            );
            if (isNonEmptyArray(functionFixes)) {
                fixes.push(...functionFixes);
            }
        }

        for (const value of Object.values(node)) {
            if (value && typeof value === "object") {
                visit(value);
            }
        }
    };

    visit(ast);

    return fixes;
}

function renameDuplicateParametersInFunction(functionNode, diagnostic) {
    const params = Array.isArray(functionNode?.params)
        ? functionNode.params
        : [];

    if (params.length === 0) {
        return [];
    }

    const fixes = [];
    const seenNames = new Set();

    for (let index = 0; index < params.length; index += 1) {
        const param = params[index];
        const identifier = getFunctionParameterIdentifier(param);

        const hasIdentifier =
            identifier &&
            typeof identifier.name === "string" &&
            identifier.name.length > 0;

        if (!hasIdentifier) {
            continue;
        }

        const originalName = identifier.name;

        if (!seenNames.has(originalName)) {
            seenNames.add(originalName);
            continue;
        }

        const range = {
            start: getNodeStartIndex(identifier),
            end: getNodeEndIndex(identifier)
        };

        const fixDetail = createFeatherFixDetail(diagnostic, {
            target: originalName,
            range
        });

        if (fixDetail) {
            attachFeatherFixMetadata(functionNode, [fixDetail]);
            fixes.push(fixDetail);
        }

        params.splice(index, 1);
        index -= 1;
    }

    return fixes;
}

function getFunctionParameterIdentifier(param) {
    if (!param || typeof param !== "object") {
        return null;
    }

    if (param.type === "Identifier") {
        return param;
    }

    if (
        param.type === "DefaultParameter" &&
        param.left?.type === "Identifier"
    ) {
        return param.left;
    }

    if (
        param.type === "RestParameter" &&
        param.argument?.type === "Identifier"
    ) {
        return param.argument;
    }

    return null;
}

function replaceInvalidDeleteStatements({ ast, diagnostic }) {
    if (!diagnostic || !ast || typeof ast !== "object") {
        return [];
    }

    const fixes = [];

    const visit = (node, parent, property) => {
        if (!node) {
            return;
        }

        if (Array.isArray(node)) {
            for (let index = 0; index < node.length; index += 1) {
                visit(node[index], node, index);
            }
            return;
        }

        if (typeof node !== "object") {
            return;
        }

        if (node.type === "DeleteStatement") {
            const fix = convertDeleteStatementToUndefinedAssignment(
                node,
                parent,
                property,
                diagnostic
            );

            if (fix) {
                fixes.push(fix);
                return;
            }
        }

        for (const [key, value] of Object.entries(node)) {
            if (value && typeof value === "object") {
                visit(value, node, key);
            }
        }
    };

    visit(ast, null, null);

    return fixes;
}

function convertDeleteStatementToUndefinedAssignment(
    node,
    parent,
    property,
    diagnostic
) {
    if (!node || node.type !== "DeleteStatement" || !diagnostic) {
        return null;
    }

    if (!isValidDeleteTarget(node.argument)) {
        return null;
    }

    const targetName = getDeleteTargetName(node.argument);
    const assignment = {
        type: "AssignmentExpression",
        operator: "=",
        left: node.argument,
        right: createLiteral("undefined"),
        start: cloneLocation(node.start),
        end: cloneLocation(node.end)
    };

    copyCommentMetadata(node, assignment);

    const fixDetail = createFeatherFixDetail(diagnostic, {
        target: targetName,
        range: {
            start: getNodeStartIndex(node),
            end: getNodeEndIndex(node)
        }
    });

    if (!fixDetail) {
        return null;
    }

    if (!replaceNodeInParent(parent, property, assignment)) {
        return null;
    }

    attachFeatherFixMetadata(assignment, [fixDetail]);

    return fixDetail;
}

function isValidDeleteTarget(node) {
    if (!node || typeof node !== "object") {
        return false;
    }

    if (isIdentifierNode(node)) {
        return true;
    }

    return ALLOWED_DELETE_MEMBER_TYPES.has(node.type);
}

function isIdentifierNode(node) {
    return (
        node &&
        node.type === "Identifier" &&
        typeof node.name === "string" &&
        node.name.length > 0
    );
}

function getDeleteTargetName(node) {
    if (!node || typeof node !== "object") {
        return null;
    }

    if (isIdentifierNode(node)) {
        return node.name;
    }

    if (node.type === "MemberDotExpression") {
        return node.property?.name ?? null;
    }

    return null;
}

function replaceNodeInParent(parent, property, replacement) {
    if (Array.isArray(parent)) {
        if (
            typeof property !== "number" ||
            property < 0 ||
            property >= parent.length
        ) {
            return false;
        }

        parent[property] = replacement;
        return true;
    }

    if (parent && typeof parent === "object" && property != null) {
        parent[property] = replacement;
        return true;
    }

    return false;
}

function closeOpenVertexBatches({ ast, diagnostic }) {
    if (!diagnostic || !ast || typeof ast !== "object") {
        return [];
    }

    const fixes = [];

    const visit = (node, parent, property) => {
        if (!node) {
            return;
        }

        if (Array.isArray(node)) {
            if (isStatementList(parent, property)) {
                const statementFixes = ensureVertexBatchesClosed(
                    node,
                    diagnostic
                );

                if (
                    Array.isArray(statementFixes) &&
                    statementFixes.length > 0
                ) {
                    fixes.push(...statementFixes);
                }
            }

            for (let index = 0; index < node.length; index += 1) {
                visit(node[index], node, index);
            }
            return;
        }

        if (typeof node !== "object") {
            return;
        }

        for (const [key, value] of Object.entries(node)) {
            if (value && typeof value === "object") {
                visit(value, node, key);
            }
        }
    };

    visit(ast, null, null);

    return fixes;
}

function ensureVertexBatchesClosed(statements, diagnostic) {
    if (!Array.isArray(statements) || statements.length === 0 || !diagnostic) {
        return [];
    }

    const fixes = [];
    let lastBeginCall = null;

    for (let index = 0; index < statements.length; index += 1) {
        const statement = statements[index];

        if (isVertexBeginCallNode(statement)) {
            if (lastBeginCall) {
                const vertexEndCall =
                    createVertexEndCallFromBegin(lastBeginCall);
                const fixDetail = createFeatherFixDetail(diagnostic, {
                    target: getVertexBatchTarget(lastBeginCall),
                    range: {
                        start: getNodeStartIndex(lastBeginCall),
                        end: getNodeEndIndex(lastBeginCall)
                    }
                });

                if (vertexEndCall && fixDetail) {
                    statements.splice(index, 0, vertexEndCall);
                    attachFeatherFixMetadata(vertexEndCall, [fixDetail]);
                    fixes.push(fixDetail);
                    index += 1;
                }

                lastBeginCall = null;
            }

            lastBeginCall = statement;
            continue;
        }

        if (isVertexEndCallNode(statement)) {
            lastBeginCall = null;
        }
    }

    return fixes;
}

function isVertexBeginCallNode(node) {
    if (!node || node.type !== "CallExpression") {
        return false;
    }

    return isIdentifierWithName(node.object, "vertex_begin");
}

function isVertexEndCallNode(node) {
    if (!node || node.type !== "CallExpression") {
        return false;
    }

    return isIdentifierWithName(node.object, "vertex_end");
}

function getVertexBatchTarget(callExpression) {
    if (!callExpression || callExpression.type !== "CallExpression") {
        return null;
    }

    const args = Array.isArray(callExpression.arguments)
        ? callExpression.arguments
        : [];

    if (args.length > 0) {
        const firstArgument = args[0];

        if (isIdentifier(firstArgument)) {
            return firstArgument.name ?? null;
        }
    }

    return callExpression.object?.name ?? null;
}

function createVertexEndCallFromBegin(template) {
    if (!template || template.type !== "CallExpression") {
        return null;
    }

    const identifier = createIdentifier("vertex_end", template.object);

    if (!identifier) {
        return null;
    }

    const callExpression = {
        type: "CallExpression",
        object: identifier,
        arguments: []
    };

    if (Array.isArray(template.arguments) && template.arguments.length > 0) {
        const clonedArgument = cloneNode(template.arguments[0]);

        if (clonedArgument) {
            callExpression.arguments.push(clonedArgument);
        }
    }

    if (hasOwn(template, "start")) {
        callExpression.start = cloneLocation(template.start);
    }

    if (hasOwn(template, "end")) {
        callExpression.end = cloneLocation(template.end);
    }

    return callExpression;
}

function localizeInstanceVariableAssignments({ ast, diagnostic, sourceText }) {
    if (!diagnostic || !ast || typeof ast !== "object") {
        return [];
    }

    const fixes = [];
    const eventMarkers = buildEventMarkerIndex(ast);
    const memberPropertyNames = collectMemberPropertyNames(ast);

    const visit = (node, parent, property) => {
        if (!node) {
            return;
        }

        if (Array.isArray(node)) {
            for (let index = 0; index < node.length; index += 1) {
                visit(node[index], node, index);
            }
            return;
        }

        if (typeof node !== "object") {
            return;
        }

        if (node.type === "AssignmentExpression") {
            const fix = convertAssignmentToLocalVariable({
                node,
                parent,
                property,
                diagnostic,
                eventMarkers,
                memberPropertyNames,
                sourceText
            });

            if (fix) {
                fixes.push(fix);
                return;
            }
        }

        for (const [key, value] of Object.entries(node)) {
            if (value && typeof value === "object") {
                visit(value, node, key);
            }
        }
    };

    visit(ast, null, null);

    return fixes;
}

function convertAssignmentToLocalVariable({
    node,
    parent,
    property,
    diagnostic,
    eventMarkers,
    memberPropertyNames,
    sourceText
}) {
    if (!Array.isArray(parent) || typeof property !== "number") {
        return null;
    }

    if (
        !node ||
        node.type !== "AssignmentExpression" ||
        node.operator !== "="
    ) {
        return null;
    }

    const left = node.left;

    if (!isIdentifier(left)) {
        return null;
    }

    const identifierName = left?.name;
    const originalIdentifierName =
        typeof sourceText === "string"
            ? getOriginalIdentifierName(left, sourceText)
            : null;

    if (
        identifierName &&
        memberPropertyNames &&
        memberPropertyNames.has(identifierName)
    ) {
        return null;
    }

    if (
        originalIdentifierName &&
        memberPropertyNames &&
        memberPropertyNames.has(originalIdentifierName)
    ) {
        return null;
    }

    if (!Array.isArray(eventMarkers) || eventMarkers.length === 0) {
        return null;
    }

    const eventMarker = findEventMarkerForIndex(
        eventMarkers,
        getNodeStartIndex(node)
    );

    if (!eventMarker || isCreateEventMarker(eventMarker)) {
        return null;
    }

    const clonedIdentifier = cloneIdentifier(left);

    if (!clonedIdentifier) {
        return null;
    }

    const declarator = {
        type: "VariableDeclarator",
        id: clonedIdentifier,
        init: node.right,
        start: cloneLocation(left?.start ?? node.start),
        end: cloneLocation(node.end)
    };

    const declaration = {
        type: "VariableDeclaration",
        declarations: [declarator],
        kind: "var",
        start: cloneLocation(node.start),
        end: cloneLocation(node.end)
    };

    copyCommentMetadata(node, declaration);

    const fixDetail = createFeatherFixDetail(diagnostic, {
        target: left?.name ?? null,
        range: {
            start: getNodeStartIndex(node),
            end: getNodeEndIndex(node)
        }
    });

    if (!fixDetail) {
        return null;
    }

    parent[property] = declaration;
    attachFeatherFixMetadata(declaration, [fixDetail]);

    return fixDetail;
}

function buildEventMarkerIndex(ast) {
    if (!ast || typeof ast !== "object") {
        return [];
    }

    const markerComments = new Set();
    const directComments = Array.isArray(ast.comments) ? ast.comments : [];

    for (const comment of directComments) {
        if (comment) {
            markerComments.add(comment);
        }
    }

    for (const comment of collectCommentNodes(ast)) {
        if (comment) {
            markerComments.add(comment);
        }
    }

    const markers = [];

    for (const comment of markerComments) {
        const eventName = extractEventNameFromComment(comment?.value);

        if (!eventName) {
            continue;
        }

        const markerIndex = getCommentIndex(comment);

        if (typeof markerIndex !== "number") {
            continue;
        }

        markers.push({
            index: markerIndex,
            name: eventName
        });
    }

    markers.sort((left, right) => left.index - right.index);

    return markers;
}

function extractEventNameFromComment(value) {
    if (typeof value !== "string") {
        return null;
    }

    const trimmed = value.trim();

    if (!trimmed.startsWith("/")) {
        return null;
    }

    const normalized = trimmed.replace(/^\/\s*/, "");

    if (!/\bEvent\b/i.test(normalized)) {
        return null;
    }

    return normalized;
}

function getCommentIndex(comment) {
    if (!comment || typeof comment !== "object") {
        return null;
    }

    if (typeof comment.start?.index === "number") {
        return comment.start.index;
    }

    if (typeof comment.end?.index === "number") {
        return comment.end.index;
    }

    return null;
}

function findEventMarkerForIndex(markers, index) {
    if (!Array.isArray(markers) || markers.length === 0) {
        return null;
    }

    if (typeof index !== "number") {
        return null;
    }

    let result = null;

    for (const marker of markers) {
        if (marker.index <= index) {
            result = marker;
            continue;
        }

        break;
    }

    return result;
}

function isCreateEventMarker(marker) {
    if (!marker || typeof marker.name !== "string") {
        return false;
    }

    return /\bCreate\s+Event\b/i.test(marker.name);
}

function collectMemberPropertyNames(ast) {
    if (!ast || typeof ast !== "object") {
        return new Set();
    }

    const names = new Set();

    const visit = (node) => {
        if (!node || typeof node !== "object") {
            return;
        }

        if (Array.isArray(node)) {
            for (const item of node) {
                visit(item);
            }
            return;
        }

        if (node.type === "MemberDotExpression") {
            const property = node.property;

            if (property?.type === "Identifier" && property.name) {
                names.add(property.name);
            }
        }

        if (node.type === "MemberIndexExpression") {
            const property = node.property;

            if (property?.type === "Identifier" && property.name) {
                names.add(property.name);
            }
        }

        for (const value of Object.values(node)) {
            if (value && typeof value === "object") {
                visit(value);
            }
        }
    };

    visit(ast);

    return names;
}

function getOriginalIdentifierName(identifier, sourceText) {
    if (!identifier || typeof sourceText !== "string") {
        return null;
    }

    const startIndex = getNodeStartIndex(identifier);
    const endIndex = getNodeEndIndex(identifier);

    if (typeof startIndex !== "number" || typeof endIndex !== "number") {
        return null;
    }

    const slice = sourceText.slice(startIndex, endIndex + 1);

    if (typeof slice !== "string") {
        return null;
    }

    const trimmed = slice.trim();

    if (!trimmed) {
        return null;
    }

    const match = /^[A-Za-z_][A-Za-z0-9_]*$/.exec(trimmed);

    if (!match) {
        return null;
    }

    return match[0];
}

function convertUnusedIndexForLoops({ ast, diagnostic }) {
    if (!diagnostic || !ast || typeof ast !== "object") {
        return [];
    }

    const fixes = [];

    const visit = (node, parent, property) => {
        if (!node) {
            return;
        }

        if (Array.isArray(node)) {
            for (let index = 0; index < node.length; index += 1) {
                visit(node[index], node, index);
            }
            return;
        }

        if (typeof node !== "object") {
            return;
        }

        if (node.type === "ForStatement") {
            const fix = convertForLoopToRepeat(
                node,
                parent,
                property,
                diagnostic
            );

            if (fix) {
                fixes.push(fix);
                return;
            }
        }

        for (const [key, value] of Object.entries(node)) {
            if (value && typeof value === "object") {
                visit(value, node, key);
            }
        }
    };

    visit(ast, null, null);

    return fixes;
}

function convertForLoopToRepeat(node, parent, property, diagnostic) {
    if (!node || node.type !== "ForStatement") {
        return null;
    }

    const transformation = analyzeForLoopForRepeat(node);

    if (!transformation) {
        return null;
    }

    if (Array.isArray(parent)) {
        if (
            typeof property !== "number" ||
            property < 0 ||
            property >= parent.length
        ) {
            return null;
        }
    } else if (
        !parent ||
        (typeof property !== "string" && typeof property !== "number")
    ) {
        return null;
    }

    const repeatStatement = {
        type: "RepeatStatement",
        test: transformation.testExpression,
        body: transformation.body,
        start: cloneLocation(node.start),
        end: cloneLocation(node.end)
    };

    copyCommentMetadata(node, repeatStatement);

    const fixDetail = createFeatherFixDetail(diagnostic, {
        target: transformation.indexName ?? null,
        range: {
            start: getNodeStartIndex(node),
            end: getNodeEndIndex(node)
        }
    });

    if (!fixDetail) {
        return null;
    }

    if (Array.isArray(parent)) {
        parent[property] = repeatStatement;
    } else {
        parent[property] = repeatStatement;
    }

    attachFeatherFixMetadata(repeatStatement, [fixDetail]);

    return fixDetail;
}

function analyzeForLoopForRepeat(node) {
    if (!node || node.type !== "ForStatement") {
        return null;
    }

    const indexInfo = getLoopIndexInfo(node.init);

    if (!indexInfo) {
        return null;
    }

    const testExpression = getRepeatTestExpression(node.test, indexInfo.name);

    if (!testExpression) {
        return null;
    }

    if (!isRepeatCompatibleUpdate(node.update, indexInfo.name)) {
        return null;
    }

    if (doesNodeUseIdentifier(node.body, indexInfo.name)) {
        return null;
    }

    return {
        indexName: indexInfo.name,
        testExpression,
        body: node.body
    };
}

function getLoopIndexInfo(init) {
    if (!init || typeof init !== "object") {
        return null;
    }

    if (init.type === "VariableDeclaration") {
        const declarations = Array.isArray(init.declarations)
            ? init.declarations
            : [];

        if (declarations.length !== 1) {
            return null;
        }

        const [declaration] = declarations;
        const identifier = declaration?.id;
        const initializer = declaration?.init;

        if (!isIdentifier(identifier) || !isLiteralZero(initializer)) {
            return null;
        }

        return { name: identifier.name };
    }

    if (init.type === "AssignmentExpression") {
        if (init.operator !== "=") {
            return null;
        }

        if (!isIdentifier(init.left) || !isLiteralZero(init.right)) {
            return null;
        }

        return { name: init.left.name };
    }

    return null;
}

function getRepeatTestExpression(test, indexName) {
    if (!test || typeof test !== "object") {
        return null;
    }

    if (test.type !== "BinaryExpression") {
        return null;
    }

    if (test.operator !== "<") {
        return null;
    }

    if (!isIdentifierWithName(test.left, indexName)) {
        return null;
    }

    const right = test.right;

    if (!right || typeof right !== "object") {
        return null;
    }

    return right;
}

function isRepeatCompatibleUpdate(update, indexName) {
    if (!update || typeof update !== "object") {
        return false;
    }

    if (update.type === "AssignmentExpression") {
        if (!isIdentifierWithName(update.left, indexName)) {
            return false;
        }

        if (update.operator === "+=") {
            return isLiteralOne(update.right);
        }

        if (update.operator === "=") {
            if (!update.right || update.right.type !== "BinaryExpression") {
                return false;
            }

            const { left, right, operator } = update.right;

            if (operator !== "+") {
                return false;
            }

            if (!isIdentifierWithName(left, indexName)) {
                return false;
            }

            return isLiteralOne(right);
        }

        return false;
    }

    if (update.type === "IncDecStatement") {
        if (update.operator !== "++") {
            return false;
        }

        return isIdentifierWithName(update.argument, indexName);
    }

    return false;
}

function doesNodeUseIdentifier(node, name) {
    if (!node || !name) {
        return false;
    }

    let found = false;

    const visit = (current) => {
        if (found || !current) {
            return;
        }

        if (Array.isArray(current)) {
            for (const entry of current) {
                visit(entry);
                if (found) {
                    break;
                }
            }
            return;
        }

        if (typeof current !== "object") {
            return;
        }

        if (current.type === "Identifier" && current.name === name) {
            found = true;
            return;
        }

        for (const value of Object.values(current)) {
            if (value && typeof value === "object") {
                visit(value);
                if (found) {
                    break;
                }
            }
        }
    };

    visit(node);

    return found;
}

function convertAllDotAssignmentsToWithStatements({ ast, diagnostic }) {
    if (!diagnostic || !ast || typeof ast !== "object") {
        return [];
    }

    const fixes = [];

    const visit = (node, parent, property) => {
        if (!node) {
            return;
        }

        if (Array.isArray(node)) {
            for (let index = 0; index < node.length; index += 1) {
                visit(node[index], node, index);
            }
            return;
        }

        if (typeof node !== "object") {
            return;
        }

        if (node.type === "AssignmentExpression") {
            const fix = convertAllAssignment(
                node,
                parent,
                property,
                diagnostic
            );
            if (fix) {
                fixes.push(fix);
                return;
            }
        }

        for (const [key, value] of Object.entries(node)) {
            if (value && typeof value === "object") {
                visit(value, node, key);
            }
        }
    };

    visit(ast, null, null);

    return fixes;
}

function normalizeFunctionCallArgumentOrder({ ast, diagnostic }) {
    if (!diagnostic || !ast || typeof ast !== "object") {
        return [];
    }

    const fixes = [];
    const state = {
        counter: 0
    };

    const visit = (node, parent, property, ancestors) => {
        if (!node) {
            return;
        }

        const nextAncestors = Array.isArray(ancestors)
            ? ancestors.concat([{ node, parent, property }])
            : [{ node, parent, property }];

        if (Array.isArray(node)) {
            for (let index = 0; index < node.length; index += 1) {
                visit(node[index], node, index, nextAncestors);
            }
            return;
        }

        if (typeof node !== "object") {
            return;
        }

        for (const [key, value] of Object.entries(node)) {
            if (value && typeof value === "object") {
                visit(value, node, key, nextAncestors);
            }
        }

        if (node.type === "CallExpression") {
            const fix = normalizeCallExpressionArguments({
                node,
                parent,
                property,
                diagnostic,
                ancestors: nextAncestors,
                state
            });

            if (fix) {
                fixes.push(fix);
            }
        }
    };

    visit(ast, null, null, []);

    return fixes;
}

function normalizeCallExpressionArguments({
    node,
    parent,
    property,
    diagnostic,
    ancestors,
    state
}) {
    if (!node || node.type !== "CallExpression") {
        return null;
    }

    const args = Array.isArray(node.arguments) ? node.arguments : [];
    if (args.length === 0) {
        return null;
    }

    const callArgumentInfos = [];

    for (let index = 0; index < args.length; index += 1) {
        const argument = args[index];

        if (!argument || argument.type !== "CallExpression") {
            continue;
        }

        callArgumentInfos.push({
            argument,
            index
        });
    }

    if (callArgumentInfos.length < 2) {
        return null;
    }

    const statementContext = findStatementContext(ancestors);

    if (!statementContext) {
        return null;
    }

    const temporaryDeclarations = [];

    for (const { argument, index } of callArgumentInfos) {
        const tempName = buildTemporaryIdentifierName(state);
        const tempIdentifier = createIdentifier(tempName, argument);

        if (!tempIdentifier) {
            continue;
        }

        const declaration = createTemporaryVariableDeclaration(
            tempName,
            argument
        );

        if (!declaration) {
            continue;
        }

        temporaryDeclarations.push({
            declaration,
            index,
            identifier: tempIdentifier
        });
    }

    if (temporaryDeclarations.length !== callArgumentInfos.length) {
        return null;
    }

    const fixDetail = createFeatherFixDetail(diagnostic, {
        target: node.object?.name ?? null,
        range: {
            start: getNodeStartIndex(node),
            end: getNodeEndIndex(node)
        }
    });

    if (!fixDetail) {
        return null;
    }

    for (const { declaration, index, identifier } of temporaryDeclarations) {
        node.arguments[index] = createIdentifier(identifier.name, identifier);
    }

    statementContext.statements.splice(
        statementContext.index,
        0,
        ...temporaryDeclarations.map(({ declaration }) => declaration)
    );

    for (const { declaration } of temporaryDeclarations) {
        attachFeatherFixMetadata(declaration, [fixDetail]);
    }

    attachFeatherFixMetadata(node, [fixDetail]);

    return fixDetail;
}

function buildTemporaryIdentifierName(state) {
    if (!state || typeof state !== "object") {
        return "__feather_call_arg_0";
    }

    const nextIndex = typeof state.counter === "number" ? state.counter : 0;
    state.counter = nextIndex + 1;

    return `__feather_call_arg_${nextIndex}`;
}

function createTemporaryVariableDeclaration(name, init) {
    if (!name || !init || typeof init !== "object") {
        return null;
    }

    const id = createIdentifier(name, init);

    if (!id) {
        return null;
    }

    const declarator = {
        type: "VariableDeclarator",
        id,
        init,
        start: cloneLocation(init.start),
        end: cloneLocation(init.end)
    };

    const declaration = {
        type: "VariableDeclaration",
        declarations: [declarator],
        kind: "var",
        start: cloneLocation(init.start),
        end: cloneLocation(init.end)
    };

    return declaration;
}

function findStatementContext(ancestors) {
    if (!Array.isArray(ancestors)) {
        return null;
    }

    for (let index = ancestors.length - 1; index >= 0; index -= 1) {
        const entry = ancestors[index];

        if (
            !entry ||
            !Array.isArray(entry.parent) ||
            typeof entry.property !== "number"
        ) {
            continue;
        }

        const arrayAncestor = ancestors[index - 1];

        if (!arrayAncestor) {
            continue;
        }

        if (!isStatementArray(arrayAncestor)) {
            continue;
        }

        return {
            statements: entry.parent,
            index: entry.property
        };
    }

    return null;
}

function isStatementArray(entry) {
    if (!entry || !Array.isArray(entry.node)) {
        return false;
    }

    const owner = entry.parent;
    const propertyName = entry.property;

    if (!owner || typeof propertyName !== "string") {
        return false;
    }

    if (propertyName !== "body") {
        return false;
    }

    const parentType = owner?.type;

    return (
        parentType === "Program" ||
        parentType === "BlockStatement" ||
        parentType === "SwitchCase"
    );
}

function convertAllAssignment(node, parent, property, diagnostic) {
    if (!Array.isArray(parent) || typeof property !== "number") {
        return null;
    }

    if (
        !node ||
        node.type !== "AssignmentExpression" ||
        node.operator !== "="
    ) {
        return null;
    }

    const member = node.left;
    if (!member || member.type !== "MemberDotExpression") {
        return null;
    }

    const object = member.object;
    if (!object || object.type !== "Identifier" || object.name !== "all") {
        return null;
    }

    const propertyIdentifier = member.property;
    if (!propertyIdentifier || propertyIdentifier.type !== "Identifier") {
        return null;
    }

    const normalizedAssignment = {
        type: "AssignmentExpression",
        operator: node.operator,
        left: cloneIdentifier(propertyIdentifier),
        right: node.right,
        start: cloneLocation(node.start),
        end: cloneLocation(node.end)
    };

    const blockStatement = {
        type: "BlockStatement",
        body: [normalizedAssignment],
        start: cloneLocation(node.start),
        end: cloneLocation(node.end)
    };

    const parenthesizedExpression = {
        type: "ParenthesizedExpression",
        expression: cloneIdentifier(object),
        start: cloneLocation(object?.start ?? node.start),
        end: cloneLocation(object?.end ?? node.end)
    };

    const withStatement = {
        type: "WithStatement",
        test: parenthesizedExpression,
        body: blockStatement,
        start: cloneLocation(node.start),
        end: cloneLocation(node.end)
    };

    copyCommentMetadata(node, withStatement);

    const fixDetail = createFeatherFixDetail(diagnostic, {
        target: propertyIdentifier?.name ?? null,
        range: {
            start: getNodeStartIndex(node),
            end: getNodeEndIndex(node)
        }
    });

    if (!fixDetail) {
        return null;
    }

    parent[property] = withStatement;
    attachFeatherFixMetadata(withStatement, [fixDetail]);

    return fixDetail;
}

function convertNullishCoalesceOpportunities({ ast, diagnostic }) {
    if (!diagnostic || !ast || typeof ast !== "object") {
        return [];
    }

    const fixes = [];

    const visit = (node, parent, property) => {
        if (!node) {
            return false;
        }

        if (Array.isArray(node)) {
            for (let index = 0; index < node.length; ) {
                const mutated = visit(node[index], node, index);
                if (mutated) {
                    continue;
                }
                index += 1;
            }
            return false;
        }

        if (typeof node !== "object") {
            return false;
        }

        if (node.type === "IfStatement") {
            const result = convertNullishIfStatement(
                node,
                parent,
                property,
                diagnostic
            );

            if (result && result.fix) {
                fixes.push(result.fix);
                return result.mutatedParent === true;
            }
        }

        for (const [key, value] of Object.entries(node)) {
            if (value && typeof value === "object") {
                visit(value, node, key);
            }
        }

        return false;
    };

    visit(ast, null, null);

    return fixes;
}

function convertNullishIfStatement(node, parent, property, diagnostic) {
    if (!Array.isArray(parent) || typeof property !== "number") {
        return null;
    }

    if (!node || node.type !== "IfStatement" || node.alternate) {
        return null;
    }

    const comparison = unwrapParenthesizedExpression(node.test);

    if (!comparison || comparison.type !== "BinaryExpression") {
        return null;
    }

    if (comparison.operator !== "==") {
        return null;
    }

    const identifierInfo = extractUndefinedComparisonIdentifier(comparison);

    if (!identifierInfo) {
        return null;
    }

    const consequentAssignment = extractConsequentAssignment(node.consequent);

    if (!consequentAssignment || consequentAssignment.operator !== "=") {
        return null;
    }

    const assignmentIdentifier = consequentAssignment.left;

    if (
        !isIdentifier(assignmentIdentifier) ||
        assignmentIdentifier.name !== identifierInfo.name
    ) {
        return null;
    }

    const fallbackExpression = consequentAssignment.right;

    if (!fallbackExpression) {
        return null;
    }

    const previousNode = parent[property - 1];

    if (
        previousNode &&
        previousNode.type === "AssignmentExpression" &&
        previousNode.operator === "=" &&
        isIdentifier(previousNode.left) &&
        previousNode.left.name === identifierInfo.name &&
        previousNode.right
    ) {
        const previousRight = previousNode.right;

        const binaryExpression = {
            type: "BinaryExpression",
            operator: "??",
            left: previousRight,
            right: fallbackExpression
        };

        if (hasOwn(previousRight, "start")) {
            binaryExpression.start = cloneLocation(previousRight.start);
        } else if (hasOwn(previousNode, "start")) {
            binaryExpression.start = cloneLocation(previousNode.start);
        }

        if (hasOwn(fallbackExpression, "end")) {
            binaryExpression.end = cloneLocation(fallbackExpression.end);
        } else if (hasOwn(consequentAssignment, "end")) {
            binaryExpression.end = cloneLocation(consequentAssignment.end);
        }

        previousNode.right = binaryExpression;

        if (hasOwn(node, "end")) {
            previousNode.end = cloneLocation(node.end);
        } else if (hasOwn(consequentAssignment, "end")) {
            previousNode.end = cloneLocation(consequentAssignment.end);
        }

        const fixDetail = createFeatherFixDetail(diagnostic, {
            target: identifierInfo.name,
            range: {
                start: getNodeStartIndex(previousNode),
                end: getNodeEndIndex(previousNode)
            }
        });

        if (!fixDetail) {
            return null;
        }

        parent.splice(property, 1);
        attachFeatherFixMetadata(previousNode, [fixDetail]);

        return { fix: fixDetail, mutatedParent: true };
    }

    const nullishAssignment = {
        type: "AssignmentExpression",
        operator: "??=",
        left: assignmentIdentifier,
        right: fallbackExpression
    };

    if (hasOwn(consequentAssignment, "start")) {
        nullishAssignment.start = cloneLocation(consequentAssignment.start);
    } else if (hasOwn(node, "start")) {
        nullishAssignment.start = cloneLocation(node.start);
    }

    if (hasOwn(node, "end")) {
        nullishAssignment.end = cloneLocation(node.end);
    } else if (hasOwn(consequentAssignment, "end")) {
        nullishAssignment.end = cloneLocation(consequentAssignment.end);
    }

    const fixDetail = createFeatherFixDetail(diagnostic, {
        target: identifierInfo.name,
        range: {
            start: getNodeStartIndex(nullishAssignment),
            end: getNodeEndIndex(nullishAssignment)
        }
    });

    if (!fixDetail) {
        return null;
    }

    parent[property] = nullishAssignment;
    attachFeatherFixMetadata(nullishAssignment, [fixDetail]);

    return { fix: fixDetail, mutatedParent: false };
}

function unwrapParenthesizedExpression(node) {
    let current = node;

    while (current && current.type === "ParenthesizedExpression") {
        current = current.expression;
    }

    return current;
}

function extractUndefinedComparisonIdentifier(expression) {
    if (!expression || expression.type !== "BinaryExpression") {
        return null;
    }

    const { left, right } = expression;

    if (isIdentifier(left) && isUndefinedLiteral(right)) {
        return { node: left, name: left.name };
    }

    if (isIdentifier(right) && isUndefinedLiteral(left)) {
        return { node: right, name: right.name };
    }

    return null;
}

function isUndefinedLiteral(node) {
    if (!node) {
        return false;
    }

    if (node.type === "Literal") {
        return node.value === "undefined" || node.value === undefined;
    }

    if (isIdentifier(node)) {
        return node.name === "undefined";
    }

    return false;
}

function extractConsequentAssignment(consequent) {
    if (!consequent || typeof consequent !== "object") {
        return null;
    }

    if (consequent.type === "AssignmentExpression") {
        return consequent;
    }

    if (consequent.type === "BlockStatement") {
        const statements = Array.isArray(consequent.body)
            ? consequent.body.filter(Boolean)
            : [];

        if (statements.length !== 1) {
            return null;
        }

        const [single] = statements;

        if (single && single.type === "AssignmentExpression") {
            return single;
        }
    }

    return null;
}

function ensureFogIsReset({ ast, diagnostic }) {
    if (!diagnostic || !ast || typeof ast !== "object") {
        return [];
    }

    const fixes = [];

    const visit = (node, parent, property) => {
        if (!node) {
            return;
        }

        if (Array.isArray(node)) {
            for (let index = 0; index < node.length; index += 1) {
                visit(node[index], node, index);
            }
            return;
        }

        if (typeof node !== "object") {
            return;
        }

        if (node.type === "CallExpression") {
            const fix = ensureFogResetAfterCall(
                node,
                parent,
                property,
                diagnostic
            );

            if (fix) {
                fixes.push(fix);
                return;
            }
        }

        for (const [key, value] of Object.entries(node)) {
            if (value && typeof value === "object") {
                visit(value, node, key);
            }
        }
    };

    visit(ast, null, null);

    return fixes;
}

function ensureFogResetAfterCall(node, parent, property, diagnostic) {
    if (!Array.isArray(parent) || typeof property !== "number") {
        return null;
    }

    if (!node || node.type !== "CallExpression") {
        return null;
    }

    if (!isIdentifierWithName(node.object, "gpu_set_fog")) {
        return null;
    }

    if (isFogResetCall(node)) {
        return null;
    }

    const args = getCallExpressionArguments(node);

    if (args.length === 0) {
        return null;
    }

    if (isLiteralFalse(args[0])) {
        return null;
    }

    const siblings = parent;
    const nextNode = siblings[property + 1];

    if (isFogResetCall(nextNode)) {
        return null;
    }

    const resetCall = createFogResetCall(node);

    if (!resetCall) {
        return null;
    }

    const fixDetail = createFeatherFixDetail(diagnostic, {
        target: node.object?.name ?? null,
        range: {
            start: getNodeStartIndex(node),
            end: getNodeEndIndex(node)
        }
    });

    if (!fixDetail) {
        return null;
    }

    siblings.splice(property + 1, 0, resetCall);
    attachFeatherFixMetadata(resetCall, [fixDetail]);

    return fixDetail;
}

function ensureSurfaceTargetsAreReset({ ast, diagnostic }) {
    if (!diagnostic || !ast || typeof ast !== "object") {
        return [];
    }

    const fixes = [];

    const visit = (node, parent, property) => {
        if (!node) {
            return;
        }

        if (Array.isArray(node)) {
            for (let index = 0; index < node.length; index += 1) {
                visit(node[index], node, index);
            }
            return;
        }

        if (typeof node !== "object") {
            return;
        }

        if (node.type === "CallExpression") {
            const fix = ensureSurfaceTargetResetAfterCall(
                node,
                parent,
                property,
                diagnostic
            );

            if (fix) {
                fixes.push(fix);
                return;
            }
        }

        for (const [key, value] of Object.entries(node)) {
            if (value && typeof value === "object") {
                visit(value, node, key);
            }
        }
    };

    visit(ast, null, null);

    return fixes;
}

function ensureSurfaceTargetResetAfterCall(node, parent, property, diagnostic) {
    if (!Array.isArray(parent) || typeof property !== "number") {
        return null;
    }

    if (!node || node.type !== "CallExpression") {
        return null;
    }

    if (!isIdentifierWithName(node.object, "surface_set_target")) {
        return null;
    }

    const siblings = parent;
    let insertionIndex = property + 1;
    let lastDrawCallIndex = property;

    while (insertionIndex < siblings.length) {
        const candidate = siblings[insertionIndex];

        if (isSurfaceResetTargetCall(candidate)) {
            return null;
        }

        if (!candidate || candidate.type !== "CallExpression") {
            break;
        }

        if (!isDrawFunctionCall(candidate)) {
            break;
        }

        lastDrawCallIndex = insertionIndex;
        insertionIndex += 1;
    }

    if (lastDrawCallIndex > property) {
        insertionIndex = lastDrawCallIndex + 1;
    } else if (insertionIndex >= siblings.length) {
        insertionIndex = siblings.length;
    } else {
        return null;
    }

    const resetCall = createSurfaceResetTargetCall(node);

    if (!resetCall) {
        return null;
    }

    const fixDetail = createFeatherFixDetail(diagnostic, {
        target: extractSurfaceTargetName(node),
        range: {
            start: getNodeStartIndex(node),
            end: getNodeEndIndex(node)
        }
    });

    if (!fixDetail) {
        return null;
    }

    siblings.splice(insertionIndex, 0, resetCall);
    attachFeatherFixMetadata(resetCall, [fixDetail]);

    return fixDetail;
}

function ensureBlendEnableIsReset({ ast, diagnostic }) {
    if (!diagnostic || !ast || typeof ast !== "object") {
        return [];
    }

    const fixes = [];

    const visit = (node, parent, property) => {
        if (!node) {
            return;
        }

        if (Array.isArray(node)) {
            for (let index = 0; index < node.length; index += 1) {
                visit(node[index], node, index);
            }
            return;
        }

        if (typeof node !== "object") {
            return;
        }

        if (node.type === "CallExpression") {
            const fix = ensureBlendEnableResetAfterCall(
                node,
                parent,
                property,
                diagnostic
            );

            if (fix) {
                fixes.push(fix);
                return;
            }
        }

        for (const [key, value] of Object.entries(node)) {
            if (value && typeof value === "object") {
                visit(value, node, key);
            }
        }
    };

    visit(ast, null, null);

    return fixes;
}

function ensureBlendEnableResetAfterCall(node, parent, property, diagnostic) {
    if (!Array.isArray(parent) || typeof property !== "number") {
        return null;
    }

    if (!node || node.type !== "CallExpression") {
        return null;
    }

    if (!isIdentifierWithName(node.object, "gpu_set_blendenable")) {
        return null;
    }

    const args = getCallExpressionArguments(node);

    if (args.length === 0) {
        return null;
    }

    if (!shouldResetBlendEnable(args[0])) {
        return null;
    }

    const siblings = parent;
    let insertionIndex = siblings.length;

    for (let index = property + 1; index < siblings.length; index += 1) {
        const sibling = siblings[index];

        if (isBlendEnableResetCall(sibling)) {
            return null;
        }

        if (!isTriviallyIgnorableStatement(sibling)) {
            insertionIndex = index + 1;
            break;
        }
    }

    const resetCall = createBlendEnableResetCall(node);

    if (!resetCall) {
        return null;
    }

    const fixDetail = createFeatherFixDetail(diagnostic, {
        target: node.object?.name ?? null,
        range: {
            start: getNodeStartIndex(node),
            end: getNodeEndIndex(node)
        }
    });

    if (!fixDetail) {
        return null;
    }

    const previousSibling = siblings[insertionIndex - 1] ?? node;
    const nextSibling = siblings[insertionIndex] ?? null;
    const needsSeparator =
        !isAlphaTestDisableCall(nextSibling) &&
        !nextSibling &&
        insertionIndex > property + 1 &&
        !isTriviallyIgnorableStatement(previousSibling) &&
        !hasOriginalBlankLineBetween(previousSibling, nextSibling);

    if (needsSeparator) {
        siblings.splice(
            insertionIndex,
            0,
            createEmptyStatementLike(previousSibling)
        );
        insertionIndex += 1;
    }

    siblings.splice(insertionIndex, 0, resetCall);
    attachFeatherFixMetadata(resetCall, [fixDetail]);

    return fixDetail;
}

function ensureFileFindFirstBeforeClose({ ast, diagnostic }) {
    if (!diagnostic || !ast || typeof ast !== "object") {
        return [];
    }

    const fixes = [];

    const visit = (node, parent, property) => {
        if (!node) {
            return;
        }

        if (Array.isArray(node)) {
            for (let index = 0; index < node.length; index += 1) {
                visit(node[index], node, index);
            }
            return;
        }

        if (typeof node !== "object") {
            return;
        }

        if (node.type === "CallExpression") {
            const fix = ensureFileFindFirstBeforeCloseCall(
                node,
                parent,
                property,
                diagnostic
            );

            if (fix) {
                fixes.push(fix);
                return;
            }
        }

        for (const [key, value] of Object.entries(node)) {
            if (value && typeof value === "object") {
                visit(value, node, key);
            }
        }
    };

    visit(ast, null, null);

    return fixes;
}

function ensureFileFindFirstBeforeCloseCall(
    node,
    parent,
    property,
    diagnostic
) {
    if (!Array.isArray(parent) || typeof property !== "number") {
        return null;
    }

    if (!node || node.type !== "CallExpression") {
        return null;
    }

    if (!isIdentifierWithName(node.object, "file_find_close")) {
        return null;
    }

    const diagnosticMetadata = Array.isArray(node._appliedFeatherDiagnostics)
        ? node._appliedFeatherDiagnostics
        : [];

    const insertedForSerializedSearch = diagnosticMetadata.some(
        (entry) => entry?.id === "GM2031"
    );

    if (insertedForSerializedSearch) {
        return null;
    }

    const siblings = parent;

    for (let index = property - 1; index >= 0; index -= 1) {
        const sibling = siblings[index];

        if (!sibling) {
            continue;
        }

        if (containsFileFindFirstCall(sibling)) {
            return null;
        }
    }

    const fileFindFirstCall = createFileFindFirstCall(node);

    if (!fileFindFirstCall) {
        return null;
    }

    const fixDetail = createFeatherFixDetail(diagnostic, {
        target: node.object?.name ?? null,
        range: {
            start: getNodeStartIndex(node),
            end: getNodeEndIndex(node)
        }
    });

    if (!fixDetail) {
        return null;
    }

    siblings.splice(property, 0, fileFindFirstCall);
    attachFeatherFixMetadata(fileFindFirstCall, [fixDetail]);

    return fixDetail;
}

function containsFileFindFirstCall(node) {
    if (!node) {
        return false;
    }

    if (Array.isArray(node)) {
        for (const item of node) {
            if (containsFileFindFirstCall(item)) {
                return true;
            }
        }
        return false;
    }

    if (typeof node !== "object") {
        return false;
    }

    if (
        node.type === "FunctionDeclaration" ||
        node.type === "FunctionExpression"
    ) {
        return false;
    }

    if (
        node.type === "CallExpression" &&
        isIdentifierWithName(node.object, "file_find_first")
    ) {
        return true;
    }

    for (const value of Object.values(node)) {
        if (value && typeof value === "object") {
            if (containsFileFindFirstCall(value)) {
                return true;
            }
        }
    }

    return false;
}

function createFileFindFirstCall(template) {
    const identifier = createIdentifier("file_find_first", template?.object);

    if (!identifier) {
        return null;
    }

    const searchPattern = createLiteral('""', null);
    const attributes = createIdentifier("fa_none", null);

    const callExpression = {
        type: "CallExpression",
        object: identifier,
        arguments: []
    };

    if (searchPattern) {
        callExpression.arguments.push(searchPattern);
    }

    if (attributes) {
        callExpression.arguments.push(attributes);
    }

    if (Object.hasOwn(template, "start")) {
        callExpression.start = cloneLocation(template.start);
    }

    if (Object.hasOwn(template, "end")) {
        callExpression.end = cloneLocation(template.end);
    }

    return callExpression;
}

function ensureAlphaTestEnableIsReset({ ast, diagnostic }) {
    if (!diagnostic || !ast || typeof ast !== "object") {
        return [];
    }

    const fixes = [];

    const visit = (node, parent, property) => {
        if (!node) {
            return;
        }

        if (Array.isArray(node)) {
            for (let index = 0; index < node.length; index += 1) {
                visit(node[index], node, index);
            }
            return;
        }

        if (typeof node !== "object") {
            return;
        }

        if (node.type === "CallExpression") {
            const fix = ensureAlphaTestEnableResetAfterCall(
                node,
                parent,
                property,
                diagnostic
            );

            if (fix) {
                fixes.push(fix);
                return;
            }
        }

        for (const [key, value] of Object.entries(node)) {
            if (value && typeof value === "object") {
                visit(value, node, key);
            }
        }
    };

    visit(ast, null, null);

    return fixes;
}

function ensureAlphaTestRefIsReset({ ast, diagnostic }) {
    if (!diagnostic || !ast || typeof ast !== "object") {
        return [];
    }

    const fixes = [];

    const visit = (node, parent, property) => {
        if (!node) {
            return;
        }

        if (Array.isArray(node)) {
            for (let index = 0; index < node.length; index += 1) {
                visit(node[index], node, index);
            }
            return;
        }

        if (typeof node !== "object") {
            return;
        }

        if (node.type === "CallExpression") {
            const fix = ensureAlphaTestRefResetAfterCall(
                node,
                parent,
                property,
                diagnostic
            );

            if (fix) {
                fixes.push(fix);
                return;
            }
        }

        for (const [key, value] of Object.entries(node)) {
            if (value && typeof value === "object") {
                visit(value, node, key);
            }
        }
    };

    visit(ast, null, null);

    return fixes;
}

function ensureHalignIsReset({ ast, diagnostic }) {
    if (!diagnostic || !ast || typeof ast !== "object") {
        return [];
    }

    const fixes = [];

    const visit = (node, parent, property) => {
        if (!node) {
            return;
        }

        if (Array.isArray(node)) {
            for (let index = 0; index < node.length; index += 1) {
                visit(node[index], node, index);
            }
            return;
        }

        if (typeof node !== "object") {
            return;
        }

        if (node.type === "CallExpression") {
            const fix = ensureHalignResetAfterCall(
                node,
                parent,
                property,
                diagnostic
            );

            if (fix) {
                fixes.push(fix);
                return;
            }
        }

        for (const [key, value] of Object.entries(node)) {
            if (value && typeof value === "object") {
                visit(value, node, key);
            }
        }
    };

    visit(ast, null, null);

    return fixes;
}

function ensureConstructorParentsExist({ ast, diagnostic }) {
    if (!diagnostic || !ast || typeof ast !== "object") {
        return [];
    }

    const constructors = new Map();
    const functions = new Map();

    const collect = (node) => {
        if (!node) {
            return;
        }

        if (Array.isArray(node)) {
            for (const entry of node) {
                collect(entry);
            }
            return;
        }

        if (typeof node !== "object") {
            return;
        }

        if (
            node.type === "ConstructorDeclaration" &&
            typeof node.id === "string"
        ) {
            if (!constructors.has(node.id)) {
                constructors.set(node.id, node);
            }
        } else if (
            node.type === "FunctionDeclaration" &&
            typeof node.id === "string"
        ) {
            if (!functions.has(node.id)) {
                functions.set(node.id, node);
            }
        }

        for (const value of Object.values(node)) {
            if (value && typeof value === "object") {
                collect(value);
            }
        }
    };

    collect(ast);

    const fixes = [];

    const visit = (node) => {
        if (!node) {
            return;
        }

        if (Array.isArray(node)) {
            for (const entry of node) {
                visit(entry);
            }
            return;
        }

        if (typeof node !== "object") {
            return;
        }

        if (node.type === "ConstructorDeclaration") {
            const parentClause = node.parent;

            if (parentClause && typeof parentClause === "object") {
                const parentName = parentClause.id;

                if (isNonEmptyString(parentName)) {
                    if (!constructors.has(parentName)) {
                        const fallback = functions.get(parentName);

                        if (
                            fallback &&
                            fallback.type === "FunctionDeclaration"
                        ) {
                            fallback.type = "ConstructorDeclaration";

                            if (!Object.hasOwn(fallback, "parent")) {
                                fallback.parent = null;
                            }

                            constructors.set(parentName, fallback);
                            functions.delete(parentName);

                            const fixDetail = createFeatherFixDetail(
                                diagnostic,
                                {
                                    target: parentName,
                                    range: {
                                        start: getNodeStartIndex(fallback),
                                        end: getNodeEndIndex(fallback)
                                    }
                                }
                            );

                            if (fixDetail) {
                                attachFeatherFixMetadata(fallback, [fixDetail]);
                                fixes.push(fixDetail);
                            }
                        } else {
                            const fixDetail = createFeatherFixDetail(
                                diagnostic,
                                {
                                    target: parentName,
                                    range: {
                                        start: getNodeStartIndex(parentClause),
                                        end: getNodeEndIndex(parentClause)
                                    }
                                }
                            );

                            if (fixDetail) {
                                node.parent = null;
                                attachFeatherFixMetadata(node, [fixDetail]);
                                fixes.push(fixDetail);
                            }
                        }
                    }
                }
            }
        }

        for (const value of Object.values(node)) {
            if (value && typeof value === "object") {
                visit(value);
            }
        }
    };

    visit(ast);

    return fixes;
}

function ensurePrimitiveBeginPrecedesEnd({ ast, diagnostic }) {
    if (!diagnostic || !ast || typeof ast !== "object") {
        return [];
    }

    const fixes = [];
    const ancestors = [];

    const visit = (node, parent, property) => {
        if (!node) {
            return;
        }

        const entry = { node, parent, property };
        ancestors.push(entry);

        if (Array.isArray(node)) {
            if (isStatementArray(entry)) {
                let index = 0;

                while (index < node.length) {
                    const statement = node[index];

                    if (isDrawPrimitiveEndCall(statement)) {
                        const fix = ensurePrimitiveBeginBeforeEnd({
                            statements: node,
                            index,
                            endCall: statement,
                            diagnostic,
                            ancestors
                        });

                        if (fix) {
                            fixes.push(fix);
                        }
                    }

                    visit(node[index], node, index);
                    index += 1;
                }

                ancestors.pop();
                return;
            }

            for (let index = 0; index < node.length; index += 1) {
                visit(node[index], node, index);
            }

            ancestors.pop();
            return;
        }

        if (typeof node !== "object") {
            ancestors.pop();
            return;
        }

        for (const [key, value] of Object.entries(node)) {
            if (value && typeof value === "object") {
                visit(value, node, key);
            }
        }

        ancestors.pop();
    };

    visit(ast, null, null);

    return fixes;
}

function ensurePrimitiveBeginBeforeEnd({
    statements,
    index,
    endCall,
    diagnostic,
    ancestors
}) {
    if (!Array.isArray(statements) || typeof index !== "number") {
        return null;
    }

    if (!endCall || !isDrawPrimitiveEndCall(endCall)) {
        return null;
    }

    let unmatchedBegins = 0;

    for (let position = 0; position < index; position += 1) {
        const statement = statements[position];

        if (isDrawPrimitiveBeginCall(statement)) {
            unmatchedBegins += 1;
            continue;
        }

        if (isDrawPrimitiveEndCall(statement) && unmatchedBegins > 0) {
            unmatchedBegins -= 1;
        }
    }

    if (unmatchedBegins > 0) {
        return null;
    }

    if (
        hasAncestorDrawPrimitiveBegin({
            ancestors,
            currentStatements: statements
        })
    ) {
        return null;
    }

    const beginCall = createPrimitiveBeginCall(endCall);

    if (!beginCall) {
        return null;
    }

    const fixDetail = createFeatherFixDetail(diagnostic, {
        target: endCall?.object?.name ?? null,
        range: {
            start: getNodeStartIndex(endCall),
            end: getNodeEndIndex(endCall)
        }
    });

    if (!fixDetail) {
        return null;
    }

    statements.splice(index, 0, beginCall);
    attachFeatherFixMetadata(beginCall, [fixDetail]);

    return fixDetail;
}

function hasAncestorDrawPrimitiveBegin({ ancestors, currentStatements }) {
    if (!Array.isArray(ancestors) || ancestors.length === 0) {
        return false;
    }

    for (let i = ancestors.length - 2; i >= 0; i -= 1) {
        const entry = ancestors[i];

        if (
            !entry ||
            !Array.isArray(entry.parent) ||
            typeof entry.property !== "number"
        ) {
            continue;
        }

        if (entry.parent === currentStatements) {
            continue;
        }

        const parentArrayEntry = findAncestorArrayEntry(
            ancestors,
            entry.parent
        );

        if (!parentArrayEntry || !isStatementArray(parentArrayEntry)) {
            continue;
        }

        if (hasUnmatchedBeginBeforeIndex(entry.parent, entry.property)) {
            return true;
        }
    }

    return false;
}

function findAncestorArrayEntry(ancestors, target) {
    if (!target) {
        return null;
    }

    for (let index = ancestors.length - 1; index >= 0; index -= 1) {
        const entry = ancestors[index];

        if (entry?.node === target) {
            return entry;
        }
    }

    return null;
}

function hasUnmatchedBeginBeforeIndex(statements, stopIndex) {
    if (!Array.isArray(statements) || typeof stopIndex !== "number") {
        return false;
    }

    let unmatchedBegins = 0;

    for (let index = 0; index < stopIndex; index += 1) {
        const statement = statements[index];

        if (isDrawPrimitiveBeginCall(statement)) {
            unmatchedBegins += 1;
            continue;
        }

        if (isDrawPrimitiveEndCall(statement) && unmatchedBegins > 0) {
            unmatchedBegins -= 1;
        }
    }

    return unmatchedBegins > 0;
}

function ensureDrawPrimitiveEndCallsAreBalanced({ ast, diagnostic }) {
    if (!diagnostic || !ast || typeof ast !== "object") {
        return [];
    }

    const fixes = [];

    const visit = (node, parent, property) => {
        if (!node) {
            return;
        }

        if (Array.isArray(node)) {
            ensurePrimitiveSequenceBalance(
                node,
                parent,
                property,
                fixes,
                diagnostic
            );

            for (let index = 0; index < node.length; index += 1) {
                visit(node[index], node, index);
            }
            return;
        }

        if (typeof node !== "object") {
            return;
        }

        for (const [key, value] of Object.entries(node)) {
            if (value && typeof value === "object") {
                visit(value, node, key);
            }
        }
    };

    visit(ast, null, null);

    return fixes;
}

function ensurePrimitiveSequenceBalance(
    statements,
    parent,
    property,
    fixes,
    diagnostic
) {
    if (!Array.isArray(statements) || statements.length === 0) {
        return;
    }

    for (let index = 0; index < statements.length; index += 1) {
        const current = statements[index];

        if (!isDrawPrimitiveBeginCall(current)) {
            continue;
        }

        const nextNode = statements[index + 1];

        if (!nextNode || nextNode.type !== "IfStatement") {
            continue;
        }

        const followingNode = statements[index + 2];

        if (isDrawPrimitiveEndCall(followingNode)) {
            continue;
        }

        const fix = liftDrawPrimitiveEndCallFromConditional(
            nextNode,
            statements,
            index + 1,
            diagnostic
        );

        if (fix) {
            fixes.push(fix);
        }
    }
}

function liftDrawPrimitiveEndCallFromConditional(
    conditional,
    siblings,
    conditionalIndex,
    diagnostic
) {
    if (!conditional || conditional.type !== "IfStatement") {
        return null;
    }

    const consequentInfo = getDrawPrimitiveEndCallInfo(conditional.consequent);
    const alternateInfo = getDrawPrimitiveEndCallInfo(conditional.alternate);

    if (!consequentInfo || !alternateInfo) {
        return null;
    }

    const totalMatches =
        consequentInfo.matches.length + alternateInfo.matches.length;

    if (totalMatches !== 1) {
        return null;
    }

    const branchWithCall =
        consequentInfo.matches.length === 1 ? consequentInfo : alternateInfo;
    const branchWithoutCall =
        branchWithCall === consequentInfo ? alternateInfo : consequentInfo;

    if (
        branchWithCall.matches.length !== 1 ||
        branchWithoutCall.matches.length !== 0
    ) {
        return null;
    }

    const [match] = branchWithCall.matches;

    if (!match || match.index !== branchWithCall.body.length - 1) {
        return null;
    }

    const callNode = match.node;

    if (!callNode || !isDrawPrimitiveEndCall(callNode)) {
        return null;
    }

    const fixDetail = createFeatherFixDetail(diagnostic, {
        target: callNode.object?.name ?? null,
        range: {
            start: getNodeStartIndex(callNode),
            end: getNodeEndIndex(callNode)
        }
    });

    if (!fixDetail) {
        return null;
    }

    branchWithCall.body.splice(match.index, 1);

    removeSyntheticDrawPrimitiveBeginInsertedByGM2028(branchWithCall.body);

    const insertionIndex = conditionalIndex + 1;

    siblings.splice(insertionIndex, 0, callNode);

    attachFeatherFixMetadata(callNode, [fixDetail]);

    return fixDetail;
}

function removeSyntheticDrawPrimitiveBeginInsertedByGM2028(statements) {
    if (!Array.isArray(statements) || statements.length === 0) {
        return false;
    }

    for (let index = 0; index < statements.length; index += 1) {
        const statement = statements[index];

        if (!isDrawPrimitiveBeginCall(statement)) {
            continue;
        }

        const diagnosticMetadata = Array.isArray(
            statement?._appliedFeatherDiagnostics
        )
            ? statement._appliedFeatherDiagnostics
            : [];

        const insertedByGM2028 = diagnosticMetadata.some(
            (entry) => entry?.id === "GM2028"
        );

        if (!insertedByGM2028) {
            continue;
        }

        statements.splice(index, 1);
        return true;
    }

    return false;
}

function getDrawPrimitiveEndCallInfo(block) {
    if (!block || block.type !== "BlockStatement") {
        return null;
    }

    const body = Array.isArray(block.body) ? block.body : [];
    const matches = [];

    for (let index = 0; index < body.length; index += 1) {
        const statement = body[index];

        if (isDrawPrimitiveEndCall(statement)) {
            matches.push({ index, node: statement });
        }
    }

    return { body, matches };
}

function ensureAlphaTestEnableResetAfterCall(
    node,
    parent,
    property,
    diagnostic
) {
    if (!Array.isArray(parent) || typeof property !== "number") {
        return null;
    }

    if (!node || node.type !== "CallExpression") {
        return null;
    }

    if (!isIdentifierWithName(node.object, "gpu_set_alphatestenable")) {
        return null;
    }

    const args = getCallExpressionArguments(node);

    if (args.length === 0) {
        return null;
    }

    if (!isLiteralTrue(args[0])) {
        return null;
    }

    const siblings = parent;

    const insertionInfo = computeStateResetInsertionIndex({
        siblings,
        startIndex: property + 1,
        isResetCall: isAlphaTestEnableResetCall
    });

    if (!insertionInfo) {
        return null;
    }

    if (insertionInfo.alreadyReset) {
        return null;
    }

    const resetCall = createAlphaTestEnableResetCall(node);

    if (!resetCall) {
        return null;
    }

    const fixDetail = createFeatherFixDetail(diagnostic, {
        target: node.object?.name ?? null,
        range: {
            start: getNodeStartIndex(node),
            end: getNodeEndIndex(node)
        }
    });

    if (!fixDetail) {
        return null;
    }

    let insertionIndex = insertionInfo.index;

    const previousSibling =
        siblings[insertionIndex - 1] ?? siblings[property] ?? node;
    const nextSibling = siblings[insertionIndex] ?? null;
    const shouldInsertSeparator =
        insertionIndex > property + 1 &&
        !isTriviallyIgnorableStatement(previousSibling) &&
        (!nextSibling || !isTriviallyIgnorableStatement(nextSibling)) &&
        !isAlphaTestDisableCall(nextSibling) &&
        !hasOriginalBlankLineBetween(previousSibling, nextSibling);

    if (shouldInsertSeparator) {
        siblings.splice(
            insertionIndex,
            0,
            createEmptyStatementLike(previousSibling)
        );
        insertionIndex += 1;
    }

    siblings.splice(insertionIndex, 0, resetCall);
    attachFeatherFixMetadata(resetCall, [fixDetail]);

    return fixDetail;
}

function ensureHalignResetAfterCall(node, parent, property, diagnostic) {
    if (!Array.isArray(parent) || typeof property !== "number") {
        return null;
    }

    if (!node || node.type !== "CallExpression") {
        return null;
    }

    if (!isIdentifierWithName(node.object, "draw_set_halign")) {
        return null;
    }

    const args = getCallExpressionArguments(node);

    if (args.length === 0) {
        return null;
    }

    if (isIdentifierWithName(args[0], "fa_left")) {
        return null;
    }

    const siblings = parent;

    const insertionInfo = computeStateResetInsertionIndex({
        siblings,
        startIndex: property + 1,
        isResetCall: isHalignResetCall
    });

    if (!insertionInfo) {
        return null;
    }

    if (insertionInfo.alreadyReset) {
        return null;
    }

    const resetCall = createHalignResetCall(node);

    if (!resetCall) {
        return null;
    }

    const fixDetail = createFeatherFixDetail(diagnostic, {
        target: node.object?.name ?? null,
        range: {
            start: getNodeStartIndex(node),
            end: getNodeEndIndex(node)
        }
    });

    if (!fixDetail) {
        return null;
    }

    let insertionIndex =
        typeof insertionInfo.index === "number"
            ? insertionInfo.index
            : siblings.length;

    siblings.splice(insertionIndex, 0, resetCall);
    attachFeatherFixMetadata(resetCall, [fixDetail]);

    return fixDetail;
}

function ensureAlphaTestRefResetAfterCall(node, parent, property, diagnostic) {
    if (!Array.isArray(parent) || typeof property !== "number") {
        return null;
    }

    if (!node || node.type !== "CallExpression") {
        return null;
    }

    if (!isIdentifierWithName(node.object, "gpu_set_alphatestref")) {
        return null;
    }

    const args = getCallExpressionArguments(node);

    if (args.length === 0) {
        return null;
    }

    if (isLiteralZero(args[0])) {
        return null;
    }

    const siblings = parent;
    let insertionIndex = siblings.length;

    for (let index = property + 1; index < siblings.length; index += 1) {
        const sibling = siblings[index];

        if (isAlphaTestRefResetCall(sibling)) {
            return null;
        }

        if (isAlphaTestDisableCall(sibling)) {
            insertionIndex = index;
            break;
        }
    }

    const resetCall = createAlphaTestRefResetCall(node);

    if (!resetCall) {
        return null;
    }

    const fixDetail = createFeatherFixDetail(diagnostic, {
        target: node.object?.name ?? null,
        range: {
            start: getNodeStartIndex(node),
            end: getNodeEndIndex(node)
        }
    });

    if (!fixDetail) {
        return null;
    }

    const previousSibling = siblings[insertionIndex - 1] ?? node;
    const nextSibling = siblings[insertionIndex] ?? null;
    const shouldInsertSeparator =
        !nextSibling &&
        insertionIndex > property + 1 &&
        !isTriviallyIgnorableStatement(previousSibling) &&
        !hasOriginalBlankLineBetween(previousSibling, nextSibling) &&
        !isAlphaTestDisableCall(nextSibling);

    if (shouldInsertSeparator) {
        siblings.splice(
            insertionIndex,
            0,
            createEmptyStatementLike(previousSibling)
        );
        insertionIndex += 1;
    }

    siblings.splice(insertionIndex, 0, resetCall);
    attachFeatherFixMetadata(resetCall, [fixDetail]);

    return fixDetail;
}

function ensureSurfaceTargetResetForGM2005({ ast, diagnostic }) {
    if (!diagnostic || !ast || typeof ast !== "object") {
        return [];
    }

    const fixes = [];

    const visit = (node, parent, property) => {
        if (!node) {
            return;
        }

        if (Array.isArray(node)) {
            for (let index = 0; index < node.length; index += 1) {
                visit(node[index], node, index);
            }
            return;
        }

        if (typeof node !== "object") {
            return;
        }

        if (node.type === "CallExpression") {
            const fix = ensureSurfaceTargetResetAfterCallForGM2005(
                node,
                parent,
                property,
                diagnostic
            );

            if (fix) {
                fixes.push(fix);
                return;
            }
        }

        for (const [key, value] of Object.entries(node)) {
            if (value && typeof value === "object") {
                visit(value, node, key);
            }
        }
    };

    visit(ast, null, null);

    return fixes;
}

function ensureSurfaceTargetResetAfterCallForGM2005(
    node,
    parent,
    property,
    diagnostic
) {
    if (!Array.isArray(parent) || typeof property !== "number") {
        return null;
    }

    if (!isSurfaceSetTargetCall(node)) {
        return null;
    }

    const siblings = parent;
    let insertionIndex = siblings.length;

    for (let index = property + 1; index < siblings.length; index += 1) {
        const candidate = siblings[index];

        if (isSurfaceResetTargetCall(candidate)) {
            return null;
        }

        if (isSurfaceSetTargetCall(candidate)) {
            insertionIndex = index;
            break;
        }

        if (isTerminatingStatement(candidate)) {
            insertionIndex = index;
            break;
        }

        if (isDrawSurfaceCall(candidate)) {
            insertionIndex = index;
            break;
        }

        if (!isCallExpression(candidate)) {
            insertionIndex = index;
            break;
        }
    }

    insertionIndex = Math.max(property + 1, insertionIndex);

    const resetCall = createSurfaceResetTargetCall(node);

    if (!resetCall) {
        return null;
    }

    const fixDetail = createFeatherFixDetail(diagnostic, {
        target: node.object?.name ?? null,
        range: {
            start: getNodeStartIndex(node),
            end: getNodeEndIndex(node)
        }
    });

    if (!fixDetail) {
        return null;
    }

    siblings.splice(insertionIndex, 0, resetCall);
    attachFeatherFixMetadata(resetCall, [fixDetail]);

    return fixDetail;
}

function ensureDrawVertexCallsAreWrapped({ ast, diagnostic }) {
    if (!diagnostic || !ast || typeof ast !== "object") {
        return [];
    }

    const fixes = [];

    const visit = (node, parent, property) => {
        if (!node) {
            return;
        }

        if (Array.isArray(node)) {
            const normalizedFixes = normalizeDrawVertexStatements(
                node,
                diagnostic
            );

            if (isNonEmptyArray(normalizedFixes)) {
                fixes.push(...normalizedFixes);
            }

            for (let index = 0; index < node.length; index += 1) {
                visit(node[index], node, index);
            }

            return;
        }

        if (typeof node !== "object") {
            return;
        }

        for (const [key, value] of Object.entries(node)) {
            if (value && typeof value === "object") {
                visit(value, node, key);
            }
        }
    };

    visit(ast, null, null);

    return fixes;
}

function normalizeDrawVertexStatements(statements, diagnostic) {
    if (!Array.isArray(statements) || statements.length === 0) {
        return [];
    }

    const fixes = [];

    for (let index = 0; index < statements.length; index += 1) {
        const statement = statements[index];

        if (!isDrawVertexCall(statement)) {
            continue;
        }

        if (hasOpenPrimitiveBefore(statements, index)) {
            continue;
        }

        let blockEnd = index;

        while (
            blockEnd + 1 < statements.length &&
            isDrawVertexCall(statements[blockEnd + 1])
        ) {
            blockEnd += 1;
        }

        const candidateBegin = statements[blockEnd + 1];

        if (!isDrawPrimitiveBeginCall(candidateBegin)) {
            continue;
        }

        const beginIndex = blockEnd + 1;
        const endIndex = findMatchingDrawPrimitiveEnd(
            statements,
            beginIndex + 1
        );

        if (endIndex === -1) {
            continue;
        }

        const vertexStatements = statements.slice(index, blockEnd + 1);
        const fixDetails = [];

        for (const vertex of vertexStatements) {
            const fixDetail = createFeatherFixDetail(diagnostic, {
                target: getDrawCallName(vertex),
                range: {
                    start: getNodeStartIndex(vertex),
                    end: getNodeEndIndex(vertex)
                }
            });

            if (!fixDetail) {
                continue;
            }

            attachFeatherFixMetadata(vertex, [fixDetail]);
            fixDetails.push(fixDetail);
        }

        if (fixDetails.length === 0) {
            continue;
        }

        const [primitiveBegin] = statements.splice(beginIndex, 1);

        if (!primitiveBegin) {
            continue;
        }

        statements.splice(index, 0, primitiveBegin);
        fixes.push(...fixDetails);

        index += vertexStatements.length;
    }

    return fixes;
}

function hasOpenPrimitiveBefore(statements, index) {
    let depth = 0;

    for (let cursor = 0; cursor < index; cursor += 1) {
        const statement = statements[cursor];

        if (isDrawPrimitiveBeginCall(statement)) {
            depth += 1;
            continue;
        }

        if (isDrawPrimitiveEndCall(statement) && depth > 0) {
            depth -= 1;
        }
    }

    return depth > 0;
}

function findMatchingDrawPrimitiveEnd(statements, startIndex) {
    if (!Array.isArray(statements)) {
        return -1;
    }

    let depth = 0;

    for (let index = startIndex; index < statements.length; index += 1) {
        const statement = statements[index];

        if (isDrawPrimitiveBeginCall(statement)) {
            depth += 1;
            continue;
        }

        if (isDrawPrimitiveEndCall(statement)) {
            if (depth === 0) {
                return index;
            }

            depth -= 1;
        }
    }

    return -1;
}

function isDrawVertexCall(node) {
    const name = getDrawCallName(node);

    if (!name) {
        return false;
    }

    return name.startsWith("draw_vertex");
}

function getDrawCallName(node) {
    if (!node || node.type !== "CallExpression") {
        return null;
    }

    const object = node.object;

    if (!object || object.type !== "Identifier") {
        return null;
    }

    return object.name ?? null;
}

function ensureCullModeIsReset({ ast, diagnostic }) {
    if (!diagnostic || !ast || typeof ast !== "object") {
        return [];
    }

    const fixes = [];

    const visit = (node, parent, property) => {
        if (!node) {
            return;
        }

        if (Array.isArray(node)) {
            for (let index = 0; index < node.length; index += 1) {
                visit(node[index], node, index);
            }
            return;
        }

        if (typeof node !== "object") {
            return;
        }

        if (node.type === "CallExpression") {
            const fix = ensureCullModeResetAfterCall(
                node,
                parent,
                property,
                diagnostic
            );

            if (fix) {
                fixes.push(fix);
                return;
            }
        }

        for (const [key, value] of Object.entries(node)) {
            if (value && typeof value === "object") {
                visit(value, node, key);
            }
        }
    };

    visit(ast, null, null);

    return fixes;
}

function ensureCullModeResetAfterCall(node, parent, property, diagnostic) {
    if (!Array.isArray(parent) || typeof property !== "number") {
        return null;
    }

    if (!node || node.type !== "CallExpression") {
        return null;
    }

    if (!isIdentifierWithName(node.object, "gpu_set_cullmode")) {
        return null;
    }

    const args = getCallExpressionArguments(node);

    if (args.length === 0) {
        return null;
    }

    const [modeArgument] = args;

    if (!isIdentifier(modeArgument)) {
        return null;
    }

    if (isIdentifierWithName(modeArgument, "cull_noculling")) {
        return null;
    }

    const siblings = parent;
    const nextNode = siblings[property + 1];

    if (isCullModeResetCall(nextNode)) {
        return null;
    }

    const resetCall = createCullModeResetCall(node);

    if (!resetCall) {
        return null;
    }

    const fixDetail = createFeatherFixDetail(diagnostic, {
        target: node.object?.name ?? null,
        range: {
            start: getNodeStartIndex(node),
            end: getNodeEndIndex(node)
        }
    });

    if (!fixDetail) {
        return null;
    }

    siblings.splice(property + 1, 0, resetCall);
    attachFeatherFixMetadata(resetCall, [fixDetail]);

    return fixDetail;
}

function ensureVertexBeginPrecedesEnd({ ast, diagnostic }) {
    if (!diagnostic || !ast || typeof ast !== "object") {
        return [];
    }

    const fixes = [];

    const visit = (node, parent, property) => {
        if (!node) {
            return;
        }

        if (Array.isArray(node)) {
            for (let index = 0; index < node.length; index += 1) {
                visit(node[index], node, index);
            }
            return;
        }

        if (typeof node !== "object") {
            return;
        }

        const fix = ensureVertexBeginBeforeVertexEndCall(
            node,
            parent,
            property,
            diagnostic
        );

        if (fix) {
            fixes.push(fix);
            return;
        }

        for (const [key, value] of Object.entries(node)) {
            if (value && typeof value === "object") {
                visit(value, node, key);
            }
        }
    };

    visit(ast, null, null);

    return fixes;
}

function ensureVertexBeginBeforeVertexEndCall(
    node,
    parent,
    property,
    diagnostic
) {
    if (!Array.isArray(parent) || typeof property !== "number") {
        return null;
    }

    if (!node || node.type !== "CallExpression") {
        return null;
    }

    if (!isIdentifierWithName(node.object, "vertex_end")) {
        return null;
    }

    const args = Array.isArray(node.arguments) ? node.arguments : [];

    if (args.length === 0) {
        return null;
    }

    const bufferArgument = args[0];

    if (!isIdentifier(bufferArgument)) {
        return null;
    }

    const bufferName = bufferArgument.name;

    for (let index = property - 1; index >= 0; index -= 1) {
        const sibling = parent[index];

        if (!sibling || typeof sibling !== "object") {
            continue;
        }

        if (isVertexBeginCallForBuffer(sibling, bufferName)) {
            return null;
        }
    }

    const vertexBeginCall = createVertexBeginCall(node, bufferArgument);

    if (!vertexBeginCall) {
        return null;
    }

    const fixDetail = createFeatherFixDetail(diagnostic, {
        target: typeof bufferName === "string" ? bufferName : null,
        range: {
            start: getNodeStartIndex(node),
            end: getNodeEndIndex(node)
        }
    });

    if (!fixDetail) {
        return null;
    }

    parent.splice(property, 0, vertexBeginCall);
    attachFeatherFixMetadata(vertexBeginCall, [fixDetail]);
    attachFeatherFixMetadata(node, [fixDetail]);

    return fixDetail;
}

function isVertexBeginCallForBuffer(node, bufferName) {
    if (!node || node.type !== "CallExpression") {
        return false;
    }

    if (!isIdentifierWithName(node.object, "vertex_begin")) {
        return false;
    }

    const args = Array.isArray(node.arguments) ? node.arguments : [];

    if (args.length === 0) {
        return false;
    }

    const firstArgument = args[0];

    if (!isIdentifier(firstArgument)) {
        return false;
    }

    return firstArgument.name === bufferName;
}

function createVertexBeginCall(templateCall, bufferArgument) {
    if (!templateCall || templateCall.type !== "CallExpression") {
        return null;
    }

    if (!isIdentifier(bufferArgument)) {
        return null;
    }

    const callIdentifier = createIdentifier(
        "vertex_begin",
        templateCall.object
    );

    if (!callIdentifier) {
        return null;
    }

    const clonedBuffer = createIdentifier(bufferArgument.name, bufferArgument);

    if (!clonedBuffer) {
        return null;
    }

    const formatIdentifier = createIdentifier("format", bufferArgument);

    const callExpression = {
        type: "CallExpression",
        object: callIdentifier,
        arguments: [clonedBuffer]
    };

    if (formatIdentifier) {
        callExpression.arguments.push(formatIdentifier);
    }

    if (hasOwn(templateCall, "start")) {
        callExpression.start = cloneLocation(templateCall.start);
    }

    if (hasOwn(templateCall, "end")) {
        callExpression.end = cloneLocation(templateCall.end);
    }

    return callExpression;
}

function ensureVertexBuffersAreClosed({ ast, diagnostic }) {
    if (!diagnostic || !ast || typeof ast !== "object") {
        return [];
    }

    const fixes = [];

    const visit = (node, parent, property) => {
        if (!node) {
            return;
        }

        if (Array.isArray(node)) {
            for (let index = 0; index < node.length; index += 1) {
                visit(node[index], node, index);
            }
            return;
        }

        if (typeof node !== "object") {
            return;
        }

        if (node.type === "CallExpression") {
            const fix = ensureVertexEndInserted(
                node,
                parent,
                property,
                diagnostic
            );

            if (fix) {
                fixes.push(fix);
                return;
            }
        }

        for (const [key, value] of Object.entries(node)) {
            if (value && typeof value === "object") {
                visit(value, node, key);
            }
        }
    };

    visit(ast, null, null);

    return fixes;
}

function ensureVertexEndInserted(node, parent, property, diagnostic) {
    if (!Array.isArray(parent) || typeof property !== "number") {
        return null;
    }

    if (!node || node.type !== "CallExpression") {
        return null;
    }

    if (!isIdentifierWithName(node.object, "vertex_begin")) {
        return null;
    }

    const args = Array.isArray(node.arguments) ? node.arguments : [];

    if (args.length === 0) {
        return null;
    }

    const bufferArgument = args[0];

    if (!isIdentifier(bufferArgument)) {
        return null;
    }

    const bufferName = bufferArgument.name;
    const siblings = parent;

    for (let index = property + 1; index < siblings.length; index += 1) {
        const sibling = siblings[index];

        if (isVertexEndCallForBuffer(sibling, bufferName)) {
            return null;
        }
    }

    const vertexEndCall = createVertexEndCall(node, bufferArgument);

    if (!vertexEndCall) {
        return null;
    }

    const insertionIndex = findVertexEndInsertionIndex({
        siblings,
        startIndex: property + 1,
        bufferName
    });

    const fixDetail = createFeatherFixDetail(diagnostic, {
        target: bufferName ?? null,
        range: {
            start: getNodeStartIndex(node),
            end: getNodeEndIndex(node)
        }
    });

    if (!fixDetail) {
        return null;
    }

    siblings.splice(insertionIndex, 0, vertexEndCall);
    attachFeatherFixMetadata(vertexEndCall, [fixDetail]);

    return fixDetail;
}

function findVertexEndInsertionIndex({ siblings, startIndex, bufferName }) {
    if (!Array.isArray(siblings)) {
        return 0;
    }

    let index = typeof startIndex === "number" ? startIndex : 0;

    while (index < siblings.length) {
        const node = siblings[index];

        if (!node || typeof node !== "object") {
            break;
        }

        if (isVertexEndCallForBuffer(node, bufferName)) {
            break;
        }

        if (!isCallExpression(node)) {
            break;
        }

        if (isVertexSubmitCallForBuffer(node, bufferName)) {
            break;
        }

        if (!hasFirstArgumentIdentifier(node, bufferName)) {
            break;
        }

        index += 1;
    }

    return index;
}

function isCallExpression(node) {
    return !!node && node.type === "CallExpression";
}

function hasFirstArgumentIdentifier(node, name) {
    if (!isCallExpression(node)) {
        return false;
    }

    const args = Array.isArray(node.arguments) ? node.arguments : [];

    if (args.length === 0) {
        return false;
    }

    const firstArg = args[0];

    if (!isIdentifier(firstArg)) {
        return false;
    }

    if (typeof name !== "string") {
        return true;
    }

    return firstArg.name === name;
}

function isVertexSubmitCallForBuffer(node, bufferName) {
    if (!isCallExpression(node)) {
        return false;
    }

    if (!isIdentifierWithName(node.object, "vertex_submit")) {
        return false;
    }

    return hasFirstArgumentIdentifier(node, bufferName);
}

function isVertexEndCallForBuffer(node, bufferName) {
    if (!isCallExpression(node)) {
        return false;
    }

    if (!isIdentifierWithName(node.object, "vertex_end")) {
        return false;
    }

    if (typeof bufferName !== "string") {
        return true;
    }

    const args = Array.isArray(node.arguments) ? node.arguments : [];

    if (args.length === 0) {
        return false;
    }

    const firstArg = args[0];

    return isIdentifier(firstArg) && firstArg.name === bufferName;
}

function createVertexEndCall(template, bufferIdentifier) {
    if (!template || template.type !== "CallExpression") {
        return null;
    }

    if (!isIdentifier(bufferIdentifier)) {
        return null;
    }

    const callExpression = {
        type: "CallExpression",
        object: createIdentifier("vertex_end"),
        arguments: [cloneIdentifier(bufferIdentifier)]
    };

    if (hasOwn(template, "start")) {
        callExpression.start = cloneLocation(template.start);
    }

    if (hasOwn(template, "end")) {
        callExpression.end = cloneLocation(template.end);
    }

    return callExpression;
}

function ensureLocalVariablesAreDeclaredBeforeUse({ ast, diagnostic }) {
    if (!diagnostic || !ast || typeof ast !== "object") {
        return [];
    }

    const fixes = [];
    const ancestors = [];
    const visitedNodes = new WeakSet();

    const visitNode = (node, parent, property, container, index) => {
        if (!node || typeof node !== "object") {
            return;
        }

        if (visitedNodes.has(node)) {
            return;
        }

        visitedNodes.add(node);

        const context = { node, parent, property, container, index };
        ancestors.push(context);

        const action = handleLocalVariableDeclarationPatterns({
            context,
            ancestors,
            diagnostic,
            fixes
        });

        if (action?.skipChildren) {
            ancestors.pop();
            return;
        }

        for (const [key, value] of Object.entries(node)) {
            if (!value || typeof value !== "object") {
                continue;
            }

            if (Array.isArray(value)) {
                for (
                    let childIndex = 0;
                    childIndex < value.length;
                    childIndex += 1
                ) {
                    visitNode(value[childIndex], node, key, value, childIndex);
                }
                continue;
            }

            visitNode(value, node, key, null, null);
        }

        ancestors.pop();
    };

    visitNode(ast, null, null, null, null);

    return fixes;
}

function handleLocalVariableDeclarationPatterns({
    context,
    ancestors,
    diagnostic,
    fixes
}) {
    const { node, container, index } = context;

    if (!node || typeof node !== "object") {
        return null;
    }

    if (node.type !== "VariableDeclaration" || node.kind !== "var") {
        return null;
    }

    const declarator = getSingleVariableDeclarator(node);

    if (!declarator) {
        return null;
    }

    const variableName = getDeclaratorName(declarator);

    if (!variableName) {
        return null;
    }

    if (container && Array.isArray(container) && typeof index === "number") {
        const precedingNode = container[index - 1];
        const fixDetail = convertPrecedingAssignmentToVariableDeclaration({
            assignmentNode: precedingNode,
            declarationNode: node,
            container,
            assignmentIndex: index - 1,
            declarationIndex: index,
            diagnostic,
            variableName
        });

        if (fixDetail) {
            fixes.push(fixDetail);
            return { skipChildren: true };
        }
    }

    if (context.parent?.type !== "BlockStatement") {
        return null;
    }

    const blockBody = Array.isArray(container) ? container : null;

    if (!blockBody) {
        return null;
    }

    const owningStatementContext = findNearestStatementContext(
        ancestors.slice(0, -1)
    );

    if (!owningStatementContext) {
        return null;
    }

    const { container: statementContainer, index: statementIndex } =
        owningStatementContext;

    if (
        !statementContainer ||
        !Array.isArray(statementContainer) ||
        typeof statementIndex !== "number"
    ) {
        return null;
    }

    if (
        hasVariableDeclarationInContainer(
            statementContainer,
            variableName,
            statementIndex
        )
    ) {
        return null;
    }

    if (
        !referencesIdentifierAfterIndex(
            statementContainer,
            variableName,
            statementIndex + 1
        )
    ) {
        return null;
    }

    const fixDetail = hoistVariableDeclarationOutOfBlock({
        declarationNode: node,
        blockBody,
        declarationIndex: index,
        statementContainer,
        statementIndex,
        diagnostic,
        variableName
    });

    if (fixDetail) {
        fixes.push(fixDetail);
        return { skipChildren: true };
    }

    return null;
}

function getSingleVariableDeclarator(node) {
    if (!node || node.type !== "VariableDeclaration") {
        return null;
    }

    const declarations = Array.isArray(node.declarations)
        ? node.declarations
        : [];

    if (declarations.length !== 1) {
        return null;
    }

    const [declarator] = declarations;

    if (!declarator || declarator.type !== "VariableDeclarator") {
        return null;
    }

    return declarator;
}

function getDeclaratorName(declarator) {
    const identifier = declarator?.id;

    if (!identifier || identifier.type !== "Identifier") {
        return null;
    }

    return identifier.name ?? null;
}

function convertPrecedingAssignmentToVariableDeclaration({
    assignmentNode,
    declarationNode,
    container,
    assignmentIndex,
    declarationIndex,
    diagnostic,
    variableName
}) {
    if (
        !assignmentNode ||
        assignmentNode.type !== "AssignmentExpression" ||
        assignmentNode.operator !== "="
    ) {
        return null;
    }

    if (!container || !Array.isArray(container)) {
        return null;
    }

    if (
        typeof assignmentIndex !== "number" ||
        typeof declarationIndex !== "number"
    ) {
        return null;
    }

    if (
        !assignmentNode.left ||
        assignmentNode.left.type !== "Identifier" ||
        assignmentNode.left.name !== variableName
    ) {
        return null;
    }

    const declarator = getSingleVariableDeclarator(declarationNode);

    if (!declarator || !declarator.init) {
        return null;
    }

    const variableDeclaration = createVariableDeclarationFromAssignment(
        assignmentNode,
        declarator
    );

    if (!variableDeclaration) {
        return null;
    }

    const assignmentExpression = createAssignmentFromDeclarator(
        declarator,
        declarationNode
    );

    if (!assignmentExpression) {
        return null;
    }

    const rangeStart = getNodeStartIndex(assignmentNode);
    const rangeEnd = getNodeEndIndex(declarationNode);

    const fixDetail = createFeatherFixDetail(diagnostic, {
        target: variableName,
        range: {
            start: rangeStart,
            end: rangeEnd
        }
    });

    if (!fixDetail) {
        return null;
    }

    container[assignmentIndex] = variableDeclaration;
    container[declarationIndex] = assignmentExpression;

    copyCommentMetadata(assignmentNode, variableDeclaration);
    copyCommentMetadata(declarationNode, assignmentExpression);

    attachFeatherFixMetadata(variableDeclaration, [fixDetail]);
    attachFeatherFixMetadata(assignmentExpression, [fixDetail]);

    return fixDetail;
}

function createVariableDeclarationFromAssignment(
    assignmentNode,
    declaratorTemplate
) {
    if (!assignmentNode || assignmentNode.type !== "AssignmentExpression") {
        return null;
    }

    const identifier = cloneIdentifier(assignmentNode.left);

    if (!identifier) {
        return null;
    }

    const declarator = {
        type: "VariableDeclarator",
        id: identifier,
        init: assignmentNode.right
    };

    if (declaratorTemplate && typeof declaratorTemplate === "object") {
        if (hasOwn(declaratorTemplate, "start")) {
            declarator.start = cloneLocation(declaratorTemplate.start);
        }

        if (hasOwn(declaratorTemplate, "end")) {
            declarator.end = cloneLocation(declaratorTemplate.end);
        }
    }

    const declaration = {
        type: "VariableDeclaration",
        kind: "var",
        declarations: [declarator]
    };

    if (hasOwn(assignmentNode, "start")) {
        declaration.start = cloneLocation(assignmentNode.start);
    }

    if (hasOwn(assignmentNode, "end")) {
        declaration.end = cloneLocation(assignmentNode.end);
    }

    return declaration;
}

function findNearestStatementContext(ancestors) {
    if (!Array.isArray(ancestors)) {
        return null;
    }

    for (let index = ancestors.length - 1; index >= 0; index -= 1) {
        const entry = ancestors[index];

        if (!entry || !Array.isArray(entry.container)) {
            continue;
        }

        if (typeof entry.index !== "number") {
            continue;
        }

        if (
            entry.node &&
            entry.node.type === "VariableDeclaration" &&
            entry.node.kind === "var"
        ) {
            continue;
        }

        return entry;
    }

    return null;
}

function hasVariableDeclarationInContainer(container, variableName, uptoIndex) {
    if (!Array.isArray(container) || !variableName) {
        return false;
    }

    const limit = typeof uptoIndex === "number" ? uptoIndex : container.length;

    for (let index = 0; index < limit; index += 1) {
        const node = container[index];

        if (
            !node ||
            node.type !== "VariableDeclaration" ||
            node.kind !== "var"
        ) {
            continue;
        }

        const declarations = Array.isArray(node.declarations)
            ? node.declarations
            : [];

        for (const declarator of declarations) {
            if (!declarator || declarator.type !== "VariableDeclarator") {
                continue;
            }

            if (
                declarator.id?.type === "Identifier" &&
                declarator.id.name === variableName
            ) {
                return true;
            }
        }
    }

    return false;
}

function referencesIdentifierAfterIndex(container, variableName, startIndex) {
    if (!Array.isArray(container) || !variableName) {
        return false;
    }

    const initialIndex = typeof startIndex === "number" ? startIndex : 0;

    for (let index = initialIndex; index < container.length; index += 1) {
        if (referencesIdentifier(container[index], variableName)) {
            return true;
        }
    }

    return false;
}

function referencesIdentifier(node, variableName) {
    if (!node || typeof node !== "object") {
        return false;
    }

    const stack = [{ value: node, parent: null, key: null }];

    while (stack.length > 0) {
        const { value, parent, key } = stack.pop();

        if (!value || typeof value !== "object") {
            continue;
        }

        if (isFunctionLikeNode(value)) {
            // Nested functions introduce new scopes. References to the same
            // identifier name inside them do not require hoisting the current
            // declaration, so skip descending into those subtrees.
            continue;
        }

        if (Array.isArray(value)) {
            for (const item of value) {
                stack.push({ value: item, parent, key });
            }
            continue;
        }

        if (value.type === "Identifier" && value.name === variableName) {
            const isDeclaratorId =
                parent?.type === "VariableDeclarator" && key === "id";

            if (!isDeclaratorId) {
                return true;
            }
        }

        for (const [childKey, childValue] of Object.entries(value)) {
            if (childValue && typeof childValue === "object") {
                stack.push({ value: childValue, parent: value, key: childKey });
            }
        }
    }

    return false;
}

function hoistVariableDeclarationOutOfBlock({
    declarationNode,
    blockBody,
    declarationIndex,
    statementContainer,
    statementIndex,
    diagnostic,
    variableName
}) {
    if (!declarationNode || declarationNode.type !== "VariableDeclaration") {
        return null;
    }

    if (!Array.isArray(blockBody) || typeof declarationIndex !== "number") {
        return null;
    }

    if (
        !Array.isArray(statementContainer) ||
        typeof statementIndex !== "number"
    ) {
        return null;
    }

    const declarator = getSingleVariableDeclarator(declarationNode);

    if (!declarator || !declarator.init) {
        return null;
    }

    const hoistedDeclaration = createHoistedVariableDeclaration(declarator);

    if (!hoistedDeclaration) {
        return null;
    }

    const assignment = createAssignmentFromDeclarator(
        declarator,
        declarationNode
    );

    if (!assignment) {
        return null;
    }

    const rangeStart = getNodeStartIndex(declarationNode);
    const owningStatement = statementContainer[statementIndex];
    const rangeEnd = getNodeEndIndex(owningStatement ?? declarationNode);

    const fixDetail = createFeatherFixDetail(diagnostic, {
        target: variableName,
        range: {
            start: rangeStart,
            end: rangeEnd
        }
    });

    if (!fixDetail) {
        return null;
    }

    statementContainer.splice(statementIndex, 0, hoistedDeclaration);
    blockBody[declarationIndex] = assignment;

    copyCommentMetadata(declarationNode, assignment);

    attachFeatherFixMetadata(hoistedDeclaration, [fixDetail]);
    attachFeatherFixMetadata(assignment, [fixDetail]);

    return fixDetail;
}

function createHoistedVariableDeclaration(declaratorTemplate) {
    if (
        !declaratorTemplate ||
        declaratorTemplate.type !== "VariableDeclarator"
    ) {
        return null;
    }

    const identifier = cloneIdentifier(declaratorTemplate.id);

    if (!identifier) {
        return null;
    }

    const declarator = {
        type: "VariableDeclarator",
        id: identifier,
        init: null
    };

    if (hasOwn(declaratorTemplate, "start")) {
        declarator.start = cloneLocation(declaratorTemplate.start);
    }

    if (hasOwn(declaratorTemplate, "end")) {
        declarator.end = cloneLocation(declaratorTemplate.end);
    }

    const declaration = {
        type: "VariableDeclaration",
        kind: "var",
        declarations: [declarator]
    };

    if (hasOwn(declaratorTemplate, "start")) {
        declaration.start = cloneLocation(declaratorTemplate.start);
    }

    if (hasOwn(declaratorTemplate, "end")) {
        declaration.end = cloneLocation(declaratorTemplate.end);
    }

    return declaration;
}

function removeInvalidEventInheritedCalls({ ast, diagnostic }) {
    if (!diagnostic || !ast || typeof ast !== "object") {
        return [];
    }

    const fixes = [];

    const visitArray = (array, owner, ownerKey) => {
        if (!Array.isArray(array)) {
            return;
        }

        for (let index = 0; index < array.length; ) {
            const removed = visit(array[index], array, index, owner, ownerKey);

            if (!removed) {
                index += 1;
            }
        }
    };

    const visit = (node, parent, property, owner, ownerKey) => {
        if (!node) {
            return false;
        }

        if (Array.isArray(node)) {
            visitArray(node, owner, ownerKey);
            return false;
        }

        if (typeof node !== "object") {
            return false;
        }

        if (node.type === "CallExpression") {
            const fix = removeEventInheritedCall(
                node,
                parent,
                property,
                owner,
                ownerKey,
                diagnostic
            );

            if (fix) {
                fixes.push(fix);
                return true;
            }
        }

        for (const [key, value] of Object.entries(node)) {
            if (!value || typeof value !== "object") {
                continue;
            }

            if (Array.isArray(value)) {
                visitArray(value, node, key);
            } else {
                visit(value, node, key, node, key);
            }
        }

        return false;
    };

    visit(ast, null, null, null, null);

    return fixes;
}

function removeEventInheritedCall(
    node,
    parent,
    property,
    owner,
    ownerKey,
    diagnostic
) {
    if (!Array.isArray(parent) || typeof property !== "number") {
        return null;
    }

    if (!isStatementContainer(owner, ownerKey)) {
        return null;
    }

    if (!isEventInheritedCall(node)) {
        return null;
    }

    const fixDetail = createFeatherFixDetail(diagnostic, {
        target: node.object?.name ?? null,
        range: {
            start: getNodeStartIndex(node),
            end: getNodeEndIndex(node)
        }
    });

    if (!fixDetail) {
        return null;
    }

    parent.splice(property, 1);

    return fixDetail;
}

function ensureColourWriteEnableIsReset({ ast, diagnostic }) {
    if (!diagnostic || !ast || typeof ast !== "object") {
        return [];
    }

    const fixes = [];

    const visit = (node, parent, property) => {
        if (!node) {
            return;
        }

        if (Array.isArray(node)) {
            for (let index = 0; index < node.length; index += 1) {
                visit(node[index], node, index);
            }
            return;
        }

        if (typeof node !== "object") {
            return;
        }

        if (node.type === "CallExpression") {
            const fix = ensureColourWriteEnableResetAfterCall(
                node,
                parent,
                property,
                diagnostic
            );

            if (fix) {
                fixes.push(fix);
                return;
            }
        }

        for (const [key, value] of Object.entries(node)) {
            if (value && typeof value === "object") {
                visit(value, node, key);
            }
        }
    };

    visit(ast, null, null);

    return fixes;
}

function ensureColourWriteEnableResetAfterCall(
    node,
    parent,
    property,
    diagnostic
) {
    if (!Array.isArray(parent) || typeof property !== "number") {
        return null;
    }

    if (!node || node.type !== "CallExpression") {
        return null;
    }

    if (!isIdentifierWithName(node.object, "gpu_set_colourwriteenable")) {
        return null;
    }

    const args = getCallExpressionArguments(node);

    if (!hasDisabledColourChannel(args)) {
        return null;
    }

    const siblings = parent;

    const insertionInfo = computeStateResetInsertionIndex({
        siblings,
        startIndex: property + 1,
        isResetCall: isColourWriteEnableResetCall
    });

    if (!insertionInfo) {
        return null;
    }

    if (insertionInfo.alreadyReset) {
        return null;
    }

    const resetCall = createColourWriteEnableResetCall(node);

    if (!resetCall) {
        return null;
    }

    const fixDetail = createFeatherFixDetail(diagnostic, {
        target: node.object?.name ?? null,
        range: {
            start: getNodeStartIndex(node),
            end: getNodeEndIndex(node)
        }
    });

    if (!fixDetail) {
        return null;
    }

    let insertionIndex = insertionInfo.index;

    const previousSibling = siblings[insertionIndex - 1] ?? node;
    const nextSibling = siblings[insertionIndex] ?? null;
    const shouldInsertSeparator =
        insertionIndex > property + 1 &&
        !isTriviallyIgnorableStatement(previousSibling) &&
        !hasOriginalBlankLineBetween(previousSibling, nextSibling);

    if (shouldInsertSeparator) {
        siblings.splice(
            insertionIndex,
            0,
            createEmptyStatementLike(previousSibling)
        );
        insertionIndex += 1;
    }

    siblings.splice(insertionIndex, 0, resetCall);
    attachFeatherFixMetadata(resetCall, [fixDetail]);

    return fixDetail;
}

function ensureRequiredArgumentProvided({ ast, diagnostic, callTemplate }) {
    if (
        !diagnostic ||
        !ast ||
        typeof ast !== "object" ||
        !callTemplate?.functionName ||
        !callTemplate.argumentTemplate
    ) {
        return [];
    }

    const fixes = [];

    const visit = (node) => {
        if (!node) {
            return;
        }

        if (Array.isArray(node)) {
            for (const item of node) {
                visit(item);
            }
            return;
        }

        if (typeof node !== "object") {
            return;
        }

        if (node.type === "CallExpression") {
            const fix = ensureCallHasRequiredArgument(
                node,
                diagnostic,
                callTemplate
            );

            if (fix) {
                fixes.push(fix);
                return;
            }
        }

        for (const value of Object.values(node)) {
            if (value && typeof value === "object") {
                visit(value);
            }
        }
    };

    visit(ast);

    return fixes;
}

function ensureCallHasRequiredArgument(node, diagnostic, callTemplate) {
    if (!node || node.type !== "CallExpression") {
        return null;
    }

    if (!isIdentifierWithName(node.object, callTemplate.functionName)) {
        return null;
    }

    if (isNonEmptyArray(node.arguments)) {
        return null;
    }

    const argumentNode = cloneNodeWithoutLocations(
        callTemplate.argumentTemplate
    );

    if (!argumentNode || typeof argumentNode !== "object") {
        return null;
    }

    const fixDetail = createFeatherFixDetail(diagnostic, {
        target: node.object?.name ?? null,
        range: {
            start: getNodeStartIndex(node),
            end: getNodeEndIndex(node)
        }
    });

    if (!fixDetail) {
        return null;
    }

    if (!Array.isArray(node.arguments)) {
        node.arguments = [];
    }

    node.arguments.push(argumentNode);
    attachFeatherFixMetadata(node, [fixDetail]);

    return fixDetail;
}

function createFunctionCallTemplateFromDiagnostic(diagnostic) {
    const example =
        typeof diagnostic?.goodExample === "string"
            ? diagnostic.goodExample
            : null;

    if (!example) {
        return null;
    }

    try {
        const exampleAst = GMLParser.parse(example, {
            getLocations: true,
            simplifyLocations: false
        });
        const callExpression = findFirstCallExpression(exampleAst);

        if (!callExpression || !isIdentifier(callExpression.object)) {
            return null;
        }

        const args = getCallExpressionArguments(callExpression);

        if (args.length === 0) {
            return null;
        }

        return {
            functionName: callExpression.object.name,
            argumentTemplate: cloneNodeWithoutLocations(args[0])
        };
    } catch (error) {
        return null;
    }
}

function findFirstCallExpression(node) {
    if (!node) {
        return null;
    }

    if (Array.isArray(node)) {
        for (const item of node) {
            const result = findFirstCallExpression(item);

            if (result) {
                return result;
            }
        }

        return null;
    }

    if (typeof node !== "object") {
        return null;
    }

    if (node.type === "CallExpression") {
        return node;
    }

    for (const value of Object.values(node)) {
        const result = findFirstCallExpression(value);

        if (result) {
            return result;
        }
    }

    return null;
}

function cloneNodeWithoutLocations(node) {
    if (!node || typeof node !== "object") {
        return node;
    }

    if (Array.isArray(node)) {
        return node.map((item) => cloneNodeWithoutLocations(item));
    }

    const clone = {};

    for (const [key, value] of Object.entries(node)) {
        if (key === "start" || key === "end") {
            continue;
        }

        clone[key] = cloneNodeWithoutLocations(value);
    }

    return clone;
}

function ensureNumericOperationsUseRealLiteralCoercion({ ast, diagnostic }) {
    if (!diagnostic || !ast || typeof ast !== "object") {
        return [];
    }

    const fixes = [];

    const visit = (node, parent, property) => {
        if (!node) {
            return;
        }

        if (Array.isArray(node)) {
            for (let index = 0; index < node.length; index += 1) {
                visit(node[index], node, index);
            }
            return;
        }

        if (typeof node !== "object") {
            return;
        }

        if (node.type === "BinaryExpression") {
            const fix = coerceStringLiteralsInBinaryExpression(
                node,
                diagnostic
            );

            if (fix) {
                fixes.push(fix);
                return;
            }
        }

        for (const [key, value] of Object.entries(node)) {
            if (value && typeof value === "object") {
                visit(value, node, key);
            }
        }
    };

    visit(ast, null, null);

    return fixes;
}

function coerceStringLiteralsInBinaryExpression(node, diagnostic) {
    if (!node || node.type !== "BinaryExpression") {
        return null;
    }

    if (node.operator !== "+") {
        return null;
    }

    const leftLiteral = isCoercibleStringLiteral(node.left) ? node.left : null;
    const rightLiteral = isCoercibleStringLiteral(node.right)
        ? node.right
        : null;

    if (!leftLiteral && !rightLiteral) {
        return null;
    }

    if (leftLiteral) {
        node.left = createRealCoercionCall(leftLiteral);
    }

    if (rightLiteral) {
        node.right = createRealCoercionCall(rightLiteral);
    }

    const fixDetail = createFeatherFixDetail(diagnostic, {
        target: node.operator ?? null,
        range: {
            start: getNodeStartIndex(node),
            end: getNodeEndIndex(node)
        }
    });

    if (!fixDetail) {
        return null;
    }

    attachFeatherFixMetadata(node, [fixDetail]);

    return fixDetail;
}

function isCoercibleStringLiteral(node) {
    if (!node || node.type !== "Literal") {
        return false;
    }

    const rawValue = typeof node.value === "string" ? node.value : null;

    if (!rawValue) {
        return false;
    }

    let literalText = null;

    if (rawValue.startsWith('@"') && rawValue.endsWith('"')) {
        literalText = rawValue.slice(2, -1);
    } else if (rawValue.length >= 2) {
        const startingQuote = rawValue[0];
        const endingQuote = rawValue[rawValue.length - 1];

        if (
            (startingQuote === '"' || startingQuote === "'") &&
            startingQuote === endingQuote
        ) {
            literalText = rawValue.slice(1, -1);
        }
    }

    if (literalText == null) {
        return false;
    }

    const trimmed = literalText.trim();

    if (trimmed.length === 0) {
        return false;
    }

    return NUMERIC_STRING_LITERAL_PATTERN.test(trimmed);
}

function createRealCoercionCall(literal) {
    const argument = cloneLiteral(literal) ?? literal;

    if (argument && typeof argument === "object") {
        argument._skipNumericStringCoercion = true;
    }

    const identifier = createIdentifierFromTemplate("real", literal);

    const callExpression = {
        type: "CallExpression",
        object: identifier,
        arguments: [argument],
        start: cloneLocation(literal.start),
        end: cloneLocation(literal.end)
    };

    return callExpression;
}

function addMissingEnumMembers({ ast, diagnostic }) {
    if (!diagnostic || !ast || typeof ast !== "object") {
        return [];
    }

    const enumRegistry = collectEnumDeclarations(ast);

    if (enumRegistry.size === 0) {
        return [];
    }

    const fixes = [];

    const visit = (node, parent, property) => {
        if (!node) {
            return;
        }

        if (Array.isArray(node)) {
            for (let index = 0; index < node.length; index += 1) {
                visit(node[index], node, index);
            }
            return;
        }

        if (typeof node !== "object") {
            return;
        }

        if (node.type === "MemberDotExpression") {
            const fix = addMissingEnumMember(node, enumRegistry, diagnostic);

            if (fix) {
                fixes.push(fix);
                return;
            }
        }

        for (const [key, value] of Object.entries(node)) {
            if (value && typeof value === "object") {
                visit(value, node, key);
            }
        }
    };

    visit(ast, null, null);

    return fixes;
}

function collectEnumDeclarations(ast) {
    const registry = new Map();

    const visit = (node) => {
        if (!node) {
            return;
        }

        if (Array.isArray(node)) {
            for (const item of node) {
                visit(item);
            }
            return;
        }

        if (typeof node !== "object") {
            return;
        }

        if (node.type === "EnumDeclaration") {
            const enumName = node.name?.name;

            if (enumName && !registry.has(enumName)) {
                let members = Array.isArray(node.members) ? node.members : null;

                if (!members) {
                    members = [];
                    node.members = members;
                }

                const memberNames = new Set();

                for (const member of members) {
                    const memberName = member?.name?.name;
                    if (memberName) {
                        memberNames.add(memberName);
                    }
                }

                registry.set(enumName, {
                    declaration: node,
                    members,
                    memberNames
                });
            }
        }

        for (const value of Object.values(node)) {
            if (value && typeof value === "object") {
                visit(value);
            }
        }
    };

    visit(ast);

    return registry;
}

function addMissingEnumMember(memberExpression, enumRegistry, diagnostic) {
    if (!memberExpression || memberExpression.type !== "MemberDotExpression") {
        return null;
    }

    const enumIdentifier = memberExpression.object;
    const memberIdentifier = memberExpression.property;

    if (!enumIdentifier || enumIdentifier.type !== "Identifier") {
        return null;
    }

    if (!memberIdentifier || memberIdentifier.type !== "Identifier") {
        return null;
    }

    const enumName = enumIdentifier.name;
    const memberName = memberIdentifier.name;

    if (!enumName || !memberName) {
        return null;
    }

    const enumInfo = enumRegistry.get(enumName);

    if (!enumInfo) {
        return null;
    }

    if (enumInfo.memberNames.has(memberName)) {
        return null;
    }

    const newMember = createEnumMember(memberName);

    if (!newMember) {
        return null;
    }

    const insertIndex = getEnumInsertionIndex(enumInfo.members);
    enumInfo.members.splice(insertIndex, 0, newMember);
    enumInfo.memberNames.add(memberName);

    const start = getNodeStartIndex(memberIdentifier);
    const end = getNodeEndIndex(memberIdentifier);

    const fixDetail = createFeatherFixDetail(diagnostic, {
        target: `${enumName}.${memberName}`,
        range: start !== null && end !== null ? { start, end } : null
    });

    if (!fixDetail) {
        return null;
    }

    attachFeatherFixMetadata(newMember, [fixDetail]);

    const declaration = enumInfo.declaration;
    if (declaration && typeof declaration === "object") {
        attachFeatherFixMetadata(declaration, [fixDetail]);
    }

    return fixDetail;
}

function createEnumMember(name) {
    if (typeof name !== "string" || name.length === 0) {
        return null;
    }

    return {
        type: "EnumMember",
        name: {
            type: "Identifier",
            name
        },
        initializer: null
    };
}

function getEnumInsertionIndex(members) {
    if (!Array.isArray(members) || members.length === 0) {
        return Array.isArray(members) ? members.length : 0;
    }

    const lastIndex = members.length - 1;
    const lastMember = members[lastIndex];

    if (isSizeofEnumMember(lastMember)) {
        return lastIndex;
    }

    return members.length;
}

function isSizeofEnumMember(member) {
    if (!member || member.type !== "EnumMember") {
        return false;
    }

    const identifier = member.name;

    if (!identifier || identifier.type !== "Identifier") {
        return false;
    }

    return identifier.name === "SIZEOF";
}

function ensureTextureRepeatIsReset({ ast, diagnostic }) {
    if (!diagnostic || !ast || typeof ast !== "object") {
        return [];
    }

    const fixes = [];

    const visit = (node, parent, property) => {
        if (!node) {
            return;
        }

        if (Array.isArray(node)) {
            for (let index = 0; index < node.length; index += 1) {
                visit(node[index], node, index);
            }
            return;
        }

        if (typeof node !== "object") {
            return;
        }

        if (node.type === "CallExpression") {
            const fix = ensureTextureRepeatResetAfterCall(
                node,
                parent,
                property,
                diagnostic
            );

            if (fix) {
                fixes.push(fix);
                return;
            }
        }

        for (const [key, value] of Object.entries(node)) {
            if (value && typeof value === "object") {
                visit(value, node, key);
            }
        }
    };

    visit(ast, null, null);

    return fixes;
}

function ensureTextureRepeatResetAfterCall(node, parent, property, diagnostic) {
    if (!Array.isArray(parent) || typeof property !== "number") {
        return null;
    }

    if (!node || node.type !== "CallExpression") {
        return null;
    }

    if (!isIdentifierWithName(node.object, "gpu_set_texrepeat")) {
        return null;
    }

    const args = Array.isArray(node.arguments) ? node.arguments : [];

    if (args.length === 0) {
        return null;
    }

    if (!shouldResetTextureRepeat(args[0])) {
        return null;
    }

    const siblings = parent;
    let insertionIndex = siblings.length;

    for (let index = property + 1; index < siblings.length; index += 1) {
        const sibling = siblings[index];

        if (isTextureRepeatResetCall(sibling)) {
            return null;
        }

        if (!isTriviallyIgnorableStatement(sibling)) {
            insertionIndex = index + 1;
            break;
        }
    }

    const resetCall = createTextureRepeatResetCall(node);

    if (!resetCall) {
        return null;
    }

    const fixDetail = createFeatherFixDetail(diagnostic, {
        target: node.object?.name ?? null,
        range: {
            start: getNodeStartIndex(node),
            end: getNodeEndIndex(node)
        }
    });

    if (!fixDetail) {
        return null;
    }

    const previousSibling = siblings[insertionIndex - 1] ?? node;
    const nextSibling = siblings[insertionIndex] ?? null;
    const needsSeparator =
        insertionIndex > property + 1 &&
        !isTriviallyIgnorableStatement(previousSibling) &&
        nextSibling &&
        !isTriviallyIgnorableStatement(nextSibling) &&
        !hasOriginalBlankLineBetween(previousSibling, nextSibling);

    if (needsSeparator) {
        siblings.splice(
            insertionIndex,
            0,
            createEmptyStatementLike(previousSibling)
        );
        insertionIndex += 1;
    }

    siblings.splice(insertionIndex, 0, resetCall);
    attachFeatherFixMetadata(resetCall, [fixDetail]);

    return fixDetail;
}

function computeStateResetInsertionIndex({
    siblings,
    startIndex,
    isResetCall
}) {
    if (!Array.isArray(siblings)) {
        return null;
    }

    let insertionIndex = siblings.length;

    for (let index = startIndex; index < siblings.length; index += 1) {
        const sibling = siblings[index];

        if (typeof isResetCall === "function" && isResetCall(sibling)) {
            return { alreadyReset: true };
        }

        if (isExitLikeStatement(sibling)) {
            insertionIndex = index;
            break;
        }
    }

    while (
        insertionIndex > startIndex &&
        insertionIndex <= siblings.length &&
        isTriviallyIgnorableStatement(siblings[insertionIndex - 1])
    ) {
        insertionIndex -= 1;
    }

    return { index: insertionIndex };
}

function isExitLikeStatement(node) {
    if (!node || typeof node !== "object") {
        return false;
    }

    switch (node.type) {
        case "ReturnStatement":
        case "ThrowStatement":
        case "ExitStatement":
            return true;
        default:
            return false;
    }
}

function isTriviallyIgnorableStatement(node) {
    if (!node || typeof node !== "object") {
        return true;
    }

    if (node.type === "EmptyStatement") {
        return true;
    }

    if (Array.isArray(node)) {
        return node.length === 0;
    }

    return false;
}

function createEmptyStatementLike(template) {
    const empty = { type: "EmptyStatement" };

    if (template && typeof template === "object") {
        if (Object.hasOwn(template, "start")) {
            empty.start = cloneLocation(template.start);
        }

        if (Object.hasOwn(template, "end")) {
            empty.end = cloneLocation(template.end);
        }
    }

    return empty;
}

function hasOriginalBlankLineBetween(beforeNode, afterNode) {
    const beforeEndLine =
        typeof beforeNode?.end?.line === "number" ? beforeNode.end.line : null;
    const afterStartLine =
        typeof afterNode?.start?.line === "number"
            ? afterNode.start.line
            : null;

    if (beforeEndLine == null || afterStartLine == null) {
        return false;
    }

    return afterStartLine > beforeEndLine + 1;
}

function correctDataStructureAccessorTokens({ ast, diagnostic }) {
    if (!diagnostic || !ast || typeof ast !== "object") {
        return [];
    }

    const accessorReplacement =
        getAccessorReplacementFromDiagnostic(diagnostic);

    if (!accessorReplacement) {
        return [];
    }

    const { incorrectAccessor, correctAccessor } = accessorReplacement;

    if (incorrectAccessor === correctAccessor) {
        return [];
    }

    const fixes = [];

    const visit = (node, parent, property) => {
        if (!node) {
            return;
        }

        if (Array.isArray(node)) {
            for (let index = 0; index < node.length; index += 1) {
                visit(node[index], node, index);
            }
            return;
        }

        if (typeof node !== "object") {
            return;
        }

        if (node.type === "MemberIndexExpression") {
            const fix = updateMemberIndexAccessor(node, {
                incorrectAccessor,
                correctAccessor,
                diagnostic
            });

            if (fix) {
                fixes.push(fix);
                return;
            }
        }

        for (const [key, value] of Object.entries(node)) {
            if (value && typeof value === "object") {
                visit(value, node, key);
            }
        }
    };

    visit(ast, null, null);

    return fixes;
}

function updateMemberIndexAccessor(
    node,
    { incorrectAccessor, correctAccessor, diagnostic }
) {
    if (!node || node.type !== "MemberIndexExpression") {
        return null;
    }

    if (
        typeof incorrectAccessor !== "string" ||
        typeof correctAccessor !== "string"
    ) {
        return null;
    }

    if (node.accessor !== incorrectAccessor) {
        return null;
    }

    node.accessor = correctAccessor;

    const fixDetail = createFeatherFixDetail(diagnostic, {
        target: typeof node.object?.name === "string" ? node.object.name : null,
        range: {
            start: getNodeStartIndex(node),
            end: getNodeEndIndex(node)
        }
    });

    if (!fixDetail) {
        return null;
    }

    attachFeatherFixMetadata(node, [fixDetail]);

    return fixDetail;
}

function getAccessorReplacementFromDiagnostic(diagnostic) {
    if (!diagnostic) {
        return null;
    }

    const incorrectAccessor = extractAccessorFromExample(diagnostic.badExample);
    const correctAccessor = extractAccessorFromExample(diagnostic.goodExample);

    if (!incorrectAccessor || !correctAccessor) {
        return null;
    }

    if (incorrectAccessor === correctAccessor) {
        return null;
    }

    return { incorrectAccessor, correctAccessor };
}

function extractAccessorFromExample(example) {
    if (typeof example !== "string" || example.length === 0) {
        return null;
    }

    for (const token of DATA_STRUCTURE_ACCESSOR_TOKENS) {
        const search = `[${token}`;

        if (example.includes(search)) {
            return search;
        }
    }

    return null;
}

function ensureFileFindSearchesAreSerialized({ ast, diagnostic }) {
    if (!diagnostic || !ast || typeof ast !== "object") {
        return [];
    }

    const fixes = [];
    const state = createFileFindState();

    processStatementBlock(getProgramStatements(ast), state);

    return fixes;

    function processStatementBlock(statements, currentState) {
        if (
            !Array.isArray(statements) ||
            statements.length === 0 ||
            !currentState
        ) {
            return;
        }

        let index = 0;

        while (index < statements.length) {
            const statement = statements[index];

            if (isFileFindCloseStatement(statement)) {
                currentState.openCount = Math.max(
                    currentState.openCount - 1,
                    0
                );
                index += 1;
                continue;
            }

            const callNode = getFileFindFirstCallFromStatement(statement);

            if (callNode && currentState.openCount > 0) {
                const insertion = insertFileFindCloseBefore(
                    statements,
                    index,
                    callNode
                );

                if (insertion?.fixDetail) {
                    fixes.push(insertion.fixDetail);
                    currentState.openCount = Math.max(
                        currentState.openCount - 1,
                        0
                    );
                    index += insertion.insertedBefore;
                    continue;
                }
            }

            if (callNode) {
                currentState.openCount += 1;
            }

            handleNestedStatements(statement, currentState);
            index += 1;
        }
    }

    function handleNestedStatements(statement, currentState) {
        if (!statement || typeof statement !== "object" || !currentState) {
            return;
        }

        switch (statement.type) {
            case "BlockStatement": {
                processStatementBlock(statement.body ?? [], currentState);
                break;
            }
            case "IfStatement": {
                processBranch(statement, "consequent", currentState);

                if (statement.alternate) {
                    processBranch(statement, "alternate", currentState);
                }

                break;
            }
            case "WhileStatement":
            case "RepeatStatement":
            case "DoWhileStatement":
            case "ForStatement": {
                processBranch(statement, "body", currentState);
                break;
            }
            case "SwitchStatement": {
                const cases = Array.isArray(statement.cases)
                    ? statement.cases
                    : [];

                for (const caseClause of cases) {
                    const branchState = cloneFileFindState(currentState);
                    processStatementBlock(
                        caseClause?.consequent ?? [],
                        branchState
                    );
                }
                break;
            }
            case "TryStatement": {
                if (statement.block) {
                    processStatementBlock(
                        statement.block.body ?? [],
                        currentState
                    );
                }

                if (statement.handler) {
                    processBranch(statement.handler, "body", currentState);
                }

                if (statement.finalizer) {
                    processStatementBlock(
                        statement.finalizer.body ?? [],
                        currentState
                    );
                }
                break;
            }
            default:
                break;
        }
    }

    function processBranch(parent, key, currentState) {
        if (!parent || typeof parent !== "object" || !currentState) {
            return;
        }

        const statements = getBranchStatements(parent, key);

        if (!statements) {
            return;
        }

        const branchState = cloneFileFindState(currentState);
        processStatementBlock(statements, branchState);
    }

    function getBranchStatements(parent, key) {
        if (!parent || typeof parent !== "object" || !key) {
            return null;
        }

        let target = parent[key];

        if (!target) {
            return null;
        }

        if (target.type !== "BlockStatement") {
            target = ensureBlockStatement(parent, key, target);
        }

        if (!target || target.type !== "BlockStatement") {
            return null;
        }

        return Array.isArray(target.body) ? target.body : [];
    }

    function insertFileFindCloseBefore(statements, index, callNode) {
        if (!Array.isArray(statements) || typeof index !== "number") {
            return null;
        }

        const closeCall = createFileFindCloseCall(callNode);

        if (!closeCall) {
            return null;
        }

        const fixDetail = createFeatherFixDetail(diagnostic, {
            target: callNode?.object?.name ?? null,
            range: {
                start: getNodeStartIndex(callNode),
                end: getNodeEndIndex(callNode)
            }
        });

        if (!fixDetail) {
            return null;
        }

        attachFeatherFixMetadata(closeCall, [fixDetail]);
        statements.splice(index, 0, closeCall);

        return {
            fixDetail,
            insertedBefore: 1
        };
    }

    function getFileFindFirstCallFromStatement(statement) {
        if (!statement || typeof statement !== "object") {
            return null;
        }

        switch (statement.type) {
            case "CallExpression":
                return isIdentifierWithName(statement.object, "file_find_first")
                    ? statement
                    : null;
            case "AssignmentExpression":
                return getFileFindFirstCallFromExpression(statement.right);
            case "VariableDeclaration": {
                const declarations = Array.isArray(statement.declarations)
                    ? statement.declarations
                    : [];

                for (const declarator of declarations) {
                    const call = getFileFindFirstCallFromExpression(
                        declarator?.init
                    );
                    if (call) {
                        return call;
                    }
                }
                return null;
            }
            case "ReturnStatement":
            case "ThrowStatement":
                return getFileFindFirstCallFromExpression(statement.argument);
            case "ExpressionStatement":
                return getFileFindFirstCallFromExpression(statement.expression);
            default:
                return null;
        }
    }

    function getFileFindFirstCallFromExpression(expression) {
        if (!expression || typeof expression !== "object") {
            return null;
        }

        if (expression.type === "CallExpression") {
            return isIdentifierWithName(expression.object, "file_find_first")
                ? expression
                : null;
        }

        if (expression.type === "ParenthesizedExpression") {
            return getFileFindFirstCallFromExpression(expression.expression);
        }

        if (expression.type === "AssignmentExpression") {
            return getFileFindFirstCallFromExpression(expression.right);
        }

        if (expression.type === "SequenceExpression") {
            const expressions = Array.isArray(expression.expressions)
                ? expression.expressions
                : [];

            for (const item of expressions) {
                const call = getFileFindFirstCallFromExpression(item);
                if (call) {
                    return call;
                }
            }
        }

        if (
            expression.type === "BinaryExpression" ||
            expression.type === "LogicalExpression"
        ) {
            const leftCall = getFileFindFirstCallFromExpression(
                expression.left
            );
            if (leftCall) {
                return leftCall;
            }

            return getFileFindFirstCallFromExpression(expression.right);
        }

        if (
            expression.type === "ConditionalExpression" ||
            expression.type === "TernaryExpression"
        ) {
            const consequentCall = getFileFindFirstCallFromExpression(
                expression.consequent
            );
            if (consequentCall) {
                return consequentCall;
            }

            return getFileFindFirstCallFromExpression(expression.alternate);
        }

        return null;
    }

    function isFileFindCloseStatement(statement) {
        if (!statement || typeof statement !== "object") {
            return false;
        }

        if (statement.type === "CallExpression") {
            return isIdentifierWithName(statement.object, "file_find_close");
        }

        if (statement.type === "ExpressionStatement") {
            return isFileFindCloseStatement(statement.expression);
        }

        if (
            statement.type === "ReturnStatement" ||
            statement.type === "ThrowStatement"
        ) {
            return isFileFindCloseStatement(statement.argument);
        }

        return false;
    }

    function getProgramStatements(node) {
        if (!node || typeof node !== "object") {
            return [];
        }

        if (Array.isArray(node.body)) {
            return node.body;
        }

        if (node.body && Array.isArray(node.body.body)) {
            return node.body.body;
        }

        return [];
    }

    function createFileFindState() {
        return {
            openCount: 0
        };
    }

    function cloneFileFindState(existing) {
        if (!existing || typeof existing !== "object") {
            return createFileFindState();
        }

        return {
            openCount: existing.openCount ?? 0
        };
    }

    function createFileFindCloseCall(template) {
        const identifier = createIdentifier(
            "file_find_close",
            template?.object ?? template
        );

        if (!identifier) {
            return null;
        }

        const callExpression = {
            type: "CallExpression",
            object: identifier,
            arguments: []
        };

        if (Object.hasOwn(template, "start")) {
            callExpression.start = cloneLocation(template.start);
        }

        if (Object.hasOwn(template, "end")) {
            callExpression.end = cloneLocation(template.end);
        }

        return callExpression;
    }

    function ensureBlockStatement(parent, key, statement) {
        if (!parent || typeof parent !== "object" || !key) {
            return null;
        }

        if (!statement || typeof statement !== "object") {
            return null;
        }

        const block = {
            type: "BlockStatement",
            body: [statement]
        };

        if (Object.hasOwn(statement, "start")) {
            block.start = cloneLocation(statement.start);
        }

        if (Object.hasOwn(statement, "end")) {
            block.end = cloneLocation(statement.end);
        }

        parent[key] = block;

        return block;
    }
}

function ensureGpuStateIsPopped({ ast, diagnostic }) {
    if (!diagnostic || !ast || typeof ast !== "object") {
        return [];
    }

    const fixes = [];

    const visit = (node, parent, property) => {
        if (!node) {
            return;
        }

        if (Array.isArray(node)) {
            for (let index = 0; index < node.length; index += 1) {
                visit(node[index], node, index);
            }
            return;
        }

        if (typeof node !== "object") {
            return;
        }

        if (node.type === "IfStatement") {
            const fix = moveGpuPopStateCallOutOfConditional(
                node,
                parent,
                property,
                diagnostic
            );

            if (fix) {
                fixes.push(fix);
            }
        }

        for (const [key, value] of Object.entries(node)) {
            if (value && typeof value === "object") {
                visit(value, node, key);
            }
        }
    };

    visit(ast, null, null);

    return fixes;
}

function moveGpuPopStateCallOutOfConditional(
    node,
    parent,
    property,
    diagnostic
) {
    if (!Array.isArray(parent) || typeof property !== "number") {
        return null;
    }

    if (!node || node.type !== "IfStatement") {
        return null;
    }

    const consequentBlock = node.consequent;

    if (!consequentBlock || consequentBlock.type !== "BlockStatement") {
        return null;
    }

    const consequentBody = Array.isArray(consequentBlock.body)
        ? consequentBlock.body
        : null;

    if (!consequentBody || consequentBody.length === 0) {
        return null;
    }

    const trailingPopIndex = findTrailingGpuPopIndex(consequentBody);

    if (trailingPopIndex === -1) {
        return null;
    }

    if (hasTrailingGpuPopInAlternate(node.alternate)) {
        return null;
    }

    const siblings = parent;

    if (hasGpuPopStateAfterIndex(siblings, property)) {
        return null;
    }

    if (!hasGpuPushStateBeforeIndex(siblings, property)) {
        return null;
    }

    const [popStatement] = consequentBody.splice(trailingPopIndex, 1);
    const callExpression = getCallExpression(popStatement);

    if (
        !callExpression ||
        !isIdentifierWithName(callExpression.object, "gpu_pop_state")
    ) {
        return null;
    }

    const fixDetail = createFeatherFixDetail(diagnostic, {
        target: callExpression.object?.name ?? "gpu_pop_state",
        range: {
            start: getNodeStartIndex(callExpression),
            end: getNodeEndIndex(callExpression)
        }
    });

    if (!fixDetail) {
        return null;
    }

    siblings.splice(property + 1, 0, popStatement);
    attachFeatherFixMetadata(callExpression, [fixDetail]);

    return fixDetail;
}

function hasTrailingGpuPopInAlternate(alternate) {
    if (!alternate) {
        return false;
    }

    if (alternate.type === "BlockStatement") {
        const body = Array.isArray(alternate.body) ? alternate.body : null;

        if (!body || body.length === 0) {
            return false;
        }

        return isGpuPopStateCallStatement(body[body.length - 1]);
    }

    if (alternate.type === "IfStatement") {
        return true;
    }

    return isGpuPopStateCallStatement(alternate);
}

function findTrailingGpuPopIndex(statements) {
    if (!Array.isArray(statements) || statements.length === 0) {
        return -1;
    }

    for (let index = statements.length - 1; index >= 0; index -= 1) {
        const statement = statements[index];

        if (isGpuPopStateCallStatement(statement)) {
            return index;
        }

        if (!isEmptyStatement(statement)) {
            break;
        }
    }

    return -1;
}

function isEmptyStatement(node) {
    return !!node && node.type === "EmptyStatement";
}

function hasGpuPopStateAfterIndex(statements, index) {
    if (!Array.isArray(statements)) {
        return false;
    }

    for (let offset = index + 1; offset < statements.length; offset += 1) {
        const statement = statements[offset];
        if (isEmptyStatement(statement)) {
            continue;
        }

        if (isGpuPopStateCallStatement(statement)) {
            return true;
        }

        break;
    }

    return false;
}

function hasGpuPushStateBeforeIndex(statements, index) {
    if (!Array.isArray(statements)) {
        return false;
    }

    for (let offset = index - 1; offset >= 0; offset -= 1) {
        const statement = statements[offset];
        if (isEmptyStatement(statement)) {
            continue;
        }
        if (isGpuPushStateCallStatement(statement)) {
            return true;
        }
    }

    return false;
}

function isGpuPopStateCallStatement(node) {
    const expression = getCallExpression(node);

    if (!expression) {
        return false;
    }

    return isIdentifierWithName(expression.object, "gpu_pop_state");
}

function isGpuPushStateCallStatement(node) {
    const expression = getCallExpression(node);

    if (!expression) {
        return false;
    }

    return isIdentifierWithName(expression.object, "gpu_push_state");
}

function getCallExpression(node) {
    if (!node) {
        return null;
    }

    if (node.type === "CallExpression") {
        return node;
    }

    if (node.type === "ExpressionStatement") {
        const expression = node.expression;

        if (expression && expression.type === "CallExpression") {
            return expression;
        }
    }

    return null;
}

function removeDanglingFileFindCalls({ ast, diagnostic }) {
    if (!diagnostic || !ast || typeof ast !== "object") {
        return [];
    }

    const fixes = [];

    const visit = (node, parent, property) => {
        if (!node) {
            return;
        }

        if (Array.isArray(node)) {
            if (isStatementList(parent, property)) {
                sanitizeFileFindCalls(node, parent, fixes, diagnostic, ast);
            }

            for (let index = 0; index < node.length; index += 1) {
                visit(node[index], node, index);
            }
            return;
        }

        if (typeof node !== "object") {
            return;
        }

        for (const [key, value] of Object.entries(node)) {
            if (value && typeof value === "object") {
                visit(value, node, key);
            }
        }
    };

    visit(ast, null, null);

    return fixes;
}

function sanitizeFileFindCalls(
    statements,
    parent,
    fixes,
    diagnostic,
    metadataRoot
) {
    if (!Array.isArray(statements) || statements.length === 0) {
        return;
    }

    for (let index = 0; index < statements.length; index += 1) {
        const statement = statements[index];

        if (!isFileFindBlockFunctionCall(statement)) {
            continue;
        }

        if (!hasPrecedingFileFindClose(statements, index)) {
            continue;
        }

        const fixDetail = createFeatherFixDetail(diagnostic, {
            target: getCallExpressionCalleeName(statement),
            range: {
                start: getNodeStartIndex(statement),
                end: getNodeEndIndex(statement)
            }
        });

        if (!fixDetail) {
            continue;
        }

        const metadataTarget =
            parent && typeof parent === "object" ? parent : null;
        if (metadataTarget && metadataTarget !== metadataRoot) {
            attachFeatherFixMetadata(metadataTarget, [fixDetail]);
        }

        statements.splice(index, 1);
        index -= 1;

        fixes.push(fixDetail);
    }
}

function isStatementList(parent, property) {
    if (!parent || typeof property === "number") {
        return false;
    }

    if (property === "body") {
        return parent.type === "Program" || parent.type === "BlockStatement";
    }

    if (property === "consequent" && parent.type === "SwitchCase") {
        return true;
    }

    return false;
}

function isFileFindBlockFunctionCall(statement) {
    if (!statement || typeof statement !== "object") {
        return false;
    }

    const calleeName = getCallExpressionCalleeName(statement);

    if (!calleeName) {
        return false;
    }

    return FILE_FIND_BLOCK_CALL_TARGETS.has(calleeName);
}

function hasPrecedingFileFindClose(statements, index) {
    for (let offset = index - 1; offset >= 0; offset -= 1) {
        const candidate = statements[offset];

        if (
            isCallExpressionStatementWithName(
                candidate,
                FILE_FIND_CLOSE_FUNCTION_NAME
            )
        ) {
            return true;
        }
    }

    return false;
}

function isCallExpressionStatementWithName(statement, name) {
    if (!statement || typeof statement !== "object" || !name) {
        return false;
    }

    const calleeName = getCallExpressionCalleeName(statement);

    return calleeName === name;
}

function getCallExpressionCalleeName(node) {
    if (!node || typeof node !== "object") {
        return null;
    }

    if (node.type === "CallExpression") {
        return node.object?.name ?? null;
    }

    if (node.type === "ExpressionStatement") {
        return getCallExpressionCalleeName(node.expression);
    }

    return null;
}

function ensureVertexFormatDefinitionsAreClosed({ ast, diagnostic }) {
    if (!diagnostic || !ast || typeof ast !== "object") {
        return [];
    }

    const fixes = [];

    const visit = (node, parent, property) => {
        if (!node) {
            return;
        }

        if (Array.isArray(node)) {
            for (let index = 0; index < node.length; index += 1) {
                visit(node[index], node, index);
            }
            return;
        }

        if (typeof node !== "object") {
            return;
        }

        if (node.type === "CallExpression") {
            const fix = ensureVertexFormatDefinitionIsClosed(
                node,
                parent,
                property,
                diagnostic
            );

            if (fix) {
                fixes.push(fix);
                return;
            }
        }

        for (const [key, value] of Object.entries(node)) {
            if (value && typeof value === "object") {
                visit(value, node, key);
            }
        }
    };

    visit(ast, null, null);

    return fixes;
}

function ensureVertexFormatsClosedBeforeStartingNewOnes({ ast, diagnostic }) {
    if (!diagnostic || !ast || typeof ast !== "object") {
        return [];
    }

    const fixes = [];

    const visit = (node, parent, property) => {
        if (!node) {
            return;
        }

        if (Array.isArray(node)) {
            if (shouldProcessStatementSequence(parent, property)) {
                ensureSequentialVertexFormatsAreClosed(node, diagnostic, fixes);
            }

            for (let index = 0; index < node.length; index += 1) {
                visit(node[index], node, index);
            }

            return;
        }

        if (typeof node !== "object") {
            return;
        }

        for (const [key, value] of Object.entries(node)) {
            if (value && typeof value === "object") {
                visit(value, node, key);
            }
        }
    };

    visit(ast, null, null);

    return fixes;
}

function ensureSequentialVertexFormatsAreClosed(statements, diagnostic, fixes) {
    if (!Array.isArray(statements) || statements.length === 0) {
        return;
    }

    const openBegins = [];

    for (let index = 0; index < statements.length; index += 1) {
        const statement = statements[index];

        if (!statement || typeof statement !== "object") {
            continue;
        }

        if (isVertexFormatBeginCall(statement)) {
            if (openBegins.length > 0) {
                const previousBegin = openBegins[openBegins.length - 1];

                if (previousBegin && previousBegin !== statement) {
                    const fixDetail = insertVertexFormatEndBefore(
                        statements,
                        index,
                        previousBegin,
                        diagnostic
                    );

                    if (fixDetail) {
                        fixes.push(fixDetail);
                        openBegins.pop();
                    }
                }
            }

            if (openBegins[openBegins.length - 1] !== statement) {
                openBegins.push(statement);
            }
            continue;
        }

        const closingCount = countVertexFormatEndCalls(statement);

        for (
            let consumed = 0;
            consumed < closingCount && openBegins.length > 0;
            consumed += 1
        ) {
            openBegins.pop();
        }
    }
}

function shouldProcessStatementSequence(parent, property) {
    if (!parent) {
        return true;
    }

    if (property === "body") {
        return parent.type === "Program" || parent.type === "BlockStatement";
    }

    return parent.type === "CaseClause" && property === "consequent";
}

function insertVertexFormatEndBefore(
    statements,
    index,
    templateBegin,
    diagnostic
) {
    if (!Array.isArray(statements) || typeof index !== "number") {
        return null;
    }

    if (!templateBegin || typeof templateBegin !== "object") {
        return null;
    }

    const replacement = createVertexFormatEndCall(templateBegin);

    if (!replacement) {
        return null;
    }

    const fixDetail = createFeatherFixDetail(diagnostic, {
        target: templateBegin?.object?.name ?? null,
        range: {
            start: getNodeStartIndex(templateBegin),
            end: getNodeEndIndex(templateBegin)
        }
    });

    if (!fixDetail) {
        return null;
    }

    statements.splice(index, 0, replacement);
    attachFeatherFixMetadata(replacement, [fixDetail]);

    return fixDetail;
}

function countVertexFormatEndCalls(node) {
    const stack = [node];
    const seen = new Set();
    let count = 0;

    while (stack.length > 0) {
        const current = stack.pop();

        if (!current || typeof current !== "object") {
            continue;
        }

        if (seen.has(current)) {
            continue;
        }

        seen.add(current);

        if (isVertexFormatEndCall(current)) {
            count += 1;
        }

        if (Array.isArray(current)) {
            for (let index = 0; index < current.length; index += 1) {
                stack.push(current[index]);
            }
            continue;
        }

        for (const value of Object.values(current)) {
            if (value && typeof value === "object") {
                stack.push(value);
            }
        }
    }

    return count;
}

function ensureVertexFormatDefinitionIsClosed(
    node,
    parent,
    property,
    diagnostic
) {
    if (!Array.isArray(parent) || typeof property !== "number") {
        return null;
    }

    if (!node || node.type !== "CallExpression") {
        return null;
    }

    if (!isIdentifierWithName(node.object, "vertex_format_begin")) {
        return null;
    }

    const siblings = parent;
    let insertionIndex = property + 1;

    for (let index = property + 1; index < siblings.length; index += 1) {
        const sibling = siblings[index];

        if (nodeContainsVertexFormatEndCall(sibling)) {
            return null;
        }

        if (isVertexFormatBeginCall(sibling)) {
            break;
        }

        if (isVertexFormatAddCall(sibling)) {
            insertionIndex = index + 1;
            continue;
        }

        break;
    }

    const vertexFormatEndCall = createVertexFormatEndCall(node);

    if (!vertexFormatEndCall) {
        return null;
    }

    const fixDetail = createFeatherFixDetail(diagnostic, {
        target: "vertex_format_end",
        range: {
            start: getNodeStartIndex(node),
            end: getNodeEndIndex(node)
        }
    });

    if (!fixDetail) {
        return null;
    }

    siblings.splice(insertionIndex, 0, vertexFormatEndCall);
    attachFeatherFixMetadata(vertexFormatEndCall, [fixDetail]);

    return fixDetail;
}

function nodeContainsVertexFormatEndCall(node) {
    if (!node || typeof node !== "object") {
        return false;
    }

    if (isVertexFormatEndCall(node)) {
        return true;
    }

    if (Array.isArray(node)) {
        return node.some(nodeContainsVertexFormatEndCall);
    }

    for (const value of Object.values(node)) {
        if (nodeContainsVertexFormatEndCall(value)) {
            return true;
        }
    }

    return false;
}

function isVertexFormatEndCall(node) {
    return (
        !!node &&
        node.type === "CallExpression" &&
        isIdentifierWithName(node.object, "vertex_format_end")
    );
}

function isVertexFormatBeginCall(node) {
    return (
        !!node &&
        node.type === "CallExpression" &&
        isIdentifierWithName(node.object, "vertex_format_begin")
    );
}

function isVertexFormatAddCall(node) {
    if (!node || node.type !== "CallExpression") {
        return false;
    }

    const identifier = node.object;

    if (!identifier || identifier.type !== "Identifier") {
        return false;
    }

    return (
        typeof identifier.name === "string" &&
        identifier.name.startsWith("vertex_format_add_")
    );
}

function createVertexFormatEndCall(template) {
    if (!template || template.type !== "CallExpression") {
        return null;
    }

    const identifier = createIdentifier("vertex_format_end", template.object);

    if (!identifier) {
        return null;
    }

    const callExpression = {
        type: "CallExpression",
        object: identifier,
        arguments: []
    };

    if (hasOwn(template, "start")) {
        callExpression.start = cloneLocation(template.start);
    }

    if (hasOwn(template, "end")) {
        callExpression.end = cloneLocation(template.end);
    }

    return callExpression;
}

function harmonizeTexturePointerTernaries({ ast, diagnostic }) {
    if (!diagnostic || !ast || typeof ast !== "object") {
        return [];
    }

    const fixes = [];

    const visit = (node, parent, property) => {
        if (!node) {
            return;
        }

        if (Array.isArray(node)) {
            for (let index = 0; index < node.length; index += 1) {
                visit(node[index], node, index);
            }
            return;
        }

        if (typeof node !== "object") {
            return;
        }

        if (node.type === "TernaryExpression") {
            const fix = harmonizeTexturePointerTernary(
                node,
                parent,
                property,
                diagnostic
            );

            if (fix) {
                fixes.push(fix);
                return;
            }
        }

        for (const [key, value] of Object.entries(node)) {
            if (value && typeof value === "object") {
                visit(value, node, key);
            }
        }
    };

    visit(ast, null, null);

    return fixes;
}

const INSTANCE_CREATE_FUNCTION_NAMES = new Set([
    "instance_create_layer",
    "instance_create_depth",
    "instance_create_depth_ext",
    "instance_create_layer_ext",
    "instance_create_at",
    "instance_create",
    "instance_create_z"
]);

function annotateInstanceVariableStructAssignments({ ast, diagnostic }) {
    if (!diagnostic || !ast || typeof ast !== "object") {
        return [];
    }

    const fixes = [];

    const visit = (node) => {
        if (!node) {
            return;
        }

        if (Array.isArray(node)) {
            for (const entry of node) {
                visit(entry);
            }
            return;
        }

        if (typeof node !== "object") {
            return;
        }

        if (node.type === "CallExpression") {
            const callFixes = annotateInstanceCreateCall(node, diagnostic);

            if (isNonEmptyArray(callFixes)) {
                fixes.push(...callFixes);
            }
        }

        for (const value of Object.values(node)) {
            if (value && typeof value === "object") {
                visit(value);
            }
        }
    };

    visit(ast);

    return fixes;
}

function annotateInstanceCreateCall(node, diagnostic) {
    if (!node || node.type !== "CallExpression") {
        return [];
    }

    if (!isInstanceCreateIdentifier(node.object)) {
        return [];
    }

    const structArgument = findStructArgument(node.arguments);

    if (!structArgument) {
        return [];
    }

    return annotateVariableStructProperties(structArgument, diagnostic);
}

function isInstanceCreateIdentifier(node) {
    if (!node || node.type !== "Identifier") {
        return false;
    }

    if (INSTANCE_CREATE_FUNCTION_NAMES.has(node.name)) {
        return true;
    }

    return node.name?.startsWith?.("instance_create_") ?? false;
}

function findStructArgument(args) {
    if (!Array.isArray(args) || args.length === 0) {
        return null;
    }

    for (let index = args.length - 1; index >= 0; index -= 1) {
        const candidate = args[index];

        if (candidate && candidate.type === "StructExpression") {
            return candidate;
        }
    }

    return null;
}

function annotateVariableStructProperties(structExpression, diagnostic) {
    if (!structExpression || structExpression.type !== "StructExpression") {
        return [];
    }

    const properties = Array.isArray(structExpression.properties)
        ? structExpression.properties
        : [];

    if (properties.length === 0) {
        return [];
    }

    const fixes = [];

    for (const property of properties) {
        const fixDetail = annotateVariableStructProperty(property, diagnostic);

        if (fixDetail) {
            fixes.push(fixDetail);
        }
    }

    return fixes;
}

function annotateVariableStructProperty(property, diagnostic) {
    if (!property || property.type !== "Property") {
        return null;
    }

    const value = property.value;

    if (
        !value ||
        value.type !== "Identifier" ||
        typeof value.name !== "string"
    ) {
        return null;
    }

    const fixDetail = createFeatherFixDetail(diagnostic, {
        target: value.name,
        range: {
            start: getNodeStartIndex(property),
            end: getNodeEndIndex(property)
        },
        automatic: false
    });

    if (!fixDetail) {
        return null;
    }

    attachFeatherFixMetadata(property, [fixDetail]);

    return fixDetail;
}

function harmonizeTexturePointerTernary(node, parent, property, diagnostic) {
    if (!node || node.type !== "TernaryExpression") {
        return null;
    }

    if (
        !parent ||
        parent.type !== "AssignmentExpression" ||
        property !== "right"
    ) {
        return null;
    }

    if (!isSpriteGetTextureCall(node.consequent)) {
        return null;
    }

    const alternate = node.alternate;

    if (!isNegativeOneLiteral(alternate)) {
        return null;
    }

    const pointerIdentifier = createIdentifier("pointer_null", alternate);

    if (!pointerIdentifier) {
        return null;
    }

    copyCommentMetadata(alternate, pointerIdentifier);
    node.alternate = pointerIdentifier;

    const fixDetail = createFeatherFixDetail(diagnostic, {
        target: isIdentifier(parent.left) ? parent.left.name : null,
        range: {
            start: getNodeStartIndex(node),
            end: getNodeEndIndex(node)
        }
    });

    if (!fixDetail) {
        return null;
    }

    attachFeatherFixMetadata(node, [fixDetail]);

    return fixDetail;
}

function createAssignmentFromDeclarator(declarator, declarationNode) {
    if (!declarator || typeof declarator !== "object") {
        return null;
    }

    const identifier = declarator.id;

    if (!isIdentifier(identifier)) {
        return null;
    }

    if (!declarator.init) {
        return null;
    }

    const assignment = {
        type: "AssignmentExpression",
        operator: "=",
        left: cloneIdentifier(identifier),
        right: declarator.init,
        start: cloneLocation(declarator.start ?? declarationNode?.start),
        end: cloneLocation(declarator.end ?? declarationNode?.end)
    };

    copyCommentMetadata(declarator, assignment);

    return assignment;
}

function isFunctionLikeNode(node) {
    if (!node || typeof node !== "object") {
        return false;
    }

    if (typeof node.type !== "string") {
        return false;
    }

    return FUNCTION_LIKE_TYPES.has(node.type);
}

function getFunctionParameterNames(node) {
    const params = Array.isArray(node?.params) ? node.params : [];
    const names = [];

    for (const param of params) {
        if (!param || typeof param !== "object") {
            continue;
        }

        if (isIdentifier(param)) {
            if (param.name) {
                names.push(param.name);
            }
            continue;
        }

        if (param.type === "DefaultParameter" && isIdentifier(param.left)) {
            if (param.left.name) {
                names.push(param.left.name);
            }
            continue;
        }
    }

    return names;
}

function getVariableDeclaratorName(declarator) {
    if (!declarator || typeof declarator !== "object") {
        return null;
    }

    const identifier = declarator.id;

    if (!isIdentifier(identifier)) {
        return null;
    }

    return identifier.name ?? null;
}

function cloneLiteral(node) {
    if (!node || node.type !== "Literal") {
        return null;
    }

    const cloned = {
        type: "Literal",
        value: node.value
    };

    if (Object.hasOwn(node, "start")) {
        cloned.start = cloneLocation(node.start);
    }

    if (Object.hasOwn(node, "end")) {
        cloned.end = cloneLocation(node.end);
    }

    return cloned;
}

function createIdentifierFromTemplate(name, template) {
    const identifier = {
        type: "Identifier",
        name
    };

    if (template && typeof template === "object") {
        if (Object.hasOwn(template, "start")) {
            identifier.start = cloneLocation(template.start);
        }

        if (Object.hasOwn(template, "end")) {
            identifier.end = cloneLocation(template.end);
        }
    }

    return identifier;
}

function cloneIdentifier(node) {
    if (!node || node.type !== "Identifier") {
        return null;
    }

    const cloned = {
        type: "Identifier",
        name: node.name
    };

    if (Object.hasOwn(node, "start")) {
        cloned.start = cloneLocation(node.start);
    }

    if (Object.hasOwn(node, "end")) {
        cloned.end = cloneLocation(node.end);
    }

    return cloned;
}

function copyCommentMetadata(source, target) {
    if (!source || !target) {
        return;
    }

    [
        "leadingComments",
        "trailingComments",
        "innerComments",
        "comments"
    ].forEach((key) => {
        if (Object.hasOwn(source, key)) {
            target[key] = source[key];
        }
    });
}

function extractIdentifierNameFromLiteral(value) {
    if (typeof value !== "string") {
        return null;
    }

    const stripped = stripStringQuotes(value);
    if (!stripped) {
        return null;
    }

    if (!IDENTIFIER_NAME_PATTERN.test(stripped)) {
        return null;
    }

    return stripped;
}

function stripStringQuotes(value) {
    if (typeof value !== "string" || value.length < 2) {
        return null;
    }

    const firstChar = value[0];
    const lastChar = value[value.length - 1];

    if ((firstChar === '"' || firstChar === "'") && firstChar === lastChar) {
        return value.slice(1, -1);
    }

    return null;
}

function isIdentifierWithName(node, name) {
    if (!node || node.type !== "Identifier") {
        return false;
    }

    return node.name === name;
}

function isIdentifier(node) {
    return !!node && node.type === "Identifier";
}

function isDrawPrimitiveBeginCall(node) {
    return isCallExpressionWithName(node, "draw_primitive_begin");
}

function isDrawPrimitiveEndCall(node) {
    return isCallExpressionWithName(node, "draw_primitive_end");
}

function isCallExpressionWithName(node, name) {
    if (!node || node.type !== "CallExpression") {
        return false;
    }

    return isIdentifierWithName(node.object, name);
}

function createPrimitiveBeginCall(template) {
    if (!template || template.type !== "CallExpression") {
        return null;
    }

    const identifier = createIdentifier(
        "draw_primitive_begin",
        template.object
    );

    if (!identifier) {
        return null;
    }

    const primitiveType = createIdentifier("pr_linelist");

    const callExpression = {
        type: "CallExpression",
        object: identifier,
        arguments: [primitiveType].filter(Boolean)
    };

    if (Object.hasOwn(template, "start")) {
        callExpression.start = cloneLocation(template.start);
    }

    if (Object.hasOwn(template, "end")) {
        const referenceLocation = template.start ?? template.end;

        if (referenceLocation) {
            callExpression.end = cloneLocation(referenceLocation);
        }
    }

    return callExpression;
}

function isLiteralZero(node) {
    if (!node || node.type !== "Literal") {
        return false;
    }

    return node.value === "0" || node.value === 0;
}

function isDrawSurfaceCall(node) {
    if (!isCallExpression(node)) {
        return false;
    }

    const name = node.object?.name;

    if (typeof name !== "string") {
        return false;
    }

    return name.startsWith("draw_surface");
}

function isTerminatingStatement(node) {
    if (!node || typeof node !== "object") {
        return false;
    }

    return (
        node.type === "ReturnStatement" ||
        node.type === "BreakStatement" ||
        node.type === "ContinueStatement" ||
        node.type === "ThrowStatement" ||
        node.type === "ExitStatement"
    );
}

function isLiteralOne(node) {
    if (!node || node.type !== "Literal") {
        return false;
    }

    return node.value === "1" || node.value === 1;
}

function isLiteralTrue(node) {
    if (!node || node.type !== "Literal") {
        return false;
    }

    return node.value === "true" || node.value === true;
}

function isLiteralFalse(node) {
    if (!node || node.type !== "Literal") {
        return false;
    }

    return node.value === "false" || node.value === false;
}

function isFogResetCall(node) {
    if (!node || node.type !== "CallExpression") {
        return false;
    }

    if (!isIdentifierWithName(node.object, "gpu_set_fog")) {
        return false;
    }

    const args = Array.isArray(node.arguments) ? node.arguments : [];

    if (args.length < 4) {
        return false;
    }

    return (
        isLiteralFalse(args[0]) &&
        isIdentifierWithName(args[1], "c_black") &&
        isLiteralZero(args[2]) &&
        isLiteralOne(args[3])
    );
}

function isAlphaTestEnableResetCall(node) {
    if (!node || node.type !== "CallExpression") {
        return false;
    }

    if (!isIdentifierWithName(node.object, "gpu_set_alphatestenable")) {
        return false;
    }

    const args = Array.isArray(node.arguments) ? node.arguments : [];

    if (args.length === 0) {
        return false;
    }

    return isLiteralFalse(args[0]);
}

function isAlphaTestRefResetCall(node) {
    if (!node || node.type !== "CallExpression") {
        return false;
    }

    if (!isIdentifierWithName(node.object, "gpu_set_alphatestref")) {
        return false;
    }

    const args = Array.isArray(node.arguments) ? node.arguments : [];

    if (args.length === 0) {
        return false;
    }

    return isLiteralZero(args[0]);
}

function isHalignResetCall(node) {
    if (!node || node.type !== "CallExpression") {
        return false;
    }

    if (!isIdentifierWithName(node.object, "draw_set_halign")) {
        return false;
    }

    const args = Array.isArray(node.arguments) ? node.arguments : [];

    if (args.length === 0) {
        return false;
    }

    return isIdentifierWithName(args[0], "fa_left");
}

function isCullModeResetCall(node) {
    if (!node || node.type !== "CallExpression") {
        return false;
    }

    if (!isIdentifierWithName(node.object, "gpu_set_cullmode")) {
        return false;
    }

    const args = Array.isArray(node.arguments) ? node.arguments : [];

    if (args.length === 0) {
        return false;
    }

    return isIdentifierWithName(args[0], "cull_noculling");
}

function isColourWriteEnableResetCall(node) {
    if (!node || node.type !== "CallExpression") {
        return false;
    }

    if (!isIdentifierWithName(node.object, "gpu_set_colourwriteenable")) {
        return false;
    }

    const args = Array.isArray(node.arguments) ? node.arguments : [];

    if (args.length < 4) {
        return false;
    }

    return args
        .slice(0, 4)
        .every((argument) => isBooleanLiteral(argument, true));
}

function isAlphaTestDisableCall(node) {
    if (!node || node.type !== "CallExpression") {
        return false;
    }

    if (!isIdentifierWithName(node.object, "gpu_set_alphatestenable")) {
        return false;
    }

    const args = Array.isArray(node.arguments) ? node.arguments : [];

    if (args.length === 0) {
        return false;
    }

    const [argument] = args;

    return isLiteralFalse(argument) || isLiteralZero(argument);
}

function createAlphaTestEnableResetCall(template) {
    if (!template || template.type !== "CallExpression") {
        return null;
    }

    const identifier = cloneIdentifier(template.object);

    if (!identifier || identifier.name !== "gpu_set_alphatestenable") {
        return null;
    }

    const literalFalse = createLiteral("false", template.arguments?.[0]);

    const callExpression = {
        type: "CallExpression",
        object: identifier,
        arguments: [literalFalse]
    };

    if (hasOwn(template, "start")) {
        callExpression.start = cloneLocation(template.start);
    }

    if (hasOwn(template, "end")) {
        callExpression.end = cloneLocation(template.end);
    }

    return callExpression;
}

function createAlphaTestRefResetCall(template) {
    if (!template || template.type !== "CallExpression") {
        return null;
    }

    const identifier = cloneIdentifier(template.object);

    if (!identifier || identifier.name !== "gpu_set_alphatestref") {
        return null;
    }

    const literalZero = createLiteral("0", template.arguments?.[0]);

    const callExpression = {
        type: "CallExpression",
        object: identifier,
        arguments: [literalZero]
    };

    if (Object.hasOwn(template, "start")) {
        callExpression.start = cloneLocation(template.start);
    }

    if (Object.hasOwn(template, "end")) {
        callExpression.end = cloneLocation(template.end);
    }

    return callExpression;
}

function isSurfaceSetTargetCall(node) {
    if (!node || node.type !== "CallExpression") {
        return false;
    }

    return isIdentifierWithName(node.object, "surface_set_target");
}

function createHalignResetCall(template) {
    if (!template || template.type !== "CallExpression") {
        return null;
    }

    const identifier = cloneIdentifier(template.object);

    if (!identifier || identifier.name !== "draw_set_halign") {
        return null;
    }

    const faLeft = createIdentifier("fa_left", template.arguments?.[0]);

    if (!faLeft) {
        return null;
    }

    const callExpression = {
        type: "CallExpression",
        object: identifier,
        arguments: [faLeft]
    };

    if (Object.hasOwn(template, "start")) {
        callExpression.start = cloneLocation(template.start);
    }

    if (Object.hasOwn(template, "end")) {
        callExpression.end = cloneLocation(template.end);
    }

    return callExpression;
}

function createCullModeResetCall(template) {
    if (!template || template.type !== "CallExpression") {
        return null;
    }

    const identifier = cloneIdentifier(template.object);

    if (!identifier || identifier.name !== "gpu_set_cullmode") {
        return null;
    }

    const resetArgument = createIdentifier(
        "cull_noculling",
        template.arguments?.[0]
    );

    if (!resetArgument) {
        return null;
    }

    const callExpression = {
        type: "CallExpression",
        object: identifier,
        arguments: [resetArgument]
    };

    if (Object.hasOwn(template, "start")) {
        callExpression.start = cloneLocation(template.start);
    }

    if (Object.hasOwn(template, "end")) {
        callExpression.end = cloneLocation(template.end);
    }

    return callExpression;
}

function createColourWriteEnableResetCall(template) {
    if (!template || template.type !== "CallExpression") {
        return null;
    }

    const identifier = cloneIdentifier(template.object);

    if (!identifier || identifier.name !== "gpu_set_colourwriteenable") {
        return null;
    }

    const templateArgs = Array.isArray(template.arguments)
        ? template.arguments
        : [];
    const argumentsList = [];

    for (let index = 0; index < 4; index += 1) {
        const argumentTemplate =
            templateArgs[index] ??
            templateArgs[templateArgs.length - 1] ??
            template;
        const literalTrue = createLiteral("true", argumentTemplate);
        argumentsList.push(literalTrue);
    }

    const callExpression = {
        type: "CallExpression",
        object: identifier,
        arguments: argumentsList
    };

    if (Object.hasOwn(template, "start")) {
        callExpression.start = cloneLocation(template.start);
    }

    if (Object.hasOwn(template, "end")) {
        callExpression.end = cloneLocation(template.end);
    }

    return callExpression;
}

function shouldResetBlendEnable(argument) {
    if (!argument || typeof argument !== "object") {
        return false;
    }

    return isLiteralFalse(argument) || isLiteralZero(argument);
}

function shouldResetTextureRepeat(argument) {
    if (!argument || typeof argument !== "object") {
        return false;
    }

    if (isLiteralFalse(argument) || isLiteralZero(argument)) {
        return false;
    }

    return isLiteralTrue(argument) || isLiteralOne(argument);
}

function isTextureRepeatResetCall(node) {
    if (!node || node.type !== "CallExpression") {
        return false;
    }

    if (!isIdentifierWithName(node.object, "gpu_set_texrepeat")) {
        return false;
    }

    const args = Array.isArray(node.arguments) ? node.arguments : [];

    if (args.length === 0) {
        return false;
    }

    const [argument] = args;

    return isLiteralFalse(argument) || isLiteralZero(argument);
}

function createTextureRepeatResetCall(template) {
    if (!template || template.type !== "CallExpression") {
        return null;
    }

    const identifier = cloneIdentifier(template.object);

    if (!identifier || identifier.name !== "gpu_set_texrepeat") {
        return null;
    }

    const literalFalse = createLiteral("false", template.arguments?.[0]);

    const callExpression = {
        type: "CallExpression",
        object: identifier,
        arguments: [literalFalse]
    };

    if (Object.hasOwn(template, "start")) {
        callExpression.start = cloneLocation(template.start);
    }

    if (Object.hasOwn(template, "end")) {
        callExpression.end = cloneLocation(template.end);
    }

    return callExpression;
}

function isBlendEnableResetCall(node) {
    if (!node || node.type !== "CallExpression") {
        return false;
    }

    if (!isIdentifierWithName(node.object, "gpu_set_blendenable")) {
        return false;
    }

    const args = Array.isArray(node.arguments) ? node.arguments : [];

    if (args.length === 0) {
        return false;
    }

    const [argument] = args;

    return isLiteralTrue(argument) || isLiteralOne(argument);
}

function createFogResetCall(template) {
    if (!template || template.type !== "CallExpression") {
        return null;
    }

    const identifier = cloneIdentifier(template.object);

    if (!identifier || identifier.name !== "gpu_set_fog") {
        return null;
    }

    const [argument0, argument1, argument2, argument3] = Array.isArray(
        template.arguments
    )
        ? template.arguments
        : [];

    const falseLiteral = createLiteral("false", argument0);
    const colorIdentifier = createIdentifier("c_black", argument1);
    const zeroLiteral = createLiteral("0", argument2);
    const oneLiteral = createLiteral("1", argument3);

    if (!falseLiteral || !colorIdentifier || !zeroLiteral || !oneLiteral) {
        return null;
    }

    const callExpression = {
        type: "CallExpression",
        object: identifier,
        arguments: [falseLiteral, colorIdentifier, zeroLiteral, oneLiteral]
    };

    if (Object.hasOwn(template, "start")) {
        callExpression.start = cloneLocation(template.start);
    }

    if (Object.hasOwn(template, "end")) {
        callExpression.end = cloneLocation(template.end);
    }

    return callExpression;
}

function createBlendEnableResetCall(template) {
    if (!template || template.type !== "CallExpression") {
        return null;
    }

    const identifier = cloneIdentifier(template.object);

    if (!identifier || identifier.name !== "gpu_set_blendenable") {
        return null;
    }

    const literalTrue = createLiteral("true", template.arguments?.[0]);

    const callExpression = {
        type: "CallExpression",
        object: identifier,
        arguments: [literalTrue]
    };

    if (Object.hasOwn(template, "start")) {
        callExpression.start = cloneLocation(template.start);
    }

    if (Object.hasOwn(template, "end")) {
        callExpression.end = cloneLocation(template.end);
    }

    return callExpression;
}

function createLiteral(value, template) {
    const literalValue = typeof value === "number" ? String(value) : value;

    const literal = {
        type: "Literal",
        value: literalValue
    };

    if (template && typeof template === "object") {
        if (Object.hasOwn(template, "start")) {
            literal.start = cloneLocation(template.start);
        }

        if (Object.hasOwn(template, "end")) {
            literal.end = cloneLocation(template.end);
        }
    }

    return literal;
}

function reorderOptionalParameters({ ast, diagnostic }) {
    if (!diagnostic || !ast || typeof ast !== "object") {
        return [];
    }

    const fixes = [];

    const visit = (node) => {
        if (!node) {
            return;
        }

        if (Array.isArray(node)) {
            for (const item of node) {
                visit(item);
            }
            return;
        }

        if (typeof node !== "object") {
            return;
        }

        if (node.type === "FunctionDeclaration") {
            const fix = reorderFunctionOptionalParameters(node, diagnostic);

            if (fix) {
                fixes.push(fix);
            }
        }

        for (const value of Object.values(node)) {
            if (value && typeof value === "object") {
                visit(value);
            }
        }
    };

    visit(ast);

    return fixes;
}

function reorderFunctionOptionalParameters(node, diagnostic) {
    if (!node || node.type !== "FunctionDeclaration") {
        return null;
    }

    const params = Array.isArray(node.params) ? node.params : null;

    if (!params || params.length === 0) {
        return null;
    }

    let encounteredOptional = false;
    let needsReordering = false;

    for (const param of params) {
        if (isOptionalParameter(param)) {
            encounteredOptional = true;
        } else if (encounteredOptional) {
            needsReordering = true;
            break;
        }
    }

    if (!needsReordering) {
        return null;
    }

    const requiredParams = [];
    const optionalParams = [];

    for (const param of params) {
        if (isOptionalParameter(param)) {
            optionalParams.push(param);
        } else {
            requiredParams.push(param);
        }
    }

    const reorderedParams = requiredParams.concat(optionalParams);

    if (reorderedParams.length !== params.length) {
        return null;
    }

    node.params = reorderedParams;
    node._flattenSyntheticNumericParens = true;

    const fixDetail = createFeatherFixDetail(diagnostic, {
        target: getFunctionIdentifierName(node),
        range: {
            start: getNodeStartIndex(node),
            end: getNodeEndIndex(node)
        }
    });

    if (!fixDetail) {
        return null;
    }

    attachFeatherFixMetadata(node, [fixDetail]);

    return fixDetail;
}

function isOptionalParameter(parameter) {
    return parameter?.type === "DefaultParameter";
}

function getFunctionIdentifierName(node) {
    if (!node) {
        return null;
    }

    const { id, name, key } = node;

    if (typeof id === "string") {
        return id;
    }

    if (id && typeof id === "object") {
        if (typeof id.name === "string") {
            return id.name;
        }

        if (id.type === "Identifier" && typeof id.name === "string") {
            return id.name;
        }
    }

    if (typeof name === "string") {
        return name;
    }

    if (key && typeof key === "object" && typeof key.name === "string") {
        return key.name;
    }

    return null;
}

function sanitizeMalformedJsDocTypes({ ast, diagnostic, typeSystemInfo }) {
    if (!diagnostic || !ast || typeof ast !== "object") {
        return [];
    }

    const comments = collectCommentNodes(ast);

    if (comments.length === 0) {
        return [];
    }

    const fixes = [];

    for (const comment of comments) {
        const result = sanitizeDocCommentType(comment, typeSystemInfo);

        if (!result) {
            continue;
        }

        const fixDetail = createFeatherFixDetail(diagnostic, {
            target: result.target ?? null,
            range: {
                start: getNodeStartIndex(comment),
                end: getNodeEndIndex(comment)
            }
        });

        if (!fixDetail) {
            continue;
        }

        attachFeatherFixMetadata(comment, [fixDetail]);
        fixes.push(fixDetail);
    }

    return fixes;
}

function sanitizeDocCommentType(comment, typeSystemInfo) {
    if (!comment || comment.type !== "CommentLine") {
        return null;
    }

    const rawValue = typeof comment.value === "string" ? comment.value : "";

    if (
        !rawValue ||
        rawValue.indexOf("@") === -1 ||
        rawValue.indexOf("{") === -1
    ) {
        return null;
    }

    const tagMatch = rawValue.match(/\/\s*@([A-Za-z]+)/);

    if (!tagMatch) {
        return null;
    }

    const tagName = tagMatch[1]?.toLowerCase();

    if (tagName !== "param" && tagName !== "return" && tagName !== "returns") {
        return null;
    }

    const annotation = extractTypeAnnotation(rawValue);

    if (!annotation) {
        return null;
    }

    const { beforeBrace, typeText, remainder, hadClosingBrace } = annotation;

    if (typeof typeText !== "string") {
        return null;
    }

    const sanitizedType = sanitizeTypeAnnotationText(typeText, typeSystemInfo);
    const needsClosingBrace = hadClosingBrace === false;
    const hasTypeChange = sanitizedType !== typeText.trim();

    if (!hasTypeChange && !needsClosingBrace) {
        return null;
    }

    const updatedValue = `${beforeBrace}${sanitizedType}}${remainder}`;

    if (updatedValue === rawValue) {
        return null;
    }

    comment.value = updatedValue;

    if (typeof comment.raw === "string") {
        comment.raw = `//${updatedValue}`;
    }

    const target =
        tagName === "param"
            ? extractParameterNameFromDocRemainder(remainder)
            : null;

    return {
        target
    };
}

function extractTypeAnnotation(value) {
    if (typeof value !== "string") {
        return null;
    }

    const braceIndex = value.indexOf("{");

    if (braceIndex === -1) {
        return null;
    }

    const beforeBrace = value.slice(0, braceIndex + 1);
    const afterBrace = value.slice(braceIndex + 1);

    const closingIndex = afterBrace.indexOf("}");
    let typeText;
    let remainder;
    let hadClosingBrace = true;

    if (closingIndex === -1) {
        const split = splitTypeAndRemainder(afterBrace);
        typeText = split.type;
        remainder = split.remainder;
        hadClosingBrace = false;
    } else {
        typeText = afterBrace.slice(0, closingIndex);
        remainder = afterBrace.slice(closingIndex + 1);
    }

    const trimmedType = toTrimmedString(typeText);

    return {
        beforeBrace,
        typeText: trimmedType,
        remainder,
        hadClosingBrace
    };
}

function splitTypeAndRemainder(text) {
    if (typeof text !== "string") {
        return { type: "", remainder: "" };
    }

    let depthSquare = 0;
    let depthAngle = 0;
    let depthParen = 0;

    for (let index = 0; index < text.length; index += 1) {
        const char = text[index];

        if (char === "[") {
            depthSquare += 1;
        } else if (char === "]") {
            depthSquare = Math.max(0, depthSquare - 1);
        } else if (char === "<") {
            depthAngle += 1;
        } else if (char === ">") {
            depthAngle = Math.max(0, depthAngle - 1);
        } else if (char === "(") {
            depthParen += 1;
        } else if (char === ")") {
            depthParen = Math.max(0, depthParen - 1);
        }

        if (
            WHITESPACE_PATTERN.test(char) &&
            depthSquare === 0 &&
            depthAngle === 0 &&
            depthParen === 0
        ) {
            const typePart = text.slice(0, index).trimEnd();
            const remainder = text.slice(index);
            return { type: typePart, remainder };
        }
    }

    return {
        type: text.trim(),
        remainder: ""
    };
}

const WHITESPACE_PATTERN = /\s/;

function sanitizeTypeAnnotationText(typeText, typeSystemInfo) {
    if (typeof typeText !== "string" || typeText.length === 0) {
        return typeText ?? "";
    }

    const normalized = typeText.trim();
    const balanced = balanceTypeAnnotationDelimiters(normalized);

    const specifierSanitized = fixSpecifierSpacing(
        balanced,
        typeSystemInfo?.specifierBaseTypeNamesLower
    );

    return fixTypeUnionSpacing(
        specifierSanitized,
        typeSystemInfo?.baseTypeNamesLower
    );
}

function balanceTypeAnnotationDelimiters(typeText) {
    if (typeof typeText !== "string" || typeText.length === 0) {
        return typeText ?? "";
    }

    const stack = [];

    for (const char of typeText) {
        if (char === "[") {
            stack.push("]");
        } else if (char === "<") {
            stack.push(">");
        } else if (char === "(") {
            stack.push(")");
        } else if (char === "]" || char === ">" || char === ")") {
            if (stack.length > 0 && stack[stack.length - 1] === char) {
                stack.pop();
            }
        }
    }

    if (stack.length === 0) {
        return typeText;
    }

    return typeText + stack.reverse().join("");
}

function fixSpecifierSpacing(typeText, specifierBaseTypes) {
    if (typeof typeText !== "string" || typeText.length === 0) {
        return typeText ?? "";
    }

    if (!(specifierBaseTypes instanceof Set) || specifierBaseTypes.size === 0) {
        return typeText;
    }

    const patternSource = [...specifierBaseTypes]
        .map((name) => escapeRegExp(name))
        .join("|");

    if (!patternSource) {
        return typeText;
    }

    const regex = new RegExp(`\\b(${patternSource})\\b`, "gi");
    let result = "";
    let lastIndex = 0;
    let match;

    while ((match = regex.exec(typeText)) !== null) {
        const matchStart = match.index;
        const matchEnd = regex.lastIndex;
        const before = typeText.slice(lastIndex, matchStart);
        const matchedText = typeText.slice(matchStart, matchEnd);
        result += before + matchedText;

        const remainder = typeText.slice(matchEnd);
        const specifierInfo = readSpecifierToken(remainder);

        if (specifierInfo) {
            if (specifierInfo.needsDot) {
                result += `.${specifierInfo.token}`;
            } else {
                result += remainder.slice(0, specifierInfo.consumedLength);
            }

            regex.lastIndex = matchEnd + specifierInfo.consumedLength;
            lastIndex = regex.lastIndex;
        } else {
            lastIndex = matchEnd;
        }
    }

    result += typeText.slice(lastIndex);
    return result;
}

function readSpecifierToken(text) {
    if (typeof text !== "string" || text.length === 0) {
        return null;
    }

    let offset = 0;

    while (offset < text.length && WHITESPACE_PATTERN.test(text[offset])) {
        offset += 1;
    }

    if (offset === 0) {
        return null;
    }

    const firstChar = text[offset];

    if (
        !firstChar ||
        firstChar === "." ||
        firstChar === "," ||
        firstChar === "|" ||
        firstChar === "}"
    ) {
        return {
            consumedLength: offset,
            needsDot: false
        };
    }

    let consumed = offset;
    let token = "";
    let depthSquare = 0;
    let depthAngle = 0;
    let depthParen = 0;

    while (consumed < text.length) {
        const char = text[consumed];

        if (
            WHITESPACE_PATTERN.test(char) &&
            depthSquare === 0 &&
            depthAngle === 0 &&
            depthParen === 0
        ) {
            break;
        }

        if (
            (char === "," || char === "|" || char === "}") &&
            depthSquare === 0 &&
            depthAngle === 0 &&
            depthParen === 0
        ) {
            break;
        }

        if (char === "[") {
            depthSquare += 1;
        } else if (char === "]") {
            depthSquare = Math.max(0, depthSquare - 1);
        } else if (char === "<") {
            depthAngle += 1;
        } else if (char === ">") {
            depthAngle = Math.max(0, depthAngle - 1);
        } else if (char === "(") {
            depthParen += 1;
        } else if (char === ")") {
            depthParen = Math.max(0, depthParen - 1);
        }

        token += char;
        consumed += 1;
    }

    if (token.length === 0) {
        return {
            consumedLength: offset,
            needsDot: false
        };
    }

    return {
        consumedLength: consumed,
        token,
        needsDot: true
    };
}

function fixTypeUnionSpacing(typeText, baseTypesLower) {
    if (typeof typeText !== "string" || typeText.length === 0) {
        return typeText ?? "";
    }

    if (!(baseTypesLower instanceof Set) || baseTypesLower.size === 0) {
        return typeText;
    }

    if (!WHITESPACE_PATTERN.test(typeText)) {
        return typeText;
    }

    if (hasDelimiterOutsideNesting(typeText, [",", "|"])) {
        return typeText;
    }

    const segments = splitTypeSegments(typeText);

    if (segments.length <= 1) {
        return typeText;
    }

    const trimmedSegments = segments
        .map((segment) => segment.trim())
        .filter((segment) => segment.length > 0);

    if (trimmedSegments.length <= 1) {
        return typeText;
    }

    const recognizedCount = trimmedSegments.reduce((count, segment) => {
        const baseTypeName = extractBaseTypeName(segment);

        if (baseTypeName && baseTypesLower.has(baseTypeName.toLowerCase())) {
            return count + 1;
        }

        return count;
    }, 0);

    if (recognizedCount < 2) {
        return typeText;
    }

    return trimmedSegments.join(",");
}

function splitTypeSegments(text) {
    const segments = [];
    let current = "";
    let depthSquare = 0;
    let depthAngle = 0;
    let depthParen = 0;

    for (let index = 0; index < text.length; index += 1) {
        const char = text[index];

        if (char === "[") {
            depthSquare += 1;
        } else if (char === "]") {
            depthSquare = Math.max(0, depthSquare - 1);
        } else if (char === "<") {
            depthAngle += 1;
        } else if (char === ">") {
            depthAngle = Math.max(0, depthAngle - 1);
        } else if (char === "(") {
            depthParen += 1;
        } else if (char === ")") {
            depthParen = Math.max(0, depthParen - 1);
        }

        if (
            (WHITESPACE_PATTERN.test(char) || char === "," || char === "|") &&
            depthSquare === 0 &&
            depthAngle === 0 &&
            depthParen === 0
        ) {
            if (isNonEmptyTrimmedString(current)) {
                segments.push(current.trim());
            }
            current = "";
            continue;
        }

        current += char;
    }

    if (isNonEmptyTrimmedString(current)) {
        segments.push(current.trim());
    }

    return segments;
}

function hasDelimiterOutsideNesting(text, delimiters) {
    if (typeof text !== "string" || text.length === 0) {
        return false;
    }

    const delimiterSet = new Set(delimiters ?? []);
    let depthSquare = 0;
    let depthAngle = 0;
    let depthParen = 0;

    for (const char of text) {
        if (char === "[") {
            depthSquare += 1;
        } else if (char === "]") {
            depthSquare = Math.max(0, depthSquare - 1);
        } else if (char === "<") {
            depthAngle += 1;
        } else if (char === ">") {
            depthAngle = Math.max(0, depthAngle - 1);
        } else if (char === "(") {
            depthParen += 1;
        } else if (char === ")") {
            depthParen = Math.max(0, depthParen - 1);
        }

        if (
            delimiterSet.has(char) &&
            depthSquare === 0 &&
            depthAngle === 0 &&
            depthParen === 0
        ) {
            return true;
        }
    }

    return false;
}

function createTemporaryIdentifierName(argument, siblings) {
    const existingNames = new Set();

    if (Array.isArray(siblings)) {
        for (const entry of siblings) {
            collectIdentifierNames(entry, existingNames);
        }
    }

    const baseName = sanitizeIdentifierName(
        getIdentifierName(argument) || "value"
    );
    const prefix = `__featherFix_${baseName}`;
    let candidate = prefix;
    let suffix = 1;

    while (existingNames.has(candidate)) {
        candidate = `${prefix}_${suffix}`;
        suffix += 1;
    }

    return candidate;
}

function sanitizeIdentifierName(name) {
    if (typeof name !== "string" || name.length === 0) {
        return "value";
    }

    let sanitized = name.replace(/[^A-Za-z0-9_]/g, "_");

    if (!/^[A-Za-z_]/.test(sanitized)) {
        sanitized = `value_${sanitized}`;
    }

    return sanitized || "value";
}

function collectIdentifierNames(node, registry) {
    if (!node || !registry) {
        return;
    }

    if (Array.isArray(node)) {
        for (const entry of node) {
            collectIdentifierNames(entry, registry);
        }
        return;
    }

    if (typeof node !== "object") {
        return;
    }

    if (node.type === "Identifier" && typeof node.name === "string") {
        registry.add(node.name);
    }

    for (const value of Object.values(node)) {
        if (value && typeof value === "object") {
            collectIdentifierNames(value, registry);
        }
    }
}

function getIdentifierName(node) {
    if (!node) {
        return null;
    }

    if (node.type === "Identifier" && typeof node.name === "string") {
        return node.name;
    }

    return null;
}

function cloneNode(node) {
    if (node === null || typeof node !== "object") {
        return node;
    }

    return structuredClone(node);
}

function createIdentifier(name, template) {
    if (!name) {
        return null;
    }

    const identifier = {
        type: "Identifier",
        name
    };

    if (template && typeof template === "object") {
        if (Object.hasOwn(template, "start")) {
            identifier.start = cloneLocation(template.start);
        }

        if (Object.hasOwn(template, "end")) {
            identifier.end = cloneLocation(template.end);
        }
    }

    return identifier;
}

function isSpriteGetTextureCall(node) {
    if (!node || node.type !== "CallExpression") {
        return false;
    }

    return isIdentifierWithName(node.object, "sprite_get_texture");
}

function isSurfaceResetTargetCall(node) {
    if (!node || node.type !== "CallExpression") {
        return false;
    }

    return isIdentifierWithName(node.object, "surface_reset_target");
}

function createSurfaceResetTargetCall(template) {
    if (!template || template.type !== "CallExpression") {
        return null;
    }

    const identifier = createIdentifier(
        "surface_reset_target",
        template.object
    );

    if (!identifier) {
        return null;
    }

    const callExpression = {
        type: "CallExpression",
        object: identifier,
        arguments: []
    };

    if (Object.hasOwn(template, "start")) {
        callExpression.start = cloneLocation(template.start);
    }

    if (Object.hasOwn(template, "end")) {
        callExpression.end = cloneLocation(template.end);
    }

    return callExpression;
}

function isDrawFunctionCall(node) {
    if (!node || node.type !== "CallExpression") {
        return false;
    }

    const identifier = node.object;

    if (!isIdentifier(identifier)) {
        return false;
    }

    return (
        typeof identifier.name === "string" &&
        identifier.name.startsWith("draw_")
    );
}

function extractSurfaceTargetName(node) {
    if (!node || node.type !== "CallExpression") {
        return null;
    }

    const args = Array.isArray(node.arguments) ? node.arguments : [];

    if (args.length > 0 && isIdentifier(args[0])) {
        return args[0].name;
    }

    return node.object?.name ?? null;
}

function isNegativeOneLiteral(node) {
    if (!node || typeof node !== "object") {
        return false;
    }

    if (node.type === "Literal") {
        return node.value === "-1" || node.value === -1;
    }

    if (
        node.type === "UnaryExpression" &&
        node.operator === "-" &&
        node.prefix
    ) {
        const argument = node.argument;

        if (!argument || argument.type !== "Literal") {
            return false;
        }

        return argument.value === "1" || argument.value === 1;
    }

    return false;
}

function isEventInheritedCall(node) {
    if (!node || node.type !== "CallExpression") {
        return false;
    }

    if (!isIdentifierWithName(node.object, "event_inherited")) {
        return false;
    }

    const args = Array.isArray(node.arguments) ? node.arguments : [];

    return args.length === 0;
}

function isStatementContainer(owner, ownerKey) {
    if (!owner || typeof owner !== "object") {
        return false;
    }

    if (ownerKey === "body") {
        return owner.type === "Program" || owner.type === "BlockStatement";
    }

    if (owner.type === "SwitchCase" && ownerKey === "consequent") {
        return true;
    }

    return false;
}

function extractBaseTypeName(segment) {
    if (typeof segment !== "string") {
        return null;
    }

    const match = segment.match(/^[A-Za-z_][A-Za-z0-9_]*/);

    return match ? match[0] : null;
}

function extractParameterNameFromDocRemainder(remainder) {
    if (typeof remainder !== "string") {
        return null;
    }

    const match = remainder.match(/^\s*([A-Za-z_][A-Za-z0-9_]*)/);

    return match ? match[1] : null;
}

function renameReservedIdentifiers({ ast, diagnostic, sourceText }) {
    if (
        !diagnostic ||
        !ast ||
        typeof ast !== "object" ||
        RESERVED_IDENTIFIER_NAMES.size === 0
    ) {
        return [];
    }

    const fixes = [];

    const visit = (node) => {
        if (!node) {
            return;
        }

        if (Array.isArray(node)) {
            for (const child of node) {
                visit(child);
            }
            return;
        }

        if (typeof node !== "object") {
            return;
        }

        if (
            node.type === "VariableDeclaration" &&
            isSupportedVariableDeclaration(node)
        ) {
            const declarationFixes =
                renameReservedIdentifiersInVariableDeclaration(
                    node,
                    diagnostic
                );

            if (isNonEmptyArray(declarationFixes)) {
                fixes.push(...declarationFixes);
            }
        } else if (node.type === "MacroDeclaration") {
            const macroFix = renameReservedIdentifierInMacro(
                node,
                diagnostic,
                sourceText
            );

            if (macroFix) {
                fixes.push(macroFix);
            }
        }

        for (const value of Object.values(node)) {
            if (value && typeof value === "object") {
                visit(value);
            }
        }
    };

    visit(ast);

    return fixes;
}

function isSupportedVariableDeclaration(node) {
    if (!node || node.type !== "VariableDeclaration") {
        return false;
    }

    const kind = typeof node.kind === "string" ? node.kind.toLowerCase() : null;

    return kind === "var" || kind === "static";
}

function renameReservedIdentifiersInVariableDeclaration(node, diagnostic) {
    const declarations = Array.isArray(node?.declarations)
        ? node.declarations
        : [];

    if (declarations.length === 0) {
        return [];
    }

    const fixes = [];

    for (const declarator of declarations) {
        if (!declarator || declarator.type !== "VariableDeclarator") {
            continue;
        }

        const fix = renameReservedIdentifierNode(declarator.id, diagnostic);

        if (fix) {
            fixes.push(fix);
        }
    }

    return fixes;
}

function renameReservedIdentifierNode(identifier, diagnostic, options = {}) {
    if (!identifier || identifier.type !== "Identifier") {
        return null;
    }

    const name = identifier.name;

    if (!isReservedIdentifier(name)) {
        return null;
    }

    const replacement = getReplacementIdentifierName(name);

    if (!replacement || replacement === name) {
        return null;
    }

    const fixDetail = createFeatherFixDetail(diagnostic, {
        target: name ?? null,
        range: {
            start: getNodeStartIndex(identifier),
            end: getNodeEndIndex(identifier)
        }
    });

    if (!fixDetail) {
        return null;
    }

    identifier.name = replacement;

    if (typeof options.onRename === "function") {
        try {
            options.onRename({
                identifier,
                originalName: name,
                replacement
            });
        } catch {
            // Swallow callback errors to avoid interrupting the fix pipeline.
        }
    }

    attachFeatherFixMetadata(identifier, [fixDetail]);

    return fixDetail;
}

function renameReservedIdentifierInMacro(node, diagnostic, sourceText) {
    if (!node || node.type !== "MacroDeclaration") {
        return null;
    }

    return renameReservedIdentifierNode(node.name, diagnostic, {
        onRename: ({ originalName, replacement }) => {
            const updatedText = buildMacroReplacementText({
                macro: node,
                originalName,
                replacement,
                sourceText
            });

            if (typeof updatedText === "string") {
                node._featherMacroText = updatedText;
            }
        }
    });
}

function isReservedIdentifier(name) {
    if (typeof name !== "string" || name.length === 0) {
        return false;
    }

    return RESERVED_IDENTIFIER_NAMES.has(name.toLowerCase());
}

function getReplacementIdentifierName(originalName) {
    if (typeof originalName !== "string" || originalName.length === 0) {
        return null;
    }

    let candidate = `_${originalName}`;
    const seen = new Set();

    while (isReservedIdentifier(candidate)) {
        if (seen.has(candidate)) {
            return null;
        }

        seen.add(candidate);
        candidate = `_${candidate}`;
    }

    return candidate;
}

function buildMacroReplacementText({
    macro,
    originalName,
    replacement,
    sourceText
}) {
    if (
        !macro ||
        macro.type !== "MacroDeclaration" ||
        typeof replacement !== "string"
    ) {
        return null;
    }

    const baseText = getMacroBaseText(macro, sourceText);

    if (!isNonEmptyString(baseText)) {
        return null;
    }

    if (isNonEmptyString(originalName)) {
        const nameIndex = baseText.indexOf(originalName);

        if (nameIndex >= 0) {
            return (
                baseText.slice(0, nameIndex) +
                replacement +
                baseText.slice(nameIndex + originalName.length)
            );
        }
    }

    return null;
}

function getMacroBaseText(macro, sourceText) {
    if (!macro || macro.type !== "MacroDeclaration") {
        return null;
    }

    if (isNonEmptyString(macro._featherMacroText)) {
        return macro._featherMacroText;
    }

    if (typeof sourceText !== "string" || sourceText.length === 0) {
        return null;
    }

    const startIndex = getNodeStartIndex(macro);
    const endIndex = getNodeEndIndex(macro);

    if (
        typeof startIndex !== "number" ||
        typeof endIndex !== "number" ||
        endIndex < startIndex
    ) {
        return null;
    }

    return sourceText.slice(startIndex, endIndex);
}

function buildReservedIdentifierNameSet() {
    try {
        const metadata = require("../../../../resources/gml-identifiers.json");
        const identifiers = metadata?.identifiers;

        if (identifiers && typeof identifiers === "object") {
            const disallowedTypes = new Set(["literal", "keyword"]);

            return new Set(
                Object.entries(identifiers)
                    .filter(([name, info]) => {
                        if (typeof name !== "string" || name.length === 0) {
                            return false;
                        }

                        const type =
                            typeof info?.type === "string" ? info.type : "";
                        return !disallowedTypes.has(type.toLowerCase());
                    })
                    .map(([name]) => name.toLowerCase())
            );
        }
    } catch {
        // Ignore metadata loading failures and fall back to a no-op set.
    }

    return new Set();
}

function registerManualFeatherFix({ ast, diagnostic }) {
    if (!ast || typeof ast !== "object" || !diagnostic?.id) {
        return [];
    }

    const manualFixIds = getManualFeatherFixRegistry(ast);

    if (manualFixIds.has(diagnostic.id)) {
        return [];
    }

    manualFixIds.add(diagnostic.id);

    const fixDetail = createFeatherFixDetail(diagnostic, {
        automatic: false,
        range: null,
        target: null
    });

    return [fixDetail];
}

function balanceGpuStateStack({ ast, diagnostic }) {
    if (!diagnostic || !ast || typeof ast !== "object") {
        return [];
    }

    const fixes = [];

    const visit = (node) => {
        if (!node) {
            return;
        }

        if (Array.isArray(node)) {
            for (const item of node) {
                visit(item);
            }
            return;
        }

        if (typeof node !== "object") {
            return;
        }

        if (node.type === "Program" || node.type === "BlockStatement") {
            const statements = getBodyStatements(node);

            if (statements.length > 0) {
                const blockFixes = balanceGpuStateCallsInStatements(
                    statements,
                    diagnostic,
                    node
                );

                if (blockFixes.length > 0) {
                    fixes.push(...blockFixes);
                }
            }

            for (const statement of statements) {
                visit(statement);
            }

            for (const [key, value] of Object.entries(node)) {
                if (key === "body") {
                    continue;
                }

                if (value && typeof value === "object") {
                    visit(value);
                }
            }

            return;
        }

        if (node.type === "CaseClause") {
            const statements = getArrayProperty(node, "consequent");

            if (statements.length > 0) {
                const blockFixes = balanceGpuStateCallsInStatements(
                    statements,
                    diagnostic,
                    node
                );

                if (blockFixes.length > 0) {
                    fixes.push(...blockFixes);
                }
            }

            if (node.test) {
                visit(node.test);
            }

            for (const statement of statements) {
                visit(statement);
            }

            for (const [key, value] of Object.entries(node)) {
                if (key === "consequent" || key === "test") {
                    continue;
                }

                if (value && typeof value === "object") {
                    visit(value);
                }
            }

            return;
        }

        for (const value of Object.values(node)) {
            if (value && typeof value === "object") {
                visit(value);
            }
        }
    };

    visit(ast);

    return fixes;
}

<<<<<<< HEAD
function ensureShaderResetIsCalled({ ast, diagnostic }) {
    if (!diagnostic || !ast || typeof ast !== "object") {
        return [];
    }

    const fixes = [];

    const visit = (node, parent, property) => {
        if (!node) {
            return;
        }

        if (Array.isArray(node)) {
            for (let index = 0; index < node.length; index += 1) {
                visit(node[index], node, index);
            }
            return;
        }

        if (typeof node !== "object") {
            return;
        }

        if (node.type === "CallExpression") {
            const fix = ensureShaderResetAfterSet(node, parent, property, diagnostic);

            if (fix) {
                fixes.push(fix);
                return;
            }
        }

        for (const [key, value] of Object.entries(node)) {
            if (value && typeof value === "object") {
                visit(value, node, key);
            }
        }
    };

    visit(ast, null, null);

    return fixes;
}

function ensureShaderResetAfterSet(node, parent, property, diagnostic) {
    if (!Array.isArray(parent) || typeof property !== "number") {
        return null;
    }

    if (!node || node.type !== "CallExpression") {
        return null;
    }

    if (!isIdentifierWithName(node.object, "shader_set")) {
        return null;
    }

    const siblings = parent;
    const nextNode = siblings[property + 1];

    if (isShaderResetCall(nextNode)) {
        return null;
    }

    const resetCall = createShaderResetCall(node);

    if (!resetCall) {
        return null;
    }

    const fixDetail = createFeatherFixDetail(diagnostic, {
        target: node.object?.name ?? null,
        range: {
            start: getNodeStartIndex(node),
            end: getNodeEndIndex(node)
        }
    });

    if (!fixDetail) {
        return null;
    }

    siblings.splice(property + 1, 0, resetCall);
    attachFeatherFixMetadata(resetCall, [fixDetail]);

    return fixDetail;
}

function ensureAlphaTestRefIsReset({ ast, diagnostic }) {
    if (!diagnostic || !ast || typeof ast !== "object") {
=======
function balanceGpuStateCallsInStatements(statements, diagnostic, container) {
    if (!Array.isArray(statements) || statements.length === 0) {
>>>>>>> e0e76d5f
        return [];
    }

    const unmatchedPushes = [];
    const fixes = [];

    for (let index = 0; index < statements.length; index += 1) {
        const statement = statements[index];

        if (!statement || typeof statement !== "object") {
            continue;
        }

        if (isGpuPushStateCall(statement)) {
            unmatchedPushes.push({ index, node: statement });
            continue;
        }

        if (isGpuPopStateCall(statement)) {
            if (unmatchedPushes.length > 0) {
                unmatchedPushes.pop();
                continue;
            }

            const fixDetail = createFeatherFixDetail(diagnostic, {
                target: statement.object?.name ?? "gpu_pop_state",
                range: {
                    start: getNodeStartIndex(statement),
                    end: getNodeEndIndex(statement)
                }
            });

            statements.splice(index, 1);
            index -= 1;

            if (!fixDetail) {
                continue;
            }

            fixes.push(fixDetail);
        }
    }

    if (unmatchedPushes.length > 0) {
        for (const entry of unmatchedPushes) {
            const popCall = createGpuStateCall("gpu_pop_state", entry.node);

            if (!popCall) {
                continue;
            }

            const fixDetail = createFeatherFixDetail(diagnostic, {
                target: entry.node?.object?.name ?? "gpu_push_state",
                range: {
                    start: getNodeStartIndex(entry.node),
                    end: getNodeEndIndex(entry.node)
                }
            });

            if (!fixDetail) {
                continue;
            }

            statements.push(popCall);
            attachFeatherFixMetadata(popCall, [fixDetail]);
            fixes.push(fixDetail);
        }
    }

    if (fixes.length > 0 && container && typeof container === "object") {
        attachFeatherFixMetadata(container, fixes);
    }

    return fixes;
}

function createGpuStateCall(name, template) {
    if (!name) {
        return null;
    }

    const identifier = createIdentifier(name, template?.object);

    if (!identifier) {
        return null;
    }

    const callExpression = {
        type: "CallExpression",
        object: identifier,
        arguments: []
    };

    if (template && typeof template === "object") {
        if (hasOwn(template, "start")) {
            callExpression.start = cloneLocation(template.start);
        }

        if (hasOwn(template, "end")) {
            callExpression.end = cloneLocation(template.end);
        }
    }

    return callExpression;
}

function isGpuPushStateCall(node) {
    if (!node || node.type !== "CallExpression") {
        return false;
    }

    return isIdentifierWithName(node.object, "gpu_push_state");
}

function isGpuPopStateCall(node) {
    if (!node || node.type !== "CallExpression") {
        return false;
    }

    return isIdentifierWithName(node.object, "gpu_pop_state");
}

function getManualFeatherFixRegistry(ast) {
    let registry = ast[MANUAL_FIX_TRACKING_KEY];

    if (registry instanceof Set) {
        return registry;
    }

    registry = new Set();

    Object.defineProperty(ast, MANUAL_FIX_TRACKING_KEY, {
        configurable: true,
        enumerable: false,
        writable: false,
        value: registry
    });

    return registry;
}

function createFeatherFixDetail(
    diagnostic,
    { target = null, range = null, automatic = true } = {}
) {
    if (!diagnostic) {
        return null;
    }

    return {
        id: diagnostic.id ?? null,
        title: diagnostic.title ?? null,
        description: diagnostic.description ?? null,
        correction: diagnostic.correction ?? null,
        target,
        range,
        automatic
    };
}

function attachFeatherFixMetadata(target, fixes) {
    if (
        !target ||
        typeof target !== "object" ||
        !Array.isArray(fixes) ||
        fixes.length === 0
    ) {
        return;
    }

    const key = "_appliedFeatherDiagnostics";

    if (!Array.isArray(target[key])) {
        Object.defineProperty(target, key, {
            configurable: true,
            enumerable: false,
            writable: true,
            value: []
        });
    }

    target[key].push(...fixes);
}

function applyMissingFunctionCallCorrections({ ast, diagnostic }) {
    if (!diagnostic || !ast || typeof ast !== "object") {
        return [];
    }

    const replacements =
        extractFunctionCallReplacementsFromExamples(diagnostic);

    if (!(replacements instanceof Map) || replacements.size === 0) {
        return [];
    }

    const fixes = [];

    const visit = (node) => {
        if (!node) {
            return;
        }

        if (Array.isArray(node)) {
            for (const item of node) {
                visit(item);
            }
            return;
        }

        if (typeof node !== "object") {
            return;
        }

        if (node.type === "CallExpression") {
            const fix = correctMissingFunctionCall(
                node,
                replacements,
                diagnostic
            );

            if (fix) {
                fixes.push(fix);
                return;
            }
        }

        for (const value of Object.values(node)) {
            if (value && typeof value === "object") {
                visit(value);
            }
        }
    };

    visit(ast);

    return fixes;
}

function correctMissingFunctionCall(node, replacements, diagnostic) {
    if (!node || node.type !== "CallExpression") {
        return null;
    }

    if (!(replacements instanceof Map) || replacements.size === 0) {
        return null;
    }

    const callee = node.object;

    if (!callee || callee.type !== "Identifier") {
        return null;
    }

    const replacementName = replacements.get(callee.name);

    if (!replacementName || replacementName === callee.name) {
        return null;
    }

    const startIndex = getNodeStartIndex(callee);
    const endIndex = getNodeEndIndex(callee);
    const range =
        typeof startIndex === "number" && typeof endIndex === "number"
            ? { start: startIndex, end: endIndex }
            : null;

    const fixDetail = createFeatherFixDetail(diagnostic, {
        target: callee.name ?? null,
        range
    });

    if (!fixDetail) {
        return null;
    }

    fixDetail.replacement = replacementName;

    callee.name = replacementName;
    attachFeatherFixMetadata(node, [fixDetail]);

    return fixDetail;
}

function extractFunctionCallReplacementsFromExamples(diagnostic) {
    const replacements = new Map();

    if (!diagnostic) {
        return replacements;
    }

    const badExampleCalls = extractFunctionCallNamesFromExample(
        diagnostic.badExample
    );
    const goodExampleCalls = extractFunctionCallNamesFromExample(
        diagnostic.goodExample
    );

    const count = Math.min(badExampleCalls.length, goodExampleCalls.length);

    for (let index = 0; index < count; index += 1) {
        const typo = badExampleCalls[index];
        const correction = goodExampleCalls[index];

        if (!typo || !correction || typo === correction) {
            continue;
        }

        if (!replacements.has(typo)) {
            replacements.set(typo, correction);
        }
    }

    return replacements;
}

function extractFunctionCallNamesFromExample(exampleText) {
    if (typeof exampleText !== "string" || exampleText.length === 0) {
        return [];
    }

    const matches = [];
    const lines = exampleText.split(/\r?\n/);

    for (const line of lines) {
        if (!line || !line.includes("(")) {
            continue;
        }

        const [code] = line.split("//", 1);
        if (!code || code.trim().length === 0) {
            continue;
        }

        const callPattern = /\b([A-Za-z_][A-Za-z0-9_]*)\s*(?=\()/g;
        let match;
        while ((match = callPattern.exec(code))) {
            matches.push(match[1]);
        }
    }

    return matches;
}

const ARGUMENT_BUILTINS = new Set([
    "argument",
    "argument_relative",
    "argument_count",
    ...Array.from({ length: 16 }, (_, index) => `argument${index}`)
]);

function relocateArgumentReferencesInsideFunctions({ ast, diagnostic }) {
    if (!diagnostic || !ast || typeof ast !== "object") {
        return [];
    }

    const programBody = Array.isArray(ast.body) ? ast.body : null;

<<<<<<< HEAD
function isShaderResetCall(node) {
    if (!node || node.type !== "CallExpression") {
        return false;
    }

    if (!isIdentifierWithName(node.object, "shader_reset")) {
        return false;
    }

    const args = Array.isArray(node.arguments) ? node.arguments : [];

    return args.length === 0;
}

function isAlphaTestRefResetCall(node) {
    if (!node || node.type !== "CallExpression") {
        return false;
=======
    if (!programBody || programBody.length === 0) {
        return [];
>>>>>>> e0e76d5f
    }

    const fixes = [];

    for (let index = 0; index < programBody.length; index += 1) {
        const entry = programBody[index];

        if (!isFunctionDeclaration(entry)) {
            continue;
        }

        const block = getFunctionBlock(entry);

        if (!block) {
            continue;
        }

        let nextIndex = index + 1;

        while (nextIndex < programBody.length) {
            const candidate = programBody[nextIndex];

            if (!candidate || typeof candidate !== "object") {
                break;
            }

            if (isFunctionDeclaration(candidate)) {
                break;
            }

            const argumentReference =
                findArgumentReferenceOutsideFunctions(candidate);

            if (!argumentReference) {
                break;
            }

            programBody.splice(nextIndex, 1);
            block.body.push(candidate);

            const fixDetail = createFeatherFixDetail(diagnostic, {
                target: argumentReference?.name ?? null,
                range: {
                    start: getNodeStartIndex(candidate),
                    end: getNodeEndIndex(candidate)
                }
            });

            if (fixDetail) {
                attachFeatherFixMetadata(candidate, [fixDetail]);
                fixes.push(fixDetail);
            }
        }
    }

    return fixes;
}

function isFunctionDeclaration(node) {
    if (!node || typeof node !== "object") {
        return false;
    }

    return node.type === "FunctionDeclaration";
}

function getFunctionBlock(declaration) {
    const body = declaration?.body;

    if (!body || body.type !== "BlockStatement") {
        return null;
    }

    const blockBody = Array.isArray(body.body) ? body.body : null;

<<<<<<< HEAD
function createShaderResetCall(template) {
    if (!template || template.type !== "CallExpression") {
        return null;
    }

    const identifier = createIdentifier("shader_reset", template.object);

    if (!identifier) {
        return null;
    }

    const callExpression = {
        type: "CallExpression",
        object: identifier,
        arguments: []
    };

    if (Object.prototype.hasOwnProperty.call(template, "start")) {
        callExpression.start = cloneLocation(template.start);
    }

    if (Object.prototype.hasOwnProperty.call(template, "end")) {
        callExpression.end = cloneLocation(template.end);
    }

    return callExpression;
}

function createIdentifier(name, template) {
    if (!name) {
=======
    if (!blockBody) {
>>>>>>> e0e76d5f
        return null;
    }

    return body;
}

function findArgumentReferenceOutsideFunctions(node) {
    let match = null;

    const visit = (current, isRoot = false) => {
        if (!current || match) {
            return;
        }

        if (Array.isArray(current)) {
            for (const item of current) {
                visit(item, false);

                if (match) {
                    break;
                }
            }

            return;
        }

        if (typeof current !== "object") {
            return;
        }

        if (!isRoot && isFunctionLikeNode(current)) {
            return;
        }

        if (current.type === "Identifier") {
            const builtin = getArgumentBuiltinName(current.name);

            if (builtin) {
                match = { name: builtin };
                return;
            }
        }

        if (
            current.type === "MemberIndexExpression" &&
            isIdentifierWithName(current.object, "argument")
        ) {
            match = { name: "argument" };
            return;
        }

        if (
            current.type === "MemberDotExpression" &&
            isIdentifierWithName(current.object, "argument")
        ) {
            match = { name: "argument" };
            return;
        }

        for (const value of Object.values(current)) {
            if (
                !value ||
                (typeof value !== "object" && !Array.isArray(value))
            ) {
                continue;
            }

            visit(value, false);

            if (match) {
                break;
            }
        }
    };

    visit(node, true);

    return match;
}

function getArgumentBuiltinName(name) {
    if (typeof name !== "string") {
        return null;
    }

    if (ARGUMENT_BUILTINS.has(name)) {
        return name;
    }

    return null;
}

function getNodeStartLine(node) {
    const location = node?.start;

    if (
        location &&
        typeof location === "object" &&
        typeof location.line === "number"
    ) {
        return location.line;
    }

    return undefined;
}

function collectGM1100Candidates(node) {
    const index = new Map();

    const visit = (candidate) => {
        if (!candidate) {
            return;
        }

        if (Array.isArray(candidate)) {
            for (const item of candidate) {
                visit(item);
            }
            return;
        }

        if (typeof candidate !== "object") {
            return;
        }

        if (
            (candidate.type === "VariableDeclaration" ||
                candidate.type === "AssignmentExpression") &&
            typeof getNodeStartLine(candidate) === "number"
        ) {
            const line = getNodeStartLine(candidate);

            if (typeof line === "number") {
                if (!index.has(line)) {
                    index.set(line, []);
                }

                index.get(line).push(candidate);
            }
        }

        for (const value of Object.values(candidate)) {
            if (value && typeof value === "object") {
                visit(value);
            }
        }
    };

    visit(node);

    return index;
}<|MERGE_RESOLUTION|>--- conflicted
+++ resolved
@@ -511,22 +511,6 @@
             continue;
         }
 
-<<<<<<< HEAD
-        if (diagnosticId === "GM2003") {
-            registerFeatherFixer(registry, diagnosticId, () => ({ ast }) => {
-                const fixes = ensureShaderResetIsCalled({ ast, diagnostic });
-
-                if (Array.isArray(fixes) && fixes.length > 0) {
-                    return fixes;
-                }
-
-                return registerManualFeatherFix({ ast, diagnostic });
-            });
-            continue;
-        }
-
-        if (diagnosticId === "GM2020") {
-=======
         if (diagnosticId === "GM1007") {
             registerFeatherFixer(
                 registry,
@@ -549,8 +533,20 @@
             continue;
         }
 
+        if (diagnosticId === "GM2003") {
+            registerFeatherFixer(registry, diagnosticId, () => ({ ast }) => {
+                const fixes = ensureShaderResetIsCalled({ ast, diagnostic });
+
+                if (Array.isArray(fixes) && fixes.length > 0) {
+                    return fixes;
+                }
+
+                return registerManualFeatherFix({ ast, diagnostic });
+            });
+            continue;
+        }
+
         if (diagnosticId === "GM2004") {
->>>>>>> e0e76d5f
             registerFeatherFixer(registry, diagnosticId, () => ({ ast }) => {
                 const fixes = convertUnusedIndexForLoops({ ast, diagnostic });
 
@@ -7479,6 +7475,99 @@
     return null;
 }
 
+function ensureShaderResetIsCalled({ ast, diagnostic }) {
+    if (!diagnostic || !ast || typeof ast !== "object") {
+        return [];
+    }
+
+    const fixes = [];
+
+    const visit = (node, parent, property) => {
+        if (!node) {
+            return;
+        }
+
+        if (Array.isArray(node)) {
+            for (let index = 0; index < node.length; index += 1) {
+                visit(node[index], node, index);
+            }
+            return;
+        }
+
+        if (typeof node !== "object") {
+            return;
+        }
+
+        if (node.type === "CallExpression") {
+            const fix = ensureShaderResetAfterSet(
+                node,
+                parent,
+                property,
+                diagnostic
+            );
+
+            if (fix) {
+                fixes.push(fix);
+                return;
+            }
+        }
+
+        for (const [key, value] of Object.entries(node)) {
+            if (value && typeof value === "object") {
+                visit(value, node, key);
+            }
+        }
+    };
+
+    visit(ast, null, null);
+
+    return fixes;
+}
+
+function ensureShaderResetAfterSet(node, parent, property, diagnostic) {
+    if (!Array.isArray(parent) || typeof property !== "number") {
+        return null;
+    }
+
+    if (!node || node.type !== "CallExpression") {
+        return null;
+    }
+
+    if (!isIdentifierWithName(node.object, "shader_set")) {
+        return null;
+    }
+
+    const siblings = parent;
+    const nextNode = siblings[property + 1];
+
+    if (isShaderResetCall(nextNode)) {
+        return null;
+    }
+
+    const resetCall = createShaderResetCall(node);
+
+    if (!resetCall) {
+        return null;
+    }
+
+    const fixDetail = createFeatherFixDetail(diagnostic, {
+        target: node.object?.name ?? null,
+        range: {
+            start: getNodeStartIndex(node),
+            end: getNodeEndIndex(node)
+        }
+    });
+
+    if (!fixDetail) {
+        return null;
+    }
+
+    siblings.splice(property + 1, 0, resetCall);
+    attachFeatherFixMetadata(resetCall, [fixDetail]);
+
+    return fixDetail;
+}
+
 function ensureFogIsReset({ ast, diagnostic }) {
     if (!diagnostic || !ast || typeof ast !== "object") {
         return [];
@@ -13347,6 +13436,20 @@
     return node.value === "false" || node.value === false;
 }
 
+function isShaderResetCall(node) {
+    if (!node || node.type !== "CallExpression") {
+        return false;
+    }
+
+    if (!isIdentifierWithName(node.object, "shader_reset")) {
+        return false;
+    }
+
+    const args = Array.isArray(node.arguments) ? node.arguments : [];
+
+    return args.length === 0;
+}
+
 function isFogResetCall(node) {
     if (!node || node.type !== "CallExpression") {
         return false;
@@ -13751,6 +13854,34 @@
     const [argument] = args;
 
     return isLiteralTrue(argument) || isLiteralOne(argument);
+}
+
+function createShaderResetCall(template) {
+    if (!template || template.type !== "CallExpression") {
+        return null;
+    }
+
+    const identifier = createIdentifier("shader_reset", template.object);
+
+    if (!identifier) {
+        return null;
+    }
+
+    const callExpression = {
+        type: "CallExpression",
+        object: identifier,
+        arguments: []
+    };
+
+    if (Object.hasOwn(template, "start")) {
+        callExpression.start = cloneLocation(template.start);
+    }
+
+    if (Object.hasOwn(template, "end")) {
+        callExpression.end = cloneLocation(template.end);
+    }
+
+    return callExpression;
 }
 
 function createFogResetCall(template) {
@@ -15178,101 +15309,8 @@
     return fixes;
 }
 
-<<<<<<< HEAD
-function ensureShaderResetIsCalled({ ast, diagnostic }) {
-    if (!diagnostic || !ast || typeof ast !== "object") {
-        return [];
-    }
-
-    const fixes = [];
-
-    const visit = (node, parent, property) => {
-        if (!node) {
-            return;
-        }
-
-        if (Array.isArray(node)) {
-            for (let index = 0; index < node.length; index += 1) {
-                visit(node[index], node, index);
-            }
-            return;
-        }
-
-        if (typeof node !== "object") {
-            return;
-        }
-
-        if (node.type === "CallExpression") {
-            const fix = ensureShaderResetAfterSet(node, parent, property, diagnostic);
-
-            if (fix) {
-                fixes.push(fix);
-                return;
-            }
-        }
-
-        for (const [key, value] of Object.entries(node)) {
-            if (value && typeof value === "object") {
-                visit(value, node, key);
-            }
-        }
-    };
-
-    visit(ast, null, null);
-
-    return fixes;
-}
-
-function ensureShaderResetAfterSet(node, parent, property, diagnostic) {
-    if (!Array.isArray(parent) || typeof property !== "number") {
-        return null;
-    }
-
-    if (!node || node.type !== "CallExpression") {
-        return null;
-    }
-
-    if (!isIdentifierWithName(node.object, "shader_set")) {
-        return null;
-    }
-
-    const siblings = parent;
-    const nextNode = siblings[property + 1];
-
-    if (isShaderResetCall(nextNode)) {
-        return null;
-    }
-
-    const resetCall = createShaderResetCall(node);
-
-    if (!resetCall) {
-        return null;
-    }
-
-    const fixDetail = createFeatherFixDetail(diagnostic, {
-        target: node.object?.name ?? null,
-        range: {
-            start: getNodeStartIndex(node),
-            end: getNodeEndIndex(node)
-        }
-    });
-
-    if (!fixDetail) {
-        return null;
-    }
-
-    siblings.splice(property + 1, 0, resetCall);
-    attachFeatherFixMetadata(resetCall, [fixDetail]);
-
-    return fixDetail;
-}
-
-function ensureAlphaTestRefIsReset({ ast, diagnostic }) {
-    if (!diagnostic || !ast || typeof ast !== "object") {
-=======
 function balanceGpuStateCallsInStatements(statements, diagnostic, container) {
     if (!Array.isArray(statements) || statements.length === 0) {
->>>>>>> e0e76d5f
         return [];
     }
 
@@ -15631,28 +15669,8 @@
 
     const programBody = Array.isArray(ast.body) ? ast.body : null;
 
-<<<<<<< HEAD
-function isShaderResetCall(node) {
-    if (!node || node.type !== "CallExpression") {
-        return false;
-    }
-
-    if (!isIdentifierWithName(node.object, "shader_reset")) {
-        return false;
-    }
-
-    const args = Array.isArray(node.arguments) ? node.arguments : [];
-
-    return args.length === 0;
-}
-
-function isAlphaTestRefResetCall(node) {
-    if (!node || node.type !== "CallExpression") {
-        return false;
-=======
     if (!programBody || programBody.length === 0) {
         return [];
->>>>>>> e0e76d5f
     }
 
     const fixes = [];
@@ -15728,40 +15746,7 @@
 
     const blockBody = Array.isArray(body.body) ? body.body : null;
 
-<<<<<<< HEAD
-function createShaderResetCall(template) {
-    if (!template || template.type !== "CallExpression") {
-        return null;
-    }
-
-    const identifier = createIdentifier("shader_reset", template.object);
-
-    if (!identifier) {
-        return null;
-    }
-
-    const callExpression = {
-        type: "CallExpression",
-        object: identifier,
-        arguments: []
-    };
-
-    if (Object.prototype.hasOwnProperty.call(template, "start")) {
-        callExpression.start = cloneLocation(template.start);
-    }
-
-    if (Object.prototype.hasOwnProperty.call(template, "end")) {
-        callExpression.end = cloneLocation(template.end);
-    }
-
-    return callExpression;
-}
-
-function createIdentifier(name, template) {
-    if (!name) {
-=======
     if (!blockBody) {
->>>>>>> e0e76d5f
         return null;
     }
 
