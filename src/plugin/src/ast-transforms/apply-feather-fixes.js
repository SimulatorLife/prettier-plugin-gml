--- conflicted
+++ resolved
@@ -568,24 +568,7 @@
             continue;
         }
 
-<<<<<<< HEAD
-        if (diagnosticId === "GM2042") {
-            registerFeatherFixer(registry, diagnosticId, () => ({ ast }) => {
-                const fixes = balanceGpuStateStack({ ast, diagnostic });
-
-                if (Array.isArray(fixes) && fixes.length > 0) {
-                    return fixes;
-                }
-
-                return registerManualFeatherFix({ ast, diagnostic });
-            });
-            continue;
-        }
-
-        if (diagnosticId === "GM2054") {
-=======
         if (diagnosticId === "GM2050") {
->>>>>>> 35d743a4
             registerFeatherFixer(registry, diagnosticId, () => ({ ast }) => {
                 const fixes = ensureFogIsReset({ ast, diagnostic });
 
@@ -1289,6 +1272,10 @@
                 harmonizeTexturePointerTernaries({ ast, diagnostic })
         ],
         [
+            "GM2042",
+            ({ ast, diagnostic }) => balanceGpuStateStack({ ast, diagnostic })
+        ],
+        [
             "GM2044",
             ({ ast, diagnostic }) =>
                 deduplicateLocalVariableDeclarations({ ast, diagnostic })
@@ -10892,6 +10879,239 @@
     return [fixDetail];
 }
 
+function balanceGpuStateStack({ ast, diagnostic }) {
+    if (!diagnostic || !ast || typeof ast !== "object") {
+        return [];
+    }
+
+    const fixes = [];
+
+    const visit = (node) => {
+        if (!node) {
+            return;
+        }
+
+        if (Array.isArray(node)) {
+            for (const item of node) {
+                visit(item);
+            }
+            return;
+        }
+
+        if (typeof node !== "object") {
+            return;
+        }
+
+        if (node.type === "Program" || node.type === "BlockStatement") {
+            const statements = Array.isArray(node.body) ? node.body : null;
+
+            if (statements && statements.length > 0) {
+                const blockFixes = balanceGpuStateCallsInStatements(
+                    statements,
+                    diagnostic,
+                    node
+                );
+
+                if (blockFixes.length > 0) {
+                    fixes.push(...blockFixes);
+                }
+            }
+
+            if (Array.isArray(node.body)) {
+                for (const statement of node.body) {
+                    visit(statement);
+                }
+            }
+
+            for (const [key, value] of Object.entries(node)) {
+                if (key === "body") {
+                    continue;
+                }
+
+                if (value && typeof value === "object") {
+                    visit(value);
+                }
+            }
+
+            return;
+        }
+
+        if (node.type === "CaseClause") {
+            const statements = Array.isArray(node.consequent)
+                ? node.consequent
+                : null;
+
+            if (statements && statements.length > 0) {
+                const blockFixes = balanceGpuStateCallsInStatements(
+                    statements,
+                    diagnostic,
+                    node
+                );
+
+                if (blockFixes.length > 0) {
+                    fixes.push(...blockFixes);
+                }
+            }
+
+            if (node.test) {
+                visit(node.test);
+            }
+
+            if (Array.isArray(node.consequent)) {
+                for (const statement of node.consequent) {
+                    visit(statement);
+                }
+            }
+
+            for (const [key, value] of Object.entries(node)) {
+                if (key === "consequent" || key === "test") {
+                    continue;
+                }
+
+                if (value && typeof value === "object") {
+                    visit(value);
+                }
+            }
+
+            return;
+        }
+
+        for (const value of Object.values(node)) {
+            if (value && typeof value === "object") {
+                visit(value);
+            }
+        }
+    };
+
+    visit(ast);
+
+    return fixes;
+}
+
+function balanceGpuStateCallsInStatements(statements, diagnostic, container) {
+    if (!Array.isArray(statements) || statements.length === 0) {
+        return [];
+    }
+
+    const unmatchedPushes = [];
+    const fixes = [];
+
+    for (let index = 0; index < statements.length; index += 1) {
+        const statement = statements[index];
+
+        if (!statement || typeof statement !== "object") {
+            continue;
+        }
+
+        if (isGpuPushStateCall(statement)) {
+            unmatchedPushes.push({ index, node: statement });
+            continue;
+        }
+
+        if (isGpuPopStateCall(statement)) {
+            if (unmatchedPushes.length > 0) {
+                unmatchedPushes.pop();
+                continue;
+            }
+
+            const fixDetail = createFeatherFixDetail(diagnostic, {
+                target: statement.object?.name ?? "gpu_pop_state",
+                range: {
+                    start: getNodeStartIndex(statement),
+                    end: getNodeEndIndex(statement)
+                }
+            });
+
+            statements.splice(index, 1);
+            index -= 1;
+
+            if (!fixDetail) {
+                continue;
+            }
+
+            fixes.push(fixDetail);
+        }
+    }
+
+    if (unmatchedPushes.length > 0) {
+        for (const entry of unmatchedPushes) {
+            const popCall = createGpuStateCall("gpu_pop_state", entry.node);
+
+            if (!popCall) {
+                continue;
+            }
+
+            const fixDetail = createFeatherFixDetail(diagnostic, {
+                target: entry.node?.object?.name ?? "gpu_push_state",
+                range: {
+                    start: getNodeStartIndex(entry.node),
+                    end: getNodeEndIndex(entry.node)
+                }
+            });
+
+            if (!fixDetail) {
+                continue;
+            }
+
+            statements.push(popCall);
+            attachFeatherFixMetadata(popCall, [fixDetail]);
+            fixes.push(fixDetail);
+        }
+    }
+
+    if (fixes.length > 0 && container && typeof container === "object") {
+        attachFeatherFixMetadata(container, fixes);
+    }
+
+    return fixes;
+}
+
+function createGpuStateCall(name, template) {
+    if (!name) {
+        return null;
+    }
+
+    const identifier = createIdentifier(name, template?.object);
+
+    if (!identifier) {
+        return null;
+    }
+
+    const callExpression = {
+        type: "CallExpression",
+        object: identifier,
+        arguments: []
+    };
+
+    if (template && typeof template === "object") {
+        if (Object.prototype.hasOwnProperty.call(template, "start")) {
+            callExpression.start = cloneLocation(template.start);
+        }
+
+        if (Object.prototype.hasOwnProperty.call(template, "end")) {
+            callExpression.end = cloneLocation(template.end);
+        }
+    }
+
+    return callExpression;
+}
+
+function isGpuPushStateCall(node) {
+    if (!node || node.type !== "CallExpression") {
+        return false;
+    }
+
+    return isIdentifierWithName(node.object, "gpu_push_state");
+}
+
+function isGpuPopStateCall(node) {
+    if (!node || node.type !== "CallExpression") {
+        return false;
+    }
+
+    return isIdentifierWithName(node.object, "gpu_pop_state");
+}
+
 function getManualFeatherFixRegistry(ast) {
     let registry = ast[MANUAL_FIX_TRACKING_KEY];
 
@@ -11212,236 +11432,8 @@
     return body;
 }
 
-<<<<<<< HEAD
-function balanceGpuStateStack({ ast, diagnostic }) {
-    if (!diagnostic || !ast || typeof ast !== "object") {
-        return [];
-    }
-
-    const fixes = [];
-
-    const visit = (node) => {
-        if (!node) {
-            return;
-        }
-
-        if (Array.isArray(node)) {
-            for (const item of node) {
-                visit(item);
-            }
-            return;
-        }
-
-        if (typeof node !== "object") {
-            return;
-        }
-
-        if (node.type === "Program" || node.type === "BlockStatement") {
-            const statements = Array.isArray(node.body) ? node.body : null;
-
-            if (statements && statements.length > 0) {
-                const blockFixes = balanceGpuStateCallsInStatements(statements, diagnostic, node);
-
-                if (blockFixes.length > 0) {
-                    fixes.push(...blockFixes);
-                }
-            }
-
-            if (Array.isArray(node.body)) {
-                for (const statement of node.body) {
-                    visit(statement);
-                }
-            }
-
-            for (const [key, value] of Object.entries(node)) {
-                if (key === "body") {
-                    continue;
-                }
-
-                if (value && typeof value === "object") {
-                    visit(value);
-                }
-            }
-
-            return;
-        }
-
-        if (node.type === "CaseClause") {
-            const statements = Array.isArray(node.consequent) ? node.consequent : null;
-
-            if (statements && statements.length > 0) {
-                const blockFixes = balanceGpuStateCallsInStatements(statements, diagnostic, node);
-
-                if (blockFixes.length > 0) {
-                    fixes.push(...blockFixes);
-                }
-            }
-
-            if (node.test) {
-                visit(node.test);
-            }
-
-            if (Array.isArray(node.consequent)) {
-                for (const statement of node.consequent) {
-                    visit(statement);
-                }
-            }
-
-            for (const [key, value] of Object.entries(node)) {
-                if (key === "consequent" || key === "test") {
-                    continue;
-                }
-
-                if (value && typeof value === "object") {
-                    visit(value);
-                }
-            }
-
-            return;
-        }
-
-        for (const value of Object.values(node)) {
-            if (value && typeof value === "object") {
-                visit(value);
-            }
-        }
-    };
-
-    visit(ast);
-
-    return fixes;
-}
-
-function balanceGpuStateCallsInStatements(statements, diagnostic, container) {
-    if (!Array.isArray(statements) || statements.length === 0) {
-        return [];
-    }
-
-    const unmatchedPushes = [];
-    const fixes = [];
-
-    for (let index = 0; index < statements.length; index += 1) {
-        const statement = statements[index];
-
-        if (!statement || typeof statement !== "object") {
-            continue;
-        }
-
-        if (isGpuPushStateCall(statement)) {
-            unmatchedPushes.push({ index, node: statement });
-            continue;
-        }
-
-        if (isGpuPopStateCall(statement)) {
-            if (unmatchedPushes.length > 0) {
-                unmatchedPushes.pop();
-                continue;
-            }
-
-            const fixDetail = createFeatherFixDetail(diagnostic, {
-                target: statement.object?.name ?? "gpu_pop_state",
-                range: {
-                    start: getNodeStartIndex(statement),
-                    end: getNodeEndIndex(statement)
-                }
-            });
-
-            statements.splice(index, 1);
-            index -= 1;
-
-            if (!fixDetail) {
-                continue;
-            }
-
-            fixes.push(fixDetail);
-        }
-    }
-
-    if (unmatchedPushes.length > 0) {
-        for (const entry of unmatchedPushes) {
-            const popCall = createGpuStateCall("gpu_pop_state", entry.node);
-
-            if (!popCall) {
-                continue;
-            }
-
-            const fixDetail = createFeatherFixDetail(diagnostic, {
-                target: entry.node?.object?.name ?? "gpu_push_state",
-                range: {
-                    start: getNodeStartIndex(entry.node),
-                    end: getNodeEndIndex(entry.node)
-                }
-            });
-
-            if (!fixDetail) {
-                continue;
-            }
-
-            statements.push(popCall);
-            attachFeatherFixMetadata(popCall, [fixDetail]);
-            fixes.push(fixDetail);
-        }
-    }
-
-    if (fixes.length > 0 && container && typeof container === "object") {
-        attachFeatherFixMetadata(container, fixes);
-    }
-
-    return fixes;
-}
-
-function createGpuStateCall(name, template) {
-    if (!name) {
-        return null;
-    }
-
-    const identifier = createIdentifier(name, template?.object);
-
-    if (!identifier) {
-        return null;
-    }
-
-    const callExpression = {
-        type: "CallExpression",
-        object: identifier,
-        arguments: []
-    };
-
-    if (template && typeof template === "object") {
-        if (Object.prototype.hasOwnProperty.call(template, "start")) {
-            callExpression.start = cloneLocation(template.start);
-        }
-
-        if (Object.prototype.hasOwnProperty.call(template, "end")) {
-            callExpression.end = cloneLocation(template.end);
-        }
-    }
-
-    return callExpression;
-}
-
-function isGpuPushStateCall(node) {
-    if (!node || node.type !== "CallExpression") {
-        return false;
-    }
-
-    return isIdentifierWithName(node.object, "gpu_push_state");
-}
-
-function isGpuPopStateCall(node) {
-    if (!node || node.type !== "CallExpression") {
-        return false;
-    }
-
-    return isIdentifierWithName(node.object, "gpu_pop_state");
-}
-
-function getManualFeatherFixRegistry(ast) {
-    let registry = ast[MANUAL_FIX_TRACKING_KEY];
-=======
 function findArgumentReferenceOutsideFunctions(node) {
     let match = null;
->>>>>>> 35d743a4
 
     const visit = (current, isRoot = false) => {
         if (!current || match) {
