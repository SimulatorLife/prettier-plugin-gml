import { createRequire } from "node:module";

import {
    getNodeEndIndex,
    getNodeStartIndex,
    cloneLocation
} from "../../../shared/ast-locations.js";
import { collectCommentNodes } from "../comments/index.js";
import {
    getFeatherDiagnosticById,
    getFeatherDiagnostics,
    getFeatherMetadata
} from "../feather/metadata.js";

const require = createRequire(import.meta.url);
const TRAILING_MACRO_SEMICOLON_PATTERN = new RegExp(
    ";(?=[^\\S\\r\\n]*(?:(?:\\/\\/[^\\r\\n]*|\\/\\*[\\s\\S]*?\\*\/)[^\\S\\r\\n]*)*(?:\\r?\\n|$))"
);
const DATA_STRUCTURE_ACCESSOR_TOKENS = [
    "?",
    "|",
    "#",
    "@",
    "!",
    "$",
    "%",
    "&",
    "^",
    "~"
];
const NUMERIC_STRING_LITERAL_PATTERN =
    /^[+-]?(?:\d+(?:\.\d*)?|\.\d+)(?:[eE][+-]?\d+)?$/;
const ALLOWED_DELETE_MEMBER_TYPES = new Set([
    "MemberDotExpression",
    "MemberIndexExpression"
]);
const MANUAL_FIX_TRACKING_KEY = Symbol("manualFeatherFixes");
const IDENTIFIER_TOKEN_PATTERN = /\b[A-Za-z_][A-Za-z0-9_]*\b/g;
const RESERVED_KEYWORD_TOKENS = new Set([
    "and",
    "break",
    "case",
    "continue",
    "constructor",
    "create",
    "default",
    "delete",
    "do",
    "else",
    "enum",
    "event",
    "for",
    "function",
    "globalvar",
    "if",
    "macro",
    "not",
    "or",
    "repeat",
    "return",
    "step",
    "switch",
    "until",
    "var",
    "while",
    "with"
]);
const RESERVED_IDENTIFIER_NAMES = buildReservedIdentifierNameSet();
const DEPRECATED_BUILTIN_VARIABLE_REPLACEMENTS =
    buildDeprecatedBuiltinVariableReplacements();
const ARGUMENT_IDENTIFIER_PATTERN = /^argument(\d+)$/;
const GM1041_CALL_ARGUMENT_TARGETS = new Map([
    ["instance_create_depth", [3]],
    ["instance_create_layer", [3]],
    ["instance_create_layer_depth", [4]],
    ["layer_instance_create", [3]]
]);
const FUNCTION_LIKE_TYPES = new Set([
    "FunctionDeclaration",
    "FunctionExpression",
    "LambdaExpression",
    "ConstructorDeclaration",
    "MethodDeclaration",
    "StructFunctionDeclaration",
    "StructDeclaration"
]);
const IDENTIFIER_NAME_PATTERN = /^[A-Za-z_][A-Za-z0-9_]*$/;
const FEATHER_TYPE_SYSTEM_INFO = buildFeatherTypeSystemInfo();
const AUTOMATIC_FEATHER_FIX_HANDLERS = createAutomaticFeatherFixHandlers();
const FEATHER_DIAGNOSTICS = getFeatherDiagnostics();
const FEATHER_FIX_IMPLEMENTATIONS =
    buildFeatherFixImplementations(FEATHER_DIAGNOSTICS);
const FEATHER_DIAGNOSTIC_FIXERS = buildFeatherDiagnosticFixers(
    FEATHER_DIAGNOSTICS,
    FEATHER_FIX_IMPLEMENTATIONS
);

export function preprocessSourceForFeatherFixes(sourceText) {
    if (typeof sourceText !== "string" || sourceText.length === 0) {
        return {
            sourceText,
            metadata: null
        };
    }

    const gm1100Metadata = [];
    const gm1016Metadata = [];
    const sanitizedParts = [];
    const newlinePattern = /\r?\n/g;
    let lastIndex = 0;
    let lineNumber = 1;
    let pendingGM1100Context = null;

    const processLine = (line) => {
        const indentationMatch = line.match(/^\s*/);
        const indentation = indentationMatch ? indentationMatch[0] : "";
        const trimmed = line.trim();

        if (trimmed.length === 0) {
            return { line, context: pendingGM1100Context };
        }

        const booleanLiteralMatch = line.match(/^(\s*)(true|false)\s*;?\s*$/);

        if (booleanLiteralMatch) {
            const leadingWhitespace = booleanLiteralMatch[1] ?? "";
            const sanitizedRemainder = " ".repeat(
                Math.max(0, line.length - leadingWhitespace.length)
            );
            const sanitizedLine = `${leadingWhitespace}${sanitizedRemainder}`;
            const trimmedRightLength = line.replace(/\s+$/, "").length;
            const startColumn = leadingWhitespace.length;
            const endColumn = Math.max(startColumn, trimmedRightLength - 1);
            const lineStartIndex = lastIndex;

            gm1016Metadata.push({
                start: {
                    line: lineNumber,
                    column: startColumn,
                    index: lineStartIndex + startColumn
                },
                end: {
                    line: lineNumber,
                    column: endColumn,
                    index: lineStartIndex + endColumn
                }
            });

            return { line: sanitizedLine, context: null };
        }

        const varMatch = line.match(/^\s*var\s+([A-Za-z_][A-Za-z0-9_]*)\b/);

        if (varMatch) {
            const identifier = varMatch[1];
            const remainder = line.slice(varMatch[0].length);
            const trimmedRemainder = remainder.replace(/^\s*/, "");

            if (trimmedRemainder.startsWith("*")) {
                const leadingWhitespaceLength =
                    remainder.length - trimmedRemainder.length;
                const leadingWhitespace =
                    leadingWhitespaceLength > 0
                        ? remainder.slice(0, leadingWhitespaceLength)
                        : "";
                const sanitizedLine = [
                    line.slice(0, varMatch[0].length),
                    leadingWhitespace,
                    "=",
                    trimmedRemainder.slice(1)
                ].join("");

                gm1100Metadata.push({
                    type: "declaration",
                    line: lineNumber,
                    identifier
                });

                return {
                    line: sanitizedLine,
                    context: {
                        identifier,
                        indentation
                    }
                };
            }
        }

        if (trimmed.startsWith("=") && pendingGM1100Context?.identifier) {
            const rawRemainder = line.slice(indentation.length);
            const identifier = pendingGM1100Context.identifier;

            gm1100Metadata.push({
                type: "assignment",
                line: lineNumber,
                identifier
            });

            const sanitizedLine = `${indentation}${" ".repeat(
                Math.max(0, rawRemainder.length)
            )}`;

            return { line: sanitizedLine, context: null };
        }

        if (trimmed.startsWith("/") || trimmed.startsWith("*")) {
            return { line, context: pendingGM1100Context };
        }

        return { line, context: null };
    };

    let match;

    while ((match = newlinePattern.exec(sourceText)) !== null) {
        const lineEnd = match.index;
        const line = sourceText.slice(lastIndex, lineEnd);
        const newline = match[0];
        const { line: sanitizedLine, context } = processLine(line);

        sanitizedParts.push(sanitizedLine, newline);
        pendingGM1100Context = context;
        lastIndex = match.index + newline.length;
        lineNumber += 1;
    }

    const finalLine = sourceText.slice(lastIndex);
    if (
        finalLine.length > 0 ||
        sourceText.endsWith("\n") ||
        sourceText.endsWith("\r")
    ) {
        const { line: sanitizedLine, context } = processLine(finalLine);
        sanitizedParts.push(sanitizedLine);
        pendingGM1100Context = context;
    }

    const sanitizedSourceText = sanitizedParts.join("");
    const metadata = {};

    if (gm1100Metadata.length > 0) {
        metadata.GM1100 = gm1100Metadata;
    }

    if (gm1016Metadata.length > 0) {
        metadata.GM1016 = gm1016Metadata;
    }

    if (Object.keys(metadata).length === 0) {
        return {
            sourceText,
            metadata: null
        };
    }

    return {
        sourceText: sanitizedSourceText,
        metadata
    };
}

export function getFeatherDiagnosticFixers() {
    return new Map(FEATHER_DIAGNOSTIC_FIXERS);
}

export function applyFeatherFixes(
    ast,
    { sourceText, preprocessedFixMetadata, options } = {}
) {
    if (!ast || typeof ast !== "object") {
        return ast;
    }

    const appliedFixes = [];

    for (const entry of FEATHER_DIAGNOSTIC_FIXERS.values()) {
        const fixes = entry.applyFix(ast, {
            sourceText,
            preprocessedFixMetadata,
            options
        });

        if (Array.isArray(fixes) && fixes.length > 0) {
            appliedFixes.push(...fixes);
        }
    }

    if (appliedFixes.length > 0) {
        attachFeatherFixMetadata(ast, appliedFixes);
    }

    return ast;
}

function buildFeatherDiagnosticFixers(diagnostics, implementationRegistry) {
    const registry = new Map();

    for (const diagnostic of Array.isArray(diagnostics) ? diagnostics : []) {
        const diagnosticId = diagnostic?.id;

        if (!diagnosticId || registry.has(diagnosticId)) {
            continue;
        }

        const applyFix = createFixerForDiagnostic(
            diagnostic,
            implementationRegistry
        );

        if (typeof applyFix !== "function") {
            continue;
        }

        registry.set(diagnosticId, {
            diagnostic,
            applyFix
        });
    }

    return registry;
}

function createFixerForDiagnostic(diagnostic, implementationRegistry) {
    if (!implementationRegistry) {
        return createNoOpFixer();
    }

    const implementationFactory = implementationRegistry.get(diagnostic?.id);

    if (typeof implementationFactory !== "function") {
        return createNoOpFixer();
    }

    const implementation = implementationFactory(diagnostic);
    if (typeof implementation !== "function") {
        return createNoOpFixer();
    }

    return (ast, context) => {
        const fixes = implementation({
            ast,
            sourceText: context?.sourceText,
            preprocessedFixMetadata: context?.preprocessedFixMetadata,
            options: context?.options
        });

        return Array.isArray(fixes) ? fixes : [];
    };
}

function createNoOpFixer() {
    return () => [];
}

function buildFeatherFixImplementations(diagnostics) {
    const registry = new Map();

    for (const diagnostic of Array.isArray(diagnostics) ? diagnostics : []) {
        const diagnosticId = diagnostic?.id;

        if (!diagnosticId) {
            continue;
        }

<<<<<<< HEAD
        if (diagnosticId === "GM1015") {
            registerFeatherFixer(registry, diagnosticId, () => ({ ast }) => {
                const fixes = preventDivisionOrModuloByZero({ ast, diagnostic });

                if (Array.isArray(fixes) && fixes.length > 0) {
                    return fixes;
                }

                return registerManualFeatherFix({ ast, diagnostic });
            });
            continue;
        }

        if (diagnosticId === "GM1051") {
            registerFeatherFixer(registry, diagnosticId, () => ({ ast, sourceText }) => {
                const fixes = removeTrailingMacroSemicolons({
                    ast,
                    sourceText,
                    diagnostic
                });

                if (Array.isArray(fixes) && fixes.length > 0) {
                    return fixes;
                }

                return registerManualFeatherFix({ ast, diagnostic });
            });
            continue;
        }

        if (diagnosticId === "GM2020") {
            registerFeatherFixer(registry, diagnosticId, () => ({ ast }) => {
                const fixes = convertAllDotAssignmentsToWithStatements({ ast, diagnostic });
=======
        const handler = AUTOMATIC_FEATHER_FIX_HANDLERS.get(diagnosticId);
>>>>>>> bdd7a565

        if (handler) {
            registerAutomaticFeatherFix({
                registry,
                diagnostic,
                handler
            });
            continue;
        }

        if (diagnosticId === "GM1017") {
            registerFeatherFixer(
                registry,
                diagnosticId,
                () =>
                    ({ ast, sourceText }) => {
                        const fixes = captureDeprecatedFunctionManualFixes({
                            ast,
                            sourceText,
                            diagnostic
                        });

                        if (isNonEmptyArray(fixes)) {
                            return fixes;
                        }

                        return registerManualFeatherFix({ ast, diagnostic });
                    }
            );
            continue;
        }

        registerManualOnlyFeatherFix({ registry, diagnostic });
    }

    return registry;
}

function registerAutomaticFeatherFix({ registry, diagnostic, handler }) {
    if (!diagnostic?.id || typeof handler !== "function") {
        return;
    }

    registerFeatherFixer(registry, diagnostic.id, () => (context = {}) => {
        const fixes = handler({ ...context, diagnostic });

        if (isNonEmptyArray(fixes)) {
            return fixes;
        }

        return registerManualFeatherFix({ ast: context.ast, diagnostic });
    });
}

function registerManualOnlyFeatherFix({ registry, diagnostic }) {
    if (!diagnostic?.id) {
        return;
    }

    registerFeatherFixer(
        registry,
        diagnostic.id,
        () =>
            ({ ast }) =>
                registerManualFeatherFix({ ast, diagnostic })
    );
}

<<<<<<< HEAD
function preventDivisionOrModuloByZero({ ast, diagnostic }) {
    if (!diagnostic || !ast || typeof ast !== "object") {
        return [];
    }

    const fixes = [];

    const visit = (node) => {
        if (!node) {
            return;
        }

        if (Array.isArray(node)) {
            for (const item of node) {
                visit(item);
            }
            return;
        }

        if (typeof node !== "object") {
            return;
        }

        if (node.type === "BinaryExpression") {
            const fix = normalizeDivisionBinaryExpression(node, diagnostic);
            if (fix) {
                fixes.push(fix);
            }
        } else if (node.type === "AssignmentExpression") {
            const fix = normalizeDivisionAssignmentExpression(node, diagnostic);
            if (fix) {
                fixes.push(fix);
            }
        }

        for (const value of Object.values(node)) {
            if (value && typeof value === "object") {
                visit(value);
            }
        }
    };

    visit(ast);

    return fixes;
}

function normalizeDivisionBinaryExpression(node, diagnostic) {
    if (!node || node.type !== "BinaryExpression") {
        return null;
    }

    if (node.operator !== "/" && node.operator !== "%") {
        return null;
    }

    const zeroLiteralInfo = findZeroLiteralInfo(node.right);
    if (!zeroLiteralInfo) {
        return null;
    }

    const { literal, container, property } = zeroLiteralInfo;
    const replacementLiteral = createLiteral("1", literal);

    if (!replacementLiteral) {
        return null;
    }

    if (container && property) {
        container[property] = replacementLiteral;
    } else {
        node.right = replacementLiteral;
    }

    const fixDetail = createFeatherFixDetail(diagnostic, {
        target: literal?.value ?? null,
        range: {
            start: getNodeStartIndex(literal),
            end: getNodeEndIndex(literal)
        }
    });

    if (!fixDetail) {
        return null;
    }

    attachFeatherFixMetadata(node, [fixDetail]);

    return fixDetail;
}

function normalizeDivisionAssignmentExpression(node, diagnostic) {
    if (!node || node.type !== "AssignmentExpression") {
        return null;
    }

    if (node.operator !== "/=" && node.operator !== "%=") {
        return null;
    }

    const zeroLiteralInfo = findZeroLiteralInfo(node.right);
    if (!zeroLiteralInfo) {
        return null;
    }

    const { literal, container, property } = zeroLiteralInfo;
    const replacementLiteral = createLiteral("1", literal);

    if (!replacementLiteral) {
        return null;
    }

    if (container && property) {
        container[property] = replacementLiteral;
    } else {
        node.right = replacementLiteral;
    }

    const fixDetail = createFeatherFixDetail(diagnostic, {
        target: literal?.value ?? null,
        range: {
            start: getNodeStartIndex(literal),
            end: getNodeEndIndex(literal)
        }
    });

    if (!fixDetail) {
        return null;
    }

    attachFeatherFixMetadata(node, [fixDetail]);

    return fixDetail;
}

function findZeroLiteralInfo(node) {
    if (!node || typeof node !== "object") {
        return null;
    }

    if (node.type === "Literal") {
        return isZeroLiteral(node)
            ? { literal: node, container: null, property: null }
            : null;
    }

    if (node.type === "ParenthesizedExpression") {
        if (!node.expression || typeof node.expression !== "object") {
            return null;
        }

        const innerInfo = findZeroLiteralInfo(node.expression);

        if (!innerInfo) {
            return null;
        }

        if (!innerInfo.container) {
            return { literal: innerInfo.literal, container: node, property: "expression" };
        }

        return innerInfo;
    }

    if (node.type === "UnaryExpression") {
        if (node.operator !== "+" && node.operator !== "-") {
            return null;
        }

        if (!node.argument || typeof node.argument !== "object") {
            return null;
        }

        const innerInfo = findZeroLiteralInfo(node.argument);

        if (!innerInfo) {
            return null;
        }

        if (!innerInfo.container) {
            return { literal: innerInfo.literal, container: node, property: "argument" };
        }

        return innerInfo;
    }

    return null;
}

function isZeroLiteral(node) {
    if (!node || node.type !== "Literal") {
        return false;
    }

    const rawValue = node.value;

    if (typeof rawValue === "number") {
        return rawValue === 0;
    }

    if (typeof rawValue !== "string" || rawValue.length === 0) {
        return false;
    }

    const normalized = Number(rawValue);

    if (!Number.isFinite(normalized)) {
        return false;
    }

    return normalized === 0;
}

function removeTrailingMacroSemicolons({ ast, sourceText, diagnostic }) {
    if (!diagnostic || typeof sourceText !== "string" || sourceText.length === 0) {
=======
function createAutomaticFeatherFixHandlers() {
    return new Map([
        [
            "GM1021",
            ({ ast, diagnostic }) =>
                applyMissingFunctionCallCorrections({ ast, diagnostic })
        ],
        [
            "GM1023",
            ({ ast, diagnostic }) =>
                replaceDeprecatedConstantReferences({ ast, diagnostic })
        ],
        [
            "GM1024",
            ({ ast, diagnostic }) =>
                replaceDeprecatedBuiltinVariables({ ast, diagnostic })
        ],
        [
            "GM1026",
            ({ ast, diagnostic }) =>
                rewriteInvalidPostfixExpressions({ ast, diagnostic })
        ],
        [
            "GM1028",
            ({ ast, diagnostic }) =>
                correctDataStructureAccessorTokens({ ast, diagnostic })
        ],
        [
            "GM1029",
            ({ ast, diagnostic }) =>
                convertNumericStringArgumentsToNumbers({ ast, diagnostic })
        ],
        [
            "GM1032",
            ({ ast, diagnostic }) =>
                normalizeArgumentBuiltinReferences({ ast, diagnostic })
        ],
        [
            "GM1033",
            ({ ast, sourceText, diagnostic }) =>
                removeDuplicateSemicolons({ ast, sourceText, diagnostic })
        ],
        [
            "GM1030",
            ({ ast, sourceText, diagnostic }) =>
                renameReservedIdentifiers({ ast, diagnostic, sourceText })
        ],
        [
            "GM1034",
            ({ ast, diagnostic }) =>
                relocateArgumentReferencesInsideFunctions({ ast, diagnostic })
        ],
        [
            "GM1036",
            ({ ast, diagnostic }) =>
                normalizeMultidimensionalArrayIndexing({ ast, diagnostic })
        ],
        [
            "GM1038",
            ({ ast, diagnostic }) =>
                removeDuplicateMacroDeclarations({ ast, diagnostic })
        ],
        [
            "GM1051",
            ({ ast, sourceText, diagnostic }) =>
                removeTrailingMacroSemicolons({ ast, sourceText, diagnostic })
        ],
        [
            "GM1016",
            ({ ast, preprocessedFixMetadata, diagnostic }) =>
                removeBooleanLiteralStatements({
                    ast,
                    diagnostic,
                    metadata: preprocessedFixMetadata
                })
        ],
        [
            "GM1041",
            ({ ast, diagnostic }) =>
                convertAssetArgumentStringsToIdentifiers({ ast, diagnostic })
        ],
        [
            "GM1100",
            ({ ast, preprocessedFixMetadata, diagnostic }) =>
                normalizeObviousSyntaxErrors({
                    ast,
                    diagnostic,
                    metadata: preprocessedFixMetadata
                })
        ],
        [
            "GM1058",
            ({ ast, diagnostic }) =>
                ensureConstructorDeclarationsForNewExpressions({
                    ast,
                    diagnostic
                })
        ],
        [
            "GM1054",
            ({ ast, diagnostic }) =>
                ensureConstructorParentsExist({ ast, diagnostic })
        ],
        [
            "GM1059",
            ({ ast, options, diagnostic }) =>
                renameDuplicateFunctionParameters({ ast, diagnostic, options })
        ],
        [
            "GM1062",
            ({ ast, diagnostic }) =>
                sanitizeMalformedJsDocTypes({
                    ast,
                    diagnostic,
                    typeSystemInfo: FEATHER_TYPE_SYSTEM_INFO
                })
        ],
        [
            "GM1056",
            ({ ast, diagnostic }) =>
                reorderOptionalParameters({ ast, diagnostic })
        ],
        [
            "GM1052",
            ({ ast, diagnostic }) =>
                replaceInvalidDeleteStatements({ ast, diagnostic })
        ],
        [
            "GM2020",
            ({ ast, diagnostic }) =>
                convertAllDotAssignmentsToWithStatements({ ast, diagnostic })
        ],
        [
            "GM2032",
            ({ ast, diagnostic }) =>
                ensureFileFindFirstBeforeClose({ ast, diagnostic })
        ],
        [
            "GM2031",
            ({ ast, diagnostic }) =>
                ensureFileFindSearchesAreSerialized({ ast, diagnostic })
        ],
        [
            "GM2023",
            ({ ast, diagnostic }) =>
                normalizeFunctionCallArgumentOrder({ ast, diagnostic })
        ],
        [
            "GM1063",
            ({ ast, diagnostic }) =>
                harmonizeTexturePointerTernaries({ ast, diagnostic })
        ],
        [
            "GM2044",
            ({ ast, diagnostic }) =>
                deduplicateLocalVariableDeclarations({ ast, diagnostic })
        ],
        [
            "GM2048",
            ({ ast, diagnostic }) =>
                ensureBlendEnableIsReset({ ast, diagnostic })
        ],
        [
            "GM2054",
            ({ ast, diagnostic }) =>
                ensureAlphaTestRefIsReset({ ast, diagnostic })
        ],
        [
            "GM2056",
            ({ ast, diagnostic }) =>
                ensureTextureRepeatIsReset({ ast, diagnostic })
        ],
        [
            "GM2064",
            ({ ast, diagnostic }) =>
                annotateInstanceVariableStructAssignments({ ast, diagnostic })
        ]
    ]);
}

function isNonEmptyArray(value) {
    return Array.isArray(value) && value.length > 0;
}

function convertAssetArgumentStringsToIdentifiers({ ast, diagnostic }) {
    if (!diagnostic || !ast || typeof ast !== "object") {
>>>>>>> bdd7a565
        return [];
    }

    const fixes = [];

    const visit = (node) => {
        if (!node) {
            return;
        }

        if (Array.isArray(node)) {
            for (const entry of node) {
                visit(entry);
            }
            return;
        }

        if (typeof node !== "object") {
            return;
        }

        if (node.type === "CallExpression") {
            const calleeName =
                node.object?.type === "Identifier" ? node.object.name : null;

            if (
                typeof calleeName === "string" &&
                GM1041_CALL_ARGUMENT_TARGETS.has(calleeName)
            ) {
                const argumentIndexes =
                    GM1041_CALL_ARGUMENT_TARGETS.get(calleeName) ?? [];
                const args = Array.isArray(node.arguments)
                    ? node.arguments
                    : [];

                for (const argumentIndex of argumentIndexes) {
                    if (
                        typeof argumentIndex !== "number" ||
                        argumentIndex < 0 ||
                        argumentIndex >= args.length
                    ) {
                        continue;
                    }

                    const fixDetail = convertStringLiteralArgumentToIdentifier({
                        argument: args[argumentIndex],
                        container: args,
                        index: argumentIndex,
                        diagnostic
                    });

                    if (fixDetail) {
                        fixes.push(fixDetail);
                    }
                }
            }
        }

        for (const value of Object.values(node)) {
            if (value && typeof value === "object") {
                visit(value);
            }
        }
    };

    visit(ast);

    return fixes;
}

function convertStringLiteralArgumentToIdentifier({
    argument,
    container,
    index,
    diagnostic
}) {
    if (!Array.isArray(container) || typeof index !== "number") {
        return null;
    }

    if (
        !argument ||
        argument.type !== "Literal" ||
        typeof argument.value !== "string"
    ) {
        return null;
    }

    const identifierName = extractIdentifierNameFromLiteral(argument.value);
    if (!identifierName) {
        return null;
    }

    const identifierNode = {
        type: "Identifier",
        name: identifierName
    };

    if (Object.hasOwn(argument, "start")) {
        identifierNode.start = cloneLocation(argument.start);
    }

    if (Object.hasOwn(argument, "end")) {
        identifierNode.end = cloneLocation(argument.end);
    }

    copyCommentMetadata(argument, identifierNode);

    const fixDetail = createFeatherFixDetail(diagnostic, {
        target: identifierName,
        range: {
            start: getNodeStartIndex(argument),
            end: getNodeEndIndex(argument)
        }
    });

    if (!fixDetail) {
        return null;
    }

    container[index] = identifierNode;
    attachFeatherFixMetadata(identifierNode, [fixDetail]);

    return fixDetail;
}

function buildFeatherTypeSystemInfo() {
    const metadata = getFeatherMetadata();
    const typeSystem = metadata?.typeSystem;

    const baseTypes = new Set();
    const baseTypesLowercase = new Set();
    const specifierBaseTypes = new Set();

    const entries = Array.isArray(typeSystem?.baseTypes)
        ? typeSystem.baseTypes
        : [];

    for (const entry of entries) {
        const name = typeof entry?.name === "string" ? entry.name.trim() : "";

        if (!name) {
            continue;
        }

        baseTypes.add(name);
        baseTypesLowercase.add(name.toLowerCase());

        const specifierExamples = Array.isArray(entry?.specifierExamples)
            ? entry.specifierExamples
            : [];
        const hasDotSpecifier = specifierExamples.some((example) => {
            if (typeof example !== "string") {
                return false;
            }

            return example.trim().startsWith(".");
        });

        const description =
            typeof entry?.description === "string" ? entry.description : "";
        const requiresSpecifier =
            /requires specifiers/i.test(description) ||
            /constructor/i.test(description);

        if (hasDotSpecifier || requiresSpecifier) {
            specifierBaseTypes.add(name.toLowerCase());
        }
    }

    return {
        baseTypeNames: [...baseTypes],
        baseTypeNamesLower: baseTypesLowercase,
        specifierBaseTypeNamesLower: specifierBaseTypes
    };
}

function registerFeatherFixer(registry, diagnosticId, factory) {
    if (!registry || typeof registry.set !== "function") {
        return;
    }

    if (!diagnosticId || typeof factory !== "function") {
        return;
    }

    if (!registry.has(diagnosticId)) {
        registry.set(diagnosticId, factory);
    }
}

function normalizeArgumentBuiltinReferences({ ast, diagnostic }) {
    if (!diagnostic || !ast || typeof ast !== "object") {
        return [];
    }

    const fixes = [];

    const visit = (node) => {
        if (!node) {
            return;
        }

        if (Array.isArray(node)) {
            for (const child of node) {
                visit(child);
            }
            return;
        }

        if (typeof node !== "object") {
            return;
        }

        if (isFunctionLikeNode(node)) {
            const functionFixes = fixArgumentReferencesWithinFunction(
                node,
                diagnostic
            );

            if (Array.isArray(functionFixes) && functionFixes.length > 0) {
                fixes.push(...functionFixes);
            }

            return;
        }

        for (const value of Object.values(node)) {
            if (value && typeof value === "object") {
                visit(value);
            }
        }
    };

    visit(ast);

    return fixes;
}

function fixArgumentReferencesWithinFunction(functionNode, diagnostic) {
    const fixes = [];
    const references = [];

    const traverse = (node) => {
        if (!node) {
            return;
        }

        if (Array.isArray(node)) {
            for (const child of node) {
                traverse(child);
            }
            return;
        }

        if (typeof node !== "object") {
            return;
        }

        if (node !== functionNode && isFunctionLikeNode(node)) {
            const nestedFixes = fixArgumentReferencesWithinFunction(
                node,
                diagnostic
            );

            if (Array.isArray(nestedFixes) && nestedFixes.length > 0) {
                fixes.push(...nestedFixes);
            }

            return;
        }

        const argumentIndex = getArgumentIdentifierIndex(node);

        if (typeof argumentIndex === "number") {
            references.push({ node, index: argumentIndex });
            return;
        }

        for (const value of Object.values(node)) {
            if (value && typeof value === "object") {
                traverse(value);
            }
        }
    };

    const body = functionNode?.body;

    if (body && typeof body === "object") {
        traverse(body);
    } else {
        traverse(functionNode);
    }

    if (references.length === 0) {
        return fixes;
    }

    const mapping = createArgumentIndexMapping(
        references.map((reference) => reference.index)
    );

    if (!(mapping instanceof Map) || mapping.size === 0) {
        return fixes;
    }

    const hasChanges = [...mapping.entries()].some(
        ([oldIndex, newIndex]) => oldIndex !== newIndex
    );

    if (!hasChanges) {
        return fixes;
    }

    for (const reference of references) {
        const newIndex = mapping.get(reference.index);

        if (typeof newIndex !== "number" || newIndex === reference.index) {
            continue;
        }

        const newName = `argument${newIndex}`;
        const fixDetail = createFeatherFixDetail(diagnostic, {
            target: newName,
            range: {
                start: getNodeStartIndex(reference.node),
                end: getNodeEndIndex(reference.node)
            }
        });

        if (!fixDetail) {
            continue;
        }

        reference.node.name = newName;
        attachFeatherFixMetadata(reference.node, [fixDetail]);
        fixes.push(fixDetail);
    }

    return fixes;
}

function createArgumentIndexMapping(indices) {
    if (!Array.isArray(indices) || indices.length === 0) {
        return null;
    }

    const uniqueIndices = [
        ...new Set(
            indices.filter((index) => Number.isInteger(index) && index >= 0)
        )
    ].sort((left, right) => left - right);

    if (uniqueIndices.length === 0) {
        return null;
    }

    const mapping = new Map();
    let expectedIndex = 0;

    for (const index of uniqueIndices) {
        if (!Number.isInteger(index) || index < 0) {
            continue;
        }

        if (index === expectedIndex) {
            mapping.set(index, index);
            expectedIndex = index + 1;
            continue;
        }

        if (index > expectedIndex) {
            mapping.set(index, expectedIndex);
            expectedIndex += 1;
            continue;
        }

        mapping.set(index, expectedIndex);
        expectedIndex += 1;
    }

    return mapping;
}

function getArgumentIdentifierIndex(node) {
    if (!node || node.type !== "Identifier") {
        return null;
    }

    const name = node.name;

    if (typeof name !== "string") {
        return null;
    }

    const match = ARGUMENT_IDENTIFIER_PATTERN.exec(name);

    if (!match) {
        return null;
    }

    const parsed = Number.parseInt(match[1], 10);

    if (!Number.isInteger(parsed) || parsed < 0) {
        return null;
    }

    return parsed;
}

function removeDuplicateMacroDeclarations({ ast, diagnostic }) {
    if (!diagnostic || !ast || typeof ast !== "object") {
        return [];
    }

    const fixes = [];
    const seenMacros = new Set();

    const visit = (node, parent, property) => {
        if (!node) {
            return false;
        }

        if (Array.isArray(node)) {
            for (let index = 0; index < node.length; index += 1) {
                const child = node[index];
                const removed = visit(child, node, index);

                if (removed) {
                    index -= 1;
                }
            }

            return false;
        }

        if (typeof node !== "object") {
            return false;
        }

        if (node.type === "MacroDeclaration") {
            const macroName = node.name?.name;

            if (!macroName) {
                return false;
            }

            if (!seenMacros.has(macroName)) {
                seenMacros.add(macroName);
                return false;
            }

            if (!Array.isArray(parent) || typeof property !== "number") {
                return false;
            }

            const fixDetail = createFeatherFixDetail(diagnostic, {
                target: macroName,
                range: {
                    start: getNodeStartIndex(node),
                    end: getNodeEndIndex(node)
                }
            });

            if (!fixDetail) {
                return false;
            }

            parent.splice(property, 1);
            fixes.push(fixDetail);

            return true;
        }

        for (const [key, value] of Object.entries(node)) {
            if (value && typeof value === "object") {
                visit(value, node, key);
            }
        }

        return false;
    };

    visit(ast, null, null);

    return fixes;
}

function replaceDeprecatedBuiltinVariables({ ast, diagnostic }) {
    if (
        !diagnostic ||
        !ast ||
        typeof ast !== "object" ||
        DEPRECATED_BUILTIN_VARIABLE_REPLACEMENTS.size === 0
    ) {
        return [];
    }

    const fixes = [];

    const visit = (node, parent, property, owner, ownerKey) => {
        if (!node) {
            return;
        }

        if (Array.isArray(node)) {
            for (let index = 0; index < node.length; index += 1) {
                visit(node[index], node, index, owner, ownerKey);
            }
            return;
        }

        if (typeof node !== "object") {
            return;
        }

        if (node.type === "Identifier") {
            const fix = replaceDeprecatedIdentifier(
                node,
                parent,
                property,
                owner,
                ownerKey,
                diagnostic
            );

            if (fix) {
                fixes.push(fix);
                return;
            }
        }

        for (const [key, value] of Object.entries(node)) {
            if (value && typeof value === "object") {
                visit(value, node, key, node, key);
            }
        }
    };

    visit(ast, null, null, null, null);

    return fixes;
}

function replaceDeprecatedIdentifier(
    node,
    parent,
    property,
    owner,
    ownerKey,
    diagnostic
) {
    if (!node || node.type !== "Identifier") {
        return null;
    }

    const normalizedName =
        typeof node.name === "string" ? node.name.toLowerCase() : null;

    if (!normalizedName || normalizedName.length === 0) {
        return null;
    }

    const replacementEntry =
        getDeprecatedBuiltinReplacementEntry(normalizedName);

    if (!replacementEntry) {
        return null;
    }

    if (
        shouldSkipDeprecatedIdentifierReplacement({
            parent,
            property,
            owner,
            ownerKey
        })
    ) {
        return null;
    }

    const originalName = node.name;
    const replacementName = replacementEntry.replacement;

    if (!replacementName || replacementName === originalName) {
        return null;
    }

    node.name = replacementName;

    const fixDetail = createFeatherFixDetail(diagnostic, {
        target: replacementEntry.deprecated ?? originalName,
        range: {
            start: getNodeStartIndex(node),
            end: getNodeEndIndex(node)
        }
    });

    if (!fixDetail) {
        return null;
    }

    attachFeatherFixMetadata(node, [fixDetail]);

    return fixDetail;
}

function shouldSkipDeprecatedIdentifierReplacement({
    parent,
    property,
    owner,
    ownerKey
}) {
    if (!parent) {
        return false;
    }

    if (parent.type === "MemberDotExpression" && property === "property") {
        return true;
    }

    if (parent.type === "VariableDeclarator" && property === "id") {
        return true;
    }

    if (parent.type === "MacroDeclaration" && property === "name") {
        return true;
    }

    if (parent.type === "EnumDeclaration" && property === "name") {
        return true;
    }

    if (parent.type === "EnumMember" && property === "name") {
        return true;
    }

    if (Array.isArray(parent)) {
        if (ownerKey === "params") {
            const ownerType = owner?.type;

            if (
                ownerType === "FunctionDeclaration" ||
                ownerType === "FunctionExpression" ||
                ownerType === "ConstructorDeclaration"
            ) {
                return true;
            }
        }
    }

    return false;
}

function buildDeprecatedBuiltinVariableReplacements() {
    const replacements = new Map();
    const diagnostic = getFeatherDiagnosticById("GM1024");

    if (!diagnostic) {
        return replacements;
    }

    const entries = deriveDeprecatedBuiltinVariableReplacementsFromExamples(
        diagnostic.badExample,
        diagnostic.goodExample
    );

    for (const entry of entries) {
        if (!replacements.has(entry.normalized)) {
            replacements.set(entry.normalized, entry);
        }
    }

    return replacements;
}

function deriveDeprecatedBuiltinVariableReplacementsFromExamples(
    badExample,
    goodExample
) {
    const entries = [];
    const badTokens = extractIdentifierTokens(badExample);
    const goodTokens = extractIdentifierTokens(goodExample);

    if (badTokens.length === 0 || goodTokens.length === 0) {
        return entries;
    }

    const goodTokenSet = new Set(goodTokens.map((token) => token.normalized));
    const deprecatedTokens = badTokens.filter(
        (token) => !goodTokenSet.has(token.normalized)
    );

    if (deprecatedTokens.length === 0) {
        return entries;
    }

    const badTokenSet = new Set(badTokens.map((token) => token.normalized));
    const replacementTokens = goodTokens.filter(
        (token) => !badTokenSet.has(token.normalized)
    );

    const pairCount = Math.min(
        deprecatedTokens.length,
        replacementTokens.length
    );

    for (let index = 0; index < pairCount; index += 1) {
        const deprecatedToken = deprecatedTokens[index];
        const replacementToken = replacementTokens[index];

        if (!deprecatedToken || !replacementToken) {
            continue;
        }

        entries.push({
            normalized: deprecatedToken.normalized,
            deprecated: deprecatedToken.token,
            replacement: replacementToken.token
        });
    }

    return entries;
}

function extractIdentifierTokens(text) {
    if (typeof text !== "string" || text.length === 0) {
        return [];
    }

    const matches = text.match(IDENTIFIER_TOKEN_PATTERN) ?? [];
    const tokens = [];
    const seen = new Set();

    for (const match of matches) {
        const normalized = match.toLowerCase();

        if (RESERVED_KEYWORD_TOKENS.has(normalized)) {
            continue;
        }

        if (seen.has(normalized)) {
            continue;
        }

        seen.add(normalized);
        tokens.push({ token: match, normalized });
    }

    return tokens;
}

function getDeprecatedBuiltinReplacementEntry(name) {
    if (!name) {
        return null;
    }

    return DEPRECATED_BUILTIN_VARIABLE_REPLACEMENTS.get(name) ?? null;
}

function rewriteInvalidPostfixExpressions({ ast, diagnostic }) {
    if (!diagnostic || !ast || typeof ast !== "object") {
        return [];
    }

    const fixes = [];

    const visit = (node, parent, property) => {
        if (!node) {
            return;
        }

        if (Array.isArray(node)) {
            for (let index = 0; index < node.length; index += 1) {
                visit(node[index], node, index);
            }
            return;
        }

        if (typeof node !== "object") {
            return;
        }

        if (node.type === "IncDecStatement") {
            const fix = rewritePostfixStatement(
                node,
                parent,
                property,
                diagnostic
            );

            if (fix) {
                fixes.push(fix);
                return;
            }
        }

        for (const [key, value] of Object.entries(node)) {
            if (value && typeof value === "object") {
                visit(value, node, key);
            }
        }
    };

    visit(ast, null, null);

    return fixes;
}

function rewritePostfixStatement(node, parent, property, diagnostic) {
    if (!Array.isArray(parent) || typeof property !== "number") {
        return null;
    }

    if (!node || node.type !== "IncDecStatement" || node.prefix !== false) {
        return null;
    }

    const argument = node.argument;

    if (!argument || typeof argument !== "object") {
        return null;
    }

    const argumentName = getIdentifierName(argument);

    if (
        typeof argumentName === "string" &&
        argumentName.startsWith("__featherFix_")
    ) {
        return null;
    }

    const siblings = parent;
    const temporaryName = createTemporaryIdentifierName(argument, siblings);

    if (!temporaryName) {
        return null;
    }

    const initializer = cloneNode(argument);
    const declarationIdentifier = createIdentifier(temporaryName, argument);

    if (!initializer || !declarationIdentifier) {
        return null;
    }

    const declarator = {
        type: "VariableDeclarator",
        id: declarationIdentifier,
        init: initializer
    };

    if (Object.prototype.hasOwnProperty.call(argument, "start")) {
        declarator.start = cloneLocation(argument.start);
    }

    if (Object.prototype.hasOwnProperty.call(argument, "end")) {
        declarator.end = cloneLocation(argument.end);
    }

    const variableDeclaration = {
        type: "VariableDeclaration",
        declarations: [declarator],
        kind: "var"
    };

    if (Object.prototype.hasOwnProperty.call(node, "start")) {
        variableDeclaration.start = cloneLocation(node.start);
    }

    if (Object.prototype.hasOwnProperty.call(node, "end")) {
        variableDeclaration.end = cloneLocation(node.end);
    }

    const temporaryIdentifier = createIdentifier(temporaryName, argument);

    if (!temporaryIdentifier) {
        return null;
    }

    const rewrittenStatement = {
        type: "IncDecStatement",
        operator: node.operator,
        prefix: node.prefix,
        argument: temporaryIdentifier
    };

    if (Object.prototype.hasOwnProperty.call(node, "start")) {
        rewrittenStatement.start = cloneLocation(node.start);
    }

    if (Object.prototype.hasOwnProperty.call(node, "end")) {
        rewrittenStatement.end = cloneLocation(node.end);
    }

    copyCommentMetadata(node, variableDeclaration);
    copyCommentMetadata(node, rewrittenStatement);

    const fixDetail = createFeatherFixDetail(diagnostic, {
        target: getIdentifierName(argument),
        range: {
            start: getNodeStartIndex(node),
            end: getNodeEndIndex(node)
        }
    });

    if (!fixDetail) {
        return null;
    }

    parent.splice(property, 1, variableDeclaration, rewrittenStatement);

    attachFeatherFixMetadata(variableDeclaration, [fixDetail]);
    attachFeatherFixMetadata(rewrittenStatement, [fixDetail]);

    return fixDetail;
}

function normalizeMultidimensionalArrayIndexing({ ast, diagnostic }) {
    if (!diagnostic || !ast || typeof ast !== "object") {
        return [];
    }

    const fixes = [];

    const visit = (node, parent, property) => {
        if (!node) {
            return;
        }

        if (Array.isArray(node)) {
            for (let index = 0; index < node.length; index += 1) {
                visit(node[index], node, index);
            }
            return;
        }

        if (typeof node !== "object") {
            return;
        }

        if (node.type === "MemberIndexExpression") {
            const fix = convertMultidimensionalMemberIndex(
                node,
                parent,
                property,
                diagnostic
            );

            if (fix) {
                fixes.push(fix);
                return;
            }
        }

        for (const [key, value] of Object.entries(node)) {
            if (value && typeof value === "object") {
                visit(value, node, key);
            }
        }
    };

    visit(ast, null, null);

    return fixes;
}

function convertMultidimensionalMemberIndex(
    node,
    parent,
    property,
    diagnostic
) {
    if (
        !Array.isArray(parent) &&
        (typeof parent !== "object" || parent === null)
    ) {
        return null;
    }

    if (property === undefined || property === null) {
        return null;
    }

    if (!node || node.type !== "MemberIndexExpression") {
        return null;
    }

    const indices = Array.isArray(node.property) ? node.property : null;

    if (node.accessor && node.accessor !== "[") {
        // Non-standard accessors such as '[#' (ds_grid) use comma-separated
        // coordinates rather than nested lookups. Leave them unchanged so the
        // grid access semantics remain intact.
        return null;
    }

    if (!indices || indices.length <= 1) {
        return null;
    }

    const nestedExpression = buildNestedMemberIndexExpression({
        object: node.object,
        indices,
        template: node
    });

    if (!nestedExpression) {
        return null;
    }

    const fixDetail = createFeatherFixDetail(diagnostic, {
        target: getMemberExpressionRootIdentifier(node) ?? null,
        range: {
            start: getNodeStartIndex(node),
            end: getNodeEndIndex(node)
        }
    });

    if (!fixDetail) {
        return null;
    }

    copyCommentMetadata(node, nestedExpression);

    if (Array.isArray(parent)) {
        parent[property] = nestedExpression;
    } else if (typeof parent === "object" && parent !== null) {
        parent[property] = nestedExpression;
    }

    attachFeatherFixMetadata(nestedExpression, [fixDetail]);

    return fixDetail;
}

function buildNestedMemberIndexExpression({ object, indices, template }) {
    if (!object || !Array.isArray(indices) || indices.length === 0) {
        return null;
    }

    const [firstIndex, ...remaining] = indices;
    const accessor = template?.accessor ?? "[";

    let current = {
        type: "MemberIndexExpression",
        object,
        property: [firstIndex],
        accessor
    };

    if (Object.hasOwn(template, "start")) {
        current.start = cloneLocation(template.start);
    }

    if (remaining.length === 0 && Object.hasOwn(template, "end")) {
        current.end = cloneLocation(template.end);
    }

    for (let index = 0; index < remaining.length; index += 1) {
        const propertyNode = remaining[index];

        const next = {
            type: "MemberIndexExpression",
            object: current,
            property: [propertyNode],
            accessor
        };

        if (Object.hasOwn(template, "start")) {
            next.start = cloneLocation(template.start);
        }

        if (index === remaining.length - 1 && Object.hasOwn(template, "end")) {
            next.end = cloneLocation(template.end);
        }

        current = next;
    }

    return current;
}

function removeDuplicateSemicolons({ ast, sourceText, diagnostic }) {
    if (
        !diagnostic ||
        !ast ||
        typeof sourceText !== "string" ||
        sourceText.length === 0
    ) {
        return [];
    }

    const fixes = [];
    const recordedRanges = new Set();

    const recordFix = (container, range) => {
        if (
            !range ||
            typeof range.start !== "number" ||
            typeof range.end !== "number"
        ) {
            return;
        }

        const key = `${range.start}:${range.end}`;
        if (recordedRanges.has(key)) {
            return;
        }

        const fixDetail = createFeatherFixDetail(diagnostic, {
            target: null,
            range
        });

        if (!fixDetail) {
            return;
        }

        recordedRanges.add(key);
        fixes.push(fixDetail);

        if (container && typeof container === "object") {
            attachFeatherFixMetadata(container, [fixDetail]);
        }
    };

    const processSegment = (container, startIndex, endIndex) => {
        if (typeof startIndex !== "number" || typeof endIndex !== "number") {
            return;
        }

        if (endIndex <= startIndex) {
            return;
        }

        const segment = sourceText.slice(startIndex, endIndex);

        if (!segment || segment.indexOf(";") === -1) {
            return;
        }

        for (const range of findDuplicateSemicolonRanges(segment, startIndex)) {
            recordFix(container, range);
        }
    };

    const processStatementList = (container, statements) => {
        if (!Array.isArray(statements) || statements.length === 0) {
            return;
        }

        const bounds = getStatementListBounds(container, sourceText);

        let previousEnd = bounds.start;

        for (const statement of statements) {
            const statementStart = getNodeStartIndex(statement);
            const statementEnd = getNodeEndIndex(statement);

            if (
                typeof previousEnd === "number" &&
                typeof statementStart === "number"
            ) {
                processSegment(container, previousEnd, statementStart);
            }

            if (typeof statementEnd === "number") {
                previousEnd = statementEnd;
            } else {
                previousEnd = statementStart;
            }
        }

        if (typeof previousEnd === "number" && typeof bounds.end === "number") {
            processSegment(container, previousEnd, bounds.end);
        }
    };

    const visit = (node) => {
        if (!node) {
            return;
        }

        if (Array.isArray(node)) {
            for (const item of node) {
                visit(item);
            }
            return;
        }

        if (typeof node !== "object") {
            return;
        }

        if (Array.isArray(node.body) && node.body.length > 0) {
            processStatementList(node, node.body);
        }

        for (const value of Object.values(node)) {
            if (value && typeof value === "object") {
                visit(value);
            }
        }
    };

    visit(ast);

    return fixes;
}

function getStatementListBounds(node, sourceText) {
    if (!node || typeof sourceText !== "string") {
        return { start: null, end: null };
    }

    let start = getNodeStartIndex(node);
    let end = getNodeEndIndex(node);

    if (node.type === "Program") {
        start = 0;
        end = sourceText.length;
    } else if (node.type === "BlockStatement") {
        if (typeof start === "number" && sourceText[start] === "{") {
            start += 1;
        }

        if (typeof end === "number" && sourceText[end - 1] === "}") {
            end -= 1;
        }
    } else if (node.type === "SwitchCase") {
        if (typeof start === "number") {
            const colonIndex = findCharacterInRange(
                sourceText,
                ":",
                start,
                end
            );

            if (colonIndex !== -1) {
                start = colonIndex + 1;
            }
        }
    }

    return {
        start: typeof start === "number" ? start : null,
        end: typeof end === "number" ? end : null
    };
}

function findCharacterInRange(text, character, start, end) {
    if (typeof start !== "number") {
        return -1;
    }

    const limit = typeof end === "number" ? end : text.length;
    const index = text.indexOf(character, start);

    if (index === -1 || index >= limit) {
        return -1;
    }

    return index;
}

function findDuplicateSemicolonRanges(segment, offset) {
    const ranges = [];

    if (typeof segment !== "string" || segment.length === 0) {
        return ranges;
    }

    let runStart = -1;
    let runLength = 0;
    let inLineComment = false;
    let inBlockComment = false;
    let inString = false;
    let stringDelimiter = null;

    for (let index = 0; index < segment.length; index += 1) {
        const char = segment[index];
        const nextChar = index + 1 < segment.length ? segment[index + 1] : "";

        if (inString) {
            if (char === "\\") {
                index += 1;
                continue;
            }

            if (char === stringDelimiter) {
                inString = false;
                stringDelimiter = null;
            }

            continue;
        }

        if (inLineComment) {
            if (char === "\n" || char === "\r") {
                inLineComment = false;
            }
            continue;
        }

        if (inBlockComment) {
            if (char === "*" && nextChar === "/") {
                inBlockComment = false;
                index += 1;
            }
            continue;
        }

        if (char === "/" && nextChar === "/") {
            inLineComment = true;
            index += 1;
            continue;
        }

        if (char === "/" && nextChar === "*") {
            inBlockComment = true;
            index += 1;
            continue;
        }

        if (char === '"' || char === "'") {
            inString = true;
            stringDelimiter = char;
            continue;
        }

        if (char === ";") {
            if (runStart === -1) {
                runStart = index;
                runLength = 1;
            } else {
                runLength += 1;
            }
            continue;
        }

        if (runStart !== -1 && runLength > 1) {
            ranges.push({
                start: offset + runStart + 1,
                end: offset + runStart + runLength
            });
        }

        runStart = -1;
        runLength = 0;
    }

    if (runStart !== -1 && runLength > 1) {
        ranges.push({
            start: offset + runStart + 1,
            end: offset + runStart + runLength
        });
    }

    return ranges;
}

function getMemberExpressionRootIdentifier(node) {
    if (!node || typeof node !== "object") {
        return null;
    }

    if (node.type === "Identifier") {
        return node.name ?? null;
    }

    if (
        node.type === "MemberDotExpression" ||
        node.type === "MemberIndexExpression"
    ) {
        return getMemberExpressionRootIdentifier(node.object);
    }

    if (node.type === "CallExpression") {
        return getMemberExpressionRootIdentifier(node.object);
    }

    return null;
}

function normalizeObviousSyntaxErrors({ ast, diagnostic, metadata }) {
    if (!diagnostic || !ast || typeof ast !== "object") {
        return [];
    }

    const gm1100Entries = Array.isArray(metadata?.GM1100)
        ? metadata.GM1100
        : [];

    if (gm1100Entries.length === 0) {
        return [];
    }

    const nodeIndex = collectGM1100Candidates(ast);
    const handledNodes = new Set();
    const fixes = [];

    for (const entry of gm1100Entries) {
        const lineNumber = entry?.line;

        if (typeof lineNumber !== "number") {
            continue;
        }

        const candidates = nodeIndex.get(lineNumber) ?? [];
        let node = null;

        if (entry.type === "declaration") {
            node =
                candidates.find(
                    (candidate) => candidate?.type === "VariableDeclaration"
                ) ?? null;
        } else if (entry.type === "assignment") {
            node =
                candidates.find(
                    (candidate) => candidate?.type === "AssignmentExpression"
                ) ?? null;
        }

        if (!node || handledNodes.has(node)) {
            continue;
        }

        handledNodes.add(node);

        const fixDetail = createFeatherFixDetail(diagnostic, {
            target: entry?.identifier ?? null,
            range: {
                start: getNodeStartIndex(node),
                end: getNodeEndIndex(node)
            }
        });

        if (!fixDetail) {
            continue;
        }

        attachFeatherFixMetadata(node, [fixDetail]);
        fixes.push(fixDetail);
    }

    return fixes;
}

function removeTrailingMacroSemicolons({ ast, sourceText, diagnostic }) {
    if (
        !diagnostic ||
        typeof sourceText !== "string" ||
        sourceText.length === 0
    ) {
        return [];
    }

    const fixes = [];

    const visit = (node) => {
        if (!node || typeof node !== "object") {
            return;
        }

        if (Array.isArray(node)) {
            for (const item of node) {
                visit(item);
            }
            return;
        }

        if (node.type === "MacroDeclaration") {
            const fixInfo = sanitizeMacroDeclaration(
                node,
                sourceText,
                diagnostic
            );
            if (fixInfo) {
                fixes.push(fixInfo);
            }
        }

        for (const value of Object.values(node)) {
            if (value && typeof value === "object") {
                visit(value);
            }
        }
    };

    visit(ast);

    return fixes;
}

function removeBooleanLiteralStatements({ ast, diagnostic, metadata }) {
    if (!diagnostic || !ast || typeof ast !== "object") {
        return [];
    }

    const fixes = [];
    const gm1016MetadataEntries = extractFeatherPreprocessMetadata(
        metadata,
        "GM1016"
    );

    for (const entry of gm1016MetadataEntries) {
        const range = normalizePreprocessedRange(entry);

        if (!range) {
            continue;
        }

        const fixDetail = createFeatherFixDetail(diagnostic, {
            target: null,
            range
        });

        if (!fixDetail) {
            continue;
        }

        const owner = findInnermostBlockForRange(
            ast,
            range.start.index,
            range.end.index
        );

        if (owner && owner !== ast) {
            attachFeatherFixMetadata(owner, [fixDetail]);
        }

        fixes.push(fixDetail);
    }

    const arrayOwners = new WeakMap();

    const visitNode = (node) => {
        if (!node || typeof node !== "object") {
            return;
        }

        for (const value of Object.values(node)) {
            if (!value || typeof value !== "object") {
                continue;
            }

            if (Array.isArray(value)) {
                arrayOwners.set(value, node);
                visitArray(value);
                continue;
            }

            visitNode(value);
        }
    };

    const visitArray = (array) => {
        if (!Array.isArray(array)) {
            return;
        }

        for (let index = 0; index < array.length; index += 1) {
            const item = array[index];

            if (
                item &&
                typeof item === "object" &&
                item.type === "ExpressionStatement"
            ) {
                const fix = removeBooleanLiteralExpression(item, array, index);

                if (fix) {
                    const owner = arrayOwners.get(array) ?? ast;
                    if (owner !== ast) {
                        attachFeatherFixMetadata(owner, [fix]);
                    }
                    fixes.push(fix);
                    array.splice(index, 1);
                    index -= 1;
                    continue;
                }
            }

            visitNode(item);
        }
    };

    function removeBooleanLiteralExpression(
        node,
        parentArray = null,
        index = -1
    ) {
        if (!parentArray || !Array.isArray(parentArray) || index < 0) {
            return null;
        }

        const expression = node.expression;

        if (!isBooleanLiteral(expression)) {
            return null;
        }

        const fixDetail = createFeatherFixDetail(diagnostic, {
            target: null,
            range: {
                start: getNodeStartIndex(node),
                end: getNodeEndIndex(node)
            }
        });

        if (!fixDetail) {
            return null;
        }

        return fixDetail;
    }

    visitNode(ast);

    if (fixes.length === 0) {
        return [];
    }

    return fixes;
}

function replaceDeprecatedConstantReferences({ ast, diagnostic }) {
    if (!diagnostic || !ast || typeof ast !== "object") {
        return [];
    }

    const metadata = extractDeprecatedConstantReplacement(diagnostic);

    if (!metadata) {
        return [];
    }

    const { deprecatedConstant, replacementConstant } = metadata;

    if (!deprecatedConstant || !replacementConstant) {
        return [];
    }

    const fixes = [];

    const visit = (node) => {
        if (!node) {
            return;
        }

        if (Array.isArray(node)) {
            for (const item of node) {
                visit(item);
            }
            return;
        }

        if (typeof node !== "object") {
            return;
        }

        if (node.type === "Identifier" && node.name === deprecatedConstant) {
            const start = getNodeStartIndex(node);
            const end = getNodeEndIndex(node);

            const fixDetail = createFeatherFixDetail(diagnostic, {
                target: replacementConstant,
                range:
                    typeof start === "number" && typeof end === "number"
                        ? { start, end }
                        : null
            });

            if (!fixDetail) {
                return;
            }

            node.name = replacementConstant;
            attachFeatherFixMetadata(node, [fixDetail]);
            fixes.push(fixDetail);
            return;
        }

        for (const value of Object.values(node)) {
            if (value && typeof value === "object") {
                visit(value);
            }
        }
    };

    visit(ast);

    return fixes;
}

function extractDeprecatedConstantReplacement(diagnostic) {
    if (!diagnostic) {
        return null;
    }

    const badExample =
        typeof diagnostic.badExample === "string" ? diagnostic.badExample : "";
    const correction =
        typeof diagnostic.correction === "string" ? diagnostic.correction : "";
    const goodExample =
        typeof diagnostic.goodExample === "string"
            ? diagnostic.goodExample
            : "";

    const deprecatedMatch = badExample.match(
        /Constant\s+'([A-Za-z_][A-Za-z0-9_]*)'\s+is\s+deprecated/
    );
    const replacementFromCorrection = correction.match(
        /\b(?:modern|replacement)\s+constant\s+is\s+([A-Za-z_][A-Za-z0-9_]*)\b/i
    );

    let deprecatedConstant = deprecatedMatch?.[1] ?? null;
    let replacementConstant = replacementFromCorrection?.[1] ?? null;

    if (!replacementConstant) {
        const replacementFromGoodExample = findReplacementConstantInExample({
            goodExample,
            badExample,
            deprecatedConstant
        });

        if (replacementFromGoodExample) {
            replacementConstant = replacementFromGoodExample;
        }
    }

    if (!deprecatedConstant) {
        deprecatedConstant = findDeprecatedConstantInExample({
            badExample,
            goodExample,
            replacementConstant
        });
    }

    if (!deprecatedConstant || !replacementConstant) {
        return null;
    }

    return { deprecatedConstant, replacementConstant };
}

function collectIdentifiers(example) {
    if (typeof example !== "string" || example.length === 0) {
        return new Set();
    }

    const matches = example.match(/\b[A-Za-z_][A-Za-z0-9_]*\b/g);

    if (!Array.isArray(matches)) {
        return new Set();
    }

    return new Set(matches);
}

function isLikelyConstant(identifier) {
    if (typeof identifier !== "string" || identifier.length === 0) {
        return false;
    }

    if (/^[A-Z0-9_]+$/.test(identifier)) {
        return true;
    }

    if (/^[a-z0-9]+(_[a-z0-9]+)+$/.test(identifier)) {
        return true;
    }

    return false;
}

function findReplacementConstantInExample({
    goodExample,
    badExample,
    deprecatedConstant
}) {
    const goodIdentifiers = collectIdentifiers(goodExample);
    const badIdentifiers = collectIdentifiers(badExample);

    for (const identifier of goodIdentifiers) {
        if (identifier === deprecatedConstant) {
            continue;
        }

        if (badIdentifiers.has(identifier)) {
            continue;
        }

        if (isLikelyConstant(identifier)) {
            return identifier;
        }
    }

    return null;
}

function findDeprecatedConstantInExample({
    badExample,
    goodExample,
    replacementConstant
}) {
    const badIdentifiers = collectIdentifiers(badExample);
    const goodIdentifiers = collectIdentifiers(goodExample);

    for (const identifier of badIdentifiers) {
        if (identifier === replacementConstant) {
            continue;
        }

        if (goodIdentifiers.has(identifier)) {
            continue;
        }

        if (isLikelyConstant(identifier)) {
            return identifier;
        }
    }

    return null;
}

function extractFeatherPreprocessMetadata(metadata, key) {
    if (!metadata || typeof metadata !== "object") {
        return [];
    }

    const entries = metadata[key];

    return Array.isArray(entries) ? entries.filter(Boolean) : [];
}

function normalizePreprocessedRange(entry) {
    const startIndex = entry?.start?.index;
    const endIndex = entry?.end?.index;

    if (typeof startIndex !== "number" || typeof endIndex !== "number") {
        return null;
    }

    if (endIndex < startIndex) {
        return null;
    }

    const startLine = entry?.start?.line;
    const endLine = entry?.end?.line;

    const startLocation = { index: startIndex };
    const endLocation = { index: endIndex };

    if (typeof startLine === "number") {
        startLocation.line = startLine;
    }

    if (typeof endLine === "number") {
        endLocation.line = endLine;
    }

    return { start: startLocation, end: endLocation };
}

function findInnermostBlockForRange(ast, startIndex, endIndex) {
    if (!ast || typeof ast !== "object") {
        return null;
    }

    let bestMatch = null;

    const visit = (node) => {
        if (!node || typeof node !== "object") {
            return;
        }

        const nodeStart = getNodeStartIndex(node);
        const nodeEnd = getNodeEndIndex(node);

        if (
            typeof nodeStart !== "number" ||
            typeof nodeEnd !== "number" ||
            nodeStart > startIndex ||
            nodeEnd < endIndex
        ) {
            return;
        }

        if (node.type === "BlockStatement") {
            if (!bestMatch) {
                bestMatch = node;
            } else {
                const bestStart = getNodeStartIndex(bestMatch);
                const bestEnd = getNodeEndIndex(bestMatch);

                if (
                    typeof bestStart === "number" &&
                    typeof bestEnd === "number" &&
                    (nodeStart > bestStart || nodeEnd < bestEnd)
                ) {
                    bestMatch = node;
                }
            }
        }

        for (const value of Object.values(node)) {
            if (Array.isArray(value)) {
                for (const item of value) {
                    visit(item);
                }
                continue;
            }

            visit(value);
        }
    };

    visit(ast);

    return bestMatch;
}

function isBooleanLiteral(node) {
    if (!node || typeof node !== "object") {
        return false;
    }

    if (node.type !== "Literal") {
        return false;
    }

    return (
        node.value === true ||
        node.value === false ||
        node.value === "true" ||
        node.value === "false"
    );
}

function sanitizeMacroDeclaration(node, sourceText, diagnostic) {
    if (!node || typeof node !== "object") {
        return null;
    }

    const tokens = Array.isArray(node.tokens) ? node.tokens : null;
    if (!tokens || tokens.length === 0) {
        return null;
    }

    const lastToken = tokens[tokens.length - 1];
    if (lastToken !== ";") {
        return null;
    }

    const startIndex = node.start?.index;
    const endIndex = node.end?.index;

    if (typeof startIndex !== "number" || typeof endIndex !== "number") {
        return null;
    }

    const originalText = sourceText.slice(startIndex, endIndex + 1);

    // Only strip semicolons that appear at the end of the macro definition.
    const sanitizedText = originalText.replace(
        TRAILING_MACRO_SEMICOLON_PATTERN,
        ""
    );

    if (sanitizedText === originalText) {
        return null;
    }

    node.tokens = tokens.slice(0, tokens.length - 1);
    node._featherMacroText = sanitizedText;

    const fixDetail = createFeatherFixDetail(diagnostic, {
        target: node.name?.name ?? null,
        range: {
            start: getNodeStartIndex(node),
            end: getNodeEndIndex(node)
        }
    });

    if (!fixDetail) {
        return null;
    }

    attachFeatherFixMetadata(node, [fixDetail]);

    return fixDetail;
}

function captureDeprecatedFunctionManualFixes({ ast, sourceText, diagnostic }) {
    if (
        !diagnostic ||
        !ast ||
        typeof ast !== "object" ||
        typeof sourceText !== "string"
    ) {
        return [];
    }

    const deprecatedFunctions = collectDeprecatedFunctionNames(ast, sourceText);

    if (!deprecatedFunctions || deprecatedFunctions.size === 0) {
        return [];
    }

    const fixes = [];
    const seenLocations = new Set();

    const visit = (node) => {
        if (!node) {
            return;
        }

        if (Array.isArray(node)) {
            for (const item of node) {
                visit(item);
            }
            return;
        }

        if (typeof node !== "object") {
            return;
        }

        if (node.type === "CallExpression") {
            const fix = recordDeprecatedCallMetadata(
                node,
                deprecatedFunctions,
                diagnostic
            );

            if (fix) {
                const startIndex = fix.range?.start;
                const endIndex = fix.range?.end;
                const locationKey = `${startIndex}:${endIndex}`;

                if (!seenLocations.has(locationKey)) {
                    seenLocations.add(locationKey);
                    fixes.push(fix);
                    attachFeatherFixMetadata(node, [fix]);
                }
            }
        }

        for (const value of Object.values(node)) {
            if (value && typeof value === "object") {
                visit(value);
            }
        }
    };

    visit(ast);

    return fixes;
}

function recordDeprecatedCallMetadata(node, deprecatedFunctions, diagnostic) {
    if (!node || node.type !== "CallExpression") {
        return null;
    }

    const callee = node.object;

    if (!callee || callee.type !== "Identifier") {
        return null;
    }

    const functionName = callee.name;

    if (!deprecatedFunctions.has(functionName)) {
        return null;
    }

    const startIndex = getNodeStartIndex(node);
    const endIndex = getNodeEndIndex(node);

    if (typeof startIndex !== "number" || typeof endIndex !== "number") {
        return null;
    }

    const fixDetail = createFeatherFixDetail(diagnostic, {
        target: functionName,
        range: {
            start: startIndex,
            end: endIndex
        },
        automatic: false
    });

    return fixDetail;
}

function collectDeprecatedFunctionNames(ast, sourceText) {
    const names = new Set();

    if (!ast || typeof ast !== "object") {
        return names;
    }

    const comments = Array.isArray(ast.comments) ? ast.comments : [];
    const body = Array.isArray(ast.body) ? ast.body : [];

    if (comments.length === 0 || body.length === 0) {
        return names;
    }

    const sortedComments = comments
        .filter((comment) => typeof getCommentEndIndex(comment) === "number")
        .sort(
            (left, right) =>
                getCommentEndIndex(left) - getCommentEndIndex(right)
        );

    const nodes = body
        .filter((node) => node && typeof node === "object")
        .sort((left, right) => {
            const leftIndex = getNodeStartIndex(left);
            const rightIndex = getNodeStartIndex(right);

            if (
                typeof leftIndex !== "number" ||
                typeof rightIndex !== "number"
            ) {
                return 0;
            }

            return leftIndex - rightIndex;
        });

    let commentIndex = 0;

    for (const node of nodes) {
        if (!node || node.type !== "FunctionDeclaration") {
            continue;
        }

        const startIndex = getNodeStartIndex(node);

        if (typeof startIndex !== "number") {
            continue;
        }

        while (
            commentIndex < sortedComments.length &&
            getCommentEndIndex(sortedComments[commentIndex]) < startIndex
        ) {
            commentIndex += 1;
        }

        const comment = sortedComments[commentIndex - 1];

        if (!isDeprecatedComment(comment)) {
            continue;
        }

        const commentEnd = getCommentEndIndex(comment);

        if (typeof commentEnd !== "number") {
            continue;
        }

        const between = sourceText.slice(commentEnd + 1, startIndex);

        if (!isWhitespaceOnly(between)) {
            continue;
        }

        const identifier =
            typeof node.id === "string" ? node.id : node.id?.name;

        if (identifier) {
            names.add(identifier);
        }
    }

    return names;
}

function getCommentEndIndex(comment) {
    if (!comment) {
        return null;
    }

    const end = comment.end;

    if (typeof end === "number") {
        return end;
    }

    if (end && typeof end.index === "number") {
        return end.index;
    }

    return null;
}

function isDeprecatedComment(comment) {
    if (!comment || typeof comment.value !== "string") {
        return false;
    }

    return /@deprecated\b/i.test(comment.value);
}

function isWhitespaceOnly(text) {
    if (typeof text !== "string") {
        return true;
    }

    return text.trim().length === 0;
}

function convertNumericStringArgumentsToNumbers({ ast, diagnostic }) {
    if (!diagnostic || !ast || typeof ast !== "object") {
        return [];
    }

    const fixes = [];

    const visit = (node) => {
        if (!node) {
            return;
        }

        if (Array.isArray(node)) {
            for (const item of node) {
                visit(item);
            }
            return;
        }

        if (typeof node !== "object") {
            return;
        }

        if (node.type === "CallExpression") {
            const args = Array.isArray(node.arguments) ? node.arguments : [];

            for (const argument of args) {
                const fix = convertNumericStringLiteral(argument, diagnostic);

                if (fix) {
                    fixes.push(fix);
                }
            }
        }

        for (const value of Object.values(node)) {
            if (value && typeof value === "object") {
                visit(value);
            }
        }
    };

    visit(ast);

    return fixes;
}

function convertNumericStringLiteral(argument, diagnostic) {
    const literal = extractLiteral(argument);

    if (!literal) {
        return null;
    }

    const rawValue = literal.value;

    if (typeof rawValue !== "string" || rawValue.length < 2) {
        return null;
    }

    if (!rawValue.startsWith('"') || !rawValue.endsWith('"')) {
        return null;
    }

    const numericText = rawValue.slice(1, -1);

    if (!NUMERIC_STRING_LITERAL_PATTERN.test(numericText)) {
        return null;
    }

    literal.value = numericText;

    const fixDetail = createFeatherFixDetail(diagnostic, {
        target: numericText,
        range: {
            start: getNodeStartIndex(literal),
            end: getNodeEndIndex(literal)
        }
    });

    if (!fixDetail) {
        return null;
    }

    attachFeatherFixMetadata(literal, [fixDetail]);

    return fixDetail;
}

function extractLiteral(node) {
    if (!node || typeof node !== "object") {
        return null;
    }

    if (node.type === "Literal") {
        return node;
    }

    if (node.type === "ParenthesizedExpression") {
        return extractLiteral(node.expression);
    }

    return null;
}

function ensureConstructorDeclarationsForNewExpressions({ ast, diagnostic }) {
    if (!diagnostic || !ast || typeof ast !== "object") {
        return [];
    }

    const fixes = [];
    const functionDeclarations = new Map();

    const collectFunctions = (node) => {
        if (!node) {
            return;
        }

        if (Array.isArray(node)) {
            for (const item of node) {
                collectFunctions(item);
            }
            return;
        }

        if (typeof node !== "object") {
            return;
        }

        if (node.type === "FunctionDeclaration") {
            const functionName =
                typeof node.id === "string" && node.id.length > 0
                    ? node.id
                    : null;

            if (functionName && !functionDeclarations.has(functionName)) {
                functionDeclarations.set(functionName, node);
            }
        }

        for (const value of Object.values(node)) {
            if (value && typeof value === "object") {
                collectFunctions(value);
            }
        }
    };

    collectFunctions(ast);

    if (functionDeclarations.size === 0) {
        return [];
    }

    const convertedFunctions = new Set();

    const visit = (node) => {
        if (!node) {
            return;
        }

        if (Array.isArray(node)) {
            for (const item of node) {
                visit(item);
            }
            return;
        }

        if (typeof node !== "object") {
            return;
        }

        if (node.type === "NewExpression") {
            const expression = node.expression;
            const constructorName =
                expression?.type === "Identifier" &&
                typeof expression.name === "string"
                    ? expression.name
                    : null;

            if (constructorName) {
                const functionNode = functionDeclarations.get(constructorName);

                if (
                    functionNode &&
                    functionNode.type === "FunctionDeclaration" &&
                    !convertedFunctions.has(functionNode)
                ) {
                    const fix = convertFunctionDeclarationToConstructor(
                        functionNode,
                        diagnostic
                    );

                    if (fix) {
                        fixes.push(fix);
                        convertedFunctions.add(functionNode);
                    }
                }
            }
        }

        for (const value of Object.values(node)) {
            if (value && typeof value === "object") {
                visit(value);
            }
        }
    };

    visit(ast);

    return fixes;
}

function convertFunctionDeclarationToConstructor(functionNode, diagnostic) {
    if (!functionNode || functionNode.type !== "FunctionDeclaration") {
        return null;
    }

    const fixDetail = createFeatherFixDetail(diagnostic, {
        target: typeof functionNode.id === "string" ? functionNode.id : null,
        range: {
            start: getNodeStartIndex(functionNode),
            end: getNodeEndIndex(functionNode)
        }
    });

    if (!fixDetail) {
        return null;
    }

    functionNode.type = "ConstructorDeclaration";

    if (!Object.hasOwn(functionNode, "parent")) {
        functionNode.parent = null;
    }

    attachFeatherFixMetadata(functionNode, [fixDetail]);

    return fixDetail;
}

function deduplicateLocalVariableDeclarations({ ast, diagnostic }) {
    if (!diagnostic || !ast || typeof ast !== "object") {
        return [];
    }

    const fixes = [];
    const scopeStack = [];

    const pushScope = (initialNames = []) => {
        const scope = new Map();

        if (Array.isArray(initialNames)) {
            for (const name of initialNames) {
                if (typeof name === "string" && name.length > 0) {
                    scope.set(name, true);
                }
            }
        }

        scopeStack.push(scope);
    };

    const popScope = () => {
        scopeStack.pop();
    };

    const declareLocal = (name) => {
        if (typeof name !== "string" || name.length === 0) {
            return true;
        }

        const scope = scopeStack[scopeStack.length - 1];

        if (!scope) {
            return true;
        }

        if (scope.has(name)) {
            return false;
        }

        scope.set(name, true);
        return true;
    };

    const handleVariableDeclaration = (node, parent, property) => {
        const declarations = Array.isArray(node.declarations)
            ? node.declarations
            : [];

        if (declarations.length === 0) {
            return [];
        }

        const retained = [];
        const duplicates = [];

        for (const declarator of declarations) {
            if (!declarator || typeof declarator !== "object") {
                retained.push(declarator);
                continue;
            }

            const name = getVariableDeclaratorName(declarator);

            if (!name) {
                retained.push(declarator);
                continue;
            }

            const isNewDeclaration = declareLocal(name);

            if (isNewDeclaration) {
                retained.push(declarator);
                continue;
            }

            duplicates.push(declarator);
        }

        if (duplicates.length === 0) {
            return [];
        }

        if (!Array.isArray(parent) || typeof property !== "number") {
            return [];
        }

        const fixDetails = [];
        const assignments = [];

        for (const declarator of duplicates) {
            const name = getVariableDeclaratorName(declarator);

            const fixDetail = createFeatherFixDetail(diagnostic, {
                target: name,
                range: {
                    start: getNodeStartIndex(declarator),
                    end: getNodeEndIndex(declarator)
                }
            });

            if (!fixDetail) {
                continue;
            }

            const assignment = createAssignmentFromDeclarator(declarator, node);

            if (assignment) {
                attachFeatherFixMetadata(assignment, [fixDetail]);
                assignments.push(assignment);
            }

            fixDetails.push(fixDetail);
        }

        if (fixDetails.length === 0) {
            return [];
        }

        node.declarations = retained;

        if (retained.length === 0) {
            if (assignments.length > 0) {
                parent.splice(property, 1, ...assignments);
            } else {
                parent.splice(property, 1);
            }
        } else if (assignments.length > 0) {
            parent.splice(property + 1, 0, ...assignments);
        }

        if (retained.length > 0) {
            attachFeatherFixMetadata(node, fixDetails);
        }

        return fixDetails;
    };

    const visit = (node, parent, property) => {
        if (!node) {
            return;
        }

        if (Array.isArray(node)) {
            for (let index = 0; index < node.length; index += 1) {
                const initialLength = node.length;
                visit(node[index], node, index);

                if (node.length < initialLength) {
                    index -= 1;
                }
            }
            return;
        }

        if (typeof node !== "object") {
            return;
        }

        if (isFunctionLikeNode(node)) {
            const paramNames = getFunctionParameterNames(node);

            pushScope(paramNames);

            const params = Array.isArray(node.params) ? node.params : [];
            for (const param of params) {
                visit(param, node, "params");
            }

            visit(node.body, node, "body");
            popScope();
            return;
        }

        if (node.type === "VariableDeclaration" && node.kind === "var") {
            const fixDetails = handleVariableDeclaration(
                node,
                parent,
                property
            );

            if (Array.isArray(fixDetails) && fixDetails.length > 0) {
                fixes.push(...fixDetails);
            }
        }

        for (const [key, value] of Object.entries(node)) {
            if (key === "body" && isFunctionLikeNode(node)) {
                continue;
            }

            if (!value || typeof value !== "object") {
                continue;
            }

            visit(value, node, key);
        }
    };

    pushScope();
    visit(ast, null, null);
    popScope();

    return fixes;
}

function renameDuplicateFunctionParameters({ ast, diagnostic, options }) {
    if (!diagnostic || !ast || typeof ast !== "object") {
        return [];
    }

    const fixes = [];

    const visit = (node) => {
        if (!node) {
            return;
        }

        if (Array.isArray(node)) {
            node.forEach(visit);
            return;
        }

        if (typeof node !== "object") {
            return;
        }

        if (
            node.type === "FunctionDeclaration" ||
            node.type === "ConstructorDeclaration"
        ) {
            const functionFixes = renameDuplicateParametersInFunction(
                node,
                diagnostic,
                options
            );
            if (Array.isArray(functionFixes) && functionFixes.length > 0) {
                fixes.push(...functionFixes);
            }
        }

        for (const value of Object.values(node)) {
            if (value && typeof value === "object") {
                visit(value);
            }
        }
    };

    visit(ast);

    return fixes;
}

function renameDuplicateParametersInFunction(functionNode, diagnostic) {
    const params = Array.isArray(functionNode?.params)
        ? functionNode.params
        : [];

    if (params.length === 0) {
        return [];
    }

    const fixes = [];
    const seenNames = new Set();

    for (let index = 0; index < params.length; index += 1) {
        const param = params[index];
        const identifier = getFunctionParameterIdentifier(param);

        const hasIdentifier =
            identifier &&
            typeof identifier.name === "string" &&
            identifier.name.length > 0;

        if (!hasIdentifier) {
            continue;
        }

        const originalName = identifier.name;

        if (!seenNames.has(originalName)) {
            seenNames.add(originalName);
            continue;
        }

        const range = {
            start: getNodeStartIndex(identifier),
            end: getNodeEndIndex(identifier)
        };

        const fixDetail = createFeatherFixDetail(diagnostic, {
            target: originalName,
            range
        });

        if (fixDetail) {
            attachFeatherFixMetadata(functionNode, [fixDetail]);
            fixes.push(fixDetail);
        }

        params.splice(index, 1);
        index -= 1;
    }

    return fixes;
}

function getFunctionParameterIdentifier(param) {
    if (!param || typeof param !== "object") {
        return null;
    }

    if (param.type === "Identifier") {
        return param;
    }

    if (
        param.type === "DefaultParameter" &&
        param.left?.type === "Identifier"
    ) {
        return param.left;
    }

    if (
        param.type === "RestParameter" &&
        param.argument?.type === "Identifier"
    ) {
        return param.argument;
    }

    return null;
}

function replaceInvalidDeleteStatements({ ast, diagnostic }) {
    if (!diagnostic || !ast || typeof ast !== "object") {
        return [];
    }

    const fixes = [];

    const visit = (node, parent, property) => {
        if (!node) {
            return;
        }

        if (Array.isArray(node)) {
            for (let index = 0; index < node.length; index += 1) {
                visit(node[index], node, index);
            }
            return;
        }

        if (typeof node !== "object") {
            return;
        }

        if (node.type === "DeleteStatement") {
            const fix = convertDeleteStatementToUndefinedAssignment(
                node,
                parent,
                property,
                diagnostic
            );

            if (fix) {
                fixes.push(fix);
                return;
            }
        }

        for (const [key, value] of Object.entries(node)) {
            if (value && typeof value === "object") {
                visit(value, node, key);
            }
        }
    };

    visit(ast, null, null);

    return fixes;
}

function convertDeleteStatementToUndefinedAssignment(
    node,
    parent,
    property,
    diagnostic
) {
    if (!node || node.type !== "DeleteStatement" || !diagnostic) {
        return null;
    }

    if (!isValidDeleteTarget(node.argument)) {
        return null;
    }

    const targetName = getDeleteTargetName(node.argument);
    const assignment = {
        type: "AssignmentExpression",
        operator: "=",
        left: node.argument,
        right: createLiteral("undefined"),
        start: cloneLocation(node.start),
        end: cloneLocation(node.end)
    };

    copyCommentMetadata(node, assignment);

    const fixDetail = createFeatherFixDetail(diagnostic, {
        target: targetName,
        range: {
            start: getNodeStartIndex(node),
            end: getNodeEndIndex(node)
        }
    });

    if (!fixDetail) {
        return null;
    }

    if (!replaceNodeInParent(parent, property, assignment)) {
        return null;
    }

    attachFeatherFixMetadata(assignment, [fixDetail]);

    return fixDetail;
}

function isValidDeleteTarget(node) {
    if (!node || typeof node !== "object") {
        return false;
    }

    if (isIdentifierNode(node)) {
        return true;
    }

    return ALLOWED_DELETE_MEMBER_TYPES.has(node.type);
}

function isIdentifierNode(node) {
    return (
        node &&
        node.type === "Identifier" &&
        typeof node.name === "string" &&
        node.name.length > 0
    );
}

function getDeleteTargetName(node) {
    if (!node || typeof node !== "object") {
        return null;
    }

    if (isIdentifierNode(node)) {
        return node.name;
    }

    if (node.type === "MemberDotExpression") {
        return node.property?.name ?? null;
    }

    return null;
}

function replaceNodeInParent(parent, property, replacement) {
    if (Array.isArray(parent)) {
        if (
            typeof property !== "number" ||
            property < 0 ||
            property >= parent.length
        ) {
            return false;
        }

        parent[property] = replacement;
        return true;
    }

    if (parent && typeof parent === "object" && property != null) {
        parent[property] = replacement;
        return true;
    }

    return false;
}

function convertAllDotAssignmentsToWithStatements({ ast, diagnostic }) {
    if (!diagnostic || !ast || typeof ast !== "object") {
        return [];
    }

    const fixes = [];

    const visit = (node, parent, property) => {
        if (!node) {
            return;
        }

        if (Array.isArray(node)) {
            for (let index = 0; index < node.length; index += 1) {
                visit(node[index], node, index);
            }
            return;
        }

        if (typeof node !== "object") {
            return;
        }

        if (node.type === "AssignmentExpression") {
            const fix = convertAllAssignment(
                node,
                parent,
                property,
                diagnostic
            );
            if (fix) {
                fixes.push(fix);
                return;
            }
        }

        for (const [key, value] of Object.entries(node)) {
            if (value && typeof value === "object") {
                visit(value, node, key);
            }
        }
    };

    visit(ast, null, null);

    return fixes;
}

function normalizeFunctionCallArgumentOrder({ ast, diagnostic }) {
    if (!diagnostic || !ast || typeof ast !== "object") {
        return [];
    }

    const fixes = [];
    const state = {
        counter: 0
    };

    const visit = (node, parent, property, ancestors) => {
        if (!node) {
            return;
        }

        const nextAncestors = Array.isArray(ancestors)
            ? ancestors.concat([{ node, parent, property }])
            : [{ node, parent, property }];

        if (Array.isArray(node)) {
            for (let index = 0; index < node.length; index += 1) {
                visit(node[index], node, index, nextAncestors);
            }
            return;
        }

        if (typeof node !== "object") {
            return;
        }

        for (const [key, value] of Object.entries(node)) {
            if (value && typeof value === "object") {
                visit(value, node, key, nextAncestors);
            }
        }

        if (node.type === "CallExpression") {
            const fix = normalizeCallExpressionArguments({
                node,
                parent,
                property,
                diagnostic,
                ancestors: nextAncestors,
                state
            });

            if (fix) {
                fixes.push(fix);
            }
        }
    };

    visit(ast, null, null, []);

    return fixes;
}

function normalizeCallExpressionArguments({
    node,
    parent,
    property,
    diagnostic,
    ancestors,
    state
}) {
    if (!node || node.type !== "CallExpression") {
        return null;
    }

    const args = Array.isArray(node.arguments) ? node.arguments : [];
    if (args.length === 0) {
        return null;
    }

    const callArgumentInfos = [];

    for (let index = 0; index < args.length; index += 1) {
        const argument = args[index];

        if (!argument || argument.type !== "CallExpression") {
            continue;
        }

        callArgumentInfos.push({
            argument,
            index
        });
    }

    if (callArgumentInfos.length < 2) {
        return null;
    }

    const statementContext = findStatementContext(ancestors);

    if (!statementContext) {
        return null;
    }

    const temporaryDeclarations = [];

    for (const { argument, index } of callArgumentInfos) {
        const tempName = buildTemporaryIdentifierName(state);
        const tempIdentifier = createIdentifier(tempName, argument);

        if (!tempIdentifier) {
            continue;
        }

        const declaration = createTemporaryVariableDeclaration(
            tempName,
            argument
        );

        if (!declaration) {
            continue;
        }

        temporaryDeclarations.push({
            declaration,
            index,
            identifier: tempIdentifier
        });
    }

    if (temporaryDeclarations.length !== callArgumentInfos.length) {
        return null;
    }

    const fixDetail = createFeatherFixDetail(diagnostic, {
        target: node.object?.name ?? null,
        range: {
            start: getNodeStartIndex(node),
            end: getNodeEndIndex(node)
        }
    });

    if (!fixDetail) {
        return null;
    }

    for (const { declaration, index, identifier } of temporaryDeclarations) {
        node.arguments[index] = createIdentifier(identifier.name, identifier);
    }

    statementContext.statements.splice(
        statementContext.index,
        0,
        ...temporaryDeclarations.map(({ declaration }) => declaration)
    );

    for (const { declaration } of temporaryDeclarations) {
        attachFeatherFixMetadata(declaration, [fixDetail]);
    }

    attachFeatherFixMetadata(node, [fixDetail]);

    return fixDetail;
}

function buildTemporaryIdentifierName(state) {
    if (!state || typeof state !== "object") {
        return "__feather_call_arg_0";
    }

    const nextIndex = typeof state.counter === "number" ? state.counter : 0;
    state.counter = nextIndex + 1;

    return `__feather_call_arg_${nextIndex}`;
}

function createTemporaryVariableDeclaration(name, init) {
    if (!name || !init || typeof init !== "object") {
        return null;
    }

    const id = createIdentifier(name, init);

    if (!id) {
        return null;
    }

    const declarator = {
        type: "VariableDeclarator",
        id,
        init,
        start: cloneLocation(init.start),
        end: cloneLocation(init.end)
    };

    const declaration = {
        type: "VariableDeclaration",
        declarations: [declarator],
        kind: "var",
        start: cloneLocation(init.start),
        end: cloneLocation(init.end)
    };

    return declaration;
}

function findStatementContext(ancestors) {
    if (!Array.isArray(ancestors)) {
        return null;
    }

    for (let index = ancestors.length - 1; index >= 0; index -= 1) {
        const entry = ancestors[index];

        if (
            !entry ||
            !Array.isArray(entry.parent) ||
            typeof entry.property !== "number"
        ) {
            continue;
        }

        const arrayAncestor = ancestors[index - 1];

        if (!arrayAncestor) {
            continue;
        }

        if (!isStatementArray(arrayAncestor)) {
            continue;
        }

        return {
            statements: entry.parent,
            index: entry.property
        };
    }

    return null;
}

function isStatementArray(entry) {
    if (!entry || !Array.isArray(entry.node)) {
        return false;
    }

    const owner = entry.parent;
    const propertyName = entry.property;

    if (!owner || typeof propertyName !== "string") {
        return false;
    }

    if (propertyName !== "body") {
        return false;
    }

    const parentType = owner?.type;

    return (
        parentType === "Program" ||
        parentType === "BlockStatement" ||
        parentType === "SwitchCase"
    );
}

function convertAllAssignment(node, parent, property, diagnostic) {
    if (!Array.isArray(parent) || typeof property !== "number") {
        return null;
    }

    if (
        !node ||
        node.type !== "AssignmentExpression" ||
        node.operator !== "="
    ) {
        return null;
    }

    const member = node.left;
    if (!member || member.type !== "MemberDotExpression") {
        return null;
    }

    const object = member.object;
    if (!object || object.type !== "Identifier" || object.name !== "all") {
        return null;
    }

    const propertyIdentifier = member.property;
    if (!propertyIdentifier || propertyIdentifier.type !== "Identifier") {
        return null;
    }

    const normalizedAssignment = {
        type: "AssignmentExpression",
        operator: node.operator,
        left: cloneIdentifier(propertyIdentifier),
        right: node.right,
        start: cloneLocation(node.start),
        end: cloneLocation(node.end)
    };

    const blockStatement = {
        type: "BlockStatement",
        body: [normalizedAssignment],
        start: cloneLocation(node.start),
        end: cloneLocation(node.end)
    };

    const parenthesizedExpression = {
        type: "ParenthesizedExpression",
        expression: cloneIdentifier(object),
        start: cloneLocation(object?.start ?? node.start),
        end: cloneLocation(object?.end ?? node.end)
    };

    const withStatement = {
        type: "WithStatement",
        test: parenthesizedExpression,
        body: blockStatement,
        start: cloneLocation(node.start),
        end: cloneLocation(node.end)
    };

    copyCommentMetadata(node, withStatement);

    const fixDetail = createFeatherFixDetail(diagnostic, {
        target: propertyIdentifier?.name ?? null,
        range: {
            start: getNodeStartIndex(node),
            end: getNodeEndIndex(node)
        }
    });

    if (!fixDetail) {
        return null;
    }

    parent[property] = withStatement;
    attachFeatherFixMetadata(withStatement, [fixDetail]);

    return fixDetail;
}

function ensureBlendEnableIsReset({ ast, diagnostic }) {
    if (!diagnostic || !ast || typeof ast !== "object") {
        return [];
    }

    const fixes = [];

    const visit = (node, parent, property) => {
        if (!node) {
            return;
        }

        if (Array.isArray(node)) {
            for (let index = 0; index < node.length; index += 1) {
                visit(node[index], node, index);
            }
            return;
        }

        if (typeof node !== "object") {
            return;
        }

        if (node.type === "CallExpression") {
            const fix = ensureBlendEnableResetAfterCall(
                node,
                parent,
                property,
                diagnostic
            );

            if (fix) {
                fixes.push(fix);
                return;
            }
        }

        for (const [key, value] of Object.entries(node)) {
            if (value && typeof value === "object") {
                visit(value, node, key);
            }
        }
    };

    visit(ast, null, null);

    return fixes;
}

function ensureBlendEnableResetAfterCall(node, parent, property, diagnostic) {
    if (!Array.isArray(parent) || typeof property !== "number") {
        return null;
    }

    if (!node || node.type !== "CallExpression") {
        return null;
    }

    if (!isIdentifierWithName(node.object, "gpu_set_blendenable")) {
        return null;
    }

    const args = Array.isArray(node.arguments) ? node.arguments : [];

    if (args.length === 0) {
        return null;
    }

    if (!shouldResetBlendEnable(args[0])) {
        return null;
    }

    const siblings = parent;
    let insertionIndex = siblings.length;

    for (let index = property + 1; index < siblings.length; index += 1) {
        const sibling = siblings[index];

        if (isBlendEnableResetCall(sibling)) {
            return null;
        }

        if (!isTriviallyIgnorableStatement(sibling)) {
            insertionIndex = index + 1;
            break;
        }
    }

    const resetCall = createBlendEnableResetCall(node);

    if (!resetCall) {
        return null;
    }

    const fixDetail = createFeatherFixDetail(diagnostic, {
        target: node.object?.name ?? null,
        range: {
            start: getNodeStartIndex(node),
            end: getNodeEndIndex(node)
        }
    });

    if (!fixDetail) {
        return null;
    }

    const previousSibling = siblings[insertionIndex - 1] ?? node;
    const nextSibling = siblings[insertionIndex] ?? null;
    const needsSeparator =
        !isAlphaTestDisableCall(nextSibling) &&
        !nextSibling &&
        insertionIndex > property + 1 &&
        !isTriviallyIgnorableStatement(previousSibling) &&
        !hasOriginalBlankLineBetween(previousSibling, nextSibling);

    if (needsSeparator) {
        siblings.splice(
            insertionIndex,
            0,
            createEmptyStatementLike(previousSibling)
        );
        insertionIndex += 1;
    }

    siblings.splice(insertionIndex, 0, resetCall);
    attachFeatherFixMetadata(resetCall, [fixDetail]);

    return fixDetail;
}

function ensureFileFindFirstBeforeClose({ ast, diagnostic }) {
    if (!diagnostic || !ast || typeof ast !== "object") {
        return [];
    }

    const fixes = [];

    const visit = (node, parent, property) => {
        if (!node) {
            return;
        }

        if (Array.isArray(node)) {
            for (let index = 0; index < node.length; index += 1) {
                visit(node[index], node, index);
            }
            return;
        }

        if (typeof node !== "object") {
            return;
        }

        if (node.type === "CallExpression") {
            const fix = ensureFileFindFirstBeforeCloseCall(
                node,
                parent,
                property,
                diagnostic
            );

            if (fix) {
                fixes.push(fix);
                return;
            }
        }

        for (const [key, value] of Object.entries(node)) {
            if (value && typeof value === "object") {
                visit(value, node, key);
            }
        }
    };

    visit(ast, null, null);

    return fixes;
}

function ensureFileFindFirstBeforeCloseCall(
    node,
    parent,
    property,
    diagnostic
) {
    if (!Array.isArray(parent) || typeof property !== "number") {
        return null;
    }

    if (!node || node.type !== "CallExpression") {
        return null;
    }

    if (!isIdentifierWithName(node.object, "file_find_close")) {
        return null;
    }

    const diagnosticMetadata = Array.isArray(node._appliedFeatherDiagnostics)
        ? node._appliedFeatherDiagnostics
        : [];

    const insertedForSerializedSearch = diagnosticMetadata.some(
        (entry) => entry?.id === "GM2031"
    );

    if (insertedForSerializedSearch) {
        return null;
    }

    const siblings = parent;

    for (let index = property - 1; index >= 0; index -= 1) {
        const sibling = siblings[index];

        if (!sibling) {
            continue;
        }

        if (containsFileFindFirstCall(sibling)) {
            return null;
        }
    }

    const fileFindFirstCall = createFileFindFirstCall(node);

    if (!fileFindFirstCall) {
        return null;
    }

    const fixDetail = createFeatherFixDetail(diagnostic, {
        target: node.object?.name ?? null,
        range: {
            start: getNodeStartIndex(node),
            end: getNodeEndIndex(node)
        }
    });

    if (!fixDetail) {
        return null;
    }

    siblings.splice(property, 0, fileFindFirstCall);
    attachFeatherFixMetadata(fileFindFirstCall, [fixDetail]);

    return fixDetail;
}

function containsFileFindFirstCall(node) {
    if (!node) {
        return false;
    }

    if (Array.isArray(node)) {
        for (const item of node) {
            if (containsFileFindFirstCall(item)) {
                return true;
            }
        }
        return false;
    }

    if (typeof node !== "object") {
        return false;
    }

    if (
        node.type === "FunctionDeclaration" ||
        node.type === "FunctionExpression"
    ) {
        return false;
    }

    if (
        node.type === "CallExpression" &&
        isIdentifierWithName(node.object, "file_find_first")
    ) {
        return true;
    }

    for (const value of Object.values(node)) {
        if (value && typeof value === "object") {
            if (containsFileFindFirstCall(value)) {
                return true;
            }
        }
    }

    return false;
}

function createFileFindFirstCall(template) {
    const identifier = createIdentifier("file_find_first", template?.object);

    if (!identifier) {
        return null;
    }

    const searchPattern = createLiteral('""', null);
    const attributes = createIdentifier("fa_none", null);

    const callExpression = {
        type: "CallExpression",
        object: identifier,
        arguments: []
    };

    if (searchPattern) {
        callExpression.arguments.push(searchPattern);
    }

    if (attributes) {
        callExpression.arguments.push(attributes);
    }

    if (Object.hasOwn(template, "start")) {
        callExpression.start = cloneLocation(template.start);
    }

    if (Object.hasOwn(template, "end")) {
        callExpression.end = cloneLocation(template.end);
    }

    return callExpression;
}

function ensureAlphaTestRefIsReset({ ast, diagnostic }) {
    if (!diagnostic || !ast || typeof ast !== "object") {
        return [];
    }

    const fixes = [];

    const visit = (node, parent, property) => {
        if (!node) {
            return;
        }

        if (Array.isArray(node)) {
            for (let index = 0; index < node.length; index += 1) {
                visit(node[index], node, index);
            }
            return;
        }

        if (typeof node !== "object") {
            return;
        }

        if (node.type === "CallExpression") {
            const fix = ensureAlphaTestRefResetAfterCall(
                node,
                parent,
                property,
                diagnostic
            );

            if (fix) {
                fixes.push(fix);
                return;
            }
        }

        for (const [key, value] of Object.entries(node)) {
            if (value && typeof value === "object") {
                visit(value, node, key);
            }
        }
    };

    visit(ast, null, null);

    return fixes;
}

function ensureConstructorParentsExist({ ast, diagnostic }) {
    if (!diagnostic || !ast || typeof ast !== "object") {
        return [];
    }

    const constructors = new Map();
    const functions = new Map();

    const collect = (node) => {
        if (!node) {
            return;
        }

        if (Array.isArray(node)) {
            for (const entry of node) {
                collect(entry);
            }
            return;
        }

        if (typeof node !== "object") {
            return;
        }

        if (
            node.type === "ConstructorDeclaration" &&
            typeof node.id === "string"
        ) {
            if (!constructors.has(node.id)) {
                constructors.set(node.id, node);
            }
        } else if (
            node.type === "FunctionDeclaration" &&
            typeof node.id === "string"
        ) {
            if (!functions.has(node.id)) {
                functions.set(node.id, node);
            }
        }

        for (const value of Object.values(node)) {
            if (value && typeof value === "object") {
                collect(value);
            }
        }
    };

    collect(ast);

    const fixes = [];

    const visit = (node) => {
        if (!node) {
            return;
        }

        if (Array.isArray(node)) {
            for (const entry of node) {
                visit(entry);
            }
            return;
        }

        if (typeof node !== "object") {
            return;
        }

        if (node.type === "ConstructorDeclaration") {
            const parentClause = node.parent;

            if (parentClause && typeof parentClause === "object") {
                const parentName = parentClause.id;

                if (typeof parentName === "string" && parentName.length > 0) {
                    if (!constructors.has(parentName)) {
                        const fallback = functions.get(parentName);

                        if (
                            fallback &&
                            fallback.type === "FunctionDeclaration"
                        ) {
                            fallback.type = "ConstructorDeclaration";

                            if (!Object.hasOwn(fallback, "parent")) {
                                fallback.parent = null;
                            }

                            constructors.set(parentName, fallback);
                            functions.delete(parentName);

                            const fixDetail = createFeatherFixDetail(
                                diagnostic,
                                {
                                    target: parentName,
                                    range: {
                                        start: getNodeStartIndex(fallback),
                                        end: getNodeEndIndex(fallback)
                                    }
                                }
                            );

                            if (fixDetail) {
                                attachFeatherFixMetadata(fallback, [fixDetail]);
                                fixes.push(fixDetail);
                            }
                        } else {
                            const fixDetail = createFeatherFixDetail(
                                diagnostic,
                                {
                                    target: parentName,
                                    range: {
                                        start: getNodeStartIndex(parentClause),
                                        end: getNodeEndIndex(parentClause)
                                    }
                                }
                            );

                            if (fixDetail) {
                                node.parent = null;
                                attachFeatherFixMetadata(node, [fixDetail]);
                                fixes.push(fixDetail);
                            }
                        }
                    }
                }
            }
        }

        for (const value of Object.values(node)) {
            if (value && typeof value === "object") {
                visit(value);
            }
        }
    };

    visit(ast);

    return fixes;
}

function ensureAlphaTestRefResetAfterCall(node, parent, property, diagnostic) {
    if (!Array.isArray(parent) || typeof property !== "number") {
        return null;
    }

    if (!node || node.type !== "CallExpression") {
        return null;
    }

    if (!isIdentifierWithName(node.object, "gpu_set_alphatestref")) {
        return null;
    }

    const args = Array.isArray(node.arguments) ? node.arguments : [];

    if (args.length === 0) {
        return null;
    }

    if (isLiteralZero(args[0])) {
        return null;
    }

    const siblings = parent;
    let insertionIndex = siblings.length;

    for (let index = property + 1; index < siblings.length; index += 1) {
        const sibling = siblings[index];

        if (isAlphaTestRefResetCall(sibling)) {
            return null;
        }

        if (isAlphaTestDisableCall(sibling)) {
            insertionIndex = index;
            break;
        }
    }

    const resetCall = createAlphaTestRefResetCall(node);

    if (!resetCall) {
        return null;
    }

    const fixDetail = createFeatherFixDetail(diagnostic, {
        target: node.object?.name ?? null,
        range: {
            start: getNodeStartIndex(node),
            end: getNodeEndIndex(node)
        }
    });

    if (!fixDetail) {
        return null;
    }

    const previousSibling = siblings[insertionIndex - 1] ?? node;
    const nextSibling = siblings[insertionIndex] ?? null;
    const shouldInsertSeparator =
        !nextSibling &&
        insertionIndex > property + 1 &&
        !isTriviallyIgnorableStatement(previousSibling) &&
        !hasOriginalBlankLineBetween(previousSibling, nextSibling) &&
        !isAlphaTestDisableCall(nextSibling);

    if (shouldInsertSeparator) {
        siblings.splice(
            insertionIndex,
            0,
            createEmptyStatementLike(previousSibling)
        );
        insertionIndex += 1;
    }

    siblings.splice(insertionIndex, 0, resetCall);
    attachFeatherFixMetadata(resetCall, [fixDetail]);

    return fixDetail;
}

function ensureTextureRepeatIsReset({ ast, diagnostic }) {
    if (!diagnostic || !ast || typeof ast !== "object") {
        return [];
    }

    const fixes = [];

    const visit = (node, parent, property) => {
        if (!node) {
            return;
        }

        if (Array.isArray(node)) {
            for (let index = 0; index < node.length; index += 1) {
                visit(node[index], node, index);
            }
            return;
        }

        if (typeof node !== "object") {
            return;
        }

        if (node.type === "CallExpression") {
            const fix = ensureTextureRepeatResetAfterCall(
                node,
                parent,
                property,
                diagnostic
            );

            if (fix) {
                fixes.push(fix);
                return;
            }
        }

        for (const [key, value] of Object.entries(node)) {
            if (value && typeof value === "object") {
                visit(value, node, key);
            }
        }
    };

    visit(ast, null, null);

    return fixes;
}

function ensureTextureRepeatResetAfterCall(node, parent, property, diagnostic) {
    if (!Array.isArray(parent) || typeof property !== "number") {
        return null;
    }

    if (!node || node.type !== "CallExpression") {
        return null;
    }

    if (!isIdentifierWithName(node.object, "gpu_set_texrepeat")) {
        return null;
    }

    const args = Array.isArray(node.arguments) ? node.arguments : [];

    if (args.length === 0) {
        return null;
    }

    if (!shouldResetTextureRepeat(args[0])) {
        return null;
    }

    const siblings = parent;
    let insertionIndex = siblings.length;

    for (let index = property + 1; index < siblings.length; index += 1) {
        const sibling = siblings[index];

        if (isTextureRepeatResetCall(sibling)) {
            return null;
        }

        if (!isTriviallyIgnorableStatement(sibling)) {
            insertionIndex = index + 1;
            break;
        }
    }

    const resetCall = createTextureRepeatResetCall(node);

    if (!resetCall) {
        return null;
    }

    const fixDetail = createFeatherFixDetail(diagnostic, {
        target: node.object?.name ?? null,
        range: {
            start: getNodeStartIndex(node),
            end: getNodeEndIndex(node)
        }
    });

    if (!fixDetail) {
        return null;
    }

    const previousSibling = siblings[insertionIndex - 1] ?? node;
    const nextSibling = siblings[insertionIndex] ?? null;
    const needsSeparator =
        insertionIndex > property + 1 &&
        !isTriviallyIgnorableStatement(previousSibling) &&
        !hasOriginalBlankLineBetween(previousSibling, nextSibling);

    if (needsSeparator) {
        siblings.splice(
            insertionIndex,
            0,
            createEmptyStatementLike(previousSibling)
        );
        insertionIndex += 1;
    }

    siblings.splice(insertionIndex, 0, resetCall);
    attachFeatherFixMetadata(resetCall, [fixDetail]);

    return fixDetail;
}

function isTriviallyIgnorableStatement(node) {
    if (!node || typeof node !== "object") {
        return true;
    }

    if (node.type === "EmptyStatement") {
        return true;
    }

    if (Array.isArray(node)) {
        return node.length === 0;
    }

    return false;
}

function createEmptyStatementLike(template) {
    const empty = { type: "EmptyStatement" };

    if (template && typeof template === "object") {
        if (Object.hasOwn(template, "start")) {
            empty.start = cloneLocation(template.start);
        }

        if (Object.hasOwn(template, "end")) {
            empty.end = cloneLocation(template.end);
        }
    }

    return empty;
}

function hasOriginalBlankLineBetween(beforeNode, afterNode) {
    const beforeEndLine =
        typeof beforeNode?.end?.line === "number" ? beforeNode.end.line : null;
    const afterStartLine =
        typeof afterNode?.start?.line === "number"
            ? afterNode.start.line
            : null;

    if (beforeEndLine == null || afterStartLine == null) {
        return false;
    }

    return afterStartLine > beforeEndLine + 1;
}

function correctDataStructureAccessorTokens({ ast, diagnostic }) {
    if (!diagnostic || !ast || typeof ast !== "object") {
        return [];
    }

    const accessorReplacement =
        getAccessorReplacementFromDiagnostic(diagnostic);

    if (!accessorReplacement) {
        return [];
    }

    const { incorrectAccessor, correctAccessor } = accessorReplacement;

    if (incorrectAccessor === correctAccessor) {
        return [];
    }

    const fixes = [];

    const visit = (node, parent, property) => {
        if (!node) {
            return;
        }

        if (Array.isArray(node)) {
            for (let index = 0; index < node.length; index += 1) {
                visit(node[index], node, index);
            }
            return;
        }

        if (typeof node !== "object") {
            return;
        }

        if (node.type === "MemberIndexExpression") {
            const fix = updateMemberIndexAccessor(node, {
                incorrectAccessor,
                correctAccessor,
                diagnostic
            });

            if (fix) {
                fixes.push(fix);
                return;
            }
        }

        for (const [key, value] of Object.entries(node)) {
            if (value && typeof value === "object") {
                visit(value, node, key);
            }
        }
    };

    visit(ast, null, null);

    return fixes;
}

function updateMemberIndexAccessor(
    node,
    { incorrectAccessor, correctAccessor, diagnostic }
) {
    if (!node || node.type !== "MemberIndexExpression") {
        return null;
    }

    if (
        typeof incorrectAccessor !== "string" ||
        typeof correctAccessor !== "string"
    ) {
        return null;
    }

    if (node.accessor !== incorrectAccessor) {
        return null;
    }

    node.accessor = correctAccessor;

    const fixDetail = createFeatherFixDetail(diagnostic, {
        target: typeof node.object?.name === "string" ? node.object.name : null,
        range: {
            start: getNodeStartIndex(node),
            end: getNodeEndIndex(node)
        }
    });

    if (!fixDetail) {
        return null;
    }

    attachFeatherFixMetadata(node, [fixDetail]);

    return fixDetail;
}

function getAccessorReplacementFromDiagnostic(diagnostic) {
    if (!diagnostic) {
        return null;
    }

    const incorrectAccessor = extractAccessorFromExample(diagnostic.badExample);
    const correctAccessor = extractAccessorFromExample(diagnostic.goodExample);

    if (!incorrectAccessor || !correctAccessor) {
        return null;
    }

    if (incorrectAccessor === correctAccessor) {
        return null;
    }

    return { incorrectAccessor, correctAccessor };
}

function extractAccessorFromExample(example) {
    if (typeof example !== "string" || example.length === 0) {
        return null;
    }

    for (const token of DATA_STRUCTURE_ACCESSOR_TOKENS) {
        const search = `[${token}`;

        if (example.includes(search)) {
            return search;
        }
    }

    return null;
}

function ensureFileFindSearchesAreSerialized({ ast, diagnostic }) {
    if (!diagnostic || !ast || typeof ast !== "object") {
        return [];
    }

    const fixes = [];
    const state = createFileFindState();

    processStatementBlock(getProgramStatements(ast), state);

    return fixes;

    function processStatementBlock(statements, currentState) {
        if (
            !Array.isArray(statements) ||
            statements.length === 0 ||
            !currentState
        ) {
            return;
        }

        let index = 0;

        while (index < statements.length) {
            const statement = statements[index];

            if (isFileFindCloseStatement(statement)) {
                currentState.openCount = Math.max(
                    currentState.openCount - 1,
                    0
                );
                index += 1;
                continue;
            }

            const callNode = getFileFindFirstCallFromStatement(statement);

            if (callNode && currentState.openCount > 0) {
                const insertion = insertFileFindCloseBefore(
                    statements,
                    index,
                    callNode
                );

                if (insertion?.fixDetail) {
                    fixes.push(insertion.fixDetail);
                    currentState.openCount = Math.max(
                        currentState.openCount - 1,
                        0
                    );
                    index += insertion.insertedBefore;
                    continue;
                }
            }

            if (callNode) {
                currentState.openCount += 1;
            }

            handleNestedStatements(statement, currentState);
            index += 1;
        }
    }

    function handleNestedStatements(statement, currentState) {
        if (!statement || typeof statement !== "object" || !currentState) {
            return;
        }

        switch (statement.type) {
            case "BlockStatement": {
                processStatementBlock(statement.body ?? [], currentState);
                break;
            }
            case "IfStatement": {
                processBranch(statement, "consequent", currentState);

                if (statement.alternate) {
                    processBranch(statement, "alternate", currentState);
                }

                break;
            }
            case "WhileStatement":
            case "RepeatStatement":
            case "DoWhileStatement":
            case "ForStatement": {
                processBranch(statement, "body", currentState);
                break;
            }
            case "SwitchStatement": {
                const cases = Array.isArray(statement.cases)
                    ? statement.cases
                    : [];

                for (const caseClause of cases) {
                    const branchState = cloneFileFindState(currentState);
                    processStatementBlock(
                        caseClause?.consequent ?? [],
                        branchState
                    );
                }
                break;
            }
            case "TryStatement": {
                if (statement.block) {
                    processStatementBlock(
                        statement.block.body ?? [],
                        currentState
                    );
                }

                if (statement.handler) {
                    processBranch(statement.handler, "body", currentState);
                }

                if (statement.finalizer) {
                    processStatementBlock(
                        statement.finalizer.body ?? [],
                        currentState
                    );
                }
                break;
            }
            default:
                break;
        }
    }

    function processBranch(parent, key, currentState) {
        if (!parent || typeof parent !== "object" || !currentState) {
            return;
        }

        const statements = getBranchStatements(parent, key);

        if (!statements) {
            return;
        }

        const branchState = cloneFileFindState(currentState);
        processStatementBlock(statements, branchState);
    }

    function getBranchStatements(parent, key) {
        if (!parent || typeof parent !== "object" || !key) {
            return null;
        }

        let target = parent[key];

        if (!target) {
            return null;
        }

        if (target.type !== "BlockStatement") {
            target = ensureBlockStatement(parent, key, target);
        }

        if (!target || target.type !== "BlockStatement") {
            return null;
        }

        return Array.isArray(target.body) ? target.body : [];
    }

    function insertFileFindCloseBefore(statements, index, callNode) {
        if (!Array.isArray(statements) || typeof index !== "number") {
            return null;
        }

        const closeCall = createFileFindCloseCall(callNode);

        if (!closeCall) {
            return null;
        }

        const fixDetail = createFeatherFixDetail(diagnostic, {
            target: callNode?.object?.name ?? null,
            range: {
                start: getNodeStartIndex(callNode),
                end: getNodeEndIndex(callNode)
            }
        });

        if (!fixDetail) {
            return null;
        }

        attachFeatherFixMetadata(closeCall, [fixDetail]);
        statements.splice(index, 0, closeCall);

        return {
            fixDetail,
            insertedBefore: 1
        };
    }

    function getFileFindFirstCallFromStatement(statement) {
        if (!statement || typeof statement !== "object") {
            return null;
        }

        switch (statement.type) {
            case "CallExpression":
                return isIdentifierWithName(statement.object, "file_find_first")
                    ? statement
                    : null;
            case "AssignmentExpression":
                return getFileFindFirstCallFromExpression(statement.right);
            case "VariableDeclaration": {
                const declarations = Array.isArray(statement.declarations)
                    ? statement.declarations
                    : [];

                for (const declarator of declarations) {
                    const call = getFileFindFirstCallFromExpression(
                        declarator?.init
                    );
                    if (call) {
                        return call;
                    }
                }
                return null;
            }
            case "ReturnStatement":
            case "ThrowStatement":
                return getFileFindFirstCallFromExpression(statement.argument);
            case "ExpressionStatement":
                return getFileFindFirstCallFromExpression(statement.expression);
            default:
                return null;
        }
    }

    function getFileFindFirstCallFromExpression(expression) {
        if (!expression || typeof expression !== "object") {
            return null;
        }

        if (expression.type === "CallExpression") {
            return isIdentifierWithName(expression.object, "file_find_first")
                ? expression
                : null;
        }

        if (expression.type === "ParenthesizedExpression") {
            return getFileFindFirstCallFromExpression(expression.expression);
        }

        if (expression.type === "AssignmentExpression") {
            return getFileFindFirstCallFromExpression(expression.right);
        }

        if (expression.type === "SequenceExpression") {
            const expressions = Array.isArray(expression.expressions)
                ? expression.expressions
                : [];

            for (const item of expressions) {
                const call = getFileFindFirstCallFromExpression(item);
                if (call) {
                    return call;
                }
            }
        }

        if (
            expression.type === "BinaryExpression" ||
            expression.type === "LogicalExpression"
        ) {
            const leftCall = getFileFindFirstCallFromExpression(
                expression.left
            );
            if (leftCall) {
                return leftCall;
            }

            return getFileFindFirstCallFromExpression(expression.right);
        }

        if (
            expression.type === "ConditionalExpression" ||
            expression.type === "TernaryExpression"
        ) {
            const consequentCall = getFileFindFirstCallFromExpression(
                expression.consequent
            );
            if (consequentCall) {
                return consequentCall;
            }

            return getFileFindFirstCallFromExpression(expression.alternate);
        }

        return null;
    }

    function isFileFindCloseStatement(statement) {
        if (!statement || typeof statement !== "object") {
            return false;
        }

        if (statement.type === "CallExpression") {
            return isIdentifierWithName(statement.object, "file_find_close");
        }

        if (statement.type === "ExpressionStatement") {
            return isFileFindCloseStatement(statement.expression);
        }

        if (
            statement.type === "ReturnStatement" ||
            statement.type === "ThrowStatement"
        ) {
            return isFileFindCloseStatement(statement.argument);
        }

        return false;
    }

    function getProgramStatements(node) {
        if (!node || typeof node !== "object") {
            return [];
        }

        if (Array.isArray(node.body)) {
            return node.body;
        }

        if (node.body && Array.isArray(node.body.body)) {
            return node.body.body;
        }

        return [];
    }

    function createFileFindState() {
        return {
            openCount: 0
        };
    }

    function cloneFileFindState(existing) {
        if (!existing || typeof existing !== "object") {
            return createFileFindState();
        }

        return {
            openCount: existing.openCount ?? 0
        };
    }

    function createFileFindCloseCall(template) {
        const identifier = createIdentifier(
            "file_find_close",
            template?.object ?? template
        );

        if (!identifier) {
            return null;
        }

        const callExpression = {
            type: "CallExpression",
            object: identifier,
            arguments: []
        };

        if (Object.hasOwn(template, "start")) {
            callExpression.start = cloneLocation(template.start);
        }

        if (Object.hasOwn(template, "end")) {
            callExpression.end = cloneLocation(template.end);
        }

        return callExpression;
    }

    function ensureBlockStatement(parent, key, statement) {
        if (!parent || typeof parent !== "object" || !key) {
            return null;
        }

        if (!statement || typeof statement !== "object") {
            return null;
        }

        const block = {
            type: "BlockStatement",
            body: [statement]
        };

        if (Object.hasOwn(statement, "start")) {
            block.start = cloneLocation(statement.start);
        }

        if (Object.hasOwn(statement, "end")) {
            block.end = cloneLocation(statement.end);
        }

        parent[key] = block;

        return block;
    }
}

function harmonizeTexturePointerTernaries({ ast, diagnostic }) {
    if (!diagnostic || !ast || typeof ast !== "object") {
        return [];
    }

    const fixes = [];

    const visit = (node, parent, property) => {
        if (!node) {
            return;
        }

        if (Array.isArray(node)) {
            for (let index = 0; index < node.length; index += 1) {
                visit(node[index], node, index);
            }
            return;
        }

        if (typeof node !== "object") {
            return;
        }

        if (node.type === "TernaryExpression") {
            const fix = harmonizeTexturePointerTernary(
                node,
                parent,
                property,
                diagnostic
            );

            if (fix) {
                fixes.push(fix);
                return;
            }
        }

        for (const [key, value] of Object.entries(node)) {
            if (value && typeof value === "object") {
                visit(value, node, key);
            }
        }
    };

    visit(ast, null, null);

    return fixes;
}

const INSTANCE_CREATE_FUNCTION_NAMES = new Set([
    "instance_create_layer",
    "instance_create_depth",
    "instance_create_depth_ext",
    "instance_create_layer_ext",
    "instance_create_at",
    "instance_create",
    "instance_create_z"
]);

function annotateInstanceVariableStructAssignments({ ast, diagnostic }) {
    if (!diagnostic || !ast || typeof ast !== "object") {
        return [];
    }

    const fixes = [];

    const visit = (node) => {
        if (!node) {
            return;
        }

        if (Array.isArray(node)) {
            for (const entry of node) {
                visit(entry);
            }
            return;
        }

        if (typeof node !== "object") {
            return;
        }

        if (node.type === "CallExpression") {
            const callFixes = annotateInstanceCreateCall(node, diagnostic);

            if (Array.isArray(callFixes) && callFixes.length > 0) {
                fixes.push(...callFixes);
            }
        }

        for (const value of Object.values(node)) {
            if (value && typeof value === "object") {
                visit(value);
            }
        }
    };

    visit(ast);

    return fixes;
}

function annotateInstanceCreateCall(node, diagnostic) {
    if (!node || node.type !== "CallExpression") {
        return [];
    }

    if (!isInstanceCreateIdentifier(node.object)) {
        return [];
    }

    const structArgument = findStructArgument(node.arguments);

    if (!structArgument) {
        return [];
    }

    return annotateVariableStructProperties(structArgument, diagnostic);
}

function isInstanceCreateIdentifier(node) {
    if (!node || node.type !== "Identifier") {
        return false;
    }

    if (INSTANCE_CREATE_FUNCTION_NAMES.has(node.name)) {
        return true;
    }

    return node.name?.startsWith?.("instance_create_") ?? false;
}

function findStructArgument(args) {
    if (!Array.isArray(args) || args.length === 0) {
        return null;
    }

    for (let index = args.length - 1; index >= 0; index -= 1) {
        const candidate = args[index];

        if (candidate && candidate.type === "StructExpression") {
            return candidate;
        }
    }

    return null;
}

function annotateVariableStructProperties(structExpression, diagnostic) {
    if (!structExpression || structExpression.type !== "StructExpression") {
        return [];
    }

    const properties = Array.isArray(structExpression.properties)
        ? structExpression.properties
        : [];

    if (properties.length === 0) {
        return [];
    }

    const fixes = [];

    for (const property of properties) {
        const fixDetail = annotateVariableStructProperty(property, diagnostic);

        if (fixDetail) {
            fixes.push(fixDetail);
        }
    }

    return fixes;
}

function annotateVariableStructProperty(property, diagnostic) {
    if (!property || property.type !== "Property") {
        return null;
    }

    const value = property.value;

    if (
        !value ||
        value.type !== "Identifier" ||
        typeof value.name !== "string"
    ) {
        return null;
    }

    const fixDetail = createFeatherFixDetail(diagnostic, {
        target: value.name,
        range: {
            start: getNodeStartIndex(property),
            end: getNodeEndIndex(property)
        },
        automatic: false
    });

    if (!fixDetail) {
        return null;
    }

    attachFeatherFixMetadata(property, [fixDetail]);

    return fixDetail;
}

function harmonizeTexturePointerTernary(node, parent, property, diagnostic) {
    if (!node || node.type !== "TernaryExpression") {
        return null;
    }

    if (
        !parent ||
        parent.type !== "AssignmentExpression" ||
        property !== "right"
    ) {
        return null;
    }

    if (!isSpriteGetTextureCall(node.consequent)) {
        return null;
    }

    const alternate = node.alternate;

    if (!isNegativeOneLiteral(alternate)) {
        return null;
    }

    const pointerIdentifier = createIdentifier("pointer_null", alternate);

    if (!pointerIdentifier) {
        return null;
    }

    copyCommentMetadata(alternate, pointerIdentifier);
    node.alternate = pointerIdentifier;

    const fixDetail = createFeatherFixDetail(diagnostic, {
        target: isIdentifier(parent.left) ? parent.left.name : null,
        range: {
            start: getNodeStartIndex(node),
            end: getNodeEndIndex(node)
        }
    });

    if (!fixDetail) {
        return null;
    }

    attachFeatherFixMetadata(node, [fixDetail]);

    return fixDetail;
}

function createAssignmentFromDeclarator(declarator, declarationNode) {
    if (!declarator || typeof declarator !== "object") {
        return null;
    }

    const identifier = declarator.id;

    if (!isIdentifier(identifier)) {
        return null;
    }

    if (!declarator.init) {
        return null;
    }

    const assignment = {
        type: "AssignmentExpression",
        operator: "=",
        left: cloneIdentifier(identifier),
        right: declarator.init,
        start: cloneLocation(declarator.start ?? declarationNode?.start),
        end: cloneLocation(declarator.end ?? declarationNode?.end)
    };

    copyCommentMetadata(declarator, assignment);

    return assignment;
}

function isFunctionLikeNode(node) {
    if (!node || typeof node !== "object") {
        return false;
    }

    if (typeof node.type !== "string") {
        return false;
    }

    return FUNCTION_LIKE_TYPES.has(node.type);
}

function getFunctionParameterNames(node) {
    const params = Array.isArray(node?.params) ? node.params : [];
    const names = [];

    for (const param of params) {
        if (!param || typeof param !== "object") {
            continue;
        }

        if (isIdentifier(param)) {
            if (param.name) {
                names.push(param.name);
            }
            continue;
        }

        if (param.type === "DefaultParameter" && isIdentifier(param.left)) {
            if (param.left.name) {
                names.push(param.left.name);
            }
            continue;
        }
    }

    return names;
}

function getVariableDeclaratorName(declarator) {
    if (!declarator || typeof declarator !== "object") {
        return null;
    }

    const identifier = declarator.id;

    if (!isIdentifier(identifier)) {
        return null;
    }

    return identifier.name ?? null;
}

function cloneIdentifier(node) {
    if (!node || node.type !== "Identifier") {
        return null;
    }

    const cloned = {
        type: "Identifier",
        name: node.name
    };

    if (Object.hasOwn(node, "start")) {
        cloned.start = cloneLocation(node.start);
    }

    if (Object.hasOwn(node, "end")) {
        cloned.end = cloneLocation(node.end);
    }

    return cloned;
}

function copyCommentMetadata(source, target) {
    if (!source || !target) {
        return;
    }

    [
        "leadingComments",
        "trailingComments",
        "innerComments",
        "comments"
    ].forEach((key) => {
        if (Object.hasOwn(source, key)) {
            target[key] = source[key];
        }
    });
}

function extractIdentifierNameFromLiteral(value) {
    if (typeof value !== "string") {
        return null;
    }

    const stripped = stripStringQuotes(value);
    if (!stripped) {
        return null;
    }

    if (!IDENTIFIER_NAME_PATTERN.test(stripped)) {
        return null;
    }

    return stripped;
}

function stripStringQuotes(value) {
    if (typeof value !== "string" || value.length < 2) {
        return null;
    }

    const firstChar = value[0];
    const lastChar = value[value.length - 1];

    if ((firstChar === '"' || firstChar === "'") && firstChar === lastChar) {
        return value.slice(1, -1);
    }

    return null;
}

function isIdentifierWithName(node, name) {
    if (!node || node.type !== "Identifier") {
        return false;
    }

    return node.name === name;
}

function isIdentifier(node) {
    return !!node && node.type === "Identifier";
}

function isLiteralZero(node) {
    if (!node || node.type !== "Literal") {
        return false;
    }

    return node.value === "0" || node.value === 0;
}

function isLiteralOne(node) {
    if (!node || node.type !== "Literal") {
        return false;
    }

    return node.value === "1" || node.value === 1;
}

function isLiteralTrue(node) {
    if (!node || node.type !== "Literal") {
        return false;
    }

    return node.value === "true" || node.value === true;
}

function isLiteralFalse(node) {
    if (!node || node.type !== "Literal") {
        return false;
    }

    return node.value === "false" || node.value === false;
}

function isAlphaTestRefResetCall(node) {
    if (!node || node.type !== "CallExpression") {
        return false;
    }

    if (!isIdentifierWithName(node.object, "gpu_set_alphatestref")) {
        return false;
    }

    const args = Array.isArray(node.arguments) ? node.arguments : [];

    if (args.length === 0) {
        return false;
    }

    return isLiteralZero(args[0]);
}

function isAlphaTestDisableCall(node) {
    if (!node || node.type !== "CallExpression") {
        return false;
    }

    if (!isIdentifierWithName(node.object, "gpu_set_alphatestenable")) {
        return false;
    }

    const args = Array.isArray(node.arguments) ? node.arguments : [];

    if (args.length === 0) {
        return false;
    }

    const [argument] = args;

    return isLiteralFalse(argument) || isLiteralZero(argument);
}

function createAlphaTestRefResetCall(template) {
    if (!template || template.type !== "CallExpression") {
        return null;
    }

    const identifier = cloneIdentifier(template.object);

    if (!identifier || identifier.name !== "gpu_set_alphatestref") {
        return null;
    }

    const literalZero = createLiteral("0", template.arguments?.[0]);

    const callExpression = {
        type: "CallExpression",
        object: identifier,
        arguments: [literalZero]
    };

    if (Object.hasOwn(template, "start")) {
        callExpression.start = cloneLocation(template.start);
    }

    if (Object.hasOwn(template, "end")) {
        callExpression.end = cloneLocation(template.end);
    }

    return callExpression;
}

function shouldResetBlendEnable(argument) {
    if (!argument || typeof argument !== "object") {
        return false;
    }

    return isLiteralFalse(argument) || isLiteralZero(argument);
}

function shouldResetTextureRepeat(argument) {
    if (!argument || typeof argument !== "object") {
        return false;
    }

    if (isLiteralFalse(argument) || isLiteralZero(argument)) {
        return false;
    }

    return isLiteralTrue(argument) || isLiteralOne(argument);
}

function isTextureRepeatResetCall(node) {
    if (!node || node.type !== "CallExpression") {
        return false;
    }

    if (!isIdentifierWithName(node.object, "gpu_set_texrepeat")) {
        return false;
    }

    const args = Array.isArray(node.arguments) ? node.arguments : [];

    if (args.length === 0) {
        return false;
    }

    const [argument] = args;

    return isLiteralFalse(argument) || isLiteralZero(argument);
}

function createTextureRepeatResetCall(template) {
    if (!template || template.type !== "CallExpression") {
        return null;
    }

    const identifier = cloneIdentifier(template.object);

    if (!identifier || identifier.name !== "gpu_set_texrepeat") {
        return null;
    }

    const literalFalse = createLiteral("false", template.arguments?.[0]);

    const callExpression = {
        type: "CallExpression",
        object: identifier,
        arguments: [literalFalse]
    };

    if (Object.hasOwn(template, "start")) {
        callExpression.start = cloneLocation(template.start);
    }

    if (Object.hasOwn(template, "end")) {
        callExpression.end = cloneLocation(template.end);
    }

    return callExpression;
}

function isBlendEnableResetCall(node) {
    if (!node || node.type !== "CallExpression") {
        return false;
    }

    if (!isIdentifierWithName(node.object, "gpu_set_blendenable")) {
        return false;
    }

    const args = Array.isArray(node.arguments) ? node.arguments : [];

    if (args.length === 0) {
        return false;
    }

    const [argument] = args;

    return isLiteralTrue(argument) || isLiteralOne(argument);
}

function createBlendEnableResetCall(template) {
    if (!template || template.type !== "CallExpression") {
        return null;
    }

    const identifier = cloneIdentifier(template.object);

    if (!identifier || identifier.name !== "gpu_set_blendenable") {
        return null;
    }

    const literalTrue = createLiteral("true", template.arguments?.[0]);

    const callExpression = {
        type: "CallExpression",
        object: identifier,
        arguments: [literalTrue]
    };

    if (Object.hasOwn(template, "start")) {
        callExpression.start = cloneLocation(template.start);
    }

    if (Object.hasOwn(template, "end")) {
        callExpression.end = cloneLocation(template.end);
    }

    return callExpression;
}

function createLiteral(value, template) {
    const literalValue = typeof value === "number" ? String(value) : value;

    const literal = {
        type: "Literal",
        value: literalValue
    };

    if (template && typeof template === "object") {
        if (Object.hasOwn(template, "start")) {
            literal.start = cloneLocation(template.start);
        }

        if (Object.hasOwn(template, "end")) {
            literal.end = cloneLocation(template.end);
        }
    }

    return literal;
}

function reorderOptionalParameters({ ast, diagnostic }) {
    if (!diagnostic || !ast || typeof ast !== "object") {
        return [];
    }

    const fixes = [];

    const visit = (node) => {
        if (!node) {
            return;
        }

        if (Array.isArray(node)) {
            for (const item of node) {
                visit(item);
            }
            return;
        }

        if (typeof node !== "object") {
            return;
        }

        if (node.type === "FunctionDeclaration") {
            const fix = reorderFunctionOptionalParameters(node, diagnostic);

            if (fix) {
                fixes.push(fix);
            }
        }

        for (const value of Object.values(node)) {
            if (value && typeof value === "object") {
                visit(value);
            }
        }
    };

    visit(ast);

    return fixes;
}

function reorderFunctionOptionalParameters(node, diagnostic) {
    if (!node || node.type !== "FunctionDeclaration") {
        return null;
    }

    const params = Array.isArray(node.params) ? node.params : null;

    if (!params || params.length === 0) {
        return null;
    }

    let encounteredOptional = false;
    let needsReordering = false;

    for (const param of params) {
        if (isOptionalParameter(param)) {
            encounteredOptional = true;
        } else if (encounteredOptional) {
            needsReordering = true;
            break;
        }
    }

    if (!needsReordering) {
        return null;
    }

    const requiredParams = [];
    const optionalParams = [];

    for (const param of params) {
        if (isOptionalParameter(param)) {
            optionalParams.push(param);
        } else {
            requiredParams.push(param);
        }
    }

    const reorderedParams = requiredParams.concat(optionalParams);

    if (reorderedParams.length !== params.length) {
        return null;
    }

    node.params = reorderedParams;

    const fixDetail = createFeatherFixDetail(diagnostic, {
        target: getFunctionIdentifierName(node),
        range: {
            start: getNodeStartIndex(node),
            end: getNodeEndIndex(node)
        }
    });

    if (!fixDetail) {
        return null;
    }

    attachFeatherFixMetadata(node, [fixDetail]);

    return fixDetail;
}

function isOptionalParameter(parameter) {
    return parameter?.type === "DefaultParameter";
}

function getFunctionIdentifierName(node) {
    if (!node) {
        return null;
    }

    const { id, name, key } = node;

    if (typeof id === "string") {
        return id;
    }

    if (id && typeof id === "object") {
        if (typeof id.name === "string") {
            return id.name;
        }

        if (id.type === "Identifier" && typeof id.name === "string") {
            return id.name;
        }
    }

    if (typeof name === "string") {
        return name;
    }

    if (key && typeof key === "object" && typeof key.name === "string") {
        return key.name;
    }

    return null;
}

function sanitizeMalformedJsDocTypes({ ast, diagnostic, typeSystemInfo }) {
    if (!diagnostic || !ast || typeof ast !== "object") {
        return [];
    }

    const comments = collectCommentNodes(ast);

    if (comments.length === 0) {
        return [];
    }

    const fixes = [];

    for (const comment of comments) {
        const result = sanitizeDocCommentType(comment, typeSystemInfo);

        if (!result) {
            continue;
        }

        const fixDetail = createFeatherFixDetail(diagnostic, {
            target: result.target ?? null,
            range: {
                start: getNodeStartIndex(comment),
                end: getNodeEndIndex(comment)
            }
        });

        if (!fixDetail) {
            continue;
        }

        attachFeatherFixMetadata(comment, [fixDetail]);
        fixes.push(fixDetail);
    }

    return fixes;
}

function sanitizeDocCommentType(comment, typeSystemInfo) {
    if (!comment || comment.type !== "CommentLine") {
        return null;
    }

    const rawValue = typeof comment.value === "string" ? comment.value : "";

    if (
        !rawValue ||
        rawValue.indexOf("@") === -1 ||
        rawValue.indexOf("{") === -1
    ) {
        return null;
    }

    const tagMatch = rawValue.match(/\/\s*@([A-Za-z]+)/);

    if (!tagMatch) {
        return null;
    }

    const tagName = tagMatch[1]?.toLowerCase();

    if (tagName !== "param" && tagName !== "return" && tagName !== "returns") {
        return null;
    }

    const annotation = extractTypeAnnotation(rawValue);

    if (!annotation) {
        return null;
    }

    const { beforeBrace, typeText, remainder, hadClosingBrace } = annotation;

    if (typeof typeText !== "string") {
        return null;
    }

    const sanitizedType = sanitizeTypeAnnotationText(typeText, typeSystemInfo);
    const needsClosingBrace = hadClosingBrace === false;
    const hasTypeChange = sanitizedType !== typeText.trim();

    if (!hasTypeChange && !needsClosingBrace) {
        return null;
    }

    const updatedValue = `${beforeBrace}${sanitizedType}}${remainder}`;

    if (updatedValue === rawValue) {
        return null;
    }

    comment.value = updatedValue;

    if (typeof comment.raw === "string") {
        comment.raw = `//${updatedValue}`;
    }

    const target =
        tagName === "param"
            ? extractParameterNameFromDocRemainder(remainder)
            : null;

    return {
        target
    };
}

function extractTypeAnnotation(value) {
    if (typeof value !== "string") {
        return null;
    }

    const braceIndex = value.indexOf("{");

    if (braceIndex === -1) {
        return null;
    }

    const beforeBrace = value.slice(0, braceIndex + 1);
    const afterBrace = value.slice(braceIndex + 1);

    const closingIndex = afterBrace.indexOf("}");
    let typeText;
    let remainder;
    let hadClosingBrace = true;

    if (closingIndex === -1) {
        const split = splitTypeAndRemainder(afterBrace);
        typeText = split.type;
        remainder = split.remainder;
        hadClosingBrace = false;
    } else {
        typeText = afterBrace.slice(0, closingIndex);
        remainder = afterBrace.slice(closingIndex + 1);
    }

    const trimmedType = typeof typeText === "string" ? typeText.trim() : "";

    return {
        beforeBrace,
        typeText: trimmedType,
        remainder,
        hadClosingBrace
    };
}

function splitTypeAndRemainder(text) {
    if (typeof text !== "string") {
        return { type: "", remainder: "" };
    }

    let depthSquare = 0;
    let depthAngle = 0;
    let depthParen = 0;

    for (let index = 0; index < text.length; index += 1) {
        const char = text[index];

        if (char === "[") {
            depthSquare += 1;
        } else if (char === "]") {
            depthSquare = Math.max(0, depthSquare - 1);
        } else if (char === "<") {
            depthAngle += 1;
        } else if (char === ">") {
            depthAngle = Math.max(0, depthAngle - 1);
        } else if (char === "(") {
            depthParen += 1;
        } else if (char === ")") {
            depthParen = Math.max(0, depthParen - 1);
        }

        if (
            WHITESPACE_PATTERN.test(char) &&
            depthSquare === 0 &&
            depthAngle === 0 &&
            depthParen === 0
        ) {
            const typePart = text.slice(0, index).trimEnd();
            const remainder = text.slice(index);
            return { type: typePart, remainder };
        }
    }

    return {
        type: text.trim(),
        remainder: ""
    };
}

const WHITESPACE_PATTERN = /\s/;

function sanitizeTypeAnnotationText(typeText, typeSystemInfo) {
    if (typeof typeText !== "string" || typeText.length === 0) {
        return typeText ?? "";
    }

    const normalized = typeText.trim();
    const balanced = balanceTypeAnnotationDelimiters(normalized);

    const specifierSanitized = fixSpecifierSpacing(
        balanced,
        typeSystemInfo?.specifierBaseTypeNamesLower
    );

    return fixTypeUnionSpacing(
        specifierSanitized,
        typeSystemInfo?.baseTypeNamesLower
    );
}

function balanceTypeAnnotationDelimiters(typeText) {
    if (typeof typeText !== "string" || typeText.length === 0) {
        return typeText ?? "";
    }

    const stack = [];

    for (const char of typeText) {
        if (char === "[") {
            stack.push("]");
        } else if (char === "<") {
            stack.push(">");
        } else if (char === "(") {
            stack.push(")");
        } else if (char === "]" || char === ">" || char === ")") {
            if (stack.length > 0 && stack[stack.length - 1] === char) {
                stack.pop();
            }
        }
    }

    if (stack.length === 0) {
        return typeText;
    }

    return typeText + stack.reverse().join("");
}

function fixSpecifierSpacing(typeText, specifierBaseTypes) {
    if (typeof typeText !== "string" || typeText.length === 0) {
        return typeText ?? "";
    }

    if (!(specifierBaseTypes instanceof Set) || specifierBaseTypes.size === 0) {
        return typeText;
    }

    const patternSource = [...specifierBaseTypes]
        .map((name) => escapeRegExp(name))
        .join("|");

    if (!patternSource) {
        return typeText;
    }

    const regex = new RegExp(`\\b(${patternSource})\\b`, "gi");
    let result = "";
    let lastIndex = 0;
    let match;

    while ((match = regex.exec(typeText)) !== null) {
        const matchStart = match.index;
        const matchEnd = regex.lastIndex;
        const before = typeText.slice(lastIndex, matchStart);
        const matchedText = typeText.slice(matchStart, matchEnd);
        result += before + matchedText;

        const remainder = typeText.slice(matchEnd);
        const specifierInfo = readSpecifierToken(remainder);

        if (specifierInfo) {
            if (specifierInfo.needsDot) {
                result += `.${specifierInfo.token}`;
            } else {
                result += remainder.slice(0, specifierInfo.consumedLength);
            }

            regex.lastIndex = matchEnd + specifierInfo.consumedLength;
            lastIndex = regex.lastIndex;
        } else {
            lastIndex = matchEnd;
        }
    }

    result += typeText.slice(lastIndex);
    return result;
}

function readSpecifierToken(text) {
    if (typeof text !== "string" || text.length === 0) {
        return null;
    }

    let offset = 0;

    while (offset < text.length && WHITESPACE_PATTERN.test(text[offset])) {
        offset += 1;
    }

    if (offset === 0) {
        return null;
    }

    const firstChar = text[offset];

    if (
        !firstChar ||
        firstChar === "." ||
        firstChar === "," ||
        firstChar === "|" ||
        firstChar === "}"
    ) {
        return {
            consumedLength: offset,
            needsDot: false
        };
    }

    let consumed = offset;
    let token = "";
    let depthSquare = 0;
    let depthAngle = 0;
    let depthParen = 0;

    while (consumed < text.length) {
        const char = text[consumed];

        if (
            WHITESPACE_PATTERN.test(char) &&
            depthSquare === 0 &&
            depthAngle === 0 &&
            depthParen === 0
        ) {
            break;
        }

        if (
            (char === "," || char === "|" || char === "}") &&
            depthSquare === 0 &&
            depthAngle === 0 &&
            depthParen === 0
        ) {
            break;
        }

        if (char === "[") {
            depthSquare += 1;
        } else if (char === "]") {
            depthSquare = Math.max(0, depthSquare - 1);
        } else if (char === "<") {
            depthAngle += 1;
        } else if (char === ">") {
            depthAngle = Math.max(0, depthAngle - 1);
        } else if (char === "(") {
            depthParen += 1;
        } else if (char === ")") {
            depthParen = Math.max(0, depthParen - 1);
        }

        token += char;
        consumed += 1;
    }

    if (token.length === 0) {
        return {
            consumedLength: offset,
            needsDot: false
        };
    }

    return {
        consumedLength: consumed,
        token,
        needsDot: true
    };
}

function fixTypeUnionSpacing(typeText, baseTypesLower) {
    if (typeof typeText !== "string" || typeText.length === 0) {
        return typeText ?? "";
    }

    if (!(baseTypesLower instanceof Set) || baseTypesLower.size === 0) {
        return typeText;
    }

    if (!WHITESPACE_PATTERN.test(typeText)) {
        return typeText;
    }

    if (hasDelimiterOutsideNesting(typeText, [",", "|"])) {
        return typeText;
    }

    const segments = splitTypeSegments(typeText);

    if (segments.length <= 1) {
        return typeText;
    }

    const trimmedSegments = segments
        .map((segment) => segment.trim())
        .filter((segment) => segment.length > 0);

    if (trimmedSegments.length <= 1) {
        return typeText;
    }

    const recognizedCount = trimmedSegments.reduce((count, segment) => {
        const baseTypeName = extractBaseTypeName(segment);

        if (baseTypeName && baseTypesLower.has(baseTypeName.toLowerCase())) {
            return count + 1;
        }

        return count;
    }, 0);

    if (recognizedCount < 2) {
        return typeText;
    }

    return trimmedSegments.join(",");
}

function splitTypeSegments(text) {
    const segments = [];
    let current = "";
    let depthSquare = 0;
    let depthAngle = 0;
    let depthParen = 0;

    for (let index = 0; index < text.length; index += 1) {
        const char = text[index];

        if (char === "[") {
            depthSquare += 1;
        } else if (char === "]") {
            depthSquare = Math.max(0, depthSquare - 1);
        } else if (char === "<") {
            depthAngle += 1;
        } else if (char === ">") {
            depthAngle = Math.max(0, depthAngle - 1);
        } else if (char === "(") {
            depthParen += 1;
        } else if (char === ")") {
            depthParen = Math.max(0, depthParen - 1);
        }

        if (
            (WHITESPACE_PATTERN.test(char) || char === "," || char === "|") &&
            depthSquare === 0 &&
            depthAngle === 0 &&
            depthParen === 0
        ) {
            if (current.trim().length > 0) {
                segments.push(current.trim());
            }
            current = "";
            continue;
        }

        current += char;
    }

    if (current.trim().length > 0) {
        segments.push(current.trim());
    }

    return segments;
}

function hasDelimiterOutsideNesting(text, delimiters) {
    if (typeof text !== "string" || text.length === 0) {
        return false;
    }

    const delimiterSet = new Set(delimiters ?? []);
    let depthSquare = 0;
    let depthAngle = 0;
    let depthParen = 0;

    for (const char of text) {
        if (char === "[") {
            depthSquare += 1;
        } else if (char === "]") {
            depthSquare = Math.max(0, depthSquare - 1);
        } else if (char === "<") {
            depthAngle += 1;
        } else if (char === ">") {
            depthAngle = Math.max(0, depthAngle - 1);
        } else if (char === "(") {
            depthParen += 1;
        } else if (char === ")") {
            depthParen = Math.max(0, depthParen - 1);
        }

        if (
            delimiterSet.has(char) &&
            depthSquare === 0 &&
            depthAngle === 0 &&
            depthParen === 0
        ) {
            return true;
        }
    }

    return false;
}

function createTemporaryIdentifierName(argument, siblings) {
    const existingNames = new Set();

    if (Array.isArray(siblings)) {
        for (const entry of siblings) {
            collectIdentifierNames(entry, existingNames);
        }
    }

    const baseName = sanitizeIdentifierName(
        getIdentifierName(argument) || "value"
    );
    const prefix = `__featherFix_${baseName}`;
    let candidate = prefix;
    let suffix = 1;

    while (existingNames.has(candidate)) {
        candidate = `${prefix}_${suffix}`;
        suffix += 1;
    }

    return candidate;
}

function sanitizeIdentifierName(name) {
    if (typeof name !== "string" || name.length === 0) {
        return "value";
    }

    let sanitized = name.replace(/[^A-Za-z0-9_]/g, "_");

    if (!/^[A-Za-z_]/.test(sanitized)) {
        sanitized = `value_${sanitized}`;
    }

    return sanitized || "value";
}

function collectIdentifierNames(node, registry) {
    if (!node || !registry) {
        return;
    }

    if (Array.isArray(node)) {
        for (const entry of node) {
            collectIdentifierNames(entry, registry);
        }
        return;
    }

    if (typeof node !== "object") {
        return;
    }

    if (node.type === "Identifier" && typeof node.name === "string") {
        registry.add(node.name);
    }

    for (const value of Object.values(node)) {
        if (value && typeof value === "object") {
            collectIdentifierNames(value, registry);
        }
    }
}

function getIdentifierName(node) {
    if (!node) {
        return null;
    }

    if (node.type === "Identifier" && typeof node.name === "string") {
        return node.name;
    }

    return null;
}

function cloneNode(node) {
    if (node === null || typeof node !== "object") {
        return node;
    }

    if (Array.isArray(node)) {
        return node.map((entry) => cloneNode(entry));
    }

    const clone = {};

    for (const [key, value] of Object.entries(node)) {
        clone[key] = cloneNode(value);
    }

    return clone;
}

function createIdentifier(name, template) {
    if (!name) {
        return null;
    }

    const identifier = {
        type: "Identifier",
        name
    };

    if (template && typeof template === "object") {
        if (Object.hasOwn(template, "start")) {
            identifier.start = cloneLocation(template.start);
        }

        if (Object.hasOwn(template, "end")) {
            identifier.end = cloneLocation(template.end);
        }
    }

    return identifier;
}

function isSpriteGetTextureCall(node) {
    if (!node || node.type !== "CallExpression") {
        return false;
    }

    return isIdentifierWithName(node.object, "sprite_get_texture");
}

function isNegativeOneLiteral(node) {
    if (!node || typeof node !== "object") {
        return false;
    }

    if (node.type === "Literal") {
        return node.value === "-1" || node.value === -1;
    }

    if (
        node.type === "UnaryExpression" &&
        node.operator === "-" &&
        node.prefix
    ) {
        const argument = node.argument;

        if (!argument || argument.type !== "Literal") {
            return false;
        }

        return argument.value === "1" || argument.value === 1;
    }

    return false;
}

function extractBaseTypeName(segment) {
    if (typeof segment !== "string") {
        return null;
    }

    const match = segment.match(/^[A-Za-z_][A-Za-z0-9_]*/);

    return match ? match[0] : null;
}

function extractParameterNameFromDocRemainder(remainder) {
    if (typeof remainder !== "string") {
        return null;
    }

    const match = remainder.match(/^\s*([A-Za-z_][A-Za-z0-9_]*)/);

    return match ? match[1] : null;
}

function escapeRegExp(text) {
    if (typeof text !== "string") {
        return "";
    }

    return text.replace(/[.*+?^${}()|[\]\\]/g, "\\$&");
}

function renameReservedIdentifiers({ ast, diagnostic, sourceText }) {
    if (
        !diagnostic ||
        !ast ||
        typeof ast !== "object" ||
        RESERVED_IDENTIFIER_NAMES.size === 0
    ) {
        return [];
    }

    const fixes = [];

    const visit = (node) => {
        if (!node) {
            return;
        }

        if (Array.isArray(node)) {
            for (const child of node) {
                visit(child);
            }
            return;
        }

        if (typeof node !== "object") {
            return;
        }

        if (
            node.type === "VariableDeclaration" &&
            isSupportedVariableDeclaration(node)
        ) {
            const declarationFixes =
                renameReservedIdentifiersInVariableDeclaration(
                    node,
                    diagnostic
                );

            if (
                Array.isArray(declarationFixes) &&
                declarationFixes.length > 0
            ) {
                fixes.push(...declarationFixes);
            }
        } else if (node.type === "MacroDeclaration") {
            const macroFix = renameReservedIdentifierInMacro(
                node,
                diagnostic,
                sourceText
            );

            if (macroFix) {
                fixes.push(macroFix);
            }
        }

        for (const value of Object.values(node)) {
            if (value && typeof value === "object") {
                visit(value);
            }
        }
    };

    visit(ast);

    return fixes;
}

function isSupportedVariableDeclaration(node) {
    if (!node || node.type !== "VariableDeclaration") {
        return false;
    }

    const kind = typeof node.kind === "string" ? node.kind.toLowerCase() : null;

    return kind === "var" || kind === "static";
}

function renameReservedIdentifiersInVariableDeclaration(node, diagnostic) {
    const declarations = Array.isArray(node?.declarations)
        ? node.declarations
        : [];

    if (declarations.length === 0) {
        return [];
    }

    const fixes = [];

    for (const declarator of declarations) {
        if (!declarator || declarator.type !== "VariableDeclarator") {
            continue;
        }

        const fix = renameReservedIdentifierNode(declarator.id, diagnostic);

        if (fix) {
            fixes.push(fix);
        }
    }

    return fixes;
}

function renameReservedIdentifierNode(identifier, diagnostic, options = {}) {
    if (!identifier || identifier.type !== "Identifier") {
        return null;
    }

    const name = identifier.name;

    if (!isReservedIdentifier(name)) {
        return null;
    }

    const replacement = getReplacementIdentifierName(name);

    if (!replacement || replacement === name) {
        return null;
    }

    const fixDetail = createFeatherFixDetail(diagnostic, {
        target: name ?? null,
        range: {
            start: getNodeStartIndex(identifier),
            end: getNodeEndIndex(identifier)
        }
    });

    if (!fixDetail) {
        return null;
    }

    identifier.name = replacement;

    if (typeof options.onRename === "function") {
        try {
            options.onRename({
                identifier,
                originalName: name,
                replacement
            });
        } catch {
            // Swallow callback errors to avoid interrupting the fix pipeline.
        }
    }

    attachFeatherFixMetadata(identifier, [fixDetail]);

    return fixDetail;
}

function renameReservedIdentifierInMacro(node, diagnostic, sourceText) {
    if (!node || node.type !== "MacroDeclaration") {
        return null;
    }

    return renameReservedIdentifierNode(node.name, diagnostic, {
        onRename: ({ originalName, replacement }) => {
            const updatedText = buildMacroReplacementText({
                macro: node,
                originalName,
                replacement,
                sourceText
            });

            if (typeof updatedText === "string") {
                node._featherMacroText = updatedText;
            }
        }
    });
}

function isReservedIdentifier(name) {
    if (typeof name !== "string" || name.length === 0) {
        return false;
    }

    return RESERVED_IDENTIFIER_NAMES.has(name.toLowerCase());
}

function getReplacementIdentifierName(originalName) {
    if (typeof originalName !== "string" || originalName.length === 0) {
        return null;
    }

    let candidate = `_${originalName}`;
    const seen = new Set();

    while (isReservedIdentifier(candidate)) {
        if (seen.has(candidate)) {
            return null;
        }

        seen.add(candidate);
        candidate = `_${candidate}`;
    }

    return candidate;
}

function buildMacroReplacementText({
    macro,
    originalName,
    replacement,
    sourceText
}) {
    if (
        !macro ||
        macro.type !== "MacroDeclaration" ||
        typeof replacement !== "string"
    ) {
        return null;
    }

    const baseText = getMacroBaseText(macro, sourceText);

    if (typeof baseText !== "string" || baseText.length === 0) {
        return null;
    }

    if (typeof originalName === "string" && originalName.length > 0) {
        const nameIndex = baseText.indexOf(originalName);

        if (nameIndex >= 0) {
            return (
                baseText.slice(0, nameIndex) +
                replacement +
                baseText.slice(nameIndex + originalName.length)
            );
        }
    }

    return null;
}

function getMacroBaseText(macro, sourceText) {
    if (!macro || macro.type !== "MacroDeclaration") {
        return null;
    }

    if (
        typeof macro._featherMacroText === "string" &&
        macro._featherMacroText.length > 0
    ) {
        return macro._featherMacroText;
    }

    if (typeof sourceText !== "string" || sourceText.length === 0) {
        return null;
    }

    const startIndex = getNodeStartIndex(macro);
    const endIndex = getNodeEndIndex(macro);

    if (
        typeof startIndex !== "number" ||
        typeof endIndex !== "number" ||
        endIndex < startIndex
    ) {
        return null;
    }

    return sourceText.slice(startIndex, endIndex);
}

function buildReservedIdentifierNameSet() {
    try {
        const metadata = require("../../../../resources/gml-identifiers.json");
        const identifiers = metadata?.identifiers;

        if (identifiers && typeof identifiers === "object") {
            const disallowedTypes = new Set(["literal", "keyword"]);

            return new Set(
                Object.entries(identifiers)
                    .filter(([name, info]) => {
                        if (typeof name !== "string" || name.length === 0) {
                            return false;
                        }

                        const type =
                            typeof info?.type === "string" ? info.type : "";
                        return !disallowedTypes.has(type.toLowerCase());
                    })
                    .map(([name]) => name.toLowerCase())
            );
        }
    } catch {
        // Ignore metadata loading failures and fall back to a no-op set.
    }

    return new Set();
}

function registerManualFeatherFix({ ast, diagnostic }) {
    if (!ast || typeof ast !== "object" || !diagnostic?.id) {
        return [];
    }

    const manualFixIds = getManualFeatherFixRegistry(ast);

    if (manualFixIds.has(diagnostic.id)) {
        return [];
    }

    manualFixIds.add(diagnostic.id);

    const fixDetail = createFeatherFixDetail(diagnostic, {
        automatic: false,
        range: null,
        target: null
    });

    return [fixDetail];
}

function getManualFeatherFixRegistry(ast) {
    let registry = ast[MANUAL_FIX_TRACKING_KEY];

    if (registry instanceof Set) {
        return registry;
    }

    registry = new Set();

    Object.defineProperty(ast, MANUAL_FIX_TRACKING_KEY, {
        configurable: true,
        enumerable: false,
        writable: false,
        value: registry
    });

    return registry;
}

function createFeatherFixDetail(
    diagnostic,
    { target = null, range = null, automatic = true } = {}
) {
    if (!diagnostic) {
        return null;
    }

    return {
        id: diagnostic.id ?? null,
        title: diagnostic.title ?? null,
        description: diagnostic.description ?? null,
        correction: diagnostic.correction ?? null,
        target,
        range,
        automatic
    };
}

function attachFeatherFixMetadata(target, fixes) {
    if (
        !target ||
        typeof target !== "object" ||
        !Array.isArray(fixes) ||
        fixes.length === 0
    ) {
        return;
    }

    const key = "_appliedFeatherDiagnostics";

    if (!Array.isArray(target[key])) {
        Object.defineProperty(target, key, {
            configurable: true,
            enumerable: false,
            writable: true,
            value: []
        });
    }

    target[key].push(...fixes);
}

function applyMissingFunctionCallCorrections({ ast, diagnostic }) {
    if (!diagnostic || !ast || typeof ast !== "object") {
        return [];
    }

    const replacements =
        extractFunctionCallReplacementsFromExamples(diagnostic);

    if (!(replacements instanceof Map) || replacements.size === 0) {
        return [];
    }

    const fixes = [];

    const visit = (node) => {
        if (!node) {
            return;
        }

        if (Array.isArray(node)) {
            for (const item of node) {
                visit(item);
            }
            return;
        }

        if (typeof node !== "object") {
            return;
        }

        if (node.type === "CallExpression") {
            const fix = correctMissingFunctionCall(
                node,
                replacements,
                diagnostic
            );

            if (fix) {
                fixes.push(fix);
                return;
            }
        }

        for (const value of Object.values(node)) {
            if (value && typeof value === "object") {
                visit(value);
            }
        }
    };

    visit(ast);

    return fixes;
}

function correctMissingFunctionCall(node, replacements, diagnostic) {
    if (!node || node.type !== "CallExpression") {
        return null;
    }

    if (!(replacements instanceof Map) || replacements.size === 0) {
        return null;
    }

    const callee = node.object;

    if (!callee || callee.type !== "Identifier") {
        return null;
    }

    const replacementName = replacements.get(callee.name);

    if (!replacementName || replacementName === callee.name) {
        return null;
    }

    const startIndex = getNodeStartIndex(callee);
    const endIndex = getNodeEndIndex(callee);
    const range =
        typeof startIndex === "number" && typeof endIndex === "number"
            ? { start: startIndex, end: endIndex }
            : null;

    const fixDetail = createFeatherFixDetail(diagnostic, {
        target: callee.name ?? null,
        range
    });

    if (!fixDetail) {
        return null;
    }

    fixDetail.replacement = replacementName;

    callee.name = replacementName;
    attachFeatherFixMetadata(node, [fixDetail]);

    return fixDetail;
}

function extractFunctionCallReplacementsFromExamples(diagnostic) {
    const replacements = new Map();

    if (!diagnostic) {
        return replacements;
    }

    const badExampleCalls = extractFunctionCallNamesFromExample(
        diagnostic.badExample
    );
    const goodExampleCalls = extractFunctionCallNamesFromExample(
        diagnostic.goodExample
    );

    const count = Math.min(badExampleCalls.length, goodExampleCalls.length);

    for (let index = 0; index < count; index += 1) {
        const typo = badExampleCalls[index];
        const correction = goodExampleCalls[index];

        if (!typo || !correction || typo === correction) {
            continue;
        }

        if (!replacements.has(typo)) {
            replacements.set(typo, correction);
        }
    }

    return replacements;
}

function extractFunctionCallNamesFromExample(exampleText) {
    if (typeof exampleText !== "string" || exampleText.length === 0) {
        return [];
    }

    const matches = [];
    const lines = exampleText.split(/\r?\n/);

    for (const line of lines) {
        if (!line || !line.includes("(")) {
            continue;
        }

        const [code] = line.split("//", 1);
        if (!code || code.trim().length === 0) {
            continue;
        }

        const callPattern = /\b([A-Za-z_][A-Za-z0-9_]*)\s*(?=\()/g;
        let match;
        while ((match = callPattern.exec(code))) {
            matches.push(match[1]);
        }
    }

    return matches;
}

const ARGUMENT_BUILTINS = new Set([
    "argument",
    "argument_relative",
    "argument_count",
    ...Array.from({ length: 16 }, (_, index) => `argument${index}`)
]);

function relocateArgumentReferencesInsideFunctions({ ast, diagnostic }) {
    if (!diagnostic || !ast || typeof ast !== "object") {
        return [];
    }

    const programBody = Array.isArray(ast.body) ? ast.body : null;

    if (!programBody || programBody.length === 0) {
        return [];
    }

    const fixes = [];

    for (let index = 0; index < programBody.length; index += 1) {
        const entry = programBody[index];

        if (!isFunctionDeclaration(entry)) {
            continue;
        }

        const block = getFunctionBlock(entry);

        if (!block) {
            continue;
        }

        let nextIndex = index + 1;

        while (nextIndex < programBody.length) {
            const candidate = programBody[nextIndex];

            if (!candidate || typeof candidate !== "object") {
                break;
            }

            if (isFunctionDeclaration(candidate)) {
                break;
            }

            const argumentReference =
                findArgumentReferenceOutsideFunctions(candidate);

            if (!argumentReference) {
                break;
            }

            programBody.splice(nextIndex, 1);
            block.body.push(candidate);

            const fixDetail = createFeatherFixDetail(diagnostic, {
                target: argumentReference?.name ?? null,
                range: {
                    start: getNodeStartIndex(candidate),
                    end: getNodeEndIndex(candidate)
                }
            });

            if (fixDetail) {
                attachFeatherFixMetadata(candidate, [fixDetail]);
                fixes.push(fixDetail);
            }
        }
    }

    return fixes;
}

function isFunctionDeclaration(node) {
    if (!node || typeof node !== "object") {
        return false;
    }

    return node.type === "FunctionDeclaration";
}

function getFunctionBlock(declaration) {
    const body = declaration?.body;

    if (!body || body.type !== "BlockStatement") {
        return null;
    }

    const blockBody = Array.isArray(body.body) ? body.body : null;

    if (!blockBody) {
        return null;
    }

    return body;
}

function findArgumentReferenceOutsideFunctions(node) {
    let match = null;

    const visit = (current, isRoot = false) => {
        if (!current || match) {
            return;
        }

        if (Array.isArray(current)) {
            for (const item of current) {
                visit(item, false);

                if (match) {
                    break;
                }
            }

            return;
        }

        if (typeof current !== "object") {
            return;
        }

        if (!isRoot && isFunctionLikeNode(current)) {
            return;
        }

        if (current.type === "Identifier") {
            const builtin = getArgumentBuiltinName(current.name);

            if (builtin) {
                match = { name: builtin };
                return;
            }
        }

        if (
            current.type === "MemberIndexExpression" &&
            isIdentifierWithName(current.object, "argument")
        ) {
            match = { name: "argument" };
            return;
        }

        if (
            current.type === "MemberDotExpression" &&
            isIdentifierWithName(current.object, "argument")
        ) {
            match = { name: "argument" };
            return;
        }

        for (const value of Object.values(current)) {
            if (
                !value ||
                (typeof value !== "object" && !Array.isArray(value))
            ) {
                continue;
            }

            visit(value, false);

            if (match) {
                break;
            }
        }
    };

    visit(node, true);

    return match;
}

function getArgumentBuiltinName(name) {
    if (typeof name !== "string") {
        return null;
    }

    if (ARGUMENT_BUILTINS.has(name)) {
        return name;
    }

    return null;
}

function getNodeStartLine(node) {
    const location = node?.start;

    if (
        location &&
        typeof location === "object" &&
        typeof location.line === "number"
    ) {
        return location.line;
    }

    return undefined;
}

function collectGM1100Candidates(node) {
    const index = new Map();

    const visit = (candidate) => {
        if (!candidate) {
            return;
        }

        if (Array.isArray(candidate)) {
            for (const item of candidate) {
                visit(item);
            }
            return;
        }

        if (typeof candidate !== "object") {
            return;
        }

        if (
            (candidate.type === "VariableDeclaration" ||
                candidate.type === "AssignmentExpression") &&
            typeof getNodeStartLine(candidate) === "number"
        ) {
            const line = getNodeStartLine(candidate);

            if (typeof line === "number") {
                if (!index.has(line)) {
                    index.set(line, []);
                }

                index.get(line).push(candidate);
            }
        }

        for (const value of Object.values(candidate)) {
            if (value && typeof value === "object") {
                visit(value);
            }
        }
    };

    visit(node);

    return index;
}<|MERGE_RESOLUTION|>--- conflicted
+++ resolved
@@ -362,43 +362,7 @@
             continue;
         }
 
-<<<<<<< HEAD
-        if (diagnosticId === "GM1015") {
-            registerFeatherFixer(registry, diagnosticId, () => ({ ast }) => {
-                const fixes = preventDivisionOrModuloByZero({ ast, diagnostic });
-
-                if (Array.isArray(fixes) && fixes.length > 0) {
-                    return fixes;
-                }
-
-                return registerManualFeatherFix({ ast, diagnostic });
-            });
-            continue;
-        }
-
-        if (diagnosticId === "GM1051") {
-            registerFeatherFixer(registry, diagnosticId, () => ({ ast, sourceText }) => {
-                const fixes = removeTrailingMacroSemicolons({
-                    ast,
-                    sourceText,
-                    diagnostic
-                });
-
-                if (Array.isArray(fixes) && fixes.length > 0) {
-                    return fixes;
-                }
-
-                return registerManualFeatherFix({ ast, diagnostic });
-            });
-            continue;
-        }
-
-        if (diagnosticId === "GM2020") {
-            registerFeatherFixer(registry, diagnosticId, () => ({ ast }) => {
-                const fixes = convertAllDotAssignmentsToWithStatements({ ast, diagnostic });
-=======
         const handler = AUTOMATIC_FEATHER_FIX_HANDLERS.get(diagnosticId);
->>>>>>> bdd7a565
 
         if (handler) {
             registerAutomaticFeatherFix({
@@ -467,223 +431,6 @@
     );
 }
 
-<<<<<<< HEAD
-function preventDivisionOrModuloByZero({ ast, diagnostic }) {
-    if (!diagnostic || !ast || typeof ast !== "object") {
-        return [];
-    }
-
-    const fixes = [];
-
-    const visit = (node) => {
-        if (!node) {
-            return;
-        }
-
-        if (Array.isArray(node)) {
-            for (const item of node) {
-                visit(item);
-            }
-            return;
-        }
-
-        if (typeof node !== "object") {
-            return;
-        }
-
-        if (node.type === "BinaryExpression") {
-            const fix = normalizeDivisionBinaryExpression(node, diagnostic);
-            if (fix) {
-                fixes.push(fix);
-            }
-        } else if (node.type === "AssignmentExpression") {
-            const fix = normalizeDivisionAssignmentExpression(node, diagnostic);
-            if (fix) {
-                fixes.push(fix);
-            }
-        }
-
-        for (const value of Object.values(node)) {
-            if (value && typeof value === "object") {
-                visit(value);
-            }
-        }
-    };
-
-    visit(ast);
-
-    return fixes;
-}
-
-function normalizeDivisionBinaryExpression(node, diagnostic) {
-    if (!node || node.type !== "BinaryExpression") {
-        return null;
-    }
-
-    if (node.operator !== "/" && node.operator !== "%") {
-        return null;
-    }
-
-    const zeroLiteralInfo = findZeroLiteralInfo(node.right);
-    if (!zeroLiteralInfo) {
-        return null;
-    }
-
-    const { literal, container, property } = zeroLiteralInfo;
-    const replacementLiteral = createLiteral("1", literal);
-
-    if (!replacementLiteral) {
-        return null;
-    }
-
-    if (container && property) {
-        container[property] = replacementLiteral;
-    } else {
-        node.right = replacementLiteral;
-    }
-
-    const fixDetail = createFeatherFixDetail(diagnostic, {
-        target: literal?.value ?? null,
-        range: {
-            start: getNodeStartIndex(literal),
-            end: getNodeEndIndex(literal)
-        }
-    });
-
-    if (!fixDetail) {
-        return null;
-    }
-
-    attachFeatherFixMetadata(node, [fixDetail]);
-
-    return fixDetail;
-}
-
-function normalizeDivisionAssignmentExpression(node, diagnostic) {
-    if (!node || node.type !== "AssignmentExpression") {
-        return null;
-    }
-
-    if (node.operator !== "/=" && node.operator !== "%=") {
-        return null;
-    }
-
-    const zeroLiteralInfo = findZeroLiteralInfo(node.right);
-    if (!zeroLiteralInfo) {
-        return null;
-    }
-
-    const { literal, container, property } = zeroLiteralInfo;
-    const replacementLiteral = createLiteral("1", literal);
-
-    if (!replacementLiteral) {
-        return null;
-    }
-
-    if (container && property) {
-        container[property] = replacementLiteral;
-    } else {
-        node.right = replacementLiteral;
-    }
-
-    const fixDetail = createFeatherFixDetail(diagnostic, {
-        target: literal?.value ?? null,
-        range: {
-            start: getNodeStartIndex(literal),
-            end: getNodeEndIndex(literal)
-        }
-    });
-
-    if (!fixDetail) {
-        return null;
-    }
-
-    attachFeatherFixMetadata(node, [fixDetail]);
-
-    return fixDetail;
-}
-
-function findZeroLiteralInfo(node) {
-    if (!node || typeof node !== "object") {
-        return null;
-    }
-
-    if (node.type === "Literal") {
-        return isZeroLiteral(node)
-            ? { literal: node, container: null, property: null }
-            : null;
-    }
-
-    if (node.type === "ParenthesizedExpression") {
-        if (!node.expression || typeof node.expression !== "object") {
-            return null;
-        }
-
-        const innerInfo = findZeroLiteralInfo(node.expression);
-
-        if (!innerInfo) {
-            return null;
-        }
-
-        if (!innerInfo.container) {
-            return { literal: innerInfo.literal, container: node, property: "expression" };
-        }
-
-        return innerInfo;
-    }
-
-    if (node.type === "UnaryExpression") {
-        if (node.operator !== "+" && node.operator !== "-") {
-            return null;
-        }
-
-        if (!node.argument || typeof node.argument !== "object") {
-            return null;
-        }
-
-        const innerInfo = findZeroLiteralInfo(node.argument);
-
-        if (!innerInfo) {
-            return null;
-        }
-
-        if (!innerInfo.container) {
-            return { literal: innerInfo.literal, container: node, property: "argument" };
-        }
-
-        return innerInfo;
-    }
-
-    return null;
-}
-
-function isZeroLiteral(node) {
-    if (!node || node.type !== "Literal") {
-        return false;
-    }
-
-    const rawValue = node.value;
-
-    if (typeof rawValue === "number") {
-        return rawValue === 0;
-    }
-
-    if (typeof rawValue !== "string" || rawValue.length === 0) {
-        return false;
-    }
-
-    const normalized = Number(rawValue);
-
-    if (!Number.isFinite(normalized)) {
-        return false;
-    }
-
-    return normalized === 0;
-}
-
-function removeTrailingMacroSemicolons({ ast, sourceText, diagnostic }) {
-    if (!diagnostic || typeof sourceText !== "string" || sourceText.length === 0) {
-=======
 function createAutomaticFeatherFixHandlers() {
     return new Map([
         [
@@ -750,6 +497,11 @@
             "GM1051",
             ({ ast, sourceText, diagnostic }) =>
                 removeTrailingMacroSemicolons({ ast, sourceText, diagnostic })
+        ],
+        [
+            "GM1015",
+            ({ ast, diagnostic }) =>
+                preventDivisionOrModuloByZero({ ast, diagnostic })
         ],
         [
             "GM1016",
@@ -870,7 +622,6 @@
 
 function convertAssetArgumentStringsToIdentifiers({ ast, diagnostic }) {
     if (!diagnostic || !ast || typeof ast !== "object") {
->>>>>>> bdd7a565
         return [];
     }
 
@@ -1060,6 +811,231 @@
     if (!registry.has(diagnosticId)) {
         registry.set(diagnosticId, factory);
     }
+}
+
+function preventDivisionOrModuloByZero({ ast, diagnostic }) {
+    if (!diagnostic || !ast || typeof ast !== "object") {
+        return [];
+    }
+
+    const fixes = [];
+
+    const visit = (node) => {
+        if (!node) {
+            return;
+        }
+
+        if (Array.isArray(node)) {
+            for (const item of node) {
+                visit(item);
+            }
+            return;
+        }
+
+        if (typeof node !== "object") {
+            return;
+        }
+
+        if (node.type === "BinaryExpression") {
+            const fix = normalizeDivisionBinaryExpression(node, diagnostic);
+
+            if (fix) {
+                fixes.push(fix);
+            }
+        } else if (node.type === "AssignmentExpression") {
+            const fix = normalizeDivisionAssignmentExpression(node, diagnostic);
+
+            if (fix) {
+                fixes.push(fix);
+            }
+        }
+
+        for (const value of Object.values(node)) {
+            if (value && typeof value === "object") {
+                visit(value);
+            }
+        }
+    };
+
+    visit(ast);
+
+    return fixes;
+}
+
+function normalizeDivisionBinaryExpression(node, diagnostic) {
+    if (!node || node.type !== "BinaryExpression") {
+        return null;
+    }
+
+    if (node.operator !== "/" && node.operator !== "%") {
+        return null;
+    }
+
+    const zeroLiteralInfo = findZeroLiteralInfo(node.right);
+
+    if (!zeroLiteralInfo) {
+        return null;
+    }
+
+    const { literal, container, property } = zeroLiteralInfo;
+    const replacementLiteral = createLiteral("1", literal);
+
+    if (!replacementLiteral) {
+        return null;
+    }
+
+    if (container && property) {
+        container[property] = replacementLiteral;
+    } else {
+        node.right = replacementLiteral;
+    }
+
+    const fixDetail = createFeatherFixDetail(diagnostic, {
+        target: literal?.value ?? null,
+        range: {
+            start: getNodeStartIndex(literal),
+            end: getNodeEndIndex(literal)
+        }
+    });
+
+    if (!fixDetail) {
+        return null;
+    }
+
+    attachFeatherFixMetadata(node, [fixDetail]);
+
+    return fixDetail;
+}
+
+function normalizeDivisionAssignmentExpression(node, diagnostic) {
+    if (!node || node.type !== "AssignmentExpression") {
+        return null;
+    }
+
+    if (node.operator !== "/=" && node.operator !== "%=") {
+        return null;
+    }
+
+    const zeroLiteralInfo = findZeroLiteralInfo(node.right);
+
+    if (!zeroLiteralInfo) {
+        return null;
+    }
+
+    const { literal, container, property } = zeroLiteralInfo;
+    const replacementLiteral = createLiteral("1", literal);
+
+    if (!replacementLiteral) {
+        return null;
+    }
+
+    if (container && property) {
+        container[property] = replacementLiteral;
+    } else {
+        node.right = replacementLiteral;
+    }
+
+    const fixDetail = createFeatherFixDetail(diagnostic, {
+        target: literal?.value ?? null,
+        range: {
+            start: getNodeStartIndex(literal),
+            end: getNodeEndIndex(literal)
+        }
+    });
+
+    if (!fixDetail) {
+        return null;
+    }
+
+    attachFeatherFixMetadata(node, [fixDetail]);
+
+    return fixDetail;
+}
+
+function findZeroLiteralInfo(node) {
+    if (!node || typeof node !== "object") {
+        return null;
+    }
+
+    if (node.type === "Literal") {
+        return isZeroLiteral(node)
+            ? { literal: node, container: null, property: null }
+            : null;
+    }
+
+    if (node.type === "ParenthesizedExpression") {
+        if (!node.expression || typeof node.expression !== "object") {
+            return null;
+        }
+
+        const innerInfo = findZeroLiteralInfo(node.expression);
+
+        if (!innerInfo) {
+            return null;
+        }
+
+        if (!innerInfo.container) {
+            return {
+                literal: innerInfo.literal,
+                container: node,
+                property: "expression"
+            };
+        }
+
+        return innerInfo;
+    }
+
+    if (node.type === "UnaryExpression") {
+        if (node.operator !== "+" && node.operator !== "-") {
+            return null;
+        }
+
+        if (!node.argument || typeof node.argument !== "object") {
+            return null;
+        }
+
+        const innerInfo = findZeroLiteralInfo(node.argument);
+
+        if (!innerInfo) {
+            return null;
+        }
+
+        if (!innerInfo.container) {
+            return {
+                literal: innerInfo.literal,
+                container: node,
+                property: "argument"
+            };
+        }
+
+        return innerInfo;
+    }
+
+    return null;
+}
+
+function isZeroLiteral(node) {
+    if (!node || node.type !== "Literal") {
+        return false;
+    }
+
+    const rawValue = node.value;
+
+    if (typeof rawValue === "number") {
+        return rawValue === 0;
+    }
+
+    if (typeof rawValue !== "string" || rawValue.length === 0) {
+        return false;
+    }
+
+    const normalized = Number(rawValue);
+
+    if (!Number.isFinite(normalized)) {
+        return false;
+    }
+
+    return normalized === 0;
 }
 
 function normalizeArgumentBuiltinReferences({ ast, diagnostic }) {
