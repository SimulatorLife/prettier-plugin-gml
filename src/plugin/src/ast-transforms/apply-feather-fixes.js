import { createRequire } from "node:module";
import GMLParser from "gamemaker-language-parser";

import {
    getNodeEndIndex,
    getNodeStartIndex,
    cloneLocation
} from "../../../shared/ast-locations.js";
import {
    getArrayProperty,
    getBodyStatements,
    getCallExpressionArguments,
    isBooleanLiteral
} from "../../../shared/ast-node-helpers.js";
import {
    isNonEmptyString,
    isNonEmptyTrimmedString,
    toTrimmedString
} from "../../../shared/string-utils.js";
import { asArray, isNonEmptyArray } from "../../../shared/array-utils.js";
import { hasOwn, isObjectLike } from "../../../shared/object-utils.js";
import { escapeRegExp } from "../../../shared/regexp.js";
import { collectCommentNodes, getCommentArray } from "../comments/index.js";
import {
    getFeatherDiagnosticById,
    getFeatherDiagnostics,
    getFeatherMetadata
} from "../feather/metadata.js";

const require = createRequire(import.meta.url);
const TRAILING_MACRO_SEMICOLON_PATTERN = new RegExp(
    ";(?=[^\\S\\r\\n]*(?:(?:\\/\\/[^\\r\\n]*|\\/\\*[\\s\\S]*?\\*\/)[^\\S\\r\\n]*)*(?:\\r?\\n|$))"
);
const DATA_STRUCTURE_ACCESSOR_TOKENS = [
    "?",
    "|",
    "#",
    "@",
    "!",
    "$",
    "%",
    "&",
    "^",
    "~"
];
const NUMERIC_STRING_LITERAL_PATTERN =
    /^[+-]?(?:\d+(?:\.\d*)?|\.\d+)(?:[eE][+-]?\d+)?$/;
const ALLOWED_DELETE_MEMBER_TYPES = new Set([
    "MemberDotExpression",
    "MemberIndexExpression"
]);
const MANUAL_FIX_TRACKING_KEY = Symbol("manualFeatherFixes");
const FILE_FIND_BLOCK_CALL_TARGETS = new Set(["file_find_next"]);
const FILE_FIND_CLOSE_FUNCTION_NAME = "file_find_close";
const READ_ONLY_BUILT_IN_VARIABLES = new Set(["working_directory"]);
const FILE_ATTRIBUTE_IDENTIFIER_PATTERN = /^fa_[A-Za-z0-9_]+$/;
const STRING_LENGTH_CALL_BLACKLIST = new Set([
    "string_byte_at",
    "string_byte_length",
    "string_height",
    "string_height_ext",
    "string_length",
    "string_pos",
    "string_pos_ext",
    "string_width",
    "string_width_ext"
]);
const IDENTIFIER_TOKEN_PATTERN = /\b[A-Za-z_][A-Za-z0-9_]*\b/g;
const RESERVED_KEYWORD_TOKENS = new Set([
    "and",
    "break",
    "case",
    "continue",
    "constructor",
    "create",
    "default",
    "delete",
    "do",
    "else",
    "enum",
    "event",
    "for",
    "function",
    "globalvar",
    "if",
    "macro",
    "not",
    "or",
    "repeat",
    "return",
    "step",
    "switch",
    "until",
    "var",
    "while",
    "with"
]);
const RESERVED_IDENTIFIER_NAMES = buildReservedIdentifierNameSet();
const DEPRECATED_BUILTIN_VARIABLE_REPLACEMENTS =
    buildDeprecatedBuiltinVariableReplacements();
const ARGUMENT_IDENTIFIER_PATTERN = /^argument(\d+)$/;
const GM1041_CALL_ARGUMENT_TARGETS = new Map([
    ["instance_create_depth", [3]],
    ["instance_create_layer", [3]],
    ["instance_create_layer_depth", [4]],
    ["layer_instance_create", [3]]
]);
const FUNCTION_LIKE_TYPES = new Set([
    "FunctionDeclaration",
    "FunctionExpression",
    "LambdaExpression",
    "ConstructorDeclaration",
    "MethodDeclaration",
    "StructFunctionDeclaration",
    "StructDeclaration"
]);
const IDENTIFIER_NAME_PATTERN = /^[A-Za-z_][A-Za-z0-9_]*$/;
const FEATHER_TYPE_SYSTEM_INFO = buildFeatherTypeSystemInfo();
const AUTOMATIC_FEATHER_FIX_HANDLERS = createAutomaticFeatherFixHandlers();
const FEATHER_DIAGNOSTICS = getFeatherDiagnostics();
const FEATHER_FIX_IMPLEMENTATIONS =
    buildFeatherFixImplementations(FEATHER_DIAGNOSTICS);
const FEATHER_DIAGNOSTIC_FIXERS = buildFeatherDiagnosticFixers(
    FEATHER_DIAGNOSTICS,
    FEATHER_FIX_IMPLEMENTATIONS
);

export function preprocessSourceForFeatherFixes(sourceText) {
    if (typeof sourceText !== "string" || sourceText.length === 0) {
        return {
            sourceText,
            metadata: null
        };
    }

    const gm1100Metadata = [];
    const gm1016Metadata = [];
    const sanitizedParts = [];
    const newlinePattern = /\r?\n/g;
    let lastIndex = 0;
    let lineNumber = 1;
    let pendingGM1100Context = null;

    const processLine = (line) => {
        const indentationMatch = line.match(/^\s*/);
        const indentation = indentationMatch ? indentationMatch[0] : "";
        const trimmed = line.trim();

        if (trimmed.length === 0) {
            return { line, context: pendingGM1100Context };
        }

        const booleanLiteralMatch = line.match(/^(\s*)(true|false)\s*;?\s*$/);

        if (booleanLiteralMatch) {
            const leadingWhitespace = booleanLiteralMatch[1] ?? "";
            const sanitizedRemainder = " ".repeat(
                Math.max(0, line.length - leadingWhitespace.length)
            );
            const sanitizedLine = `${leadingWhitespace}${sanitizedRemainder}`;
            const trimmedRightLength = line.replace(/\s+$/, "").length;
            const startColumn = leadingWhitespace.length;
            const endColumn = Math.max(startColumn, trimmedRightLength - 1);
            const lineStartIndex = lastIndex;

            gm1016Metadata.push({
                start: {
                    line: lineNumber,
                    column: startColumn,
                    index: lineStartIndex + startColumn
                },
                end: {
                    line: lineNumber,
                    column: endColumn,
                    index: lineStartIndex + endColumn
                }
            });

            return { line: sanitizedLine, context: null };
        }

        const varMatch = line.match(/^\s*var\s+([A-Za-z_][A-Za-z0-9_]*)\b/);

        if (varMatch) {
            const identifier = varMatch[1];
            const remainder = line.slice(varMatch[0].length);
            const trimmedRemainder = remainder.replace(/^\s*/, "");

            if (trimmedRemainder.startsWith("*")) {
                const leadingWhitespaceLength =
                    remainder.length - trimmedRemainder.length;
                const leadingWhitespace =
                    leadingWhitespaceLength > 0
                        ? remainder.slice(0, leadingWhitespaceLength)
                        : "";
                const sanitizedLine = [
                    line.slice(0, varMatch[0].length),
                    leadingWhitespace,
                    "=",
                    trimmedRemainder.slice(1)
                ].join("");

                gm1100Metadata.push({
                    type: "declaration",
                    line: lineNumber,
                    identifier
                });

                return {
                    line: sanitizedLine,
                    context: {
                        identifier,
                        indentation
                    }
                };
            }
        }

        if (trimmed.startsWith("=") && pendingGM1100Context?.identifier) {
            const rawRemainder = line.slice(indentation.length);
            const identifier = pendingGM1100Context.identifier;

            gm1100Metadata.push({
                type: "assignment",
                line: lineNumber,
                identifier
            });

            const sanitizedLine = `${indentation}${" ".repeat(
                Math.max(0, rawRemainder.length)
            )}`;

            return { line: sanitizedLine, context: null };
        }

        if (trimmed.startsWith("/") || trimmed.startsWith("*")) {
            return { line, context: pendingGM1100Context };
        }

        return { line, context: null };
    };

    let match;

    while ((match = newlinePattern.exec(sourceText)) !== null) {
        const lineEnd = match.index;
        const line = sourceText.slice(lastIndex, lineEnd);
        const newline = match[0];
        const { line: sanitizedLine, context } = processLine(line);

        sanitizedParts.push(sanitizedLine, newline);
        pendingGM1100Context = context;
        lastIndex = match.index + newline.length;
        lineNumber += 1;
    }

    const finalLine = sourceText.slice(lastIndex);
    if (
        finalLine.length > 0 ||
        sourceText.endsWith("\n") ||
        sourceText.endsWith("\r")
    ) {
        const { line: sanitizedLine, context } = processLine(finalLine);
        sanitizedParts.push(sanitizedLine);
        pendingGM1100Context = context;
    }

    const sanitizedSourceText = sanitizedParts.join("");
    const metadata = {};

    if (gm1100Metadata.length > 0) {
        metadata.GM1100 = gm1100Metadata;
    }

    if (gm1016Metadata.length > 0) {
        metadata.GM1016 = gm1016Metadata;
    }

    if (Object.keys(metadata).length === 0) {
        return {
            sourceText,
            metadata: null
        };
    }

    return {
        sourceText: sanitizedSourceText,
        metadata
    };
}

export function getFeatherDiagnosticFixers() {
    return new Map(FEATHER_DIAGNOSTIC_FIXERS);
}

export function applyFeatherFixes(
    ast,
    { sourceText, preprocessedFixMetadata, options } = {}
) {
    if (!ast || typeof ast !== "object") {
        return ast;
    }

    const appliedFixes = [];

    for (const entry of FEATHER_DIAGNOSTIC_FIXERS.values()) {
        const fixes = entry.applyFix(ast, {
            sourceText,
            preprocessedFixMetadata,
            options
        });

        if (isNonEmptyArray(fixes)) {
            appliedFixes.push(...fixes);
        }
    }

    if (appliedFixes.length > 0) {
        attachFeatherFixMetadata(ast, appliedFixes);
    }

    return ast;
}

function buildFeatherDiagnosticFixers(diagnostics, implementationRegistry) {
    const registry = new Map();

    for (const diagnostic of asArray(diagnostics)) {
        const diagnosticId = diagnostic?.id;

        if (!diagnosticId || registry.has(diagnosticId)) {
            continue;
        }

        const applyFix = createFixerForDiagnostic(
            diagnostic,
            implementationRegistry
        );

        if (typeof applyFix !== "function") {
            continue;
        }

        registry.set(diagnosticId, {
            diagnostic,
            applyFix
        });
    }

    return registry;
}

function createFixerForDiagnostic(diagnostic, implementationRegistry) {
    if (!implementationRegistry) {
        return createNoOpFixer();
    }

    const implementationFactory = implementationRegistry.get(diagnostic?.id);

    if (typeof implementationFactory !== "function") {
        return createNoOpFixer();
    }

    const implementation = implementationFactory(diagnostic);
    if (typeof implementation !== "function") {
        return createNoOpFixer();
    }

    return (ast, context) => {
        const fixes = implementation({
            ast,
            sourceText: context?.sourceText,
            preprocessedFixMetadata: context?.preprocessedFixMetadata,
            options: context?.options
        });

        return asArray(fixes);
    };
}

function createNoOpFixer() {
    return () => [];
}

function removeDuplicateEnumMembers({ ast, diagnostic }) {
    if (!diagnostic || !ast || typeof ast !== "object") {
        return [];
    }

    const fixes = [];

    const visit = (node) => {
        if (!node) {
            return;
        }

        if (Array.isArray(node)) {
            for (const item of node) {
                visit(item);
            }
            return;
        }

<<<<<<< HEAD
        if (diagnosticId === "GM2025") {
            registerFeatherFixer(registry, diagnosticId, () => ({ ast }) => {
                const fixes = annotateMissingUserEvents({ ast, diagnostic });

                if (Array.isArray(fixes) && fixes.length > 0) {
                    return fixes;
                }

                return registerManualFeatherFix({ ast, diagnostic });
            });
            continue;
        }

        if (diagnosticId === "GM1063") {
            registerFeatherFixer(registry, diagnosticId, () => ({ ast }) => {
                const fixes = harmonizeTexturePointerTernaries({ ast, diagnostic });

                if (Array.isArray(fixes) && fixes.length > 0) {
                    return fixes;
                }

                return registerManualFeatherFix({ ast, diagnostic });
            });
            continue;
=======
        if (typeof node !== "object") {
            return;
>>>>>>> f08b6373
        }

        if (node.type === "EnumDeclaration") {
            const members = asArray(node.members);

            if (members.length > 1) {
                const seen = new Map();

                for (let index = 0; index < members.length; index += 1) {
                    const member = members[index];

                    if (!member || typeof member !== "object") {
                        continue;
                    }

                    const name = member.name?.name;

                    if (typeof name !== "string" || name.length === 0) {
                        continue;
                    }

                    const normalizedName = name.toLowerCase();

                    if (!seen.has(normalizedName)) {
                        seen.set(normalizedName, member);
                        continue;
                    }

                    const fixDetail = createFeatherFixDetail(diagnostic, {
                        target: name,
                        range: {
                            start: getNodeStartIndex(member),
                            end: getNodeEndIndex(member)
                        }
                    });

                    if (fixDetail) {
                        fixes.push(fixDetail);
                        attachFeatherFixMetadata(node, [fixDetail]);
                    }

                    members.splice(index, 1);
                    index -= 1;
                }

                if (members.length === 0) {
                    node.hasTrailingComma = false;
                }
            }
        }

        for (const value of Object.values(node)) {
            if (value && typeof value === "object") {
                visit(value);
            }
        }
    };

    visit(ast);

    return fixes;
}

function removeBreakStatementsWithoutEnclosingLoops({ ast, diagnostic }) {
    if (!diagnostic || !ast || typeof ast !== "object") {
        return [];
    }

    const fixes = [];

    const visitArray = (array, owner, property, breakableDepth) => {
        if (!Array.isArray(array)) {
            return;
        }

        let index = 0;

        while (index < array.length) {
            const removed = visit(
                array[index],
                array,
                index,
                breakableDepth,
                owner
            );

            if (!removed) {
                index += 1;
            }
        }
    };

    const visit = (node, parent, property, breakableDepth, owner) => {
        if (!node) {
            return false;
        }

        if (Array.isArray(node)) {
            visitArray(node, owner, property, breakableDepth);
            return false;
        }

        if (typeof node !== "object") {
            return false;
        }

        if (node.type === "BreakStatement" && breakableDepth === 0) {
            if (!Array.isArray(parent) || typeof property !== "number") {
                return false;
            }

            const fixDetail = createFeatherFixDetail(diagnostic, {
                target: "break",
                range: {
                    start: getNodeStartIndex(node),
                    end: getNodeEndIndex(node)
                }
            });

            if (!fixDetail) {
                return false;
            }

            parent.splice(property, 1);

            let metadataTarget = null;

            if (owner && owner !== ast) {
                metadataTarget = owner;
            } else if (Array.isArray(parent)) {
                metadataTarget = parent;
            }

            if (metadataTarget) {
                attachFeatherFixMetadata(metadataTarget, [fixDetail]);
            }

            fixes.push(fixDetail);

            return true;
        }

        const nextBreakableDepth =
            breakableDepth + (isBreakableConstruct(node) ? 1 : 0);

        for (const [key, value] of Object.entries(node)) {
            if (!value || typeof value !== "object") {
                continue;
            }

            if (Array.isArray(value)) {
                visitArray(value, node, key, nextBreakableDepth);
                continue;
            }

            visit(value, node, key, nextBreakableDepth, node);
        }

        return false;
    };

    visit(ast, null, null, 0, null);

    return fixes;
}

function isBreakableConstruct(node) {
    if (!node || typeof node !== "object") {
        return false;
    }

    switch (node.type) {
        case "DoUntilStatement":
        case "ForStatement":
        case "RepeatStatement":
        case "SwitchStatement":
        case "WhileStatement":
        case "WithStatement":
            return true;
        default:
            return false;
    }
}

function buildFeatherFixImplementations(diagnostics) {
    const registry = new Map();

    for (const diagnostic of asArray(diagnostics)) {
        const diagnosticId = diagnostic?.id;

        if (!diagnosticId) {
            continue;
        }

        if (diagnosticId === "GM1000") {
            registerFeatherFixer(registry, diagnosticId, () => ({ ast }) => {
                const fixes = removeBreakStatementsWithoutEnclosingLoops({
                    ast,
                    diagnostic
                });

                if (isNonEmptyArray(fixes)) {
                    return fixes;
                }

                return registerManualFeatherFix({ ast, diagnostic });
            });
            continue;
        }

        if (diagnosticId === "GM1002") {
            registerFeatherFixer(registry, diagnosticId, () => ({ ast }) => {
                const fixes = splitGlobalVarInlineInitializers({
                    ast,
                    diagnostic
                });

                if (isNonEmptyArray(fixes)) {
                    return fixes;
                }

                return registerManualFeatherFix({ ast, diagnostic });
            });
            continue;
        }

        if (diagnosticId === "GM1003") {
            registerFeatherFixer(registry, diagnosticId, () => ({ ast }) => {
                const fixes = sanitizeEnumAssignments({ ast, diagnostic });

                if (isNonEmptyArray(fixes)) {
                    return fixes;
                }

                return registerManualFeatherFix({ ast, diagnostic });
            });
            continue;
        }

        if (diagnosticId === "GM1005") {
            registerFeatherFixer(registry, diagnosticId, () => {
                const callTemplate =
                    createFunctionCallTemplateFromDiagnostic(diagnostic);

                return ({ ast }) => {
                    const fixes = ensureRequiredArgumentProvided({
                        ast,
                        diagnostic,
                        callTemplate
                    });

                    if (isNonEmptyArray(fixes)) {
                        return fixes;
                    }

                    return registerManualFeatherFix({ ast, diagnostic });
                };
            });
            continue;
        }

        if (diagnosticId === "GM1004") {
            registerFeatherFixer(registry, diagnosticId, () => ({ ast }) => {
                const fixes = removeDuplicateEnumMembers({ ast, diagnostic });

                if (isNonEmptyArray(fixes)) {
                    return fixes;
                }

                return registerManualFeatherFix({ ast, diagnostic });
            });
            continue;
        }

        if (diagnosticId === "GM1007") {
            registerFeatherFixer(
                registry,
                diagnosticId,
                () =>
                    ({ ast, sourceText }) => {
                        const fixes = flagInvalidAssignmentTargets({
                            ast,
                            sourceText,
                            diagnostic
                        });

                        if (isNonEmptyArray(fixes)) {
                            return fixes;
                        }

                        return registerManualFeatherFix({ ast, diagnostic });
                    }
            );
            continue;
        }

        if (diagnosticId === "GM2000") {
            registerFeatherFixer(registry, diagnosticId, () => ({ ast }) => {
                const fixes = ensureBlendModeIsReset({ ast, diagnostic });

                if (isNonEmptyArray(fixes)) {
                    return fixes;
                }

                return registerManualFeatherFix({ ast, diagnostic });
            });
            continue;
        }

        if (diagnosticId === "GM2003") {
            registerFeatherFixer(registry, diagnosticId, () => ({ ast }) => {
                const fixes = ensureShaderResetIsCalled({ ast, diagnostic });

                if (isNonEmptyArray(fixes)) {
                    return fixes;
                }

                return registerManualFeatherFix({ ast, diagnostic });
            });
            continue;
        }

        if (diagnosticId === "GM2004") {
            registerFeatherFixer(registry, diagnosticId, () => ({ ast }) => {
                const fixes = convertUnusedIndexForLoops({ ast, diagnostic });

                if (isNonEmptyArray(fixes)) {
                    return fixes;
                }

                return registerManualFeatherFix({ ast, diagnostic });
            });
            continue;
        }

        if (diagnosticId === "GM2007") {
            registerFeatherFixer(
                registry,
                diagnosticId,
                () =>
                    ({ ast, sourceText }) => {
                        const fixes = ensureVarDeclarationsAreTerminated({
                            ast,
                            sourceText,
                            diagnostic
                        });

                        if (isNonEmptyArray(fixes)) {
                            return fixes;
                        }

                        return registerManualFeatherFix({ ast, diagnostic });
                    }
            );
            continue;
        }

        if (diagnosticId === "GM2008") {
            registerFeatherFixer(registry, diagnosticId, () => ({ ast }) => {
                const fixes = closeOpenVertexBatches({ ast, diagnostic });

                if (isNonEmptyArray(fixes)) {
                    return fixes;
                }

                return registerManualFeatherFix({ ast, diagnostic });
            });
            continue;
        }

        if (diagnosticId === "GM1008") {
            registerFeatherFixer(registry, diagnosticId, () => ({ ast }) => {
                const fixes = convertReadOnlyBuiltInAssignments({
                    ast,
                    diagnostic
                });

                if (isNonEmptyArray(fixes)) {
                    return fixes;
                }

                return registerManualFeatherFix({ ast, diagnostic });
            });
            continue;
        }

        if (diagnosticId === "GM1010") {
            registerFeatherFixer(registry, diagnosticId, () => ({ ast }) => {
                const fixes = ensureNumericOperationsUseRealLiteralCoercion({
                    ast,
                    diagnostic
                });

                if (isNonEmptyArray(fixes)) {
                    return fixes;
                }

                return registerManualFeatherFix({ ast, diagnostic });
            });
            continue;
        }

        if (diagnosticId === "GM1013") {
            registerFeatherFixer(registry, diagnosticId, () => ({ ast }) => {
                const fixes = resolveWithOtherVariableReferences({
                    ast,
                    diagnostic
                });

                if (isNonEmptyArray(fixes)) {
                    return fixes;
                }

                return registerManualFeatherFix({ ast, diagnostic });
            });
            continue;
        }

        if (diagnosticId === "GM2012") {
            registerFeatherFixer(registry, diagnosticId, () => ({ ast }) => {
                const fixes = ensureVertexFormatsClosedBeforeStartingNewOnes({
                    ast,
                    diagnostic
                });

                if (isNonEmptyArray(fixes)) {
                    return fixes;
                }

                return registerManualFeatherFix({ ast, diagnostic });
            });
            continue;
        }

        if (diagnosticId === "GM2040") {
            registerFeatherFixer(registry, diagnosticId, () => ({ ast }) => {
                const fixes = removeInvalidEventInheritedCalls({
                    ast,
                    diagnostic
                });

                if (isNonEmptyArray(fixes)) {
                    return fixes;
                }

                return registerManualFeatherFix({ ast, diagnostic });
            });
            continue;
        }

        if (diagnosticId === "GM2030") {
            registerFeatherFixer(registry, diagnosticId, () => ({ ast }) => {
                const fixes = ensureDrawPrimitiveEndCallsAreBalanced({
                    ast,
                    diagnostic
                });

                if (isNonEmptyArray(fixes)) {
                    return fixes;
                }

                return registerManualFeatherFix({ ast, diagnostic });
            });
            continue;
        }

        if (diagnosticId === "GM2015") {
            registerFeatherFixer(registry, diagnosticId, () => ({ ast }) => {
                const fixes = ensureVertexFormatDefinitionsAreClosed({
                    ast,
                    diagnostic
                });

                if (isNonEmptyArray(fixes)) {
                    return fixes;
                }

                return registerManualFeatherFix({ ast, diagnostic });
            });
            continue;
        }

        if (diagnosticId === "GM2016") {
            registerFeatherFixer(
                registry,
                diagnosticId,
                () =>
                    ({ ast, sourceText }) => {
                        const fixes = localizeInstanceVariableAssignments({
                            ast,
                            diagnostic,
                            sourceText
                        });

                        if (isNonEmptyArray(fixes)) {
                            return fixes;
                        }

                        return registerManualFeatherFix({ ast, diagnostic });
                    }
            );
            continue;
        }

        if (diagnosticId === "GM2028") {
            registerFeatherFixer(registry, diagnosticId, () => ({ ast }) => {
                const fixes = ensurePrimitiveBeginPrecedesEnd({
                    ast,
                    diagnostic
                });

                if (isNonEmptyArray(fixes)) {
                    return fixes;
                }

                return registerManualFeatherFix({ ast, diagnostic });
            });
            continue;
        }

        if (diagnosticId === "GM1063") {
            registerFeatherFixer(registry, diagnosticId, () => ({ ast }) => {
                const fixes = harmonizeTexturePointerTernaries({
                    ast,
                    diagnostic
                });

                if (isNonEmptyArray(fixes)) {
                    return fixes;
                }

                return registerManualFeatherFix({ ast, diagnostic });
            });
            continue;
        }

        if (diagnosticId === "GM2005") {
            registerFeatherFixer(registry, diagnosticId, () => ({ ast }) => {
                const fixes = ensureSurfaceTargetResetForGM2005({
                    ast,
                    diagnostic
                });

                if (isNonEmptyArray(fixes)) {
                    return fixes;
                }

                return registerManualFeatherFix({ ast, diagnostic });
            });
            continue;
        }

        if (diagnosticId === "GM1064") {
            registerFeatherFixer(registry, diagnosticId, () => ({ ast }) => {
                const fixes = removeRedeclaredGlobalFunctions({
                    ast,
                    diagnostic
                });

                if (isNonEmptyArray(fixes)) {
                    return fixes;
                }

                return registerManualFeatherFix({ ast, diagnostic });
            });
            continue;
        }

        if (diagnosticId === "GM2011") {
            registerFeatherFixer(registry, diagnosticId, () => ({ ast }) => {
                const fixes = ensureVertexBuffersAreClosed({ ast, diagnostic });

                if (isNonEmptyArray(fixes)) {
                    return fixes;
                }

                return registerManualFeatherFix({ ast, diagnostic });
            });
            continue;
        }

        if (diagnosticId === "GM2009") {
            registerFeatherFixer(registry, diagnosticId, () => ({ ast }) => {
                const fixes = ensureVertexBeginPrecedesEnd({ ast, diagnostic });

                if (isNonEmptyArray(fixes)) {
                    return fixes;
                }

                return registerManualFeatherFix({ ast, diagnostic });
            });
            continue;
        }

        if (diagnosticId === "GM2043") {
            registerFeatherFixer(registry, diagnosticId, () => ({ ast }) => {
                const fixes = ensureLocalVariablesAreDeclaredBeforeUse({
                    ast,
                    diagnostic
                });

                if (isNonEmptyArray(fixes)) {
                    return fixes;
                }

                return registerManualFeatherFix({ ast, diagnostic });
            });
            continue;
        }

        if (diagnosticId === "GM2033") {
            registerFeatherFixer(registry, diagnosticId, () => ({ ast }) => {
                const fixes = removeDanglingFileFindCalls({ ast, diagnostic });

                if (isNonEmptyArray(fixes)) {
                    return fixes;
                }

                return registerManualFeatherFix({ ast, diagnostic });
            });
            continue;
        }

        if (diagnosticId === "GM2050") {
            registerFeatherFixer(registry, diagnosticId, () => ({ ast }) => {
                const fixes = ensureFogIsReset({ ast, diagnostic });

                if (isNonEmptyArray(fixes)) {
                    return fixes;
                }

                return registerManualFeatherFix({ ast, diagnostic });
            });
            continue;
        }

        if (diagnosticId === "GM2035") {
            registerFeatherFixer(registry, diagnosticId, () => ({ ast }) => {
                const fixes = ensureGpuStateIsPopped({ ast, diagnostic });

                if (isNonEmptyArray(fixes)) {
                    return fixes;
                }

                return registerManualFeatherFix({ ast, diagnostic });
            });
            continue;
        }

        const handler = AUTOMATIC_FEATHER_FIX_HANDLERS.get(diagnosticId);

        if (handler) {
            registerAutomaticFeatherFix({
                registry,
                diagnostic,
                handler
            });
            continue;
        }

        if (diagnosticId === "GM1017") {
            registerFeatherFixer(
                registry,
                diagnosticId,
                () =>
                    ({ ast, sourceText }) => {
                        const fixes = captureDeprecatedFunctionManualFixes({
                            ast,
                            sourceText,
                            diagnostic
                        });

                        if (isNonEmptyArray(fixes)) {
                            return fixes;
                        }

                        return registerManualFeatherFix({ ast, diagnostic });
                    }
            );
            continue;
        }

        registerManualOnlyFeatherFix({ registry, diagnostic });
    }

    return registry;
}

function registerAutomaticFeatherFix({ registry, diagnostic, handler }) {
    if (!diagnostic?.id || typeof handler !== "function") {
        return;
    }

    registerFeatherFixer(registry, diagnostic.id, () => (context = {}) => {
        const fixes = handler({ ...context, diagnostic });

        if (isNonEmptyArray(fixes)) {
            return fixes;
        }

        return registerManualFeatherFix({ ast: context.ast, diagnostic });
    });
}

function registerManualOnlyFeatherFix({ registry, diagnostic }) {
    if (!diagnostic?.id) {
        return;
    }

    registerFeatherFixer(
        registry,
        diagnostic.id,
        () =>
            ({ ast }) =>
                registerManualFeatherFix({ ast, diagnostic })
    );
}

function resolveWithOtherVariableReferences({ ast, diagnostic }) {
    if (!diagnostic || !ast || typeof ast !== "object") {
        return [];
    }

    const fixes = [];
    const variableDeclarations = new Map();
    const ancestorStack = [];

    const visit = (
        node,
        parent,
        property,
        arrayOwner,
        arrayProperty,
        context
    ) => {
        if (!node) {
            return;
        }

        if (Array.isArray(node)) {
            for (let index = 0; index < node.length; index += 1) {
                visit(
                    node[index],
                    node,
                    index,
                    arrayOwner ?? parent,
                    arrayProperty ?? property,
                    context
                );
            }
            return;
        }

        ancestorStack.push(node);

        if (node.type === "VariableDeclaration" && node.kind === "var") {
            recordVariableDeclaration(variableDeclarations, {
                declaration: node,
                parent,
                property,
                owner: arrayOwner ?? null
            });
        }

        const insideWithOther = Boolean(context?.insideWithOther);

        if (insideWithOther && node.type === "Identifier") {
            convertIdentifierReference({
                identifier: node,
                parent,
                property,
                arrayOwner,
                arrayProperty,
                variableDeclarations,
                diagnostic,
                fixes,
                ancestorStack,
                context
            });
            ancestorStack.pop();
            return;
        }

        if (
            node.type === "WithStatement" &&
            isWithStatementTargetingOther(node)
        ) {
            visit(node.test, node, "test", null, null, {
                insideWithOther,
                withBodies: context?.withBodies ?? []
            });

            visit(node.body, node, "body", node, "body", {
                insideWithOther: true,
                withBodies: [...(context?.withBodies ?? []), node.body]
            });

            ancestorStack.pop();
            return;
        }

        for (const [key, value] of Object.entries(node)) {
            if (!value || typeof value !== "object") {
                continue;
            }

            if (Array.isArray(value)) {
                visit(value, node, key, node, key, context);
            } else {
                visit(value, node, key, null, null, context);
            }
        }

        ancestorStack.pop();
    };

    visit(ast, null, null, null, null, {
        insideWithOther: false,
        withBodies: []
    });

    return fixes;
}

function recordVariableDeclaration(registry, context) {
    if (!registry || !context) {
        return;
    }

    const { declaration, parent, property, owner } = context;

    if (!Array.isArray(parent) || typeof property !== "number") {
        return;
    }

    const declarations = Array.isArray(declaration?.declarations)
        ? declaration.declarations
        : [];

    if (declarations.length !== 1) {
        return;
    }

    const declarator = declarations[0];

    if (
        !declarator ||
        declarator.id?.type !== "Identifier" ||
        !declarator.init
    ) {
        return;
    }

    const name = declarator.id.name;

    if (!name) {
        return;
    }

    const startIndex = getNodeStartIndex(declaration);
    const entry = {
        declaration,
        declarator,
        parent,
        property,
        owner,
        startIndex: typeof startIndex === "number" ? startIndex : null,
        replaced: false,
        invalid: false,
        assignment: null,
        fixDetail: null
    };

    if (!registry.has(name)) {
        registry.set(name, []);
    }

    registry.get(name).push(entry);
}

function convertIdentifierReference({
    identifier,
    parent,
    property,
    arrayOwner,
    arrayProperty,
    variableDeclarations,
    diagnostic,
    fixes,
    ancestorStack,
    context
}) {
    if (!identifier || identifier.type !== "Identifier") {
        return;
    }

    const ownerNode = Array.isArray(parent) ? arrayOwner : parent;
    const ownerProperty = Array.isArray(parent) ? arrayProperty : property;

    if (
        Array.isArray(parent) &&
        (!ownerNode || typeof ownerNode !== "object")
    ) {
        return;
    }

    if (
        !ownerNode ||
        !shouldConvertIdentifierInWith(identifier, ownerNode, ownerProperty)
    ) {
        return;
    }

    const candidates = variableDeclarations.get(identifier.name);

    if (!Array.isArray(candidates) || candidates.length === 0) {
        return;
    }

    const withBodies = Array.isArray(context?.withBodies)
        ? context.withBodies
        : [];
    const identifierStart = getNodeStartIndex(identifier);
    const identifierEnd = getNodeEndIndex(identifier);

    let matchedContext = null;

    for (let index = candidates.length - 1; index >= 0; index -= 1) {
        const candidate = candidates[index];

        if (!candidate || candidate.invalid) {
            continue;
        }

        if (candidate.owner && withBodies.includes(candidate.owner)) {
            continue;
        }

        if (candidate.owner && !ancestorStack.includes(candidate.owner)) {
            continue;
        }

        if (
            typeof candidate.startIndex === "number" &&
            typeof identifierStart === "number" &&
            candidate.startIndex > identifierStart
        ) {
            continue;
        }

        matchedContext = candidate;
        break;
    }

    if (!matchedContext) {
        return;
    }

    if (!matchedContext.replaced) {
        const assignment = promoteVariableDeclaration(
            matchedContext,
            diagnostic,
            fixes
        );

        if (!assignment) {
            matchedContext.invalid = true;
            return;
        }
    }

    const memberExpression = createOtherMemberExpression(identifier);

    if (Array.isArray(parent)) {
        parent[property] = memberExpression;
    } else if (parent && typeof parent === "object") {
        parent[property] = memberExpression;
    }

    const range =
        typeof identifierStart === "number" && typeof identifierEnd === "number"
            ? { start: identifierStart, end: identifierEnd }
            : null;

    const fixDetail = createFeatherFixDetail(diagnostic, {
        target: identifier.name ?? null,
        range
    });

    if (!fixDetail) {
        return;
    }

    attachFeatherFixMetadata(memberExpression, [fixDetail]);
    fixes.push(fixDetail);
}

function promoteVariableDeclaration(context, diagnostic, fixes) {
    if (!context || context.replaced) {
        return context?.assignment ?? null;
    }

    if (
        !Array.isArray(context.parent) ||
        typeof context.property !== "number"
    ) {
        return null;
    }

    const declaration = context.declaration;
    const declarator = context.declarator;

    if (
        !declarator ||
        declarator.id?.type !== "Identifier" ||
        !declarator.init
    ) {
        return null;
    }

    const assignment = {
        type: "AssignmentExpression",
        operator: "=",
        left: cloneIdentifier(declarator.id),
        right: declarator.init,
        start: cloneLocation(declaration.start),
        end: cloneLocation(declaration.end)
    };

    copyCommentMetadata(declaration, assignment);

    context.parent[context.property] = assignment;

    const startIndex = getNodeStartIndex(declaration);
    const endIndex = getNodeEndIndex(declaration);
    const range =
        typeof startIndex === "number" && typeof endIndex === "number"
            ? { start: startIndex, end: endIndex }
            : null;

    const fixDetail = createFeatherFixDetail(diagnostic, {
        target: declarator.id?.name ?? null,
        range
    });

    if (fixDetail) {
        attachFeatherFixMetadata(assignment, [fixDetail]);
        fixes.push(fixDetail);
        context.fixDetail = fixDetail;
    }

    context.replaced = true;
    context.assignment = assignment;

    return assignment;
}

function isWithStatementTargetingOther(node) {
    if (!node || node.type !== "WithStatement") {
        return false;
    }

    const testExpression =
        node.test?.type === "ParenthesizedExpression"
            ? node.test.expression
            : node.test;

    return isIdentifierWithName(testExpression, "other");
}

function shouldConvertIdentifierInWith(identifier, parent, property) {
    if (!identifier || identifier.type !== "Identifier") {
        return false;
    }

    if (!parent || typeof parent !== "object") {
        return false;
    }

    if (identifier.name === "other" || identifier.name === "self") {
        return false;
    }

    if (parent.type === "AssignmentExpression" && property === "left") {
        return false;
    }

    if (parent.type === "CallExpression" && property === "object") {
        return false;
    }

    if (
        parent.type === "MemberDotExpression" ||
        parent.type === "MemberIndexExpression"
    ) {
        return false;
    }

    if (
        property === "property" ||
        property === "id" ||
        property === "name" ||
        property === "params"
    ) {
        return false;
    }

    if (
        parent.type === "FunctionDeclaration" ||
        parent.type === "FunctionExpression"
    ) {
        if (property === "name" || property === "id") {
            return false;
        }
    }

    if (parent.type === "StructLiteralMember" && property === "key") {
        return false;
    }

    return true;
}

function createOtherMemberExpression(identifier) {
    const memberExpression = {
        type: "MemberDotExpression",
        object: createIdentifier("other"),
        property: cloneIdentifier(identifier)
    };

    if (Object.hasOwn(identifier, "start")) {
        memberExpression.start = cloneLocation(identifier.start);
    }

    if (Object.hasOwn(identifier, "end")) {
        memberExpression.end = cloneLocation(identifier.end);
    }

    return memberExpression;
}

function createAutomaticFeatherFixHandlers() {
    return new Map([
        [
            "GM1009",
            ({ ast, diagnostic, sourceText }) => {
                const fixes = [];

                const attributeFixes = convertFileAttributeAdditionsToBitwiseOr(
                    {
                        ast,
                        diagnostic
                    }
                );

                if (isNonEmptyArray(attributeFixes)) {
                    fixes.push(...attributeFixes);
                }

                const roomFixes = convertRoomNavigationArithmetic({
                    ast,
                    diagnostic,
                    sourceText
                });

                if (isNonEmptyArray(roomFixes)) {
                    fixes.push(...roomFixes);
                }

                return fixes;
            }
        ],
        [
            "GM1021",
            ({ ast, diagnostic }) =>
                applyMissingFunctionCallCorrections({ ast, diagnostic })
        ],
        [
            "GM1023",
            ({ ast, diagnostic }) =>
                replaceDeprecatedConstantReferences({ ast, diagnostic })
        ],
        [
            "GM1024",
            ({ ast, diagnostic }) =>
                replaceDeprecatedBuiltinVariables({ ast, diagnostic })
        ],
        [
            "GM1026",
            ({ ast, diagnostic }) =>
                rewriteInvalidPostfixExpressions({ ast, diagnostic })
        ],
        [
            "GM1028",
            ({ ast, diagnostic }) =>
                correctDataStructureAccessorTokens({ ast, diagnostic })
        ],
        [
            "GM1029",
            ({ ast, diagnostic }) =>
                convertNumericStringArgumentsToNumbers({ ast, diagnostic })
        ],
        [
            "GM1032",
            ({ ast, diagnostic }) =>
                normalizeArgumentBuiltinReferences({ ast, diagnostic })
        ],
        [
            "GM1033",
            ({ ast, sourceText, diagnostic }) =>
                removeDuplicateSemicolons({ ast, sourceText, diagnostic })
        ],
        [
            "GM1030",
            ({ ast, sourceText, diagnostic }) =>
                renameReservedIdentifiers({ ast, diagnostic, sourceText })
        ],
        [
            "GM1034",
            ({ ast, diagnostic }) =>
                relocateArgumentReferencesInsideFunctions({ ast, diagnostic })
        ],
        [
            "GM1036",
            ({ ast, diagnostic }) =>
                normalizeMultidimensionalArrayIndexing({ ast, diagnostic })
        ],
        [
            "GM1038",
            ({ ast, diagnostic }) =>
                removeDuplicateMacroDeclarations({ ast, diagnostic })
        ],
        [
            "GM1012",
            ({ ast, diagnostic }) =>
                convertStringLengthPropertyAccesses({ ast, diagnostic })
        ],
        [
            "GM1014",
            ({ ast, diagnostic }) => addMissingEnumMembers({ ast, diagnostic })
        ],
        [
            "GM1051",
            ({ ast, sourceText, diagnostic }) =>
                removeTrailingMacroSemicolons({ ast, sourceText, diagnostic })
        ],
        [
            "GM1015",
            ({ ast, diagnostic }) =>
                preventDivisionOrModuloByZero({ ast, diagnostic })
        ],
        [
            "GM1016",
            ({ ast, preprocessedFixMetadata, diagnostic }) =>
                removeBooleanLiteralStatements({
                    ast,
                    diagnostic,
                    metadata: preprocessedFixMetadata
                })
        ],
        [
            "GM1041",
            ({ ast, diagnostic }) =>
                convertAssetArgumentStringsToIdentifiers({ ast, diagnostic })
        ],
        [
            "GM1100",
            ({ ast, preprocessedFixMetadata, diagnostic }) =>
                normalizeObviousSyntaxErrors({
                    ast,
                    diagnostic,
                    metadata: preprocessedFixMetadata
                })
        ],
        [
            "GM1058",
            ({ ast, diagnostic }) =>
                ensureConstructorDeclarationsForNewExpressions({
                    ast,
                    diagnostic
                })
        ],
        [
            "GM1054",
            ({ ast, diagnostic }) =>
                ensureConstructorParentsExist({ ast, diagnostic })
        ],
        [
            "GM1059",
            ({ ast, options, diagnostic }) =>
                renameDuplicateFunctionParameters({ ast, diagnostic, options })
        ],
        [
            "GM1062",
            ({ ast, diagnostic }) =>
                sanitizeMalformedJsDocTypes({
                    ast,
                    diagnostic,
                    typeSystemInfo: FEATHER_TYPE_SYSTEM_INFO
                })
        ],
        [
            "GM1056",
            ({ ast, diagnostic }) =>
                reorderOptionalParameters({ ast, diagnostic })
        ],
        [
            "GM1052",
            ({ ast, diagnostic }) =>
                replaceInvalidDeleteStatements({ ast, diagnostic })
        ],
        [
            "GM2020",
            ({ ast, diagnostic }) =>
                convertAllDotAssignmentsToWithStatements({ ast, diagnostic })
        ],
        [
            "GM2032",
            ({ ast, diagnostic }) =>
                ensureFileFindFirstBeforeClose({ ast, diagnostic })
        ],
        [
            "GM2031",
            ({ ast, diagnostic }) =>
                ensureFileFindSearchesAreSerialized({ ast, diagnostic })
        ],
        [
            "GM2023",
            ({ ast, diagnostic }) =>
                normalizeFunctionCallArgumentOrder({ ast, diagnostic })
        ],
        [
            "GM2026",
            ({ ast, diagnostic }) => ensureHalignIsReset({ ast, diagnostic })
        ],
        [
            "GM2029",
            ({ ast, diagnostic }) =>
                ensureDrawVertexCallsAreWrapped({ ast, diagnostic })
        ],
        [
            "GM1063",
            ({ ast, diagnostic }) =>
                harmonizeTexturePointerTernaries({ ast, diagnostic })
        ],
        [
            "GM2042",
            ({ ast, diagnostic }) => balanceGpuStateStack({ ast, diagnostic })
        ],
        [
            "GM2044",
            ({ ast, diagnostic }) =>
                deduplicateLocalVariableDeclarations({ ast, diagnostic })
        ],
        [
            "GM2046",
            ({ ast, diagnostic }) =>
                ensureSurfaceTargetsAreReset({ ast, diagnostic })
        ],
        [
            "GM2048",
            ({ ast, diagnostic }) =>
                ensureBlendEnableIsReset({ ast, diagnostic })
        ],
        [
            "GM2051",
            ({ ast, diagnostic }) => ensureCullModeIsReset({ ast, diagnostic })
        ],
        [
            "GM2052",
            ({ ast, diagnostic }) =>
                ensureColourWriteEnableIsReset({ ast, diagnostic })
        ],
        [
            "GM2053",
            ({ ast, diagnostic }) =>
                ensureAlphaTestEnableIsReset({ ast, diagnostic })
        ],
        [
            "GM2054",
            ({ ast, diagnostic }) =>
                ensureAlphaTestRefIsReset({ ast, diagnostic })
        ],
        [
            "GM2056",
            ({ ast, diagnostic }) =>
                ensureTextureRepeatIsReset({ ast, diagnostic })
        ],
        [
            "GM2061",
            ({ ast, diagnostic }) =>
                convertNullishCoalesceOpportunities({ ast, diagnostic })
        ],
        [
            "GM2064",
            ({ ast, diagnostic }) =>
                annotateInstanceVariableStructAssignments({ ast, diagnostic })
        ]
    ]);
}

function convertStringLengthPropertyAccesses({ ast, diagnostic }) {
    if (!diagnostic || !ast || typeof ast !== "object") {
        return [];
    }

    const fixes = [];

    const visit = (node, parent, property) => {
        if (!node) {
            return;
        }

        if (Array.isArray(node)) {
            for (let index = 0; index < node.length; index += 1) {
                visit(node[index], node, index);
            }
            return;
        }

        if (typeof node !== "object") {
            return;
        }

        if (node.type === "MemberDotExpression") {
            const fix = convertLengthAccess(node, parent, property, diagnostic);

            if (fix) {
                fixes.push(fix);
                return;
            }
        }

        for (const [key, value] of Object.entries(node)) {
            if (value && typeof value === "object") {
                visit(value, node, key);
            }
        }
    };

    visit(ast, null, null);

    return fixes;
}

function convertLengthAccess(node, parent, property, diagnostic) {
    if (!node || node.type !== "MemberDotExpression") {
        return null;
    }

    if (!parent || property === undefined || property === null) {
        return null;
    }

    if (parent.type === "AssignmentExpression" && parent.left === node) {
        return null;
    }

    if (parent.type === "CallExpression" && parent.object === node) {
        return null;
    }

    const propertyIdentifier = node.property;

    if (!isIdentifierWithName(propertyIdentifier, "length")) {
        return null;
    }

    const argumentExpression = node.object;

    if (!argumentExpression || typeof argumentExpression !== "object") {
        return null;
    }

    if (!isStringReturningExpression(argumentExpression)) {
        return null;
    }

    const stringLengthIdentifier = createIdentifier(
        "string_length",
        propertyIdentifier
    );

    if (!stringLengthIdentifier) {
        return null;
    }

    const callExpression = {
        type: "CallExpression",
        object: stringLengthIdentifier,
        arguments: [argumentExpression]
    };

    if (hasOwn(node, "start")) {
        callExpression.start = cloneLocation(node.start);
    }

    if (hasOwn(node, "end")) {
        callExpression.end = cloneLocation(node.end);
    }

    copyCommentMetadata(node, callExpression);

    const fixDetail = createFeatherFixDetail(diagnostic, {
        target: propertyIdentifier?.name ?? null,
        range: {
            start: getNodeStartIndex(node),
            end: getNodeEndIndex(node)
        }
    });

    if (!fixDetail) {
        return null;
    }

    if (Array.isArray(parent)) {
        parent[property] = callExpression;
    } else if (parent && typeof property === "string") {
        parent[property] = callExpression;
    } else {
        return null;
    }

    attachFeatherFixMetadata(callExpression, [fixDetail]);

    return fixDetail;
}

function isStringReturningExpression(node) {
    if (!node || typeof node !== "object") {
        return false;
    }

    if (node.type === "CallExpression") {
        const callee = node.object;

        if (isIdentifierWithName(callee, "string")) {
            return true;
        }

        if (callee?.type === "Identifier") {
            const name = callee.name;

            if (STRING_LENGTH_CALL_BLACKLIST.has(name)) {
                return false;
            }

            if (name.startsWith("string_")) {
                return true;
            }
        }
    }

    return false;
}

function convertAssetArgumentStringsToIdentifiers({ ast, diagnostic }) {
    if (!diagnostic || !ast || typeof ast !== "object") {
        return [];
    }

    const fixes = [];

    const visit = (node) => {
        if (!node) {
            return;
        }

        if (Array.isArray(node)) {
            for (const entry of node) {
                visit(entry);
            }
            return;
        }

        if (typeof node !== "object") {
            return;
        }

        if (node.type === "CallExpression") {
            const calleeName =
                node.object?.type === "Identifier" ? node.object.name : null;

            if (
                typeof calleeName === "string" &&
                GM1041_CALL_ARGUMENT_TARGETS.has(calleeName)
            ) {
                const argumentIndexes =
                    GM1041_CALL_ARGUMENT_TARGETS.get(calleeName) ?? [];
                const args = Array.isArray(node.arguments)
                    ? node.arguments
                    : [];

                for (const argumentIndex of argumentIndexes) {
                    if (
                        typeof argumentIndex !== "number" ||
                        argumentIndex < 0 ||
                        argumentIndex >= args.length
                    ) {
                        continue;
                    }

                    const fixDetail = convertStringLiteralArgumentToIdentifier({
                        argument: args[argumentIndex],
                        container: args,
                        index: argumentIndex,
                        diagnostic
                    });

                    if (fixDetail) {
                        fixes.push(fixDetail);
                    }
                }
            }
        }

        for (const value of Object.values(node)) {
            if (value && typeof value === "object") {
                visit(value);
            }
        }
    };

    visit(ast);

    return fixes;
}

function convertStringLiteralArgumentToIdentifier({
    argument,
    container,
    index,
    diagnostic
}) {
    if (!Array.isArray(container) || typeof index !== "number") {
        return null;
    }

    if (
        !argument ||
        argument.type !== "Literal" ||
        typeof argument.value !== "string"
    ) {
        return null;
    }

    const identifierName = extractIdentifierNameFromLiteral(argument.value);
    if (!identifierName) {
        return null;
    }

    const identifierNode = {
        type: "Identifier",
        name: identifierName
    };

    if (Object.hasOwn(argument, "start")) {
        identifierNode.start = cloneLocation(argument.start);
    }

    if (Object.hasOwn(argument, "end")) {
        identifierNode.end = cloneLocation(argument.end);
    }

    copyCommentMetadata(argument, identifierNode);

    const fixDetail = createFeatherFixDetail(diagnostic, {
        target: identifierName,
        range: {
            start: getNodeStartIndex(argument),
            end: getNodeEndIndex(argument)
        }
    });

    if (!fixDetail) {
        return null;
    }

    container[index] = identifierNode;
    attachFeatherFixMetadata(identifierNode, [fixDetail]);

    return fixDetail;
}

function buildFeatherTypeSystemInfo() {
    const metadata = getFeatherMetadata();
    const typeSystem = metadata?.typeSystem;

    const baseTypes = new Set();
    const baseTypesLowercase = new Set();
    const specifierBaseTypes = new Set();

    const entries = Array.isArray(typeSystem?.baseTypes)
        ? typeSystem.baseTypes
        : [];

    for (const entry of entries) {
        const name = toTrimmedString(entry?.name);

        if (!name) {
            continue;
        }

        baseTypes.add(name);
        baseTypesLowercase.add(name.toLowerCase());

        const specifierExamples = Array.isArray(entry?.specifierExamples)
            ? entry.specifierExamples
            : [];
        const hasDotSpecifier = specifierExamples.some((example) => {
            if (typeof example !== "string") {
                return false;
            }

            return example.trim().startsWith(".");
        });

        const description =
            typeof entry?.description === "string" ? entry.description : "";
        const requiresSpecifier =
            /requires specifiers/i.test(description) ||
            /constructor/i.test(description);

        if (hasDotSpecifier || requiresSpecifier) {
            specifierBaseTypes.add(name.toLowerCase());
        }
    }

    return {
        baseTypeNames: [...baseTypes],
        baseTypeNamesLower: baseTypesLowercase,
        specifierBaseTypeNamesLower: specifierBaseTypes
    };
}

function registerFeatherFixer(registry, diagnosticId, factory) {
    if (!registry || typeof registry.set !== "function") {
        return;
    }

    if (!diagnosticId || typeof factory !== "function") {
        return;
    }

    if (!registry.has(diagnosticId)) {
        registry.set(diagnosticId, factory);
    }
}

function sanitizeEnumAssignments({ ast, diagnostic }) {
    if (!diagnostic || !ast || typeof ast !== "object") {
        return [];
    }

    const fixes = [];

    const visit = (node) => {
        if (!node) {
            return;
        }

        if (Array.isArray(node)) {
            for (const item of node) {
                visit(item);
            }
            return;
        }

        if (typeof node !== "object") {
            return;
        }

        if (node.type === "EnumMember") {
            const fix = sanitizeEnumMember(node, diagnostic);

            if (fix) {
                fixes.push(fix);
            }
        }

        for (const value of Object.values(node)) {
            if (value && typeof value === "object") {
                visit(value);
            }
        }
    };

    visit(ast);

    return fixes;
}

function sanitizeEnumMember(node, diagnostic) {
    if (!node || typeof node !== "object" || !diagnostic) {
        return null;
    }

    const initializer = node.initializer;

    if (!hasInvalidEnumInitializer(initializer)) {
        return null;
    }

    const originalEnd = getNodeEndIndex(node);
    const startIndex = getNodeStartIndex(node);

    node._featherOriginalInitializer = initializer ?? null;
    node.initializer = null;

    if (hasOwn(node.name ?? {}, "end")) {
        node.end = cloneLocation(node.name.end);
    }

    const fixDetail = createFeatherFixDetail(diagnostic, {
        target: node.name?.name ?? null,
        range:
            typeof startIndex === "number" && typeof originalEnd === "number"
                ? {
                    start: startIndex,
                    end: originalEnd
                }
                : null
    });

    if (!fixDetail) {
        return null;
    }

    attachFeatherFixMetadata(node, [fixDetail]);

    return fixDetail;
}

function hasInvalidEnumInitializer(initializer) {
    if (initializer == null) {
        return false;
    }

    if (typeof initializer === "string") {
        const normalized = initializer.trim();

        if (normalized.length === 0) {
            return true;
        }

        if (isIntegerLiteralString(normalized)) {
            return false;
        }

        return true;
    }

    if (typeof initializer === "number") {
        return !Number.isInteger(initializer);
    }

    if (typeof initializer === "object") {
        if (initializer.type === "Literal") {
            const value = initializer.value;

            if (typeof value === "number") {
                return !Number.isInteger(value);
            }

            if (typeof value === "string") {
                return !isIntegerLiteralString(value.trim());
            }
        }

        return true;
    }

    return true;
}

function isIntegerLiteralString(candidate) {
    if (typeof candidate !== "string" || candidate.length === 0) {
        return false;
    }

    if (/^[+-]?\d+$/.test(candidate)) {
        return true;
    }

    if (/^[+-]?0[xX][0-9a-fA-F]+$/.test(candidate)) {
        return true;
    }

    if (/^[+-]?0[bB][01]+$/.test(candidate)) {
        return true;
    }

    return false;
}

function splitGlobalVarInlineInitializers({ ast, diagnostic }) {
    if (!diagnostic || !ast || typeof ast !== "object") {
        return [];
    }

    const fixes = [];

    const visit = (node, parent, property) => {
        if (!node) {
            return;
        }

        if (Array.isArray(node)) {
            for (let index = 0; index < node.length; index += 1) {
                visit(node[index], node, index);
            }
            return;
        }

        if (typeof node !== "object") {
            return;
        }

        if (node.type === "GlobalVarStatement") {
            const fixDetails = splitGlobalVarStatementInitializers({
                statement: node,
                parent,
                property,
                diagnostic
            });

            if (isNonEmptyArray(fixDetails)) {
                fixes.push(...fixDetails);
            }

            return;
        }

        for (const [key, value] of Object.entries(node)) {
            if (value && typeof value === "object") {
                visit(value, node, key);
            }
        }
    };

    visit(ast, null, null);

    return fixes;
}

function splitGlobalVarStatementInitializers({
    statement,
    parent,
    property,
    diagnostic
}) {
    if (!statement || statement.type !== "GlobalVarStatement") {
        return [];
    }

    if (!Array.isArray(parent) || typeof property !== "number") {
        return [];
    }

    const declarators = Array.isArray(statement.declarations)
        ? statement.declarations
        : [];

    if (declarators.length === 0) {
        return [];
    }

    const assignments = [];

    for (const declarator of declarators) {
        const assignmentInfo = createAssignmentFromGlobalVarDeclarator({
            statement,
            declarator,
            diagnostic
        });

        if (!assignmentInfo) {
            continue;
        }

        assignments.push(assignmentInfo);
        clearGlobalVarDeclaratorInitializer(declarator);
    }

    if (assignments.length === 0) {
        return [];
    }

    const fixDetails = assignments.map((entry) => entry.fixDetail);

    parent.splice(
        property + 1,
        0,
        ...assignments.map((entry) => entry.assignment)
    );

    attachFeatherFixMetadata(statement, fixDetails);

    for (const { assignment, fixDetail } of assignments) {
        attachFeatherFixMetadata(assignment, [fixDetail]);
    }

    return fixDetails;
}

function createAssignmentFromGlobalVarDeclarator({
    statement,
    declarator,
    diagnostic
}) {
    if (!declarator || declarator.type !== "VariableDeclarator") {
        return null;
    }

    const initializer = declarator.init;

    if (!initializer || typeof initializer !== "object") {
        return null;
    }

    const identifier = cloneIdentifier(declarator.id);

    if (!identifier) {
        return null;
    }

    if (declarator.id && declarator.id.isGlobalIdentifier) {
        identifier.isGlobalIdentifier = true;
    }

    const assignment = {
        type: "AssignmentExpression",
        operator: "=",
        left: identifier,
        right: initializer
    };

    if (hasOwn(declarator, "start")) {
        assignment.start = cloneLocation(declarator.start);
    } else if (hasOwn(statement, "start")) {
        assignment.start = cloneLocation(statement.start);
    }

    if (hasOwn(initializer, "end")) {
        assignment.end = cloneLocation(initializer.end);
    } else if (hasOwn(declarator, "end")) {
        assignment.end = cloneLocation(declarator.end);
    } else if (hasOwn(statement, "end")) {
        assignment.end = cloneLocation(statement.end);
    }

    copyCommentMetadata(declarator, assignment);
    copyCommentMetadata(initializer, assignment);

    const fixDetail = createFeatherFixDetail(diagnostic, {
        target: identifier?.name ?? null,
        range: {
            start: getNodeStartIndex(declarator),
            end: getNodeEndIndex(declarator)
        }
    });

    if (!fixDetail) {
        return null;
    }

    return { assignment, fixDetail };
}

function clearGlobalVarDeclaratorInitializer(declarator) {
    if (!declarator || declarator.type !== "VariableDeclarator") {
        return;
    }

    declarator.init = null;

    if (
        declarator.id &&
        typeof declarator.id === "object" &&
        hasOwn(declarator.id, "end")
    ) {
        declarator.end = cloneLocation(declarator.id.end);
    }
}

const NODE_REMOVED = Symbol("flaggedInvalidAssignmentRemovedNode");

function flagInvalidAssignmentTargets({ ast, diagnostic, sourceText }) {
    if (!diagnostic || !ast || typeof ast !== "object") {
        return [];
    }

    const fixes = [];

    const visit = (node, parent, property, container, index) => {
        if (!node) {
            return null;
        }

        if (Array.isArray(node)) {
            for (
                let arrayIndex = 0;
                arrayIndex < node.length;
                arrayIndex += 1
            ) {
                const child = node[arrayIndex];
                const result = visit(child, parent, property, node, arrayIndex);

                if (result === NODE_REMOVED) {
                    arrayIndex -= 1;
                }
            }
            return null;
        }

        if (typeof node !== "object") {
            return null;
        }

        if (node.type === "ExpressionStatement") {
            const removalFix = removeInvalidAssignmentExpression({
                statement: node,
                container,
                index,
                diagnostic,
                sourceText
            });

            if (removalFix) {
                fixes.push(removalFix);
                return NODE_REMOVED;
            }
        }

        if (node.type === "AssignmentExpression") {
            const fix = flagInvalidAssignmentTarget(
                node,
                diagnostic,
                sourceText
            );

            if (fix) {
                if (
                    shouldRemoveInvalidAssignmentFromContainer({
                        parent,
                        property,
                        container
                    })
                ) {
                    removeNodeFromContainer(container, index, node);
                    fixes.push(fix);
                    return NODE_REMOVED;
                }

                fixes.push(fix);
            }

            return null;
        }

        for (const [childKey, value] of Object.entries(node)) {
            if (!value || typeof value !== "object") {
                continue;
            }

            if (Array.isArray(value)) {
                visit(value, node, childKey, value, null);
                continue;
            }

            visit(value, node, childKey, null, null);
        }

        return null;
    };

    visit(ast, null, null, null, null);

    return fixes;
}

function removeInvalidAssignmentExpression({
    statement,
    container,
    index,
    diagnostic,
    sourceText
}) {
    if (!statement || statement.type !== "ExpressionStatement") {
        return null;
    }

    const expression = statement.expression;

    if (!expression || expression.type !== "AssignmentExpression") {
        return null;
    }

    if (isAssignableTarget(expression.left)) {
        return null;
    }

    const fixDetail = flagInvalidAssignmentTarget(
        expression,
        diagnostic,
        sourceText
    );

    if (!fixDetail) {
        return null;
    }

    removeNodeFromContainer(container, index, statement);

    attachFeatherFixMetadata(statement, [fixDetail]);

    return fixDetail;
}

function getFiniteIndex(value) {
    return typeof value === "number" && Number.isFinite(value) && value >= 0
        ? value
        : null;
}

function removeNodeFromContainer(container, index, node) {
    if (!Array.isArray(container)) {
        return;
    }

    let removalIndex = getFiniteIndex(index);

    if (removalIndex === null) {
        removalIndex = getFiniteIndex(container.indexOf(node));
    }

    if (removalIndex !== null) {
        container.splice(removalIndex, 1);
    }
}

function shouldRemoveInvalidAssignmentFromContainer({
    parent,
    property,
    container
}) {
    if (!parent || !Array.isArray(container) || property !== "body") {
        return false;
    }

    const parentType = parent?.type ?? null;

    return parentType === "Program" || parentType === "BlockStatement";
}

function flagInvalidAssignmentTarget(node, diagnostic, sourceText) {
    if (!node || node.type !== "AssignmentExpression") {
        return null;
    }

    const left = node.left;

    if (!left || isAssignableTarget(left)) {
        return null;
    }

    const startIndex = getNodeStartIndex(left);
    const endIndex = getNodeEndIndex(left);

    const range =
        typeof startIndex === "number" && typeof endIndex === "number"
            ? {
                start: startIndex,
                end: endIndex
            }
            : null;

    const targetText = getSourceTextSlice({
        sourceText,
        startIndex,
        endIndex
    });

    const fixDetail = createFeatherFixDetail(diagnostic, {
        automatic: false,
        range,
        target: targetText
    });

    if (!fixDetail) {
        return null;
    }

    attachFeatherFixMetadata(node, [fixDetail]);

    return fixDetail;
}

function isAssignableTarget(node) {
    if (!node || typeof node !== "object") {
        return false;
    }

    if (node.type === "Identifier") {
        return true;
    }

    if (
        node.type === "MemberDotExpression" ||
        node.type === "MemberIndexExpression"
    ) {
        return true;
    }

    return false;
}

function getSourceTextSlice({ sourceText, startIndex, endIndex }) {
    if (typeof sourceText !== "string") {
        return null;
    }

    if (typeof startIndex !== "number" || typeof endIndex !== "number") {
        return null;
    }

    if (startIndex < 0 || endIndex > sourceText.length) {
        return null;
    }

    const slice = sourceText.slice(startIndex, endIndex);

    if (slice.length === 0) {
        return null;
    }

    return slice.trim() || null;
}

function convertReadOnlyBuiltInAssignments({ ast, diagnostic }) {
    if (!diagnostic || !ast || typeof ast !== "object") {
        return [];
    }

    const fixes = [];
    const nameRegistry = collectAllIdentifierNames(ast);

    const visit = (node, parent, property) => {
        if (!node) {
            return;
        }

        if (Array.isArray(node)) {
            for (let index = 0; index < node.length; index += 1) {
                visit(node[index], node, index);
            }
            return;
        }

        if (typeof node !== "object") {
            return;
        }

        if (node.type === "AssignmentExpression") {
            const fixDetail = convertReadOnlyAssignment(
                node,
                parent,
                property,
                diagnostic,
                nameRegistry
            );

            if (fixDetail) {
                fixes.push(fixDetail);
                return;
            }
        }

        for (const [key, value] of Object.entries(node)) {
            if (value && typeof value === "object") {
                visit(value, node, key);
            }
        }
    };

    visit(ast, null, null);

    return fixes;
}

function convertReadOnlyAssignment(
    node,
    parent,
    property,
    diagnostic,
    nameRegistry
) {
    if (!Array.isArray(parent) || typeof property !== "number") {
        return null;
    }

    if (
        !node ||
        node.type !== "AssignmentExpression" ||
        node.operator !== "="
    ) {
        return null;
    }

    const identifier = node.left;

    if (!identifier || identifier.type !== "Identifier") {
        return null;
    }

    if (!READ_ONLY_BUILT_IN_VARIABLES.has(identifier.name)) {
        return null;
    }

    const replacementName = createReadOnlyReplacementName(
        identifier.name,
        nameRegistry
    );
    const replacementIdentifier = createIdentifierFromTemplate(
        replacementName,
        identifier
    );

    const declarator = {
        type: "VariableDeclarator",
        id: replacementIdentifier,
        init: node.right,
        start: cloneLocation(node.start),
        end: cloneLocation(node.end)
    };

    const declaration = {
        type: "VariableDeclaration",
        declarations: [declarator],
        kind: "var",
        start: cloneLocation(node.start),
        end: cloneLocation(node.end)
    };

    copyCommentMetadata(node, declaration);

    parent[property] = declaration;

    const fixDetail = createFeatherFixDetail(diagnostic, {
        target: identifier.name ?? null,
        range: {
            start: getNodeStartIndex(node),
            end: getNodeEndIndex(node)
        }
    });

    if (!fixDetail) {
        return null;
    }

    attachFeatherFixMetadata(declaration, [fixDetail]);

    replaceReadOnlyIdentifierReferences(
        parent,
        property + 1,
        identifier.name,
        replacementName
    );

    return fixDetail;
}

function replaceReadOnlyIdentifierReferences(
    siblings,
    startIndex,
    originalName,
    replacementName
) {
    if (!Array.isArray(siblings)) {
        return;
    }

    for (let index = startIndex; index < siblings.length; index += 1) {
        renameIdentifiersInNode(siblings[index], originalName, replacementName);
    }
}

function renameIdentifiersInNode(root, originalName, replacementName) {
    const stack = [{ node: root, parent: null, property: null, ancestors: [] }];

    while (stack.length > 0) {
        const { node, parent, property, ancestors } = stack.pop();

        if (!node) {
            continue;
        }

        if (Array.isArray(node)) {
            const arrayContext = { node, parent, property };
            const nextAncestors = ancestors.concat(arrayContext);

            for (let index = node.length - 1; index >= 0; index -= 1) {
                stack.push({
                    node: node[index],
                    parent: node,
                    property: index,
                    ancestors: nextAncestors
                });
            }
            continue;
        }

        if (typeof node !== "object") {
            continue;
        }

        if (node.type === "Identifier" && node.name === originalName) {
            if (
                !shouldSkipIdentifierReplacement({
                    parent,
                    property,
                    ancestors
                })
            ) {
                const replacement = createIdentifierFromTemplate(
                    replacementName,
                    node
                );

                if (parent && property !== null && property !== undefined) {
                    parent[property] = replacement;
                }
            }
            continue;
        }

        const nextAncestors = ancestors.concat({ node, parent, property });

        for (const [key, value] of Object.entries(node)) {
            if (value && typeof value === "object") {
                stack.push({
                    node: value,
                    parent: node,
                    property: key,
                    ancestors: nextAncestors
                });
            }
        }
    }
}

const IDENTIFIER_DECLARATION_CONTEXTS = new Set([
    "VariableDeclarator:id",
    "FunctionDeclaration:id",
    "ConstructorDeclaration:id",
    "StructDeclaration:id",
    "EnumDeclaration:name",
    "EnumMember:name",
    "ConstructorParentClause:id",
    "MacroDeclaration:name",
    "NamespaceDeclaration:id",
    "DefaultParameter:left"
]);

function shouldSkipIdentifierReplacement({ parent, property, ancestors }) {
    if (!parent) {
        return true;
    }

    if (parent.type === "MemberDotExpression" && property === "property") {
        return true;
    }

    if (parent.type === "NamespaceAccessExpression" && property === "name") {
        return true;
    }

    const contextKey = parent.type ? `${parent.type}:${property}` : null;

    if (contextKey && IDENTIFIER_DECLARATION_CONTEXTS.has(contextKey)) {
        return true;
    }

    if (!Array.isArray(parent)) {
        return false;
    }

    let arrayIndex = -1;
    for (let index = ancestors.length - 1; index >= 0; index -= 1) {
        if (ancestors[index].node === parent) {
            arrayIndex = index;
            break;
        }
    }

    if (arrayIndex === -1) {
        return false;
    }

    const arrayContext = ancestors[arrayIndex];
    const ownerContext = arrayIndex > 0 ? ancestors[arrayIndex - 1] : null;
    const containerNode = ownerContext?.node ?? null;
    const containerProperty = arrayContext?.property ?? null;

    if (
        containerNode &&
        containerProperty === "params" &&
        (containerNode.type === "FunctionDeclaration" ||
            containerNode.type === "ConstructorDeclaration" ||
            containerNode.type === "StructDeclaration" ||
            containerNode.type === "ConstructorParentClause")
    ) {
        return true;
    }

    return false;
}

function createReadOnlyReplacementName(originalName, nameRegistry) {
    const baseName = isNonEmptyString(originalName) ? originalName : "value";
    const sanitized = baseName.replace(/[^a-zA-Z0-9_]/g, "_");
    let candidate = `__feather_${sanitized}`;
    let suffix = 1;

    while (nameRegistry.has(candidate)) {
        suffix += 1;
        candidate = `__feather_${sanitized}_${suffix}`;
    }

    nameRegistry.add(candidate);

    return candidate;
}

function collectAllIdentifierNames(root) {
    const names = new Set();

    const visit = (node) => {
        if (!node) {
            return;
        }

        if (Array.isArray(node)) {
            for (const value of node) {
                visit(value);
            }
            return;
        }

        if (typeof node !== "object") {
            return;
        }

        if (node.type === "Identifier" && typeof node.name === "string") {
            names.add(node.name);
        }

        for (const value of Object.values(node)) {
            if (value && typeof value === "object") {
                visit(value);
            }
        }
    };

    visit(root);

    return names;
}

function convertFileAttributeAdditionsToBitwiseOr({ ast, diagnostic }) {
    if (!diagnostic || !ast || typeof ast !== "object") {
        return [];
    }

    const fixes = [];

    const visit = (node) => {
        if (!node) {
            return;
        }

        if (Array.isArray(node)) {
            for (const item of node) {
                visit(item);
            }
            return;
        }

        if (typeof node !== "object") {
            return;
        }

        if (node.type === "BinaryExpression") {
            const fix = normalizeFileAttributeAddition(node, diagnostic);

            if (fix) {
                fixes.push(fix);
                return;
            }
        }

        for (const value of Object.values(node)) {
            if (value && typeof value === "object") {
                visit(value);
            }
        }
    };

    visit(ast);

    return fixes;
}

function normalizeFileAttributeAddition(node, diagnostic) {
    if (!node || node.type !== "BinaryExpression") {
        return null;
    }

    if (node.operator !== "+") {
        return null;
    }

    const leftIdentifier = unwrapIdentifierFromExpression(node.left);
    const rightIdentifier = unwrapIdentifierFromExpression(node.right);

    if (
        !isFileAttributeIdentifier(leftIdentifier) ||
        !isFileAttributeIdentifier(rightIdentifier)
    ) {
        return null;
    }

    const originalOperator = node.operator;
    node.operator = "|";

    const fixDetail = createFeatherFixDetail(diagnostic, {
        target: originalOperator ?? null,
        range: {
            start: getNodeStartIndex(node),
            end: getNodeEndIndex(node)
        }
    });

    if (!fixDetail) {
        return null;
    }

    attachFeatherFixMetadata(node, [fixDetail]);

    return fixDetail;
}

function unwrapIdentifierFromExpression(node) {
    if (!node || typeof node !== "object") {
        return null;
    }

    if (node.type === "Identifier") {
        return node;
    }

    if (node.type === "ParenthesizedExpression") {
        return unwrapIdentifierFromExpression(node.expression);
    }

    return null;
}

function unwrapLiteralFromExpression(node) {
    if (!node || typeof node !== "object") {
        return null;
    }

    if (node.type === "Literal") {
        return node;
    }

    if (node.type === "ParenthesizedExpression") {
        return unwrapLiteralFromExpression(node.expression);
    }

    return null;
}

function isFileAttributeIdentifier(node) {
    if (!node || node.type !== "Identifier") {
        return false;
    }

    if (typeof node.name !== "string") {
        return false;
    }

    return FILE_ATTRIBUTE_IDENTIFIER_PATTERN.test(node.name);
}

function convertRoomNavigationArithmetic({ ast, diagnostic, sourceText }) {
    if (!diagnostic || !ast || typeof ast !== "object") {
        return [];
    }

    const fixes = [];

    const visit = (node, parent, property) => {
        if (!node) {
            return;
        }

        if (Array.isArray(node)) {
            for (let index = 0; index < node.length; index += 1) {
                visit(node[index], node, index);
            }
            return;
        }

        if (typeof node !== "object") {
            return;
        }

        if (node.type === "CallExpression") {
            const fix = rewriteRoomGotoCall({
                node,
                diagnostic,
                sourceText
            });

            if (fix) {
                fixes.push(fix);
            }
        }

        if (node.type === "BinaryExpression") {
            const fix = rewriteRoomNavigationBinaryExpression({
                node,
                parent,
                property,
                diagnostic,
                sourceText
            });

            if (fix) {
                fixes.push(fix);
                return;
            }
        }

        for (const [key, value] of Object.entries(node)) {
            if (value && typeof value === "object") {
                visit(value, node, key);
            }
        }
    };

    visit(ast, null, null);

    return fixes;
}

function rewriteRoomNavigationBinaryExpression({
    node,
    parent,
    property,
    diagnostic,
    sourceText
}) {
    if (!node || node.type !== "BinaryExpression") {
        return null;
    }

    if (!isEligibleRoomBinaryParent(parent, property)) {
        return null;
    }

    const navigation = resolveRoomNavigationFromBinaryExpression(node);

    if (!navigation) {
        return null;
    }

    const { direction, baseIdentifier } = navigation;
    const replacementName =
        direction === "previous" ? "room_previous" : "room_next";
    const calleeIdentifier = createIdentifier(replacementName, baseIdentifier);
    const argumentIdentifier = cloneIdentifier(baseIdentifier);

    if (!calleeIdentifier || !argumentIdentifier) {
        return null;
    }

    const callExpression = {
        type: "CallExpression",
        object: calleeIdentifier,
        arguments: [argumentIdentifier]
    };

    if (Object.hasOwn(node, "start")) {
        callExpression.start = cloneLocation(node.start);
    }

    if (Object.hasOwn(node, "end")) {
        callExpression.end = cloneLocation(node.end);
    }

    copyCommentMetadata(node, callExpression);

    const startIndex = getNodeStartIndex(node);
    const endIndex = getNodeEndIndex(node);
    const range =
        typeof startIndex === "number" && typeof endIndex === "number"
            ? { start: startIndex, end: endIndex }
            : null;

    const target =
        getSourceTextSlice({
            sourceText,
            startIndex,
            endIndex
        }) ?? null;

    const fixDetail = createFeatherFixDetail(diagnostic, {
        target,
        range
    });

    if (!fixDetail) {
        return null;
    }

    fixDetail.replacement = replacementName;

    if (Array.isArray(parent)) {
        parent[property] = callExpression;
    } else if (parent && typeof property === "string") {
        parent[property] = callExpression;
    } else {
        return null;
    }

    attachFeatherFixMetadata(callExpression, [fixDetail]);

    return fixDetail;
}

function rewriteRoomGotoCall({ node, diagnostic, sourceText }) {
    if (!node || node.type !== "CallExpression") {
        return null;
    }

    if (!isIdentifierWithName(node.object, "room_goto")) {
        return null;
    }

    const args = Array.isArray(node.arguments) ? node.arguments : [];

    if (args.length !== 1) {
        return null;
    }

    const navigation = resolveRoomNavigationFromBinaryExpression(args[0]);

    if (!navigation) {
        return null;
    }

    const replacementName =
        navigation.direction === "previous"
            ? "room_goto_previous"
            : "room_goto_next";

    const startIndex = getNodeStartIndex(node);
    const endIndex = getNodeEndIndex(node);
    const range =
        typeof startIndex === "number" && typeof endIndex === "number"
            ? { start: startIndex, end: endIndex }
            : null;

    const target =
        getSourceTextSlice({
            sourceText,
            startIndex,
            endIndex
        }) ??
        node.object?.name ??
        null;

    const fixDetail = createFeatherFixDetail(diagnostic, {
        target,
        range
    });

    if (!fixDetail) {
        return null;
    }

    fixDetail.replacement = replacementName;

    const updatedCallee = createIdentifier(replacementName, node.object);

    if (!updatedCallee) {
        return null;
    }

    node.object = updatedCallee;
    node.arguments = [];

    attachFeatherFixMetadata(node, [fixDetail]);

    return fixDetail;
}

function resolveRoomNavigationFromBinaryExpression(node) {
    if (!node || node.type !== "BinaryExpression") {
        return null;
    }

    const leftIdentifier = unwrapIdentifierFromExpression(node.left);
    const rightIdentifier = unwrapIdentifierFromExpression(node.right);
    const leftLiteral = unwrapLiteralFromExpression(node.left);
    const rightLiteral = unwrapLiteralFromExpression(node.right);

    if (isIdentifierWithName(leftIdentifier, "room")) {
        if (node.operator === "+") {
            if (isLiteralOne(rightLiteral)) {
                return { direction: "next", baseIdentifier: leftIdentifier };
            }

            if (isNegativeOneLiteral(rightLiteral)) {
                return {
                    direction: "previous",
                    baseIdentifier: leftIdentifier
                };
            }
        }

        if (node.operator === "-") {
            if (isLiteralOne(rightLiteral)) {
                return {
                    direction: "previous",
                    baseIdentifier: leftIdentifier
                };
            }

            if (isNegativeOneLiteral(rightLiteral)) {
                return { direction: "next", baseIdentifier: leftIdentifier };
            }
        }
    }

    if (isIdentifierWithName(rightIdentifier, "room")) {
        if (node.operator === "+") {
            if (isLiteralOne(leftLiteral)) {
                return { direction: "next", baseIdentifier: rightIdentifier };
            }

            if (isNegativeOneLiteral(leftLiteral)) {
                return {
                    direction: "previous",
                    baseIdentifier: rightIdentifier
                };
            }
        }

        if (node.operator === "-") {
            if (isLiteralOne(leftLiteral)) {
                return {
                    direction: "previous",
                    baseIdentifier: rightIdentifier
                };
            }

            if (isNegativeOneLiteral(leftLiteral)) {
                return { direction: "next", baseIdentifier: rightIdentifier };
            }
        }
    }

    return null;
}

function isEligibleRoomBinaryParent(parent, property) {
    if (!parent) {
        return false;
    }

    if (parent.type === "VariableDeclarator" && property === "init") {
        return true;
    }

    if (parent.type === "AssignmentExpression" && property === "right") {
        return true;
    }

    return false;
}

function preventDivisionOrModuloByZero({ ast, diagnostic }) {
    if (!diagnostic || !ast || typeof ast !== "object") {
        return [];
    }

    const fixes = [];

    const visit = (node) => {
        if (!node) {
            return;
        }

        if (Array.isArray(node)) {
            for (const item of node) {
                visit(item);
            }
            return;
        }

        if (typeof node !== "object") {
            return;
        }

        if (node.type === "BinaryExpression") {
            const fix = normalizeDivisionBinaryExpression(node, diagnostic);

            if (fix) {
                fixes.push(fix);
            }
        } else if (node.type === "AssignmentExpression") {
            const fix = normalizeDivisionAssignmentExpression(node, diagnostic);

            if (fix) {
                fixes.push(fix);
            }
        }

        for (const value of Object.values(node)) {
            if (value && typeof value === "object") {
                visit(value);
            }
        }
    };

    visit(ast);

    return fixes;
}

function normalizeDivisionBinaryExpression(node, diagnostic) {
    if (!node || node.type !== "BinaryExpression") {
        return null;
    }

    if (node.operator !== "/" && node.operator !== "%") {
        return null;
    }

    const zeroLiteralInfo = findZeroLiteralInfo(node.right);

    if (!zeroLiteralInfo) {
        return null;
    }

    const { literal, container, property } = zeroLiteralInfo;
    const replacementLiteral = createLiteral("1", literal);

    if (!replacementLiteral) {
        return null;
    }

    if (container && property) {
        container[property] = replacementLiteral;
    } else {
        node.right = replacementLiteral;
    }

    const fixDetail = createFeatherFixDetail(diagnostic, {
        target: literal?.value ?? null,
        range: {
            start: getNodeStartIndex(literal),
            end: getNodeEndIndex(literal)
        }
    });

    if (!fixDetail) {
        return null;
    }

    attachFeatherFixMetadata(node, [fixDetail]);

    return fixDetail;
}

function normalizeDivisionAssignmentExpression(node, diagnostic) {
    if (!node || node.type !== "AssignmentExpression") {
        return null;
    }

    if (node.operator !== "/=" && node.operator !== "%=") {
        return null;
    }

    const zeroLiteralInfo = findZeroLiteralInfo(node.right);

    if (!zeroLiteralInfo) {
        return null;
    }

    const { literal, container, property } = zeroLiteralInfo;
    const replacementLiteral = createLiteral("1", literal);

    if (!replacementLiteral) {
        return null;
    }

    if (container && property) {
        container[property] = replacementLiteral;
    } else {
        node.right = replacementLiteral;
    }

    const fixDetail = createFeatherFixDetail(diagnostic, {
        target: literal?.value ?? null,
        range: {
            start: getNodeStartIndex(literal),
            end: getNodeEndIndex(literal)
        }
    });

    if (!fixDetail) {
        return null;
    }

    attachFeatherFixMetadata(node, [fixDetail]);

    return fixDetail;
}

function findZeroLiteralInfo(node) {
    if (!node || typeof node !== "object") {
        return null;
    }

    if (node.type === "Literal") {
        return isZeroLiteral(node)
            ? { literal: node, container: null, property: null }
            : null;
    }

    if (node.type === "ParenthesizedExpression") {
        if (!node.expression || typeof node.expression !== "object") {
            return null;
        }

        const innerInfo = findZeroLiteralInfo(node.expression);

        if (!innerInfo) {
            return null;
        }

        if (!innerInfo.container) {
            return {
                literal: innerInfo.literal,
                container: node,
                property: "expression"
            };
        }

        return innerInfo;
    }

    if (node.type === "UnaryExpression") {
        if (node.operator !== "+" && node.operator !== "-") {
            return null;
        }

        if (!node.argument || typeof node.argument !== "object") {
            return null;
        }

        const innerInfo = findZeroLiteralInfo(node.argument);

        if (!innerInfo) {
            return null;
        }

        if (!innerInfo.container) {
            return {
                literal: innerInfo.literal,
                container: node,
                property: "argument"
            };
        }

        return innerInfo;
    }

    return null;
}

function isZeroLiteral(node) {
    if (!node || node.type !== "Literal") {
        return false;
    }

    const rawValue = node.value;

    if (typeof rawValue === "number") {
        return rawValue === 0;
    }

    if (typeof rawValue !== "string" || rawValue.length === 0) {
        return false;
    }

    const normalized = Number(rawValue);

    if (!Number.isFinite(normalized)) {
        return false;
    }

    return normalized === 0;
}

function normalizeArgumentBuiltinReferences({ ast, diagnostic }) {
    if (!diagnostic || !ast || typeof ast !== "object") {
        return [];
    }

    const fixes = [];

    const visit = (node) => {
        if (!node) {
            return;
        }

        if (Array.isArray(node)) {
            for (const child of node) {
                visit(child);
            }
            return;
        }

        if (typeof node !== "object") {
            return;
        }

        if (isFunctionLikeNode(node)) {
            const functionFixes = fixArgumentReferencesWithinFunction(
                node,
                diagnostic
            );

            if (isNonEmptyArray(functionFixes)) {
                fixes.push(...functionFixes);
            }

            return;
        }

        for (const value of Object.values(node)) {
            if (value && typeof value === "object") {
                visit(value);
            }
        }
    };

    visit(ast);

    return fixes;
}

function fixArgumentReferencesWithinFunction(functionNode, diagnostic) {
    const fixes = [];
    const references = [];

    const traverse = (node) => {
        if (!node) {
            return;
        }

        if (Array.isArray(node)) {
            for (const child of node) {
                traverse(child);
            }
            return;
        }

        if (typeof node !== "object") {
            return;
        }

        if (node !== functionNode && isFunctionLikeNode(node)) {
            const nestedFixes = fixArgumentReferencesWithinFunction(
                node,
                diagnostic
            );

            if (isNonEmptyArray(nestedFixes)) {
                fixes.push(...nestedFixes);
            }

            return;
        }

        const argumentIndex = getArgumentIdentifierIndex(node);

        if (typeof argumentIndex === "number") {
            references.push({ node, index: argumentIndex });
            return;
        }

        for (const value of Object.values(node)) {
            if (value && typeof value === "object") {
                traverse(value);
            }
        }
    };

    const body = functionNode?.body;

    if (body && typeof body === "object") {
        traverse(body);
    } else {
        traverse(functionNode);
    }

    if (references.length === 0) {
        return fixes;
    }

    const mapping = createArgumentIndexMapping(
        references.map((reference) => reference.index)
    );

    if (!(mapping instanceof Map) || mapping.size === 0) {
        return fixes;
    }

    const hasChanges = [...mapping.entries()].some(
        ([oldIndex, newIndex]) => oldIndex !== newIndex
    );

    if (!hasChanges) {
        return fixes;
    }

    for (const reference of references) {
        const newIndex = mapping.get(reference.index);

        if (typeof newIndex !== "number" || newIndex === reference.index) {
            continue;
        }

        const newName = `argument${newIndex}`;
        const fixDetail = createFeatherFixDetail(diagnostic, {
            target: newName,
            range: {
                start: getNodeStartIndex(reference.node),
                end: getNodeEndIndex(reference.node)
            }
        });

        if (!fixDetail) {
            continue;
        }

        reference.node.name = newName;
        attachFeatherFixMetadata(reference.node, [fixDetail]);
        fixes.push(fixDetail);
    }

    return fixes;
}

function createArgumentIndexMapping(indices) {
    if (!Array.isArray(indices) || indices.length === 0) {
        return null;
    }

    const uniqueIndices = [
        ...new Set(
            indices.filter((index) => Number.isInteger(index) && index >= 0)
        )
    ].sort((left, right) => left - right);

    if (uniqueIndices.length === 0) {
        return null;
    }

    const mapping = new Map();
    let expectedIndex = 0;

    for (const index of uniqueIndices) {
        if (!Number.isInteger(index) || index < 0) {
            continue;
        }

        if (index === expectedIndex) {
            mapping.set(index, index);
            expectedIndex = index + 1;
            continue;
        }

        if (index > expectedIndex) {
            mapping.set(index, expectedIndex);
            expectedIndex += 1;
            continue;
        }

        mapping.set(index, expectedIndex);
        expectedIndex += 1;
    }

    return mapping;
}

function getArgumentIdentifierIndex(node) {
    if (!node || node.type !== "Identifier") {
        return null;
    }

    const name = node.name;

    if (typeof name !== "string") {
        return null;
    }

    const match = ARGUMENT_IDENTIFIER_PATTERN.exec(name);

    if (!match) {
        return null;
    }

    const parsed = Number.parseInt(match[1], 10);

    if (!Number.isInteger(parsed) || parsed < 0) {
        return null;
    }

    return parsed;
}

function removeDuplicateMacroDeclarations({ ast, diagnostic }) {
    if (!diagnostic || !ast || typeof ast !== "object") {
        return [];
    }

    const fixes = [];
    const seenMacros = new Set();

    const visit = (node, parent, property) => {
        if (!node) {
            return false;
        }

        if (Array.isArray(node)) {
            for (let index = 0; index < node.length; index += 1) {
                const child = node[index];
                const removed = visit(child, node, index);

                if (removed) {
                    index -= 1;
                }
            }

            return false;
        }

        if (typeof node !== "object") {
            return false;
        }

        if (node.type === "MacroDeclaration") {
            const macroName = node.name?.name;

            if (!macroName) {
                return false;
            }

            if (!seenMacros.has(macroName)) {
                seenMacros.add(macroName);
                return false;
            }

            if (!Array.isArray(parent) || typeof property !== "number") {
                return false;
            }

            const fixDetail = createFeatherFixDetail(diagnostic, {
                target: macroName,
                range: {
                    start: getNodeStartIndex(node),
                    end: getNodeEndIndex(node)
                }
            });

            if (!fixDetail) {
                return false;
            }

            parent.splice(property, 1);
            fixes.push(fixDetail);

            return true;
        }

        for (const [key, value] of Object.entries(node)) {
            if (value && typeof value === "object") {
                visit(value, node, key);
            }
        }

        return false;
    };

    visit(ast, null, null);

    return fixes;
}

function replaceDeprecatedBuiltinVariables({ ast, diagnostic }) {
    if (
        !diagnostic ||
        !ast ||
        typeof ast !== "object" ||
        DEPRECATED_BUILTIN_VARIABLE_REPLACEMENTS.size === 0
    ) {
        return [];
    }

    const fixes = [];

    const visit = (node, parent, property, owner, ownerKey) => {
        if (!node) {
            return;
        }

        if (Array.isArray(node)) {
            for (let index = 0; index < node.length; index += 1) {
                visit(node[index], node, index, owner, ownerKey);
            }
            return;
        }

        if (typeof node !== "object") {
            return;
        }

        if (node.type === "Identifier") {
            const fix = replaceDeprecatedIdentifier(
                node,
                parent,
                property,
                owner,
                ownerKey,
                diagnostic
            );

            if (fix) {
                fixes.push(fix);
                return;
            }
        }

        for (const [key, value] of Object.entries(node)) {
            if (value && typeof value === "object") {
                visit(value, node, key, node, key);
            }
        }
    };

    visit(ast, null, null, null, null);

    return fixes;
}

function replaceDeprecatedIdentifier(
    node,
    parent,
    property,
    owner,
    ownerKey,
    diagnostic
) {
    if (!node || node.type !== "Identifier") {
        return null;
    }

    const normalizedName =
        typeof node.name === "string" ? node.name.toLowerCase() : null;

    if (!normalizedName || normalizedName.length === 0) {
        return null;
    }

    const replacementEntry =
        getDeprecatedBuiltinReplacementEntry(normalizedName);

    if (!replacementEntry) {
        return null;
    }

    if (
        shouldSkipDeprecatedIdentifierReplacement({
            parent,
            property,
            owner,
            ownerKey
        })
    ) {
        return null;
    }

    const originalName = node.name;
    const replacementName = replacementEntry.replacement;

    if (!replacementName || replacementName === originalName) {
        return null;
    }

    node.name = replacementName;

    const fixDetail = createFeatherFixDetail(diagnostic, {
        target: replacementEntry.deprecated ?? originalName,
        range: {
            start: getNodeStartIndex(node),
            end: getNodeEndIndex(node)
        }
    });

    if (!fixDetail) {
        return null;
    }

    attachFeatherFixMetadata(node, [fixDetail]);

    return fixDetail;
}

function shouldSkipDeprecatedIdentifierReplacement({
    parent,
    property,
    owner,
    ownerKey
}) {
    if (!parent) {
        return false;
    }

    if (parent.type === "MemberDotExpression" && property === "property") {
        return true;
    }

    if (parent.type === "VariableDeclarator" && property === "id") {
        return true;
    }

    if (parent.type === "MacroDeclaration" && property === "name") {
        return true;
    }

    if (parent.type === "EnumDeclaration" && property === "name") {
        return true;
    }

    if (parent.type === "EnumMember" && property === "name") {
        return true;
    }

    if (Array.isArray(parent)) {
        if (ownerKey === "params") {
            const ownerType = owner?.type;

            if (
                ownerType === "FunctionDeclaration" ||
                ownerType === "FunctionExpression" ||
                ownerType === "ConstructorDeclaration"
            ) {
                return true;
            }
        }
    }

    return false;
}

function buildDeprecatedBuiltinVariableReplacements() {
    const replacements = new Map();
    const diagnostic = getFeatherDiagnosticById("GM1024");

    if (!diagnostic) {
        return replacements;
    }

    const entries = deriveDeprecatedBuiltinVariableReplacementsFromExamples(
        diagnostic.badExample,
        diagnostic.goodExample
    );

    for (const entry of entries) {
        if (!replacements.has(entry.normalized)) {
            replacements.set(entry.normalized, entry);
        }
    }

    return replacements;
}

function deriveDeprecatedBuiltinVariableReplacementsFromExamples(
    badExample,
    goodExample
) {
    const entries = [];
    const badTokens = extractIdentifierTokens(badExample);
    const goodTokens = extractIdentifierTokens(goodExample);

    if (badTokens.length === 0 || goodTokens.length === 0) {
        return entries;
    }

    const goodTokenSet = new Set(goodTokens.map((token) => token.normalized));
    const deprecatedTokens = badTokens.filter(
        (token) => !goodTokenSet.has(token.normalized)
    );

    if (deprecatedTokens.length === 0) {
        return entries;
    }

    const badTokenSet = new Set(badTokens.map((token) => token.normalized));
    const replacementTokens = goodTokens.filter(
        (token) => !badTokenSet.has(token.normalized)
    );

    const pairCount = Math.min(
        deprecatedTokens.length,
        replacementTokens.length
    );

    for (let index = 0; index < pairCount; index += 1) {
        const deprecatedToken = deprecatedTokens[index];
        const replacementToken = replacementTokens[index];

        if (!deprecatedToken || !replacementToken) {
            continue;
        }

        entries.push({
            normalized: deprecatedToken.normalized,
            deprecated: deprecatedToken.token,
            replacement: replacementToken.token
        });
    }

    return entries;
}

function extractIdentifierTokens(text) {
    if (typeof text !== "string" || text.length === 0) {
        return [];
    }

    const matches = text.match(IDENTIFIER_TOKEN_PATTERN) ?? [];
    const tokens = [];
    const seen = new Set();

    for (const match of matches) {
        const normalized = match.toLowerCase();

        if (RESERVED_KEYWORD_TOKENS.has(normalized)) {
            continue;
        }

        if (seen.has(normalized)) {
            continue;
        }

        seen.add(normalized);
        tokens.push({ token: match, normalized });
    }

    return tokens;
}

function getDeprecatedBuiltinReplacementEntry(name) {
    if (!name) {
        return null;
    }

    return DEPRECATED_BUILTIN_VARIABLE_REPLACEMENTS.get(name) ?? null;
}

function rewriteInvalidPostfixExpressions({ ast, diagnostic }) {
    if (!diagnostic || !ast || typeof ast !== "object") {
        return [];
    }

    const fixes = [];

    const visit = (node, parent, property) => {
        if (!node) {
            return;
        }

        if (Array.isArray(node)) {
            for (let index = 0; index < node.length; index += 1) {
                visit(node[index], node, index);
            }
            return;
        }

        if (typeof node !== "object") {
            return;
        }

        if (node.type === "IncDecStatement") {
            const fix = rewritePostfixStatement(
                node,
                parent,
                property,
                diagnostic
            );

            if (fix) {
                fixes.push(fix);
                return;
            }
        }

        for (const [key, value] of Object.entries(node)) {
            if (value && typeof value === "object") {
                visit(value, node, key);
            }
        }
    };

    visit(ast, null, null);

    return fixes;
}

function rewritePostfixStatement(node, parent, property, diagnostic) {
    if (!Array.isArray(parent) || typeof property !== "number") {
        return null;
    }

    if (!node || node.type !== "IncDecStatement" || node.prefix !== false) {
        return null;
    }

    const argument = node.argument;

    if (!argument || typeof argument !== "object") {
        return null;
    }

    const argumentName = getIdentifierName(argument);

    if (
        typeof argumentName === "string" &&
        argumentName.startsWith("__featherFix_")
    ) {
        return null;
    }

    const siblings = parent;
    const temporaryName = createTemporaryIdentifierName(argument, siblings);

    if (!temporaryName) {
        return null;
    }

    const initializer = cloneNode(argument);
    const declarationIdentifier = createIdentifier(temporaryName, argument);

    if (!initializer || !declarationIdentifier) {
        return null;
    }

    const declarator = {
        type: "VariableDeclarator",
        id: declarationIdentifier,
        init: initializer
    };

    if (hasOwn(argument, "start")) {
        declarator.start = cloneLocation(argument.start);
    }

    if (hasOwn(argument, "end")) {
        declarator.end = cloneLocation(argument.end);
    }

    const variableDeclaration = {
        type: "VariableDeclaration",
        declarations: [declarator],
        kind: "var"
    };

    if (hasOwn(node, "start")) {
        variableDeclaration.start = cloneLocation(node.start);
    }

    if (hasOwn(node, "end")) {
        variableDeclaration.end = cloneLocation(node.end);
    }

    const temporaryIdentifier = createIdentifier(temporaryName, argument);

    if (!temporaryIdentifier) {
        return null;
    }

    const rewrittenStatement = {
        type: "IncDecStatement",
        operator: node.operator,
        prefix: node.prefix,
        argument: temporaryIdentifier
    };

    if (hasOwn(node, "start")) {
        rewrittenStatement.start = cloneLocation(node.start);
    }

    if (hasOwn(node, "end")) {
        rewrittenStatement.end = cloneLocation(node.end);
    }

    copyCommentMetadata(node, variableDeclaration);
    copyCommentMetadata(node, rewrittenStatement);

    const fixDetail = createFeatherFixDetail(diagnostic, {
        target: getIdentifierName(argument),
        range: {
            start: getNodeStartIndex(node),
            end: getNodeEndIndex(node)
        }
    });

    if (!fixDetail) {
        return null;
    }

    parent.splice(property, 1, variableDeclaration, rewrittenStatement);

    attachFeatherFixMetadata(variableDeclaration, [fixDetail]);
    attachFeatherFixMetadata(rewrittenStatement, [fixDetail]);

    return fixDetail;
}

function normalizeMultidimensionalArrayIndexing({ ast, diagnostic }) {
    if (!diagnostic || !ast || typeof ast !== "object") {
        return [];
    }

    const fixes = [];

    const visit = (node, parent, property) => {
        if (!node) {
            return;
        }

        if (Array.isArray(node)) {
            for (let index = 0; index < node.length; index += 1) {
                visit(node[index], node, index);
            }
            return;
        }

        if (typeof node !== "object") {
            return;
        }

        if (node.type === "MemberIndexExpression") {
            const fix = convertMultidimensionalMemberIndex(
                node,
                parent,
                property,
                diagnostic
            );

            if (fix) {
                fixes.push(fix);
                return;
            }
        }

        for (const [key, value] of Object.entries(node)) {
            if (value && typeof value === "object") {
                visit(value, node, key);
            }
        }
    };

    visit(ast, null, null);

    return fixes;
}

function convertMultidimensionalMemberIndex(
    node,
    parent,
    property,
    diagnostic
) {
    if (
        !Array.isArray(parent) &&
        (typeof parent !== "object" || parent === null)
    ) {
        return null;
    }

    if (property === undefined || property === null) {
        return null;
    }

    if (!node || node.type !== "MemberIndexExpression") {
        return null;
    }

    const indices = Array.isArray(node.property) ? node.property : null;

    if (node.accessor && node.accessor !== "[") {
        // Non-standard accessors such as '[#' (ds_grid) use comma-separated
        // coordinates rather than nested lookups. Leave them unchanged so the
        // grid access semantics remain intact.
        return null;
    }

    if (!indices || indices.length <= 1) {
        return null;
    }

    const nestedExpression = buildNestedMemberIndexExpression({
        object: node.object,
        indices,
        template: node
    });

    if (!nestedExpression) {
        return null;
    }

    const fixDetail = createFeatherFixDetail(diagnostic, {
        target: getMemberExpressionRootIdentifier(node) ?? null,
        range: {
            start: getNodeStartIndex(node),
            end: getNodeEndIndex(node)
        }
    });

    if (!fixDetail) {
        return null;
    }

    copyCommentMetadata(node, nestedExpression);

    if (Array.isArray(parent)) {
        parent[property] = nestedExpression;
    } else if (isObjectLike(parent)) {
        parent[property] = nestedExpression;
    }

    attachFeatherFixMetadata(nestedExpression, [fixDetail]);

    return fixDetail;
}

function buildNestedMemberIndexExpression({ object, indices, template }) {
    if (!object || !Array.isArray(indices) || indices.length === 0) {
        return null;
    }

    const [firstIndex, ...remaining] = indices;
    const accessor = template?.accessor ?? "[";

    let current = {
        type: "MemberIndexExpression",
        object,
        property: [firstIndex],
        accessor
    };

    if (Object.hasOwn(template, "start")) {
        current.start = cloneLocation(template.start);
    }

    if (remaining.length === 0 && Object.hasOwn(template, "end")) {
        current.end = cloneLocation(template.end);
    }

    for (let index = 0; index < remaining.length; index += 1) {
        const propertyNode = remaining[index];

        const next = {
            type: "MemberIndexExpression",
            object: current,
            property: [propertyNode],
            accessor
        };

        if (Object.hasOwn(template, "start")) {
            next.start = cloneLocation(template.start);
        }

        if (index === remaining.length - 1 && Object.hasOwn(template, "end")) {
            next.end = cloneLocation(template.end);
        }

        current = next;
    }

    return current;
}

function removeDuplicateSemicolons({ ast, sourceText, diagnostic }) {
    if (
        !diagnostic ||
        !ast ||
        typeof sourceText !== "string" ||
        sourceText.length === 0
    ) {
        return [];
    }

    const fixes = [];
    const recordedRanges = new Set();

    const recordFix = (container, range) => {
        if (
            !range ||
            typeof range.start !== "number" ||
            typeof range.end !== "number"
        ) {
            return;
        }

        const key = `${range.start}:${range.end}`;
        if (recordedRanges.has(key)) {
            return;
        }

        const fixDetail = createFeatherFixDetail(diagnostic, {
            target: null,
            range
        });

        if (!fixDetail) {
            return;
        }

        recordedRanges.add(key);
        fixes.push(fixDetail);

        if (container && typeof container === "object") {
            attachFeatherFixMetadata(container, [fixDetail]);
        }
    };

    const processSegment = (container, startIndex, endIndex) => {
        if (typeof startIndex !== "number" || typeof endIndex !== "number") {
            return;
        }

        if (endIndex <= startIndex) {
            return;
        }

        const segment = sourceText.slice(startIndex, endIndex);

        if (!segment || segment.indexOf(";") === -1) {
            return;
        }

        for (const range of findDuplicateSemicolonRanges(segment, startIndex)) {
            recordFix(container, range);
        }
    };

    const processStatementList = (container, statements) => {
        if (!Array.isArray(statements) || statements.length === 0) {
            return;
        }

        const bounds = getStatementListBounds(container, sourceText);

        let previousEnd = bounds.start;

        for (const statement of statements) {
            const statementStart = getNodeStartIndex(statement);
            const statementEnd = getNodeEndIndex(statement);

            if (
                typeof previousEnd === "number" &&
                typeof statementStart === "number"
            ) {
                processSegment(container, previousEnd, statementStart);
            }

            if (typeof statementEnd === "number") {
                previousEnd = statementEnd;
            } else {
                previousEnd = statementStart;
            }
        }

        if (typeof previousEnd === "number" && typeof bounds.end === "number") {
            processSegment(container, previousEnd, bounds.end);
        }
    };

    const visit = (node) => {
        if (!node) {
            return;
        }

        if (Array.isArray(node)) {
            for (const item of node) {
                visit(item);
            }
            return;
        }

        if (typeof node !== "object") {
            return;
        }

        if (isNonEmptyArray(node.body)) {
            processStatementList(node, node.body);
        }

        for (const value of Object.values(node)) {
            if (value && typeof value === "object") {
                visit(value);
            }
        }
    };

    visit(ast);

    return fixes;
}

function getStatementListBounds(node, sourceText) {
    if (!node || typeof sourceText !== "string") {
        return { start: null, end: null };
    }

    let start = getNodeStartIndex(node);
    let end = getNodeEndIndex(node);

    if (node.type === "Program") {
        start = 0;
        end = sourceText.length;
    } else if (node.type === "BlockStatement") {
        if (typeof start === "number" && sourceText[start] === "{") {
            start += 1;
        }

        if (typeof end === "number" && sourceText[end - 1] === "}") {
            end -= 1;
        }
    } else if (node.type === "SwitchCase") {
        if (typeof start === "number") {
            const colonIndex = findCharacterInRange(
                sourceText,
                ":",
                start,
                end
            );

            if (colonIndex !== -1) {
                start = colonIndex + 1;
            }
        }
    }

    return {
        start: typeof start === "number" ? start : null,
        end: typeof end === "number" ? end : null
    };
}

function findCharacterInRange(text, character, start, end) {
    if (typeof start !== "number") {
        return -1;
    }

    const limit = typeof end === "number" ? end : text.length;
    const index = text.indexOf(character, start);

    if (index === -1 || index >= limit) {
        return -1;
    }

    return index;
}

function findDuplicateSemicolonRanges(segment, offset) {
    const ranges = [];

    if (typeof segment !== "string" || segment.length === 0) {
        return ranges;
    }

    let runStart = -1;
    let runLength = 0;
    let inLineComment = false;
    let inBlockComment = false;
    let inString = false;
    let stringDelimiter = null;

    for (let index = 0; index < segment.length; index += 1) {
        const char = segment[index];
        const nextChar = index + 1 < segment.length ? segment[index + 1] : "";

        if (inString) {
            if (char === "\\") {
                index += 1;
                continue;
            }

            if (char === stringDelimiter) {
                inString = false;
                stringDelimiter = null;
            }

            continue;
        }

        if (inLineComment) {
            if (char === "\n" || char === "\r") {
                inLineComment = false;
            }
            continue;
        }

        if (inBlockComment) {
            if (char === "*" && nextChar === "/") {
                inBlockComment = false;
                index += 1;
            }
            continue;
        }

        if (char === "/" && nextChar === "/") {
            inLineComment = true;
            index += 1;
            continue;
        }

        if (char === "/" && nextChar === "*") {
            inBlockComment = true;
            index += 1;
            continue;
        }

        if (char === '"' || char === "'") {
            inString = true;
            stringDelimiter = char;
            continue;
        }

        if (char === ";") {
            if (runStart === -1) {
                runStart = index;
                runLength = 1;
            } else {
                runLength += 1;
            }
            continue;
        }

        if (runStart !== -1 && runLength > 1) {
            ranges.push({
                start: offset + runStart + 1,
                end: offset + runStart + runLength
            });
        }

        runStart = -1;
        runLength = 0;
    }

    if (runStart !== -1 && runLength > 1) {
        ranges.push({
            start: offset + runStart + 1,
            end: offset + runStart + runLength
        });
    }

    return ranges;
}

function getMemberExpressionRootIdentifier(node) {
    if (!node || typeof node !== "object") {
        return null;
    }

    if (node.type === "Identifier") {
        return node.name ?? null;
    }

    if (
        node.type === "MemberDotExpression" ||
        node.type === "MemberIndexExpression"
    ) {
        return getMemberExpressionRootIdentifier(node.object);
    }

    if (node.type === "CallExpression") {
        return getMemberExpressionRootIdentifier(node.object);
    }

    return null;
}

function normalizeObviousSyntaxErrors({ ast, diagnostic, metadata }) {
    if (!diagnostic || !ast || typeof ast !== "object") {
        return [];
    }

    const gm1100Entries = Array.isArray(metadata?.GM1100)
        ? metadata.GM1100
        : [];

    if (gm1100Entries.length === 0) {
        return [];
    }

    const nodeIndex = collectGM1100Candidates(ast);
    const handledNodes = new Set();
    const fixes = [];

    for (const entry of gm1100Entries) {
        const lineNumber = entry?.line;

        if (typeof lineNumber !== "number") {
            continue;
        }

        const candidates = nodeIndex.get(lineNumber) ?? [];
        let node = null;

        if (entry.type === "declaration") {
            node =
                candidates.find(
                    (candidate) => candidate?.type === "VariableDeclaration"
                ) ?? null;
        } else if (entry.type === "assignment") {
            node =
                candidates.find(
                    (candidate) => candidate?.type === "AssignmentExpression"
                ) ?? null;
        }

        if (!node || handledNodes.has(node)) {
            continue;
        }

        handledNodes.add(node);

        const fixDetail = createFeatherFixDetail(diagnostic, {
            target: entry?.identifier ?? null,
            range: {
                start: getNodeStartIndex(node),
                end: getNodeEndIndex(node)
            }
        });

        if (!fixDetail) {
            continue;
        }

        attachFeatherFixMetadata(node, [fixDetail]);
        fixes.push(fixDetail);
    }

    return fixes;
}

function removeTrailingMacroSemicolons({ ast, sourceText, diagnostic }) {
    if (
        !diagnostic ||
        typeof sourceText !== "string" ||
        sourceText.length === 0
    ) {
        return [];
    }

    const fixes = [];

    const visit = (node) => {
        if (!node || typeof node !== "object") {
            return;
        }

        if (Array.isArray(node)) {
            for (const item of node) {
                visit(item);
            }
            return;
        }

        if (node.type === "MacroDeclaration") {
            const fixInfo = sanitizeMacroDeclaration(
                node,
                sourceText,
                diagnostic
            );
            if (fixInfo) {
                fixes.push(fixInfo);
            }
        }

        for (const value of Object.values(node)) {
            if (value && typeof value === "object") {
                visit(value);
            }
        }
    };

    visit(ast);

    return fixes;
}

function removeBooleanLiteralStatements({ ast, diagnostic, metadata }) {
    if (!diagnostic || !ast || typeof ast !== "object") {
        return [];
    }

    const fixes = [];
    const gm1016MetadataEntries = extractFeatherPreprocessMetadata(
        metadata,
        "GM1016"
    );

    for (const entry of gm1016MetadataEntries) {
        const range = normalizePreprocessedRange(entry);

        if (!range) {
            continue;
        }

        const fixDetail = createFeatherFixDetail(diagnostic, {
            target: null,
            range
        });

        if (!fixDetail) {
            continue;
        }

        const owner = findInnermostBlockForRange(
            ast,
            range.start.index,
            range.end.index
        );

        if (owner && owner !== ast) {
            attachFeatherFixMetadata(owner, [fixDetail]);
        }

        fixes.push(fixDetail);
    }

    const arrayOwners = new WeakMap();

    const visitNode = (node) => {
        if (!node || typeof node !== "object") {
            return;
        }

        for (const value of Object.values(node)) {
            if (!value || typeof value !== "object") {
                continue;
            }

            if (Array.isArray(value)) {
                arrayOwners.set(value, node);
                visitArray(value);
                continue;
            }

            visitNode(value);
        }
    };

    const visitArray = (array) => {
        if (!Array.isArray(array)) {
            return;
        }

        for (let index = 0; index < array.length; index += 1) {
            const item = array[index];

            if (
                item &&
                typeof item === "object" &&
                item.type === "ExpressionStatement"
            ) {
                const fix = removeBooleanLiteralExpression(item, array, index);

                if (fix) {
                    const owner = arrayOwners.get(array) ?? ast;
                    if (owner !== ast) {
                        attachFeatherFixMetadata(owner, [fix]);
                    }
                    fixes.push(fix);
                    array.splice(index, 1);
                    index -= 1;
                    continue;
                }
            }

            visitNode(item);
        }
    };

    function removeBooleanLiteralExpression(
        node,
        parentArray = null,
        index = -1
    ) {
        if (!parentArray || !Array.isArray(parentArray) || index < 0) {
            return null;
        }

        const expression = node.expression;

        if (!isBooleanLiteral(expression, true)) {
            return null;
        }

        const fixDetail = createFeatherFixDetail(diagnostic, {
            target: null,
            range: {
                start: getNodeStartIndex(node),
                end: getNodeEndIndex(node)
            }
        });

        if (!fixDetail) {
            return null;
        }

        return fixDetail;
    }

    visitNode(ast);

    if (fixes.length === 0) {
        return [];
    }

    return fixes;
}

function replaceDeprecatedConstantReferences({ ast, diagnostic }) {
    if (!diagnostic || !ast || typeof ast !== "object") {
        return [];
    }

    const metadata = extractDeprecatedConstantReplacement(diagnostic);

    if (!metadata) {
        return [];
    }

    const { deprecatedConstant, replacementConstant } = metadata;

    if (!deprecatedConstant || !replacementConstant) {
        return [];
    }

    const fixes = [];

    const visit = (node) => {
        if (!node) {
            return;
        }

        if (Array.isArray(node)) {
            for (const item of node) {
                visit(item);
            }
            return;
        }

        if (typeof node !== "object") {
            return;
        }

        if (node.type === "Identifier" && node.name === deprecatedConstant) {
            const start = getNodeStartIndex(node);
            const end = getNodeEndIndex(node);

            const fixDetail = createFeatherFixDetail(diagnostic, {
                target: replacementConstant,
                range:
                    typeof start === "number" && typeof end === "number"
                        ? { start, end }
                        : null
            });

            if (!fixDetail) {
                return;
            }

            node.name = replacementConstant;
            attachFeatherFixMetadata(node, [fixDetail]);
            fixes.push(fixDetail);
            return;
        }

        for (const value of Object.values(node)) {
            if (value && typeof value === "object") {
                visit(value);
            }
        }
    };

    visit(ast);

    return fixes;
}

function extractDeprecatedConstantReplacement(diagnostic) {
    if (!diagnostic) {
        return null;
    }

    const badExample =
        typeof diagnostic.badExample === "string" ? diagnostic.badExample : "";
    const correction =
        typeof diagnostic.correction === "string" ? diagnostic.correction : "";
    const goodExample =
        typeof diagnostic.goodExample === "string"
            ? diagnostic.goodExample
            : "";

    const deprecatedMatch = badExample.match(
        /Constant\s+'([A-Za-z_][A-Za-z0-9_]*)'\s+is\s+deprecated/
    );
    const replacementFromCorrection = correction.match(
        /\b(?:modern|replacement)\s+constant\s+is\s+([A-Za-z_][A-Za-z0-9_]*)\b/i
    );

    let deprecatedConstant = deprecatedMatch?.[1] ?? null;
    let replacementConstant = replacementFromCorrection?.[1] ?? null;

    if (!replacementConstant) {
        const replacementFromGoodExample = findReplacementConstantInExample({
            goodExample,
            badExample,
            deprecatedConstant
        });

        if (replacementFromGoodExample) {
            replacementConstant = replacementFromGoodExample;
        }
    }

    if (!deprecatedConstant) {
        deprecatedConstant = findDeprecatedConstantInExample({
            badExample,
            goodExample,
            replacementConstant
        });
    }

    if (!deprecatedConstant || !replacementConstant) {
        return null;
    }

    return { deprecatedConstant, replacementConstant };
}

function collectIdentifiers(example) {
    if (typeof example !== "string" || example.length === 0) {
        return new Set();
    }

    const matches = example.match(/\b[A-Za-z_][A-Za-z0-9_]*\b/g);

    if (!Array.isArray(matches)) {
        return new Set();
    }

    return new Set(matches);
}

function isLikelyConstant(identifier) {
    if (typeof identifier !== "string" || identifier.length === 0) {
        return false;
    }

    if (/^[A-Z0-9_]+$/.test(identifier)) {
        return true;
    }

    if (/^[a-z0-9]+(_[a-z0-9]+)+$/.test(identifier)) {
        return true;
    }

    return false;
}

function findReplacementConstantInExample({
    goodExample,
    badExample,
    deprecatedConstant
}) {
    const goodIdentifiers = collectIdentifiers(goodExample);
    const badIdentifiers = collectIdentifiers(badExample);

    for (const identifier of goodIdentifiers) {
        if (identifier === deprecatedConstant) {
            continue;
        }

        if (badIdentifiers.has(identifier)) {
            continue;
        }

        if (isLikelyConstant(identifier)) {
            return identifier;
        }
    }

    return null;
}

function findDeprecatedConstantInExample({
    badExample,
    goodExample,
    replacementConstant
}) {
    const badIdentifiers = collectIdentifiers(badExample);
    const goodIdentifiers = collectIdentifiers(goodExample);

    for (const identifier of badIdentifiers) {
        if (identifier === replacementConstant) {
            continue;
        }

        if (goodIdentifiers.has(identifier)) {
            continue;
        }

        if (isLikelyConstant(identifier)) {
            return identifier;
        }
    }

    return null;
}

function extractFeatherPreprocessMetadata(metadata, key) {
    if (!metadata || typeof metadata !== "object") {
        return [];
    }

    const entries = metadata[key];

    return Array.isArray(entries) ? entries.filter(Boolean) : [];
}

function normalizePreprocessedRange(entry) {
    const startIndex = entry?.start?.index;
    const endIndex = entry?.end?.index;

    if (typeof startIndex !== "number" || typeof endIndex !== "number") {
        return null;
    }

    if (endIndex < startIndex) {
        return null;
    }

    const startLine = entry?.start?.line;
    const endLine = entry?.end?.line;

    const startLocation = { index: startIndex };
    const endLocation = { index: endIndex };

    if (typeof startLine === "number") {
        startLocation.line = startLine;
    }

    if (typeof endLine === "number") {
        endLocation.line = endLine;
    }

    return { start: startLocation, end: endLocation };
}

function findInnermostBlockForRange(ast, startIndex, endIndex) {
    if (!ast || typeof ast !== "object") {
        return null;
    }

    let bestMatch = null;

    const visit = (node) => {
        if (!node || typeof node !== "object") {
            return;
        }

        const nodeStart = getNodeStartIndex(node);
        const nodeEnd = getNodeEndIndex(node);

        if (
            typeof nodeStart !== "number" ||
            typeof nodeEnd !== "number" ||
            nodeStart > startIndex ||
            nodeEnd < endIndex
        ) {
            return;
        }

        if (node.type === "BlockStatement") {
            if (!bestMatch) {
                bestMatch = node;
            } else {
                const bestStart = getNodeStartIndex(bestMatch);
                const bestEnd = getNodeEndIndex(bestMatch);

                if (
                    typeof bestStart === "number" &&
                    typeof bestEnd === "number" &&
                    (nodeStart > bestStart || nodeEnd < bestEnd)
                ) {
                    bestMatch = node;
                }
            }
        }

        for (const value of Object.values(node)) {
            if (Array.isArray(value)) {
                for (const item of value) {
                    visit(item);
                }
                continue;
            }

            visit(value);
        }
    };

    visit(ast);

    return bestMatch;
}

function hasDisabledColourChannel(args) {
    if (!Array.isArray(args)) {
        return false;
    }

    const channels = args.slice(0, 4);

    return channels.some((argument) => isLiteralFalse(argument));
}

function sanitizeMacroDeclaration(node, sourceText, diagnostic) {
    if (!node || typeof node !== "object") {
        return null;
    }

    const tokens = Array.isArray(node.tokens) ? node.tokens : null;
    if (!tokens || tokens.length === 0) {
        return null;
    }

    const lastToken = tokens[tokens.length - 1];
    if (lastToken !== ";") {
        return null;
    }

    const startIndex = node.start?.index;
    const endIndex = node.end?.index;

    if (typeof startIndex !== "number" || typeof endIndex !== "number") {
        return null;
    }

    const originalText = sourceText.slice(startIndex, endIndex + 1);

    // Only strip semicolons that appear at the end of the macro definition.
    const sanitizedText = originalText.replace(
        TRAILING_MACRO_SEMICOLON_PATTERN,
        ""
    );

    if (sanitizedText === originalText) {
        return null;
    }

    node.tokens = tokens.slice(0, tokens.length - 1);
    node._featherMacroText = sanitizedText;

    const fixDetail = createFeatherFixDetail(diagnostic, {
        target: node.name?.name ?? null,
        range: {
            start: getNodeStartIndex(node),
            end: getNodeEndIndex(node)
        }
    });

    if (!fixDetail) {
        return null;
    }

    attachFeatherFixMetadata(node, [fixDetail]);

    return fixDetail;
}

function ensureVarDeclarationsAreTerminated({ ast, sourceText, diagnostic }) {
    if (
        !diagnostic ||
        !ast ||
        typeof ast !== "object" ||
        typeof sourceText !== "string"
    ) {
        return [];
    }

    if (sourceText.length === 0) {
        return [];
    }

    const fixes = [];

    const visit = (node) => {
        if (!node) {
            return;
        }

        if (Array.isArray(node)) {
            for (const item of node) {
                visit(item);
            }
            return;
        }

        if (typeof node !== "object") {
            return;
        }

        if (node.type === "VariableDeclaration" && node.kind === "var") {
            const fix = ensureVarDeclarationIsTerminated(
                node,
                ast,
                sourceText,
                diagnostic
            );

            if (fix) {
                fixes.push(fix);
            }
        }

        for (const value of Object.values(node)) {
            if (value && typeof value === "object") {
                visit(value);
            }
        }
    };

    visit(ast);

    return fixes;
}

function ensureVarDeclarationIsTerminated(node, ast, sourceText, diagnostic) {
    if (!node || node.type !== "VariableDeclaration" || node.kind !== "var") {
        return null;
    }

    if (variableDeclarationHasTerminatingSemicolon(node, sourceText)) {
        return null;
    }

    const target = extractVariableDeclarationTarget(node);

    const fixDetail = createFeatherFixDetail(diagnostic, {
        target,
        range: {
            start: getNodeStartIndex(node),
            end: getNodeEndIndex(node)
        }
    });

    if (!fixDetail) {
        return null;
    }

    preserveTrailingCommentAlignmentForVarDeclaration({
        declaration: node,
        ast,
        sourceText
    });

    attachFeatherFixMetadata(node, [fixDetail]);

    return fixDetail;
}

function extractVariableDeclarationTarget(node) {
    if (!node || node.type !== "VariableDeclaration") {
        return null;
    }

    const declarations = Array.isArray(node.declarations)
        ? node.declarations
        : [];

    if (declarations.length === 0) {
        return null;
    }

    const [firstDeclarator] = declarations;
    const identifier = firstDeclarator?.id;

    if (!identifier || identifier.type !== "Identifier") {
        return null;
    }

    return identifier.name ?? null;
}

function variableDeclarationHasTerminatingSemicolon(node, sourceText) {
    if (
        !node ||
        node.type !== "VariableDeclaration" ||
        typeof sourceText !== "string"
    ) {
        return true;
    }

    const length = sourceText.length;
    if (length === 0) {
        return true;
    }

    const searchStart = getNodeEndIndex(node);

    if (typeof searchStart !== "number") {
        return true;
    }

    let index = searchStart;

    while (index < length) {
        const char = sourceText[index];

        if (char === ";") {
            return true;
        }

        if (char === " " || char === "\t" || char === "\v" || char === "\f") {
            index += 1;
            continue;
        }

        if (char === "\r") {
            return false;
        }

        if (char === "\n") {
            return false;
        }

        if (char === "/") {
            const nextChar = sourceText[index + 1];

            if (nextChar === "/") {
                return false;
            }

            if (nextChar === "*") {
                const closingIndex = sourceText.indexOf("*/", index + 2);

                if (closingIndex === -1) {
                    return false;
                }

                index = closingIndex + 2;
                continue;
            }

            return false;
        }

        if (char === "\u2028" || char === "\u2029") {
            return false;
        }

        if (char && char.trim() === "") {
            index += 1;
            continue;
        }

        return false;
    }

    return false;
}

function preserveTrailingCommentAlignmentForVarDeclaration({
    declaration,
    ast,
    sourceText
}) {
    if (
        !declaration ||
        declaration.type !== "VariableDeclaration" ||
        typeof sourceText !== "string" ||
        sourceText.length === 0 ||
        !ast ||
        typeof ast !== "object"
    ) {
        return;
    }

    const commentStartIndex = findLineCommentStartIndexAfterDeclaration(
        declaration,
        sourceText
    );

    if (commentStartIndex == null) {
        return;
    }

    const comment = findLineCommentStartingAt(ast, commentStartIndex);

    if (!comment) {
        return;
    }

    markCommentForTrailingPaddingPreservation(comment);
}

function findLineCommentStartIndexAfterDeclaration(declaration, sourceText) {
    const endIndex = getNodeEndIndex(declaration);

    if (typeof endIndex !== "number") {
        return null;
    }

    const length = sourceText.length;

    for (let index = endIndex; index < length; index += 1) {
        const char = sourceText[index];

        if (char === " " || char === "\t" || char === "\v" || char === "\f") {
            continue;
        }

        if (
            char === "\r" ||
            char === "\n" ||
            char === "\u2028" ||
            char === "\u2029"
        ) {
            return null;
        }

        if (char === "/" && sourceText[index + 1] === "/") {
            return index;
        }

        return null;
    }

    return null;
}

function findLineCommentStartingAt(ast, startIndex) {
    if (typeof startIndex !== "number" || startIndex < 0) {
        return null;
    }

    const comments = collectCommentNodes(ast);

    if (comments.length === 0) {
        return null;
    }

    for (const comment of comments) {
        if (comment?.type !== "CommentLine") {
            continue;
        }

        const commentStartIndex = getNodeStartIndex(comment);

        if (typeof commentStartIndex !== "number") {
            continue;
        }

        if (commentStartIndex === startIndex) {
            return comment;
        }
    }

    return null;
}

function markCommentForTrailingPaddingPreservation(comment) {
    if (!comment || typeof comment !== "object") {
        return;
    }

    const key = "_featherPreserveTrailingPadding";

    if (comment[key] === true) {
        return;
    }

    Object.defineProperty(comment, key, {
        configurable: true,
        enumerable: false,
        writable: true,
        value: true
    });
}

function captureDeprecatedFunctionManualFixes({ ast, sourceText, diagnostic }) {
    if (
        !diagnostic ||
        !ast ||
        typeof ast !== "object" ||
        typeof sourceText !== "string"
    ) {
        return [];
    }

    const deprecatedFunctions = collectDeprecatedFunctionNames(ast, sourceText);

    if (!deprecatedFunctions || deprecatedFunctions.size === 0) {
        return [];
    }

    const fixes = [];
    const seenLocations = new Set();

    const visit = (node) => {
        if (!node) {
            return;
        }

        if (Array.isArray(node)) {
            for (const item of node) {
                visit(item);
            }
            return;
        }

        if (typeof node !== "object") {
            return;
        }

        if (node.type === "CallExpression") {
            const fix = recordDeprecatedCallMetadata(
                node,
                deprecatedFunctions,
                diagnostic
            );

            if (fix) {
                const startIndex = fix.range?.start;
                const endIndex = fix.range?.end;
                const locationKey = `${startIndex}:${endIndex}`;

                if (!seenLocations.has(locationKey)) {
                    seenLocations.add(locationKey);
                    fixes.push(fix);
                    attachFeatherFixMetadata(node, [fix]);
                }
            }
        }

        for (const value of Object.values(node)) {
            if (value && typeof value === "object") {
                visit(value);
            }
        }
    };

    visit(ast);

    return fixes;
}

function recordDeprecatedCallMetadata(node, deprecatedFunctions, diagnostic) {
    if (!node || node.type !== "CallExpression") {
        return null;
    }

    const callee = node.object;

    if (!callee || callee.type !== "Identifier") {
        return null;
    }

    const functionName = callee.name;

    if (!deprecatedFunctions.has(functionName)) {
        return null;
    }

    const startIndex = getNodeStartIndex(node);
    const endIndex = getNodeEndIndex(node);

    if (typeof startIndex !== "number" || typeof endIndex !== "number") {
        return null;
    }

    const fixDetail = createFeatherFixDetail(diagnostic, {
        target: functionName,
        range: {
            start: startIndex,
            end: endIndex
        },
        automatic: false
    });

    return fixDetail;
}

function collectDeprecatedFunctionNames(ast, sourceText) {
    const names = new Set();

    if (!ast || typeof ast !== "object") {
        return names;
    }

    const comments = getCommentArray(ast);
    const body = Array.isArray(ast.body) ? ast.body : [];

    if (comments.length === 0 || body.length === 0) {
        return names;
    }

    const sortedComments = comments
        .filter((comment) => typeof getCommentEndIndex(comment) === "number")
        .sort(
            (left, right) =>
                getCommentEndIndex(left) - getCommentEndIndex(right)
        );

    const nodes = body
        .filter((node) => node && typeof node === "object")
        .sort((left, right) => {
            const leftIndex = getNodeStartIndex(left);
            const rightIndex = getNodeStartIndex(right);

            if (
                typeof leftIndex !== "number" ||
                typeof rightIndex !== "number"
            ) {
                return 0;
            }

            return leftIndex - rightIndex;
        });

    let commentIndex = 0;

    for (const node of nodes) {
        if (!node || node.type !== "FunctionDeclaration") {
            continue;
        }

        const startIndex = getNodeStartIndex(node);

        if (typeof startIndex !== "number") {
            continue;
        }

        while (
            commentIndex < sortedComments.length &&
            getCommentEndIndex(sortedComments[commentIndex]) < startIndex
        ) {
            commentIndex += 1;
        }

        const comment = sortedComments[commentIndex - 1];

        if (!isDeprecatedComment(comment)) {
            continue;
        }

        const commentEnd = getCommentEndIndex(comment);

        if (typeof commentEnd !== "number") {
            continue;
        }

        const between = sourceText.slice(commentEnd + 1, startIndex);

        if (!isWhitespaceOnly(between)) {
            continue;
        }

        const identifier =
            typeof node.id === "string" ? node.id : node.id?.name;

        if (identifier) {
            names.add(identifier);
        }
    }

    return names;
}

function getCommentEndIndex(comment) {
    if (!comment) {
        return null;
    }

    const end = comment.end;

    if (typeof end === "number") {
        return end;
    }

    if (end && typeof end.index === "number") {
        return end.index;
    }

    return null;
}

function isDeprecatedComment(comment) {
    if (!comment || typeof comment.value !== "string") {
        return false;
    }

    return /@deprecated\b/i.test(comment.value);
}

function isWhitespaceOnly(text) {
    if (typeof text !== "string") {
        return true;
    }

    return text.trim().length === 0;
}

function convertNumericStringArgumentsToNumbers({ ast, diagnostic }) {
    if (!diagnostic || !ast || typeof ast !== "object") {
        return [];
    }

    const fixes = [];

    const visit = (node) => {
        if (!node) {
            return;
        }

        if (Array.isArray(node)) {
            for (const item of node) {
                visit(item);
            }
            return;
        }

        if (typeof node !== "object") {
            return;
        }

        if (node.type === "CallExpression") {
            const args = Array.isArray(node.arguments) ? node.arguments : [];

            for (const argument of args) {
                const fix = convertNumericStringLiteral(argument, diagnostic);

                if (fix) {
                    fixes.push(fix);
                }
            }
        }

        for (const value of Object.values(node)) {
            if (value && typeof value === "object") {
                visit(value);
            }
        }
    };

    visit(ast);

    return fixes;
}

function convertNumericStringLiteral(argument, diagnostic) {
    const literal = extractLiteral(argument);

    if (!literal) {
        return null;
    }

    if (literal._skipNumericStringCoercion) {
        return null;
    }

    const rawValue = literal.value;

    if (typeof rawValue !== "string" || rawValue.length < 2) {
        return null;
    }

    if (!rawValue.startsWith('"') || !rawValue.endsWith('"')) {
        return null;
    }

    const numericText = rawValue.slice(1, -1);

    if (!NUMERIC_STRING_LITERAL_PATTERN.test(numericText)) {
        return null;
    }

    literal.value = numericText;

    const fixDetail = createFeatherFixDetail(diagnostic, {
        target: numericText,
        range: {
            start: getNodeStartIndex(literal),
            end: getNodeEndIndex(literal)
        }
    });

    if (!fixDetail) {
        return null;
    }

    attachFeatherFixMetadata(literal, [fixDetail]);

    return fixDetail;
}

function extractLiteral(node) {
    if (!node || typeof node !== "object") {
        return null;
    }

    if (node.type === "Literal") {
        return node;
    }

    if (node.type === "ParenthesizedExpression") {
        return extractLiteral(node.expression);
    }

    return null;
}

function ensureConstructorDeclarationsForNewExpressions({ ast, diagnostic }) {
    if (!diagnostic || !ast || typeof ast !== "object") {
        return [];
    }

    const fixes = [];
    const functionDeclarations = new Map();

    const collectFunctions = (node) => {
        if (!node) {
            return;
        }

        if (Array.isArray(node)) {
            for (const item of node) {
                collectFunctions(item);
            }
            return;
        }

        if (typeof node !== "object") {
            return;
        }

        if (node.type === "FunctionDeclaration") {
            const functionName = isNonEmptyString(node.id) ? node.id : null;

            if (functionName && !functionDeclarations.has(functionName)) {
                functionDeclarations.set(functionName, node);
            }
        }

        for (const value of Object.values(node)) {
            if (value && typeof value === "object") {
                collectFunctions(value);
            }
        }
    };

    collectFunctions(ast);

    if (functionDeclarations.size === 0) {
        return [];
    }

    const convertedFunctions = new Set();

    const visit = (node) => {
        if (!node) {
            return;
        }

        if (Array.isArray(node)) {
            for (const item of node) {
                visit(item);
            }
            return;
        }

        if (typeof node !== "object") {
            return;
        }

        if (node.type === "NewExpression") {
            const expression = node.expression;
            const constructorName =
                expression?.type === "Identifier" &&
                typeof expression.name === "string"
                    ? expression.name
                    : null;

            if (constructorName) {
                const functionNode = functionDeclarations.get(constructorName);

                if (
                    functionNode &&
                    functionNode.type === "FunctionDeclaration" &&
                    !convertedFunctions.has(functionNode)
                ) {
                    const fix = convertFunctionDeclarationToConstructor(
                        functionNode,
                        diagnostic
                    );

                    if (fix) {
                        fixes.push(fix);
                        convertedFunctions.add(functionNode);
                    }
                }
            }
        }

        for (const value of Object.values(node)) {
            if (value && typeof value === "object") {
                visit(value);
            }
        }
    };

    visit(ast);

    return fixes;
}

function convertFunctionDeclarationToConstructor(functionNode, diagnostic) {
    if (!functionNode || functionNode.type !== "FunctionDeclaration") {
        return null;
    }

    const fixDetail = createFeatherFixDetail(diagnostic, {
        target: typeof functionNode.id === "string" ? functionNode.id : null,
        range: {
            start: getNodeStartIndex(functionNode),
            end: getNodeEndIndex(functionNode)
        }
    });

    if (!fixDetail) {
        return null;
    }

    functionNode.type = "ConstructorDeclaration";

    if (!Object.hasOwn(functionNode, "parent")) {
        functionNode.parent = null;
    }

    attachFeatherFixMetadata(functionNode, [fixDetail]);

    return fixDetail;
}

function deduplicateLocalVariableDeclarations({ ast, diagnostic }) {
    if (!diagnostic || !ast || typeof ast !== "object") {
        return [];
    }

    const fixes = [];
    const scopeStack = [];

    const pushScope = (initialNames = []) => {
        const scope = new Map();

        if (Array.isArray(initialNames)) {
            for (const name of initialNames) {
                if (isNonEmptyString(name)) {
                    scope.set(name, true);
                }
            }
        }

        scopeStack.push(scope);
    };

    const popScope = () => {
        scopeStack.pop();
    };

    const declareLocal = (name) => {
        if (!isNonEmptyString(name)) {
            return true;
        }

        const scope = scopeStack[scopeStack.length - 1];

        if (!scope) {
            return true;
        }

        if (scope.has(name)) {
            return false;
        }

        scope.set(name, true);
        return true;
    };

    const handleVariableDeclaration = (node, parent, property) => {
        const declarations = Array.isArray(node.declarations)
            ? node.declarations
            : [];

        if (declarations.length === 0) {
            return [];
        }

        const retained = [];
        const duplicates = [];

        for (const declarator of declarations) {
            if (!declarator || typeof declarator !== "object") {
                retained.push(declarator);
                continue;
            }

            const name = getVariableDeclaratorName(declarator);

            if (!name) {
                retained.push(declarator);
                continue;
            }

            const isNewDeclaration = declareLocal(name);

            if (isNewDeclaration) {
                retained.push(declarator);
                continue;
            }

            duplicates.push(declarator);
        }

        if (duplicates.length === 0) {
            return [];
        }

        if (!Array.isArray(parent) || typeof property !== "number") {
            return [];
        }

        const fixDetails = [];
        const assignments = [];

        for (const declarator of duplicates) {
            const name = getVariableDeclaratorName(declarator);

            const fixDetail = createFeatherFixDetail(diagnostic, {
                target: name,
                range: {
                    start: getNodeStartIndex(declarator),
                    end: getNodeEndIndex(declarator)
                }
            });

            if (!fixDetail) {
                continue;
            }

            const assignment = createAssignmentFromDeclarator(declarator, node);

            if (assignment) {
                attachFeatherFixMetadata(assignment, [fixDetail]);
                assignments.push(assignment);
            }

            fixDetails.push(fixDetail);
        }

        if (fixDetails.length === 0) {
            return [];
        }

        node.declarations = retained;

        if (retained.length === 0) {
            if (assignments.length > 0) {
                parent.splice(property, 1, ...assignments);
            } else {
                parent.splice(property, 1);
            }
        } else if (assignments.length > 0) {
            parent.splice(property + 1, 0, ...assignments);
        }

        if (retained.length > 0) {
            attachFeatherFixMetadata(node, fixDetails);
        }

        return fixDetails;
    };

    const visit = (node, parent, property) => {
        if (!node) {
            return;
        }

        if (Array.isArray(node)) {
            for (let index = 0; index < node.length; index += 1) {
                const initialLength = node.length;
                visit(node[index], node, index);

                if (node.length < initialLength) {
                    index -= 1;
                }
            }
            return;
        }

        if (typeof node !== "object") {
            return;
        }

        if (isFunctionLikeNode(node)) {
            const paramNames = getFunctionParameterNames(node);

            pushScope(paramNames);

            const params = Array.isArray(node.params) ? node.params : [];
            for (const param of params) {
                visit(param, node, "params");
            }

            visit(node.body, node, "body");
            popScope();
            return;
        }

        if (node.type === "VariableDeclaration" && node.kind === "var") {
            const fixDetails = handleVariableDeclaration(
                node,
                parent,
                property
            );

            if (isNonEmptyArray(fixDetails)) {
                fixes.push(...fixDetails);
            }
        }

        for (const [key, value] of Object.entries(node)) {
            if (key === "body" && isFunctionLikeNode(node)) {
                continue;
            }

            if (!value || typeof value !== "object") {
                continue;
            }

            visit(value, node, key);
        }
    };

    pushScope();
    visit(ast, null, null);
    popScope();

    return fixes;
}

function renameDuplicateFunctionParameters({ ast, diagnostic, options }) {
    if (!diagnostic || !ast || typeof ast !== "object") {
        return [];
    }

    const fixes = [];

    const visit = (node) => {
        if (!node) {
            return;
        }

        if (Array.isArray(node)) {
            node.forEach(visit);
            return;
        }

        if (typeof node !== "object") {
            return;
        }

        if (
            node.type === "FunctionDeclaration" ||
            node.type === "ConstructorDeclaration"
        ) {
            const functionFixes = renameDuplicateParametersInFunction(
                node,
                diagnostic,
                options
            );
            if (isNonEmptyArray(functionFixes)) {
                fixes.push(...functionFixes);
            }
        }

        for (const value of Object.values(node)) {
            if (value && typeof value === "object") {
                visit(value);
            }
        }
    };

    visit(ast);

    return fixes;
}

function renameDuplicateParametersInFunction(functionNode, diagnostic) {
    const params = Array.isArray(functionNode?.params)
        ? functionNode.params
        : [];

    if (params.length === 0) {
        return [];
    }

    const fixes = [];
    const seenNames = new Set();

    for (let index = 0; index < params.length; index += 1) {
        const param = params[index];
        const identifier = getFunctionParameterIdentifier(param);

        const hasIdentifier =
            identifier &&
            typeof identifier.name === "string" &&
            identifier.name.length > 0;

        if (!hasIdentifier) {
            continue;
        }

        const originalName = identifier.name;

        if (!seenNames.has(originalName)) {
            seenNames.add(originalName);
            continue;
        }

        const range = {
            start: getNodeStartIndex(identifier),
            end: getNodeEndIndex(identifier)
        };

        const fixDetail = createFeatherFixDetail(diagnostic, {
            target: originalName,
            range
        });

        if (fixDetail) {
            attachFeatherFixMetadata(functionNode, [fixDetail]);
            fixes.push(fixDetail);
        }

        params.splice(index, 1);
        index -= 1;
    }

    return fixes;
}

function getFunctionParameterIdentifier(param) {
    if (!param || typeof param !== "object") {
        return null;
    }

    if (param.type === "Identifier") {
        return param;
    }

    if (
        param.type === "DefaultParameter" &&
        param.left?.type === "Identifier"
    ) {
        return param.left;
    }

    if (
        param.type === "RestParameter" &&
        param.argument?.type === "Identifier"
    ) {
        return param.argument;
    }

    return null;
}

function replaceInvalidDeleteStatements({ ast, diagnostic }) {
    if (!diagnostic || !ast || typeof ast !== "object") {
        return [];
    }

    const fixes = [];

    const visit = (node, parent, property) => {
        if (!node) {
            return;
        }

        if (Array.isArray(node)) {
            for (let index = 0; index < node.length; index += 1) {
                visit(node[index], node, index);
            }
            return;
        }

        if (typeof node !== "object") {
            return;
        }

        if (node.type === "DeleteStatement") {
            const fix = convertDeleteStatementToUndefinedAssignment(
                node,
                parent,
                property,
                diagnostic
            );

            if (fix) {
                fixes.push(fix);
                return;
            }
        }

        for (const [key, value] of Object.entries(node)) {
            if (value && typeof value === "object") {
                visit(value, node, key);
            }
        }
    };

    visit(ast, null, null);

    return fixes;
}

function convertDeleteStatementToUndefinedAssignment(
    node,
    parent,
    property,
    diagnostic
) {
    if (!node || node.type !== "DeleteStatement" || !diagnostic) {
        return null;
    }

    if (!isValidDeleteTarget(node.argument)) {
        return null;
    }

    const targetName = getDeleteTargetName(node.argument);
    const assignment = {
        type: "AssignmentExpression",
        operator: "=",
        left: node.argument,
        right: createLiteral("undefined"),
        start: cloneLocation(node.start),
        end: cloneLocation(node.end)
    };

    copyCommentMetadata(node, assignment);

    const fixDetail = createFeatherFixDetail(diagnostic, {
        target: targetName,
        range: {
            start: getNodeStartIndex(node),
            end: getNodeEndIndex(node)
        }
    });

    if (!fixDetail) {
        return null;
    }

    if (!replaceNodeInParent(parent, property, assignment)) {
        return null;
    }

    attachFeatherFixMetadata(assignment, [fixDetail]);

    return fixDetail;
}

function isValidDeleteTarget(node) {
    if (!node || typeof node !== "object") {
        return false;
    }

    if (isIdentifierNode(node)) {
        return true;
    }

    return ALLOWED_DELETE_MEMBER_TYPES.has(node.type);
}

function isIdentifierNode(node) {
    return (
        node &&
        node.type === "Identifier" &&
        typeof node.name === "string" &&
        node.name.length > 0
    );
}

function getDeleteTargetName(node) {
    if (!node || typeof node !== "object") {
        return null;
    }

    if (isIdentifierNode(node)) {
        return node.name;
    }

    if (node.type === "MemberDotExpression") {
        return node.property?.name ?? null;
    }

    return null;
}

function replaceNodeInParent(parent, property, replacement) {
    if (Array.isArray(parent)) {
        if (
            typeof property !== "number" ||
            property < 0 ||
            property >= parent.length
        ) {
            return false;
        }

        parent[property] = replacement;
        return true;
    }

    if (parent && typeof parent === "object" && property != null) {
        parent[property] = replacement;
        return true;
    }

    return false;
}

function closeOpenVertexBatches({ ast, diagnostic }) {
    if (!diagnostic || !ast || typeof ast !== "object") {
        return [];
    }

    const fixes = [];

    const visit = (node, parent, property) => {
        if (!node) {
            return;
        }

        if (Array.isArray(node)) {
            if (isStatementList(parent, property)) {
                const statementFixes = ensureVertexBatchesClosed(
                    node,
                    diagnostic
                );

                if (
                    Array.isArray(statementFixes) &&
                    statementFixes.length > 0
                ) {
                    fixes.push(...statementFixes);
                }
            }

            for (let index = 0; index < node.length; index += 1) {
                visit(node[index], node, index);
            }
            return;
        }

        if (typeof node !== "object") {
            return;
        }

        for (const [key, value] of Object.entries(node)) {
            if (value && typeof value === "object") {
                visit(value, node, key);
            }
        }
    };

    visit(ast, null, null);

    return fixes;
}

function ensureVertexBatchesClosed(statements, diagnostic) {
    if (!Array.isArray(statements) || statements.length === 0 || !diagnostic) {
        return [];
    }

    const fixes = [];
    let lastBeginCall = null;

    for (let index = 0; index < statements.length; index += 1) {
        const statement = statements[index];

        if (isVertexBeginCallNode(statement)) {
            if (lastBeginCall) {
                const vertexEndCall =
                    createVertexEndCallFromBegin(lastBeginCall);
                const fixDetail = createFeatherFixDetail(diagnostic, {
                    target: getVertexBatchTarget(lastBeginCall),
                    range: {
                        start: getNodeStartIndex(lastBeginCall),
                        end: getNodeEndIndex(lastBeginCall)
                    }
                });

                if (vertexEndCall && fixDetail) {
                    statements.splice(index, 0, vertexEndCall);
                    attachFeatherFixMetadata(vertexEndCall, [fixDetail]);
                    fixes.push(fixDetail);
                    index += 1;
                }

                lastBeginCall = null;
            }

            lastBeginCall = statement;
            continue;
        }

        if (isVertexEndCallNode(statement)) {
            lastBeginCall = null;
        }
    }

    return fixes;
}

function isVertexBeginCallNode(node) {
    if (!node || node.type !== "CallExpression") {
        return false;
    }

    return isIdentifierWithName(node.object, "vertex_begin");
}

function isVertexEndCallNode(node) {
    if (!node || node.type !== "CallExpression") {
        return false;
    }

    return isIdentifierWithName(node.object, "vertex_end");
}

function getVertexBatchTarget(callExpression) {
    if (!callExpression || callExpression.type !== "CallExpression") {
        return null;
    }

    const args = Array.isArray(callExpression.arguments)
        ? callExpression.arguments
        : [];

    if (args.length > 0) {
        const firstArgument = args[0];

        if (isIdentifier(firstArgument)) {
            return firstArgument.name ?? null;
        }
    }

    return callExpression.object?.name ?? null;
}

function createVertexEndCallFromBegin(template) {
    if (!template || template.type !== "CallExpression") {
        return null;
    }

    const identifier = createIdentifier("vertex_end", template.object);

    if (!identifier) {
        return null;
    }

    const callExpression = {
        type: "CallExpression",
        object: identifier,
        arguments: []
    };

    if (Array.isArray(template.arguments) && template.arguments.length > 0) {
        const clonedArgument = cloneNode(template.arguments[0]);

        if (clonedArgument) {
            callExpression.arguments.push(clonedArgument);
        }
    }

    if (hasOwn(template, "start")) {
        callExpression.start = cloneLocation(template.start);
    }

    if (hasOwn(template, "end")) {
        callExpression.end = cloneLocation(template.end);
    }

    return callExpression;
}

function localizeInstanceVariableAssignments({ ast, diagnostic, sourceText }) {
    if (!diagnostic || !ast || typeof ast !== "object") {
        return [];
    }

    const fixes = [];
    const eventMarkers = buildEventMarkerIndex(ast);
    const memberPropertyNames = collectMemberPropertyNames(ast);

    const visit = (node, parent, property) => {
        if (!node) {
            return;
        }

        if (Array.isArray(node)) {
            for (let index = 0; index < node.length; index += 1) {
                visit(node[index], node, index);
            }
            return;
        }

        if (typeof node !== "object") {
            return;
        }

        if (node.type === "AssignmentExpression") {
            const fix = convertAssignmentToLocalVariable({
                node,
                parent,
                property,
                diagnostic,
                eventMarkers,
                memberPropertyNames,
                sourceText
            });

            if (fix) {
                fixes.push(fix);
                return;
            }
        }

        for (const [key, value] of Object.entries(node)) {
            if (value && typeof value === "object") {
                visit(value, node, key);
            }
        }
    };

    visit(ast, null, null);

    return fixes;
}

function convertAssignmentToLocalVariable({
    node,
    parent,
    property,
    diagnostic,
    eventMarkers,
    memberPropertyNames,
    sourceText
}) {
    if (!Array.isArray(parent) || typeof property !== "number") {
        return null;
    }

    if (
        !node ||
        node.type !== "AssignmentExpression" ||
        node.operator !== "="
    ) {
        return null;
    }

    const left = node.left;

    if (!isIdentifier(left)) {
        return null;
    }

    const identifierName = left?.name;
    const originalIdentifierName =
        typeof sourceText === "string"
            ? getOriginalIdentifierName(left, sourceText)
            : null;

    if (
        identifierName &&
        memberPropertyNames &&
        memberPropertyNames.has(identifierName)
    ) {
        return null;
    }

    if (
        originalIdentifierName &&
        memberPropertyNames &&
        memberPropertyNames.has(originalIdentifierName)
    ) {
        return null;
    }

    if (!Array.isArray(eventMarkers) || eventMarkers.length === 0) {
        return null;
    }

    const eventMarker = findEventMarkerForIndex(
        eventMarkers,
        getNodeStartIndex(node)
    );

    if (!eventMarker || isCreateEventMarker(eventMarker)) {
        return null;
    }

    const clonedIdentifier = cloneIdentifier(left);

    if (!clonedIdentifier) {
        return null;
    }

    const declarator = {
        type: "VariableDeclarator",
        id: clonedIdentifier,
        init: node.right,
        start: cloneLocation(left?.start ?? node.start),
        end: cloneLocation(node.end)
    };

    const declaration = {
        type: "VariableDeclaration",
        declarations: [declarator],
        kind: "var",
        start: cloneLocation(node.start),
        end: cloneLocation(node.end)
    };

    copyCommentMetadata(node, declaration);

    const fixDetail = createFeatherFixDetail(diagnostic, {
        target: left?.name ?? null,
        range: {
            start: getNodeStartIndex(node),
            end: getNodeEndIndex(node)
        }
    });

    if (!fixDetail) {
        return null;
    }

    parent[property] = declaration;
    attachFeatherFixMetadata(declaration, [fixDetail]);

    return fixDetail;
}

function buildEventMarkerIndex(ast) {
    if (!ast || typeof ast !== "object") {
        return [];
    }

    const markerComments = new Set();
    const directComments = Array.isArray(ast.comments) ? ast.comments : [];

    for (const comment of directComments) {
        if (comment) {
            markerComments.add(comment);
        }
    }

    for (const comment of collectCommentNodes(ast)) {
        if (comment) {
            markerComments.add(comment);
        }
    }

    const markers = [];

    for (const comment of markerComments) {
        const eventName = extractEventNameFromComment(comment?.value);

        if (!eventName) {
            continue;
        }

        const markerIndex = getCommentIndex(comment);

        if (typeof markerIndex !== "number") {
            continue;
        }

        markers.push({
            index: markerIndex,
            name: eventName
        });
    }

    markers.sort((left, right) => left.index - right.index);

    return markers;
}

function extractEventNameFromComment(value) {
    if (typeof value !== "string") {
        return null;
    }

    const trimmed = value.trim();

    if (!trimmed.startsWith("/")) {
        return null;
    }

    const normalized = trimmed.replace(/^\/\s*/, "");

    if (!/\bEvent\b/i.test(normalized)) {
        return null;
    }

    return normalized;
}

function getCommentIndex(comment) {
    if (!comment || typeof comment !== "object") {
        return null;
    }

    if (typeof comment.start?.index === "number") {
        return comment.start.index;
    }

    if (typeof comment.end?.index === "number") {
        return comment.end.index;
    }

    return null;
}

function findEventMarkerForIndex(markers, index) {
    if (!Array.isArray(markers) || markers.length === 0) {
        return null;
    }

    if (typeof index !== "number") {
        return null;
    }

    let result = null;

    for (const marker of markers) {
        if (marker.index <= index) {
            result = marker;
            continue;
        }

        break;
    }

    return result;
}

function isCreateEventMarker(marker) {
    if (!marker || typeof marker.name !== "string") {
        return false;
    }

    return /\bCreate\s+Event\b/i.test(marker.name);
}

function collectMemberPropertyNames(ast) {
    if (!ast || typeof ast !== "object") {
        return new Set();
    }

    const names = new Set();

    const visit = (node) => {
        if (!node || typeof node !== "object") {
            return;
        }

        if (Array.isArray(node)) {
            for (const item of node) {
                visit(item);
            }
            return;
        }

        if (node.type === "MemberDotExpression") {
            const property = node.property;

            if (property?.type === "Identifier" && property.name) {
                names.add(property.name);
            }
        }

        if (node.type === "MemberIndexExpression") {
            const property = node.property;

            if (property?.type === "Identifier" && property.name) {
                names.add(property.name);
            }
        }

        for (const value of Object.values(node)) {
            if (value && typeof value === "object") {
                visit(value);
            }
        }
    };

    visit(ast);

    return names;
}

function getOriginalIdentifierName(identifier, sourceText) {
    if (!identifier || typeof sourceText !== "string") {
        return null;
    }

    const startIndex = getNodeStartIndex(identifier);
    const endIndex = getNodeEndIndex(identifier);

    if (typeof startIndex !== "number" || typeof endIndex !== "number") {
        return null;
    }

    const slice = sourceText.slice(startIndex, endIndex + 1);

    if (typeof slice !== "string") {
        return null;
    }

    const trimmed = slice.trim();

    if (!trimmed) {
        return null;
    }

    const match = /^[A-Za-z_][A-Za-z0-9_]*$/.exec(trimmed);

    if (!match) {
        return null;
    }

    return match[0];
}

function convertUnusedIndexForLoops({ ast, diagnostic }) {
    if (!diagnostic || !ast || typeof ast !== "object") {
        return [];
    }

    const fixes = [];

    const visit = (node, parent, property) => {
        if (!node) {
            return;
        }

        if (Array.isArray(node)) {
            for (let index = 0; index < node.length; index += 1) {
                visit(node[index], node, index);
            }
            return;
        }

        if (typeof node !== "object") {
            return;
        }

        if (node.type === "ForStatement") {
            const fix = convertForLoopToRepeat(
                node,
                parent,
                property,
                diagnostic
            );

            if (fix) {
                fixes.push(fix);
                return;
            }
        }

        for (const [key, value] of Object.entries(node)) {
            if (value && typeof value === "object") {
                visit(value, node, key);
            }
        }
    };

    visit(ast, null, null);

    return fixes;
}

function convertForLoopToRepeat(node, parent, property, diagnostic) {
    if (!node || node.type !== "ForStatement") {
        return null;
    }

    const transformation = analyzeForLoopForRepeat(node);

    if (!transformation) {
        return null;
    }

    if (Array.isArray(parent)) {
        if (
            typeof property !== "number" ||
            property < 0 ||
            property >= parent.length
        ) {
            return null;
        }
    } else if (
        !parent ||
        (typeof property !== "string" && typeof property !== "number")
    ) {
        return null;
    }

    const repeatStatement = {
        type: "RepeatStatement",
        test: transformation.testExpression,
        body: transformation.body,
        start: cloneLocation(node.start),
        end: cloneLocation(node.end)
    };

    copyCommentMetadata(node, repeatStatement);

    const fixDetail = createFeatherFixDetail(diagnostic, {
        target: transformation.indexName ?? null,
        range: {
            start: getNodeStartIndex(node),
            end: getNodeEndIndex(node)
        }
    });

    if (!fixDetail) {
        return null;
    }

    if (Array.isArray(parent)) {
        parent[property] = repeatStatement;
    } else {
        parent[property] = repeatStatement;
    }

    attachFeatherFixMetadata(repeatStatement, [fixDetail]);

    return fixDetail;
}

function analyzeForLoopForRepeat(node) {
    if (!node || node.type !== "ForStatement") {
        return null;
    }

    const indexInfo = getLoopIndexInfo(node.init);

    if (!indexInfo) {
        return null;
    }

    const testExpression = getRepeatTestExpression(node.test, indexInfo.name);

    if (!testExpression) {
        return null;
    }

    if (!isRepeatCompatibleUpdate(node.update, indexInfo.name)) {
        return null;
    }

    if (doesNodeUseIdentifier(node.body, indexInfo.name)) {
        return null;
    }

    return {
        indexName: indexInfo.name,
        testExpression,
        body: node.body
    };
}

function getLoopIndexInfo(init) {
    if (!init || typeof init !== "object") {
        return null;
    }

    if (init.type === "VariableDeclaration") {
        const declarations = Array.isArray(init.declarations)
            ? init.declarations
            : [];

        if (declarations.length !== 1) {
            return null;
        }

        const [declaration] = declarations;
        const identifier = declaration?.id;
        const initializer = declaration?.init;

        if (!isIdentifier(identifier) || !isLiteralZero(initializer)) {
            return null;
        }

        return { name: identifier.name };
    }

    if (init.type === "AssignmentExpression") {
        if (init.operator !== "=") {
            return null;
        }

        if (!isIdentifier(init.left) || !isLiteralZero(init.right)) {
            return null;
        }

        return { name: init.left.name };
    }

    return null;
}

function getRepeatTestExpression(test, indexName) {
    if (!test || typeof test !== "object") {
        return null;
    }

    if (test.type !== "BinaryExpression") {
        return null;
    }

    if (test.operator !== "<") {
        return null;
    }

    if (!isIdentifierWithName(test.left, indexName)) {
        return null;
    }

    const right = test.right;

    if (!right || typeof right !== "object") {
        return null;
    }

    return right;
}

function isRepeatCompatibleUpdate(update, indexName) {
    if (!update || typeof update !== "object") {
        return false;
    }

    if (update.type === "AssignmentExpression") {
        if (!isIdentifierWithName(update.left, indexName)) {
            return false;
        }

        if (update.operator === "+=") {
            return isLiteralOne(update.right);
        }

        if (update.operator === "=") {
            if (!update.right || update.right.type !== "BinaryExpression") {
                return false;
            }

            const { left, right, operator } = update.right;

            if (operator !== "+") {
                return false;
            }

            if (!isIdentifierWithName(left, indexName)) {
                return false;
            }

            return isLiteralOne(right);
        }

        return false;
    }

    if (update.type === "IncDecStatement") {
        if (update.operator !== "++") {
            return false;
        }

        return isIdentifierWithName(update.argument, indexName);
    }

    return false;
}

function doesNodeUseIdentifier(node, name) {
    if (!node || !name) {
        return false;
    }

    let found = false;

    const visit = (current) => {
        if (found || !current) {
            return;
        }

        if (Array.isArray(current)) {
            for (const entry of current) {
                visit(entry);
                if (found) {
                    break;
                }
            }
            return;
        }

        if (typeof current !== "object") {
            return;
        }

        if (current.type === "Identifier" && current.name === name) {
            found = true;
            return;
        }

        for (const value of Object.values(current)) {
            if (value && typeof value === "object") {
                visit(value);
                if (found) {
                    break;
                }
            }
        }
    };

    visit(node);

    return found;
}

function convertAllDotAssignmentsToWithStatements({ ast, diagnostic }) {
    if (!diagnostic || !ast || typeof ast !== "object") {
        return [];
    }

    const fixes = [];

    const visit = (node, parent, property) => {
        if (!node) {
            return;
        }

        if (Array.isArray(node)) {
            for (let index = 0; index < node.length; index += 1) {
                visit(node[index], node, index);
            }
            return;
        }

        if (typeof node !== "object") {
            return;
        }

        if (node.type === "AssignmentExpression") {
            const fix = convertAllAssignment(
                node,
                parent,
                property,
                diagnostic
            );
            if (fix) {
                fixes.push(fix);
                return;
            }
        }

        for (const [key, value] of Object.entries(node)) {
            if (value && typeof value === "object") {
                visit(value, node, key);
            }
        }
    };

    visit(ast, null, null);

    return fixes;
}

function normalizeFunctionCallArgumentOrder({ ast, diagnostic }) {
    if (!diagnostic || !ast || typeof ast !== "object") {
        return [];
    }

    const fixes = [];
    const state = {
        counter: 0
    };

    const visit = (node, parent, property, ancestors) => {
        if (!node) {
            return;
        }

        const nextAncestors = Array.isArray(ancestors)
            ? ancestors.concat([{ node, parent, property }])
            : [{ node, parent, property }];

        if (Array.isArray(node)) {
            for (let index = 0; index < node.length; index += 1) {
                visit(node[index], node, index, nextAncestors);
            }
            return;
        }

        if (typeof node !== "object") {
            return;
        }

        for (const [key, value] of Object.entries(node)) {
            if (value && typeof value === "object") {
                visit(value, node, key, nextAncestors);
            }
        }

        if (node.type === "CallExpression") {
            const fix = normalizeCallExpressionArguments({
                node,
                parent,
                property,
                diagnostic,
                ancestors: nextAncestors,
                state
            });

            if (fix) {
                fixes.push(fix);
            }
        }
    };

    visit(ast, null, null, []);

    return fixes;
}

function normalizeCallExpressionArguments({
    node,
    parent,
    property,
    diagnostic,
    ancestors,
    state
}) {
    if (!node || node.type !== "CallExpression") {
        return null;
    }

    const args = Array.isArray(node.arguments) ? node.arguments : [];
    if (args.length === 0) {
        return null;
    }

    const callArgumentInfos = [];

    for (let index = 0; index < args.length; index += 1) {
        const argument = args[index];

        if (!argument || argument.type !== "CallExpression") {
            continue;
        }

        callArgumentInfos.push({
            argument,
            index
        });
    }

    if (callArgumentInfos.length < 2) {
        return null;
    }

    const statementContext = findStatementContext(ancestors);

    if (!statementContext) {
        return null;
    }

    const temporaryDeclarations = [];

    for (const { argument, index } of callArgumentInfos) {
        const tempName = buildTemporaryIdentifierName(state);
        const tempIdentifier = createIdentifier(tempName, argument);

        if (!tempIdentifier) {
            continue;
        }

        const declaration = createTemporaryVariableDeclaration(
            tempName,
            argument
        );

        if (!declaration) {
            continue;
        }

        temporaryDeclarations.push({
            declaration,
            index,
            identifier: tempIdentifier
        });
    }

    if (temporaryDeclarations.length !== callArgumentInfos.length) {
        return null;
    }

    const fixDetail = createFeatherFixDetail(diagnostic, {
        target: node.object?.name ?? null,
        range: {
            start: getNodeStartIndex(node),
            end: getNodeEndIndex(node)
        }
    });

    if (!fixDetail) {
        return null;
    }

    for (const { declaration, index, identifier } of temporaryDeclarations) {
        node.arguments[index] = createIdentifier(identifier.name, identifier);
    }

    statementContext.statements.splice(
        statementContext.index,
        0,
        ...temporaryDeclarations.map(({ declaration }) => declaration)
    );

    for (const { declaration } of temporaryDeclarations) {
        attachFeatherFixMetadata(declaration, [fixDetail]);
    }

    attachFeatherFixMetadata(node, [fixDetail]);

    return fixDetail;
}

function buildTemporaryIdentifierName(state) {
    if (!state || typeof state !== "object") {
        return "__feather_call_arg_0";
    }

    const nextIndex = typeof state.counter === "number" ? state.counter : 0;
    state.counter = nextIndex + 1;

    return `__feather_call_arg_${nextIndex}`;
}

function createTemporaryVariableDeclaration(name, init) {
    if (!name || !init || typeof init !== "object") {
        return null;
    }

    const id = createIdentifier(name, init);

    if (!id) {
        return null;
    }

    const declarator = {
        type: "VariableDeclarator",
        id,
        init,
        start: cloneLocation(init.start),
        end: cloneLocation(init.end)
    };

    const declaration = {
        type: "VariableDeclaration",
        declarations: [declarator],
        kind: "var",
        start: cloneLocation(init.start),
        end: cloneLocation(init.end)
    };

    return declaration;
}

function findStatementContext(ancestors) {
    if (!Array.isArray(ancestors)) {
        return null;
    }

    for (let index = ancestors.length - 1; index >= 0; index -= 1) {
        const entry = ancestors[index];

        if (
            !entry ||
            !Array.isArray(entry.parent) ||
            typeof entry.property !== "number"
        ) {
            continue;
        }

        const arrayAncestor = ancestors[index - 1];

        if (!arrayAncestor) {
            continue;
        }

        if (!isStatementArray(arrayAncestor)) {
            continue;
        }

        return {
            statements: entry.parent,
            index: entry.property
        };
    }

    return null;
}

function isStatementArray(entry) {
    if (!entry || !Array.isArray(entry.node)) {
        return false;
    }

    const owner = entry.parent;
    const propertyName = entry.property;

    if (!owner || typeof propertyName !== "string") {
        return false;
    }

    if (propertyName !== "body") {
        return false;
    }

    const parentType = owner?.type;

    return (
        parentType === "Program" ||
        parentType === "BlockStatement" ||
        parentType === "SwitchCase"
    );
}

function convertAllAssignment(node, parent, property, diagnostic) {
    if (!Array.isArray(parent) || typeof property !== "number") {
        return null;
    }

    if (
        !node ||
        node.type !== "AssignmentExpression" ||
        node.operator !== "="
    ) {
        return null;
    }

    const member = node.left;
    if (!member || member.type !== "MemberDotExpression") {
        return null;
    }

    const object = member.object;
    if (!object || object.type !== "Identifier" || object.name !== "all") {
        return null;
    }

    const propertyIdentifier = member.property;
    if (!propertyIdentifier || propertyIdentifier.type !== "Identifier") {
        return null;
    }

    const normalizedAssignment = {
        type: "AssignmentExpression",
        operator: node.operator,
        left: cloneIdentifier(propertyIdentifier),
        right: node.right,
        start: cloneLocation(node.start),
        end: cloneLocation(node.end)
    };

    const blockStatement = {
        type: "BlockStatement",
        body: [normalizedAssignment],
        start: cloneLocation(node.start),
        end: cloneLocation(node.end)
    };

    const parenthesizedExpression = {
        type: "ParenthesizedExpression",
        expression: cloneIdentifier(object),
        start: cloneLocation(object?.start ?? node.start),
        end: cloneLocation(object?.end ?? node.end)
    };

    const withStatement = {
        type: "WithStatement",
        test: parenthesizedExpression,
        body: blockStatement,
        start: cloneLocation(node.start),
        end: cloneLocation(node.end)
    };

    copyCommentMetadata(node, withStatement);

    const fixDetail = createFeatherFixDetail(diagnostic, {
        target: propertyIdentifier?.name ?? null,
        range: {
            start: getNodeStartIndex(node),
            end: getNodeEndIndex(node)
        }
    });

    if (!fixDetail) {
        return null;
    }

    parent[property] = withStatement;
    attachFeatherFixMetadata(withStatement, [fixDetail]);

    return fixDetail;
}

function convertNullishCoalesceOpportunities({ ast, diagnostic }) {
    if (!diagnostic || !ast || typeof ast !== "object") {
        return [];
    }

    const fixes = [];

    const visit = (node, parent, property) => {
        if (!node) {
            return false;
        }

        if (Array.isArray(node)) {
            for (let index = 0; index < node.length; ) {
                const mutated = visit(node[index], node, index);
                if (mutated) {
                    continue;
                }
                index += 1;
            }
            return false;
        }

        if (typeof node !== "object") {
            return false;
        }

        if (node.type === "IfStatement") {
            const result = convertNullishIfStatement(
                node,
                parent,
                property,
                diagnostic
            );

            if (result && result.fix) {
                fixes.push(result.fix);
                return result.mutatedParent === true;
            }
        }

        for (const [key, value] of Object.entries(node)) {
            if (value && typeof value === "object") {
                visit(value, node, key);
            }
        }

        return false;
    };

    visit(ast, null, null);

    return fixes;
}

function convertNullishIfStatement(node, parent, property, diagnostic) {
    if (!Array.isArray(parent) || typeof property !== "number") {
        return null;
    }

    if (!node || node.type !== "IfStatement" || node.alternate) {
        return null;
    }

    const comparison = unwrapParenthesizedExpression(node.test);

    if (!comparison || comparison.type !== "BinaryExpression") {
        return null;
    }

    if (comparison.operator !== "==") {
        return null;
    }

    const identifierInfo = extractUndefinedComparisonIdentifier(comparison);

    if (!identifierInfo) {
        return null;
    }

    const consequentAssignment = extractConsequentAssignment(node.consequent);

    if (!consequentAssignment || consequentAssignment.operator !== "=") {
        return null;
    }

    const assignmentIdentifier = consequentAssignment.left;

    if (
        !isIdentifier(assignmentIdentifier) ||
        assignmentIdentifier.name !== identifierInfo.name
    ) {
        return null;
    }

    const fallbackExpression = consequentAssignment.right;

    if (!fallbackExpression) {
        return null;
    }

    const previousNode = parent[property - 1];

    if (
        previousNode &&
        previousNode.type === "AssignmentExpression" &&
        previousNode.operator === "=" &&
        isIdentifier(previousNode.left) &&
        previousNode.left.name === identifierInfo.name &&
        previousNode.right
    ) {
        const previousRight = previousNode.right;

        const binaryExpression = {
            type: "BinaryExpression",
            operator: "??",
            left: previousRight,
            right: fallbackExpression
        };

        if (hasOwn(previousRight, "start")) {
            binaryExpression.start = cloneLocation(previousRight.start);
        } else if (hasOwn(previousNode, "start")) {
            binaryExpression.start = cloneLocation(previousNode.start);
        }

        if (hasOwn(fallbackExpression, "end")) {
            binaryExpression.end = cloneLocation(fallbackExpression.end);
        } else if (hasOwn(consequentAssignment, "end")) {
            binaryExpression.end = cloneLocation(consequentAssignment.end);
        }

        previousNode.right = binaryExpression;

        if (hasOwn(node, "end")) {
            previousNode.end = cloneLocation(node.end);
        } else if (hasOwn(consequentAssignment, "end")) {
            previousNode.end = cloneLocation(consequentAssignment.end);
        }

        const fixDetail = createFeatherFixDetail(diagnostic, {
            target: identifierInfo.name,
            range: {
                start: getNodeStartIndex(previousNode),
                end: getNodeEndIndex(previousNode)
            }
        });

        if (!fixDetail) {
            return null;
        }

        parent.splice(property, 1);
        attachFeatherFixMetadata(previousNode, [fixDetail]);

        return { fix: fixDetail, mutatedParent: true };
    }

    const nullishAssignment = {
        type: "AssignmentExpression",
        operator: "??=",
        left: assignmentIdentifier,
        right: fallbackExpression
    };

    if (hasOwn(consequentAssignment, "start")) {
        nullishAssignment.start = cloneLocation(consequentAssignment.start);
    } else if (hasOwn(node, "start")) {
        nullishAssignment.start = cloneLocation(node.start);
    }

    if (hasOwn(node, "end")) {
        nullishAssignment.end = cloneLocation(node.end);
    } else if (hasOwn(consequentAssignment, "end")) {
        nullishAssignment.end = cloneLocation(consequentAssignment.end);
    }

    const fixDetail = createFeatherFixDetail(diagnostic, {
        target: identifierInfo.name,
        range: {
            start: getNodeStartIndex(nullishAssignment),
            end: getNodeEndIndex(nullishAssignment)
        }
    });

    if (!fixDetail) {
        return null;
    }

    parent[property] = nullishAssignment;
    attachFeatherFixMetadata(nullishAssignment, [fixDetail]);

    return { fix: fixDetail, mutatedParent: false };
}

function unwrapParenthesizedExpression(node) {
    let current = node;

    while (current && current.type === "ParenthesizedExpression") {
        current = current.expression;
    }

    return current;
}

function extractUndefinedComparisonIdentifier(expression) {
    if (!expression || expression.type !== "BinaryExpression") {
        return null;
    }

    const { left, right } = expression;

    if (isIdentifier(left) && isUndefinedLiteral(right)) {
        return { node: left, name: left.name };
    }

    if (isIdentifier(right) && isUndefinedLiteral(left)) {
        return { node: right, name: right.name };
    }

    return null;
}

function isUndefinedLiteral(node) {
    if (!node) {
        return false;
    }

    if (node.type === "Literal") {
        return node.value === "undefined" || node.value === undefined;
    }

    if (isIdentifier(node)) {
        return node.name === "undefined";
    }

    return false;
}

function extractConsequentAssignment(consequent) {
    if (!consequent || typeof consequent !== "object") {
        return null;
    }

    if (consequent.type === "AssignmentExpression") {
        return consequent;
    }

    if (consequent.type === "BlockStatement") {
        const statements = Array.isArray(consequent.body)
            ? consequent.body.filter(Boolean)
            : [];

        if (statements.length !== 1) {
            return null;
        }

        const [single] = statements;

        if (single && single.type === "AssignmentExpression") {
            return single;
        }
    }

    return null;
}

function ensureShaderResetIsCalled({ ast, diagnostic }) {
    if (!diagnostic || !ast || typeof ast !== "object") {
        return [];
    }

    const fixes = [];

    const visit = (node, parent, property) => {
        if (!node) {
            return;
        }

        if (Array.isArray(node)) {
            for (let index = 0; index < node.length; index += 1) {
                visit(node[index], node, index);
            }
            return;
        }

        if (typeof node !== "object") {
            return;
        }

        if (node.type === "CallExpression") {
            const fix = ensureShaderResetAfterSet(
                node,
                parent,
                property,
                diagnostic
            );

            if (fix) {
                fixes.push(fix);
                return;
            }
        }

        for (const [key, value] of Object.entries(node)) {
            if (value && typeof value === "object") {
                visit(value, node, key);
            }
        }
    };

    visit(ast, null, null);

    return fixes;
}

function ensureShaderResetAfterSet(node, parent, property, diagnostic) {
    if (!Array.isArray(parent) || typeof property !== "number") {
        return null;
    }

    if (!node || node.type !== "CallExpression") {
        return null;
    }

    if (!isIdentifierWithName(node.object, "shader_set")) {
        return null;
    }

    const siblings = parent;
    const nextNode = siblings[property + 1];

    if (isShaderResetCall(nextNode)) {
        return null;
    }

    const resetCall = createShaderResetCall(node);

    if (!resetCall) {
        return null;
    }

    const fixDetail = createFeatherFixDetail(diagnostic, {
        target: node.object?.name ?? null,
        range: {
            start: getNodeStartIndex(node),
            end: getNodeEndIndex(node)
        }
    });

    if (!fixDetail) {
        return null;
    }

    siblings.splice(property + 1, 0, resetCall);
    attachFeatherFixMetadata(resetCall, [fixDetail]);

    return fixDetail;
}

function ensureFogIsReset({ ast, diagnostic }) {
    if (!diagnostic || !ast || typeof ast !== "object") {
        return [];
    }

    const fixes = [];

    const visit = (node, parent, property) => {
        if (!node) {
            return;
        }

        if (Array.isArray(node)) {
            for (let index = 0; index < node.length; index += 1) {
                visit(node[index], node, index);
            }
            return;
        }

        if (typeof node !== "object") {
            return;
        }

        if (node.type === "CallExpression") {
            const fix = ensureFogResetAfterCall(
                node,
                parent,
                property,
                diagnostic
            );

            if (fix) {
                fixes.push(fix);
                return;
            }
        }

        for (const [key, value] of Object.entries(node)) {
            if (value && typeof value === "object") {
                visit(value, node, key);
            }
        }
    };

    visit(ast, null, null);

    return fixes;
}

function ensureFogResetAfterCall(node, parent, property, diagnostic) {
    if (!Array.isArray(parent) || typeof property !== "number") {
        return null;
    }

    if (!node || node.type !== "CallExpression") {
        return null;
    }

    if (!isIdentifierWithName(node.object, "gpu_set_fog")) {
        return null;
    }

    if (isFogResetCall(node)) {
        return null;
    }

    const args = getCallExpressionArguments(node);

    if (args.length === 0) {
        return null;
    }

    if (isLiteralFalse(args[0])) {
        return null;
    }

    const siblings = parent;
    const nextNode = siblings[property + 1];

    if (isFogResetCall(nextNode)) {
        return null;
    }

    const resetCall = createFogResetCall(node);

    if (!resetCall) {
        return null;
    }

    const fixDetail = createFeatherFixDetail(diagnostic, {
        target: node.object?.name ?? null,
        range: {
            start: getNodeStartIndex(node),
            end: getNodeEndIndex(node)
        }
    });

    if (!fixDetail) {
        return null;
    }

    siblings.splice(property + 1, 0, resetCall);
    attachFeatherFixMetadata(resetCall, [fixDetail]);

    return fixDetail;
}

function ensureSurfaceTargetsAreReset({ ast, diagnostic }) {
    if (!diagnostic || !ast || typeof ast !== "object") {
        return [];
    }

    const fixes = [];

    const visit = (node, parent, property) => {
        if (!node) {
            return;
        }

        if (Array.isArray(node)) {
            for (let index = 0; index < node.length; index += 1) {
                visit(node[index], node, index);
            }
            return;
        }

        if (typeof node !== "object") {
            return;
        }

        if (node.type === "CallExpression") {
            const fix = ensureSurfaceTargetResetAfterCall(
                node,
                parent,
                property,
                diagnostic
            );

            if (fix) {
                fixes.push(fix);
                return;
            }
        }

        for (const [key, value] of Object.entries(node)) {
            if (value && typeof value === "object") {
                visit(value, node, key);
            }
        }
    };

    visit(ast, null, null);

    return fixes;
}

function ensureSurfaceTargetResetAfterCall(node, parent, property, diagnostic) {
    if (!Array.isArray(parent) || typeof property !== "number") {
        return null;
    }

    if (!node || node.type !== "CallExpression") {
        return null;
    }

    if (!isIdentifierWithName(node.object, "surface_set_target")) {
        return null;
    }

    const siblings = parent;
    let insertionIndex = property + 1;
    let lastDrawCallIndex = property;

    while (insertionIndex < siblings.length) {
        const candidate = siblings[insertionIndex];

        if (isSurfaceResetTargetCall(candidate)) {
            return null;
        }

        if (!candidate || candidate.type !== "CallExpression") {
            break;
        }

        if (!isDrawFunctionCall(candidate)) {
            break;
        }

        lastDrawCallIndex = insertionIndex;
        insertionIndex += 1;
    }

    if (lastDrawCallIndex > property) {
        insertionIndex = lastDrawCallIndex + 1;
    } else if (insertionIndex >= siblings.length) {
        insertionIndex = siblings.length;
    } else {
        return null;
    }

    const resetCall = createSurfaceResetTargetCall(node);

    if (!resetCall) {
        return null;
    }

    const fixDetail = createFeatherFixDetail(diagnostic, {
        target: extractSurfaceTargetName(node),
        range: {
            start: getNodeStartIndex(node),
            end: getNodeEndIndex(node)
        }
    });

    if (!fixDetail) {
        return null;
    }

    siblings.splice(insertionIndex, 0, resetCall);
    attachFeatherFixMetadata(resetCall, [fixDetail]);

    return fixDetail;
}

function ensureBlendEnableIsReset({ ast, diagnostic }) {
    if (!diagnostic || !ast || typeof ast !== "object") {
        return [];
    }

    const fixes = [];

    const visit = (node, parent, property) => {
        if (!node) {
            return;
        }

        if (Array.isArray(node)) {
            for (let index = 0; index < node.length; index += 1) {
                visit(node[index], node, index);
            }
            return;
        }

        if (typeof node !== "object") {
            return;
        }

        if (node.type === "CallExpression") {
            const fix = ensureBlendEnableResetAfterCall(
                node,
                parent,
                property,
                diagnostic
            );

            if (fix) {
                fixes.push(fix);
                return;
            }
        }

        for (const [key, value] of Object.entries(node)) {
            if (value && typeof value === "object") {
                visit(value, node, key);
            }
        }
    };

    visit(ast, null, null);

    return fixes;
}

function ensureBlendEnableResetAfterCall(node, parent, property, diagnostic) {
    if (!Array.isArray(parent) || typeof property !== "number") {
        return null;
    }

    if (!node || node.type !== "CallExpression") {
        return null;
    }

    if (!isIdentifierWithName(node.object, "gpu_set_blendenable")) {
        return null;
    }

    const args = getCallExpressionArguments(node);

    if (args.length === 0) {
        return null;
    }

    if (!shouldResetBlendEnable(args[0])) {
        return null;
    }

    const siblings = parent;
    let insertionIndex = siblings.length;

    for (let index = property + 1; index < siblings.length; index += 1) {
        const sibling = siblings[index];

        if (isBlendEnableResetCall(sibling)) {
            return null;
        }

        if (!isTriviallyIgnorableStatement(sibling)) {
            insertionIndex = index + 1;
            break;
        }
    }

    const resetCall = createBlendEnableResetCall(node);

    if (!resetCall) {
        return null;
    }

    const fixDetail = createFeatherFixDetail(diagnostic, {
        target: node.object?.name ?? null,
        range: {
            start: getNodeStartIndex(node),
            end: getNodeEndIndex(node)
        }
    });

    if (!fixDetail) {
        return null;
    }

    const previousSibling = siblings[insertionIndex - 1] ?? node;
    const nextSibling = siblings[insertionIndex] ?? null;
    const needsSeparator =
        !isAlphaTestDisableCall(nextSibling) &&
        !nextSibling &&
        insertionIndex > property + 1 &&
        !isTriviallyIgnorableStatement(previousSibling) &&
        !hasOriginalBlankLineBetween(previousSibling, nextSibling);

    if (needsSeparator) {
        siblings.splice(
            insertionIndex,
            0,
            createEmptyStatementLike(previousSibling)
        );
        insertionIndex += 1;
    }

    siblings.splice(insertionIndex, 0, resetCall);
    attachFeatherFixMetadata(resetCall, [fixDetail]);

    return fixDetail;
}

function ensureBlendModeIsReset({ ast, diagnostic }) {
    if (!diagnostic || !ast || typeof ast !== "object") {
        return [];
    }

    const fixes = [];

    const visit = (node, parent, property) => {
        if (!node) {
            return;
        }

        if (Array.isArray(node)) {
            for (let index = 0; index < node.length; index += 1) {
                visit(node[index], node, index);
            }
            return;
        }

        if (typeof node !== "object") {
            return;
        }

        if (node.type === "CallExpression") {
            const fix = ensureBlendModeResetAfterCall(
                node,
                parent,
                property,
                diagnostic
            );

            if (fix) {
                fixes.push(fix);
                return;
            }
        }

        for (const [key, value] of Object.entries(node)) {
            if (value && typeof value === "object") {
                visit(value, node, key);
            }
        }
    };

    visit(ast, null, null);

    return fixes;
}

function ensureBlendModeResetAfterCall(node, parent, property, diagnostic) {
    if (!Array.isArray(parent) || typeof property !== "number") {
        return null;
    }

    if (!node || node.type !== "CallExpression") {
        return null;
    }

    if (!isIdentifierWithName(node.object, "gpu_set_blendmode")) {
        return null;
    }

    const args = getCallExpressionArguments(node);

    if (args.length === 0) {
        return null;
    }

    if (isBlendModeNormalArgument(args[0])) {
        return null;
    }

    const siblings = parent;
    const nextNode = siblings[property + 1];

    if (isBlendModeResetCall(nextNode)) {
        return null;
    }

    const resetCall = createBlendModeResetCall(node);

    if (!resetCall) {
        return null;
    }

    const fixDetail = createFeatherFixDetail(diagnostic, {
        target: node.object?.name ?? null,
        range: {
            start: getNodeStartIndex(node),
            end: getNodeEndIndex(node)
        }
    });

    if (!fixDetail) {
        return null;
    }

    siblings.splice(property + 1, 0, resetCall);
    attachFeatherFixMetadata(resetCall, [fixDetail]);

    return fixDetail;
}

function ensureFileFindFirstBeforeClose({ ast, diagnostic }) {
    if (!diagnostic || !ast || typeof ast !== "object") {
        return [];
    }

    const fixes = [];

    const visit = (node, parent, property) => {
        if (!node) {
            return;
        }

        if (Array.isArray(node)) {
            for (let index = 0; index < node.length; index += 1) {
                visit(node[index], node, index);
            }
            return;
        }

        if (typeof node !== "object") {
            return;
        }

        if (node.type === "CallExpression") {
            const fix = ensureFileFindFirstBeforeCloseCall(
                node,
                parent,
                property,
                diagnostic
            );

            if (fix) {
                fixes.push(fix);
                return;
            }
        }

        for (const [key, value] of Object.entries(node)) {
            if (value && typeof value === "object") {
                visit(value, node, key);
            }
        }
    };

    visit(ast, null, null);

    return fixes;
}

function ensureFileFindFirstBeforeCloseCall(
    node,
    parent,
    property,
    diagnostic
) {
    if (!Array.isArray(parent) || typeof property !== "number") {
        return null;
    }

    if (!node || node.type !== "CallExpression") {
        return null;
    }

    if (!isIdentifierWithName(node.object, "file_find_close")) {
        return null;
    }

    const diagnosticMetadata = Array.isArray(node._appliedFeatherDiagnostics)
        ? node._appliedFeatherDiagnostics
        : [];

    const insertedForSerializedSearch = diagnosticMetadata.some(
        (entry) => entry?.id === "GM2031"
    );

    if (insertedForSerializedSearch) {
        return null;
    }

    const siblings = parent;

    for (let index = property - 1; index >= 0; index -= 1) {
        const sibling = siblings[index];

        if (!sibling) {
            continue;
        }

        if (containsFileFindFirstCall(sibling)) {
            return null;
        }
    }

    const fileFindFirstCall = createFileFindFirstCall(node);

    if (!fileFindFirstCall) {
        return null;
    }

    const fixDetail = createFeatherFixDetail(diagnostic, {
        target: node.object?.name ?? null,
        range: {
            start: getNodeStartIndex(node),
            end: getNodeEndIndex(node)
        }
    });

    if (!fixDetail) {
        return null;
    }

    siblings.splice(property, 0, fileFindFirstCall);
    attachFeatherFixMetadata(fileFindFirstCall, [fixDetail]);

    return fixDetail;
}

function containsFileFindFirstCall(node) {
    if (!node) {
        return false;
    }

    if (Array.isArray(node)) {
        for (const item of node) {
            if (containsFileFindFirstCall(item)) {
                return true;
            }
        }
        return false;
    }

    if (typeof node !== "object") {
        return false;
    }

    if (
        node.type === "FunctionDeclaration" ||
        node.type === "FunctionExpression"
    ) {
        return false;
    }

    if (
        node.type === "CallExpression" &&
        isIdentifierWithName(node.object, "file_find_first")
    ) {
        return true;
    }

    for (const value of Object.values(node)) {
        if (value && typeof value === "object") {
            if (containsFileFindFirstCall(value)) {
                return true;
            }
        }
    }

    return false;
}

function createFileFindFirstCall(template) {
    const identifier = createIdentifier("file_find_first", template?.object);

    if (!identifier) {
        return null;
    }

    const searchPattern = createLiteral('""', null);
    const attributes = createIdentifier("fa_none", null);

    const callExpression = {
        type: "CallExpression",
        object: identifier,
        arguments: []
    };

    if (searchPattern) {
        callExpression.arguments.push(searchPattern);
    }

    if (attributes) {
        callExpression.arguments.push(attributes);
    }

    if (Object.hasOwn(template, "start")) {
        callExpression.start = cloneLocation(template.start);
    }

    if (Object.hasOwn(template, "end")) {
        callExpression.end = cloneLocation(template.end);
    }

    return callExpression;
}

function ensureAlphaTestEnableIsReset({ ast, diagnostic }) {
    if (!diagnostic || !ast || typeof ast !== "object") {
        return [];
    }

    const fixes = [];

    const visit = (node, parent, property) => {
        if (!node) {
            return;
        }

        if (Array.isArray(node)) {
            for (let index = 0; index < node.length; index += 1) {
                visit(node[index], node, index);
            }
            return;
        }

        if (typeof node !== "object") {
            return;
        }

        if (node.type === "CallExpression") {
            const fix = ensureAlphaTestEnableResetAfterCall(
                node,
                parent,
                property,
                diagnostic
            );

            if (fix) {
                fixes.push(fix);
                return;
            }
        }

        for (const [key, value] of Object.entries(node)) {
            if (value && typeof value === "object") {
                visit(value, node, key);
            }
        }
    };

    visit(ast, null, null);

    return fixes;
}

function ensureAlphaTestRefIsReset({ ast, diagnostic }) {
    if (!diagnostic || !ast || typeof ast !== "object") {
        return [];
    }

    const fixes = [];

    const visit = (node, parent, property) => {
        if (!node) {
            return;
        }

        if (Array.isArray(node)) {
            for (let index = 0; index < node.length; index += 1) {
                visit(node[index], node, index);
            }
            return;
        }

        if (typeof node !== "object") {
            return;
        }

        if (node.type === "CallExpression") {
            const fix = ensureAlphaTestRefResetAfterCall(
                node,
                parent,
                property,
                diagnostic
            );

            if (fix) {
                fixes.push(fix);
                return;
            }
        }

        for (const [key, value] of Object.entries(node)) {
            if (value && typeof value === "object") {
                visit(value, node, key);
            }
        }
    };

    visit(ast, null, null);

    return fixes;
}

function removeRedeclaredGlobalFunctions({ ast, diagnostic }) {
    if (!diagnostic || !ast || typeof ast !== "object") {
        return [];
    }

    const body = Array.isArray(ast.body) ? ast.body : null;

    if (!body || body.length === 0) {
        return [];
    }

    const seenDeclarations = new Map();
    const fixes = [];

    for (let index = 0; index < body.length; ) {
        const node = body[index];

        if (!node || node.type !== "FunctionDeclaration") {
            index += 1;
            continue;
        }

        const functionId = typeof node.id === "string" ? node.id : null;

        if (!functionId) {
            index += 1;
            continue;
        }

        const originalDeclaration = seenDeclarations.get(functionId);

        if (!originalDeclaration) {
            seenDeclarations.set(functionId, node);
            index += 1;
            continue;
        }

        const range = {
            start: getNodeStartIndex(node),
            end: getNodeEndIndex(node)
        };

        const fixDetail = createFeatherFixDetail(diagnostic, {
            target: functionId,
            range
        });

        if (fixDetail) {
            fixes.push(fixDetail);

            if (
                originalDeclaration &&
                typeof originalDeclaration === "object"
            ) {
                attachFeatherFixMetadata(originalDeclaration, [fixDetail]);
            }
        }

        body.splice(index, 1);
    }

    return fixes;
}

function ensureHalignIsReset({ ast, diagnostic }) {
    if (!diagnostic || !ast || typeof ast !== "object") {
        return [];
    }

    const fixes = [];

    const visit = (node, parent, property) => {
        if (!node) {
            return;
        }

        if (Array.isArray(node)) {
            for (let index = 0; index < node.length; index += 1) {
                visit(node[index], node, index);
            }
            return;
        }

        if (typeof node !== "object") {
            return;
        }

        if (node.type === "CallExpression") {
            const fix = ensureHalignResetAfterCall(
                node,
                parent,
                property,
                diagnostic
            );

            if (fix) {
                fixes.push(fix);
                return;
            }
        }

        for (const [key, value] of Object.entries(node)) {
            if (value && typeof value === "object") {
                visit(value, node, key);
            }
        }
    };

    visit(ast, null, null);

    return fixes;
}

function ensureConstructorParentsExist({ ast, diagnostic }) {
    if (!diagnostic || !ast || typeof ast !== "object") {
        return [];
    }

    const constructors = new Map();
    const functions = new Map();

    const collect = (node) => {
        if (!node) {
            return;
        }

        if (Array.isArray(node)) {
            for (const entry of node) {
                collect(entry);
            }
            return;
        }

        if (typeof node !== "object") {
            return;
        }

        if (
            node.type === "ConstructorDeclaration" &&
            typeof node.id === "string"
        ) {
            if (!constructors.has(node.id)) {
                constructors.set(node.id, node);
            }
        } else if (
            node.type === "FunctionDeclaration" &&
            typeof node.id === "string"
        ) {
            if (!functions.has(node.id)) {
                functions.set(node.id, node);
            }
        }

        for (const value of Object.values(node)) {
            if (value && typeof value === "object") {
                collect(value);
            }
        }
    };

    collect(ast);

    const fixes = [];

    const visit = (node) => {
        if (!node) {
            return;
        }

        if (Array.isArray(node)) {
            for (const entry of node) {
                visit(entry);
            }
            return;
        }

        if (typeof node !== "object") {
            return;
        }

        if (node.type === "ConstructorDeclaration") {
            const parentClause = node.parent;

            if (parentClause && typeof parentClause === "object") {
                const parentName = parentClause.id;

                if (isNonEmptyString(parentName)) {
                    if (!constructors.has(parentName)) {
                        const fallback = functions.get(parentName);

                        if (
                            fallback &&
                            fallback.type === "FunctionDeclaration"
                        ) {
                            fallback.type = "ConstructorDeclaration";

                            if (!Object.hasOwn(fallback, "parent")) {
                                fallback.parent = null;
                            }

                            constructors.set(parentName, fallback);
                            functions.delete(parentName);

                            const fixDetail = createFeatherFixDetail(
                                diagnostic,
                                {
                                    target: parentName,
                                    range: {
                                        start: getNodeStartIndex(fallback),
                                        end: getNodeEndIndex(fallback)
                                    }
                                }
                            );

                            if (fixDetail) {
                                attachFeatherFixMetadata(fallback, [fixDetail]);
                                fixes.push(fixDetail);
                            }
                        } else {
                            const fixDetail = createFeatherFixDetail(
                                diagnostic,
                                {
                                    target: parentName,
                                    range: {
                                        start: getNodeStartIndex(parentClause),
                                        end: getNodeEndIndex(parentClause)
                                    }
                                }
                            );

                            if (fixDetail) {
                                node.parent = null;
                                attachFeatherFixMetadata(node, [fixDetail]);
                                fixes.push(fixDetail);
                            }
                        }
                    }
                }
            }
        }

        for (const value of Object.values(node)) {
            if (value && typeof value === "object") {
                visit(value);
            }
        }
    };

    visit(ast);

    return fixes;
}

function ensurePrimitiveBeginPrecedesEnd({ ast, diagnostic }) {
    if (!diagnostic || !ast || typeof ast !== "object") {
        return [];
    }

    const fixes = [];
    const ancestors = [];

    const visit = (node, parent, property) => {
        if (!node) {
            return;
        }

        const entry = { node, parent, property };
        ancestors.push(entry);

        if (Array.isArray(node)) {
            if (isStatementArray(entry)) {
                let index = 0;

                while (index < node.length) {
                    const statement = node[index];

                    if (isDrawPrimitiveEndCall(statement)) {
                        const fix = ensurePrimitiveBeginBeforeEnd({
                            statements: node,
                            index,
                            endCall: statement,
                            diagnostic,
                            ancestors
                        });

                        if (fix) {
                            fixes.push(fix);
                        }
                    }

                    visit(node[index], node, index);
                    index += 1;
                }

                ancestors.pop();
                return;
            }

            for (let index = 0; index < node.length; index += 1) {
                visit(node[index], node, index);
            }

            ancestors.pop();
            return;
        }

        if (typeof node !== "object") {
            ancestors.pop();
            return;
        }

        for (const [key, value] of Object.entries(node)) {
            if (value && typeof value === "object") {
                visit(value, node, key);
            }
        }

        ancestors.pop();
    };

    visit(ast, null, null);

    return fixes;
}

function ensurePrimitiveBeginBeforeEnd({
    statements,
    index,
    endCall,
    diagnostic,
    ancestors
}) {
    if (!Array.isArray(statements) || typeof index !== "number") {
        return null;
    }

    if (!endCall || !isDrawPrimitiveEndCall(endCall)) {
        return null;
    }

    let unmatchedBegins = 0;

    for (let position = 0; position < index; position += 1) {
        const statement = statements[position];

        if (isDrawPrimitiveBeginCall(statement)) {
            unmatchedBegins += 1;
            continue;
        }

        if (isDrawPrimitiveEndCall(statement) && unmatchedBegins > 0) {
            unmatchedBegins -= 1;
        }
    }

    if (unmatchedBegins > 0) {
        return null;
    }

    if (
        hasAncestorDrawPrimitiveBegin({
            ancestors,
            currentStatements: statements
        })
    ) {
        return null;
    }

    const beginCall = createPrimitiveBeginCall(endCall);

    if (!beginCall) {
        return null;
    }

    const fixDetail = createFeatherFixDetail(diagnostic, {
        target: endCall?.object?.name ?? null,
        range: {
            start: getNodeStartIndex(endCall),
            end: getNodeEndIndex(endCall)
        }
    });

    if (!fixDetail) {
        return null;
    }

    statements.splice(index, 0, beginCall);
    attachFeatherFixMetadata(beginCall, [fixDetail]);

    return fixDetail;
}

function hasAncestorDrawPrimitiveBegin({ ancestors, currentStatements }) {
    if (!Array.isArray(ancestors) || ancestors.length === 0) {
        return false;
    }

    for (let i = ancestors.length - 2; i >= 0; i -= 1) {
        const entry = ancestors[i];

        if (
            !entry ||
            !Array.isArray(entry.parent) ||
            typeof entry.property !== "number"
        ) {
            continue;
        }

        if (entry.parent === currentStatements) {
            continue;
        }

        const parentArrayEntry = findAncestorArrayEntry(
            ancestors,
            entry.parent
        );

        if (!parentArrayEntry || !isStatementArray(parentArrayEntry)) {
            continue;
        }

        if (hasUnmatchedBeginBeforeIndex(entry.parent, entry.property)) {
            return true;
        }
    }

    return false;
}

function findAncestorArrayEntry(ancestors, target) {
    if (!target) {
        return null;
    }

    for (let index = ancestors.length - 1; index >= 0; index -= 1) {
        const entry = ancestors[index];

        if (entry?.node === target) {
            return entry;
        }
    }

    return null;
}

function hasUnmatchedBeginBeforeIndex(statements, stopIndex) {
    if (!Array.isArray(statements) || typeof stopIndex !== "number") {
        return false;
    }

    let unmatchedBegins = 0;

    for (let index = 0; index < stopIndex; index += 1) {
        const statement = statements[index];

        if (isDrawPrimitiveBeginCall(statement)) {
            unmatchedBegins += 1;
            continue;
        }

        if (isDrawPrimitiveEndCall(statement) && unmatchedBegins > 0) {
            unmatchedBegins -= 1;
        }
    }

    return unmatchedBegins > 0;
}

function ensureDrawPrimitiveEndCallsAreBalanced({ ast, diagnostic }) {
    if (!diagnostic || !ast || typeof ast !== "object") {
        return [];
    }

    const fixes = [];

    const visit = (node, parent, property) => {
        if (!node) {
            return;
        }

        if (Array.isArray(node)) {
            ensurePrimitiveSequenceBalance(
                node,
                parent,
                property,
                fixes,
                diagnostic
            );

            for (let index = 0; index < node.length; index += 1) {
                visit(node[index], node, index);
            }
            return;
        }

        if (typeof node !== "object") {
            return;
        }

        for (const [key, value] of Object.entries(node)) {
            if (value && typeof value === "object") {
                visit(value, node, key);
            }
        }
    };

    visit(ast, null, null);

    return fixes;
}

function ensurePrimitiveSequenceBalance(
    statements,
    parent,
    property,
    fixes,
    diagnostic
) {
    if (!Array.isArray(statements) || statements.length === 0) {
        return;
    }

    for (let index = 0; index < statements.length; index += 1) {
        const current = statements[index];

        if (!isDrawPrimitiveBeginCall(current)) {
            continue;
        }

        const nextNode = statements[index + 1];

        if (!nextNode || nextNode.type !== "IfStatement") {
            continue;
        }

        const followingNode = statements[index + 2];

        if (isDrawPrimitiveEndCall(followingNode)) {
            continue;
        }

        const fix = liftDrawPrimitiveEndCallFromConditional(
            nextNode,
            statements,
            index + 1,
            diagnostic
        );

        if (fix) {
            fixes.push(fix);
        }
    }
}

function liftDrawPrimitiveEndCallFromConditional(
    conditional,
    siblings,
    conditionalIndex,
    diagnostic
) {
    if (!conditional || conditional.type !== "IfStatement") {
        return null;
    }

    const consequentInfo = getDrawPrimitiveEndCallInfo(conditional.consequent);
    const alternateInfo = getDrawPrimitiveEndCallInfo(conditional.alternate);

    if (!consequentInfo || !alternateInfo) {
        return null;
    }

    const totalMatches =
        consequentInfo.matches.length + alternateInfo.matches.length;

    if (totalMatches !== 1) {
        return null;
    }

    const branchWithCall =
        consequentInfo.matches.length === 1 ? consequentInfo : alternateInfo;
    const branchWithoutCall =
        branchWithCall === consequentInfo ? alternateInfo : consequentInfo;

    if (
        branchWithCall.matches.length !== 1 ||
        branchWithoutCall.matches.length !== 0
    ) {
        return null;
    }

    const [match] = branchWithCall.matches;

    if (!match || match.index !== branchWithCall.body.length - 1) {
        return null;
    }

    const callNode = match.node;

    if (!callNode || !isDrawPrimitiveEndCall(callNode)) {
        return null;
    }

    const fixDetail = createFeatherFixDetail(diagnostic, {
        target: callNode.object?.name ?? null,
        range: {
            start: getNodeStartIndex(callNode),
            end: getNodeEndIndex(callNode)
        }
    });

    if (!fixDetail) {
        return null;
    }

    branchWithCall.body.splice(match.index, 1);

    removeSyntheticDrawPrimitiveBeginInsertedByGM2028(branchWithCall.body);

    const insertionIndex = conditionalIndex + 1;

    siblings.splice(insertionIndex, 0, callNode);

    attachFeatherFixMetadata(callNode, [fixDetail]);

    return fixDetail;
}

function removeSyntheticDrawPrimitiveBeginInsertedByGM2028(statements) {
    if (!Array.isArray(statements) || statements.length === 0) {
        return false;
    }

    for (let index = 0; index < statements.length; index += 1) {
        const statement = statements[index];

        if (!isDrawPrimitiveBeginCall(statement)) {
            continue;
        }

        const diagnosticMetadata = Array.isArray(
            statement?._appliedFeatherDiagnostics
        )
            ? statement._appliedFeatherDiagnostics
            : [];

        const insertedByGM2028 = diagnosticMetadata.some(
            (entry) => entry?.id === "GM2028"
        );

        if (!insertedByGM2028) {
            continue;
        }

        statements.splice(index, 1);
        return true;
    }

    return false;
}

function getDrawPrimitiveEndCallInfo(block) {
    if (!block || block.type !== "BlockStatement") {
        return null;
    }

    const body = Array.isArray(block.body) ? block.body : [];
    const matches = [];

    for (let index = 0; index < body.length; index += 1) {
        const statement = body[index];

        if (isDrawPrimitiveEndCall(statement)) {
            matches.push({ index, node: statement });
        }
    }

    return { body, matches };
}

function ensureAlphaTestEnableResetAfterCall(
    node,
    parent,
    property,
    diagnostic
) {
    if (!Array.isArray(parent) || typeof property !== "number") {
        return null;
    }

    if (!node || node.type !== "CallExpression") {
        return null;
    }

    if (!isIdentifierWithName(node.object, "gpu_set_alphatestenable")) {
        return null;
    }

    const args = getCallExpressionArguments(node);

    if (args.length === 0) {
        return null;
    }

    if (!isLiteralTrue(args[0])) {
        return null;
    }

    const siblings = parent;

    const insertionInfo = computeStateResetInsertionIndex({
        siblings,
        startIndex: property + 1,
        isResetCall: isAlphaTestEnableResetCall
    });

    if (!insertionInfo) {
        return null;
    }

    if (insertionInfo.alreadyReset) {
        return null;
    }

    const resetCall = createAlphaTestEnableResetCall(node);

    if (!resetCall) {
        return null;
    }

    const fixDetail = createFeatherFixDetail(diagnostic, {
        target: node.object?.name ?? null,
        range: {
            start: getNodeStartIndex(node),
            end: getNodeEndIndex(node)
        }
    });

    if (!fixDetail) {
        return null;
    }

    let insertionIndex = insertionInfo.index;

    const previousSibling =
        siblings[insertionIndex - 1] ?? siblings[property] ?? node;
    const nextSibling = siblings[insertionIndex] ?? null;
    const shouldInsertSeparator =
        insertionIndex > property + 1 &&
        !isTriviallyIgnorableStatement(previousSibling) &&
        (!nextSibling || !isTriviallyIgnorableStatement(nextSibling)) &&
        !isAlphaTestDisableCall(nextSibling) &&
        !hasOriginalBlankLineBetween(previousSibling, nextSibling);

    if (shouldInsertSeparator) {
        siblings.splice(
            insertionIndex,
            0,
            createEmptyStatementLike(previousSibling)
        );
        insertionIndex += 1;
    }

    siblings.splice(insertionIndex, 0, resetCall);
    attachFeatherFixMetadata(resetCall, [fixDetail]);

    return fixDetail;
}

function ensureHalignResetAfterCall(node, parent, property, diagnostic) {
    if (!Array.isArray(parent) || typeof property !== "number") {
        return null;
    }

    if (!node || node.type !== "CallExpression") {
        return null;
    }

    if (!isIdentifierWithName(node.object, "draw_set_halign")) {
        return null;
    }

    const args = getCallExpressionArguments(node);

    if (args.length === 0) {
        return null;
    }

    if (isIdentifierWithName(args[0], "fa_left")) {
        return null;
    }

    const siblings = parent;

    const insertionInfo = computeStateResetInsertionIndex({
        siblings,
        startIndex: property + 1,
        isResetCall: isHalignResetCall
    });

    if (!insertionInfo) {
        return null;
    }

    if (insertionInfo.alreadyReset) {
        return null;
    }

    const resetCall = createHalignResetCall(node);

    if (!resetCall) {
        return null;
    }

    const fixDetail = createFeatherFixDetail(diagnostic, {
        target: node.object?.name ?? null,
        range: {
            start: getNodeStartIndex(node),
            end: getNodeEndIndex(node)
        }
    });

    if (!fixDetail) {
        return null;
    }

    let insertionIndex =
        typeof insertionInfo.index === "number"
            ? insertionInfo.index
            : siblings.length;

    siblings.splice(insertionIndex, 0, resetCall);
    attachFeatherFixMetadata(resetCall, [fixDetail]);

    return fixDetail;
}

function ensureAlphaTestRefResetAfterCall(node, parent, property, diagnostic) {
    if (!Array.isArray(parent) || typeof property !== "number") {
        return null;
    }

    if (!node || node.type !== "CallExpression") {
        return null;
    }

    if (!isIdentifierWithName(node.object, "gpu_set_alphatestref")) {
        return null;
    }

    const args = getCallExpressionArguments(node);

    if (args.length === 0) {
        return null;
    }

    if (isLiteralZero(args[0])) {
        return null;
    }

    const siblings = parent;
    let insertionIndex = siblings.length;

    for (let index = property + 1; index < siblings.length; index += 1) {
        const sibling = siblings[index];

        if (isAlphaTestRefResetCall(sibling)) {
            return null;
        }

        if (isAlphaTestDisableCall(sibling)) {
            insertionIndex = index;
            break;
        }
    }

    const resetCall = createAlphaTestRefResetCall(node);

    if (!resetCall) {
        return null;
    }

    const fixDetail = createFeatherFixDetail(diagnostic, {
        target: node.object?.name ?? null,
        range: {
            start: getNodeStartIndex(node),
            end: getNodeEndIndex(node)
        }
    });

    if (!fixDetail) {
        return null;
    }

    const previousSibling = siblings[insertionIndex - 1] ?? node;
    const nextSibling = siblings[insertionIndex] ?? null;
    const shouldInsertSeparator =
        !nextSibling &&
        insertionIndex > property + 1 &&
        !isTriviallyIgnorableStatement(previousSibling) &&
        !hasOriginalBlankLineBetween(previousSibling, nextSibling) &&
        !isAlphaTestDisableCall(nextSibling);

    if (shouldInsertSeparator) {
        siblings.splice(
            insertionIndex,
            0,
            createEmptyStatementLike(previousSibling)
        );
        insertionIndex += 1;
    }

    siblings.splice(insertionIndex, 0, resetCall);
    attachFeatherFixMetadata(resetCall, [fixDetail]);

    return fixDetail;
}

function ensureSurfaceTargetResetForGM2005({ ast, diagnostic }) {
    if (!diagnostic || !ast || typeof ast !== "object") {
        return [];
    }

    const fixes = [];

    const visit = (node, parent, property) => {
        if (!node) {
            return;
        }

        if (Array.isArray(node)) {
            for (let index = 0; index < node.length; index += 1) {
                visit(node[index], node, index);
            }
            return;
        }

        if (typeof node !== "object") {
            return;
        }

        if (node.type === "CallExpression") {
            const fix = ensureSurfaceTargetResetAfterCallForGM2005(
                node,
                parent,
                property,
                diagnostic
            );

            if (fix) {
                fixes.push(fix);
                return;
            }
        }

        for (const [key, value] of Object.entries(node)) {
            if (value && typeof value === "object") {
                visit(value, node, key);
            }
        }
    };

    visit(ast, null, null);

    return fixes;
}

function ensureSurfaceTargetResetAfterCallForGM2005(
    node,
    parent,
    property,
    diagnostic
) {
    if (!Array.isArray(parent) || typeof property !== "number") {
        return null;
    }

    if (!isSurfaceSetTargetCall(node)) {
        return null;
    }

    const siblings = parent;
    let insertionIndex = siblings.length;

    for (let index = property + 1; index < siblings.length; index += 1) {
        const candidate = siblings[index];

        if (isSurfaceResetTargetCall(candidate)) {
            return null;
        }

        if (isSurfaceSetTargetCall(candidate)) {
            insertionIndex = index;
            break;
        }

        if (isTerminatingStatement(candidate)) {
            insertionIndex = index;
            break;
        }

        if (isDrawSurfaceCall(candidate)) {
            insertionIndex = index;
            break;
        }

        if (!isCallExpression(candidate)) {
            insertionIndex = index;
            break;
        }
    }

    insertionIndex = Math.max(property + 1, insertionIndex);

    const resetCall = createSurfaceResetTargetCall(node);

    if (!resetCall) {
        return null;
    }

    const fixDetail = createFeatherFixDetail(diagnostic, {
        target: node.object?.name ?? null,
        range: {
            start: getNodeStartIndex(node),
            end: getNodeEndIndex(node)
        }
    });

    if (!fixDetail) {
        return null;
    }

    siblings.splice(insertionIndex, 0, resetCall);
    attachFeatherFixMetadata(resetCall, [fixDetail]);

    return fixDetail;
}

function ensureDrawVertexCallsAreWrapped({ ast, diagnostic }) {
    if (!diagnostic || !ast || typeof ast !== "object") {
        return [];
    }

    const fixes = [];

    const visit = (node, parent, property) => {
        if (!node) {
            return;
        }

        if (Array.isArray(node)) {
            const normalizedFixes = normalizeDrawVertexStatements(
                node,
                diagnostic
            );

            if (isNonEmptyArray(normalizedFixes)) {
                fixes.push(...normalizedFixes);
            }

            for (let index = 0; index < node.length; index += 1) {
                visit(node[index], node, index);
            }

            return;
        }

        if (typeof node !== "object") {
            return;
        }

        for (const [key, value] of Object.entries(node)) {
            if (value && typeof value === "object") {
                visit(value, node, key);
            }
        }
    };

    visit(ast, null, null);

    return fixes;
}

function normalizeDrawVertexStatements(statements, diagnostic) {
    if (!Array.isArray(statements) || statements.length === 0) {
        return [];
    }

    const fixes = [];

    for (let index = 0; index < statements.length; index += 1) {
        const statement = statements[index];

        if (!isDrawVertexCall(statement)) {
            continue;
        }

        if (hasOpenPrimitiveBefore(statements, index)) {
            continue;
        }

        let blockEnd = index;

        while (
            blockEnd + 1 < statements.length &&
            isDrawVertexCall(statements[blockEnd + 1])
        ) {
            blockEnd += 1;
        }

        const candidateBegin = statements[blockEnd + 1];

        if (!isDrawPrimitiveBeginCall(candidateBegin)) {
            continue;
        }

        const beginIndex = blockEnd + 1;
        const endIndex = findMatchingDrawPrimitiveEnd(
            statements,
            beginIndex + 1
        );

        if (endIndex === -1) {
            continue;
        }

        const vertexStatements = statements.slice(index, blockEnd + 1);
        const fixDetails = [];

        for (const vertex of vertexStatements) {
            const fixDetail = createFeatherFixDetail(diagnostic, {
                target: getDrawCallName(vertex),
                range: {
                    start: getNodeStartIndex(vertex),
                    end: getNodeEndIndex(vertex)
                }
            });

            if (!fixDetail) {
                continue;
            }

            attachFeatherFixMetadata(vertex, [fixDetail]);
            fixDetails.push(fixDetail);
        }

        if (fixDetails.length === 0) {
            continue;
        }

        const [primitiveBegin] = statements.splice(beginIndex, 1);

        if (!primitiveBegin) {
            continue;
        }

        statements.splice(index, 0, primitiveBegin);
        fixes.push(...fixDetails);

        index += vertexStatements.length;
    }

    return fixes;
}

function hasOpenPrimitiveBefore(statements, index) {
    let depth = 0;

    for (let cursor = 0; cursor < index; cursor += 1) {
        const statement = statements[cursor];

        if (isDrawPrimitiveBeginCall(statement)) {
            depth += 1;
            continue;
        }

        if (isDrawPrimitiveEndCall(statement) && depth > 0) {
            depth -= 1;
        }
    }

    return depth > 0;
}

function findMatchingDrawPrimitiveEnd(statements, startIndex) {
    if (!Array.isArray(statements)) {
        return -1;
    }

    let depth = 0;

    for (let index = startIndex; index < statements.length; index += 1) {
        const statement = statements[index];

        if (isDrawPrimitiveBeginCall(statement)) {
            depth += 1;
            continue;
        }

        if (isDrawPrimitiveEndCall(statement)) {
            if (depth === 0) {
                return index;
            }

            depth -= 1;
        }
    }

    return -1;
}

function isDrawVertexCall(node) {
    const name = getDrawCallName(node);

    if (!name) {
        return false;
    }

    return name.startsWith("draw_vertex");
}

function getDrawCallName(node) {
    if (!node || node.type !== "CallExpression") {
        return null;
    }

    const object = node.object;

    if (!object || object.type !== "Identifier") {
        return null;
    }

    return object.name ?? null;
}

function ensureCullModeIsReset({ ast, diagnostic }) {
    if (!diagnostic || !ast || typeof ast !== "object") {
        return [];
    }

    const fixes = [];

    const visit = (node, parent, property) => {
        if (!node) {
            return;
        }

        if (Array.isArray(node)) {
            for (let index = 0; index < node.length; index += 1) {
                visit(node[index], node, index);
            }
            return;
        }

        if (typeof node !== "object") {
            return;
        }

        if (node.type === "CallExpression") {
            const fix = ensureCullModeResetAfterCall(
                node,
                parent,
                property,
                diagnostic
            );

            if (fix) {
                fixes.push(fix);
                return;
            }
        }

        for (const [key, value] of Object.entries(node)) {
            if (value && typeof value === "object") {
                visit(value, node, key);
            }
        }
    };

    visit(ast, null, null);

    return fixes;
}

function ensureCullModeResetAfterCall(node, parent, property, diagnostic) {
    if (!Array.isArray(parent) || typeof property !== "number") {
        return null;
    }

    if (!node || node.type !== "CallExpression") {
        return null;
    }

    if (!isIdentifierWithName(node.object, "gpu_set_cullmode")) {
        return null;
    }

    const args = getCallExpressionArguments(node);

    if (args.length === 0) {
        return null;
    }

    const [modeArgument] = args;

    if (!isIdentifier(modeArgument)) {
        return null;
    }

    if (isIdentifierWithName(modeArgument, "cull_noculling")) {
        return null;
    }

    const siblings = parent;
    const nextNode = siblings[property + 1];

    if (isCullModeResetCall(nextNode)) {
        return null;
    }

    const resetCall = createCullModeResetCall(node);

    if (!resetCall) {
        return null;
    }

    const fixDetail = createFeatherFixDetail(diagnostic, {
        target: node.object?.name ?? null,
        range: {
            start: getNodeStartIndex(node),
            end: getNodeEndIndex(node)
        }
    });

    if (!fixDetail) {
        return null;
    }

    siblings.splice(property + 1, 0, resetCall);
    attachFeatherFixMetadata(resetCall, [fixDetail]);

    return fixDetail;
}

function ensureVertexBeginPrecedesEnd({ ast, diagnostic }) {
    if (!diagnostic || !ast || typeof ast !== "object") {
        return [];
    }

    const fixes = [];

    const visit = (node, parent, property) => {
        if (!node) {
            return;
        }

        if (Array.isArray(node)) {
            for (let index = 0; index < node.length; index += 1) {
                visit(node[index], node, index);
            }
            return;
        }

        if (typeof node !== "object") {
            return;
        }

        const fix = ensureVertexBeginBeforeVertexEndCall(
            node,
            parent,
            property,
            diagnostic
        );

        if (fix) {
            fixes.push(fix);
            return;
        }

        for (const [key, value] of Object.entries(node)) {
            if (value && typeof value === "object") {
                visit(value, node, key);
            }
        }
    };

    visit(ast, null, null);

    return fixes;
}

function ensureVertexBeginBeforeVertexEndCall(
    node,
    parent,
    property,
    diagnostic
) {
    if (!Array.isArray(parent) || typeof property !== "number") {
        return null;
    }

    if (!node || node.type !== "CallExpression") {
        return null;
    }

    if (!isIdentifierWithName(node.object, "vertex_end")) {
        return null;
    }

    const args = Array.isArray(node.arguments) ? node.arguments : [];

    if (args.length === 0) {
        return null;
    }

    const bufferArgument = args[0];

    if (!isIdentifier(bufferArgument)) {
        return null;
    }

    const bufferName = bufferArgument.name;

    for (let index = property - 1; index >= 0; index -= 1) {
        const sibling = parent[index];

        if (!sibling || typeof sibling !== "object") {
            continue;
        }

        if (isVertexBeginCallForBuffer(sibling, bufferName)) {
            return null;
        }
    }

    const vertexBeginCall = createVertexBeginCall(node, bufferArgument);

    if (!vertexBeginCall) {
        return null;
    }

    const fixDetail = createFeatherFixDetail(diagnostic, {
        target: typeof bufferName === "string" ? bufferName : null,
        range: {
            start: getNodeStartIndex(node),
            end: getNodeEndIndex(node)
        }
    });

    if (!fixDetail) {
        return null;
    }

    parent.splice(property, 0, vertexBeginCall);
    attachFeatherFixMetadata(vertexBeginCall, [fixDetail]);
    attachFeatherFixMetadata(node, [fixDetail]);

    return fixDetail;
}

function isVertexBeginCallForBuffer(node, bufferName) {
    if (!node || node.type !== "CallExpression") {
        return false;
    }

    if (!isIdentifierWithName(node.object, "vertex_begin")) {
        return false;
    }

    const args = Array.isArray(node.arguments) ? node.arguments : [];

    if (args.length === 0) {
        return false;
    }

    const firstArgument = args[0];

    if (!isIdentifier(firstArgument)) {
        return false;
    }

    return firstArgument.name === bufferName;
}

function createVertexBeginCall(templateCall, bufferArgument) {
    if (!templateCall || templateCall.type !== "CallExpression") {
        return null;
    }

    if (!isIdentifier(bufferArgument)) {
        return null;
    }

    const callIdentifier = createIdentifier(
        "vertex_begin",
        templateCall.object
    );

    if (!callIdentifier) {
        return null;
    }

    const clonedBuffer = createIdentifier(bufferArgument.name, bufferArgument);

    if (!clonedBuffer) {
        return null;
    }

    const formatIdentifier = createIdentifier("format", bufferArgument);

    const callExpression = {
        type: "CallExpression",
        object: callIdentifier,
        arguments: [clonedBuffer]
    };

    if (formatIdentifier) {
        callExpression.arguments.push(formatIdentifier);
    }

    if (hasOwn(templateCall, "start")) {
        callExpression.start = cloneLocation(templateCall.start);
    }

    if (hasOwn(templateCall, "end")) {
        callExpression.end = cloneLocation(templateCall.end);
    }

    return callExpression;
}

function ensureVertexBuffersAreClosed({ ast, diagnostic }) {
    if (!diagnostic || !ast || typeof ast !== "object") {
        return [];
    }

    const fixes = [];

    const visit = (node, parent, property) => {
        if (!node) {
            return;
        }

        if (Array.isArray(node)) {
            for (let index = 0; index < node.length; index += 1) {
                visit(node[index], node, index);
            }
            return;
        }

        if (typeof node !== "object") {
            return;
        }

        if (node.type === "CallExpression") {
            const fix = ensureVertexEndInserted(
                node,
                parent,
                property,
                diagnostic
            );

            if (fix) {
                fixes.push(fix);
                return;
            }
        }

        for (const [key, value] of Object.entries(node)) {
            if (value && typeof value === "object") {
                visit(value, node, key);
            }
        }
    };

    visit(ast, null, null);

    return fixes;
}

function ensureVertexEndInserted(node, parent, property, diagnostic) {
    if (!Array.isArray(parent) || typeof property !== "number") {
        return null;
    }

    if (!node || node.type !== "CallExpression") {
        return null;
    }

    if (!isIdentifierWithName(node.object, "vertex_begin")) {
        return null;
    }

    const args = Array.isArray(node.arguments) ? node.arguments : [];

    if (args.length === 0) {
        return null;
    }

    const bufferArgument = args[0];

    if (!isIdentifier(bufferArgument)) {
        return null;
    }

    const bufferName = bufferArgument.name;
    const siblings = parent;

    for (let index = property + 1; index < siblings.length; index += 1) {
        const sibling = siblings[index];

        if (isVertexEndCallForBuffer(sibling, bufferName)) {
            return null;
        }
    }

    const vertexEndCall = createVertexEndCall(node, bufferArgument);

    if (!vertexEndCall) {
        return null;
    }

    const insertionIndex = findVertexEndInsertionIndex({
        siblings,
        startIndex: property + 1,
        bufferName
    });

    const fixDetail = createFeatherFixDetail(diagnostic, {
        target: bufferName ?? null,
        range: {
            start: getNodeStartIndex(node),
            end: getNodeEndIndex(node)
        }
    });

    if (!fixDetail) {
        return null;
    }

    siblings.splice(insertionIndex, 0, vertexEndCall);
    attachFeatherFixMetadata(vertexEndCall, [fixDetail]);

    return fixDetail;
}

function findVertexEndInsertionIndex({ siblings, startIndex, bufferName }) {
    if (!Array.isArray(siblings)) {
        return 0;
    }

    let index = typeof startIndex === "number" ? startIndex : 0;

    while (index < siblings.length) {
        const node = siblings[index];

        if (!node || typeof node !== "object") {
            break;
        }

        if (isVertexEndCallForBuffer(node, bufferName)) {
            break;
        }

        if (!isCallExpression(node)) {
            break;
        }

        if (isVertexSubmitCallForBuffer(node, bufferName)) {
            break;
        }

        if (!hasFirstArgumentIdentifier(node, bufferName)) {
            break;
        }

        index += 1;
    }

    return index;
}

function isCallExpression(node) {
    return !!node && node.type === "CallExpression";
}

function hasFirstArgumentIdentifier(node, name) {
    if (!isCallExpression(node)) {
        return false;
    }

    const args = Array.isArray(node.arguments) ? node.arguments : [];

    if (args.length === 0) {
        return false;
    }

    const firstArg = args[0];

    if (!isIdentifier(firstArg)) {
        return false;
    }

    if (typeof name !== "string") {
        return true;
    }

    return firstArg.name === name;
}

function isVertexSubmitCallForBuffer(node, bufferName) {
    if (!isCallExpression(node)) {
        return false;
    }

    if (!isIdentifierWithName(node.object, "vertex_submit")) {
        return false;
    }

    return hasFirstArgumentIdentifier(node, bufferName);
}

function isVertexEndCallForBuffer(node, bufferName) {
    if (!isCallExpression(node)) {
        return false;
    }

    if (!isIdentifierWithName(node.object, "vertex_end")) {
        return false;
    }

    if (typeof bufferName !== "string") {
        return true;
    }

    const args = Array.isArray(node.arguments) ? node.arguments : [];

    if (args.length === 0) {
        return false;
    }

    const firstArg = args[0];

    return isIdentifier(firstArg) && firstArg.name === bufferName;
}

function createVertexEndCall(template, bufferIdentifier) {
    if (!template || template.type !== "CallExpression") {
        return null;
    }

    if (!isIdentifier(bufferIdentifier)) {
        return null;
    }

    const callExpression = {
        type: "CallExpression",
        object: createIdentifier("vertex_end"),
        arguments: [cloneIdentifier(bufferIdentifier)]
    };

    if (hasOwn(template, "start")) {
        callExpression.start = cloneLocation(template.start);
    }

    if (hasOwn(template, "end")) {
        callExpression.end = cloneLocation(template.end);
    }

    return callExpression;
}

function ensureLocalVariablesAreDeclaredBeforeUse({ ast, diagnostic }) {
    if (!diagnostic || !ast || typeof ast !== "object") {
        return [];
    }

    const fixes = [];
    const ancestors = [];
    const visitedNodes = new WeakSet();

    const visitNode = (node, parent, property, container, index) => {
        if (!node || typeof node !== "object") {
            return;
        }

        if (visitedNodes.has(node)) {
            return;
        }

        visitedNodes.add(node);

        const context = { node, parent, property, container, index };
        ancestors.push(context);

        const action = handleLocalVariableDeclarationPatterns({
            context,
            ancestors,
            diagnostic,
            fixes
        });

        if (action?.skipChildren) {
            ancestors.pop();
            return;
        }

        for (const [key, value] of Object.entries(node)) {
            if (!value || typeof value !== "object") {
                continue;
            }

            if (Array.isArray(value)) {
                for (
                    let childIndex = 0;
                    childIndex < value.length;
                    childIndex += 1
                ) {
                    visitNode(value[childIndex], node, key, value, childIndex);
                }
                continue;
            }

            visitNode(value, node, key, null, null);
        }

        ancestors.pop();
    };

    visitNode(ast, null, null, null, null);

    return fixes;
}

function handleLocalVariableDeclarationPatterns({
    context,
    ancestors,
    diagnostic,
    fixes
}) {
    const { node, container, index } = context;

    if (!node || typeof node !== "object") {
        return null;
    }

    if (node.type !== "VariableDeclaration" || node.kind !== "var") {
        return null;
    }

    const declarator = getSingleVariableDeclarator(node);

    if (!declarator) {
        return null;
    }

    const variableName = getDeclaratorName(declarator);

    if (!variableName) {
        return null;
    }

    if (container && Array.isArray(container) && typeof index === "number") {
        const precedingNode = container[index - 1];
        const fixDetail = convertPrecedingAssignmentToVariableDeclaration({
            assignmentNode: precedingNode,
            declarationNode: node,
            container,
            assignmentIndex: index - 1,
            declarationIndex: index,
            diagnostic,
            variableName
        });

        if (fixDetail) {
            fixes.push(fixDetail);
            return { skipChildren: true };
        }
    }

    if (context.parent?.type !== "BlockStatement") {
        return null;
    }

    const blockBody = Array.isArray(container) ? container : null;

    if (!blockBody) {
        return null;
    }

    const owningStatementContext = findNearestStatementContext(
        ancestors.slice(0, -1)
    );

    if (!owningStatementContext) {
        return null;
    }

    const { container: statementContainer, index: statementIndex } =
        owningStatementContext;

    if (
        !statementContainer ||
        !Array.isArray(statementContainer) ||
        typeof statementIndex !== "number"
    ) {
        return null;
    }

    if (
        hasVariableDeclarationInContainer(
            statementContainer,
            variableName,
            statementIndex
        )
    ) {
        return null;
    }

    if (
        !referencesIdentifierAfterIndex(
            statementContainer,
            variableName,
            statementIndex + 1
        )
    ) {
        return null;
    }

    const fixDetail = hoistVariableDeclarationOutOfBlock({
        declarationNode: node,
        blockBody,
        declarationIndex: index,
        statementContainer,
        statementIndex,
        diagnostic,
        variableName
    });

    if (fixDetail) {
        fixes.push(fixDetail);
        return { skipChildren: true };
    }

    return null;
}

function getSingleVariableDeclarator(node) {
    if (!node || node.type !== "VariableDeclaration") {
        return null;
    }

    const declarations = Array.isArray(node.declarations)
        ? node.declarations
        : [];

    if (declarations.length !== 1) {
        return null;
    }

    const [declarator] = declarations;

    if (!declarator || declarator.type !== "VariableDeclarator") {
        return null;
    }

    return declarator;
}

function getDeclaratorName(declarator) {
    const identifier = declarator?.id;

    if (!identifier || identifier.type !== "Identifier") {
        return null;
    }

    return identifier.name ?? null;
}

function convertPrecedingAssignmentToVariableDeclaration({
    assignmentNode,
    declarationNode,
    container,
    assignmentIndex,
    declarationIndex,
    diagnostic,
    variableName
}) {
    if (
        !assignmentNode ||
        assignmentNode.type !== "AssignmentExpression" ||
        assignmentNode.operator !== "="
    ) {
        return null;
    }

    if (!container || !Array.isArray(container)) {
        return null;
    }

    if (
        typeof assignmentIndex !== "number" ||
        typeof declarationIndex !== "number"
    ) {
        return null;
    }

    if (
        !assignmentNode.left ||
        assignmentNode.left.type !== "Identifier" ||
        assignmentNode.left.name !== variableName
    ) {
        return null;
    }

    const declarator = getSingleVariableDeclarator(declarationNode);

    if (!declarator || !declarator.init) {
        return null;
    }

    const variableDeclaration = createVariableDeclarationFromAssignment(
        assignmentNode,
        declarator
    );

    if (!variableDeclaration) {
        return null;
    }

    const assignmentExpression = createAssignmentFromDeclarator(
        declarator,
        declarationNode
    );

    if (!assignmentExpression) {
        return null;
    }

    const rangeStart = getNodeStartIndex(assignmentNode);
    const rangeEnd = getNodeEndIndex(declarationNode);

    const fixDetail = createFeatherFixDetail(diagnostic, {
        target: variableName,
        range: {
            start: rangeStart,
            end: rangeEnd
        }
    });

    if (!fixDetail) {
        return null;
    }

    container[assignmentIndex] = variableDeclaration;
    container[declarationIndex] = assignmentExpression;

    copyCommentMetadata(assignmentNode, variableDeclaration);
    copyCommentMetadata(declarationNode, assignmentExpression);

    attachFeatherFixMetadata(variableDeclaration, [fixDetail]);
    attachFeatherFixMetadata(assignmentExpression, [fixDetail]);

    return fixDetail;
}

function createVariableDeclarationFromAssignment(
    assignmentNode,
    declaratorTemplate
) {
    if (!assignmentNode || assignmentNode.type !== "AssignmentExpression") {
        return null;
    }

    const identifier = cloneIdentifier(assignmentNode.left);

    if (!identifier) {
        return null;
    }

    const declarator = {
        type: "VariableDeclarator",
        id: identifier,
        init: assignmentNode.right
    };

    if (declaratorTemplate && typeof declaratorTemplate === "object") {
        if (hasOwn(declaratorTemplate, "start")) {
            declarator.start = cloneLocation(declaratorTemplate.start);
        }

        if (hasOwn(declaratorTemplate, "end")) {
            declarator.end = cloneLocation(declaratorTemplate.end);
        }
    }

    const declaration = {
        type: "VariableDeclaration",
        kind: "var",
        declarations: [declarator]
    };

    if (hasOwn(assignmentNode, "start")) {
        declaration.start = cloneLocation(assignmentNode.start);
    }

    if (hasOwn(assignmentNode, "end")) {
        declaration.end = cloneLocation(assignmentNode.end);
    }

    return declaration;
}

function findNearestStatementContext(ancestors) {
    if (!Array.isArray(ancestors)) {
        return null;
    }

    for (let index = ancestors.length - 1; index >= 0; index -= 1) {
        const entry = ancestors[index];

        if (!entry || !Array.isArray(entry.container)) {
            continue;
        }

        if (typeof entry.index !== "number") {
            continue;
        }

        if (
            entry.node &&
            entry.node.type === "VariableDeclaration" &&
            entry.node.kind === "var"
        ) {
            continue;
        }

        return entry;
    }

    return null;
}

function hasVariableDeclarationInContainer(container, variableName, uptoIndex) {
    if (!Array.isArray(container) || !variableName) {
        return false;
    }

    const limit = typeof uptoIndex === "number" ? uptoIndex : container.length;

    for (let index = 0; index < limit; index += 1) {
        const node = container[index];

        if (
            !node ||
            node.type !== "VariableDeclaration" ||
            node.kind !== "var"
        ) {
            continue;
        }

        const declarations = Array.isArray(node.declarations)
            ? node.declarations
            : [];

        for (const declarator of declarations) {
            if (!declarator || declarator.type !== "VariableDeclarator") {
                continue;
            }

            if (
                declarator.id?.type === "Identifier" &&
                declarator.id.name === variableName
            ) {
                return true;
            }
        }
    }

    return false;
}

function referencesIdentifierAfterIndex(container, variableName, startIndex) {
    if (!Array.isArray(container) || !variableName) {
        return false;
    }

    const initialIndex = typeof startIndex === "number" ? startIndex : 0;

    for (let index = initialIndex; index < container.length; index += 1) {
        if (referencesIdentifier(container[index], variableName)) {
            return true;
        }
    }

    return false;
}

function referencesIdentifier(node, variableName) {
    if (!node || typeof node !== "object") {
        return false;
    }

    const stack = [{ value: node, parent: null, key: null }];

    while (stack.length > 0) {
        const { value, parent, key } = stack.pop();

        if (!value || typeof value !== "object") {
            continue;
        }

        if (isFunctionLikeNode(value)) {
            // Nested functions introduce new scopes. References to the same
            // identifier name inside them do not require hoisting the current
            // declaration, so skip descending into those subtrees.
            continue;
        }

        if (Array.isArray(value)) {
            for (const item of value) {
                stack.push({ value: item, parent, key });
            }
            continue;
        }

        if (value.type === "Identifier" && value.name === variableName) {
            const isDeclaratorId =
                parent?.type === "VariableDeclarator" && key === "id";

            if (!isDeclaratorId) {
                return true;
            }
        }

        for (const [childKey, childValue] of Object.entries(value)) {
            if (childValue && typeof childValue === "object") {
                stack.push({ value: childValue, parent: value, key: childKey });
            }
        }
    }

    return false;
}

function hoistVariableDeclarationOutOfBlock({
    declarationNode,
    blockBody,
    declarationIndex,
    statementContainer,
    statementIndex,
    diagnostic,
    variableName
}) {
    if (!declarationNode || declarationNode.type !== "VariableDeclaration") {
        return null;
    }

    if (!Array.isArray(blockBody) || typeof declarationIndex !== "number") {
        return null;
    }

    if (
        !Array.isArray(statementContainer) ||
        typeof statementIndex !== "number"
    ) {
        return null;
    }

    const declarator = getSingleVariableDeclarator(declarationNode);

    if (!declarator || !declarator.init) {
        return null;
    }

    const hoistedDeclaration = createHoistedVariableDeclaration(declarator);

    if (!hoistedDeclaration) {
        return null;
    }

    const assignment = createAssignmentFromDeclarator(
        declarator,
        declarationNode
    );

    if (!assignment) {
        return null;
    }

    const rangeStart = getNodeStartIndex(declarationNode);
    const owningStatement = statementContainer[statementIndex];
    const rangeEnd = getNodeEndIndex(owningStatement ?? declarationNode);

    const fixDetail = createFeatherFixDetail(diagnostic, {
        target: variableName,
        range: {
            start: rangeStart,
            end: rangeEnd
        }
    });

    if (!fixDetail) {
        return null;
    }

    statementContainer.splice(statementIndex, 0, hoistedDeclaration);
    blockBody[declarationIndex] = assignment;

    copyCommentMetadata(declarationNode, assignment);

    attachFeatherFixMetadata(hoistedDeclaration, [fixDetail]);
    attachFeatherFixMetadata(assignment, [fixDetail]);

    return fixDetail;
}

function createHoistedVariableDeclaration(declaratorTemplate) {
    if (
        !declaratorTemplate ||
        declaratorTemplate.type !== "VariableDeclarator"
    ) {
        return null;
    }

    const identifier = cloneIdentifier(declaratorTemplate.id);

    if (!identifier) {
        return null;
    }

    const declarator = {
        type: "VariableDeclarator",
        id: identifier,
        init: null
    };

    if (hasOwn(declaratorTemplate, "start")) {
        declarator.start = cloneLocation(declaratorTemplate.start);
    }

    if (hasOwn(declaratorTemplate, "end")) {
        declarator.end = cloneLocation(declaratorTemplate.end);
    }

    const declaration = {
        type: "VariableDeclaration",
        kind: "var",
        declarations: [declarator]
    };

    if (hasOwn(declaratorTemplate, "start")) {
        declaration.start = cloneLocation(declaratorTemplate.start);
    }

    if (hasOwn(declaratorTemplate, "end")) {
        declaration.end = cloneLocation(declaratorTemplate.end);
    }

    return declaration;
}

function removeInvalidEventInheritedCalls({ ast, diagnostic }) {
    if (!diagnostic || !ast || typeof ast !== "object") {
        return [];
    }

    const fixes = [];

    const visitArray = (array, owner, ownerKey) => {
        if (!Array.isArray(array)) {
            return;
        }

        for (let index = 0; index < array.length; ) {
            const removed = visit(array[index], array, index, owner, ownerKey);

            if (!removed) {
                index += 1;
            }
        }
    };

    const visit = (node, parent, property, owner, ownerKey) => {
        if (!node) {
            return false;
        }

        if (Array.isArray(node)) {
            visitArray(node, owner, ownerKey);
            return false;
        }

        if (typeof node !== "object") {
            return false;
        }

        if (node.type === "CallExpression") {
            const fix = removeEventInheritedCall(
                node,
                parent,
                property,
                owner,
                ownerKey,
                diagnostic
            );

            if (fix) {
                fixes.push(fix);
                return true;
            }
        }

        for (const [key, value] of Object.entries(node)) {
            if (!value || typeof value !== "object") {
                continue;
            }

            if (Array.isArray(value)) {
                visitArray(value, node, key);
            } else {
                visit(value, node, key, node, key);
            }
        }

        return false;
    };

    visit(ast, null, null, null, null);

    return fixes;
}

function removeEventInheritedCall(
    node,
    parent,
    property,
    owner,
    ownerKey,
    diagnostic
) {
    if (!Array.isArray(parent) || typeof property !== "number") {
        return null;
    }

    if (!isStatementContainer(owner, ownerKey)) {
        return null;
    }

    if (!isEventInheritedCall(node)) {
        return null;
    }

    const fixDetail = createFeatherFixDetail(diagnostic, {
        target: node.object?.name ?? null,
        range: {
            start: getNodeStartIndex(node),
            end: getNodeEndIndex(node)
        }
    });

    if (!fixDetail) {
        return null;
    }

    parent.splice(property, 1);

    return fixDetail;
}

function ensureColourWriteEnableIsReset({ ast, diagnostic }) {
    if (!diagnostic || !ast || typeof ast !== "object") {
        return [];
    }

    const fixes = [];

    const visit = (node, parent, property) => {
        if (!node) {
            return;
        }

        if (Array.isArray(node)) {
            for (let index = 0; index < node.length; index += 1) {
                visit(node[index], node, index);
            }
            return;
        }

        if (typeof node !== "object") {
            return;
        }

        if (node.type === "CallExpression") {
            const fix = ensureColourWriteEnableResetAfterCall(
                node,
                parent,
                property,
                diagnostic
            );

            if (fix) {
                fixes.push(fix);
                return;
            }
        }

        for (const [key, value] of Object.entries(node)) {
            if (value && typeof value === "object") {
                visit(value, node, key);
            }
        }
    };

    visit(ast, null, null);

    return fixes;
}

function ensureColourWriteEnableResetAfterCall(
    node,
    parent,
    property,
    diagnostic
) {
    if (!Array.isArray(parent) || typeof property !== "number") {
        return null;
    }

    if (!node || node.type !== "CallExpression") {
        return null;
    }

    if (!isIdentifierWithName(node.object, "gpu_set_colourwriteenable")) {
        return null;
    }

    const args = getCallExpressionArguments(node);

    if (!hasDisabledColourChannel(args)) {
        return null;
    }

    const siblings = parent;

    const insertionInfo = computeStateResetInsertionIndex({
        siblings,
        startIndex: property + 1,
        isResetCall: isColourWriteEnableResetCall
    });

    if (!insertionInfo) {
        return null;
    }

    if (insertionInfo.alreadyReset) {
        return null;
    }

    const resetCall = createColourWriteEnableResetCall(node);

    if (!resetCall) {
        return null;
    }

    const fixDetail = createFeatherFixDetail(diagnostic, {
        target: node.object?.name ?? null,
        range: {
            start: getNodeStartIndex(node),
            end: getNodeEndIndex(node)
        }
    });

    if (!fixDetail) {
        return null;
    }

    let insertionIndex = insertionInfo.index;

    const previousSibling = siblings[insertionIndex - 1] ?? node;
    const nextSibling = siblings[insertionIndex] ?? null;
    const shouldInsertSeparator =
        insertionIndex > property + 1 &&
        !isTriviallyIgnorableStatement(previousSibling) &&
        !hasOriginalBlankLineBetween(previousSibling, nextSibling);

    if (shouldInsertSeparator) {
        siblings.splice(
            insertionIndex,
            0,
            createEmptyStatementLike(previousSibling)
        );
        insertionIndex += 1;
    }

    siblings.splice(insertionIndex, 0, resetCall);
    attachFeatherFixMetadata(resetCall, [fixDetail]);

    return fixDetail;
}

function ensureRequiredArgumentProvided({ ast, diagnostic, callTemplate }) {
    if (
        !diagnostic ||
        !ast ||
        typeof ast !== "object" ||
        !callTemplate?.functionName ||
        !callTemplate.argumentTemplate
    ) {
        return [];
    }

    const fixes = [];

    const visit = (node) => {
        if (!node) {
            return;
        }

        if (Array.isArray(node)) {
            for (const item of node) {
                visit(item);
            }
            return;
        }

        if (typeof node !== "object") {
            return;
        }

        if (node.type === "CallExpression") {
            const fix = ensureCallHasRequiredArgument(
                node,
                diagnostic,
                callTemplate
            );

            if (fix) {
                fixes.push(fix);
                return;
            }
        }

        for (const value of Object.values(node)) {
            if (value && typeof value === "object") {
                visit(value);
            }
        }
    };

    visit(ast);

    return fixes;
}

function ensureCallHasRequiredArgument(node, diagnostic, callTemplate) {
    if (!node || node.type !== "CallExpression") {
        return null;
    }

    if (!isIdentifierWithName(node.object, callTemplate.functionName)) {
        return null;
    }

    if (isNonEmptyArray(node.arguments)) {
        return null;
    }

    const argumentNode = cloneNodeWithoutLocations(
        callTemplate.argumentTemplate
    );

    if (!argumentNode || typeof argumentNode !== "object") {
        return null;
    }

    const fixDetail = createFeatherFixDetail(diagnostic, {
        target: node.object?.name ?? null,
        range: {
            start: getNodeStartIndex(node),
            end: getNodeEndIndex(node)
        }
    });

    if (!fixDetail) {
        return null;
    }

    if (!Array.isArray(node.arguments)) {
        node.arguments = [];
    }

    node.arguments.push(argumentNode);
    attachFeatherFixMetadata(node, [fixDetail]);

    return fixDetail;
}

function createFunctionCallTemplateFromDiagnostic(diagnostic) {
    const example =
        typeof diagnostic?.goodExample === "string"
            ? diagnostic.goodExample
            : null;

    if (!example) {
        return null;
    }

    try {
        const exampleAst = GMLParser.parse(example, {
            getLocations: true,
            simplifyLocations: false
        });
        const callExpression = findFirstCallExpression(exampleAst);

        if (!callExpression || !isIdentifier(callExpression.object)) {
            return null;
        }

        const args = getCallExpressionArguments(callExpression);

        if (args.length === 0) {
            return null;
        }

        return {
            functionName: callExpression.object.name,
            argumentTemplate: cloneNodeWithoutLocations(args[0])
        };
    } catch (error) {
        return null;
    }
}

function findFirstCallExpression(node) {
    if (!node) {
        return null;
    }

    if (Array.isArray(node)) {
        for (const item of node) {
            const result = findFirstCallExpression(item);

            if (result) {
                return result;
            }
        }

        return null;
    }

    if (typeof node !== "object") {
        return null;
    }

    if (node.type === "CallExpression") {
        return node;
    }

    for (const value of Object.values(node)) {
        const result = findFirstCallExpression(value);

        if (result) {
            return result;
        }
    }

    return null;
}

function cloneNodeWithoutLocations(node) {
    if (!node || typeof node !== "object") {
        return node;
    }

    if (Array.isArray(node)) {
        return node.map((item) => cloneNodeWithoutLocations(item));
    }

    const clone = {};

    for (const [key, value] of Object.entries(node)) {
        if (key === "start" || key === "end") {
            continue;
        }

        clone[key] = cloneNodeWithoutLocations(value);
    }

    return clone;
}

function ensureNumericOperationsUseRealLiteralCoercion({ ast, diagnostic }) {
    if (!diagnostic || !ast || typeof ast !== "object") {
        return [];
    }

    const fixes = [];

    const visit = (node, parent, property) => {
        if (!node) {
            return;
        }

        if (Array.isArray(node)) {
            for (let index = 0; index < node.length; index += 1) {
                visit(node[index], node, index);
            }
            return;
        }

        if (typeof node !== "object") {
            return;
        }

        if (node.type === "BinaryExpression") {
            const fix = coerceStringLiteralsInBinaryExpression(
                node,
                diagnostic
            );

            if (fix) {
                fixes.push(fix);
                return;
            }
        }

        for (const [key, value] of Object.entries(node)) {
            if (value && typeof value === "object") {
                visit(value, node, key);
            }
        }
    };

    visit(ast, null, null);

    return fixes;
}

function coerceStringLiteralsInBinaryExpression(node, diagnostic) {
    if (!node || node.type !== "BinaryExpression") {
        return null;
    }

    if (node.operator !== "+") {
        return null;
    }

    const leftLiteral = isCoercibleStringLiteral(node.left) ? node.left : null;
    const rightLiteral = isCoercibleStringLiteral(node.right)
        ? node.right
        : null;

    if (!leftLiteral && !rightLiteral) {
        return null;
    }

    if (leftLiteral) {
        node.left = createRealCoercionCall(leftLiteral);
    }

    if (rightLiteral) {
        node.right = createRealCoercionCall(rightLiteral);
    }

    const fixDetail = createFeatherFixDetail(diagnostic, {
        target: node.operator ?? null,
        range: {
            start: getNodeStartIndex(node),
            end: getNodeEndIndex(node)
        }
    });

    if (!fixDetail) {
        return null;
    }

    attachFeatherFixMetadata(node, [fixDetail]);

    return fixDetail;
}

function isCoercibleStringLiteral(node) {
    if (!node || node.type !== "Literal") {
        return false;
    }

    const rawValue = typeof node.value === "string" ? node.value : null;

    if (!rawValue) {
        return false;
    }

    let literalText = null;

    if (rawValue.startsWith('@"') && rawValue.endsWith('"')) {
        literalText = rawValue.slice(2, -1);
    } else if (rawValue.length >= 2) {
        const startingQuote = rawValue[0];
        const endingQuote = rawValue[rawValue.length - 1];

        if (
            (startingQuote === '"' || startingQuote === "'") &&
            startingQuote === endingQuote
        ) {
            literalText = rawValue.slice(1, -1);
        }
    }

    if (literalText == null) {
        return false;
    }

    const trimmed = literalText.trim();

    if (trimmed.length === 0) {
        return false;
    }

    return NUMERIC_STRING_LITERAL_PATTERN.test(trimmed);
}

function createRealCoercionCall(literal) {
    const argument = cloneLiteral(literal) ?? literal;

    if (argument && typeof argument === "object") {
        argument._skipNumericStringCoercion = true;
    }

    const identifier = createIdentifierFromTemplate("real", literal);

    const callExpression = {
        type: "CallExpression",
        object: identifier,
        arguments: [argument],
        start: cloneLocation(literal.start),
        end: cloneLocation(literal.end)
    };

    return callExpression;
}

function addMissingEnumMembers({ ast, diagnostic }) {
    if (!diagnostic || !ast || typeof ast !== "object") {
        return [];
    }

    const enumRegistry = collectEnumDeclarations(ast);

    if (enumRegistry.size === 0) {
        return [];
    }

    const fixes = [];

    const visit = (node, parent, property) => {
        if (!node) {
            return;
        }

        if (Array.isArray(node)) {
            for (let index = 0; index < node.length; index += 1) {
                visit(node[index], node, index);
            }
            return;
        }

        if (typeof node !== "object") {
            return;
        }

        if (node.type === "MemberDotExpression") {
            const fix = addMissingEnumMember(node, enumRegistry, diagnostic);

            if (fix) {
                fixes.push(fix);
                return;
            }
        }

        for (const [key, value] of Object.entries(node)) {
            if (value && typeof value === "object") {
                visit(value, node, key);
            }
        }
    };

    visit(ast, null, null);

    return fixes;
}

function collectEnumDeclarations(ast) {
    const registry = new Map();

    const visit = (node) => {
        if (!node) {
            return;
        }

        if (Array.isArray(node)) {
            for (const item of node) {
                visit(item);
            }
            return;
        }

        if (typeof node !== "object") {
            return;
        }

        if (node.type === "EnumDeclaration") {
            const enumName = node.name?.name;

            if (enumName && !registry.has(enumName)) {
                let members = Array.isArray(node.members) ? node.members : null;

                if (!members) {
                    members = [];
                    node.members = members;
                }

                const memberNames = new Set();

                for (const member of members) {
                    const memberName = member?.name?.name;
                    if (memberName) {
                        memberNames.add(memberName);
                    }
                }

                registry.set(enumName, {
                    declaration: node,
                    members,
                    memberNames
                });
            }
        }

        for (const value of Object.values(node)) {
            if (value && typeof value === "object") {
                visit(value);
            }
        }
    };

    visit(ast);

    return registry;
}

function addMissingEnumMember(memberExpression, enumRegistry, diagnostic) {
    if (!memberExpression || memberExpression.type !== "MemberDotExpression") {
        return null;
    }

    const enumIdentifier = memberExpression.object;
    const memberIdentifier = memberExpression.property;

    if (!enumIdentifier || enumIdentifier.type !== "Identifier") {
        return null;
    }

    if (!memberIdentifier || memberIdentifier.type !== "Identifier") {
        return null;
    }

    const enumName = enumIdentifier.name;
    const memberName = memberIdentifier.name;

    if (!enumName || !memberName) {
        return null;
    }

    const enumInfo = enumRegistry.get(enumName);

    if (!enumInfo) {
        return null;
    }

    if (enumInfo.memberNames.has(memberName)) {
        return null;
    }

    const newMember = createEnumMember(memberName);

    if (!newMember) {
        return null;
    }

    const insertIndex = getEnumInsertionIndex(enumInfo.members);
    enumInfo.members.splice(insertIndex, 0, newMember);
    enumInfo.memberNames.add(memberName);

    const start = getNodeStartIndex(memberIdentifier);
    const end = getNodeEndIndex(memberIdentifier);

    const fixDetail = createFeatherFixDetail(diagnostic, {
        target: `${enumName}.${memberName}`,
        range: start !== null && end !== null ? { start, end } : null
    });

    if (!fixDetail) {
        return null;
    }

    attachFeatherFixMetadata(newMember, [fixDetail]);

    const declaration = enumInfo.declaration;
    if (declaration && typeof declaration === "object") {
        attachFeatherFixMetadata(declaration, [fixDetail]);
    }

    return fixDetail;
}

function createEnumMember(name) {
    if (typeof name !== "string" || name.length === 0) {
        return null;
    }

    return {
        type: "EnumMember",
        name: {
            type: "Identifier",
            name
        },
        initializer: null
    };
}

function getEnumInsertionIndex(members) {
    if (!Array.isArray(members) || members.length === 0) {
        return Array.isArray(members) ? members.length : 0;
    }

    const lastIndex = members.length - 1;
    const lastMember = members[lastIndex];

    if (isSizeofEnumMember(lastMember)) {
        return lastIndex;
    }

    return members.length;
}

function isSizeofEnumMember(member) {
    if (!member || member.type !== "EnumMember") {
        return false;
    }

    const identifier = member.name;

    if (!identifier || identifier.type !== "Identifier") {
        return false;
    }

    return identifier.name === "SIZEOF";
}

function ensureTextureRepeatIsReset({ ast, diagnostic }) {
    if (!diagnostic || !ast || typeof ast !== "object") {
        return [];
    }

    const fixes = [];

    const visit = (node, parent, property) => {
        if (!node) {
            return;
        }

        if (Array.isArray(node)) {
            for (let index = 0; index < node.length; index += 1) {
                visit(node[index], node, index);
            }
            return;
        }

        if (typeof node !== "object") {
            return;
        }

        if (node.type === "CallExpression") {
            const fix = ensureTextureRepeatResetAfterCall(
                node,
                parent,
                property,
                diagnostic
            );

            if (fix) {
                fixes.push(fix);
                return;
            }
        }

        for (const [key, value] of Object.entries(node)) {
            if (value && typeof value === "object") {
                visit(value, node, key);
            }
        }
    };

    visit(ast, null, null);

    return fixes;
}

function ensureTextureRepeatResetAfterCall(node, parent, property, diagnostic) {
    if (!Array.isArray(parent) || typeof property !== "number") {
        return null;
    }

    if (!node || node.type !== "CallExpression") {
        return null;
    }

    if (!isIdentifierWithName(node.object, "gpu_set_texrepeat")) {
        return null;
    }

    const args = Array.isArray(node.arguments) ? node.arguments : [];

    if (args.length === 0) {
        return null;
    }

    if (!shouldResetTextureRepeat(args[0])) {
        return null;
    }

    const siblings = parent;
    let insertionIndex = siblings.length;

    for (let index = property + 1; index < siblings.length; index += 1) {
        const sibling = siblings[index];

        if (isTextureRepeatResetCall(sibling)) {
            return null;
        }

        if (!isTriviallyIgnorableStatement(sibling)) {
            insertionIndex = index + 1;
            break;
        }
    }

    const resetCall = createTextureRepeatResetCall(node);

    if (!resetCall) {
        return null;
    }

    const fixDetail = createFeatherFixDetail(diagnostic, {
        target: node.object?.name ?? null,
        range: {
            start: getNodeStartIndex(node),
            end: getNodeEndIndex(node)
        }
    });

    if (!fixDetail) {
        return null;
    }

    const previousSibling = siblings[insertionIndex - 1] ?? node;
    const nextSibling = siblings[insertionIndex] ?? null;
    const needsSeparator =
        insertionIndex > property + 1 &&
        !isTriviallyIgnorableStatement(previousSibling) &&
        nextSibling &&
        !isTriviallyIgnorableStatement(nextSibling) &&
        !hasOriginalBlankLineBetween(previousSibling, nextSibling);

    if (needsSeparator) {
        siblings.splice(
            insertionIndex,
            0,
            createEmptyStatementLike(previousSibling)
        );
        insertionIndex += 1;
    }

    siblings.splice(insertionIndex, 0, resetCall);
    attachFeatherFixMetadata(resetCall, [fixDetail]);

    return fixDetail;
}

function computeStateResetInsertionIndex({
    siblings,
    startIndex,
    isResetCall
}) {
    if (!Array.isArray(siblings)) {
        return null;
    }

    let insertionIndex = siblings.length;

    for (let index = startIndex; index < siblings.length; index += 1) {
        const sibling = siblings[index];

        if (typeof isResetCall === "function" && isResetCall(sibling)) {
            return { alreadyReset: true };
        }

        if (isExitLikeStatement(sibling)) {
            insertionIndex = index;
            break;
        }
    }

    while (
        insertionIndex > startIndex &&
        insertionIndex <= siblings.length &&
        isTriviallyIgnorableStatement(siblings[insertionIndex - 1])
    ) {
        insertionIndex -= 1;
    }

    return { index: insertionIndex };
}

function isExitLikeStatement(node) {
    if (!node || typeof node !== "object") {
        return false;
    }

    switch (node.type) {
        case "ReturnStatement":
        case "ThrowStatement":
        case "ExitStatement":
            return true;
        default:
            return false;
    }
}

function isTriviallyIgnorableStatement(node) {
    if (!node || typeof node !== "object") {
        return true;
    }

    if (node.type === "EmptyStatement") {
        return true;
    }

    if (Array.isArray(node)) {
        return node.length === 0;
    }

    return false;
}

function createEmptyStatementLike(template) {
    const empty = { type: "EmptyStatement" };

    if (template && typeof template === "object") {
        if (Object.hasOwn(template, "start")) {
            empty.start = cloneLocation(template.start);
        }

        if (Object.hasOwn(template, "end")) {
            empty.end = cloneLocation(template.end);
        }
    }

    return empty;
}

function hasOriginalBlankLineBetween(beforeNode, afterNode) {
    const beforeEndLine =
        typeof beforeNode?.end?.line === "number" ? beforeNode.end.line : null;
    const afterStartLine =
        typeof afterNode?.start?.line === "number"
            ? afterNode.start.line
            : null;

    if (beforeEndLine == null || afterStartLine == null) {
        return false;
    }

    return afterStartLine > beforeEndLine + 1;
}

function correctDataStructureAccessorTokens({ ast, diagnostic }) {
    if (!diagnostic || !ast || typeof ast !== "object") {
        return [];
    }

    const accessorReplacement =
        getAccessorReplacementFromDiagnostic(diagnostic);

    if (!accessorReplacement) {
        return [];
    }

    const { incorrectAccessor, correctAccessor } = accessorReplacement;

    if (incorrectAccessor === correctAccessor) {
        return [];
    }

    const fixes = [];

    const visit = (node, parent, property) => {
        if (!node) {
            return;
        }

        if (Array.isArray(node)) {
            for (let index = 0; index < node.length; index += 1) {
                visit(node[index], node, index);
            }
            return;
        }

        if (typeof node !== "object") {
            return;
        }

        if (node.type === "MemberIndexExpression") {
            const fix = updateMemberIndexAccessor(node, {
                incorrectAccessor,
                correctAccessor,
                diagnostic
            });

            if (fix) {
                fixes.push(fix);
                return;
            }
        }

        for (const [key, value] of Object.entries(node)) {
            if (value && typeof value === "object") {
                visit(value, node, key);
            }
        }
    };

    visit(ast, null, null);

    return fixes;
}

function updateMemberIndexAccessor(
    node,
    { incorrectAccessor, correctAccessor, diagnostic }
) {
    if (!node || node.type !== "MemberIndexExpression") {
        return null;
    }

    if (
        typeof incorrectAccessor !== "string" ||
        typeof correctAccessor !== "string"
    ) {
        return null;
    }

    if (node.accessor !== incorrectAccessor) {
        return null;
    }

    node.accessor = correctAccessor;

    const fixDetail = createFeatherFixDetail(diagnostic, {
        target: typeof node.object?.name === "string" ? node.object.name : null,
        range: {
            start: getNodeStartIndex(node),
            end: getNodeEndIndex(node)
        }
    });

    if (!fixDetail) {
        return null;
    }

    attachFeatherFixMetadata(node, [fixDetail]);

    return fixDetail;
}

function getAccessorReplacementFromDiagnostic(diagnostic) {
    if (!diagnostic) {
        return null;
    }

    const incorrectAccessor = extractAccessorFromExample(diagnostic.badExample);
    const correctAccessor = extractAccessorFromExample(diagnostic.goodExample);

    if (!incorrectAccessor || !correctAccessor) {
        return null;
    }

    if (incorrectAccessor === correctAccessor) {
        return null;
    }

    return { incorrectAccessor, correctAccessor };
}

function extractAccessorFromExample(example) {
    if (typeof example !== "string" || example.length === 0) {
        return null;
    }

    for (const token of DATA_STRUCTURE_ACCESSOR_TOKENS) {
        const search = `[${token}`;

        if (example.includes(search)) {
            return search;
        }
    }

    return null;
}

function ensureFileFindSearchesAreSerialized({ ast, diagnostic }) {
    if (!diagnostic || !ast || typeof ast !== "object") {
        return [];
    }

    const fixes = [];
    const state = createFileFindState();

    processStatementBlock(getProgramStatements(ast), state);

    return fixes;

    function processStatementBlock(statements, currentState) {
        if (
            !Array.isArray(statements) ||
            statements.length === 0 ||
            !currentState
        ) {
            return;
        }

        let index = 0;

        while (index < statements.length) {
            const statement = statements[index];

            if (isFileFindCloseStatement(statement)) {
                currentState.openCount = Math.max(
                    currentState.openCount - 1,
                    0
                );
                index += 1;
                continue;
            }

            const callNode = getFileFindFirstCallFromStatement(statement);

            if (callNode && currentState.openCount > 0) {
                const insertion = insertFileFindCloseBefore(
                    statements,
                    index,
                    callNode
                );

                if (insertion?.fixDetail) {
                    fixes.push(insertion.fixDetail);
                    currentState.openCount = Math.max(
                        currentState.openCount - 1,
                        0
                    );
                    index += insertion.insertedBefore;
                    continue;
                }
            }

            if (callNode) {
                currentState.openCount += 1;
            }

            handleNestedStatements(statement, currentState);
            index += 1;
        }
    }

    function handleNestedStatements(statement, currentState) {
        if (!statement || typeof statement !== "object" || !currentState) {
            return;
        }

        switch (statement.type) {
            case "BlockStatement": {
                processStatementBlock(statement.body ?? [], currentState);
                break;
            }
            case "IfStatement": {
                processBranch(statement, "consequent", currentState);

                if (statement.alternate) {
                    processBranch(statement, "alternate", currentState);
                }

                break;
            }
            case "WhileStatement":
            case "RepeatStatement":
            case "DoWhileStatement":
            case "ForStatement": {
                processBranch(statement, "body", currentState);
                break;
            }
            case "SwitchStatement": {
                const cases = Array.isArray(statement.cases)
                    ? statement.cases
                    : [];

                for (const caseClause of cases) {
                    const branchState = cloneFileFindState(currentState);
                    processStatementBlock(
                        caseClause?.consequent ?? [],
                        branchState
                    );
                }
                break;
            }
            case "TryStatement": {
                if (statement.block) {
                    processStatementBlock(
                        statement.block.body ?? [],
                        currentState
                    );
                }

                if (statement.handler) {
                    processBranch(statement.handler, "body", currentState);
                }

                if (statement.finalizer) {
                    processStatementBlock(
                        statement.finalizer.body ?? [],
                        currentState
                    );
                }
                break;
            }
            default:
                break;
        }
    }

    function processBranch(parent, key, currentState) {
        if (!parent || typeof parent !== "object" || !currentState) {
            return;
        }

        const statements = getBranchStatements(parent, key);

        if (!statements) {
            return;
        }

        const branchState = cloneFileFindState(currentState);
        processStatementBlock(statements, branchState);
    }

    function getBranchStatements(parent, key) {
        if (!parent || typeof parent !== "object" || !key) {
            return null;
        }

        let target = parent[key];

        if (!target) {
            return null;
        }

        if (target.type !== "BlockStatement") {
            target = ensureBlockStatement(parent, key, target);
        }

        if (!target || target.type !== "BlockStatement") {
            return null;
        }

        return Array.isArray(target.body) ? target.body : [];
    }

    function insertFileFindCloseBefore(statements, index, callNode) {
        if (!Array.isArray(statements) || typeof index !== "number") {
            return null;
        }

        const closeCall = createFileFindCloseCall(callNode);

        if (!closeCall) {
            return null;
        }

        const fixDetail = createFeatherFixDetail(diagnostic, {
            target: callNode?.object?.name ?? null,
            range: {
                start: getNodeStartIndex(callNode),
                end: getNodeEndIndex(callNode)
            }
        });

        if (!fixDetail) {
            return null;
        }

        attachFeatherFixMetadata(closeCall, [fixDetail]);
        statements.splice(index, 0, closeCall);

        return {
            fixDetail,
            insertedBefore: 1
        };
    }

    function getFileFindFirstCallFromStatement(statement) {
        if (!statement || typeof statement !== "object") {
            return null;
        }

        switch (statement.type) {
            case "CallExpression":
                return isIdentifierWithName(statement.object, "file_find_first")
                    ? statement
                    : null;
            case "AssignmentExpression":
                return getFileFindFirstCallFromExpression(statement.right);
            case "VariableDeclaration": {
                const declarations = Array.isArray(statement.declarations)
                    ? statement.declarations
                    : [];

                for (const declarator of declarations) {
                    const call = getFileFindFirstCallFromExpression(
                        declarator?.init
                    );
                    if (call) {
                        return call;
                    }
                }
                return null;
            }
            case "ReturnStatement":
            case "ThrowStatement":
                return getFileFindFirstCallFromExpression(statement.argument);
            case "ExpressionStatement":
                return getFileFindFirstCallFromExpression(statement.expression);
            default:
                return null;
        }
    }

    function getFileFindFirstCallFromExpression(expression) {
        if (!expression || typeof expression !== "object") {
            return null;
        }

        if (expression.type === "CallExpression") {
            return isIdentifierWithName(expression.object, "file_find_first")
                ? expression
                : null;
        }

        if (expression.type === "ParenthesizedExpression") {
            return getFileFindFirstCallFromExpression(expression.expression);
        }

        if (expression.type === "AssignmentExpression") {
            return getFileFindFirstCallFromExpression(expression.right);
        }

        if (expression.type === "SequenceExpression") {
            const expressions = Array.isArray(expression.expressions)
                ? expression.expressions
                : [];

            for (const item of expressions) {
                const call = getFileFindFirstCallFromExpression(item);
                if (call) {
                    return call;
                }
            }
        }

        if (
            expression.type === "BinaryExpression" ||
            expression.type === "LogicalExpression"
        ) {
            const leftCall = getFileFindFirstCallFromExpression(
                expression.left
            );
            if (leftCall) {
                return leftCall;
            }

            return getFileFindFirstCallFromExpression(expression.right);
        }

        if (
            expression.type === "ConditionalExpression" ||
            expression.type === "TernaryExpression"
        ) {
            const consequentCall = getFileFindFirstCallFromExpression(
                expression.consequent
            );
            if (consequentCall) {
                return consequentCall;
            }

            return getFileFindFirstCallFromExpression(expression.alternate);
        }

        return null;
    }

    function isFileFindCloseStatement(statement) {
        if (!statement || typeof statement !== "object") {
            return false;
        }

        if (statement.type === "CallExpression") {
            return isIdentifierWithName(statement.object, "file_find_close");
        }

        if (statement.type === "ExpressionStatement") {
            return isFileFindCloseStatement(statement.expression);
        }

        if (
            statement.type === "ReturnStatement" ||
            statement.type === "ThrowStatement"
        ) {
            return isFileFindCloseStatement(statement.argument);
        }

        return false;
    }

    function getProgramStatements(node) {
        if (!node || typeof node !== "object") {
            return [];
        }

        if (Array.isArray(node.body)) {
            return node.body;
        }

        if (node.body && Array.isArray(node.body.body)) {
            return node.body.body;
        }

        return [];
    }

    function createFileFindState() {
        return {
            openCount: 0
        };
    }

    function cloneFileFindState(existing) {
        if (!existing || typeof existing !== "object") {
            return createFileFindState();
        }

        return {
            openCount: existing.openCount ?? 0
        };
    }

    function createFileFindCloseCall(template) {
        const identifier = createIdentifier(
            "file_find_close",
            template?.object ?? template
        );

        if (!identifier) {
            return null;
        }

        const callExpression = {
            type: "CallExpression",
            object: identifier,
            arguments: []
        };

        if (Object.hasOwn(template, "start")) {
            callExpression.start = cloneLocation(template.start);
        }

        if (Object.hasOwn(template, "end")) {
            callExpression.end = cloneLocation(template.end);
        }

        return callExpression;
    }

    function ensureBlockStatement(parent, key, statement) {
        if (!parent || typeof parent !== "object" || !key) {
            return null;
        }

        if (!statement || typeof statement !== "object") {
            return null;
        }

        const block = {
            type: "BlockStatement",
            body: [statement]
        };

        if (Object.hasOwn(statement, "start")) {
            block.start = cloneLocation(statement.start);
        }

        if (Object.hasOwn(statement, "end")) {
            block.end = cloneLocation(statement.end);
        }

        parent[key] = block;

        return block;
    }
}

function ensureGpuStateIsPopped({ ast, diagnostic }) {
    if (!diagnostic || !ast || typeof ast !== "object") {
        return [];
    }

    const fixes = [];

    const visit = (node, parent, property) => {
        if (!node) {
            return;
        }

        if (Array.isArray(node)) {
            for (let index = 0; index < node.length; index += 1) {
                visit(node[index], node, index);
            }
            return;
        }

        if (typeof node !== "object") {
            return;
        }

        if (node.type === "IfStatement") {
            const fix = moveGpuPopStateCallOutOfConditional(
                node,
                parent,
                property,
                diagnostic
            );

            if (fix) {
                fixes.push(fix);
            }
        }

        for (const [key, value] of Object.entries(node)) {
            if (value && typeof value === "object") {
                visit(value, node, key);
            }
        }
    };

    visit(ast, null, null);

    return fixes;
}

function moveGpuPopStateCallOutOfConditional(
    node,
    parent,
    property,
    diagnostic
) {
    if (!Array.isArray(parent) || typeof property !== "number") {
        return null;
    }

    if (!node || node.type !== "IfStatement") {
        return null;
    }

    const consequentBlock = node.consequent;

    if (!consequentBlock || consequentBlock.type !== "BlockStatement") {
        return null;
    }

    const consequentBody = Array.isArray(consequentBlock.body)
        ? consequentBlock.body
        : null;

    if (!consequentBody || consequentBody.length === 0) {
        return null;
    }

    const trailingPopIndex = findTrailingGpuPopIndex(consequentBody);

    if (trailingPopIndex === -1) {
        return null;
    }

    if (hasTrailingGpuPopInAlternate(node.alternate)) {
        return null;
    }

    const siblings = parent;

    if (hasGpuPopStateAfterIndex(siblings, property)) {
        return null;
    }

    if (!hasGpuPushStateBeforeIndex(siblings, property)) {
        return null;
    }

    const [popStatement] = consequentBody.splice(trailingPopIndex, 1);
    const callExpression = getCallExpression(popStatement);

    if (
        !callExpression ||
        !isIdentifierWithName(callExpression.object, "gpu_pop_state")
    ) {
        return null;
    }

    const fixDetail = createFeatherFixDetail(diagnostic, {
        target: callExpression.object?.name ?? "gpu_pop_state",
        range: {
            start: getNodeStartIndex(callExpression),
            end: getNodeEndIndex(callExpression)
        }
    });

    if (!fixDetail) {
        return null;
    }

    siblings.splice(property + 1, 0, popStatement);
    attachFeatherFixMetadata(callExpression, [fixDetail]);

    return fixDetail;
}

function hasTrailingGpuPopInAlternate(alternate) {
    if (!alternate) {
        return false;
    }

    if (alternate.type === "BlockStatement") {
        const body = Array.isArray(alternate.body) ? alternate.body : null;

        if (!body || body.length === 0) {
            return false;
        }

        return isGpuPopStateCallStatement(body[body.length - 1]);
    }

    if (alternate.type === "IfStatement") {
        return true;
    }

    return isGpuPopStateCallStatement(alternate);
}

function findTrailingGpuPopIndex(statements) {
    if (!Array.isArray(statements) || statements.length === 0) {
        return -1;
    }

    for (let index = statements.length - 1; index >= 0; index -= 1) {
        const statement = statements[index];

        if (isGpuPopStateCallStatement(statement)) {
            return index;
        }

        if (!isEmptyStatement(statement)) {
            break;
        }
    }

    return -1;
}

function isEmptyStatement(node) {
    return !!node && node.type === "EmptyStatement";
}

function hasGpuPopStateAfterIndex(statements, index) {
    if (!Array.isArray(statements)) {
        return false;
    }

    for (let offset = index + 1; offset < statements.length; offset += 1) {
        const statement = statements[offset];
        if (isEmptyStatement(statement)) {
            continue;
        }

        if (isGpuPopStateCallStatement(statement)) {
            return true;
        }

        break;
    }

    return false;
}

function hasGpuPushStateBeforeIndex(statements, index) {
    if (!Array.isArray(statements)) {
        return false;
    }

    for (let offset = index - 1; offset >= 0; offset -= 1) {
        const statement = statements[offset];
        if (isEmptyStatement(statement)) {
            continue;
        }
        if (isGpuPushStateCallStatement(statement)) {
            return true;
        }
    }

    return false;
}

function isGpuPopStateCallStatement(node) {
    const expression = getCallExpression(node);

    if (!expression) {
        return false;
    }

    return isIdentifierWithName(expression.object, "gpu_pop_state");
}

function isGpuPushStateCallStatement(node) {
    const expression = getCallExpression(node);

    if (!expression) {
        return false;
    }

    return isIdentifierWithName(expression.object, "gpu_push_state");
}

function getCallExpression(node) {
    if (!node) {
        return null;
    }

    if (node.type === "CallExpression") {
        return node;
    }

    if (node.type === "ExpressionStatement") {
        const expression = node.expression;

        if (expression && expression.type === "CallExpression") {
            return expression;
        }
    }

    return null;
}

function removeDanglingFileFindCalls({ ast, diagnostic }) {
    if (!diagnostic || !ast || typeof ast !== "object") {
        return [];
    }

    const fixes = [];

    const visit = (node, parent, property) => {
        if (!node) {
            return;
        }

        if (Array.isArray(node)) {
            if (isStatementList(parent, property)) {
                sanitizeFileFindCalls(node, parent, fixes, diagnostic, ast);
            }

            for (let index = 0; index < node.length; index += 1) {
                visit(node[index], node, index);
            }
            return;
        }

        if (typeof node !== "object") {
            return;
        }

        for (const [key, value] of Object.entries(node)) {
            if (value && typeof value === "object") {
                visit(value, node, key);
            }
        }
    };

    visit(ast, null, null);

    return fixes;
}

function sanitizeFileFindCalls(
    statements,
    parent,
    fixes,
    diagnostic,
    metadataRoot
) {
    if (!Array.isArray(statements) || statements.length === 0) {
        return;
    }

    for (let index = 0; index < statements.length; index += 1) {
        const statement = statements[index];

        if (!isFileFindBlockFunctionCall(statement)) {
            continue;
        }

        if (!hasPrecedingFileFindClose(statements, index)) {
            continue;
        }

        const fixDetail = createFeatherFixDetail(diagnostic, {
            target: getCallExpressionCalleeName(statement),
            range: {
                start: getNodeStartIndex(statement),
                end: getNodeEndIndex(statement)
            }
        });

        if (!fixDetail) {
            continue;
        }

        const metadataTarget =
            parent && typeof parent === "object" ? parent : null;
        if (metadataTarget && metadataTarget !== metadataRoot) {
            attachFeatherFixMetadata(metadataTarget, [fixDetail]);
        }

        statements.splice(index, 1);
        index -= 1;

        fixes.push(fixDetail);
    }
}

function isStatementList(parent, property) {
    if (!parent || typeof property === "number") {
        return false;
    }

    if (property === "body") {
        return parent.type === "Program" || parent.type === "BlockStatement";
    }

    if (property === "consequent" && parent.type === "SwitchCase") {
        return true;
    }

    return false;
}

function isFileFindBlockFunctionCall(statement) {
    if (!statement || typeof statement !== "object") {
        return false;
    }

    const calleeName = getCallExpressionCalleeName(statement);

    if (!calleeName) {
        return false;
    }

    return FILE_FIND_BLOCK_CALL_TARGETS.has(calleeName);
}

function hasPrecedingFileFindClose(statements, index) {
    for (let offset = index - 1; offset >= 0; offset -= 1) {
        const candidate = statements[offset];

        if (
            isCallExpressionStatementWithName(
                candidate,
                FILE_FIND_CLOSE_FUNCTION_NAME
            )
        ) {
            return true;
        }
    }

    return false;
}

function isCallExpressionStatementWithName(statement, name) {
    if (!statement || typeof statement !== "object" || !name) {
        return false;
    }

    const calleeName = getCallExpressionCalleeName(statement);

    return calleeName === name;
}

function getCallExpressionCalleeName(node) {
    if (!node || typeof node !== "object") {
        return null;
    }

    if (node.type === "CallExpression") {
        return node.object?.name ?? null;
    }

    if (node.type === "ExpressionStatement") {
        return getCallExpressionCalleeName(node.expression);
    }

    return null;
}

function ensureVertexFormatDefinitionsAreClosed({ ast, diagnostic }) {
    if (!diagnostic || !ast || typeof ast !== "object") {
        return [];
    }

    const fixes = [];

    const visit = (node, parent, property) => {
        if (!node) {
            return;
        }

        if (Array.isArray(node)) {
            for (let index = 0; index < node.length; index += 1) {
                visit(node[index], node, index);
            }
            return;
        }

        if (typeof node !== "object") {
            return;
        }

        if (node.type === "CallExpression") {
            const fix = ensureVertexFormatDefinitionIsClosed(
                node,
                parent,
                property,
                diagnostic
            );

            if (fix) {
                fixes.push(fix);
                return;
            }
        }

        for (const [key, value] of Object.entries(node)) {
            if (value && typeof value === "object") {
                visit(value, node, key);
            }
        }
    };

    visit(ast, null, null);

    return fixes;
}

function ensureVertexFormatsClosedBeforeStartingNewOnes({ ast, diagnostic }) {
    if (!diagnostic || !ast || typeof ast !== "object") {
        return [];
    }

    const fixes = [];

    const visit = (node, parent, property) => {
        if (!node) {
            return;
        }

        if (Array.isArray(node)) {
            if (shouldProcessStatementSequence(parent, property)) {
                ensureSequentialVertexFormatsAreClosed(node, diagnostic, fixes);
            }

            for (let index = 0; index < node.length; index += 1) {
                visit(node[index], node, index);
            }

            return;
        }

        if (typeof node !== "object") {
            return;
        }

        for (const [key, value] of Object.entries(node)) {
            if (value && typeof value === "object") {
                visit(value, node, key);
            }
        }
    };

    visit(ast, null, null);

    return fixes;
}

function ensureSequentialVertexFormatsAreClosed(statements, diagnostic, fixes) {
    if (!Array.isArray(statements) || statements.length === 0) {
        return;
    }

    const openBegins = [];

    for (let index = 0; index < statements.length; index += 1) {
        const statement = statements[index];

        if (!statement || typeof statement !== "object") {
            continue;
        }

        if (isVertexFormatBeginCall(statement)) {
            if (openBegins.length > 0) {
                const previousBegin = openBegins[openBegins.length - 1];

                if (previousBegin && previousBegin !== statement) {
                    const fixDetail = insertVertexFormatEndBefore(
                        statements,
                        index,
                        previousBegin,
                        diagnostic
                    );

                    if (fixDetail) {
                        fixes.push(fixDetail);
                        openBegins.pop();
                    }
                }
            }

            if (openBegins[openBegins.length - 1] !== statement) {
                openBegins.push(statement);
            }
            continue;
        }

        const closingCount = countVertexFormatEndCalls(statement);

        for (
            let consumed = 0;
            consumed < closingCount && openBegins.length > 0;
            consumed += 1
        ) {
            openBegins.pop();
        }
    }
}

function shouldProcessStatementSequence(parent, property) {
    if (!parent) {
        return true;
    }

    if (property === "body") {
        return parent.type === "Program" || parent.type === "BlockStatement";
    }

    return parent.type === "CaseClause" && property === "consequent";
}

function insertVertexFormatEndBefore(
    statements,
    index,
    templateBegin,
    diagnostic
) {
    if (!Array.isArray(statements) || typeof index !== "number") {
        return null;
    }

    if (!templateBegin || typeof templateBegin !== "object") {
        return null;
    }

    const replacement = createVertexFormatEndCall(templateBegin);

    if (!replacement) {
        return null;
    }

    const fixDetail = createFeatherFixDetail(diagnostic, {
        target: templateBegin?.object?.name ?? null,
        range: {
            start: getNodeStartIndex(templateBegin),
            end: getNodeEndIndex(templateBegin)
        }
    });

    if (!fixDetail) {
        return null;
    }

    statements.splice(index, 0, replacement);
    attachFeatherFixMetadata(replacement, [fixDetail]);

    return fixDetail;
}

function countVertexFormatEndCalls(node) {
    const stack = [node];
    const seen = new Set();
    let count = 0;

    while (stack.length > 0) {
        const current = stack.pop();

        if (!current || typeof current !== "object") {
            continue;
        }

        if (seen.has(current)) {
            continue;
        }

        seen.add(current);

        if (isVertexFormatEndCall(current)) {
            count += 1;
        }

        if (Array.isArray(current)) {
            for (let index = 0; index < current.length; index += 1) {
                stack.push(current[index]);
            }
            continue;
        }

        for (const value of Object.values(current)) {
            if (value && typeof value === "object") {
                stack.push(value);
            }
        }
    }

    return count;
}

function ensureVertexFormatDefinitionIsClosed(
    node,
    parent,
    property,
    diagnostic
) {
    if (!Array.isArray(parent) || typeof property !== "number") {
        return null;
    }

    if (!node || node.type !== "CallExpression") {
        return null;
    }

    if (!isIdentifierWithName(node.object, "vertex_format_begin")) {
        return null;
    }

    const siblings = parent;
    let insertionIndex = property + 1;

    for (let index = property + 1; index < siblings.length; index += 1) {
        const sibling = siblings[index];

        if (nodeContainsVertexFormatEndCall(sibling)) {
            return null;
        }

        if (isVertexFormatBeginCall(sibling)) {
            break;
        }

        if (isVertexFormatAddCall(sibling)) {
            insertionIndex = index + 1;
            continue;
        }

        break;
    }

    const vertexFormatEndCall = createVertexFormatEndCall(node);

    if (!vertexFormatEndCall) {
        return null;
    }

    const fixDetail = createFeatherFixDetail(diagnostic, {
        target: "vertex_format_end",
        range: {
            start: getNodeStartIndex(node),
            end: getNodeEndIndex(node)
        }
    });

    if (!fixDetail) {
        return null;
    }

    siblings.splice(insertionIndex, 0, vertexFormatEndCall);
    attachFeatherFixMetadata(vertexFormatEndCall, [fixDetail]);

    return fixDetail;
}

function nodeContainsVertexFormatEndCall(node) {
    if (!node || typeof node !== "object") {
        return false;
    }

    if (isVertexFormatEndCall(node)) {
        return true;
    }

    if (Array.isArray(node)) {
        return node.some(nodeContainsVertexFormatEndCall);
    }

    for (const value of Object.values(node)) {
        if (nodeContainsVertexFormatEndCall(value)) {
            return true;
        }
    }

    return false;
}

function isVertexFormatEndCall(node) {
    return (
        !!node &&
        node.type === "CallExpression" &&
        isIdentifierWithName(node.object, "vertex_format_end")
    );
}

function isVertexFormatBeginCall(node) {
    return (
        !!node &&
        node.type === "CallExpression" &&
        isIdentifierWithName(node.object, "vertex_format_begin")
    );
}

function isVertexFormatAddCall(node) {
    if (!node || node.type !== "CallExpression") {
        return false;
    }

    const identifier = node.object;

    if (!identifier || identifier.type !== "Identifier") {
        return false;
    }

    return (
        typeof identifier.name === "string" &&
        identifier.name.startsWith("vertex_format_add_")
    );
}

function createVertexFormatEndCall(template) {
    if (!template || template.type !== "CallExpression") {
        return null;
    }

    const identifier = createIdentifier("vertex_format_end", template.object);

    if (!identifier) {
        return null;
    }

    const callExpression = {
        type: "CallExpression",
        object: identifier,
        arguments: []
    };

    if (hasOwn(template, "start")) {
        callExpression.start = cloneLocation(template.start);
    }

    if (hasOwn(template, "end")) {
        callExpression.end = cloneLocation(template.end);
    }

    return callExpression;
}

function harmonizeTexturePointerTernaries({ ast, diagnostic }) {
    if (!diagnostic || !ast || typeof ast !== "object") {
        return [];
    }

    const fixes = [];

    const visit = (node, parent, property) => {
        if (!node) {
            return;
        }

        if (Array.isArray(node)) {
            for (let index = 0; index < node.length; index += 1) {
                visit(node[index], node, index);
            }
            return;
        }

        if (typeof node !== "object") {
            return;
        }

        if (node.type === "TernaryExpression") {
            const fix = harmonizeTexturePointerTernary(
                node,
                parent,
                property,
                diagnostic
            );

            if (fix) {
                fixes.push(fix);
                return;
            }
        }

        for (const [key, value] of Object.entries(node)) {
            if (value && typeof value === "object") {
                visit(value, node, key);
            }
        }
    };

    visit(ast, null, null);

    return fixes;
}

const INSTANCE_CREATE_FUNCTION_NAMES = new Set([
    "instance_create_layer",
    "instance_create_depth",
    "instance_create_depth_ext",
    "instance_create_layer_ext",
    "instance_create_at",
    "instance_create",
    "instance_create_z"
]);

function annotateInstanceVariableStructAssignments({ ast, diagnostic }) {
    if (!diagnostic || !ast || typeof ast !== "object") {
        return [];
    }

    const fixes = [];

    const visit = (node) => {
        if (!node) {
            return;
        }

        if (Array.isArray(node)) {
            for (const entry of node) {
                visit(entry);
            }
            return;
        }

        if (typeof node !== "object") {
            return;
        }

        if (node.type === "CallExpression") {
            const callFixes = annotateInstanceCreateCall(node, diagnostic);

            if (isNonEmptyArray(callFixes)) {
                fixes.push(...callFixes);
            }
        }

        for (const value of Object.values(node)) {
            if (value && typeof value === "object") {
                visit(value);
            }
        }
    };

    visit(ast);

    return fixes;
}

function annotateInstanceCreateCall(node, diagnostic) {
    if (!node || node.type !== "CallExpression") {
        return [];
    }

    if (!isInstanceCreateIdentifier(node.object)) {
        return [];
    }

    const structArgument = findStructArgument(node.arguments);

    if (!structArgument) {
        return [];
    }

    return annotateVariableStructProperties(structArgument, diagnostic);
}

function isInstanceCreateIdentifier(node) {
    if (!node || node.type !== "Identifier") {
        return false;
    }

    if (INSTANCE_CREATE_FUNCTION_NAMES.has(node.name)) {
        return true;
    }

    return node.name?.startsWith?.("instance_create_") ?? false;
}

function findStructArgument(args) {
    if (!Array.isArray(args) || args.length === 0) {
        return null;
    }

    for (let index = args.length - 1; index >= 0; index -= 1) {
        const candidate = args[index];

        if (candidate && candidate.type === "StructExpression") {
            return candidate;
        }
    }

    return null;
}

function annotateVariableStructProperties(structExpression, diagnostic) {
    if (!structExpression || structExpression.type !== "StructExpression") {
        return [];
    }

    const properties = Array.isArray(structExpression.properties)
        ? structExpression.properties
        : [];

    if (properties.length === 0) {
        return [];
    }

    const fixes = [];

    for (const property of properties) {
        const fixDetail = annotateVariableStructProperty(property, diagnostic);

        if (fixDetail) {
            fixes.push(fixDetail);
        }
    }

    return fixes;
}

function annotateVariableStructProperty(property, diagnostic) {
    if (!property || property.type !== "Property") {
        return null;
    }

    const value = property.value;

    if (
        !value ||
        value.type !== "Identifier" ||
        typeof value.name !== "string"
    ) {
        return null;
    }

    const fixDetail = createFeatherFixDetail(diagnostic, {
        target: value.name,
        range: {
            start: getNodeStartIndex(property),
            end: getNodeEndIndex(property)
        },
        automatic: false
    });

    if (!fixDetail) {
        return null;
    }

    attachFeatherFixMetadata(property, [fixDetail]);

    return fixDetail;
}

function harmonizeTexturePointerTernary(node, parent, property, diagnostic) {
    if (!node || node.type !== "TernaryExpression") {
        return null;
    }

    if (
        !parent ||
        parent.type !== "AssignmentExpression" ||
        property !== "right"
    ) {
        return null;
    }

    if (!isSpriteGetTextureCall(node.consequent)) {
        return null;
    }

    const alternate = node.alternate;

    if (!isNegativeOneLiteral(alternate)) {
        return null;
    }

    const pointerIdentifier = createIdentifier("pointer_null", alternate);

    if (!pointerIdentifier) {
        return null;
    }

    copyCommentMetadata(alternate, pointerIdentifier);
    node.alternate = pointerIdentifier;

    const fixDetail = createFeatherFixDetail(diagnostic, {
        target: isIdentifier(parent.left) ? parent.left.name : null,
        range: {
            start: getNodeStartIndex(node),
            end: getNodeEndIndex(node)
        }
    });

    if (!fixDetail) {
        return null;
    }

    attachFeatherFixMetadata(node, [fixDetail]);

    return fixDetail;
}

function createAssignmentFromDeclarator(declarator, declarationNode) {
    if (!declarator || typeof declarator !== "object") {
        return null;
    }

    const identifier = declarator.id;

    if (!isIdentifier(identifier)) {
        return null;
    }

    if (!declarator.init) {
        return null;
    }

    const assignment = {
        type: "AssignmentExpression",
        operator: "=",
        left: cloneIdentifier(identifier),
        right: declarator.init,
        start: cloneLocation(declarator.start ?? declarationNode?.start),
        end: cloneLocation(declarator.end ?? declarationNode?.end)
    };

    copyCommentMetadata(declarator, assignment);

    return assignment;
}

function isFunctionLikeNode(node) {
    if (!node || typeof node !== "object") {
        return false;
    }

    if (typeof node.type !== "string") {
        return false;
    }

    return FUNCTION_LIKE_TYPES.has(node.type);
}

function getFunctionParameterNames(node) {
    const params = Array.isArray(node?.params) ? node.params : [];
    const names = [];

    for (const param of params) {
        if (!param || typeof param !== "object") {
            continue;
        }

        if (isIdentifier(param)) {
            if (param.name) {
                names.push(param.name);
            }
            continue;
        }

        if (param.type === "DefaultParameter" && isIdentifier(param.left)) {
            if (param.left.name) {
                names.push(param.left.name);
            }
            continue;
        }
    }

    return names;
}

function getVariableDeclaratorName(declarator) {
    if (!declarator || typeof declarator !== "object") {
        return null;
    }

    const identifier = declarator.id;

    if (!isIdentifier(identifier)) {
        return null;
    }

    return identifier.name ?? null;
}

function cloneLiteral(node) {
    if (!node || node.type !== "Literal") {
        return null;
    }

    const cloned = {
        type: "Literal",
        value: node.value
    };

    if (Object.hasOwn(node, "start")) {
        cloned.start = cloneLocation(node.start);
    }

    if (Object.hasOwn(node, "end")) {
        cloned.end = cloneLocation(node.end);
    }

    return cloned;
}

function createIdentifierFromTemplate(name, template) {
    const identifier = {
        type: "Identifier",
        name
    };

    if (template && typeof template === "object") {
        if (Object.hasOwn(template, "start")) {
            identifier.start = cloneLocation(template.start);
        }

        if (Object.hasOwn(template, "end")) {
            identifier.end = cloneLocation(template.end);
        }
    }

    return identifier;
}

function cloneIdentifier(node) {
    if (!node || node.type !== "Identifier") {
        return null;
    }

    const cloned = {
        type: "Identifier",
        name: node.name
    };

    if (Object.hasOwn(node, "start")) {
        cloned.start = cloneLocation(node.start);
    }

    if (Object.hasOwn(node, "end")) {
        cloned.end = cloneLocation(node.end);
    }

    return cloned;
}

function copyCommentMetadata(source, target) {
    if (!source || !target) {
        return;
    }

    [
        "leadingComments",
        "trailingComments",
        "innerComments",
        "comments"
    ].forEach((key) => {
        if (Object.hasOwn(source, key)) {
            target[key] = source[key];
        }
    });
}

function extractIdentifierNameFromLiteral(value) {
    if (typeof value !== "string") {
        return null;
    }

    const stripped = stripStringQuotes(value);
    if (!stripped) {
        return null;
    }

    if (!IDENTIFIER_NAME_PATTERN.test(stripped)) {
        return null;
    }

    return stripped;
}

function stripStringQuotes(value) {
    if (typeof value !== "string" || value.length < 2) {
        return null;
    }

    const firstChar = value[0];
    const lastChar = value[value.length - 1];

    if ((firstChar === '"' || firstChar === "'") && firstChar === lastChar) {
        return value.slice(1, -1);
    }

    return null;
}

function isIdentifierWithName(node, name) {
    if (!node || node.type !== "Identifier") {
        return false;
    }

    return node.name === name;
}

function isIdentifier(node) {
    return !!node && node.type === "Identifier";
}

function isDrawPrimitiveBeginCall(node) {
    return isCallExpressionWithName(node, "draw_primitive_begin");
}

function isDrawPrimitiveEndCall(node) {
    return isCallExpressionWithName(node, "draw_primitive_end");
}

function isCallExpressionWithName(node, name) {
    if (!node || node.type !== "CallExpression") {
        return false;
    }

    return isIdentifierWithName(node.object, name);
}

function createPrimitiveBeginCall(template) {
    if (!template || template.type !== "CallExpression") {
        return null;
    }

    const identifier = createIdentifier(
        "draw_primitive_begin",
        template.object
    );

    if (!identifier) {
        return null;
    }

    const primitiveType = createIdentifier("pr_linelist");

    const callExpression = {
        type: "CallExpression",
        object: identifier,
        arguments: [primitiveType].filter(Boolean)
    };

    if (Object.hasOwn(template, "start")) {
        callExpression.start = cloneLocation(template.start);
    }

    if (Object.hasOwn(template, "end")) {
        const referenceLocation = template.start ?? template.end;

        if (referenceLocation) {
            callExpression.end = cloneLocation(referenceLocation);
        }
    }

    return callExpression;
}

function isLiteralZero(node) {
    if (!node || node.type !== "Literal") {
        return false;
    }

    return node.value === "0" || node.value === 0;
}

function isDrawSurfaceCall(node) {
    if (!isCallExpression(node)) {
        return false;
    }

    const name = node.object?.name;

    if (typeof name !== "string") {
        return false;
    }

    return name.startsWith("draw_surface");
}

function isTerminatingStatement(node) {
    if (!node || typeof node !== "object") {
        return false;
    }

    return (
        node.type === "ReturnStatement" ||
        node.type === "BreakStatement" ||
        node.type === "ContinueStatement" ||
        node.type === "ThrowStatement" ||
        node.type === "ExitStatement"
    );
}

function isLiteralOne(node) {
    if (!node || node.type !== "Literal") {
        return false;
    }

    return node.value === "1" || node.value === 1;
}

function isLiteralTrue(node) {
    if (!node || node.type !== "Literal") {
        return false;
    }

    return node.value === "true" || node.value === true;
}

function isLiteralFalse(node) {
    if (!node || node.type !== "Literal") {
        return false;
    }

    return node.value === "false" || node.value === false;
}

function isShaderResetCall(node) {
    if (!node || node.type !== "CallExpression") {
        return false;
    }

    if (!isIdentifierWithName(node.object, "shader_reset")) {
        return false;
    }

    const args = Array.isArray(node.arguments) ? node.arguments : [];

    return args.length === 0;
}

function isFogResetCall(node) {
    if (!node || node.type !== "CallExpression") {
        return false;
    }

    if (!isIdentifierWithName(node.object, "gpu_set_fog")) {
        return false;
    }

    const args = Array.isArray(node.arguments) ? node.arguments : [];

    if (args.length < 4) {
        return false;
    }

    return (
        isLiteralFalse(args[0]) &&
        isIdentifierWithName(args[1], "c_black") &&
        isLiteralZero(args[2]) &&
        isLiteralOne(args[3])
    );
}

function isAlphaTestEnableResetCall(node) {
    if (!node || node.type !== "CallExpression") {
        return false;
    }

    if (!isIdentifierWithName(node.object, "gpu_set_alphatestenable")) {
        return false;
    }

    const args = Array.isArray(node.arguments) ? node.arguments : [];

    if (args.length === 0) {
        return false;
    }

    return isLiteralFalse(args[0]);
}

function isAlphaTestRefResetCall(node) {
    if (!node || node.type !== "CallExpression") {
        return false;
    }

    if (!isIdentifierWithName(node.object, "gpu_set_alphatestref")) {
        return false;
    }

    const args = Array.isArray(node.arguments) ? node.arguments : [];

    if (args.length === 0) {
        return false;
    }

    return isLiteralZero(args[0]);
}

function isHalignResetCall(node) {
    if (!node || node.type !== "CallExpression") {
        return false;
    }

    if (!isIdentifierWithName(node.object, "draw_set_halign")) {
        return false;
    }

    const args = Array.isArray(node.arguments) ? node.arguments : [];

    if (args.length === 0) {
        return false;
    }

    return isIdentifierWithName(args[0], "fa_left");
}

function isCullModeResetCall(node) {
    if (!node || node.type !== "CallExpression") {
        return false;
    }

    if (!isIdentifierWithName(node.object, "gpu_set_cullmode")) {
        return false;
    }

    const args = Array.isArray(node.arguments) ? node.arguments : [];

    if (args.length === 0) {
        return false;
    }

    return isIdentifierWithName(args[0], "cull_noculling");
}

function isColourWriteEnableResetCall(node) {
    if (!node || node.type !== "CallExpression") {
        return false;
    }

    if (!isIdentifierWithName(node.object, "gpu_set_colourwriteenable")) {
        return false;
    }

    const args = Array.isArray(node.arguments) ? node.arguments : [];

    if (args.length < 4) {
        return false;
    }

    return args
        .slice(0, 4)
        .every((argument) => isBooleanLiteral(argument, true));
}

function isAlphaTestDisableCall(node) {
    if (!node || node.type !== "CallExpression") {
        return false;
    }

    if (!isIdentifierWithName(node.object, "gpu_set_alphatestenable")) {
        return false;
    }

    const args = Array.isArray(node.arguments) ? node.arguments : [];

    if (args.length === 0) {
        return false;
    }

    const [argument] = args;

    return isLiteralFalse(argument) || isLiteralZero(argument);
}

function createAlphaTestEnableResetCall(template) {
    if (!template || template.type !== "CallExpression") {
        return null;
    }

    const identifier = cloneIdentifier(template.object);

    if (!identifier || identifier.name !== "gpu_set_alphatestenable") {
        return null;
    }

    const literalFalse = createLiteral("false", template.arguments?.[0]);

    const callExpression = {
        type: "CallExpression",
        object: identifier,
        arguments: [literalFalse]
    };

    if (hasOwn(template, "start")) {
        callExpression.start = cloneLocation(template.start);
    }

    if (hasOwn(template, "end")) {
        callExpression.end = cloneLocation(template.end);
    }

    return callExpression;
}

function createAlphaTestRefResetCall(template) {
    if (!template || template.type !== "CallExpression") {
        return null;
    }

    const identifier = cloneIdentifier(template.object);

    if (!identifier || identifier.name !== "gpu_set_alphatestref") {
        return null;
    }

    const literalZero = createLiteral("0", template.arguments?.[0]);

    const callExpression = {
        type: "CallExpression",
        object: identifier,
        arguments: [literalZero]
    };

    if (Object.hasOwn(template, "start")) {
        callExpression.start = cloneLocation(template.start);
    }

    if (Object.hasOwn(template, "end")) {
        callExpression.end = cloneLocation(template.end);
    }

    return callExpression;
}

function createBlendModeResetCall(template) {
    if (!template || template.type !== "CallExpression") {
        return null;
    }

    const identifier = cloneIdentifier(template.object);

    if (!identifier || identifier.name !== "gpu_set_blendmode") {
        return null;
    }

    const blendModeIdentifier = createIdentifier(
        "bm_normal",
        template.arguments?.[0]
    );

    if (!blendModeIdentifier) {
        return null;
    }

    const callExpression = {
        type: "CallExpression",
        object: identifier,
        arguments: [blendModeIdentifier]
    };

    if (Object.hasOwn(template, "start")) {
        callExpression.start = cloneLocation(template.start);
    }

    if (Object.hasOwn(template, "end")) {
        callExpression.end = cloneLocation(template.end);
    }

    return callExpression;
}

function isSurfaceSetTargetCall(node) {
    if (!node || node.type !== "CallExpression") {
        return false;
    }

    return isIdentifierWithName(node.object, "surface_set_target");
}

function createHalignResetCall(template) {
    if (!template || template.type !== "CallExpression") {
        return null;
    }

    const identifier = cloneIdentifier(template.object);

    if (!identifier || identifier.name !== "draw_set_halign") {
        return null;
    }

    const faLeft = createIdentifier("fa_left", template.arguments?.[0]);

    if (!faLeft) {
        return null;
    }

    const callExpression = {
        type: "CallExpression",
        object: identifier,
        arguments: [faLeft]
    };

    if (Object.hasOwn(template, "start")) {
        callExpression.start = cloneLocation(template.start);
    }

    if (Object.hasOwn(template, "end")) {
        callExpression.end = cloneLocation(template.end);
    }

    return callExpression;
}

function createCullModeResetCall(template) {
    if (!template || template.type !== "CallExpression") {
        return null;
    }

    const identifier = cloneIdentifier(template.object);

    if (!identifier || identifier.name !== "gpu_set_cullmode") {
        return null;
    }

    const resetArgument = createIdentifier(
        "cull_noculling",
        template.arguments?.[0]
    );

    if (!resetArgument) {
        return null;
    }

    const callExpression = {
        type: "CallExpression",
        object: identifier,
        arguments: [resetArgument]
    };

    if (Object.hasOwn(template, "start")) {
        callExpression.start = cloneLocation(template.start);
    }

    if (Object.hasOwn(template, "end")) {
        callExpression.end = cloneLocation(template.end);
    }

    return callExpression;
}

function createColourWriteEnableResetCall(template) {
    if (!template || template.type !== "CallExpression") {
        return null;
    }

    const identifier = cloneIdentifier(template.object);

    if (!identifier || identifier.name !== "gpu_set_colourwriteenable") {
        return null;
    }

    const templateArgs = Array.isArray(template.arguments)
        ? template.arguments
        : [];
    const argumentsList = [];

    for (let index = 0; index < 4; index += 1) {
        const argumentTemplate =
            templateArgs[index] ??
            templateArgs[templateArgs.length - 1] ??
            template;
        const literalTrue = createLiteral("true", argumentTemplate);
        argumentsList.push(literalTrue);
    }

    const callExpression = {
        type: "CallExpression",
        object: identifier,
        arguments: argumentsList
    };

    if (Object.hasOwn(template, "start")) {
        callExpression.start = cloneLocation(template.start);
    }

    if (Object.hasOwn(template, "end")) {
        callExpression.end = cloneLocation(template.end);
    }

    return callExpression;
}

function isBlendModeNormalArgument(node) {
    if (!node || typeof node !== "object") {
        return false;
    }

    if (isIdentifierWithName(node, "bm_normal")) {
        return true;
    }

    if (node.type === "Literal") {
        return node.value === "bm_normal";
    }

    return false;
}

function shouldResetBlendEnable(argument) {
    if (!argument || typeof argument !== "object") {
        return false;
    }

    return isLiteralFalse(argument) || isLiteralZero(argument);
}

function shouldResetTextureRepeat(argument) {
    if (!argument || typeof argument !== "object") {
        return false;
    }

    if (isLiteralFalse(argument) || isLiteralZero(argument)) {
        return false;
    }

    return isLiteralTrue(argument) || isLiteralOne(argument);
}

function isTextureRepeatResetCall(node) {
    if (!node || node.type !== "CallExpression") {
        return false;
    }

    if (!isIdentifierWithName(node.object, "gpu_set_texrepeat")) {
        return false;
    }

    const args = Array.isArray(node.arguments) ? node.arguments : [];

    if (args.length === 0) {
        return false;
    }

    const [argument] = args;

    return isLiteralFalse(argument) || isLiteralZero(argument);
}

function createTextureRepeatResetCall(template) {
    if (!template || template.type !== "CallExpression") {
        return null;
    }

    const identifier = cloneIdentifier(template.object);

    if (!identifier || identifier.name !== "gpu_set_texrepeat") {
        return null;
    }

    const literalFalse = createLiteral("false", template.arguments?.[0]);

    const callExpression = {
        type: "CallExpression",
        object: identifier,
        arguments: [literalFalse]
    };

    if (Object.hasOwn(template, "start")) {
        callExpression.start = cloneLocation(template.start);
    }

    if (Object.hasOwn(template, "end")) {
        callExpression.end = cloneLocation(template.end);
    }

    return callExpression;
}

function isBlendModeResetCall(node) {
    if (!node || node.type !== "CallExpression") {
        return false;
    }

    if (!isIdentifierWithName(node.object, "gpu_set_blendmode")) {
        return false;
    }

    const args = getCallExpressionArguments(node);

    if (args.length === 0) {
        return false;
    }

    return isBlendModeNormalArgument(args[0]);
}

function isBlendEnableResetCall(node) {
    if (!node || node.type !== "CallExpression") {
        return false;
    }

    if (!isIdentifierWithName(node.object, "gpu_set_blendenable")) {
        return false;
    }

    const args = Array.isArray(node.arguments) ? node.arguments : [];

    if (args.length === 0) {
        return false;
    }

    const [argument] = args;

    return isLiteralTrue(argument) || isLiteralOne(argument);
}

function createShaderResetCall(template) {
    if (!template || template.type !== "CallExpression") {
        return null;
    }

    const identifier = createIdentifier("shader_reset", template.object);

    if (!identifier) {
        return null;
    }

    const callExpression = {
        type: "CallExpression",
        object: identifier,
        arguments: []
    };

    if (Object.hasOwn(template, "start")) {
        callExpression.start = cloneLocation(template.start);
    }

    if (Object.hasOwn(template, "end")) {
        callExpression.end = cloneLocation(template.end);
    }

    return callExpression;
}

function createFogResetCall(template) {
    if (!template || template.type !== "CallExpression") {
        return null;
    }

    const identifier = cloneIdentifier(template.object);

    if (!identifier || identifier.name !== "gpu_set_fog") {
        return null;
    }

    const [argument0, argument1, argument2, argument3] = Array.isArray(
        template.arguments
    )
        ? template.arguments
        : [];

    const falseLiteral = createLiteral("false", argument0);
    const colorIdentifier = createIdentifier("c_black", argument1);
    const zeroLiteral = createLiteral("0", argument2);
    const oneLiteral = createLiteral("1", argument3);

    if (!falseLiteral || !colorIdentifier || !zeroLiteral || !oneLiteral) {
        return null;
    }

    const callExpression = {
        type: "CallExpression",
        object: identifier,
        arguments: [falseLiteral, colorIdentifier, zeroLiteral, oneLiteral]
    };

    if (Object.hasOwn(template, "start")) {
        callExpression.start = cloneLocation(template.start);
    }

    if (Object.hasOwn(template, "end")) {
        callExpression.end = cloneLocation(template.end);
    }

    return callExpression;
}

function createBlendEnableResetCall(template) {
    if (!template || template.type !== "CallExpression") {
        return null;
    }

    const identifier = cloneIdentifier(template.object);

    if (!identifier || identifier.name !== "gpu_set_blendenable") {
        return null;
    }

    const literalTrue = createLiteral("true", template.arguments?.[0]);

    const callExpression = {
        type: "CallExpression",
        object: identifier,
        arguments: [literalTrue]
    };

    if (Object.hasOwn(template, "start")) {
        callExpression.start = cloneLocation(template.start);
    }

    if (Object.hasOwn(template, "end")) {
        callExpression.end = cloneLocation(template.end);
    }

    return callExpression;
}

function createLiteral(value, template) {
    const literalValue = typeof value === "number" ? String(value) : value;

    const literal = {
        type: "Literal",
        value: literalValue
    };

    if (template && typeof template === "object") {
        if (Object.hasOwn(template, "start")) {
            literal.start = cloneLocation(template.start);
        }

        if (Object.hasOwn(template, "end")) {
            literal.end = cloneLocation(template.end);
        }
    }

    return literal;
}

function reorderOptionalParameters({ ast, diagnostic }) {
    if (!diagnostic || !ast || typeof ast !== "object") {
        return [];
    }

    const fixes = [];

    const visit = (node) => {
        if (!node) {
            return;
        }

        if (Array.isArray(node)) {
            for (const item of node) {
                visit(item);
            }
            return;
        }

        if (typeof node !== "object") {
            return;
        }

        if (node.type === "FunctionDeclaration") {
            const fix = reorderFunctionOptionalParameters(node, diagnostic);

            if (fix) {
                fixes.push(fix);
            }
        }

        for (const value of Object.values(node)) {
            if (value && typeof value === "object") {
                visit(value);
            }
        }
    };

    visit(ast);

    return fixes;
}

function reorderFunctionOptionalParameters(node, diagnostic) {
    if (!node || node.type !== "FunctionDeclaration") {
        return null;
    }

    const params = Array.isArray(node.params) ? node.params : null;

    if (!params || params.length === 0) {
        return null;
    }

    let encounteredOptional = false;
    let needsReordering = false;

    for (const param of params) {
        if (isOptionalParameter(param)) {
            encounteredOptional = true;
        } else if (encounteredOptional) {
            needsReordering = true;
            break;
        }
    }

    if (!needsReordering) {
        return null;
    }

    const requiredParams = [];
    const optionalParams = [];

    for (const param of params) {
        if (isOptionalParameter(param)) {
            optionalParams.push(param);
        } else {
            requiredParams.push(param);
        }
    }

    const reorderedParams = requiredParams.concat(optionalParams);

    if (reorderedParams.length !== params.length) {
        return null;
    }

    node.params = reorderedParams;
    node._flattenSyntheticNumericParens = true;

    const fixDetail = createFeatherFixDetail(diagnostic, {
        target: getFunctionIdentifierName(node),
        range: {
            start: getNodeStartIndex(node),
            end: getNodeEndIndex(node)
        }
    });

    if (!fixDetail) {
        return null;
    }

    attachFeatherFixMetadata(node, [fixDetail]);

    return fixDetail;
}

function isOptionalParameter(parameter) {
    return parameter?.type === "DefaultParameter";
}

function getFunctionIdentifierName(node) {
    if (!node) {
        return null;
    }

    const { id, name, key } = node;

    if (typeof id === "string") {
        return id;
    }

    if (id && typeof id === "object") {
        if (typeof id.name === "string") {
            return id.name;
        }

        if (id.type === "Identifier" && typeof id.name === "string") {
            return id.name;
        }
    }

    if (typeof name === "string") {
        return name;
    }

    if (key && typeof key === "object" && typeof key.name === "string") {
        return key.name;
    }

    return null;
}

function sanitizeMalformedJsDocTypes({ ast, diagnostic, typeSystemInfo }) {
    if (!diagnostic || !ast || typeof ast !== "object") {
        return [];
    }

    const comments = collectCommentNodes(ast);

    if (comments.length === 0) {
        return [];
    }

    const fixes = [];

    for (const comment of comments) {
        const result = sanitizeDocCommentType(comment, typeSystemInfo);

        if (!result) {
            continue;
        }

        const fixDetail = createFeatherFixDetail(diagnostic, {
            target: result.target ?? null,
            range: {
                start: getNodeStartIndex(comment),
                end: getNodeEndIndex(comment)
            }
        });

        if (!fixDetail) {
            continue;
        }

        attachFeatherFixMetadata(comment, [fixDetail]);
        fixes.push(fixDetail);
    }

    return fixes;
}

function sanitizeDocCommentType(comment, typeSystemInfo) {
    if (!comment || comment.type !== "CommentLine") {
        return null;
    }

    const rawValue = typeof comment.value === "string" ? comment.value : "";

    if (
        !rawValue ||
        rawValue.indexOf("@") === -1 ||
        rawValue.indexOf("{") === -1
    ) {
        return null;
    }

    const tagMatch = rawValue.match(/\/\s*@([A-Za-z]+)/);

    if (!tagMatch) {
        return null;
    }

    const tagName = tagMatch[1]?.toLowerCase();

    if (tagName !== "param" && tagName !== "return" && tagName !== "returns") {
        return null;
    }

    const annotation = extractTypeAnnotation(rawValue);

    if (!annotation) {
        return null;
    }

    const { beforeBrace, typeText, remainder, hadClosingBrace } = annotation;

    if (typeof typeText !== "string") {
        return null;
    }

    const sanitizedType = sanitizeTypeAnnotationText(typeText, typeSystemInfo);
    const needsClosingBrace = hadClosingBrace === false;
    const hasTypeChange = sanitizedType !== typeText.trim();

    if (!hasTypeChange && !needsClosingBrace) {
        return null;
    }

    const updatedValue = `${beforeBrace}${sanitizedType}}${remainder}`;

    if (updatedValue === rawValue) {
        return null;
    }

    comment.value = updatedValue;

    if (typeof comment.raw === "string") {
        comment.raw = `//${updatedValue}`;
    }

    const target =
        tagName === "param"
            ? extractParameterNameFromDocRemainder(remainder)
            : null;

    return {
        target
    };
}

function extractTypeAnnotation(value) {
    if (typeof value !== "string") {
        return null;
    }

    const braceIndex = value.indexOf("{");

    if (braceIndex === -1) {
        return null;
    }

    const beforeBrace = value.slice(0, braceIndex + 1);
    const afterBrace = value.slice(braceIndex + 1);

    const closingIndex = afterBrace.indexOf("}");
    let typeText;
    let remainder;
    let hadClosingBrace = true;

    if (closingIndex === -1) {
        const split = splitTypeAndRemainder(afterBrace);
        typeText = split.type;
        remainder = split.remainder;
        hadClosingBrace = false;
    } else {
        typeText = afterBrace.slice(0, closingIndex);
        remainder = afterBrace.slice(closingIndex + 1);
    }

    const trimmedType = toTrimmedString(typeText);

    return {
        beforeBrace,
        typeText: trimmedType,
        remainder,
        hadClosingBrace
    };
}

function splitTypeAndRemainder(text) {
    if (typeof text !== "string") {
        return { type: "", remainder: "" };
    }

    let depthSquare = 0;
    let depthAngle = 0;
    let depthParen = 0;

    for (let index = 0; index < text.length; index += 1) {
        const char = text[index];

        if (char === "[") {
            depthSquare += 1;
        } else if (char === "]") {
            depthSquare = Math.max(0, depthSquare - 1);
        } else if (char === "<") {
            depthAngle += 1;
        } else if (char === ">") {
            depthAngle = Math.max(0, depthAngle - 1);
        } else if (char === "(") {
            depthParen += 1;
        } else if (char === ")") {
            depthParen = Math.max(0, depthParen - 1);
        }

        if (
            WHITESPACE_PATTERN.test(char) &&
            depthSquare === 0 &&
            depthAngle === 0 &&
            depthParen === 0
        ) {
            const typePart = text.slice(0, index).trimEnd();
            const remainder = text.slice(index);
            return { type: typePart, remainder };
        }
    }

    return {
        type: text.trim(),
        remainder: ""
    };
}

const WHITESPACE_PATTERN = /\s/;

function sanitizeTypeAnnotationText(typeText, typeSystemInfo) {
    if (typeof typeText !== "string" || typeText.length === 0) {
        return typeText ?? "";
    }

    const normalized = typeText.trim();
    const balanced = balanceTypeAnnotationDelimiters(normalized);

    const specifierSanitized = fixSpecifierSpacing(
        balanced,
        typeSystemInfo?.specifierBaseTypeNamesLower
    );

    return fixTypeUnionSpacing(
        specifierSanitized,
        typeSystemInfo?.baseTypeNamesLower
    );
}

function balanceTypeAnnotationDelimiters(typeText) {
    if (typeof typeText !== "string" || typeText.length === 0) {
        return typeText ?? "";
    }

    const stack = [];

    for (const char of typeText) {
        if (char === "[") {
            stack.push("]");
        } else if (char === "<") {
            stack.push(">");
        } else if (char === "(") {
            stack.push(")");
        } else if (char === "]" || char === ">" || char === ")") {
            if (stack.length > 0 && stack[stack.length - 1] === char) {
                stack.pop();
            }
        }
    }

    if (stack.length === 0) {
        return typeText;
    }

    return typeText + stack.reverse().join("");
}

function fixSpecifierSpacing(typeText, specifierBaseTypes) {
    if (typeof typeText !== "string" || typeText.length === 0) {
        return typeText ?? "";
    }

    if (!(specifierBaseTypes instanceof Set) || specifierBaseTypes.size === 0) {
        return typeText;
    }

    const patternSource = [...specifierBaseTypes]
        .map((name) => escapeRegExp(name))
        .join("|");

    if (!patternSource) {
        return typeText;
    }

    const regex = new RegExp(`\\b(${patternSource})\\b`, "gi");
    let result = "";
    let lastIndex = 0;
    let match;

    while ((match = regex.exec(typeText)) !== null) {
        const matchStart = match.index;
        const matchEnd = regex.lastIndex;
        const before = typeText.slice(lastIndex, matchStart);
        const matchedText = typeText.slice(matchStart, matchEnd);
        result += before + matchedText;

        const remainder = typeText.slice(matchEnd);
        const specifierInfo = readSpecifierToken(remainder);

        if (specifierInfo) {
            if (specifierInfo.needsDot) {
                result += `.${specifierInfo.token}`;
            } else {
                result += remainder.slice(0, specifierInfo.consumedLength);
            }

            regex.lastIndex = matchEnd + specifierInfo.consumedLength;
            lastIndex = regex.lastIndex;
        } else {
            lastIndex = matchEnd;
        }
    }

    result += typeText.slice(lastIndex);
    return result;
}

function readSpecifierToken(text) {
    if (typeof text !== "string" || text.length === 0) {
        return null;
    }

    let offset = 0;

    while (offset < text.length && WHITESPACE_PATTERN.test(text[offset])) {
        offset += 1;
    }

    if (offset === 0) {
        return null;
    }

    const firstChar = text[offset];

    if (
        !firstChar ||
        firstChar === "." ||
        firstChar === "," ||
        firstChar === "|" ||
        firstChar === "}"
    ) {
        return {
            consumedLength: offset,
            needsDot: false
        };
    }

    let consumed = offset;
    let token = "";
    let depthSquare = 0;
    let depthAngle = 0;
    let depthParen = 0;

    while (consumed < text.length) {
        const char = text[consumed];

        if (
            WHITESPACE_PATTERN.test(char) &&
            depthSquare === 0 &&
            depthAngle === 0 &&
            depthParen === 0
        ) {
            break;
        }

        if (
            (char === "," || char === "|" || char === "}") &&
            depthSquare === 0 &&
            depthAngle === 0 &&
            depthParen === 0
        ) {
            break;
        }

        if (char === "[") {
            depthSquare += 1;
        } else if (char === "]") {
            depthSquare = Math.max(0, depthSquare - 1);
        } else if (char === "<") {
            depthAngle += 1;
        } else if (char === ">") {
            depthAngle = Math.max(0, depthAngle - 1);
        } else if (char === "(") {
            depthParen += 1;
        } else if (char === ")") {
            depthParen = Math.max(0, depthParen - 1);
        }

        token += char;
        consumed += 1;
    }

    if (token.length === 0) {
        return {
            consumedLength: offset,
            needsDot: false
        };
    }

    return {
        consumedLength: consumed,
        token,
        needsDot: true
    };
}

function fixTypeUnionSpacing(typeText, baseTypesLower) {
    if (typeof typeText !== "string" || typeText.length === 0) {
        return typeText ?? "";
    }

    if (!(baseTypesLower instanceof Set) || baseTypesLower.size === 0) {
        return typeText;
    }

    if (!WHITESPACE_PATTERN.test(typeText)) {
        return typeText;
    }

    if (hasDelimiterOutsideNesting(typeText, [",", "|"])) {
        return typeText;
    }

    const segments = splitTypeSegments(typeText);

    if (segments.length <= 1) {
        return typeText;
    }

    const trimmedSegments = segments
        .map((segment) => segment.trim())
        .filter((segment) => segment.length > 0);

    if (trimmedSegments.length <= 1) {
        return typeText;
    }

    const recognizedCount = trimmedSegments.reduce((count, segment) => {
        const baseTypeName = extractBaseTypeName(segment);

        if (baseTypeName && baseTypesLower.has(baseTypeName.toLowerCase())) {
            return count + 1;
        }

        return count;
    }, 0);

    if (recognizedCount < 2) {
        return typeText;
    }

    return trimmedSegments.join(",");
}

function splitTypeSegments(text) {
    const segments = [];
    let current = "";
    let depthSquare = 0;
    let depthAngle = 0;
    let depthParen = 0;

    for (let index = 0; index < text.length; index += 1) {
        const char = text[index];

        if (char === "[") {
            depthSquare += 1;
        } else if (char === "]") {
            depthSquare = Math.max(0, depthSquare - 1);
        } else if (char === "<") {
            depthAngle += 1;
        } else if (char === ">") {
            depthAngle = Math.max(0, depthAngle - 1);
        } else if (char === "(") {
            depthParen += 1;
        } else if (char === ")") {
            depthParen = Math.max(0, depthParen - 1);
        }

        if (
            (WHITESPACE_PATTERN.test(char) || char === "," || char === "|") &&
            depthSquare === 0 &&
            depthAngle === 0 &&
            depthParen === 0
        ) {
            if (isNonEmptyTrimmedString(current)) {
                segments.push(current.trim());
            }
            current = "";
            continue;
        }

        current += char;
    }

    if (isNonEmptyTrimmedString(current)) {
        segments.push(current.trim());
    }

    return segments;
}

function hasDelimiterOutsideNesting(text, delimiters) {
    if (typeof text !== "string" || text.length === 0) {
        return false;
    }

    const delimiterSet = new Set(delimiters ?? []);
    let depthSquare = 0;
    let depthAngle = 0;
    let depthParen = 0;

    for (const char of text) {
        if (char === "[") {
            depthSquare += 1;
        } else if (char === "]") {
            depthSquare = Math.max(0, depthSquare - 1);
        } else if (char === "<") {
            depthAngle += 1;
        } else if (char === ">") {
            depthAngle = Math.max(0, depthAngle - 1);
        } else if (char === "(") {
            depthParen += 1;
        } else if (char === ")") {
            depthParen = Math.max(0, depthParen - 1);
        }

        if (
            delimiterSet.has(char) &&
            depthSquare === 0 &&
            depthAngle === 0 &&
            depthParen === 0
        ) {
            return true;
        }
    }

    return false;
}

function createTemporaryIdentifierName(argument, siblings) {
    const existingNames = new Set();

    if (Array.isArray(siblings)) {
        for (const entry of siblings) {
            collectIdentifierNames(entry, existingNames);
        }
    }

    const baseName = sanitizeIdentifierName(
        getIdentifierName(argument) || "value"
    );
    const prefix = `__featherFix_${baseName}`;
    let candidate = prefix;
    let suffix = 1;

    while (existingNames.has(candidate)) {
        candidate = `${prefix}_${suffix}`;
        suffix += 1;
    }

    return candidate;
}

function sanitizeIdentifierName(name) {
    if (typeof name !== "string" || name.length === 0) {
        return "value";
    }

    let sanitized = name.replace(/[^A-Za-z0-9_]/g, "_");

    if (!/^[A-Za-z_]/.test(sanitized)) {
        sanitized = `value_${sanitized}`;
    }

    return sanitized || "value";
}

function collectIdentifierNames(node, registry) {
    if (!node || !registry) {
        return;
    }

    if (Array.isArray(node)) {
        for (const entry of node) {
            collectIdentifierNames(entry, registry);
        }
        return;
    }

    if (typeof node !== "object") {
        return;
    }

    if (node.type === "Identifier" && typeof node.name === "string") {
        registry.add(node.name);
    }

    for (const value of Object.values(node)) {
        if (value && typeof value === "object") {
            collectIdentifierNames(value, registry);
        }
    }
}

function getIdentifierName(node) {
    if (!node) {
        return null;
    }

    if (node.type === "Identifier" && typeof node.name === "string") {
        return node.name;
    }

    return null;
}

function cloneNode(node) {
    if (node === null || typeof node !== "object") {
        return node;
    }

    return structuredClone(node);
}

function createIdentifier(name, template) {
    if (!name) {
        return null;
    }

    const identifier = {
        type: "Identifier",
        name
    };

    if (template && typeof template === "object") {
        if (Object.hasOwn(template, "start")) {
            identifier.start = cloneLocation(template.start);
        }

        if (Object.hasOwn(template, "end")) {
            identifier.end = cloneLocation(template.end);
        }
    }

    return identifier;
}

function isSpriteGetTextureCall(node) {
    if (!node || node.type !== "CallExpression") {
        return false;
    }

    return isIdentifierWithName(node.object, "sprite_get_texture");
}

function isSurfaceResetTargetCall(node) {
    if (!node || node.type !== "CallExpression") {
        return false;
    }

    return isIdentifierWithName(node.object, "surface_reset_target");
}

function createSurfaceResetTargetCall(template) {
    if (!template || template.type !== "CallExpression") {
        return null;
    }

    const identifier = createIdentifier(
        "surface_reset_target",
        template.object
    );

    if (!identifier) {
        return null;
    }

    const callExpression = {
        type: "CallExpression",
        object: identifier,
        arguments: []
    };

    if (Object.hasOwn(template, "start")) {
        callExpression.start = cloneLocation(template.start);
    }

    if (Object.hasOwn(template, "end")) {
        callExpression.end = cloneLocation(template.end);
    }

    return callExpression;
}

function isDrawFunctionCall(node) {
    if (!node || node.type !== "CallExpression") {
        return false;
    }

    const identifier = node.object;

    if (!isIdentifier(identifier)) {
        return false;
    }

    return (
        typeof identifier.name === "string" &&
        identifier.name.startsWith("draw_")
    );
}

function extractSurfaceTargetName(node) {
    if (!node || node.type !== "CallExpression") {
        return null;
    }

    const args = Array.isArray(node.arguments) ? node.arguments : [];

    if (args.length > 0 && isIdentifier(args[0])) {
        return args[0].name;
    }

    return node.object?.name ?? null;
}

function isNegativeOneLiteral(node) {
    if (!node || typeof node !== "object") {
        return false;
    }

    if (node.type === "Literal") {
        return node.value === "-1" || node.value === -1;
    }

    if (
        node.type === "UnaryExpression" &&
        node.operator === "-" &&
        node.prefix
    ) {
        const argument = node.argument;

        if (!argument || argument.type !== "Literal") {
            return false;
        }

        return argument.value === "1" || argument.value === 1;
    }

    return false;
}

function isEventInheritedCall(node) {
    if (!node || node.type !== "CallExpression") {
        return false;
    }

    if (!isIdentifierWithName(node.object, "event_inherited")) {
        return false;
    }

    const args = Array.isArray(node.arguments) ? node.arguments : [];

    return args.length === 0;
}

function isStatementContainer(owner, ownerKey) {
    if (!owner || typeof owner !== "object") {
        return false;
    }

    if (ownerKey === "body") {
        return owner.type === "Program" || owner.type === "BlockStatement";
    }

    if (owner.type === "SwitchCase" && ownerKey === "consequent") {
        return true;
    }

    return false;
}

function extractBaseTypeName(segment) {
    if (typeof segment !== "string") {
        return null;
    }

    const match = segment.match(/^[A-Za-z_][A-Za-z0-9_]*/);

    return match ? match[0] : null;
}

function extractParameterNameFromDocRemainder(remainder) {
    if (typeof remainder !== "string") {
        return null;
    }

    const match = remainder.match(/^\s*([A-Za-z_][A-Za-z0-9_]*)/);

    return match ? match[1] : null;
}

function renameReservedIdentifiers({ ast, diagnostic, sourceText }) {
    if (
        !diagnostic ||
        !ast ||
        typeof ast !== "object" ||
        RESERVED_IDENTIFIER_NAMES.size === 0
    ) {
        return [];
    }

    const fixes = [];

    const visit = (node) => {
        if (!node) {
            return;
        }

        if (Array.isArray(node)) {
            for (const child of node) {
                visit(child);
            }
            return;
        }

        if (typeof node !== "object") {
            return;
        }

        if (
            node.type === "VariableDeclaration" &&
            isSupportedVariableDeclaration(node)
        ) {
            const declarationFixes =
                renameReservedIdentifiersInVariableDeclaration(
                    node,
                    diagnostic
                );

            if (isNonEmptyArray(declarationFixes)) {
                fixes.push(...declarationFixes);
            }
        } else if (node.type === "MacroDeclaration") {
            const macroFix = renameReservedIdentifierInMacro(
                node,
                diagnostic,
                sourceText
            );

            if (macroFix) {
                fixes.push(macroFix);
            }
        }

        for (const value of Object.values(node)) {
            if (value && typeof value === "object") {
                visit(value);
            }
        }
    };

    visit(ast);

    return fixes;
}

function isSupportedVariableDeclaration(node) {
    if (!node || node.type !== "VariableDeclaration") {
        return false;
    }

    const kind = typeof node.kind === "string" ? node.kind.toLowerCase() : null;

    return kind === "var" || kind === "static";
}

function renameReservedIdentifiersInVariableDeclaration(node, diagnostic) {
    const declarations = Array.isArray(node?.declarations)
        ? node.declarations
        : [];

    if (declarations.length === 0) {
        return [];
    }

    const fixes = [];

    for (const declarator of declarations) {
        if (!declarator || declarator.type !== "VariableDeclarator") {
            continue;
        }

        const fix = renameReservedIdentifierNode(declarator.id, diagnostic);

        if (fix) {
            fixes.push(fix);
        }
    }

    return fixes;
}

function renameReservedIdentifierNode(identifier, diagnostic, options = {}) {
    if (!identifier || identifier.type !== "Identifier") {
        return null;
    }

    const name = identifier.name;

    if (!isReservedIdentifier(name)) {
        return null;
    }

    const replacement = getReplacementIdentifierName(name);

    if (!replacement || replacement === name) {
        return null;
    }

    const fixDetail = createFeatherFixDetail(diagnostic, {
        target: name ?? null,
        range: {
            start: getNodeStartIndex(identifier),
            end: getNodeEndIndex(identifier)
        }
    });

    if (!fixDetail) {
        return null;
    }

    identifier.name = replacement;

    if (typeof options.onRename === "function") {
        try {
            options.onRename({
                identifier,
                originalName: name,
                replacement
            });
        } catch {
            // Swallow callback errors to avoid interrupting the fix pipeline.
        }
    }

    attachFeatherFixMetadata(identifier, [fixDetail]);

    return fixDetail;
}

function renameReservedIdentifierInMacro(node, diagnostic, sourceText) {
    if (!node || node.type !== "MacroDeclaration") {
        return null;
    }

    return renameReservedIdentifierNode(node.name, diagnostic, {
        onRename: ({ originalName, replacement }) => {
            const updatedText = buildMacroReplacementText({
                macro: node,
                originalName,
                replacement,
                sourceText
            });

            if (typeof updatedText === "string") {
                node._featherMacroText = updatedText;
            }
        }
    });
}

function isReservedIdentifier(name) {
    if (typeof name !== "string" || name.length === 0) {
        return false;
    }

    return RESERVED_IDENTIFIER_NAMES.has(name.toLowerCase());
}

function getReplacementIdentifierName(originalName) {
    if (typeof originalName !== "string" || originalName.length === 0) {
        return null;
    }

    let candidate = `_${originalName}`;
    const seen = new Set();

    while (isReservedIdentifier(candidate)) {
        if (seen.has(candidate)) {
            return null;
        }

        seen.add(candidate);
        candidate = `_${candidate}`;
    }

    return candidate;
}

function buildMacroReplacementText({
    macro,
    originalName,
    replacement,
    sourceText
}) {
    if (
        !macro ||
        macro.type !== "MacroDeclaration" ||
        typeof replacement !== "string"
    ) {
        return null;
    }

    const baseText = getMacroBaseText(macro, sourceText);

    if (!isNonEmptyString(baseText)) {
        return null;
    }

    if (isNonEmptyString(originalName)) {
        const nameIndex = baseText.indexOf(originalName);

        if (nameIndex >= 0) {
            return (
                baseText.slice(0, nameIndex) +
                replacement +
                baseText.slice(nameIndex + originalName.length)
            );
        }
    }

    return null;
}

function getMacroBaseText(macro, sourceText) {
    if (!macro || macro.type !== "MacroDeclaration") {
        return null;
    }

    if (isNonEmptyString(macro._featherMacroText)) {
        return macro._featherMacroText;
    }

    if (typeof sourceText !== "string" || sourceText.length === 0) {
        return null;
    }

    const startIndex = getNodeStartIndex(macro);
    const endIndex = getNodeEndIndex(macro);

    if (
        typeof startIndex !== "number" ||
        typeof endIndex !== "number" ||
        endIndex < startIndex
    ) {
        return null;
    }

    return sourceText.slice(startIndex, endIndex);
}

function buildReservedIdentifierNameSet() {
    try {
        const metadata = require("../../../../resources/gml-identifiers.json");
        const identifiers = metadata?.identifiers;

        if (identifiers && typeof identifiers === "object") {
            const disallowedTypes = new Set(["literal", "keyword"]);

            return new Set(
                Object.entries(identifiers)
                    .filter(([name, info]) => {
                        if (typeof name !== "string" || name.length === 0) {
                            return false;
                        }

                        const type =
                            typeof info?.type === "string" ? info.type : "";
                        return !disallowedTypes.has(type.toLowerCase());
                    })
                    .map(([name]) => name.toLowerCase())
            );
        }
    } catch {
        // Ignore metadata loading failures and fall back to a no-op set.
    }

    return new Set();
}

function registerManualFeatherFix({ ast, diagnostic }) {
    if (!ast || typeof ast !== "object" || !diagnostic?.id) {
        return [];
    }

    const manualFixIds = getManualFeatherFixRegistry(ast);

    if (manualFixIds.has(diagnostic.id)) {
        return [];
    }

    manualFixIds.add(diagnostic.id);

    const fixDetail = createFeatherFixDetail(diagnostic, {
        automatic: false,
        range: null,
        target: null
    });

    return [fixDetail];
}

function balanceGpuStateStack({ ast, diagnostic }) {
    if (!diagnostic || !ast || typeof ast !== "object") {
        return [];
    }

    const fixes = [];

    const visit = (node) => {
        if (!node) {
            return;
        }

        if (Array.isArray(node)) {
            for (const item of node) {
                visit(item);
            }
            return;
        }

        if (typeof node !== "object") {
            return;
        }

        if (node.type === "Program" || node.type === "BlockStatement") {
            const statements = getBodyStatements(node);

            if (statements.length > 0) {
                const blockFixes = balanceGpuStateCallsInStatements(
                    statements,
                    diagnostic,
                    node
                );

                if (blockFixes.length > 0) {
                    fixes.push(...blockFixes);
                }
            }

            for (const statement of statements) {
                visit(statement);
            }

            for (const [key, value] of Object.entries(node)) {
                if (key === "body") {
                    continue;
                }

                if (value && typeof value === "object") {
                    visit(value);
                }
            }

            return;
        }

        if (node.type === "CaseClause") {
            const statements = getArrayProperty(node, "consequent");

            if (statements.length > 0) {
                const blockFixes = balanceGpuStateCallsInStatements(
                    statements,
                    diagnostic,
                    node
                );

                if (blockFixes.length > 0) {
                    fixes.push(...blockFixes);
                }
            }

            if (node.test) {
                visit(node.test);
            }

            for (const statement of statements) {
                visit(statement);
            }

            for (const [key, value] of Object.entries(node)) {
                if (key === "consequent" || key === "test") {
                    continue;
                }

                if (value && typeof value === "object") {
                    visit(value);
                }
            }

            return;
        }

        for (const value of Object.values(node)) {
            if (value && typeof value === "object") {
                visit(value);
            }
        }
    };

    visit(ast);

    return fixes;
}

function balanceGpuStateCallsInStatements(statements, diagnostic, container) {
    if (!Array.isArray(statements) || statements.length === 0) {
        return [];
    }

    const unmatchedPushes = [];
    const fixes = [];

    for (let index = 0; index < statements.length; index += 1) {
        const statement = statements[index];

        if (!statement || typeof statement !== "object") {
            continue;
        }

        if (isGpuPushStateCall(statement)) {
            unmatchedPushes.push({ index, node: statement });
            continue;
        }

        if (isGpuPopStateCall(statement)) {
            if (unmatchedPushes.length > 0) {
                unmatchedPushes.pop();
                continue;
            }

            const fixDetail = createFeatherFixDetail(diagnostic, {
                target: statement.object?.name ?? "gpu_pop_state",
                range: {
                    start: getNodeStartIndex(statement),
                    end: getNodeEndIndex(statement)
                }
            });

            statements.splice(index, 1);
            index -= 1;

            if (!fixDetail) {
                continue;
            }

            fixes.push(fixDetail);
        }
    }

    if (unmatchedPushes.length > 0) {
        for (const entry of unmatchedPushes) {
            const popCall = createGpuStateCall("gpu_pop_state", entry.node);

            if (!popCall) {
                continue;
            }

            const fixDetail = createFeatherFixDetail(diagnostic, {
                target: entry.node?.object?.name ?? "gpu_push_state",
                range: {
                    start: getNodeStartIndex(entry.node),
                    end: getNodeEndIndex(entry.node)
                }
            });

            if (!fixDetail) {
                continue;
            }

            statements.push(popCall);
            attachFeatherFixMetadata(popCall, [fixDetail]);
            fixes.push(fixDetail);
        }
    }

    if (fixes.length > 0 && container && typeof container === "object") {
        attachFeatherFixMetadata(container, fixes);
    }

    return fixes;
}

function createGpuStateCall(name, template) {
    if (!name) {
        return null;
    }

    const identifier = createIdentifier(name, template?.object);

    if (!identifier) {
        return null;
    }

    const callExpression = {
        type: "CallExpression",
        object: identifier,
        arguments: []
    };

    if (template && typeof template === "object") {
        if (hasOwn(template, "start")) {
            callExpression.start = cloneLocation(template.start);
        }

        if (hasOwn(template, "end")) {
            callExpression.end = cloneLocation(template.end);
        }
    }

    return callExpression;
}

function isGpuPushStateCall(node) {
    if (!node || node.type !== "CallExpression") {
        return false;
    }

    return isIdentifierWithName(node.object, "gpu_push_state");
}

function isGpuPopStateCall(node) {
    if (!node || node.type !== "CallExpression") {
        return false;
    }

    return isIdentifierWithName(node.object, "gpu_pop_state");
}

function getManualFeatherFixRegistry(ast) {
    let registry = ast[MANUAL_FIX_TRACKING_KEY];

    if (registry instanceof Set) {
        return registry;
    }

    registry = new Set();

    Object.defineProperty(ast, MANUAL_FIX_TRACKING_KEY, {
        configurable: true,
        enumerable: false,
        writable: false,
        value: registry
    });

    return registry;
}

function createFeatherFixDetail(
    diagnostic,
    { target = null, range = null, automatic = true } = {}
) {
    if (!diagnostic) {
        return null;
    }

    return {
        id: diagnostic.id ?? null,
        title: diagnostic.title ?? null,
        description: diagnostic.description ?? null,
        correction: diagnostic.correction ?? null,
        target,
        range,
        automatic
    };
}

function attachFeatherFixMetadata(target, fixes) {
    if (
        !target ||
        typeof target !== "object" ||
        !Array.isArray(fixes) ||
        fixes.length === 0
    ) {
        return;
    }

    const key = "_appliedFeatherDiagnostics";

    if (!Array.isArray(target[key])) {
        Object.defineProperty(target, key, {
            configurable: true,
            enumerable: false,
            writable: true,
            value: []
        });
    }

    target[key].push(...fixes);
}

function applyMissingFunctionCallCorrections({ ast, diagnostic }) {
    if (!diagnostic || !ast || typeof ast !== "object") {
        return [];
    }

    const replacements =
        extractFunctionCallReplacementsFromExamples(diagnostic);

    if (!(replacements instanceof Map) || replacements.size === 0) {
        return [];
    }

    const fixes = [];

    const visit = (node) => {
        if (!node) {
            return;
        }

        if (Array.isArray(node)) {
            for (const item of node) {
                visit(item);
            }
            return;
        }

        if (typeof node !== "object") {
            return;
        }

        if (node.type === "CallExpression") {
            const fix = correctMissingFunctionCall(
                node,
                replacements,
                diagnostic
            );

            if (fix) {
                fixes.push(fix);
                return;
            }
        }

        for (const value of Object.values(node)) {
            if (value && typeof value === "object") {
                visit(value);
            }
        }
    };

    visit(ast);

    return fixes;
}

<<<<<<< HEAD
function annotateMissingUserEvents({ ast, diagnostic }) {
    if (!diagnostic || !ast || typeof ast !== "object") {
        return [];
    }

    const fixes = [];

    const visit = (node) => {
        if (!node) {
            return;
        }

        if (Array.isArray(node)) {
            for (const child of node) {
                visit(child);
            }
            return;
        }

        if (typeof node !== "object") {
            return;
        }

        if (node.type === "CallExpression") {
            const fix = annotateUserEventCall(node, diagnostic);

            if (fix) {
                fixes.push(fix);
                return;
            }
        }

        for (const value of Object.values(node)) {
            if (value && typeof value === "object") {
                visit(value);
            }
        }
    };

    visit(ast);

    return fixes;
}

function annotateUserEventCall(node, diagnostic) {
    const eventInfo = getUserEventReference(node);

    if (!eventInfo) {
        return null;
    }

    const fixDetail = createFeatherFixDetail(diagnostic, {
        target: eventInfo.name,
        automatic: false,
        range: {
            start: getNodeStartIndex(node),
            end: getNodeEndIndex(node)
        }
    });

    if (!fixDetail) {
        return null;
    }

    attachFeatherFixMetadata(node, [fixDetail]);

    return fixDetail;
}

function getUserEventReference(node) {
    if (!node || node.type !== "CallExpression") {
        return null;
    }

    const callee = node.object;
    const args = Array.isArray(node.arguments) ? node.arguments : [];

    if (isIdentifierWithName(callee, "event_user")) {
        const eventIndex = resolveUserEventIndex(args[0]);

        if (eventIndex === null) {
            return null;
        }

        return { index: eventIndex, name: formatUserEventName(eventIndex) };
    }

    if (isIdentifierWithName(callee, "event_perform")) {
        if (args.length < 2 || !isIdentifierWithName(args[0], "ev_user")) {
            return null;
        }

        const eventIndex = resolveUserEventIndex(args[1]);

        if (eventIndex === null) {
            return null;
        }

        return { index: eventIndex, name: formatUserEventName(eventIndex) };
    }

    if (isIdentifierWithName(callee, "event_perform_object")) {
        if (args.length < 3) {
            return null;
        }

        const eventIndex = resolveUserEventIndex(args[2]);

        if (eventIndex === null) {
            return null;
        }

        return { index: eventIndex, name: formatUserEventName(eventIndex) };
    }

    return null;
}

function resolveUserEventIndex(node) {
    if (!node) {
        return null;
    }

    if (node.type === "Literal") {
        const numericValue = typeof node.value === "number" ? node.value : Number(node.value);

        if (!Number.isInteger(numericValue) || numericValue < 0 || numericValue > 15) {
            return null;
        }

        return numericValue;
    }

    if (node.type === "Identifier") {
        const match = /^ev_user(\d+)$/.exec(node.name);

        if (!match) {
            return null;
        }

        const numericValue = Number.parseInt(match[1], 10);

        if (!Number.isInteger(numericValue) || numericValue < 0 || numericValue > 15) {
            return null;
        }

        return numericValue;
    }

    return null;
}

function formatUserEventName(index) {
    if (!Number.isInteger(index)) {
        return null;
    }

    return `User Event ${index}`;
}

function harmonizeTexturePointerTernary(node, parent, property, diagnostic) {
    if (!node || node.type !== "TernaryExpression") {
        return null;
    }

    if (!parent || parent.type !== "AssignmentExpression" || property !== "right") {
=======
function correctMissingFunctionCall(node, replacements, diagnostic) {
    if (!node || node.type !== "CallExpression") {
>>>>>>> f08b6373
        return null;
    }

    if (!(replacements instanceof Map) || replacements.size === 0) {
        return null;
    }

    const callee = node.object;

    if (!callee || callee.type !== "Identifier") {
        return null;
    }

    const replacementName = replacements.get(callee.name);

    if (!replacementName || replacementName === callee.name) {
        return null;
    }

    const startIndex = getNodeStartIndex(callee);
    const endIndex = getNodeEndIndex(callee);
    const range =
        typeof startIndex === "number" && typeof endIndex === "number"
            ? { start: startIndex, end: endIndex }
            : null;

    const fixDetail = createFeatherFixDetail(diagnostic, {
        target: callee.name ?? null,
        range
    });

    if (!fixDetail) {
        return null;
    }

    fixDetail.replacement = replacementName;

    callee.name = replacementName;
    attachFeatherFixMetadata(node, [fixDetail]);

    return fixDetail;
}

function extractFunctionCallReplacementsFromExamples(diagnostic) {
    const replacements = new Map();

    if (!diagnostic) {
        return replacements;
    }

    const badExampleCalls = extractFunctionCallNamesFromExample(
        diagnostic.badExample
    );
    const goodExampleCalls = extractFunctionCallNamesFromExample(
        diagnostic.goodExample
    );

    const count = Math.min(badExampleCalls.length, goodExampleCalls.length);

    for (let index = 0; index < count; index += 1) {
        const typo = badExampleCalls[index];
        const correction = goodExampleCalls[index];

        if (!typo || !correction || typo === correction) {
            continue;
        }

        if (!replacements.has(typo)) {
            replacements.set(typo, correction);
        }
    }

    return replacements;
}

function extractFunctionCallNamesFromExample(exampleText) {
    if (typeof exampleText !== "string" || exampleText.length === 0) {
        return [];
    }

    const matches = [];
    const lines = exampleText.split(/\r?\n/);

    for (const line of lines) {
        if (!line || !line.includes("(")) {
            continue;
        }

        const [code] = line.split("//", 1);
        if (!code || code.trim().length === 0) {
            continue;
        }

        const callPattern = /\b([A-Za-z_][A-Za-z0-9_]*)\s*(?=\()/g;
        let match;
        while ((match = callPattern.exec(code))) {
            matches.push(match[1]);
        }
    }

    return matches;
}

const ARGUMENT_BUILTINS = new Set([
    "argument",
    "argument_relative",
    "argument_count",
    ...Array.from({ length: 16 }, (_, index) => `argument${index}`)
]);

function relocateArgumentReferencesInsideFunctions({ ast, diagnostic }) {
    if (!diagnostic || !ast || typeof ast !== "object") {
        return [];
    }

    const programBody = Array.isArray(ast.body) ? ast.body : null;

    if (!programBody || programBody.length === 0) {
        return [];
    }

    const fixes = [];

    for (let index = 0; index < programBody.length; index += 1) {
        const entry = programBody[index];

        if (!isFunctionDeclaration(entry)) {
            continue;
        }

        const block = getFunctionBlock(entry);

        if (!block) {
            continue;
        }

        let nextIndex = index + 1;

        while (nextIndex < programBody.length) {
            const candidate = programBody[nextIndex];

            if (!candidate || typeof candidate !== "object") {
                break;
            }

            if (isFunctionDeclaration(candidate)) {
                break;
            }

            const argumentReference =
                findArgumentReferenceOutsideFunctions(candidate);

            if (!argumentReference) {
                break;
            }

            programBody.splice(nextIndex, 1);
            block.body.push(candidate);

            const fixDetail = createFeatherFixDetail(diagnostic, {
                target: argumentReference?.name ?? null,
                range: {
                    start: getNodeStartIndex(candidate),
                    end: getNodeEndIndex(candidate)
                }
            });

            if (fixDetail) {
                attachFeatherFixMetadata(candidate, [fixDetail]);
                fixes.push(fixDetail);
            }
        }
    }

    return fixes;
}

function isFunctionDeclaration(node) {
    if (!node || typeof node !== "object") {
        return false;
    }

    return node.type === "FunctionDeclaration";
}

function getFunctionBlock(declaration) {
    const body = declaration?.body;

    if (!body || body.type !== "BlockStatement") {
        return null;
    }

    const blockBody = Array.isArray(body.body) ? body.body : null;

    if (!blockBody) {
        return null;
    }

    return body;
}

function findArgumentReferenceOutsideFunctions(node) {
    let match = null;

    const visit = (current, isRoot = false) => {
        if (!current || match) {
            return;
        }

        if (Array.isArray(current)) {
            for (const item of current) {
                visit(item, false);

                if (match) {
                    break;
                }
            }

            return;
        }

        if (typeof current !== "object") {
            return;
        }

        if (!isRoot && isFunctionLikeNode(current)) {
            return;
        }

        if (current.type === "Identifier") {
            const builtin = getArgumentBuiltinName(current.name);

            if (builtin) {
                match = { name: builtin };
                return;
            }
        }

        if (
            current.type === "MemberIndexExpression" &&
            isIdentifierWithName(current.object, "argument")
        ) {
            match = { name: "argument" };
            return;
        }

        if (
            current.type === "MemberDotExpression" &&
            isIdentifierWithName(current.object, "argument")
        ) {
            match = { name: "argument" };
            return;
        }

        for (const value of Object.values(current)) {
            if (
                !value ||
                (typeof value !== "object" && !Array.isArray(value))
            ) {
                continue;
            }

            visit(value, false);

            if (match) {
                break;
            }
        }
    };

    visit(node, true);

    return match;
}

function getArgumentBuiltinName(name) {
    if (typeof name !== "string") {
        return null;
    }

    if (ARGUMENT_BUILTINS.has(name)) {
        return name;
    }

    return null;
}

function getNodeStartLine(node) {
    const location = node?.start;

    if (
        location &&
        typeof location === "object" &&
        typeof location.line === "number"
    ) {
        return location.line;
    }

    return undefined;
}

function collectGM1100Candidates(node) {
    const index = new Map();

    const visit = (candidate) => {
        if (!candidate) {
            return;
        }

        if (Array.isArray(candidate)) {
            for (const item of candidate) {
                visit(item);
            }
            return;
        }

        if (typeof candidate !== "object") {
            return;
        }

        if (
            (candidate.type === "VariableDeclaration" ||
                candidate.type === "AssignmentExpression") &&
            typeof getNodeStartLine(candidate) === "number"
        ) {
            const line = getNodeStartLine(candidate);

            if (typeof line === "number") {
                if (!index.has(line)) {
                    index.set(line, []);
                }

                index.get(line).push(candidate);
            }
        }

        for (const value of Object.values(candidate)) {
            if (value && typeof value === "object") {
                visit(value);
            }
        }
    };

    visit(node);

    return index;
}<|MERGE_RESOLUTION|>--- conflicted
+++ resolved
@@ -401,35 +401,8 @@
             return;
         }
 
-<<<<<<< HEAD
-        if (diagnosticId === "GM2025") {
-            registerFeatherFixer(registry, diagnosticId, () => ({ ast }) => {
-                const fixes = annotateMissingUserEvents({ ast, diagnostic });
-
-                if (Array.isArray(fixes) && fixes.length > 0) {
-                    return fixes;
-                }
-
-                return registerManualFeatherFix({ ast, diagnostic });
-            });
-            continue;
-        }
-
-        if (diagnosticId === "GM1063") {
-            registerFeatherFixer(registry, diagnosticId, () => ({ ast }) => {
-                const fixes = harmonizeTexturePointerTernaries({ ast, diagnostic });
-
-                if (Array.isArray(fixes) && fixes.length > 0) {
-                    return fixes;
-                }
-
-                return registerManualFeatherFix({ ast, diagnostic });
-            });
-            continue;
-=======
         if (typeof node !== "object") {
             return;
->>>>>>> f08b6373
         }
 
         if (node.type === "EnumDeclaration") {
@@ -942,6 +915,19 @@
                 });
 
                 if (isNonEmptyArray(fixes)) {
+                    return fixes;
+                }
+
+                return registerManualFeatherFix({ ast, diagnostic });
+            });
+            continue;
+        }
+
+        if (diagnosticId === "GM2025") {
+            registerFeatherFixer(registry, diagnosticId, () => ({ ast }) => {
+                const fixes = annotateMissingUserEvents({ ast, diagnostic });
+
+                if (Array.isArray(fixes) && fixes.length > 0) {
                     return fixes;
                 }
 
@@ -14043,6 +14029,174 @@
     return fixDetail;
 }
 
+function annotateMissingUserEvents({ ast, diagnostic }) {
+    if (!diagnostic || !ast || typeof ast !== "object") {
+        return [];
+    }
+
+    const fixes = [];
+
+    const visit = (node) => {
+        if (!node) {
+            return;
+        }
+
+        if (Array.isArray(node)) {
+            for (const entry of node) {
+                visit(entry);
+            }
+            return;
+        }
+
+        if (typeof node !== "object") {
+            return;
+        }
+
+        if (node.type === "CallExpression") {
+            const fix = annotateUserEventCall(node, diagnostic);
+
+            if (fix) {
+                fixes.push(fix);
+                return;
+            }
+        }
+
+        for (const value of Object.values(node)) {
+            if (value && typeof value === "object") {
+                visit(value);
+            }
+        }
+    };
+
+    visit(ast);
+
+    return fixes;
+}
+
+function annotateUserEventCall(node, diagnostic) {
+    const eventInfo = getUserEventReference(node);
+
+    if (!eventInfo) {
+        return null;
+    }
+
+    const fixDetail = createFeatherFixDetail(diagnostic, {
+        target: eventInfo.name,
+        automatic: false,
+        range: {
+            start: getNodeStartIndex(node),
+            end: getNodeEndIndex(node)
+        }
+    });
+
+    if (!fixDetail) {
+        return null;
+    }
+
+    attachFeatherFixMetadata(node, [fixDetail]);
+
+    return fixDetail;
+}
+
+function getUserEventReference(node) {
+    if (!node || node.type !== "CallExpression") {
+        return null;
+    }
+
+    const callee = node.object;
+    const args = Array.isArray(node.arguments) ? node.arguments : [];
+
+    if (isIdentifierWithName(callee, "event_user")) {
+        const eventIndex = resolveUserEventIndex(args[0]);
+
+        if (eventIndex === null) {
+            return null;
+        }
+
+        return { index: eventIndex, name: formatUserEventName(eventIndex) };
+    }
+
+    if (isIdentifierWithName(callee, "event_perform")) {
+        if (args.length < 2 || !isIdentifierWithName(args[0], "ev_user")) {
+            return null;
+        }
+
+        const eventIndex = resolveUserEventIndex(args[1]);
+
+        if (eventIndex === null) {
+            return null;
+        }
+
+        return { index: eventIndex, name: formatUserEventName(eventIndex) };
+    }
+
+    if (isIdentifierWithName(callee, "event_perform_object")) {
+        if (args.length < 3) {
+            return null;
+        }
+
+        const eventIndex = resolveUserEventIndex(args[2]);
+
+        if (eventIndex === null) {
+            return null;
+        }
+
+        return { index: eventIndex, name: formatUserEventName(eventIndex) };
+    }
+
+    return null;
+}
+
+function resolveUserEventIndex(node) {
+    if (!node) {
+        return null;
+    }
+
+    if (node.type === "Literal") {
+        const numericValue =
+            typeof node.value === "number" ? node.value : Number(node.value);
+
+        if (
+            !Number.isInteger(numericValue) ||
+            numericValue < 0 ||
+            numericValue > 15
+        ) {
+            return null;
+        }
+
+        return numericValue;
+    }
+
+    if (node.type === "Identifier") {
+        const match = /^ev_user(\d+)$/.exec(node.name);
+
+        if (!match) {
+            return null;
+        }
+
+        const numericValue = Number.parseInt(match[1], 10);
+
+        if (
+            !Number.isInteger(numericValue) ||
+            numericValue < 0 ||
+            numericValue > 15
+        ) {
+            return null;
+        }
+
+        return numericValue;
+    }
+
+    return null;
+}
+
+function formatUserEventName(index) {
+    if (!Number.isInteger(index)) {
+        return null;
+    }
+
+    return `User Event ${index}`;
+}
 function harmonizeTexturePointerTernary(node, parent, property, diagnostic) {
     if (!node || node.type !== "TernaryExpression") {
         return null;
@@ -16594,177 +16748,8 @@
     return fixes;
 }
 
-<<<<<<< HEAD
-function annotateMissingUserEvents({ ast, diagnostic }) {
-    if (!diagnostic || !ast || typeof ast !== "object") {
-        return [];
-    }
-
-    const fixes = [];
-
-    const visit = (node) => {
-        if (!node) {
-            return;
-        }
-
-        if (Array.isArray(node)) {
-            for (const child of node) {
-                visit(child);
-            }
-            return;
-        }
-
-        if (typeof node !== "object") {
-            return;
-        }
-
-        if (node.type === "CallExpression") {
-            const fix = annotateUserEventCall(node, diagnostic);
-
-            if (fix) {
-                fixes.push(fix);
-                return;
-            }
-        }
-
-        for (const value of Object.values(node)) {
-            if (value && typeof value === "object") {
-                visit(value);
-            }
-        }
-    };
-
-    visit(ast);
-
-    return fixes;
-}
-
-function annotateUserEventCall(node, diagnostic) {
-    const eventInfo = getUserEventReference(node);
-
-    if (!eventInfo) {
-        return null;
-    }
-
-    const fixDetail = createFeatherFixDetail(diagnostic, {
-        target: eventInfo.name,
-        automatic: false,
-        range: {
-            start: getNodeStartIndex(node),
-            end: getNodeEndIndex(node)
-        }
-    });
-
-    if (!fixDetail) {
-        return null;
-    }
-
-    attachFeatherFixMetadata(node, [fixDetail]);
-
-    return fixDetail;
-}
-
-function getUserEventReference(node) {
-    if (!node || node.type !== "CallExpression") {
-        return null;
-    }
-
-    const callee = node.object;
-    const args = Array.isArray(node.arguments) ? node.arguments : [];
-
-    if (isIdentifierWithName(callee, "event_user")) {
-        const eventIndex = resolveUserEventIndex(args[0]);
-
-        if (eventIndex === null) {
-            return null;
-        }
-
-        return { index: eventIndex, name: formatUserEventName(eventIndex) };
-    }
-
-    if (isIdentifierWithName(callee, "event_perform")) {
-        if (args.length < 2 || !isIdentifierWithName(args[0], "ev_user")) {
-            return null;
-        }
-
-        const eventIndex = resolveUserEventIndex(args[1]);
-
-        if (eventIndex === null) {
-            return null;
-        }
-
-        return { index: eventIndex, name: formatUserEventName(eventIndex) };
-    }
-
-    if (isIdentifierWithName(callee, "event_perform_object")) {
-        if (args.length < 3) {
-            return null;
-        }
-
-        const eventIndex = resolveUserEventIndex(args[2]);
-
-        if (eventIndex === null) {
-            return null;
-        }
-
-        return { index: eventIndex, name: formatUserEventName(eventIndex) };
-    }
-
-    return null;
-}
-
-function resolveUserEventIndex(node) {
-    if (!node) {
-        return null;
-    }
-
-    if (node.type === "Literal") {
-        const numericValue = typeof node.value === "number" ? node.value : Number(node.value);
-
-        if (!Number.isInteger(numericValue) || numericValue < 0 || numericValue > 15) {
-            return null;
-        }
-
-        return numericValue;
-    }
-
-    if (node.type === "Identifier") {
-        const match = /^ev_user(\d+)$/.exec(node.name);
-
-        if (!match) {
-            return null;
-        }
-
-        const numericValue = Number.parseInt(match[1], 10);
-
-        if (!Number.isInteger(numericValue) || numericValue < 0 || numericValue > 15) {
-            return null;
-        }
-
-        return numericValue;
-    }
-
-    return null;
-}
-
-function formatUserEventName(index) {
-    if (!Number.isInteger(index)) {
-        return null;
-    }
-
-    return `User Event ${index}`;
-}
-
-function harmonizeTexturePointerTernary(node, parent, property, diagnostic) {
-    if (!node || node.type !== "TernaryExpression") {
-        return null;
-    }
-
-    if (!parent || parent.type !== "AssignmentExpression" || property !== "right") {
-=======
 function correctMissingFunctionCall(node, replacements, diagnostic) {
     if (!node || node.type !== "CallExpression") {
->>>>>>> f08b6373
         return null;
     }
 
