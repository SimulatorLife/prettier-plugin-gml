import { createRequire } from "node:module";
import GMLParser from "gamemaker-language-parser";

import {
    getNodeEndIndex,
    getNodeStartIndex,
    cloneLocation
} from "../../../shared/ast-locations.js";
import {
    getArrayProperty,
    getBodyStatements,
    getCallExpressionArguments,
    isBooleanLiteral
} from "../../../shared/ast-node-helpers.js";
import {
    isNonEmptyString,
    isNonEmptyTrimmedString,
    toTrimmedString
} from "../../../shared/string-utils.js";
import { isNonEmptyArray } from "../../../shared/array-utils.js";
import { hasOwn, isObjectLike } from "../../../shared/object-utils.js";
import { escapeRegExp } from "../../../shared/regexp.js";
import { collectCommentNodes, getCommentArray } from "../comments/index.js";
import {
    getFeatherDiagnosticById,
    getFeatherDiagnostics,
    getFeatherMetadata
} from "../feather/metadata.js";

const require = createRequire(import.meta.url);
const TRAILING_MACRO_SEMICOLON_PATTERN = new RegExp(
    ";(?=[^\\S\\r\\n]*(?:(?:\\/\\/[^\\r\\n]*|\\/\\*[\\s\\S]*?\\*\/)[^\\S\\r\\n]*)*(?:\\r?\\n|$))"
);
const DATA_STRUCTURE_ACCESSOR_TOKENS = [
    "?",
    "|",
    "#",
    "@",
    "!",
    "$",
    "%",
    "&",
    "^",
    "~"
];
const NUMERIC_STRING_LITERAL_PATTERN =
    /^[+-]?(?:\d+(?:\.\d*)?|\.\d+)(?:[eE][+-]?\d+)?$/;
const ALLOWED_DELETE_MEMBER_TYPES = new Set([
    "MemberDotExpression",
    "MemberIndexExpression"
]);
const MANUAL_FIX_TRACKING_KEY = Symbol("manualFeatherFixes");
const FILE_FIND_BLOCK_CALL_TARGETS = new Set(["file_find_next"]);
const FILE_FIND_CLOSE_FUNCTION_NAME = "file_find_close";
const READ_ONLY_BUILT_IN_VARIABLES = new Set(["working_directory"]);
const FILE_ATTRIBUTE_IDENTIFIER_PATTERN = /^fa_[A-Za-z0-9_]+$/;
const STRING_LENGTH_CALL_BLACKLIST = new Set([
    "string_byte_at",
    "string_byte_length",
    "string_height",
    "string_height_ext",
    "string_length",
    "string_pos",
    "string_pos_ext",
    "string_width",
    "string_width_ext"
]);
const IDENTIFIER_TOKEN_PATTERN = /\b[A-Za-z_][A-Za-z0-9_]*\b/g;
const RESERVED_KEYWORD_TOKENS = new Set([
    "and",
    "break",
    "case",
    "continue",
    "constructor",
    "create",
    "default",
    "delete",
    "do",
    "else",
    "enum",
    "event",
    "for",
    "function",
    "globalvar",
    "if",
    "macro",
    "not",
    "or",
    "repeat",
    "return",
    "step",
    "switch",
    "until",
    "var",
    "while",
    "with"
]);
const RESERVED_IDENTIFIER_NAMES = buildReservedIdentifierNameSet();
const DEPRECATED_BUILTIN_VARIABLE_REPLACEMENTS =
    buildDeprecatedBuiltinVariableReplacements();
const ARGUMENT_IDENTIFIER_PATTERN = /^argument(\d+)$/;
const GM1041_CALL_ARGUMENT_TARGETS = new Map([
    ["instance_create_depth", [3]],
    ["instance_create_layer", [3]],
    ["instance_create_layer_depth", [4]],
    ["layer_instance_create", [3]]
]);
const FUNCTION_LIKE_TYPES = new Set([
    "FunctionDeclaration",
    "FunctionExpression",
    "LambdaExpression",
    "ConstructorDeclaration",
    "MethodDeclaration",
    "StructFunctionDeclaration",
    "StructDeclaration"
]);
const IDENTIFIER_NAME_PATTERN = /^[A-Za-z_][A-Za-z0-9_]*$/;
const FEATHER_TYPE_SYSTEM_INFO = buildFeatherTypeSystemInfo();
const AUTOMATIC_FEATHER_FIX_HANDLERS = createAutomaticFeatherFixHandlers();
const FEATHER_DIAGNOSTICS = getFeatherDiagnostics();
const FEATHER_FIX_IMPLEMENTATIONS =
    buildFeatherFixImplementations(FEATHER_DIAGNOSTICS);
const FEATHER_DIAGNOSTIC_FIXERS = buildFeatherDiagnosticFixers(
    FEATHER_DIAGNOSTICS,
    FEATHER_FIX_IMPLEMENTATIONS
);

export function preprocessSourceForFeatherFixes(sourceText) {
    if (typeof sourceText !== "string" || sourceText.length === 0) {
        return {
            sourceText,
            metadata: null
        };
    }

    const gm1100Metadata = [];
    const gm1016Metadata = [];
    const sanitizedParts = [];
    const newlinePattern = /\r?\n/g;
    let lastIndex = 0;
    let lineNumber = 1;
    let pendingGM1100Context = null;

    const processLine = (line) => {
        const indentationMatch = line.match(/^\s*/);
        const indentation = indentationMatch ? indentationMatch[0] : "";
        const trimmed = line.trim();

        if (trimmed.length === 0) {
            return { line, context: pendingGM1100Context };
        }

        const booleanLiteralMatch = line.match(/^(\s*)(true|false)\s*;?\s*$/);

        if (booleanLiteralMatch) {
            const leadingWhitespace = booleanLiteralMatch[1] ?? "";
            const sanitizedRemainder = " ".repeat(
                Math.max(0, line.length - leadingWhitespace.length)
            );
            const sanitizedLine = `${leadingWhitespace}${sanitizedRemainder}`;
            const trimmedRightLength = line.replace(/\s+$/, "").length;
            const startColumn = leadingWhitespace.length;
            const endColumn = Math.max(startColumn, trimmedRightLength - 1);
            const lineStartIndex = lastIndex;

            gm1016Metadata.push({
                start: {
                    line: lineNumber,
                    column: startColumn,
                    index: lineStartIndex + startColumn
                },
                end: {
                    line: lineNumber,
                    column: endColumn,
                    index: lineStartIndex + endColumn
                }
            });

            return { line: sanitizedLine, context: null };
        }

        const varMatch = line.match(/^\s*var\s+([A-Za-z_][A-Za-z0-9_]*)\b/);

        if (varMatch) {
            const identifier = varMatch[1];
            const remainder = line.slice(varMatch[0].length);
            const trimmedRemainder = remainder.replace(/^\s*/, "");

            if (trimmedRemainder.startsWith("*")) {
                const leadingWhitespaceLength =
                    remainder.length - trimmedRemainder.length;
                const leadingWhitespace =
                    leadingWhitespaceLength > 0
                        ? remainder.slice(0, leadingWhitespaceLength)
                        : "";
                const sanitizedLine = [
                    line.slice(0, varMatch[0].length),
                    leadingWhitespace,
                    "=",
                    trimmedRemainder.slice(1)
                ].join("");

                gm1100Metadata.push({
                    type: "declaration",
                    line: lineNumber,
                    identifier
                });

                return {
                    line: sanitizedLine,
                    context: {
                        identifier,
                        indentation
                    }
                };
            }
        }

        if (trimmed.startsWith("=") && pendingGM1100Context?.identifier) {
            const rawRemainder = line.slice(indentation.length);
            const identifier = pendingGM1100Context.identifier;

            gm1100Metadata.push({
                type: "assignment",
                line: lineNumber,
                identifier
            });

            const sanitizedLine = `${indentation}${" ".repeat(
                Math.max(0, rawRemainder.length)
            )}`;

            return { line: sanitizedLine, context: null };
        }

        if (trimmed.startsWith("/") || trimmed.startsWith("*")) {
            return { line, context: pendingGM1100Context };
        }

        return { line, context: null };
    };

    let match;

    while ((match = newlinePattern.exec(sourceText)) !== null) {
        const lineEnd = match.index;
        const line = sourceText.slice(lastIndex, lineEnd);
        const newline = match[0];
        const { line: sanitizedLine, context } = processLine(line);

        sanitizedParts.push(sanitizedLine, newline);
        pendingGM1100Context = context;
        lastIndex = match.index + newline.length;
        lineNumber += 1;
    }

    const finalLine = sourceText.slice(lastIndex);
    if (
        finalLine.length > 0 ||
        sourceText.endsWith("\n") ||
        sourceText.endsWith("\r")
    ) {
        const { line: sanitizedLine, context } = processLine(finalLine);
        sanitizedParts.push(sanitizedLine);
        pendingGM1100Context = context;
    }

    const sanitizedSourceText = sanitizedParts.join("");
    const metadata = {};

    if (gm1100Metadata.length > 0) {
        metadata.GM1100 = gm1100Metadata;
    }

    if (gm1016Metadata.length > 0) {
        metadata.GM1016 = gm1016Metadata;
    }

    if (Object.keys(metadata).length === 0) {
        return {
            sourceText,
            metadata: null
        };
    }

    return {
        sourceText: sanitizedSourceText,
        metadata
    };
}

export function getFeatherDiagnosticFixers() {
    return new Map(FEATHER_DIAGNOSTIC_FIXERS);
}

export function applyFeatherFixes(
    ast,
    { sourceText, preprocessedFixMetadata, options } = {}
) {
    if (!ast || typeof ast !== "object") {
        return ast;
    }

    const appliedFixes = [];

    for (const entry of FEATHER_DIAGNOSTIC_FIXERS.values()) {
        const fixes = entry.applyFix(ast, {
            sourceText,
            preprocessedFixMetadata,
            options
        });

        if (isNonEmptyArray(fixes)) {
            appliedFixes.push(...fixes);
        }
    }

    if (appliedFixes.length > 0) {
        attachFeatherFixMetadata(ast, appliedFixes);
    }

    return ast;
}

function buildFeatherDiagnosticFixers(diagnostics, implementationRegistry) {
    const registry = new Map();

    for (const diagnostic of Array.isArray(diagnostics) ? diagnostics : []) {
        const diagnosticId = diagnostic?.id;

        if (!diagnosticId || registry.has(diagnosticId)) {
            continue;
        }

        const applyFix = createFixerForDiagnostic(
            diagnostic,
            implementationRegistry
        );

        if (typeof applyFix !== "function") {
            continue;
        }

        registry.set(diagnosticId, {
            diagnostic,
            applyFix
        });
    }

    return registry;
}

function createFixerForDiagnostic(diagnostic, implementationRegistry) {
    if (!implementationRegistry) {
        return createNoOpFixer();
    }

    const implementationFactory = implementationRegistry.get(diagnostic?.id);

    if (typeof implementationFactory !== "function") {
        return createNoOpFixer();
    }

    const implementation = implementationFactory(diagnostic);
    if (typeof implementation !== "function") {
        return createNoOpFixer();
    }

    return (ast, context) => {
        const fixes = implementation({
            ast,
            sourceText: context?.sourceText,
            preprocessedFixMetadata: context?.preprocessedFixMetadata,
            options: context?.options
        });

        return Array.isArray(fixes) ? fixes : [];
    };
}

function createNoOpFixer() {
    return () => [];
}

function removeDuplicateEnumMembers({ ast, diagnostic }) {
    if (!diagnostic || !ast || typeof ast !== "object") {
        return [];
    }

    const fixes = [];

    const visit = (node) => {
        if (!node) {
            return;
        }

        if (Array.isArray(node)) {
            for (const item of node) {
                visit(item);
            }
            return;
        }

        if (typeof node !== "object") {
            return;
        }

        if (node.type === "EnumDeclaration") {
            const members = Array.isArray(node.members) ? node.members : [];

            if (members.length > 1) {
                const seen = new Map();

                for (let index = 0; index < members.length; index += 1) {
                    const member = members[index];

                    if (!member || typeof member !== "object") {
                        continue;
                    }

                    const name = member.name?.name;

                    if (typeof name !== "string" || name.length === 0) {
                        continue;
                    }

                    const normalizedName = name.toLowerCase();

                    if (!seen.has(normalizedName)) {
                        seen.set(normalizedName, member);
                        continue;
                    }

                    const fixDetail = createFeatherFixDetail(diagnostic, {
                        target: name,
                        range: {
                            start: getNodeStartIndex(member),
                            end: getNodeEndIndex(member)
                        }
                    });

                    if (fixDetail) {
                        fixes.push(fixDetail);
                        attachFeatherFixMetadata(node, [fixDetail]);
                    }

                    members.splice(index, 1);
                    index -= 1;
                }

                if (members.length === 0) {
                    node.hasTrailingComma = false;
                }
            }
        }

        for (const value of Object.values(node)) {
            if (value && typeof value === "object") {
                visit(value);
            }
        }
    };

    visit(ast);

    return fixes;
}

function buildFeatherFixImplementations(diagnostics) {
    const registry = new Map();

    for (const diagnostic of Array.isArray(diagnostics) ? diagnostics : []) {
        const diagnosticId = diagnostic?.id;

        if (!diagnosticId) {
            continue;
        }

        if (diagnosticId === "GM1005") {
            registerFeatherFixer(registry, diagnosticId, () => {
                const callTemplate =
                    createFunctionCallTemplateFromDiagnostic(diagnostic);

                return ({ ast }) => {
                    const fixes = ensureRequiredArgumentProvided({
                        ast,
                        diagnostic,
                        callTemplate
                    });

                    if (isNonEmptyArray(fixes)) {
                        return fixes;
                    }

                    return registerManualFeatherFix({ ast, diagnostic });
                };
            });
            continue;
        }

        if (diagnosticId === "GM1004") {
            registerFeatherFixer(registry, diagnosticId, () => ({ ast }) => {
                const fixes = removeDuplicateEnumMembers({ ast, diagnostic });

                if (isNonEmptyArray(fixes)) {
                    return fixes;
                }

                return registerManualFeatherFix({ ast, diagnostic });
            });
            continue;
        }

<<<<<<< HEAD
        if (diagnosticId === "GM2004") {
            registerFeatherFixer(registry, diagnosticId, () => ({ ast }) => {
                const fixes = convertUnusedIndexForLoops({ ast, diagnostic });

                if (Array.isArray(fixes) && fixes.length > 0) {
                    return fixes;
                }

                return registerManualFeatherFix({ ast, diagnostic });
            });
            continue;
        }

        if (diagnosticId === "GM2020") {
=======
        if (diagnosticId === "GM1007") {
            registerFeatherFixer(
                registry,
                diagnosticId,
                () =>
                    ({ ast, sourceText }) => {
                        const fixes = flagInvalidAssignmentTargets({
                            ast,
                            sourceText,
                            diagnostic
                        });

                        if (isNonEmptyArray(fixes)) {
                            return fixes;
                        }

                        return registerManualFeatherFix({ ast, diagnostic });
                    }
            );
            continue;
        }

        if (diagnosticId === "GM2007") {
            registerFeatherFixer(
                registry,
                diagnosticId,
                () =>
                    ({ ast, sourceText }) => {
                        const fixes = ensureVarDeclarationsAreTerminated({
                            ast,
                            sourceText,
                            diagnostic
                        });

                        if (Array.isArray(fixes) && fixes.length > 0) {
                            return fixes;
                        }

                        return registerManualFeatherFix({ ast, diagnostic });
                    }
            );
            continue;
        }

        if (diagnosticId === "GM2008") {
>>>>>>> f6a3c94a
            registerFeatherFixer(registry, diagnosticId, () => ({ ast }) => {
                const fixes = closeOpenVertexBatches({ ast, diagnostic });

                if (isNonEmptyArray(fixes)) {
                    return fixes;
                }

                return registerManualFeatherFix({ ast, diagnostic });
            });
            continue;
        }

        if (diagnosticId === "GM1008") {
            registerFeatherFixer(registry, diagnosticId, () => ({ ast }) => {
                const fixes = convertReadOnlyBuiltInAssignments({
                    ast,
                    diagnostic
                });

                if (isNonEmptyArray(fixes)) {
                    return fixes;
                }

                return registerManualFeatherFix({ ast, diagnostic });
            });
            continue;
        }

        if (diagnosticId === "GM1010") {
            registerFeatherFixer(registry, diagnosticId, () => ({ ast }) => {
                const fixes = ensureNumericOperationsUseRealLiteralCoercion({
                    ast,
                    diagnostic
                });

                if (isNonEmptyArray(fixes)) {
                    return fixes;
                }

                return registerManualFeatherFix({ ast, diagnostic });
            });
            continue;
        }

        if (diagnosticId === "GM1013") {
            registerFeatherFixer(registry, diagnosticId, () => ({ ast }) => {
                const fixes = resolveWithOtherVariableReferences({
                    ast,
                    diagnostic
                });

                if (isNonEmptyArray(fixes)) {
                    return fixes;
                }

                return registerManualFeatherFix({ ast, diagnostic });
            });
            continue;
        }

        if (diagnosticId === "GM2012") {
            registerFeatherFixer(registry, diagnosticId, () => ({ ast }) => {
                const fixes = ensureVertexFormatsClosedBeforeStartingNewOnes({
                    ast,
                    diagnostic
                });

                if (isNonEmptyArray(fixes)) {
                    return fixes;
                }

                return registerManualFeatherFix({ ast, diagnostic });
            });
            continue;
        }

        if (diagnosticId === "GM2040") {
            registerFeatherFixer(registry, diagnosticId, () => ({ ast }) => {
                const fixes = removeInvalidEventInheritedCalls({
                    ast,
                    diagnostic
                });

                if (isNonEmptyArray(fixes)) {
                    return fixes;
                }

                return registerManualFeatherFix({ ast, diagnostic });
            });
            continue;
        }

        if (diagnosticId === "GM2030") {
            registerFeatherFixer(registry, diagnosticId, () => ({ ast }) => {
                const fixes = ensureDrawPrimitiveEndCallsAreBalanced({
                    ast,
                    diagnostic
                });

                if (isNonEmptyArray(fixes)) {
                    return fixes;
                }

                return registerManualFeatherFix({ ast, diagnostic });
            });
            continue;
        }

        if (diagnosticId === "GM2015") {
            registerFeatherFixer(registry, diagnosticId, () => ({ ast }) => {
                const fixes = ensureVertexFormatDefinitionsAreClosed({
                    ast,
                    diagnostic
                });

                if (isNonEmptyArray(fixes)) {
                    return fixes;
                }

                return registerManualFeatherFix({ ast, diagnostic });
            });
            continue;
        }

        if (diagnosticId === "GM2016") {
            registerFeatherFixer(
                registry,
                diagnosticId,
                () =>
                    ({ ast, sourceText }) => {
                        const fixes = localizeInstanceVariableAssignments({
                            ast,
                            diagnostic,
                            sourceText
                        });

                        if (isNonEmptyArray(fixes)) {
                            return fixes;
                        }

                        return registerManualFeatherFix({ ast, diagnostic });
                    }
            );
            continue;
        }

        if (diagnosticId === "GM2028") {
            registerFeatherFixer(registry, diagnosticId, () => ({ ast }) => {
                const fixes = ensurePrimitiveBeginPrecedesEnd({
                    ast,
                    diagnostic
                });

                if (isNonEmptyArray(fixes)) {
                    return fixes;
                }

                return registerManualFeatherFix({ ast, diagnostic });
            });
            continue;
        }

        if (diagnosticId === "GM1063") {
            registerFeatherFixer(registry, diagnosticId, () => ({ ast }) => {
                const fixes = harmonizeTexturePointerTernaries({
                    ast,
                    diagnostic
                });

                if (isNonEmptyArray(fixes)) {
                    return fixes;
                }

                return registerManualFeatherFix({ ast, diagnostic });
            });
            continue;
        }

        if (diagnosticId === "GM2005") {
            registerFeatherFixer(registry, diagnosticId, () => ({ ast }) => {
                const fixes = ensureSurfaceTargetResetForGM2005({
                    ast,
                    diagnostic
                });

                if (isNonEmptyArray(fixes)) {
                    return fixes;
                }

                return registerManualFeatherFix({ ast, diagnostic });
            });
            continue;
        }

        if (diagnosticId === "GM2011") {
            registerFeatherFixer(registry, diagnosticId, () => ({ ast }) => {
                const fixes = ensureVertexBuffersAreClosed({ ast, diagnostic });

                if (isNonEmptyArray(fixes)) {
                    return fixes;
                }

                return registerManualFeatherFix({ ast, diagnostic });
            });
            continue;
        }

        if (diagnosticId === "GM2009") {
            registerFeatherFixer(registry, diagnosticId, () => ({ ast }) => {
                const fixes = ensureVertexBeginPrecedesEnd({ ast, diagnostic });

                if (isNonEmptyArray(fixes)) {
                    return fixes;
                }

                return registerManualFeatherFix({ ast, diagnostic });
            });
            continue;
        }

        if (diagnosticId === "GM2043") {
            registerFeatherFixer(registry, diagnosticId, () => ({ ast }) => {
                const fixes = ensureLocalVariablesAreDeclaredBeforeUse({
                    ast,
                    diagnostic
                });

                if (isNonEmptyArray(fixes)) {
                    return fixes;
                }

                return registerManualFeatherFix({ ast, diagnostic });
            });
            continue;
        }

        if (diagnosticId === "GM2033") {
            registerFeatherFixer(registry, diagnosticId, () => ({ ast }) => {
                const fixes = removeDanglingFileFindCalls({ ast, diagnostic });

                if (isNonEmptyArray(fixes)) {
                    return fixes;
                }

                return registerManualFeatherFix({ ast, diagnostic });
            });
            continue;
        }

        if (diagnosticId === "GM2050") {
            registerFeatherFixer(registry, diagnosticId, () => ({ ast }) => {
                const fixes = ensureFogIsReset({ ast, diagnostic });

                if (isNonEmptyArray(fixes)) {
                    return fixes;
                }

                return registerManualFeatherFix({ ast, diagnostic });
            });
            continue;
        }

        if (diagnosticId === "GM2035") {
            registerFeatherFixer(registry, diagnosticId, () => ({ ast }) => {
                const fixes = ensureGpuStateIsPopped({ ast, diagnostic });

                if (isNonEmptyArray(fixes)) {
                    return fixes;
                }

                return registerManualFeatherFix({ ast, diagnostic });
            });
            continue;
        }

        const handler = AUTOMATIC_FEATHER_FIX_HANDLERS.get(diagnosticId);

        if (handler) {
            registerAutomaticFeatherFix({
                registry,
                diagnostic,
                handler
            });
            continue;
        }

        if (diagnosticId === "GM1017") {
            registerFeatherFixer(
                registry,
                diagnosticId,
                () =>
                    ({ ast, sourceText }) => {
                        const fixes = captureDeprecatedFunctionManualFixes({
                            ast,
                            sourceText,
                            diagnostic
                        });

                        if (isNonEmptyArray(fixes)) {
                            return fixes;
                        }

                        return registerManualFeatherFix({ ast, diagnostic });
                    }
            );
            continue;
        }

        registerManualOnlyFeatherFix({ registry, diagnostic });
    }

    return registry;
}

function registerAutomaticFeatherFix({ registry, diagnostic, handler }) {
    if (!diagnostic?.id || typeof handler !== "function") {
        return;
    }

    registerFeatherFixer(registry, diagnostic.id, () => (context = {}) => {
        const fixes = handler({ ...context, diagnostic });

        if (isNonEmptyArray(fixes)) {
            return fixes;
        }

        return registerManualFeatherFix({ ast: context.ast, diagnostic });
    });
}

function registerManualOnlyFeatherFix({ registry, diagnostic }) {
    if (!diagnostic?.id) {
        return;
    }

    registerFeatherFixer(
        registry,
        diagnostic.id,
        () =>
            ({ ast }) =>
                registerManualFeatherFix({ ast, diagnostic })
    );
}

function resolveWithOtherVariableReferences({ ast, diagnostic }) {
    if (!diagnostic || !ast || typeof ast !== "object") {
        return [];
    }

    const fixes = [];
    const variableDeclarations = new Map();
    const ancestorStack = [];

    const visit = (
        node,
        parent,
        property,
        arrayOwner,
        arrayProperty,
        context
    ) => {
        if (!node) {
            return;
        }

        if (Array.isArray(node)) {
            for (let index = 0; index < node.length; index += 1) {
                visit(
                    node[index],
                    node,
                    index,
                    arrayOwner ?? parent,
                    arrayProperty ?? property,
                    context
                );
            }
            return;
        }

        ancestorStack.push(node);

        if (node.type === "VariableDeclaration" && node.kind === "var") {
            recordVariableDeclaration(variableDeclarations, {
                declaration: node,
                parent,
                property,
                owner: arrayOwner ?? null
            });
        }

        const insideWithOther = Boolean(context?.insideWithOther);

        if (insideWithOther && node.type === "Identifier") {
            convertIdentifierReference({
                identifier: node,
                parent,
                property,
                arrayOwner,
                arrayProperty,
                variableDeclarations,
                diagnostic,
                fixes,
                ancestorStack,
                context
            });
            ancestorStack.pop();
            return;
        }

        if (
            node.type === "WithStatement" &&
            isWithStatementTargetingOther(node)
        ) {
            visit(node.test, node, "test", null, null, {
                insideWithOther,
                withBodies: context?.withBodies ?? []
            });

            visit(node.body, node, "body", node, "body", {
                insideWithOther: true,
                withBodies: [...(context?.withBodies ?? []), node.body]
            });

            ancestorStack.pop();
            return;
        }

        for (const [key, value] of Object.entries(node)) {
            if (!value || typeof value !== "object") {
                continue;
            }

            if (Array.isArray(value)) {
                visit(value, node, key, node, key, context);
            } else {
                visit(value, node, key, null, null, context);
            }
        }

        ancestorStack.pop();
    };

    visit(ast, null, null, null, null, {
        insideWithOther: false,
        withBodies: []
    });

    return fixes;
}

function recordVariableDeclaration(registry, context) {
    if (!registry || !context) {
        return;
    }

    const { declaration, parent, property, owner } = context;

    if (!Array.isArray(parent) || typeof property !== "number") {
        return;
    }

    const declarations = Array.isArray(declaration?.declarations)
        ? declaration.declarations
        : [];

    if (declarations.length !== 1) {
        return;
    }

    const declarator = declarations[0];

    if (
        !declarator ||
        declarator.id?.type !== "Identifier" ||
        !declarator.init
    ) {
        return;
    }

    const name = declarator.id.name;

    if (!name) {
        return;
    }

    const startIndex = getNodeStartIndex(declaration);
    const entry = {
        declaration,
        declarator,
        parent,
        property,
        owner,
        startIndex: typeof startIndex === "number" ? startIndex : null,
        replaced: false,
        invalid: false,
        assignment: null,
        fixDetail: null
    };

    if (!registry.has(name)) {
        registry.set(name, []);
    }

    registry.get(name).push(entry);
}

function convertIdentifierReference({
    identifier,
    parent,
    property,
    arrayOwner,
    arrayProperty,
    variableDeclarations,
    diagnostic,
    fixes,
    ancestorStack,
    context
}) {
    if (!identifier || identifier.type !== "Identifier") {
        return;
    }

    const ownerNode = Array.isArray(parent) ? arrayOwner : parent;
    const ownerProperty = Array.isArray(parent) ? arrayProperty : property;

    if (
        Array.isArray(parent) &&
        (!ownerNode || typeof ownerNode !== "object")
    ) {
        return;
    }

    if (
        !ownerNode ||
        !shouldConvertIdentifierInWith(identifier, ownerNode, ownerProperty)
    ) {
        return;
    }

    const candidates = variableDeclarations.get(identifier.name);

    if (!Array.isArray(candidates) || candidates.length === 0) {
        return;
    }

    const withBodies = Array.isArray(context?.withBodies)
        ? context.withBodies
        : [];
    const identifierStart = getNodeStartIndex(identifier);
    const identifierEnd = getNodeEndIndex(identifier);

    let matchedContext = null;

    for (let index = candidates.length - 1; index >= 0; index -= 1) {
        const candidate = candidates[index];

        if (!candidate || candidate.invalid) {
            continue;
        }

        if (candidate.owner && withBodies.includes(candidate.owner)) {
            continue;
        }

        if (candidate.owner && !ancestorStack.includes(candidate.owner)) {
            continue;
        }

        if (
            typeof candidate.startIndex === "number" &&
            typeof identifierStart === "number" &&
            candidate.startIndex > identifierStart
        ) {
            continue;
        }

        matchedContext = candidate;
        break;
    }

    if (!matchedContext) {
        return;
    }

    if (!matchedContext.replaced) {
        const assignment = promoteVariableDeclaration(
            matchedContext,
            diagnostic,
            fixes
        );

        if (!assignment) {
            matchedContext.invalid = true;
            return;
        }
    }

    const memberExpression = createOtherMemberExpression(identifier);

    if (Array.isArray(parent)) {
        parent[property] = memberExpression;
    } else if (parent && typeof parent === "object") {
        parent[property] = memberExpression;
    }

    const range =
        typeof identifierStart === "number" && typeof identifierEnd === "number"
            ? { start: identifierStart, end: identifierEnd }
            : null;

    const fixDetail = createFeatherFixDetail(diagnostic, {
        target: identifier.name ?? null,
        range
    });

    if (!fixDetail) {
        return;
    }

    attachFeatherFixMetadata(memberExpression, [fixDetail]);
    fixes.push(fixDetail);
}

function promoteVariableDeclaration(context, diagnostic, fixes) {
    if (!context || context.replaced) {
        return context?.assignment ?? null;
    }

    if (
        !Array.isArray(context.parent) ||
        typeof context.property !== "number"
    ) {
        return null;
    }

    const declaration = context.declaration;
    const declarator = context.declarator;

    if (
        !declarator ||
        declarator.id?.type !== "Identifier" ||
        !declarator.init
    ) {
        return null;
    }

    const assignment = {
        type: "AssignmentExpression",
        operator: "=",
        left: cloneIdentifier(declarator.id),
        right: declarator.init,
        start: cloneLocation(declaration.start),
        end: cloneLocation(declaration.end)
    };

    copyCommentMetadata(declaration, assignment);

    context.parent[context.property] = assignment;

    const startIndex = getNodeStartIndex(declaration);
    const endIndex = getNodeEndIndex(declaration);
    const range =
        typeof startIndex === "number" && typeof endIndex === "number"
            ? { start: startIndex, end: endIndex }
            : null;

    const fixDetail = createFeatherFixDetail(diagnostic, {
        target: declarator.id?.name ?? null,
        range
    });

    if (fixDetail) {
        attachFeatherFixMetadata(assignment, [fixDetail]);
        fixes.push(fixDetail);
        context.fixDetail = fixDetail;
    }

    context.replaced = true;
    context.assignment = assignment;

    return assignment;
}

function isWithStatementTargetingOther(node) {
    if (!node || node.type !== "WithStatement") {
        return false;
    }

    const testExpression =
        node.test?.type === "ParenthesizedExpression"
            ? node.test.expression
            : node.test;

    return isIdentifierWithName(testExpression, "other");
}

function shouldConvertIdentifierInWith(identifier, parent, property) {
    if (!identifier || identifier.type !== "Identifier") {
        return false;
    }

    if (!parent || typeof parent !== "object") {
        return false;
    }

    if (identifier.name === "other" || identifier.name === "self") {
        return false;
    }

    if (parent.type === "AssignmentExpression" && property === "left") {
        return false;
    }

    if (parent.type === "CallExpression" && property === "object") {
        return false;
    }

    if (
        parent.type === "MemberDotExpression" ||
        parent.type === "MemberIndexExpression"
    ) {
        return false;
    }

    if (
        property === "property" ||
        property === "id" ||
        property === "name" ||
        property === "params"
    ) {
        return false;
    }

    if (
        parent.type === "FunctionDeclaration" ||
        parent.type === "FunctionExpression"
    ) {
        if (property === "name" || property === "id") {
            return false;
        }
    }

    if (parent.type === "StructLiteralMember" && property === "key") {
        return false;
    }

    return true;
}

function createOtherMemberExpression(identifier) {
    const memberExpression = {
        type: "MemberDotExpression",
        object: createIdentifier("other"),
        property: cloneIdentifier(identifier)
    };

    if (Object.hasOwn(identifier, "start")) {
        memberExpression.start = cloneLocation(identifier.start);
    }

    if (Object.hasOwn(identifier, "end")) {
        memberExpression.end = cloneLocation(identifier.end);
    }

    return memberExpression;
}

function createAutomaticFeatherFixHandlers() {
    return new Map([
        [
            "GM1009",
            ({ ast, diagnostic, sourceText }) => {
                const fixes = [];

                const attributeFixes = convertFileAttributeAdditionsToBitwiseOr(
                    {
                        ast,
                        diagnostic
                    }
                );

                if (isNonEmptyArray(attributeFixes)) {
                    fixes.push(...attributeFixes);
                }

                const roomFixes = convertRoomNavigationArithmetic({
                    ast,
                    diagnostic,
                    sourceText
                });

                if (isNonEmptyArray(roomFixes)) {
                    fixes.push(...roomFixes);
                }

                return fixes;
            }
        ],
        [
            "GM1021",
            ({ ast, diagnostic }) =>
                applyMissingFunctionCallCorrections({ ast, diagnostic })
        ],
        [
            "GM1023",
            ({ ast, diagnostic }) =>
                replaceDeprecatedConstantReferences({ ast, diagnostic })
        ],
        [
            "GM1024",
            ({ ast, diagnostic }) =>
                replaceDeprecatedBuiltinVariables({ ast, diagnostic })
        ],
        [
            "GM1026",
            ({ ast, diagnostic }) =>
                rewriteInvalidPostfixExpressions({ ast, diagnostic })
        ],
        [
            "GM1028",
            ({ ast, diagnostic }) =>
                correctDataStructureAccessorTokens({ ast, diagnostic })
        ],
        [
            "GM1029",
            ({ ast, diagnostic }) =>
                convertNumericStringArgumentsToNumbers({ ast, diagnostic })
        ],
        [
            "GM1032",
            ({ ast, diagnostic }) =>
                normalizeArgumentBuiltinReferences({ ast, diagnostic })
        ],
        [
            "GM1033",
            ({ ast, sourceText, diagnostic }) =>
                removeDuplicateSemicolons({ ast, sourceText, diagnostic })
        ],
        [
            "GM1030",
            ({ ast, sourceText, diagnostic }) =>
                renameReservedIdentifiers({ ast, diagnostic, sourceText })
        ],
        [
            "GM1034",
            ({ ast, diagnostic }) =>
                relocateArgumentReferencesInsideFunctions({ ast, diagnostic })
        ],
        [
            "GM1036",
            ({ ast, diagnostic }) =>
                normalizeMultidimensionalArrayIndexing({ ast, diagnostic })
        ],
        [
            "GM1038",
            ({ ast, diagnostic }) =>
                removeDuplicateMacroDeclarations({ ast, diagnostic })
        ],
        [
            "GM1012",
            ({ ast, diagnostic }) =>
                convertStringLengthPropertyAccesses({ ast, diagnostic })
        ],
        [
            "GM1014",
            ({ ast, diagnostic }) => addMissingEnumMembers({ ast, diagnostic })
        ],
        [
            "GM1051",
            ({ ast, sourceText, diagnostic }) =>
                removeTrailingMacroSemicolons({ ast, sourceText, diagnostic })
        ],
        [
            "GM1015",
            ({ ast, diagnostic }) =>
                preventDivisionOrModuloByZero({ ast, diagnostic })
        ],
        [
            "GM1016",
            ({ ast, preprocessedFixMetadata, diagnostic }) =>
                removeBooleanLiteralStatements({
                    ast,
                    diagnostic,
                    metadata: preprocessedFixMetadata
                })
        ],
        [
            "GM1041",
            ({ ast, diagnostic }) =>
                convertAssetArgumentStringsToIdentifiers({ ast, diagnostic })
        ],
        [
            "GM1100",
            ({ ast, preprocessedFixMetadata, diagnostic }) =>
                normalizeObviousSyntaxErrors({
                    ast,
                    diagnostic,
                    metadata: preprocessedFixMetadata
                })
        ],
        [
            "GM1058",
            ({ ast, diagnostic }) =>
                ensureConstructorDeclarationsForNewExpressions({
                    ast,
                    diagnostic
                })
        ],
        [
            "GM1054",
            ({ ast, diagnostic }) =>
                ensureConstructorParentsExist({ ast, diagnostic })
        ],
        [
            "GM1059",
            ({ ast, options, diagnostic }) =>
                renameDuplicateFunctionParameters({ ast, diagnostic, options })
        ],
        [
            "GM1062",
            ({ ast, diagnostic }) =>
                sanitizeMalformedJsDocTypes({
                    ast,
                    diagnostic,
                    typeSystemInfo: FEATHER_TYPE_SYSTEM_INFO
                })
        ],
        [
            "GM1056",
            ({ ast, diagnostic }) =>
                reorderOptionalParameters({ ast, diagnostic })
        ],
        [
            "GM1052",
            ({ ast, diagnostic }) =>
                replaceInvalidDeleteStatements({ ast, diagnostic })
        ],
        [
            "GM2020",
            ({ ast, diagnostic }) =>
                convertAllDotAssignmentsToWithStatements({ ast, diagnostic })
        ],
        [
            "GM2032",
            ({ ast, diagnostic }) =>
                ensureFileFindFirstBeforeClose({ ast, diagnostic })
        ],
        [
            "GM2031",
            ({ ast, diagnostic }) =>
                ensureFileFindSearchesAreSerialized({ ast, diagnostic })
        ],
        [
            "GM2023",
            ({ ast, diagnostic }) =>
                normalizeFunctionCallArgumentOrder({ ast, diagnostic })
        ],
        [
            "GM2026",
            ({ ast, diagnostic }) => ensureHalignIsReset({ ast, diagnostic })
        ],
        [
            "GM2029",
            ({ ast, diagnostic }) =>
                ensureDrawVertexCallsAreWrapped({ ast, diagnostic })
        ],
        [
            "GM1063",
            ({ ast, diagnostic }) =>
                harmonizeTexturePointerTernaries({ ast, diagnostic })
        ],
        [
            "GM2042",
            ({ ast, diagnostic }) => balanceGpuStateStack({ ast, diagnostic })
        ],
        [
            "GM2044",
            ({ ast, diagnostic }) =>
                deduplicateLocalVariableDeclarations({ ast, diagnostic })
        ],
        [
            "GM2046",
            ({ ast, diagnostic }) =>
                ensureSurfaceTargetsAreReset({ ast, diagnostic })
        ],
        [
            "GM2048",
            ({ ast, diagnostic }) =>
                ensureBlendEnableIsReset({ ast, diagnostic })
        ],
        [
            "GM2051",
            ({ ast, diagnostic }) => ensureCullModeIsReset({ ast, diagnostic })
        ],
        [
            "GM2052",
            ({ ast, diagnostic }) =>
                ensureColourWriteEnableIsReset({ ast, diagnostic })
        ],
        [
            "GM2053",
            ({ ast, diagnostic }) =>
                ensureAlphaTestEnableIsReset({ ast, diagnostic })
        ],
        [
            "GM2054",
            ({ ast, diagnostic }) =>
                ensureAlphaTestRefIsReset({ ast, diagnostic })
        ],
        [
            "GM2056",
            ({ ast, diagnostic }) =>
                ensureTextureRepeatIsReset({ ast, diagnostic })
        ],
        [
            "GM2061",
            ({ ast, diagnostic }) =>
                convertNullishCoalesceOpportunities({ ast, diagnostic })
        ],
        [
            "GM2064",
            ({ ast, diagnostic }) =>
                annotateInstanceVariableStructAssignments({ ast, diagnostic })
        ]
    ]);
}

function convertStringLengthPropertyAccesses({ ast, diagnostic }) {
    if (!diagnostic || !ast || typeof ast !== "object") {
        return [];
    }

    const fixes = [];

    const visit = (node, parent, property) => {
        if (!node) {
            return;
        }

        if (Array.isArray(node)) {
            for (let index = 0; index < node.length; index += 1) {
                visit(node[index], node, index);
            }
            return;
        }

        if (typeof node !== "object") {
            return;
        }

        if (node.type === "MemberDotExpression") {
            const fix = convertLengthAccess(node, parent, property, diagnostic);

            if (fix) {
                fixes.push(fix);
                return;
            }
        }

        for (const [key, value] of Object.entries(node)) {
            if (value && typeof value === "object") {
                visit(value, node, key);
            }
        }
    };

    visit(ast, null, null);

    return fixes;
}

function convertLengthAccess(node, parent, property, diagnostic) {
    if (!node || node.type !== "MemberDotExpression") {
        return null;
    }

    if (!parent || property === undefined || property === null) {
        return null;
    }

    if (parent.type === "AssignmentExpression" && parent.left === node) {
        return null;
    }

    if (parent.type === "CallExpression" && parent.object === node) {
        return null;
    }

    const propertyIdentifier = node.property;

    if (!isIdentifierWithName(propertyIdentifier, "length")) {
        return null;
    }

    const argumentExpression = node.object;

    if (!argumentExpression || typeof argumentExpression !== "object") {
        return null;
    }

    if (!isStringReturningExpression(argumentExpression)) {
        return null;
    }

    const stringLengthIdentifier = createIdentifier(
        "string_length",
        propertyIdentifier
    );

    if (!stringLengthIdentifier) {
        return null;
    }

    const callExpression = {
        type: "CallExpression",
        object: stringLengthIdentifier,
        arguments: [argumentExpression]
    };

    if (hasOwn(node, "start")) {
        callExpression.start = cloneLocation(node.start);
    }

    if (hasOwn(node, "end")) {
        callExpression.end = cloneLocation(node.end);
    }

    copyCommentMetadata(node, callExpression);

    const fixDetail = createFeatherFixDetail(diagnostic, {
        target: propertyIdentifier?.name ?? null,
        range: {
            start: getNodeStartIndex(node),
            end: getNodeEndIndex(node)
        }
    });

    if (!fixDetail) {
        return null;
    }

    if (Array.isArray(parent)) {
        parent[property] = callExpression;
    } else if (parent && typeof property === "string") {
        parent[property] = callExpression;
    } else {
        return null;
    }

    attachFeatherFixMetadata(callExpression, [fixDetail]);

    return fixDetail;
}

function isStringReturningExpression(node) {
    if (!node || typeof node !== "object") {
        return false;
    }

    if (node.type === "CallExpression") {
        const callee = node.object;

        if (isIdentifierWithName(callee, "string")) {
            return true;
        }

        if (callee?.type === "Identifier") {
            const name = callee.name;

            if (STRING_LENGTH_CALL_BLACKLIST.has(name)) {
                return false;
            }

            if (name.startsWith("string_")) {
                return true;
            }
        }
    }

    return false;
}

function convertAssetArgumentStringsToIdentifiers({ ast, diagnostic }) {
    if (!diagnostic || !ast || typeof ast !== "object") {
        return [];
    }

    const fixes = [];

    const visit = (node) => {
        if (!node) {
            return;
        }

        if (Array.isArray(node)) {
            for (const entry of node) {
                visit(entry);
            }
            return;
        }

        if (typeof node !== "object") {
            return;
        }

        if (node.type === "CallExpression") {
            const calleeName =
                node.object?.type === "Identifier" ? node.object.name : null;

            if (
                typeof calleeName === "string" &&
                GM1041_CALL_ARGUMENT_TARGETS.has(calleeName)
            ) {
                const argumentIndexes =
                    GM1041_CALL_ARGUMENT_TARGETS.get(calleeName) ?? [];
                const args = Array.isArray(node.arguments)
                    ? node.arguments
                    : [];

                for (const argumentIndex of argumentIndexes) {
                    if (
                        typeof argumentIndex !== "number" ||
                        argumentIndex < 0 ||
                        argumentIndex >= args.length
                    ) {
                        continue;
                    }

                    const fixDetail = convertStringLiteralArgumentToIdentifier({
                        argument: args[argumentIndex],
                        container: args,
                        index: argumentIndex,
                        diagnostic
                    });

                    if (fixDetail) {
                        fixes.push(fixDetail);
                    }
                }
            }
        }

        for (const value of Object.values(node)) {
            if (value && typeof value === "object") {
                visit(value);
            }
        }
    };

    visit(ast);

    return fixes;
}

function convertStringLiteralArgumentToIdentifier({
    argument,
    container,
    index,
    diagnostic
}) {
    if (!Array.isArray(container) || typeof index !== "number") {
        return null;
    }

    if (
        !argument ||
        argument.type !== "Literal" ||
        typeof argument.value !== "string"
    ) {
        return null;
    }

    const identifierName = extractIdentifierNameFromLiteral(argument.value);
    if (!identifierName) {
        return null;
    }

    const identifierNode = {
        type: "Identifier",
        name: identifierName
    };

    if (Object.hasOwn(argument, "start")) {
        identifierNode.start = cloneLocation(argument.start);
    }

    if (Object.hasOwn(argument, "end")) {
        identifierNode.end = cloneLocation(argument.end);
    }

    copyCommentMetadata(argument, identifierNode);

    const fixDetail = createFeatherFixDetail(diagnostic, {
        target: identifierName,
        range: {
            start: getNodeStartIndex(argument),
            end: getNodeEndIndex(argument)
        }
    });

    if (!fixDetail) {
        return null;
    }

    container[index] = identifierNode;
    attachFeatherFixMetadata(identifierNode, [fixDetail]);

    return fixDetail;
}

function buildFeatherTypeSystemInfo() {
    const metadata = getFeatherMetadata();
    const typeSystem = metadata?.typeSystem;

    const baseTypes = new Set();
    const baseTypesLowercase = new Set();
    const specifierBaseTypes = new Set();

    const entries = Array.isArray(typeSystem?.baseTypes)
        ? typeSystem.baseTypes
        : [];

    for (const entry of entries) {
        const name = toTrimmedString(entry?.name);

        if (!name) {
            continue;
        }

        baseTypes.add(name);
        baseTypesLowercase.add(name.toLowerCase());

        const specifierExamples = Array.isArray(entry?.specifierExamples)
            ? entry.specifierExamples
            : [];
        const hasDotSpecifier = specifierExamples.some((example) => {
            if (typeof example !== "string") {
                return false;
            }

            return example.trim().startsWith(".");
        });

        const description =
            typeof entry?.description === "string" ? entry.description : "";
        const requiresSpecifier =
            /requires specifiers/i.test(description) ||
            /constructor/i.test(description);

        if (hasDotSpecifier || requiresSpecifier) {
            specifierBaseTypes.add(name.toLowerCase());
        }
    }

    return {
        baseTypeNames: [...baseTypes],
        baseTypeNamesLower: baseTypesLowercase,
        specifierBaseTypeNamesLower: specifierBaseTypes
    };
}

function registerFeatherFixer(registry, diagnosticId, factory) {
    if (!registry || typeof registry.set !== "function") {
        return;
    }

    if (!diagnosticId || typeof factory !== "function") {
        return;
    }

    if (!registry.has(diagnosticId)) {
        registry.set(diagnosticId, factory);
    }
}

function flagInvalidAssignmentTargets({ ast, diagnostic, sourceText }) {
    if (!diagnostic || !ast || typeof ast !== "object") {
        return [];
    }

    const fixes = [];

    const visit = (node) => {
        if (!node) {
            return;
        }

        if (Array.isArray(node)) {
            for (const item of node) {
                visit(item);
            }
            return;
        }

        if (typeof node !== "object") {
            return;
        }

        if (node.type === "AssignmentExpression") {
            const fix = flagInvalidAssignmentTarget(
                node,
                diagnostic,
                sourceText
            );
            if (fix) {
                fixes.push(fix);
                return;
            }
        }

        for (const value of Object.values(node)) {
            if (value && typeof value === "object") {
                visit(value);
            }
        }
    };

    visit(ast);

    return fixes;
}

function flagInvalidAssignmentTarget(node, diagnostic, sourceText) {
    if (!node || node.type !== "AssignmentExpression") {
        return null;
    }

    const left = node.left;

    if (!left || isAssignableTarget(left)) {
        return null;
    }

    const startIndex = getNodeStartIndex(left);
    const endIndex = getNodeEndIndex(left);

    const range =
        typeof startIndex === "number" && typeof endIndex === "number"
            ? {
                start: startIndex,
                end: endIndex
            }
            : null;

    const targetText = getSourceTextSlice({
        sourceText,
        startIndex,
        endIndex
    });

    const fixDetail = createFeatherFixDetail(diagnostic, {
        automatic: false,
        range,
        target: targetText
    });

    if (!fixDetail) {
        return null;
    }

    attachFeatherFixMetadata(node, [fixDetail]);

    return fixDetail;
}

function isAssignableTarget(node) {
    if (!node || typeof node !== "object") {
        return false;
    }

    if (node.type === "Identifier") {
        return true;
    }

    if (
        node.type === "MemberDotExpression" ||
        node.type === "MemberIndexExpression"
    ) {
        return true;
    }

    return false;
}

function getSourceTextSlice({ sourceText, startIndex, endIndex }) {
    if (typeof sourceText !== "string") {
        return null;
    }

    if (typeof startIndex !== "number" || typeof endIndex !== "number") {
        return null;
    }

    if (startIndex < 0 || endIndex > sourceText.length) {
        return null;
    }

    const slice = sourceText.slice(startIndex, endIndex);

    if (slice.length === 0) {
        return null;
    }

    return slice.trim() || null;
}

function convertReadOnlyBuiltInAssignments({ ast, diagnostic }) {
    if (!diagnostic || !ast || typeof ast !== "object") {
        return [];
    }

    const fixes = [];
    const nameRegistry = collectAllIdentifierNames(ast);

    const visit = (node, parent, property) => {
        if (!node) {
            return;
        }

        if (Array.isArray(node)) {
            for (let index = 0; index < node.length; index += 1) {
                visit(node[index], node, index);
            }
            return;
        }

        if (typeof node !== "object") {
            return;
        }

        if (node.type === "AssignmentExpression") {
            const fixDetail = convertReadOnlyAssignment(
                node,
                parent,
                property,
                diagnostic,
                nameRegistry
            );

            if (fixDetail) {
                fixes.push(fixDetail);
                return;
            }
        }

        for (const [key, value] of Object.entries(node)) {
            if (value && typeof value === "object") {
                visit(value, node, key);
            }
        }
    };

    visit(ast, null, null);

    return fixes;
}

function convertReadOnlyAssignment(
    node,
    parent,
    property,
    diagnostic,
    nameRegistry
) {
    if (!Array.isArray(parent) || typeof property !== "number") {
        return null;
    }

    if (
        !node ||
        node.type !== "AssignmentExpression" ||
        node.operator !== "="
    ) {
        return null;
    }

    const identifier = node.left;

    if (!identifier || identifier.type !== "Identifier") {
        return null;
    }

    if (!READ_ONLY_BUILT_IN_VARIABLES.has(identifier.name)) {
        return null;
    }

    const replacementName = createReadOnlyReplacementName(
        identifier.name,
        nameRegistry
    );
    const replacementIdentifier = createIdentifierFromTemplate(
        replacementName,
        identifier
    );

    const declarator = {
        type: "VariableDeclarator",
        id: replacementIdentifier,
        init: node.right,
        start: cloneLocation(node.start),
        end: cloneLocation(node.end)
    };

    const declaration = {
        type: "VariableDeclaration",
        declarations: [declarator],
        kind: "var",
        start: cloneLocation(node.start),
        end: cloneLocation(node.end)
    };

    copyCommentMetadata(node, declaration);

    parent[property] = declaration;

    const fixDetail = createFeatherFixDetail(diagnostic, {
        target: identifier.name ?? null,
        range: {
            start: getNodeStartIndex(node),
            end: getNodeEndIndex(node)
        }
    });

    if (!fixDetail) {
        return null;
    }

    attachFeatherFixMetadata(declaration, [fixDetail]);

    replaceReadOnlyIdentifierReferences(
        parent,
        property + 1,
        identifier.name,
        replacementName
    );

    return fixDetail;
}

function replaceReadOnlyIdentifierReferences(
    siblings,
    startIndex,
    originalName,
    replacementName
) {
    if (!Array.isArray(siblings)) {
        return;
    }

    for (let index = startIndex; index < siblings.length; index += 1) {
        renameIdentifiersInNode(siblings[index], originalName, replacementName);
    }
}

function renameIdentifiersInNode(root, originalName, replacementName) {
    const stack = [{ node: root, parent: null, property: null, ancestors: [] }];

    while (stack.length > 0) {
        const { node, parent, property, ancestors } = stack.pop();

        if (!node) {
            continue;
        }

        if (Array.isArray(node)) {
            const arrayContext = { node, parent, property };
            const nextAncestors = ancestors.concat(arrayContext);

            for (let index = node.length - 1; index >= 0; index -= 1) {
                stack.push({
                    node: node[index],
                    parent: node,
                    property: index,
                    ancestors: nextAncestors
                });
            }
            continue;
        }

        if (typeof node !== "object") {
            continue;
        }

        if (node.type === "Identifier" && node.name === originalName) {
            if (
                !shouldSkipIdentifierReplacement({
                    parent,
                    property,
                    ancestors
                })
            ) {
                const replacement = createIdentifierFromTemplate(
                    replacementName,
                    node
                );

                if (parent && property !== null && property !== undefined) {
                    parent[property] = replacement;
                }
            }
            continue;
        }

        const nextAncestors = ancestors.concat({ node, parent, property });

        for (const [key, value] of Object.entries(node)) {
            if (value && typeof value === "object") {
                stack.push({
                    node: value,
                    parent: node,
                    property: key,
                    ancestors: nextAncestors
                });
            }
        }
    }
}

const IDENTIFIER_DECLARATION_CONTEXTS = new Set([
    "VariableDeclarator:id",
    "FunctionDeclaration:id",
    "ConstructorDeclaration:id",
    "StructDeclaration:id",
    "EnumDeclaration:name",
    "EnumMember:name",
    "ConstructorParentClause:id",
    "MacroDeclaration:name",
    "NamespaceDeclaration:id",
    "DefaultParameter:left"
]);

function shouldSkipIdentifierReplacement({ parent, property, ancestors }) {
    if (!parent) {
        return true;
    }

    if (parent.type === "MemberDotExpression" && property === "property") {
        return true;
    }

    if (parent.type === "NamespaceAccessExpression" && property === "name") {
        return true;
    }

    const contextKey = parent.type ? `${parent.type}:${property}` : null;

    if (contextKey && IDENTIFIER_DECLARATION_CONTEXTS.has(contextKey)) {
        return true;
    }

    if (!Array.isArray(parent)) {
        return false;
    }

    let arrayIndex = -1;
    for (let index = ancestors.length - 1; index >= 0; index -= 1) {
        if (ancestors[index].node === parent) {
            arrayIndex = index;
            break;
        }
    }

    if (arrayIndex === -1) {
        return false;
    }

    const arrayContext = ancestors[arrayIndex];
    const ownerContext = arrayIndex > 0 ? ancestors[arrayIndex - 1] : null;
    const containerNode = ownerContext?.node ?? null;
    const containerProperty = arrayContext?.property ?? null;

    if (
        containerNode &&
        containerProperty === "params" &&
        (containerNode.type === "FunctionDeclaration" ||
            containerNode.type === "ConstructorDeclaration" ||
            containerNode.type === "StructDeclaration" ||
            containerNode.type === "ConstructorParentClause")
    ) {
        return true;
    }

    return false;
}

function createReadOnlyReplacementName(originalName, nameRegistry) {
    const baseName = isNonEmptyString(originalName) ? originalName : "value";
    const sanitized = baseName.replace(/[^a-zA-Z0-9_]/g, "_");
    let candidate = `__feather_${sanitized}`;
    let suffix = 1;

    while (nameRegistry.has(candidate)) {
        suffix += 1;
        candidate = `__feather_${sanitized}_${suffix}`;
    }

    nameRegistry.add(candidate);

    return candidate;
}

function collectAllIdentifierNames(root) {
    const names = new Set();

    const visit = (node) => {
        if (!node) {
            return;
        }

        if (Array.isArray(node)) {
            for (const value of node) {
                visit(value);
            }
            return;
        }

        if (typeof node !== "object") {
            return;
        }

        if (node.type === "Identifier" && typeof node.name === "string") {
            names.add(node.name);
        }

        for (const value of Object.values(node)) {
            if (value && typeof value === "object") {
                visit(value);
            }
        }
    };

    visit(root);

    return names;
}

function convertFileAttributeAdditionsToBitwiseOr({ ast, diagnostic }) {
    if (!diagnostic || !ast || typeof ast !== "object") {
        return [];
    }

    const fixes = [];

    const visit = (node) => {
        if (!node) {
            return;
        }

        if (Array.isArray(node)) {
            for (const item of node) {
                visit(item);
            }
            return;
        }

        if (typeof node !== "object") {
            return;
        }

        if (node.type === "BinaryExpression") {
            const fix = normalizeFileAttributeAddition(node, diagnostic);

            if (fix) {
                fixes.push(fix);
                return;
            }
        }

        for (const value of Object.values(node)) {
            if (value && typeof value === "object") {
                visit(value);
            }
        }
    };

    visit(ast);

    return fixes;
}

function normalizeFileAttributeAddition(node, diagnostic) {
    if (!node || node.type !== "BinaryExpression") {
        return null;
    }

    if (node.operator !== "+") {
        return null;
    }

    const leftIdentifier = unwrapIdentifierFromExpression(node.left);
    const rightIdentifier = unwrapIdentifierFromExpression(node.right);

    if (
        !isFileAttributeIdentifier(leftIdentifier) ||
        !isFileAttributeIdentifier(rightIdentifier)
    ) {
        return null;
    }

    const originalOperator = node.operator;
    node.operator = "|";

    const fixDetail = createFeatherFixDetail(diagnostic, {
        target: originalOperator ?? null,
        range: {
            start: getNodeStartIndex(node),
            end: getNodeEndIndex(node)
        }
    });

    if (!fixDetail) {
        return null;
    }

    attachFeatherFixMetadata(node, [fixDetail]);

    return fixDetail;
}

function unwrapIdentifierFromExpression(node) {
    if (!node || typeof node !== "object") {
        return null;
    }

    if (node.type === "Identifier") {
        return node;
    }

    if (node.type === "ParenthesizedExpression") {
        return unwrapIdentifierFromExpression(node.expression);
    }

    return null;
}

function unwrapLiteralFromExpression(node) {
    if (!node || typeof node !== "object") {
        return null;
    }

    if (node.type === "Literal") {
        return node;
    }

    if (node.type === "ParenthesizedExpression") {
        return unwrapLiteralFromExpression(node.expression);
    }

    return null;
}

function isFileAttributeIdentifier(node) {
    if (!node || node.type !== "Identifier") {
        return false;
    }

    if (typeof node.name !== "string") {
        return false;
    }

    return FILE_ATTRIBUTE_IDENTIFIER_PATTERN.test(node.name);
}

function convertRoomNavigationArithmetic({ ast, diagnostic, sourceText }) {
    if (!diagnostic || !ast || typeof ast !== "object") {
        return [];
    }

    const fixes = [];

    const visit = (node, parent, property) => {
        if (!node) {
            return;
        }

        if (Array.isArray(node)) {
            for (let index = 0; index < node.length; index += 1) {
                visit(node[index], node, index);
            }
            return;
        }

        if (typeof node !== "object") {
            return;
        }

        if (node.type === "CallExpression") {
            const fix = rewriteRoomGotoCall({
                node,
                diagnostic,
                sourceText
            });

            if (fix) {
                fixes.push(fix);
            }
        }

        if (node.type === "BinaryExpression") {
            const fix = rewriteRoomNavigationBinaryExpression({
                node,
                parent,
                property,
                diagnostic,
                sourceText
            });

            if (fix) {
                fixes.push(fix);
                return;
            }
        }

        for (const [key, value] of Object.entries(node)) {
            if (value && typeof value === "object") {
                visit(value, node, key);
            }
        }
    };

    visit(ast, null, null);

    return fixes;
}

function rewriteRoomNavigationBinaryExpression({
    node,
    parent,
    property,
    diagnostic,
    sourceText
}) {
    if (!node || node.type !== "BinaryExpression") {
        return null;
    }

    if (!isEligibleRoomBinaryParent(parent, property)) {
        return null;
    }

    const navigation = resolveRoomNavigationFromBinaryExpression(node);

    if (!navigation) {
        return null;
    }

    const { direction, baseIdentifier } = navigation;
    const replacementName =
        direction === "previous" ? "room_previous" : "room_next";
    const calleeIdentifier = createIdentifier(replacementName, baseIdentifier);
    const argumentIdentifier = cloneIdentifier(baseIdentifier);

    if (!calleeIdentifier || !argumentIdentifier) {
        return null;
    }

    const callExpression = {
        type: "CallExpression",
        object: calleeIdentifier,
        arguments: [argumentIdentifier]
    };

    if (Object.hasOwn(node, "start")) {
        callExpression.start = cloneLocation(node.start);
    }

    if (Object.hasOwn(node, "end")) {
        callExpression.end = cloneLocation(node.end);
    }

    copyCommentMetadata(node, callExpression);

    const startIndex = getNodeStartIndex(node);
    const endIndex = getNodeEndIndex(node);
    const range =
        typeof startIndex === "number" && typeof endIndex === "number"
            ? { start: startIndex, end: endIndex }
            : null;

    const target =
        getSourceTextSlice({
            sourceText,
            startIndex,
            endIndex
        }) ?? null;

    const fixDetail = createFeatherFixDetail(diagnostic, {
        target,
        range
    });

    if (!fixDetail) {
        return null;
    }

    fixDetail.replacement = replacementName;

    if (Array.isArray(parent)) {
        parent[property] = callExpression;
    } else if (parent && typeof property === "string") {
        parent[property] = callExpression;
    } else {
        return null;
    }

    attachFeatherFixMetadata(callExpression, [fixDetail]);

    return fixDetail;
}

function rewriteRoomGotoCall({ node, diagnostic, sourceText }) {
    if (!node || node.type !== "CallExpression") {
        return null;
    }

    if (!isIdentifierWithName(node.object, "room_goto")) {
        return null;
    }

    const args = Array.isArray(node.arguments) ? node.arguments : [];

    if (args.length !== 1) {
        return null;
    }

    const navigation = resolveRoomNavigationFromBinaryExpression(args[0]);

    if (!navigation) {
        return null;
    }

    const replacementName =
        navigation.direction === "previous"
            ? "room_goto_previous"
            : "room_goto_next";

    const startIndex = getNodeStartIndex(node);
    const endIndex = getNodeEndIndex(node);
    const range =
        typeof startIndex === "number" && typeof endIndex === "number"
            ? { start: startIndex, end: endIndex }
            : null;

    const target =
        getSourceTextSlice({
            sourceText,
            startIndex,
            endIndex
        }) ??
        node.object?.name ??
        null;

    const fixDetail = createFeatherFixDetail(diagnostic, {
        target,
        range
    });

    if (!fixDetail) {
        return null;
    }

    fixDetail.replacement = replacementName;

    const updatedCallee = createIdentifier(replacementName, node.object);

    if (!updatedCallee) {
        return null;
    }

    node.object = updatedCallee;
    node.arguments = [];

    attachFeatherFixMetadata(node, [fixDetail]);

    return fixDetail;
}

function resolveRoomNavigationFromBinaryExpression(node) {
    if (!node || node.type !== "BinaryExpression") {
        return null;
    }

    const leftIdentifier = unwrapIdentifierFromExpression(node.left);
    const rightIdentifier = unwrapIdentifierFromExpression(node.right);
    const leftLiteral = unwrapLiteralFromExpression(node.left);
    const rightLiteral = unwrapLiteralFromExpression(node.right);

    if (isIdentifierWithName(leftIdentifier, "room")) {
        if (node.operator === "+") {
            if (isLiteralOne(rightLiteral)) {
                return { direction: "next", baseIdentifier: leftIdentifier };
            }

            if (isNegativeOneLiteral(rightLiteral)) {
                return {
                    direction: "previous",
                    baseIdentifier: leftIdentifier
                };
            }
        }

        if (node.operator === "-") {
            if (isLiteralOne(rightLiteral)) {
                return {
                    direction: "previous",
                    baseIdentifier: leftIdentifier
                };
            }

            if (isNegativeOneLiteral(rightLiteral)) {
                return { direction: "next", baseIdentifier: leftIdentifier };
            }
        }
    }

    if (isIdentifierWithName(rightIdentifier, "room")) {
        if (node.operator === "+") {
            if (isLiteralOne(leftLiteral)) {
                return { direction: "next", baseIdentifier: rightIdentifier };
            }

            if (isNegativeOneLiteral(leftLiteral)) {
                return {
                    direction: "previous",
                    baseIdentifier: rightIdentifier
                };
            }
        }

        if (node.operator === "-") {
            if (isLiteralOne(leftLiteral)) {
                return {
                    direction: "previous",
                    baseIdentifier: rightIdentifier
                };
            }

            if (isNegativeOneLiteral(leftLiteral)) {
                return { direction: "next", baseIdentifier: rightIdentifier };
            }
        }
    }

    return null;
}

function isEligibleRoomBinaryParent(parent, property) {
    if (!parent) {
        return false;
    }

    if (parent.type === "VariableDeclarator" && property === "init") {
        return true;
    }

    if (parent.type === "AssignmentExpression" && property === "right") {
        return true;
    }

    return false;
}

function preventDivisionOrModuloByZero({ ast, diagnostic }) {
    if (!diagnostic || !ast || typeof ast !== "object") {
        return [];
    }

    const fixes = [];

    const visit = (node) => {
        if (!node) {
            return;
        }

        if (Array.isArray(node)) {
            for (const item of node) {
                visit(item);
            }
            return;
        }

        if (typeof node !== "object") {
            return;
        }

        if (node.type === "BinaryExpression") {
            const fix = normalizeDivisionBinaryExpression(node, diagnostic);

            if (fix) {
                fixes.push(fix);
            }
        } else if (node.type === "AssignmentExpression") {
            const fix = normalizeDivisionAssignmentExpression(node, diagnostic);

            if (fix) {
                fixes.push(fix);
            }
        }

        for (const value of Object.values(node)) {
            if (value && typeof value === "object") {
                visit(value);
            }
        }
    };

    visit(ast);

    return fixes;
}

function normalizeDivisionBinaryExpression(node, diagnostic) {
    if (!node || node.type !== "BinaryExpression") {
        return null;
    }

    if (node.operator !== "/" && node.operator !== "%") {
        return null;
    }

    const zeroLiteralInfo = findZeroLiteralInfo(node.right);

    if (!zeroLiteralInfo) {
        return null;
    }

    const { literal, container, property } = zeroLiteralInfo;
    const replacementLiteral = createLiteral("1", literal);

    if (!replacementLiteral) {
        return null;
    }

    if (container && property) {
        container[property] = replacementLiteral;
    } else {
        node.right = replacementLiteral;
    }

    const fixDetail = createFeatherFixDetail(diagnostic, {
        target: literal?.value ?? null,
        range: {
            start: getNodeStartIndex(literal),
            end: getNodeEndIndex(literal)
        }
    });

    if (!fixDetail) {
        return null;
    }

    attachFeatherFixMetadata(node, [fixDetail]);

    return fixDetail;
}

function normalizeDivisionAssignmentExpression(node, diagnostic) {
    if (!node || node.type !== "AssignmentExpression") {
        return null;
    }

    if (node.operator !== "/=" && node.operator !== "%=") {
        return null;
    }

    const zeroLiteralInfo = findZeroLiteralInfo(node.right);

    if (!zeroLiteralInfo) {
        return null;
    }

    const { literal, container, property } = zeroLiteralInfo;
    const replacementLiteral = createLiteral("1", literal);

    if (!replacementLiteral) {
        return null;
    }

    if (container && property) {
        container[property] = replacementLiteral;
    } else {
        node.right = replacementLiteral;
    }

    const fixDetail = createFeatherFixDetail(diagnostic, {
        target: literal?.value ?? null,
        range: {
            start: getNodeStartIndex(literal),
            end: getNodeEndIndex(literal)
        }
    });

    if (!fixDetail) {
        return null;
    }

    attachFeatherFixMetadata(node, [fixDetail]);

    return fixDetail;
}

function findZeroLiteralInfo(node) {
    if (!node || typeof node !== "object") {
        return null;
    }

    if (node.type === "Literal") {
        return isZeroLiteral(node)
            ? { literal: node, container: null, property: null }
            : null;
    }

    if (node.type === "ParenthesizedExpression") {
        if (!node.expression || typeof node.expression !== "object") {
            return null;
        }

        const innerInfo = findZeroLiteralInfo(node.expression);

        if (!innerInfo) {
            return null;
        }

        if (!innerInfo.container) {
            return {
                literal: innerInfo.literal,
                container: node,
                property: "expression"
            };
        }

        return innerInfo;
    }

    if (node.type === "UnaryExpression") {
        if (node.operator !== "+" && node.operator !== "-") {
            return null;
        }

        if (!node.argument || typeof node.argument !== "object") {
            return null;
        }

        const innerInfo = findZeroLiteralInfo(node.argument);

        if (!innerInfo) {
            return null;
        }

        if (!innerInfo.container) {
            return {
                literal: innerInfo.literal,
                container: node,
                property: "argument"
            };
        }

        return innerInfo;
    }

    return null;
}

function isZeroLiteral(node) {
    if (!node || node.type !== "Literal") {
        return false;
    }

    const rawValue = node.value;

    if (typeof rawValue === "number") {
        return rawValue === 0;
    }

    if (typeof rawValue !== "string" || rawValue.length === 0) {
        return false;
    }

    const normalized = Number(rawValue);

    if (!Number.isFinite(normalized)) {
        return false;
    }

    return normalized === 0;
}

function normalizeArgumentBuiltinReferences({ ast, diagnostic }) {
    if (!diagnostic || !ast || typeof ast !== "object") {
        return [];
    }

    const fixes = [];

    const visit = (node) => {
        if (!node) {
            return;
        }

        if (Array.isArray(node)) {
            for (const child of node) {
                visit(child);
            }
            return;
        }

        if (typeof node !== "object") {
            return;
        }

        if (isFunctionLikeNode(node)) {
            const functionFixes = fixArgumentReferencesWithinFunction(
                node,
                diagnostic
            );

            if (isNonEmptyArray(functionFixes)) {
                fixes.push(...functionFixes);
            }

            return;
        }

        for (const value of Object.values(node)) {
            if (value && typeof value === "object") {
                visit(value);
            }
        }
    };

    visit(ast);

    return fixes;
}

function fixArgumentReferencesWithinFunction(functionNode, diagnostic) {
    const fixes = [];
    const references = [];

    const traverse = (node) => {
        if (!node) {
            return;
        }

        if (Array.isArray(node)) {
            for (const child of node) {
                traverse(child);
            }
            return;
        }

        if (typeof node !== "object") {
            return;
        }

        if (node !== functionNode && isFunctionLikeNode(node)) {
            const nestedFixes = fixArgumentReferencesWithinFunction(
                node,
                diagnostic
            );

            if (isNonEmptyArray(nestedFixes)) {
                fixes.push(...nestedFixes);
            }

            return;
        }

        const argumentIndex = getArgumentIdentifierIndex(node);

        if (typeof argumentIndex === "number") {
            references.push({ node, index: argumentIndex });
            return;
        }

        for (const value of Object.values(node)) {
            if (value && typeof value === "object") {
                traverse(value);
            }
        }
    };

    const body = functionNode?.body;

    if (body && typeof body === "object") {
        traverse(body);
    } else {
        traverse(functionNode);
    }

    if (references.length === 0) {
        return fixes;
    }

    const mapping = createArgumentIndexMapping(
        references.map((reference) => reference.index)
    );

    if (!(mapping instanceof Map) || mapping.size === 0) {
        return fixes;
    }

    const hasChanges = [...mapping.entries()].some(
        ([oldIndex, newIndex]) => oldIndex !== newIndex
    );

    if (!hasChanges) {
        return fixes;
    }

    for (const reference of references) {
        const newIndex = mapping.get(reference.index);

        if (typeof newIndex !== "number" || newIndex === reference.index) {
            continue;
        }

        const newName = `argument${newIndex}`;
        const fixDetail = createFeatherFixDetail(diagnostic, {
            target: newName,
            range: {
                start: getNodeStartIndex(reference.node),
                end: getNodeEndIndex(reference.node)
            }
        });

        if (!fixDetail) {
            continue;
        }

        reference.node.name = newName;
        attachFeatherFixMetadata(reference.node, [fixDetail]);
        fixes.push(fixDetail);
    }

    return fixes;
}

function createArgumentIndexMapping(indices) {
    if (!Array.isArray(indices) || indices.length === 0) {
        return null;
    }

    const uniqueIndices = [
        ...new Set(
            indices.filter((index) => Number.isInteger(index) && index >= 0)
        )
    ].sort((left, right) => left - right);

    if (uniqueIndices.length === 0) {
        return null;
    }

    const mapping = new Map();
    let expectedIndex = 0;

    for (const index of uniqueIndices) {
        if (!Number.isInteger(index) || index < 0) {
            continue;
        }

        if (index === expectedIndex) {
            mapping.set(index, index);
            expectedIndex = index + 1;
            continue;
        }

        if (index > expectedIndex) {
            mapping.set(index, expectedIndex);
            expectedIndex += 1;
            continue;
        }

        mapping.set(index, expectedIndex);
        expectedIndex += 1;
    }

    return mapping;
}

function getArgumentIdentifierIndex(node) {
    if (!node || node.type !== "Identifier") {
        return null;
    }

    const name = node.name;

    if (typeof name !== "string") {
        return null;
    }

    const match = ARGUMENT_IDENTIFIER_PATTERN.exec(name);

    if (!match) {
        return null;
    }

    const parsed = Number.parseInt(match[1], 10);

    if (!Number.isInteger(parsed) || parsed < 0) {
        return null;
    }

    return parsed;
}

function removeDuplicateMacroDeclarations({ ast, diagnostic }) {
    if (!diagnostic || !ast || typeof ast !== "object") {
        return [];
    }

    const fixes = [];
    const seenMacros = new Set();

    const visit = (node, parent, property) => {
        if (!node) {
            return false;
        }

        if (Array.isArray(node)) {
            for (let index = 0; index < node.length; index += 1) {
                const child = node[index];
                const removed = visit(child, node, index);

                if (removed) {
                    index -= 1;
                }
            }

            return false;
        }

        if (typeof node !== "object") {
            return false;
        }

        if (node.type === "MacroDeclaration") {
            const macroName = node.name?.name;

            if (!macroName) {
                return false;
            }

            if (!seenMacros.has(macroName)) {
                seenMacros.add(macroName);
                return false;
            }

            if (!Array.isArray(parent) || typeof property !== "number") {
                return false;
            }

            const fixDetail = createFeatherFixDetail(diagnostic, {
                target: macroName,
                range: {
                    start: getNodeStartIndex(node),
                    end: getNodeEndIndex(node)
                }
            });

            if (!fixDetail) {
                return false;
            }

            parent.splice(property, 1);
            fixes.push(fixDetail);

            return true;
        }

        for (const [key, value] of Object.entries(node)) {
            if (value && typeof value === "object") {
                visit(value, node, key);
            }
        }

        return false;
    };

    visit(ast, null, null);

    return fixes;
}

function replaceDeprecatedBuiltinVariables({ ast, diagnostic }) {
    if (
        !diagnostic ||
        !ast ||
        typeof ast !== "object" ||
        DEPRECATED_BUILTIN_VARIABLE_REPLACEMENTS.size === 0
    ) {
        return [];
    }

    const fixes = [];

    const visit = (node, parent, property, owner, ownerKey) => {
        if (!node) {
            return;
        }

        if (Array.isArray(node)) {
            for (let index = 0; index < node.length; index += 1) {
                visit(node[index], node, index, owner, ownerKey);
            }
            return;
        }

        if (typeof node !== "object") {
            return;
        }

        if (node.type === "Identifier") {
            const fix = replaceDeprecatedIdentifier(
                node,
                parent,
                property,
                owner,
                ownerKey,
                diagnostic
            );

            if (fix) {
                fixes.push(fix);
                return;
            }
        }

        for (const [key, value] of Object.entries(node)) {
            if (value && typeof value === "object") {
                visit(value, node, key, node, key);
            }
        }
    };

    visit(ast, null, null, null, null);

    return fixes;
}

function replaceDeprecatedIdentifier(
    node,
    parent,
    property,
    owner,
    ownerKey,
    diagnostic
) {
    if (!node || node.type !== "Identifier") {
        return null;
    }

    const normalizedName =
        typeof node.name === "string" ? node.name.toLowerCase() : null;

    if (!normalizedName || normalizedName.length === 0) {
        return null;
    }

    const replacementEntry =
        getDeprecatedBuiltinReplacementEntry(normalizedName);

    if (!replacementEntry) {
        return null;
    }

    if (
        shouldSkipDeprecatedIdentifierReplacement({
            parent,
            property,
            owner,
            ownerKey
        })
    ) {
        return null;
    }

    const originalName = node.name;
    const replacementName = replacementEntry.replacement;

    if (!replacementName || replacementName === originalName) {
        return null;
    }

    node.name = replacementName;

    const fixDetail = createFeatherFixDetail(diagnostic, {
        target: replacementEntry.deprecated ?? originalName,
        range: {
            start: getNodeStartIndex(node),
            end: getNodeEndIndex(node)
        }
    });

    if (!fixDetail) {
        return null;
    }

    attachFeatherFixMetadata(node, [fixDetail]);

    return fixDetail;
}

function shouldSkipDeprecatedIdentifierReplacement({
    parent,
    property,
    owner,
    ownerKey
}) {
    if (!parent) {
        return false;
    }

    if (parent.type === "MemberDotExpression" && property === "property") {
        return true;
    }

    if (parent.type === "VariableDeclarator" && property === "id") {
        return true;
    }

    if (parent.type === "MacroDeclaration" && property === "name") {
        return true;
    }

    if (parent.type === "EnumDeclaration" && property === "name") {
        return true;
    }

    if (parent.type === "EnumMember" && property === "name") {
        return true;
    }

    if (Array.isArray(parent)) {
        if (ownerKey === "params") {
            const ownerType = owner?.type;

            if (
                ownerType === "FunctionDeclaration" ||
                ownerType === "FunctionExpression" ||
                ownerType === "ConstructorDeclaration"
            ) {
                return true;
            }
        }
    }

    return false;
}

function buildDeprecatedBuiltinVariableReplacements() {
    const replacements = new Map();
    const diagnostic = getFeatherDiagnosticById("GM1024");

    if (!diagnostic) {
        return replacements;
    }

    const entries = deriveDeprecatedBuiltinVariableReplacementsFromExamples(
        diagnostic.badExample,
        diagnostic.goodExample
    );

    for (const entry of entries) {
        if (!replacements.has(entry.normalized)) {
            replacements.set(entry.normalized, entry);
        }
    }

    return replacements;
}

function deriveDeprecatedBuiltinVariableReplacementsFromExamples(
    badExample,
    goodExample
) {
    const entries = [];
    const badTokens = extractIdentifierTokens(badExample);
    const goodTokens = extractIdentifierTokens(goodExample);

    if (badTokens.length === 0 || goodTokens.length === 0) {
        return entries;
    }

    const goodTokenSet = new Set(goodTokens.map((token) => token.normalized));
    const deprecatedTokens = badTokens.filter(
        (token) => !goodTokenSet.has(token.normalized)
    );

    if (deprecatedTokens.length === 0) {
        return entries;
    }

    const badTokenSet = new Set(badTokens.map((token) => token.normalized));
    const replacementTokens = goodTokens.filter(
        (token) => !badTokenSet.has(token.normalized)
    );

    const pairCount = Math.min(
        deprecatedTokens.length,
        replacementTokens.length
    );

    for (let index = 0; index < pairCount; index += 1) {
        const deprecatedToken = deprecatedTokens[index];
        const replacementToken = replacementTokens[index];

        if (!deprecatedToken || !replacementToken) {
            continue;
        }

        entries.push({
            normalized: deprecatedToken.normalized,
            deprecated: deprecatedToken.token,
            replacement: replacementToken.token
        });
    }

    return entries;
}

function extractIdentifierTokens(text) {
    if (typeof text !== "string" || text.length === 0) {
        return [];
    }

    const matches = text.match(IDENTIFIER_TOKEN_PATTERN) ?? [];
    const tokens = [];
    const seen = new Set();

    for (const match of matches) {
        const normalized = match.toLowerCase();

        if (RESERVED_KEYWORD_TOKENS.has(normalized)) {
            continue;
        }

        if (seen.has(normalized)) {
            continue;
        }

        seen.add(normalized);
        tokens.push({ token: match, normalized });
    }

    return tokens;
}

function getDeprecatedBuiltinReplacementEntry(name) {
    if (!name) {
        return null;
    }

    return DEPRECATED_BUILTIN_VARIABLE_REPLACEMENTS.get(name) ?? null;
}

function rewriteInvalidPostfixExpressions({ ast, diagnostic }) {
    if (!diagnostic || !ast || typeof ast !== "object") {
        return [];
    }

    const fixes = [];

    const visit = (node, parent, property) => {
        if (!node) {
            return;
        }

        if (Array.isArray(node)) {
            for (let index = 0; index < node.length; index += 1) {
                visit(node[index], node, index);
            }
            return;
        }

        if (typeof node !== "object") {
            return;
        }

        if (node.type === "IncDecStatement") {
            const fix = rewritePostfixStatement(
                node,
                parent,
                property,
                diagnostic
            );

            if (fix) {
                fixes.push(fix);
                return;
            }
        }

        for (const [key, value] of Object.entries(node)) {
            if (value && typeof value === "object") {
                visit(value, node, key);
            }
        }
    };

    visit(ast, null, null);

    return fixes;
}

function rewritePostfixStatement(node, parent, property, diagnostic) {
    if (!Array.isArray(parent) || typeof property !== "number") {
        return null;
    }

    if (!node || node.type !== "IncDecStatement" || node.prefix !== false) {
        return null;
    }

    const argument = node.argument;

    if (!argument || typeof argument !== "object") {
        return null;
    }

    const argumentName = getIdentifierName(argument);

    if (
        typeof argumentName === "string" &&
        argumentName.startsWith("__featherFix_")
    ) {
        return null;
    }

    const siblings = parent;
    const temporaryName = createTemporaryIdentifierName(argument, siblings);

    if (!temporaryName) {
        return null;
    }

    const initializer = cloneNode(argument);
    const declarationIdentifier = createIdentifier(temporaryName, argument);

    if (!initializer || !declarationIdentifier) {
        return null;
    }

    const declarator = {
        type: "VariableDeclarator",
        id: declarationIdentifier,
        init: initializer
    };

    if (hasOwn(argument, "start")) {
        declarator.start = cloneLocation(argument.start);
    }

    if (hasOwn(argument, "end")) {
        declarator.end = cloneLocation(argument.end);
    }

    const variableDeclaration = {
        type: "VariableDeclaration",
        declarations: [declarator],
        kind: "var"
    };

    if (hasOwn(node, "start")) {
        variableDeclaration.start = cloneLocation(node.start);
    }

    if (hasOwn(node, "end")) {
        variableDeclaration.end = cloneLocation(node.end);
    }

    const temporaryIdentifier = createIdentifier(temporaryName, argument);

    if (!temporaryIdentifier) {
        return null;
    }

    const rewrittenStatement = {
        type: "IncDecStatement",
        operator: node.operator,
        prefix: node.prefix,
        argument: temporaryIdentifier
    };

    if (hasOwn(node, "start")) {
        rewrittenStatement.start = cloneLocation(node.start);
    }

    if (hasOwn(node, "end")) {
        rewrittenStatement.end = cloneLocation(node.end);
    }

    copyCommentMetadata(node, variableDeclaration);
    copyCommentMetadata(node, rewrittenStatement);

    const fixDetail = createFeatherFixDetail(diagnostic, {
        target: getIdentifierName(argument),
        range: {
            start: getNodeStartIndex(node),
            end: getNodeEndIndex(node)
        }
    });

    if (!fixDetail) {
        return null;
    }

    parent.splice(property, 1, variableDeclaration, rewrittenStatement);

    attachFeatherFixMetadata(variableDeclaration, [fixDetail]);
    attachFeatherFixMetadata(rewrittenStatement, [fixDetail]);

    return fixDetail;
}

function normalizeMultidimensionalArrayIndexing({ ast, diagnostic }) {
    if (!diagnostic || !ast || typeof ast !== "object") {
        return [];
    }

    const fixes = [];

    const visit = (node, parent, property) => {
        if (!node) {
            return;
        }

        if (Array.isArray(node)) {
            for (let index = 0; index < node.length; index += 1) {
                visit(node[index], node, index);
            }
            return;
        }

        if (typeof node !== "object") {
            return;
        }

        if (node.type === "MemberIndexExpression") {
            const fix = convertMultidimensionalMemberIndex(
                node,
                parent,
                property,
                diagnostic
            );

            if (fix) {
                fixes.push(fix);
                return;
            }
        }

        for (const [key, value] of Object.entries(node)) {
            if (value && typeof value === "object") {
                visit(value, node, key);
            }
        }
    };

    visit(ast, null, null);

    return fixes;
}

function convertMultidimensionalMemberIndex(
    node,
    parent,
    property,
    diagnostic
) {
    if (
        !Array.isArray(parent) &&
        (typeof parent !== "object" || parent === null)
    ) {
        return null;
    }

    if (property === undefined || property === null) {
        return null;
    }

    if (!node || node.type !== "MemberIndexExpression") {
        return null;
    }

    const indices = Array.isArray(node.property) ? node.property : null;

    if (node.accessor && node.accessor !== "[") {
        // Non-standard accessors such as '[#' (ds_grid) use comma-separated
        // coordinates rather than nested lookups. Leave them unchanged so the
        // grid access semantics remain intact.
        return null;
    }

    if (!indices || indices.length <= 1) {
        return null;
    }

    const nestedExpression = buildNestedMemberIndexExpression({
        object: node.object,
        indices,
        template: node
    });

    if (!nestedExpression) {
        return null;
    }

    const fixDetail = createFeatherFixDetail(diagnostic, {
        target: getMemberExpressionRootIdentifier(node) ?? null,
        range: {
            start: getNodeStartIndex(node),
            end: getNodeEndIndex(node)
        }
    });

    if (!fixDetail) {
        return null;
    }

    copyCommentMetadata(node, nestedExpression);

    if (Array.isArray(parent)) {
        parent[property] = nestedExpression;
    } else if (isObjectLike(parent)) {
        parent[property] = nestedExpression;
    }

    attachFeatherFixMetadata(nestedExpression, [fixDetail]);

    return fixDetail;
}

function buildNestedMemberIndexExpression({ object, indices, template }) {
    if (!object || !Array.isArray(indices) || indices.length === 0) {
        return null;
    }

    const [firstIndex, ...remaining] = indices;
    const accessor = template?.accessor ?? "[";

    let current = {
        type: "MemberIndexExpression",
        object,
        property: [firstIndex],
        accessor
    };

    if (Object.hasOwn(template, "start")) {
        current.start = cloneLocation(template.start);
    }

    if (remaining.length === 0 && Object.hasOwn(template, "end")) {
        current.end = cloneLocation(template.end);
    }

    for (let index = 0; index < remaining.length; index += 1) {
        const propertyNode = remaining[index];

        const next = {
            type: "MemberIndexExpression",
            object: current,
            property: [propertyNode],
            accessor
        };

        if (Object.hasOwn(template, "start")) {
            next.start = cloneLocation(template.start);
        }

        if (index === remaining.length - 1 && Object.hasOwn(template, "end")) {
            next.end = cloneLocation(template.end);
        }

        current = next;
    }

    return current;
}

function removeDuplicateSemicolons({ ast, sourceText, diagnostic }) {
    if (
        !diagnostic ||
        !ast ||
        typeof sourceText !== "string" ||
        sourceText.length === 0
    ) {
        return [];
    }

    const fixes = [];
    const recordedRanges = new Set();

    const recordFix = (container, range) => {
        if (
            !range ||
            typeof range.start !== "number" ||
            typeof range.end !== "number"
        ) {
            return;
        }

        const key = `${range.start}:${range.end}`;
        if (recordedRanges.has(key)) {
            return;
        }

        const fixDetail = createFeatherFixDetail(diagnostic, {
            target: null,
            range
        });

        if (!fixDetail) {
            return;
        }

        recordedRanges.add(key);
        fixes.push(fixDetail);

        if (container && typeof container === "object") {
            attachFeatherFixMetadata(container, [fixDetail]);
        }
    };

    const processSegment = (container, startIndex, endIndex) => {
        if (typeof startIndex !== "number" || typeof endIndex !== "number") {
            return;
        }

        if (endIndex <= startIndex) {
            return;
        }

        const segment = sourceText.slice(startIndex, endIndex);

        if (!segment || segment.indexOf(";") === -1) {
            return;
        }

        for (const range of findDuplicateSemicolonRanges(segment, startIndex)) {
            recordFix(container, range);
        }
    };

    const processStatementList = (container, statements) => {
        if (!Array.isArray(statements) || statements.length === 0) {
            return;
        }

        const bounds = getStatementListBounds(container, sourceText);

        let previousEnd = bounds.start;

        for (const statement of statements) {
            const statementStart = getNodeStartIndex(statement);
            const statementEnd = getNodeEndIndex(statement);

            if (
                typeof previousEnd === "number" &&
                typeof statementStart === "number"
            ) {
                processSegment(container, previousEnd, statementStart);
            }

            if (typeof statementEnd === "number") {
                previousEnd = statementEnd;
            } else {
                previousEnd = statementStart;
            }
        }

        if (typeof previousEnd === "number" && typeof bounds.end === "number") {
            processSegment(container, previousEnd, bounds.end);
        }
    };

    const visit = (node) => {
        if (!node) {
            return;
        }

        if (Array.isArray(node)) {
            for (const item of node) {
                visit(item);
            }
            return;
        }

        if (typeof node !== "object") {
            return;
        }

        if (isNonEmptyArray(node.body)) {
            processStatementList(node, node.body);
        }

        for (const value of Object.values(node)) {
            if (value && typeof value === "object") {
                visit(value);
            }
        }
    };

    visit(ast);

    return fixes;
}

function getStatementListBounds(node, sourceText) {
    if (!node || typeof sourceText !== "string") {
        return { start: null, end: null };
    }

    let start = getNodeStartIndex(node);
    let end = getNodeEndIndex(node);

    if (node.type === "Program") {
        start = 0;
        end = sourceText.length;
    } else if (node.type === "BlockStatement") {
        if (typeof start === "number" && sourceText[start] === "{") {
            start += 1;
        }

        if (typeof end === "number" && sourceText[end - 1] === "}") {
            end -= 1;
        }
    } else if (node.type === "SwitchCase") {
        if (typeof start === "number") {
            const colonIndex = findCharacterInRange(
                sourceText,
                ":",
                start,
                end
            );

            if (colonIndex !== -1) {
                start = colonIndex + 1;
            }
        }
    }

    return {
        start: typeof start === "number" ? start : null,
        end: typeof end === "number" ? end : null
    };
}

function findCharacterInRange(text, character, start, end) {
    if (typeof start !== "number") {
        return -1;
    }

    const limit = typeof end === "number" ? end : text.length;
    const index = text.indexOf(character, start);

    if (index === -1 || index >= limit) {
        return -1;
    }

    return index;
}

function findDuplicateSemicolonRanges(segment, offset) {
    const ranges = [];

    if (typeof segment !== "string" || segment.length === 0) {
        return ranges;
    }

    let runStart = -1;
    let runLength = 0;
    let inLineComment = false;
    let inBlockComment = false;
    let inString = false;
    let stringDelimiter = null;

    for (let index = 0; index < segment.length; index += 1) {
        const char = segment[index];
        const nextChar = index + 1 < segment.length ? segment[index + 1] : "";

        if (inString) {
            if (char === "\\") {
                index += 1;
                continue;
            }

            if (char === stringDelimiter) {
                inString = false;
                stringDelimiter = null;
            }

            continue;
        }

        if (inLineComment) {
            if (char === "\n" || char === "\r") {
                inLineComment = false;
            }
            continue;
        }

        if (inBlockComment) {
            if (char === "*" && nextChar === "/") {
                inBlockComment = false;
                index += 1;
            }
            continue;
        }

        if (char === "/" && nextChar === "/") {
            inLineComment = true;
            index += 1;
            continue;
        }

        if (char === "/" && nextChar === "*") {
            inBlockComment = true;
            index += 1;
            continue;
        }

        if (char === '"' || char === "'") {
            inString = true;
            stringDelimiter = char;
            continue;
        }

        if (char === ";") {
            if (runStart === -1) {
                runStart = index;
                runLength = 1;
            } else {
                runLength += 1;
            }
            continue;
        }

        if (runStart !== -1 && runLength > 1) {
            ranges.push({
                start: offset + runStart + 1,
                end: offset + runStart + runLength
            });
        }

        runStart = -1;
        runLength = 0;
    }

    if (runStart !== -1 && runLength > 1) {
        ranges.push({
            start: offset + runStart + 1,
            end: offset + runStart + runLength
        });
    }

    return ranges;
}

function getMemberExpressionRootIdentifier(node) {
    if (!node || typeof node !== "object") {
        return null;
    }

    if (node.type === "Identifier") {
        return node.name ?? null;
    }

    if (
        node.type === "MemberDotExpression" ||
        node.type === "MemberIndexExpression"
    ) {
        return getMemberExpressionRootIdentifier(node.object);
    }

    if (node.type === "CallExpression") {
        return getMemberExpressionRootIdentifier(node.object);
    }

    return null;
}

function normalizeObviousSyntaxErrors({ ast, diagnostic, metadata }) {
    if (!diagnostic || !ast || typeof ast !== "object") {
        return [];
    }

    const gm1100Entries = Array.isArray(metadata?.GM1100)
        ? metadata.GM1100
        : [];

    if (gm1100Entries.length === 0) {
        return [];
    }

    const nodeIndex = collectGM1100Candidates(ast);
    const handledNodes = new Set();
    const fixes = [];

    for (const entry of gm1100Entries) {
        const lineNumber = entry?.line;

        if (typeof lineNumber !== "number") {
            continue;
        }

        const candidates = nodeIndex.get(lineNumber) ?? [];
        let node = null;

        if (entry.type === "declaration") {
            node =
                candidates.find(
                    (candidate) => candidate?.type === "VariableDeclaration"
                ) ?? null;
        } else if (entry.type === "assignment") {
            node =
                candidates.find(
                    (candidate) => candidate?.type === "AssignmentExpression"
                ) ?? null;
        }

        if (!node || handledNodes.has(node)) {
            continue;
        }

        handledNodes.add(node);

        const fixDetail = createFeatherFixDetail(diagnostic, {
            target: entry?.identifier ?? null,
            range: {
                start: getNodeStartIndex(node),
                end: getNodeEndIndex(node)
            }
        });

        if (!fixDetail) {
            continue;
        }

        attachFeatherFixMetadata(node, [fixDetail]);
        fixes.push(fixDetail);
    }

    return fixes;
}

function removeTrailingMacroSemicolons({ ast, sourceText, diagnostic }) {
    if (
        !diagnostic ||
        typeof sourceText !== "string" ||
        sourceText.length === 0
    ) {
        return [];
    }

    const fixes = [];

    const visit = (node) => {
        if (!node || typeof node !== "object") {
            return;
        }

        if (Array.isArray(node)) {
            for (const item of node) {
                visit(item);
            }
            return;
        }

        if (node.type === "MacroDeclaration") {
            const fixInfo = sanitizeMacroDeclaration(
                node,
                sourceText,
                diagnostic
            );
            if (fixInfo) {
                fixes.push(fixInfo);
            }
        }

        for (const value of Object.values(node)) {
            if (value && typeof value === "object") {
                visit(value);
            }
        }
    };

    visit(ast);

    return fixes;
}

function removeBooleanLiteralStatements({ ast, diagnostic, metadata }) {
    if (!diagnostic || !ast || typeof ast !== "object") {
        return [];
    }

    const fixes = [];
    const gm1016MetadataEntries = extractFeatherPreprocessMetadata(
        metadata,
        "GM1016"
    );

    for (const entry of gm1016MetadataEntries) {
        const range = normalizePreprocessedRange(entry);

        if (!range) {
            continue;
        }

        const fixDetail = createFeatherFixDetail(diagnostic, {
            target: null,
            range
        });

        if (!fixDetail) {
            continue;
        }

        const owner = findInnermostBlockForRange(
            ast,
            range.start.index,
            range.end.index
        );

        if (owner && owner !== ast) {
            attachFeatherFixMetadata(owner, [fixDetail]);
        }

        fixes.push(fixDetail);
    }

    const arrayOwners = new WeakMap();

    const visitNode = (node) => {
        if (!node || typeof node !== "object") {
            return;
        }

        for (const value of Object.values(node)) {
            if (!value || typeof value !== "object") {
                continue;
            }

            if (Array.isArray(value)) {
                arrayOwners.set(value, node);
                visitArray(value);
                continue;
            }

            visitNode(value);
        }
    };

    const visitArray = (array) => {
        if (!Array.isArray(array)) {
            return;
        }

        for (let index = 0; index < array.length; index += 1) {
            const item = array[index];

            if (
                item &&
                typeof item === "object" &&
                item.type === "ExpressionStatement"
            ) {
                const fix = removeBooleanLiteralExpression(item, array, index);

                if (fix) {
                    const owner = arrayOwners.get(array) ?? ast;
                    if (owner !== ast) {
                        attachFeatherFixMetadata(owner, [fix]);
                    }
                    fixes.push(fix);
                    array.splice(index, 1);
                    index -= 1;
                    continue;
                }
            }

            visitNode(item);
        }
    };

    function removeBooleanLiteralExpression(
        node,
        parentArray = null,
        index = -1
    ) {
        if (!parentArray || !Array.isArray(parentArray) || index < 0) {
            return null;
        }

        const expression = node.expression;

        if (!isBooleanLiteral(expression, true)) {
            return null;
        }

        const fixDetail = createFeatherFixDetail(diagnostic, {
            target: null,
            range: {
                start: getNodeStartIndex(node),
                end: getNodeEndIndex(node)
            }
        });

        if (!fixDetail) {
            return null;
        }

        return fixDetail;
    }

    visitNode(ast);

    if (fixes.length === 0) {
        return [];
    }

    return fixes;
}

function replaceDeprecatedConstantReferences({ ast, diagnostic }) {
    if (!diagnostic || !ast || typeof ast !== "object") {
        return [];
    }

    const metadata = extractDeprecatedConstantReplacement(diagnostic);

    if (!metadata) {
        return [];
    }

    const { deprecatedConstant, replacementConstant } = metadata;

    if (!deprecatedConstant || !replacementConstant) {
        return [];
    }

    const fixes = [];

    const visit = (node) => {
        if (!node) {
            return;
        }

        if (Array.isArray(node)) {
            for (const item of node) {
                visit(item);
            }
            return;
        }

        if (typeof node !== "object") {
            return;
        }

        if (node.type === "Identifier" && node.name === deprecatedConstant) {
            const start = getNodeStartIndex(node);
            const end = getNodeEndIndex(node);

            const fixDetail = createFeatherFixDetail(diagnostic, {
                target: replacementConstant,
                range:
                    typeof start === "number" && typeof end === "number"
                        ? { start, end }
                        : null
            });

            if (!fixDetail) {
                return;
            }

            node.name = replacementConstant;
            attachFeatherFixMetadata(node, [fixDetail]);
            fixes.push(fixDetail);
            return;
        }

        for (const value of Object.values(node)) {
            if (value && typeof value === "object") {
                visit(value);
            }
        }
    };

    visit(ast);

    return fixes;
}

function extractDeprecatedConstantReplacement(diagnostic) {
    if (!diagnostic) {
        return null;
    }

    const badExample =
        typeof diagnostic.badExample === "string" ? diagnostic.badExample : "";
    const correction =
        typeof diagnostic.correction === "string" ? diagnostic.correction : "";
    const goodExample =
        typeof diagnostic.goodExample === "string"
            ? diagnostic.goodExample
            : "";

    const deprecatedMatch = badExample.match(
        /Constant\s+'([A-Za-z_][A-Za-z0-9_]*)'\s+is\s+deprecated/
    );
    const replacementFromCorrection = correction.match(
        /\b(?:modern|replacement)\s+constant\s+is\s+([A-Za-z_][A-Za-z0-9_]*)\b/i
    );

    let deprecatedConstant = deprecatedMatch?.[1] ?? null;
    let replacementConstant = replacementFromCorrection?.[1] ?? null;

    if (!replacementConstant) {
        const replacementFromGoodExample = findReplacementConstantInExample({
            goodExample,
            badExample,
            deprecatedConstant
        });

        if (replacementFromGoodExample) {
            replacementConstant = replacementFromGoodExample;
        }
    }

    if (!deprecatedConstant) {
        deprecatedConstant = findDeprecatedConstantInExample({
            badExample,
            goodExample,
            replacementConstant
        });
    }

    if (!deprecatedConstant || !replacementConstant) {
        return null;
    }

    return { deprecatedConstant, replacementConstant };
}

function collectIdentifiers(example) {
    if (typeof example !== "string" || example.length === 0) {
        return new Set();
    }

    const matches = example.match(/\b[A-Za-z_][A-Za-z0-9_]*\b/g);

    if (!Array.isArray(matches)) {
        return new Set();
    }

    return new Set(matches);
}

function isLikelyConstant(identifier) {
    if (typeof identifier !== "string" || identifier.length === 0) {
        return false;
    }

    if (/^[A-Z0-9_]+$/.test(identifier)) {
        return true;
    }

    if (/^[a-z0-9]+(_[a-z0-9]+)+$/.test(identifier)) {
        return true;
    }

    return false;
}

function findReplacementConstantInExample({
    goodExample,
    badExample,
    deprecatedConstant
}) {
    const goodIdentifiers = collectIdentifiers(goodExample);
    const badIdentifiers = collectIdentifiers(badExample);

    for (const identifier of goodIdentifiers) {
        if (identifier === deprecatedConstant) {
            continue;
        }

        if (badIdentifiers.has(identifier)) {
            continue;
        }

        if (isLikelyConstant(identifier)) {
            return identifier;
        }
    }

    return null;
}

function findDeprecatedConstantInExample({
    badExample,
    goodExample,
    replacementConstant
}) {
    const badIdentifiers = collectIdentifiers(badExample);
    const goodIdentifiers = collectIdentifiers(goodExample);

    for (const identifier of badIdentifiers) {
        if (identifier === replacementConstant) {
            continue;
        }

        if (goodIdentifiers.has(identifier)) {
            continue;
        }

        if (isLikelyConstant(identifier)) {
            return identifier;
        }
    }

    return null;
}

function extractFeatherPreprocessMetadata(metadata, key) {
    if (!metadata || typeof metadata !== "object") {
        return [];
    }

    const entries = metadata[key];

    return Array.isArray(entries) ? entries.filter(Boolean) : [];
}

function normalizePreprocessedRange(entry) {
    const startIndex = entry?.start?.index;
    const endIndex = entry?.end?.index;

    if (typeof startIndex !== "number" || typeof endIndex !== "number") {
        return null;
    }

    if (endIndex < startIndex) {
        return null;
    }

    const startLine = entry?.start?.line;
    const endLine = entry?.end?.line;

    const startLocation = { index: startIndex };
    const endLocation = { index: endIndex };

    if (typeof startLine === "number") {
        startLocation.line = startLine;
    }

    if (typeof endLine === "number") {
        endLocation.line = endLine;
    }

    return { start: startLocation, end: endLocation };
}

function findInnermostBlockForRange(ast, startIndex, endIndex) {
    if (!ast || typeof ast !== "object") {
        return null;
    }

    let bestMatch = null;

    const visit = (node) => {
        if (!node || typeof node !== "object") {
            return;
        }

        const nodeStart = getNodeStartIndex(node);
        const nodeEnd = getNodeEndIndex(node);

        if (
            typeof nodeStart !== "number" ||
            typeof nodeEnd !== "number" ||
            nodeStart > startIndex ||
            nodeEnd < endIndex
        ) {
            return;
        }

        if (node.type === "BlockStatement") {
            if (!bestMatch) {
                bestMatch = node;
            } else {
                const bestStart = getNodeStartIndex(bestMatch);
                const bestEnd = getNodeEndIndex(bestMatch);

                if (
                    typeof bestStart === "number" &&
                    typeof bestEnd === "number" &&
                    (nodeStart > bestStart || nodeEnd < bestEnd)
                ) {
                    bestMatch = node;
                }
            }
        }

        for (const value of Object.values(node)) {
            if (Array.isArray(value)) {
                for (const item of value) {
                    visit(item);
                }
                continue;
            }

            visit(value);
        }
    };

    visit(ast);

    return bestMatch;
}

function hasDisabledColourChannel(args) {
    if (!Array.isArray(args)) {
        return false;
    }

    const channels = args.slice(0, 4);

    return channels.some((argument) => isLiteralFalse(argument));
}

function sanitizeMacroDeclaration(node, sourceText, diagnostic) {
    if (!node || typeof node !== "object") {
        return null;
    }

    const tokens = Array.isArray(node.tokens) ? node.tokens : null;
    if (!tokens || tokens.length === 0) {
        return null;
    }

    const lastToken = tokens[tokens.length - 1];
    if (lastToken !== ";") {
        return null;
    }

    const startIndex = node.start?.index;
    const endIndex = node.end?.index;

    if (typeof startIndex !== "number" || typeof endIndex !== "number") {
        return null;
    }

    const originalText = sourceText.slice(startIndex, endIndex + 1);

    // Only strip semicolons that appear at the end of the macro definition.
    const sanitizedText = originalText.replace(
        TRAILING_MACRO_SEMICOLON_PATTERN,
        ""
    );

    if (sanitizedText === originalText) {
        return null;
    }

    node.tokens = tokens.slice(0, tokens.length - 1);
    node._featherMacroText = sanitizedText;

    const fixDetail = createFeatherFixDetail(diagnostic, {
        target: node.name?.name ?? null,
        range: {
            start: getNodeStartIndex(node),
            end: getNodeEndIndex(node)
        }
    });

    if (!fixDetail) {
        return null;
    }

    attachFeatherFixMetadata(node, [fixDetail]);

    return fixDetail;
}

function ensureVarDeclarationsAreTerminated({ ast, sourceText, diagnostic }) {
    if (
        !diagnostic ||
        !ast ||
        typeof ast !== "object" ||
        typeof sourceText !== "string"
    ) {
        return [];
    }

    if (sourceText.length === 0) {
        return [];
    }

    const fixes = [];

    const visit = (node) => {
        if (!node) {
            return;
        }

        if (Array.isArray(node)) {
            for (const item of node) {
                visit(item);
            }
            return;
        }

        if (typeof node !== "object") {
            return;
        }

        if (node.type === "VariableDeclaration" && node.kind === "var") {
            const fix = ensureVarDeclarationIsTerminated(
                node,
                sourceText,
                diagnostic
            );

            if (fix) {
                fixes.push(fix);
            }
        }

        for (const value of Object.values(node)) {
            if (value && typeof value === "object") {
                visit(value);
            }
        }
    };

    visit(ast);

    return fixes;
}

function ensureVarDeclarationIsTerminated(node, sourceText, diagnostic) {
    if (!node || node.type !== "VariableDeclaration" || node.kind !== "var") {
        return null;
    }

    if (variableDeclarationHasTerminatingSemicolon(node, sourceText)) {
        return null;
    }

    const target = extractVariableDeclarationTarget(node);

    const fixDetail = createFeatherFixDetail(diagnostic, {
        target,
        range: {
            start: getNodeStartIndex(node),
            end: getNodeEndIndex(node)
        }
    });

    if (!fixDetail) {
        return null;
    }

    attachFeatherFixMetadata(node, [fixDetail]);

    return fixDetail;
}

function extractVariableDeclarationTarget(node) {
    if (!node || node.type !== "VariableDeclaration") {
        return null;
    }

    const declarations = Array.isArray(node.declarations)
        ? node.declarations
        : [];

    if (declarations.length === 0) {
        return null;
    }

    const [firstDeclarator] = declarations;
    const identifier = firstDeclarator?.id;

    if (!identifier || identifier.type !== "Identifier") {
        return null;
    }

    return identifier.name ?? null;
}

function variableDeclarationHasTerminatingSemicolon(node, sourceText) {
    if (
        !node ||
        node.type !== "VariableDeclaration" ||
        typeof sourceText !== "string"
    ) {
        return true;
    }

    const length = sourceText.length;
    if (length === 0) {
        return true;
    }

    const searchStart = getNodeEndIndex(node);

    if (typeof searchStart !== "number") {
        return true;
    }

    let index = searchStart;

    while (index < length) {
        const char = sourceText[index];

        if (char === ";") {
            return true;
        }

        if (char === " " || char === "\t" || char === "\v" || char === "\f") {
            index += 1;
            continue;
        }

        if (char === "\r") {
            return false;
        }

        if (char === "\n") {
            return false;
        }

        if (char === "/") {
            const nextChar = sourceText[index + 1];

            if (nextChar === "/") {
                return false;
            }

            if (nextChar === "*") {
                const closingIndex = sourceText.indexOf("*/", index + 2);

                if (closingIndex === -1) {
                    return false;
                }

                index = closingIndex + 2;
                continue;
            }

            return false;
        }

        if (char === "\u2028" || char === "\u2029") {
            return false;
        }

        if (char && char.trim() === "") {
            index += 1;
            continue;
        }

        return false;
    }

    return false;
}

function captureDeprecatedFunctionManualFixes({ ast, sourceText, diagnostic }) {
    if (
        !diagnostic ||
        !ast ||
        typeof ast !== "object" ||
        typeof sourceText !== "string"
    ) {
        return [];
    }

    const deprecatedFunctions = collectDeprecatedFunctionNames(ast, sourceText);

    if (!deprecatedFunctions || deprecatedFunctions.size === 0) {
        return [];
    }

    const fixes = [];
    const seenLocations = new Set();

    const visit = (node) => {
        if (!node) {
            return;
        }

        if (Array.isArray(node)) {
            for (const item of node) {
                visit(item);
            }
            return;
        }

        if (typeof node !== "object") {
            return;
        }

        if (node.type === "CallExpression") {
            const fix = recordDeprecatedCallMetadata(
                node,
                deprecatedFunctions,
                diagnostic
            );

            if (fix) {
                const startIndex = fix.range?.start;
                const endIndex = fix.range?.end;
                const locationKey = `${startIndex}:${endIndex}`;

                if (!seenLocations.has(locationKey)) {
                    seenLocations.add(locationKey);
                    fixes.push(fix);
                    attachFeatherFixMetadata(node, [fix]);
                }
            }
        }

        for (const value of Object.values(node)) {
            if (value && typeof value === "object") {
                visit(value);
            }
        }
    };

    visit(ast);

    return fixes;
}

function recordDeprecatedCallMetadata(node, deprecatedFunctions, diagnostic) {
    if (!node || node.type !== "CallExpression") {
        return null;
    }

    const callee = node.object;

    if (!callee || callee.type !== "Identifier") {
        return null;
    }

    const functionName = callee.name;

    if (!deprecatedFunctions.has(functionName)) {
        return null;
    }

    const startIndex = getNodeStartIndex(node);
    const endIndex = getNodeEndIndex(node);

    if (typeof startIndex !== "number" || typeof endIndex !== "number") {
        return null;
    }

    const fixDetail = createFeatherFixDetail(diagnostic, {
        target: functionName,
        range: {
            start: startIndex,
            end: endIndex
        },
        automatic: false
    });

    return fixDetail;
}

function collectDeprecatedFunctionNames(ast, sourceText) {
    const names = new Set();

    if (!ast || typeof ast !== "object") {
        return names;
    }

    const comments = getCommentArray(ast);
    const body = Array.isArray(ast.body) ? ast.body : [];

    if (comments.length === 0 || body.length === 0) {
        return names;
    }

    const sortedComments = comments
        .filter((comment) => typeof getCommentEndIndex(comment) === "number")
        .sort(
            (left, right) =>
                getCommentEndIndex(left) - getCommentEndIndex(right)
        );

    const nodes = body
        .filter((node) => node && typeof node === "object")
        .sort((left, right) => {
            const leftIndex = getNodeStartIndex(left);
            const rightIndex = getNodeStartIndex(right);

            if (
                typeof leftIndex !== "number" ||
                typeof rightIndex !== "number"
            ) {
                return 0;
            }

            return leftIndex - rightIndex;
        });

    let commentIndex = 0;

    for (const node of nodes) {
        if (!node || node.type !== "FunctionDeclaration") {
            continue;
        }

        const startIndex = getNodeStartIndex(node);

        if (typeof startIndex !== "number") {
            continue;
        }

        while (
            commentIndex < sortedComments.length &&
            getCommentEndIndex(sortedComments[commentIndex]) < startIndex
        ) {
            commentIndex += 1;
        }

        const comment = sortedComments[commentIndex - 1];

        if (!isDeprecatedComment(comment)) {
            continue;
        }

        const commentEnd = getCommentEndIndex(comment);

        if (typeof commentEnd !== "number") {
            continue;
        }

        const between = sourceText.slice(commentEnd + 1, startIndex);

        if (!isWhitespaceOnly(between)) {
            continue;
        }

        const identifier =
            typeof node.id === "string" ? node.id : node.id?.name;

        if (identifier) {
            names.add(identifier);
        }
    }

    return names;
}

function getCommentEndIndex(comment) {
    if (!comment) {
        return null;
    }

    const end = comment.end;

    if (typeof end === "number") {
        return end;
    }

    if (end && typeof end.index === "number") {
        return end.index;
    }

    return null;
}

function isDeprecatedComment(comment) {
    if (!comment || typeof comment.value !== "string") {
        return false;
    }

    return /@deprecated\b/i.test(comment.value);
}

function isWhitespaceOnly(text) {
    if (typeof text !== "string") {
        return true;
    }

    return text.trim().length === 0;
}

function convertNumericStringArgumentsToNumbers({ ast, diagnostic }) {
    if (!diagnostic || !ast || typeof ast !== "object") {
        return [];
    }

    const fixes = [];

    const visit = (node) => {
        if (!node) {
            return;
        }

        if (Array.isArray(node)) {
            for (const item of node) {
                visit(item);
            }
            return;
        }

        if (typeof node !== "object") {
            return;
        }

        if (node.type === "CallExpression") {
            const args = Array.isArray(node.arguments) ? node.arguments : [];

            for (const argument of args) {
                const fix = convertNumericStringLiteral(argument, diagnostic);

                if (fix) {
                    fixes.push(fix);
                }
            }
        }

        for (const value of Object.values(node)) {
            if (value && typeof value === "object") {
                visit(value);
            }
        }
    };

    visit(ast);

    return fixes;
}

function convertNumericStringLiteral(argument, diagnostic) {
    const literal = extractLiteral(argument);

    if (!literal) {
        return null;
    }

    if (literal._skipNumericStringCoercion) {
        return null;
    }

    const rawValue = literal.value;

    if (typeof rawValue !== "string" || rawValue.length < 2) {
        return null;
    }

    if (!rawValue.startsWith('"') || !rawValue.endsWith('"')) {
        return null;
    }

    const numericText = rawValue.slice(1, -1);

    if (!NUMERIC_STRING_LITERAL_PATTERN.test(numericText)) {
        return null;
    }

    literal.value = numericText;

    const fixDetail = createFeatherFixDetail(diagnostic, {
        target: numericText,
        range: {
            start: getNodeStartIndex(literal),
            end: getNodeEndIndex(literal)
        }
    });

    if (!fixDetail) {
        return null;
    }

    attachFeatherFixMetadata(literal, [fixDetail]);

    return fixDetail;
}

function extractLiteral(node) {
    if (!node || typeof node !== "object") {
        return null;
    }

    if (node.type === "Literal") {
        return node;
    }

    if (node.type === "ParenthesizedExpression") {
        return extractLiteral(node.expression);
    }

    return null;
}

function ensureConstructorDeclarationsForNewExpressions({ ast, diagnostic }) {
    if (!diagnostic || !ast || typeof ast !== "object") {
        return [];
    }

    const fixes = [];
    const functionDeclarations = new Map();

    const collectFunctions = (node) => {
        if (!node) {
            return;
        }

        if (Array.isArray(node)) {
            for (const item of node) {
                collectFunctions(item);
            }
            return;
        }

        if (typeof node !== "object") {
            return;
        }

        if (node.type === "FunctionDeclaration") {
            const functionName = isNonEmptyString(node.id) ? node.id : null;

            if (functionName && !functionDeclarations.has(functionName)) {
                functionDeclarations.set(functionName, node);
            }
        }

        for (const value of Object.values(node)) {
            if (value && typeof value === "object") {
                collectFunctions(value);
            }
        }
    };

    collectFunctions(ast);

    if (functionDeclarations.size === 0) {
        return [];
    }

    const convertedFunctions = new Set();

    const visit = (node) => {
        if (!node) {
            return;
        }

        if (Array.isArray(node)) {
            for (const item of node) {
                visit(item);
            }
            return;
        }

        if (typeof node !== "object") {
            return;
        }

        if (node.type === "NewExpression") {
            const expression = node.expression;
            const constructorName =
                expression?.type === "Identifier" &&
                typeof expression.name === "string"
                    ? expression.name
                    : null;

            if (constructorName) {
                const functionNode = functionDeclarations.get(constructorName);

                if (
                    functionNode &&
                    functionNode.type === "FunctionDeclaration" &&
                    !convertedFunctions.has(functionNode)
                ) {
                    const fix = convertFunctionDeclarationToConstructor(
                        functionNode,
                        diagnostic
                    );

                    if (fix) {
                        fixes.push(fix);
                        convertedFunctions.add(functionNode);
                    }
                }
            }
        }

        for (const value of Object.values(node)) {
            if (value && typeof value === "object") {
                visit(value);
            }
        }
    };

    visit(ast);

    return fixes;
}

function convertFunctionDeclarationToConstructor(functionNode, diagnostic) {
    if (!functionNode || functionNode.type !== "FunctionDeclaration") {
        return null;
    }

    const fixDetail = createFeatherFixDetail(diagnostic, {
        target: typeof functionNode.id === "string" ? functionNode.id : null,
        range: {
            start: getNodeStartIndex(functionNode),
            end: getNodeEndIndex(functionNode)
        }
    });

    if (!fixDetail) {
        return null;
    }

    functionNode.type = "ConstructorDeclaration";

    if (!Object.hasOwn(functionNode, "parent")) {
        functionNode.parent = null;
    }

    attachFeatherFixMetadata(functionNode, [fixDetail]);

    return fixDetail;
}

function deduplicateLocalVariableDeclarations({ ast, diagnostic }) {
    if (!diagnostic || !ast || typeof ast !== "object") {
        return [];
    }

    const fixes = [];
    const scopeStack = [];

    const pushScope = (initialNames = []) => {
        const scope = new Map();

        if (Array.isArray(initialNames)) {
            for (const name of initialNames) {
                if (isNonEmptyString(name)) {
                    scope.set(name, true);
                }
            }
        }

        scopeStack.push(scope);
    };

    const popScope = () => {
        scopeStack.pop();
    };

    const declareLocal = (name) => {
        if (!isNonEmptyString(name)) {
            return true;
        }

        const scope = scopeStack[scopeStack.length - 1];

        if (!scope) {
            return true;
        }

        if (scope.has(name)) {
            return false;
        }

        scope.set(name, true);
        return true;
    };

    const handleVariableDeclaration = (node, parent, property) => {
        const declarations = Array.isArray(node.declarations)
            ? node.declarations
            : [];

        if (declarations.length === 0) {
            return [];
        }

        const retained = [];
        const duplicates = [];

        for (const declarator of declarations) {
            if (!declarator || typeof declarator !== "object") {
                retained.push(declarator);
                continue;
            }

            const name = getVariableDeclaratorName(declarator);

            if (!name) {
                retained.push(declarator);
                continue;
            }

            const isNewDeclaration = declareLocal(name);

            if (isNewDeclaration) {
                retained.push(declarator);
                continue;
            }

            duplicates.push(declarator);
        }

        if (duplicates.length === 0) {
            return [];
        }

        if (!Array.isArray(parent) || typeof property !== "number") {
            return [];
        }

        const fixDetails = [];
        const assignments = [];

        for (const declarator of duplicates) {
            const name = getVariableDeclaratorName(declarator);

            const fixDetail = createFeatherFixDetail(diagnostic, {
                target: name,
                range: {
                    start: getNodeStartIndex(declarator),
                    end: getNodeEndIndex(declarator)
                }
            });

            if (!fixDetail) {
                continue;
            }

            const assignment = createAssignmentFromDeclarator(declarator, node);

            if (assignment) {
                attachFeatherFixMetadata(assignment, [fixDetail]);
                assignments.push(assignment);
            }

            fixDetails.push(fixDetail);
        }

        if (fixDetails.length === 0) {
            return [];
        }

        node.declarations = retained;

        if (retained.length === 0) {
            if (assignments.length > 0) {
                parent.splice(property, 1, ...assignments);
            } else {
                parent.splice(property, 1);
            }
        } else if (assignments.length > 0) {
            parent.splice(property + 1, 0, ...assignments);
        }

        if (retained.length > 0) {
            attachFeatherFixMetadata(node, fixDetails);
        }

        return fixDetails;
    };

    const visit = (node, parent, property) => {
        if (!node) {
            return;
        }

        if (Array.isArray(node)) {
            for (let index = 0; index < node.length; index += 1) {
                const initialLength = node.length;
                visit(node[index], node, index);

                if (node.length < initialLength) {
                    index -= 1;
                }
            }
            return;
        }

        if (typeof node !== "object") {
            return;
        }

        if (isFunctionLikeNode(node)) {
            const paramNames = getFunctionParameterNames(node);

            pushScope(paramNames);

            const params = Array.isArray(node.params) ? node.params : [];
            for (const param of params) {
                visit(param, node, "params");
            }

            visit(node.body, node, "body");
            popScope();
            return;
        }

        if (node.type === "VariableDeclaration" && node.kind === "var") {
            const fixDetails = handleVariableDeclaration(
                node,
                parent,
                property
            );

            if (isNonEmptyArray(fixDetails)) {
                fixes.push(...fixDetails);
            }
        }

        for (const [key, value] of Object.entries(node)) {
            if (key === "body" && isFunctionLikeNode(node)) {
                continue;
            }

            if (!value || typeof value !== "object") {
                continue;
            }

            visit(value, node, key);
        }
    };

    pushScope();
    visit(ast, null, null);
    popScope();

    return fixes;
}

function renameDuplicateFunctionParameters({ ast, diagnostic, options }) {
    if (!diagnostic || !ast || typeof ast !== "object") {
        return [];
    }

    const fixes = [];

    const visit = (node) => {
        if (!node) {
            return;
        }

        if (Array.isArray(node)) {
            node.forEach(visit);
            return;
        }

        if (typeof node !== "object") {
            return;
        }

        if (
            node.type === "FunctionDeclaration" ||
            node.type === "ConstructorDeclaration"
        ) {
            const functionFixes = renameDuplicateParametersInFunction(
                node,
                diagnostic,
                options
            );
            if (isNonEmptyArray(functionFixes)) {
                fixes.push(...functionFixes);
            }
        }

        for (const value of Object.values(node)) {
            if (value && typeof value === "object") {
                visit(value);
            }
        }
    };

    visit(ast);

    return fixes;
}

function renameDuplicateParametersInFunction(functionNode, diagnostic) {
    const params = Array.isArray(functionNode?.params)
        ? functionNode.params
        : [];

    if (params.length === 0) {
        return [];
    }

    const fixes = [];
    const seenNames = new Set();

    for (let index = 0; index < params.length; index += 1) {
        const param = params[index];
        const identifier = getFunctionParameterIdentifier(param);

        const hasIdentifier =
            identifier &&
            typeof identifier.name === "string" &&
            identifier.name.length > 0;

        if (!hasIdentifier) {
            continue;
        }

        const originalName = identifier.name;

        if (!seenNames.has(originalName)) {
            seenNames.add(originalName);
            continue;
        }

        const range = {
            start: getNodeStartIndex(identifier),
            end: getNodeEndIndex(identifier)
        };

        const fixDetail = createFeatherFixDetail(diagnostic, {
            target: originalName,
            range
        });

        if (fixDetail) {
            attachFeatherFixMetadata(functionNode, [fixDetail]);
            fixes.push(fixDetail);
        }

        params.splice(index, 1);
        index -= 1;
    }

    return fixes;
}

function getFunctionParameterIdentifier(param) {
    if (!param || typeof param !== "object") {
        return null;
    }

    if (param.type === "Identifier") {
        return param;
    }

    if (
        param.type === "DefaultParameter" &&
        param.left?.type === "Identifier"
    ) {
        return param.left;
    }

    if (
        param.type === "RestParameter" &&
        param.argument?.type === "Identifier"
    ) {
        return param.argument;
    }

    return null;
}

function replaceInvalidDeleteStatements({ ast, diagnostic }) {
    if (!diagnostic || !ast || typeof ast !== "object") {
        return [];
    }

    const fixes = [];

    const visit = (node, parent, property) => {
        if (!node) {
            return;
        }

        if (Array.isArray(node)) {
            for (let index = 0; index < node.length; index += 1) {
                visit(node[index], node, index);
            }
            return;
        }

        if (typeof node !== "object") {
            return;
        }

        if (node.type === "DeleteStatement") {
            const fix = convertDeleteStatementToUndefinedAssignment(
                node,
                parent,
                property,
                diagnostic
            );

            if (fix) {
                fixes.push(fix);
                return;
            }
        }

        for (const [key, value] of Object.entries(node)) {
            if (value && typeof value === "object") {
                visit(value, node, key);
            }
        }
    };

    visit(ast, null, null);

    return fixes;
}

function convertDeleteStatementToUndefinedAssignment(
    node,
    parent,
    property,
    diagnostic
) {
    if (!node || node.type !== "DeleteStatement" || !diagnostic) {
        return null;
    }

    if (!isValidDeleteTarget(node.argument)) {
        return null;
    }

    const targetName = getDeleteTargetName(node.argument);
    const assignment = {
        type: "AssignmentExpression",
        operator: "=",
        left: node.argument,
        right: createLiteral("undefined"),
        start: cloneLocation(node.start),
        end: cloneLocation(node.end)
    };

    copyCommentMetadata(node, assignment);

    const fixDetail = createFeatherFixDetail(diagnostic, {
        target: targetName,
        range: {
            start: getNodeStartIndex(node),
            end: getNodeEndIndex(node)
        }
    });

    if (!fixDetail) {
        return null;
    }

    if (!replaceNodeInParent(parent, property, assignment)) {
        return null;
    }

    attachFeatherFixMetadata(assignment, [fixDetail]);

    return fixDetail;
}

function isValidDeleteTarget(node) {
    if (!node || typeof node !== "object") {
        return false;
    }

    if (isIdentifierNode(node)) {
        return true;
    }

    return ALLOWED_DELETE_MEMBER_TYPES.has(node.type);
}

function isIdentifierNode(node) {
    return (
        node &&
        node.type === "Identifier" &&
        typeof node.name === "string" &&
        node.name.length > 0
    );
}

function getDeleteTargetName(node) {
    if (!node || typeof node !== "object") {
        return null;
    }

    if (isIdentifierNode(node)) {
        return node.name;
    }

    if (node.type === "MemberDotExpression") {
        return node.property?.name ?? null;
    }

    return null;
}

function replaceNodeInParent(parent, property, replacement) {
    if (Array.isArray(parent)) {
        if (
            typeof property !== "number" ||
            property < 0 ||
            property >= parent.length
        ) {
            return false;
        }

        parent[property] = replacement;
        return true;
    }

    if (parent && typeof parent === "object" && property != null) {
        parent[property] = replacement;
        return true;
    }

    return false;
}

function closeOpenVertexBatches({ ast, diagnostic }) {
    if (!diagnostic || !ast || typeof ast !== "object") {
        return [];
    }

    const fixes = [];

    const visit = (node, parent, property) => {
        if (!node) {
            return;
        }

        if (Array.isArray(node)) {
            if (isStatementList(parent, property)) {
                const statementFixes = ensureVertexBatchesClosed(
                    node,
                    diagnostic
                );

                if (
                    Array.isArray(statementFixes) &&
                    statementFixes.length > 0
                ) {
                    fixes.push(...statementFixes);
                }
            }

            for (let index = 0; index < node.length; index += 1) {
                visit(node[index], node, index);
            }
            return;
        }

        if (typeof node !== "object") {
            return;
        }

        for (const [key, value] of Object.entries(node)) {
            if (value && typeof value === "object") {
                visit(value, node, key);
            }
        }
    };

    visit(ast, null, null);

    return fixes;
}

function ensureVertexBatchesClosed(statements, diagnostic) {
    if (!Array.isArray(statements) || statements.length === 0 || !diagnostic) {
        return [];
    }

    const fixes = [];
    let lastBeginCall = null;

    for (let index = 0; index < statements.length; index += 1) {
        const statement = statements[index];

        if (isVertexBeginCallNode(statement)) {
            if (lastBeginCall) {
                const vertexEndCall =
                    createVertexEndCallFromBegin(lastBeginCall);
                const fixDetail = createFeatherFixDetail(diagnostic, {
                    target: getVertexBatchTarget(lastBeginCall),
                    range: {
                        start: getNodeStartIndex(lastBeginCall),
                        end: getNodeEndIndex(lastBeginCall)
                    }
                });

                if (vertexEndCall && fixDetail) {
                    statements.splice(index, 0, vertexEndCall);
                    attachFeatherFixMetadata(vertexEndCall, [fixDetail]);
                    fixes.push(fixDetail);
                    index += 1;
                }

                lastBeginCall = null;
            }

            lastBeginCall = statement;
            continue;
        }

        if (isVertexEndCallNode(statement)) {
            lastBeginCall = null;
        }
    }

    return fixes;
}

function isVertexBeginCallNode(node) {
    if (!node || node.type !== "CallExpression") {
        return false;
    }

    return isIdentifierWithName(node.object, "vertex_begin");
}

function isVertexEndCallNode(node) {
    if (!node || node.type !== "CallExpression") {
        return false;
    }

    return isIdentifierWithName(node.object, "vertex_end");
}

function getVertexBatchTarget(callExpression) {
    if (!callExpression || callExpression.type !== "CallExpression") {
        return null;
    }

    const args = Array.isArray(callExpression.arguments)
        ? callExpression.arguments
        : [];

    if (args.length > 0) {
        const firstArgument = args[0];

        if (isIdentifier(firstArgument)) {
            return firstArgument.name ?? null;
        }
    }

    return callExpression.object?.name ?? null;
}

function createVertexEndCallFromBegin(template) {
    if (!template || template.type !== "CallExpression") {
        return null;
    }

    const identifier = createIdentifier("vertex_end", template.object);

    if (!identifier) {
        return null;
    }

    const callExpression = {
        type: "CallExpression",
        object: identifier,
        arguments: []
    };

    if (Array.isArray(template.arguments) && template.arguments.length > 0) {
        const clonedArgument = cloneNode(template.arguments[0]);

        if (clonedArgument) {
            callExpression.arguments.push(clonedArgument);
        }
    }

    if (hasOwn(template, "start")) {
        callExpression.start = cloneLocation(template.start);
    }

    if (hasOwn(template, "end")) {
        callExpression.end = cloneLocation(template.end);
    }

    return callExpression;
}

function localizeInstanceVariableAssignments({ ast, diagnostic, sourceText }) {
    if (!diagnostic || !ast || typeof ast !== "object") {
        return [];
    }

    const fixes = [];
    const eventMarkers = buildEventMarkerIndex(ast);
    const memberPropertyNames = collectMemberPropertyNames(ast);

    const visit = (node, parent, property) => {
        if (!node) {
            return;
        }

        if (Array.isArray(node)) {
            for (let index = 0; index < node.length; index += 1) {
                visit(node[index], node, index);
            }
            return;
        }

        if (typeof node !== "object") {
            return;
        }

        if (node.type === "AssignmentExpression") {
            const fix = convertAssignmentToLocalVariable({
                node,
                parent,
                property,
                diagnostic,
                eventMarkers,
                memberPropertyNames,
                sourceText
            });

            if (fix) {
                fixes.push(fix);
                return;
            }
        }

        for (const [key, value] of Object.entries(node)) {
            if (value && typeof value === "object") {
                visit(value, node, key);
            }
        }
    };

    visit(ast, null, null);

    return fixes;
}

function convertAssignmentToLocalVariable({
    node,
    parent,
    property,
    diagnostic,
    eventMarkers,
    memberPropertyNames,
    sourceText
}) {
    if (!Array.isArray(parent) || typeof property !== "number") {
        return null;
    }

    if (
        !node ||
        node.type !== "AssignmentExpression" ||
        node.operator !== "="
    ) {
        return null;
    }

    const left = node.left;

    if (!isIdentifier(left)) {
        return null;
    }

    const identifierName = left?.name;
    const originalIdentifierName =
        typeof sourceText === "string"
            ? getOriginalIdentifierName(left, sourceText)
            : null;

    if (
        identifierName &&
        memberPropertyNames &&
        memberPropertyNames.has(identifierName)
    ) {
        return null;
    }

    if (
        originalIdentifierName &&
        memberPropertyNames &&
        memberPropertyNames.has(originalIdentifierName)
    ) {
        return null;
    }

    if (!Array.isArray(eventMarkers) || eventMarkers.length === 0) {
        return null;
    }

    const eventMarker = findEventMarkerForIndex(
        eventMarkers,
        getNodeStartIndex(node)
    );

    if (!eventMarker || isCreateEventMarker(eventMarker)) {
        return null;
    }

    const clonedIdentifier = cloneIdentifier(left);

    if (!clonedIdentifier) {
        return null;
    }

    const declarator = {
        type: "VariableDeclarator",
        id: clonedIdentifier,
        init: node.right,
        start: cloneLocation(left?.start ?? node.start),
        end: cloneLocation(node.end)
    };

    const declaration = {
        type: "VariableDeclaration",
        declarations: [declarator],
        kind: "var",
        start: cloneLocation(node.start),
        end: cloneLocation(node.end)
    };

    copyCommentMetadata(node, declaration);

    const fixDetail = createFeatherFixDetail(diagnostic, {
        target: left?.name ?? null,
        range: {
            start: getNodeStartIndex(node),
            end: getNodeEndIndex(node)
        }
    });

    if (!fixDetail) {
        return null;
    }

    parent[property] = declaration;
    attachFeatherFixMetadata(declaration, [fixDetail]);

    return fixDetail;
}

function buildEventMarkerIndex(ast) {
    if (!ast || typeof ast !== "object") {
        return [];
    }

    const markerComments = new Set();
    const directComments = Array.isArray(ast.comments) ? ast.comments : [];

    for (const comment of directComments) {
        if (comment) {
            markerComments.add(comment);
        }
    }

    for (const comment of collectCommentNodes(ast)) {
        if (comment) {
            markerComments.add(comment);
        }
    }

    const markers = [];

    for (const comment of markerComments) {
        const eventName = extractEventNameFromComment(comment?.value);

        if (!eventName) {
            continue;
        }

        const markerIndex = getCommentIndex(comment);

        if (typeof markerIndex !== "number") {
            continue;
        }

        markers.push({
            index: markerIndex,
            name: eventName
        });
    }

    markers.sort((left, right) => left.index - right.index);

    return markers;
}

function extractEventNameFromComment(value) {
    if (typeof value !== "string") {
        return null;
    }

    const trimmed = value.trim();

    if (!trimmed.startsWith("/")) {
        return null;
    }

    const normalized = trimmed.replace(/^\/\s*/, "");

    if (!/\bEvent\b/i.test(normalized)) {
        return null;
    }

    return normalized;
}

function getCommentIndex(comment) {
    if (!comment || typeof comment !== "object") {
        return null;
    }

    if (typeof comment.start?.index === "number") {
        return comment.start.index;
    }

    if (typeof comment.end?.index === "number") {
        return comment.end.index;
    }

    return null;
}

function findEventMarkerForIndex(markers, index) {
    if (!Array.isArray(markers) || markers.length === 0) {
        return null;
    }

    if (typeof index !== "number") {
        return null;
    }

    let result = null;

    for (const marker of markers) {
        if (marker.index <= index) {
            result = marker;
            continue;
        }

        break;
    }

    return result;
}

function isCreateEventMarker(marker) {
    if (!marker || typeof marker.name !== "string") {
        return false;
    }

    return /\bCreate\s+Event\b/i.test(marker.name);
}

function collectMemberPropertyNames(ast) {
    if (!ast || typeof ast !== "object") {
        return new Set();
    }

    const names = new Set();

    const visit = (node) => {
        if (!node || typeof node !== "object") {
            return;
        }

        if (Array.isArray(node)) {
            for (const item of node) {
                visit(item);
            }
            return;
        }

        if (node.type === "MemberDotExpression") {
            const property = node.property;

            if (property?.type === "Identifier" && property.name) {
                names.add(property.name);
            }
        }

        if (node.type === "MemberIndexExpression") {
            const property = node.property;

            if (property?.type === "Identifier" && property.name) {
                names.add(property.name);
            }
        }

        for (const value of Object.values(node)) {
            if (value && typeof value === "object") {
                visit(value);
            }
        }
    };

    visit(ast);

    return names;
}

function getOriginalIdentifierName(identifier, sourceText) {
    if (!identifier || typeof sourceText !== "string") {
        return null;
    }

    const startIndex = getNodeStartIndex(identifier);
    const endIndex = getNodeEndIndex(identifier);

    if (typeof startIndex !== "number" || typeof endIndex !== "number") {
        return null;
    }

    const slice = sourceText.slice(startIndex, endIndex + 1);

    if (typeof slice !== "string") {
        return null;
    }

    const trimmed = slice.trim();

    if (!trimmed) {
        return null;
    }

    const match = /^[A-Za-z_][A-Za-z0-9_]*$/.exec(trimmed);

    if (!match) {
        return null;
    }

    return match[0];
}

function convertAllDotAssignmentsToWithStatements({ ast, diagnostic }) {
    if (!diagnostic || !ast || typeof ast !== "object") {
        return [];
    }

    const fixes = [];

    const visit = (node, parent, property) => {
        if (!node) {
            return;
        }

        if (Array.isArray(node)) {
            for (let index = 0; index < node.length; index += 1) {
                visit(node[index], node, index);
            }
            return;
        }

        if (typeof node !== "object") {
            return;
        }

        if (node.type === "AssignmentExpression") {
            const fix = convertAllAssignment(
                node,
                parent,
                property,
                diagnostic
            );
            if (fix) {
                fixes.push(fix);
                return;
            }
        }

        for (const [key, value] of Object.entries(node)) {
            if (value && typeof value === "object") {
                visit(value, node, key);
            }
        }
    };

    visit(ast, null, null);

    return fixes;
}

function normalizeFunctionCallArgumentOrder({ ast, diagnostic }) {
    if (!diagnostic || !ast || typeof ast !== "object") {
        return [];
    }

    const fixes = [];
    const state = {
        counter: 0
    };

    const visit = (node, parent, property, ancestors) => {
        if (!node) {
            return;
        }

        const nextAncestors = Array.isArray(ancestors)
            ? ancestors.concat([{ node, parent, property }])
            : [{ node, parent, property }];

        if (Array.isArray(node)) {
            for (let index = 0; index < node.length; index += 1) {
                visit(node[index], node, index, nextAncestors);
            }
            return;
        }

        if (typeof node !== "object") {
            return;
        }

        for (const [key, value] of Object.entries(node)) {
            if (value && typeof value === "object") {
                visit(value, node, key, nextAncestors);
            }
        }

        if (node.type === "CallExpression") {
            const fix = normalizeCallExpressionArguments({
                node,
                parent,
                property,
                diagnostic,
                ancestors: nextAncestors,
                state
            });

            if (fix) {
                fixes.push(fix);
            }
        }
    };

    visit(ast, null, null, []);

    return fixes;
}

function normalizeCallExpressionArguments({
    node,
    parent,
    property,
    diagnostic,
    ancestors,
    state
}) {
    if (!node || node.type !== "CallExpression") {
        return null;
    }

    const args = Array.isArray(node.arguments) ? node.arguments : [];
    if (args.length === 0) {
        return null;
    }

    const callArgumentInfos = [];

    for (let index = 0; index < args.length; index += 1) {
        const argument = args[index];

        if (!argument || argument.type !== "CallExpression") {
            continue;
        }

        callArgumentInfos.push({
            argument,
            index
        });
    }

    if (callArgumentInfos.length < 2) {
        return null;
    }

    const statementContext = findStatementContext(ancestors);

    if (!statementContext) {
        return null;
    }

    const temporaryDeclarations = [];

    for (const { argument, index } of callArgumentInfos) {
        const tempName = buildTemporaryIdentifierName(state);
        const tempIdentifier = createIdentifier(tempName, argument);

        if (!tempIdentifier) {
            continue;
        }

        const declaration = createTemporaryVariableDeclaration(
            tempName,
            argument
        );

        if (!declaration) {
            continue;
        }

        temporaryDeclarations.push({
            declaration,
            index,
            identifier: tempIdentifier
        });
    }

    if (temporaryDeclarations.length !== callArgumentInfos.length) {
        return null;
    }

    const fixDetail = createFeatherFixDetail(diagnostic, {
        target: node.object?.name ?? null,
        range: {
            start: getNodeStartIndex(node),
            end: getNodeEndIndex(node)
        }
    });

    if (!fixDetail) {
        return null;
    }

    for (const { declaration, index, identifier } of temporaryDeclarations) {
        node.arguments[index] = createIdentifier(identifier.name, identifier);
    }

    statementContext.statements.splice(
        statementContext.index,
        0,
        ...temporaryDeclarations.map(({ declaration }) => declaration)
    );

    for (const { declaration } of temporaryDeclarations) {
        attachFeatherFixMetadata(declaration, [fixDetail]);
    }

    attachFeatherFixMetadata(node, [fixDetail]);

    return fixDetail;
}

function buildTemporaryIdentifierName(state) {
    if (!state || typeof state !== "object") {
        return "__feather_call_arg_0";
    }

    const nextIndex = typeof state.counter === "number" ? state.counter : 0;
    state.counter = nextIndex + 1;

    return `__feather_call_arg_${nextIndex}`;
}

function createTemporaryVariableDeclaration(name, init) {
    if (!name || !init || typeof init !== "object") {
        return null;
    }

    const id = createIdentifier(name, init);

    if (!id) {
        return null;
    }

    const declarator = {
        type: "VariableDeclarator",
        id,
        init,
        start: cloneLocation(init.start),
        end: cloneLocation(init.end)
    };

    const declaration = {
        type: "VariableDeclaration",
        declarations: [declarator],
        kind: "var",
        start: cloneLocation(init.start),
        end: cloneLocation(init.end)
    };

    return declaration;
}

function findStatementContext(ancestors) {
    if (!Array.isArray(ancestors)) {
        return null;
    }

    for (let index = ancestors.length - 1; index >= 0; index -= 1) {
        const entry = ancestors[index];

        if (
            !entry ||
            !Array.isArray(entry.parent) ||
            typeof entry.property !== "number"
        ) {
            continue;
        }

        const arrayAncestor = ancestors[index - 1];

        if (!arrayAncestor) {
            continue;
        }

        if (!isStatementArray(arrayAncestor)) {
            continue;
        }

        return {
            statements: entry.parent,
            index: entry.property
        };
    }

    return null;
}

function isStatementArray(entry) {
    if (!entry || !Array.isArray(entry.node)) {
        return false;
    }

    const owner = entry.parent;
    const propertyName = entry.property;

    if (!owner || typeof propertyName !== "string") {
        return false;
    }

    if (propertyName !== "body") {
        return false;
    }

    const parentType = owner?.type;

    return (
        parentType === "Program" ||
        parentType === "BlockStatement" ||
        parentType === "SwitchCase"
    );
}

function convertAllAssignment(node, parent, property, diagnostic) {
    if (!Array.isArray(parent) || typeof property !== "number") {
        return null;
    }

    if (
        !node ||
        node.type !== "AssignmentExpression" ||
        node.operator !== "="
    ) {
        return null;
    }

    const member = node.left;
    if (!member || member.type !== "MemberDotExpression") {
        return null;
    }

    const object = member.object;
    if (!object || object.type !== "Identifier" || object.name !== "all") {
        return null;
    }

    const propertyIdentifier = member.property;
    if (!propertyIdentifier || propertyIdentifier.type !== "Identifier") {
        return null;
    }

    const normalizedAssignment = {
        type: "AssignmentExpression",
        operator: node.operator,
        left: cloneIdentifier(propertyIdentifier),
        right: node.right,
        start: cloneLocation(node.start),
        end: cloneLocation(node.end)
    };

    const blockStatement = {
        type: "BlockStatement",
        body: [normalizedAssignment],
        start: cloneLocation(node.start),
        end: cloneLocation(node.end)
    };

    const parenthesizedExpression = {
        type: "ParenthesizedExpression",
        expression: cloneIdentifier(object),
        start: cloneLocation(object?.start ?? node.start),
        end: cloneLocation(object?.end ?? node.end)
    };

    const withStatement = {
        type: "WithStatement",
        test: parenthesizedExpression,
        body: blockStatement,
        start: cloneLocation(node.start),
        end: cloneLocation(node.end)
    };

    copyCommentMetadata(node, withStatement);

    const fixDetail = createFeatherFixDetail(diagnostic, {
        target: propertyIdentifier?.name ?? null,
        range: {
            start: getNodeStartIndex(node),
            end: getNodeEndIndex(node)
        }
    });

    if (!fixDetail) {
        return null;
    }

    parent[property] = withStatement;
    attachFeatherFixMetadata(withStatement, [fixDetail]);

    return fixDetail;
}

function convertNullishCoalesceOpportunities({ ast, diagnostic }) {
    if (!diagnostic || !ast || typeof ast !== "object") {
        return [];
    }

    const fixes = [];

    const visit = (node, parent, property) => {
        if (!node) {
            return false;
        }

        if (Array.isArray(node)) {
            for (let index = 0; index < node.length; ) {
                const mutated = visit(node[index], node, index);
                if (mutated) {
                    continue;
                }
                index += 1;
            }
            return false;
        }

        if (typeof node !== "object") {
            return false;
        }

        if (node.type === "IfStatement") {
            const result = convertNullishIfStatement(
                node,
                parent,
                property,
                diagnostic
            );

            if (result && result.fix) {
                fixes.push(result.fix);
                return result.mutatedParent === true;
            }
        }

        for (const [key, value] of Object.entries(node)) {
            if (value && typeof value === "object") {
                visit(value, node, key);
            }
        }

        return false;
    };

    visit(ast, null, null);

    return fixes;
}

function convertNullishIfStatement(node, parent, property, diagnostic) {
    if (!Array.isArray(parent) || typeof property !== "number") {
        return null;
    }

    if (!node || node.type !== "IfStatement" || node.alternate) {
        return null;
    }

    const comparison = unwrapParenthesizedExpression(node.test);

    if (!comparison || comparison.type !== "BinaryExpression") {
        return null;
    }

    if (comparison.operator !== "==") {
        return null;
    }

    const identifierInfo = extractUndefinedComparisonIdentifier(comparison);

    if (!identifierInfo) {
        return null;
    }

    const consequentAssignment = extractConsequentAssignment(node.consequent);

    if (!consequentAssignment || consequentAssignment.operator !== "=") {
        return null;
    }

    const assignmentIdentifier = consequentAssignment.left;

    if (
        !isIdentifier(assignmentIdentifier) ||
        assignmentIdentifier.name !== identifierInfo.name
    ) {
        return null;
    }

    const fallbackExpression = consequentAssignment.right;

    if (!fallbackExpression) {
        return null;
    }

    const previousNode = parent[property - 1];

    if (
        previousNode &&
        previousNode.type === "AssignmentExpression" &&
        previousNode.operator === "=" &&
        isIdentifier(previousNode.left) &&
        previousNode.left.name === identifierInfo.name &&
        previousNode.right
    ) {
        const previousRight = previousNode.right;

        const binaryExpression = {
            type: "BinaryExpression",
            operator: "??",
            left: previousRight,
            right: fallbackExpression
        };

        if (hasOwn(previousRight, "start")) {
            binaryExpression.start = cloneLocation(previousRight.start);
        } else if (hasOwn(previousNode, "start")) {
            binaryExpression.start = cloneLocation(previousNode.start);
        }

        if (hasOwn(fallbackExpression, "end")) {
            binaryExpression.end = cloneLocation(fallbackExpression.end);
        } else if (hasOwn(consequentAssignment, "end")) {
            binaryExpression.end = cloneLocation(consequentAssignment.end);
        }

        previousNode.right = binaryExpression;

        if (hasOwn(node, "end")) {
            previousNode.end = cloneLocation(node.end);
        } else if (hasOwn(consequentAssignment, "end")) {
            previousNode.end = cloneLocation(consequentAssignment.end);
        }

        const fixDetail = createFeatherFixDetail(diagnostic, {
            target: identifierInfo.name,
            range: {
                start: getNodeStartIndex(previousNode),
                end: getNodeEndIndex(previousNode)
            }
        });

        if (!fixDetail) {
            return null;
        }

        parent.splice(property, 1);
        attachFeatherFixMetadata(previousNode, [fixDetail]);

        return { fix: fixDetail, mutatedParent: true };
    }

    const nullishAssignment = {
        type: "AssignmentExpression",
        operator: "??=",
        left: assignmentIdentifier,
        right: fallbackExpression
    };

    if (hasOwn(consequentAssignment, "start")) {
        nullishAssignment.start = cloneLocation(consequentAssignment.start);
    } else if (hasOwn(node, "start")) {
        nullishAssignment.start = cloneLocation(node.start);
    }

    if (hasOwn(node, "end")) {
        nullishAssignment.end = cloneLocation(node.end);
    } else if (hasOwn(consequentAssignment, "end")) {
        nullishAssignment.end = cloneLocation(consequentAssignment.end);
    }

    const fixDetail = createFeatherFixDetail(diagnostic, {
        target: identifierInfo.name,
        range: {
            start: getNodeStartIndex(nullishAssignment),
            end: getNodeEndIndex(nullishAssignment)
        }
    });

    if (!fixDetail) {
        return null;
    }

    parent[property] = nullishAssignment;
    attachFeatherFixMetadata(nullishAssignment, [fixDetail]);

    return { fix: fixDetail, mutatedParent: false };
}

function unwrapParenthesizedExpression(node) {
    let current = node;

    while (current && current.type === "ParenthesizedExpression") {
        current = current.expression;
    }

    return current;
}

function extractUndefinedComparisonIdentifier(expression) {
    if (!expression || expression.type !== "BinaryExpression") {
        return null;
    }

    const { left, right } = expression;

    if (isIdentifier(left) && isUndefinedLiteral(right)) {
        return { node: left, name: left.name };
    }

    if (isIdentifier(right) && isUndefinedLiteral(left)) {
        return { node: right, name: right.name };
    }

    return null;
}

function isUndefinedLiteral(node) {
    if (!node) {
        return false;
    }

    if (node.type === "Literal") {
        return node.value === "undefined" || node.value === undefined;
    }

    if (isIdentifier(node)) {
        return node.name === "undefined";
    }

    return false;
}

function extractConsequentAssignment(consequent) {
    if (!consequent || typeof consequent !== "object") {
        return null;
    }

    if (consequent.type === "AssignmentExpression") {
        return consequent;
    }

    if (consequent.type === "BlockStatement") {
        const statements = Array.isArray(consequent.body)
            ? consequent.body.filter(Boolean)
            : [];

        if (statements.length !== 1) {
            return null;
        }

        const [single] = statements;

        if (single && single.type === "AssignmentExpression") {
            return single;
        }
    }

    return null;
}

function ensureFogIsReset({ ast, diagnostic }) {
    if (!diagnostic || !ast || typeof ast !== "object") {
        return [];
    }

    const fixes = [];

    const visit = (node, parent, property) => {
        if (!node) {
            return;
        }

        if (Array.isArray(node)) {
            for (let index = 0; index < node.length; index += 1) {
                visit(node[index], node, index);
            }
            return;
        }

        if (typeof node !== "object") {
            return;
        }

        if (node.type === "CallExpression") {
            const fix = ensureFogResetAfterCall(
                node,
                parent,
                property,
                diagnostic
            );

            if (fix) {
                fixes.push(fix);
                return;
            }
        }

        for (const [key, value] of Object.entries(node)) {
            if (value && typeof value === "object") {
                visit(value, node, key);
            }
        }
    };

    visit(ast, null, null);

    return fixes;
}

function ensureFogResetAfterCall(node, parent, property, diagnostic) {
    if (!Array.isArray(parent) || typeof property !== "number") {
        return null;
    }

    if (!node || node.type !== "CallExpression") {
        return null;
    }

    if (!isIdentifierWithName(node.object, "gpu_set_fog")) {
        return null;
    }

    if (isFogResetCall(node)) {
        return null;
    }

    const args = getCallExpressionArguments(node);

    if (args.length === 0) {
        return null;
    }

    if (isLiteralFalse(args[0])) {
        return null;
    }

    const siblings = parent;
    const nextNode = siblings[property + 1];

    if (isFogResetCall(nextNode)) {
        return null;
    }

    const resetCall = createFogResetCall(node);

    if (!resetCall) {
        return null;
    }

    const fixDetail = createFeatherFixDetail(diagnostic, {
        target: node.object?.name ?? null,
        range: {
            start: getNodeStartIndex(node),
            end: getNodeEndIndex(node)
        }
    });

    if (!fixDetail) {
        return null;
    }

    siblings.splice(property + 1, 0, resetCall);
    attachFeatherFixMetadata(resetCall, [fixDetail]);

    return fixDetail;
}

function ensureSurfaceTargetsAreReset({ ast, diagnostic }) {
    if (!diagnostic || !ast || typeof ast !== "object") {
        return [];
    }

    const fixes = [];

    const visit = (node, parent, property) => {
        if (!node) {
            return;
        }

        if (Array.isArray(node)) {
            for (let index = 0; index < node.length; index += 1) {
                visit(node[index], node, index);
            }
            return;
        }

        if (typeof node !== "object") {
            return;
        }

        if (node.type === "CallExpression") {
            const fix = ensureSurfaceTargetResetAfterCall(
                node,
                parent,
                property,
                diagnostic
            );

            if (fix) {
                fixes.push(fix);
                return;
            }
        }

        for (const [key, value] of Object.entries(node)) {
            if (value && typeof value === "object") {
                visit(value, node, key);
            }
        }
    };

    visit(ast, null, null);

    return fixes;
}

function ensureSurfaceTargetResetAfterCall(node, parent, property, diagnostic) {
    if (!Array.isArray(parent) || typeof property !== "number") {
        return null;
    }

    if (!node || node.type !== "CallExpression") {
        return null;
    }

    if (!isIdentifierWithName(node.object, "surface_set_target")) {
        return null;
    }

    const siblings = parent;
    let insertionIndex = property + 1;
    let lastDrawCallIndex = property;

    while (insertionIndex < siblings.length) {
        const candidate = siblings[insertionIndex];

        if (isSurfaceResetTargetCall(candidate)) {
            return null;
        }

        if (!candidate || candidate.type !== "CallExpression") {
            break;
        }

        if (!isDrawFunctionCall(candidate)) {
            break;
        }

        lastDrawCallIndex = insertionIndex;
        insertionIndex += 1;
    }

    if (lastDrawCallIndex > property) {
        insertionIndex = lastDrawCallIndex + 1;
    } else if (insertionIndex >= siblings.length) {
        insertionIndex = siblings.length;
    } else {
        return null;
    }

    const resetCall = createSurfaceResetTargetCall(node);

    if (!resetCall) {
        return null;
    }

    const fixDetail = createFeatherFixDetail(diagnostic, {
        target: extractSurfaceTargetName(node),
        range: {
            start: getNodeStartIndex(node),
            end: getNodeEndIndex(node)
        }
    });

    if (!fixDetail) {
        return null;
    }

    siblings.splice(insertionIndex, 0, resetCall);
    attachFeatherFixMetadata(resetCall, [fixDetail]);

    return fixDetail;
}

function ensureBlendEnableIsReset({ ast, diagnostic }) {
    if (!diagnostic || !ast || typeof ast !== "object") {
        return [];
    }

    const fixes = [];

    const visit = (node, parent, property) => {
        if (!node) {
            return;
        }

        if (Array.isArray(node)) {
            for (let index = 0; index < node.length; index += 1) {
                visit(node[index], node, index);
            }
            return;
        }

        if (typeof node !== "object") {
            return;
        }

        if (node.type === "CallExpression") {
            const fix = ensureBlendEnableResetAfterCall(
                node,
                parent,
                property,
                diagnostic
            );

            if (fix) {
                fixes.push(fix);
                return;
            }
        }

        for (const [key, value] of Object.entries(node)) {
            if (value && typeof value === "object") {
                visit(value, node, key);
            }
        }
    };

    visit(ast, null, null);

    return fixes;
}

function ensureBlendEnableResetAfterCall(node, parent, property, diagnostic) {
    if (!Array.isArray(parent) || typeof property !== "number") {
        return null;
    }

    if (!node || node.type !== "CallExpression") {
        return null;
    }

    if (!isIdentifierWithName(node.object, "gpu_set_blendenable")) {
        return null;
    }

    const args = getCallExpressionArguments(node);

    if (args.length === 0) {
        return null;
    }

    if (!shouldResetBlendEnable(args[0])) {
        return null;
    }

    const siblings = parent;
    let insertionIndex = siblings.length;

    for (let index = property + 1; index < siblings.length; index += 1) {
        const sibling = siblings[index];

        if (isBlendEnableResetCall(sibling)) {
            return null;
        }

        if (!isTriviallyIgnorableStatement(sibling)) {
            insertionIndex = index + 1;
            break;
        }
    }

    const resetCall = createBlendEnableResetCall(node);

    if (!resetCall) {
        return null;
    }

    const fixDetail = createFeatherFixDetail(diagnostic, {
        target: node.object?.name ?? null,
        range: {
            start: getNodeStartIndex(node),
            end: getNodeEndIndex(node)
        }
    });

    if (!fixDetail) {
        return null;
    }

    const previousSibling = siblings[insertionIndex - 1] ?? node;
    const nextSibling = siblings[insertionIndex] ?? null;
    const needsSeparator =
        !isAlphaTestDisableCall(nextSibling) &&
        !nextSibling &&
        insertionIndex > property + 1 &&
        !isTriviallyIgnorableStatement(previousSibling) &&
        !hasOriginalBlankLineBetween(previousSibling, nextSibling);

    if (needsSeparator) {
        siblings.splice(
            insertionIndex,
            0,
            createEmptyStatementLike(previousSibling)
        );
        insertionIndex += 1;
    }

    siblings.splice(insertionIndex, 0, resetCall);
    attachFeatherFixMetadata(resetCall, [fixDetail]);

    return fixDetail;
}

function ensureFileFindFirstBeforeClose({ ast, diagnostic }) {
    if (!diagnostic || !ast || typeof ast !== "object") {
        return [];
    }

    const fixes = [];

    const visit = (node, parent, property) => {
        if (!node) {
            return;
        }

        if (Array.isArray(node)) {
            for (let index = 0; index < node.length; index += 1) {
                visit(node[index], node, index);
            }
            return;
        }

        if (typeof node !== "object") {
            return;
        }

        if (node.type === "CallExpression") {
            const fix = ensureFileFindFirstBeforeCloseCall(
                node,
                parent,
                property,
                diagnostic
            );

            if (fix) {
                fixes.push(fix);
                return;
            }
        }

        for (const [key, value] of Object.entries(node)) {
            if (value && typeof value === "object") {
                visit(value, node, key);
            }
        }
    };

    visit(ast, null, null);

    return fixes;
}

function ensureFileFindFirstBeforeCloseCall(
    node,
    parent,
    property,
    diagnostic
) {
    if (!Array.isArray(parent) || typeof property !== "number") {
        return null;
    }

    if (!node || node.type !== "CallExpression") {
        return null;
    }

    if (!isIdentifierWithName(node.object, "file_find_close")) {
        return null;
    }

    const diagnosticMetadata = Array.isArray(node._appliedFeatherDiagnostics)
        ? node._appliedFeatherDiagnostics
        : [];

    const insertedForSerializedSearch = diagnosticMetadata.some(
        (entry) => entry?.id === "GM2031"
    );

    if (insertedForSerializedSearch) {
        return null;
    }

    const siblings = parent;

    for (let index = property - 1; index >= 0; index -= 1) {
        const sibling = siblings[index];

        if (!sibling) {
            continue;
        }

        if (containsFileFindFirstCall(sibling)) {
            return null;
        }
    }

    const fileFindFirstCall = createFileFindFirstCall(node);

    if (!fileFindFirstCall) {
        return null;
    }

    const fixDetail = createFeatherFixDetail(diagnostic, {
        target: node.object?.name ?? null,
        range: {
            start: getNodeStartIndex(node),
            end: getNodeEndIndex(node)
        }
    });

    if (!fixDetail) {
        return null;
    }

    siblings.splice(property, 0, fileFindFirstCall);
    attachFeatherFixMetadata(fileFindFirstCall, [fixDetail]);

    return fixDetail;
}

function containsFileFindFirstCall(node) {
    if (!node) {
        return false;
    }

    if (Array.isArray(node)) {
        for (const item of node) {
            if (containsFileFindFirstCall(item)) {
                return true;
            }
        }
        return false;
    }

    if (typeof node !== "object") {
        return false;
    }

    if (
        node.type === "FunctionDeclaration" ||
        node.type === "FunctionExpression"
    ) {
        return false;
    }

    if (
        node.type === "CallExpression" &&
        isIdentifierWithName(node.object, "file_find_first")
    ) {
        return true;
    }

    for (const value of Object.values(node)) {
        if (value && typeof value === "object") {
            if (containsFileFindFirstCall(value)) {
                return true;
            }
        }
    }

    return false;
}

function createFileFindFirstCall(template) {
    const identifier = createIdentifier("file_find_first", template?.object);

    if (!identifier) {
        return null;
    }

    const searchPattern = createLiteral('""', null);
    const attributes = createIdentifier("fa_none", null);

    const callExpression = {
        type: "CallExpression",
        object: identifier,
        arguments: []
    };

    if (searchPattern) {
        callExpression.arguments.push(searchPattern);
    }

    if (attributes) {
        callExpression.arguments.push(attributes);
    }

    if (Object.hasOwn(template, "start")) {
        callExpression.start = cloneLocation(template.start);
    }

    if (Object.hasOwn(template, "end")) {
        callExpression.end = cloneLocation(template.end);
    }

    return callExpression;
}

function ensureAlphaTestEnableIsReset({ ast, diagnostic }) {
    if (!diagnostic || !ast || typeof ast !== "object") {
        return [];
    }

    const fixes = [];

    const visit = (node, parent, property) => {
        if (!node) {
            return;
        }

        if (Array.isArray(node)) {
            for (let index = 0; index < node.length; index += 1) {
                visit(node[index], node, index);
            }
            return;
        }

        if (typeof node !== "object") {
            return;
        }

        if (node.type === "CallExpression") {
            const fix = ensureAlphaTestEnableResetAfterCall(
                node,
                parent,
                property,
                diagnostic
            );

            if (fix) {
                fixes.push(fix);
                return;
            }
        }

        for (const [key, value] of Object.entries(node)) {
            if (value && typeof value === "object") {
                visit(value, node, key);
            }
        }
    };

    visit(ast, null, null);

    return fixes;
}

function ensureAlphaTestRefIsReset({ ast, diagnostic }) {
    if (!diagnostic || !ast || typeof ast !== "object") {
        return [];
    }

    const fixes = [];

    const visit = (node, parent, property) => {
        if (!node) {
            return;
        }

        if (Array.isArray(node)) {
            for (let index = 0; index < node.length; index += 1) {
                visit(node[index], node, index);
            }
            return;
        }

        if (typeof node !== "object") {
            return;
        }

        if (node.type === "CallExpression") {
            const fix = ensureAlphaTestRefResetAfterCall(
                node,
                parent,
                property,
                diagnostic
            );

            if (fix) {
                fixes.push(fix);
                return;
            }
        }

        for (const [key, value] of Object.entries(node)) {
            if (value && typeof value === "object") {
                visit(value, node, key);
            }
        }
    };

    visit(ast, null, null);

    return fixes;
}

function ensureHalignIsReset({ ast, diagnostic }) {
    if (!diagnostic || !ast || typeof ast !== "object") {
        return [];
    }

    const fixes = [];

    const visit = (node, parent, property) => {
        if (!node) {
            return;
        }

        if (Array.isArray(node)) {
            for (let index = 0; index < node.length; index += 1) {
                visit(node[index], node, index);
            }
            return;
        }

        if (typeof node !== "object") {
            return;
        }

        if (node.type === "CallExpression") {
            const fix = ensureHalignResetAfterCall(
                node,
                parent,
                property,
                diagnostic
            );

            if (fix) {
                fixes.push(fix);
                return;
            }
        }

        for (const [key, value] of Object.entries(node)) {
            if (value && typeof value === "object") {
                visit(value, node, key);
            }
        }
    };

    visit(ast, null, null);

    return fixes;
}

function ensureConstructorParentsExist({ ast, diagnostic }) {
    if (!diagnostic || !ast || typeof ast !== "object") {
        return [];
    }

    const constructors = new Map();
    const functions = new Map();

    const collect = (node) => {
        if (!node) {
            return;
        }

        if (Array.isArray(node)) {
            for (const entry of node) {
                collect(entry);
            }
            return;
        }

        if (typeof node !== "object") {
            return;
        }

        if (
            node.type === "ConstructorDeclaration" &&
            typeof node.id === "string"
        ) {
            if (!constructors.has(node.id)) {
                constructors.set(node.id, node);
            }
        } else if (
            node.type === "FunctionDeclaration" &&
            typeof node.id === "string"
        ) {
            if (!functions.has(node.id)) {
                functions.set(node.id, node);
            }
        }

        for (const value of Object.values(node)) {
            if (value && typeof value === "object") {
                collect(value);
            }
        }
    };

    collect(ast);

    const fixes = [];

    const visit = (node) => {
        if (!node) {
            return;
        }

        if (Array.isArray(node)) {
            for (const entry of node) {
                visit(entry);
            }
            return;
        }

        if (typeof node !== "object") {
            return;
        }

        if (node.type === "ConstructorDeclaration") {
            const parentClause = node.parent;

            if (parentClause && typeof parentClause === "object") {
                const parentName = parentClause.id;

                if (isNonEmptyString(parentName)) {
                    if (!constructors.has(parentName)) {
                        const fallback = functions.get(parentName);

                        if (
                            fallback &&
                            fallback.type === "FunctionDeclaration"
                        ) {
                            fallback.type = "ConstructorDeclaration";

                            if (!Object.hasOwn(fallback, "parent")) {
                                fallback.parent = null;
                            }

                            constructors.set(parentName, fallback);
                            functions.delete(parentName);

                            const fixDetail = createFeatherFixDetail(
                                diagnostic,
                                {
                                    target: parentName,
                                    range: {
                                        start: getNodeStartIndex(fallback),
                                        end: getNodeEndIndex(fallback)
                                    }
                                }
                            );

                            if (fixDetail) {
                                attachFeatherFixMetadata(fallback, [fixDetail]);
                                fixes.push(fixDetail);
                            }
                        } else {
                            const fixDetail = createFeatherFixDetail(
                                diagnostic,
                                {
                                    target: parentName,
                                    range: {
                                        start: getNodeStartIndex(parentClause),
                                        end: getNodeEndIndex(parentClause)
                                    }
                                }
                            );

                            if (fixDetail) {
                                node.parent = null;
                                attachFeatherFixMetadata(node, [fixDetail]);
                                fixes.push(fixDetail);
                            }
                        }
                    }
                }
            }
        }

        for (const value of Object.values(node)) {
            if (value && typeof value === "object") {
                visit(value);
            }
        }
    };

    visit(ast);

    return fixes;
}

function ensurePrimitiveBeginPrecedesEnd({ ast, diagnostic }) {
    if (!diagnostic || !ast || typeof ast !== "object") {
        return [];
    }

    const fixes = [];
    const ancestors = [];

    const visit = (node, parent, property) => {
        if (!node) {
            return;
        }

        const entry = { node, parent, property };
        ancestors.push(entry);

        if (Array.isArray(node)) {
            if (isStatementArray(entry)) {
                let index = 0;

                while (index < node.length) {
                    const statement = node[index];

                    if (isDrawPrimitiveEndCall(statement)) {
                        const fix = ensurePrimitiveBeginBeforeEnd({
                            statements: node,
                            index,
                            endCall: statement,
                            diagnostic,
                            ancestors
                        });

                        if (fix) {
                            fixes.push(fix);
                        }
                    }

                    visit(node[index], node, index);
                    index += 1;
                }

                ancestors.pop();
                return;
            }

            for (let index = 0; index < node.length; index += 1) {
                visit(node[index], node, index);
            }

            ancestors.pop();
            return;
        }

        if (typeof node !== "object") {
            ancestors.pop();
            return;
        }

        for (const [key, value] of Object.entries(node)) {
            if (value && typeof value === "object") {
                visit(value, node, key);
            }
        }

        ancestors.pop();
    };

    visit(ast, null, null);

    return fixes;
}

function ensurePrimitiveBeginBeforeEnd({
    statements,
    index,
    endCall,
    diagnostic,
    ancestors
}) {
    if (!Array.isArray(statements) || typeof index !== "number") {
        return null;
    }

    if (!endCall || !isDrawPrimitiveEndCall(endCall)) {
        return null;
    }

    let unmatchedBegins = 0;

    for (let position = 0; position < index; position += 1) {
        const statement = statements[position];

        if (isDrawPrimitiveBeginCall(statement)) {
            unmatchedBegins += 1;
            continue;
        }

        if (isDrawPrimitiveEndCall(statement) && unmatchedBegins > 0) {
            unmatchedBegins -= 1;
        }
    }

    if (unmatchedBegins > 0) {
        return null;
    }

    if (
        hasAncestorDrawPrimitiveBegin({
            ancestors,
            currentStatements: statements
        })
    ) {
        return null;
    }

    const beginCall = createPrimitiveBeginCall(endCall);

    if (!beginCall) {
        return null;
    }

    const fixDetail = createFeatherFixDetail(diagnostic, {
        target: endCall?.object?.name ?? null,
        range: {
            start: getNodeStartIndex(endCall),
            end: getNodeEndIndex(endCall)
        }
    });

    if (!fixDetail) {
        return null;
    }

    statements.splice(index, 0, beginCall);
    attachFeatherFixMetadata(beginCall, [fixDetail]);

    return fixDetail;
}

function hasAncestorDrawPrimitiveBegin({ ancestors, currentStatements }) {
    if (!Array.isArray(ancestors) || ancestors.length === 0) {
        return false;
    }

    for (let i = ancestors.length - 2; i >= 0; i -= 1) {
        const entry = ancestors[i];

        if (
            !entry ||
            !Array.isArray(entry.parent) ||
            typeof entry.property !== "number"
        ) {
            continue;
        }

        if (entry.parent === currentStatements) {
            continue;
        }

        const parentArrayEntry = findAncestorArrayEntry(
            ancestors,
            entry.parent
        );

        if (!parentArrayEntry || !isStatementArray(parentArrayEntry)) {
            continue;
        }

        if (hasUnmatchedBeginBeforeIndex(entry.parent, entry.property)) {
            return true;
        }
    }

    return false;
}

function findAncestorArrayEntry(ancestors, target) {
    if (!target) {
        return null;
    }

    for (let index = ancestors.length - 1; index >= 0; index -= 1) {
        const entry = ancestors[index];

        if (entry?.node === target) {
            return entry;
        }
    }

    return null;
}

function hasUnmatchedBeginBeforeIndex(statements, stopIndex) {
    if (!Array.isArray(statements) || typeof stopIndex !== "number") {
        return false;
    }

    let unmatchedBegins = 0;

    for (let index = 0; index < stopIndex; index += 1) {
        const statement = statements[index];

        if (isDrawPrimitiveBeginCall(statement)) {
            unmatchedBegins += 1;
            continue;
        }

        if (isDrawPrimitiveEndCall(statement) && unmatchedBegins > 0) {
            unmatchedBegins -= 1;
        }
    }

    return unmatchedBegins > 0;
}

function ensureDrawPrimitiveEndCallsAreBalanced({ ast, diagnostic }) {
    if (!diagnostic || !ast || typeof ast !== "object") {
        return [];
    }

    const fixes = [];

    const visit = (node, parent, property) => {
        if (!node) {
            return;
        }

        if (Array.isArray(node)) {
            ensurePrimitiveSequenceBalance(
                node,
                parent,
                property,
                fixes,
                diagnostic
            );

            for (let index = 0; index < node.length; index += 1) {
                visit(node[index], node, index);
            }
            return;
        }

        if (typeof node !== "object") {
            return;
        }

        for (const [key, value] of Object.entries(node)) {
            if (value && typeof value === "object") {
                visit(value, node, key);
            }
        }
    };

    visit(ast, null, null);

    return fixes;
}

function ensurePrimitiveSequenceBalance(
    statements,
    parent,
    property,
    fixes,
    diagnostic
) {
    if (!Array.isArray(statements) || statements.length === 0) {
        return;
    }

    for (let index = 0; index < statements.length; index += 1) {
        const current = statements[index];

        if (!isDrawPrimitiveBeginCall(current)) {
            continue;
        }

        const nextNode = statements[index + 1];

        if (!nextNode || nextNode.type !== "IfStatement") {
            continue;
        }

        const followingNode = statements[index + 2];

        if (isDrawPrimitiveEndCall(followingNode)) {
            continue;
        }

        const fix = liftDrawPrimitiveEndCallFromConditional(
            nextNode,
            statements,
            index + 1,
            diagnostic
        );

        if (fix) {
            fixes.push(fix);
        }
    }
}

function liftDrawPrimitiveEndCallFromConditional(
    conditional,
    siblings,
    conditionalIndex,
    diagnostic
) {
    if (!conditional || conditional.type !== "IfStatement") {
        return null;
    }

    const consequentInfo = getDrawPrimitiveEndCallInfo(conditional.consequent);
    const alternateInfo = getDrawPrimitiveEndCallInfo(conditional.alternate);

    if (!consequentInfo || !alternateInfo) {
        return null;
    }

    const totalMatches =
        consequentInfo.matches.length + alternateInfo.matches.length;

    if (totalMatches !== 1) {
        return null;
    }

    const branchWithCall =
        consequentInfo.matches.length === 1 ? consequentInfo : alternateInfo;
    const branchWithoutCall =
        branchWithCall === consequentInfo ? alternateInfo : consequentInfo;

    if (
        branchWithCall.matches.length !== 1 ||
        branchWithoutCall.matches.length !== 0
    ) {
        return null;
    }

    const [match] = branchWithCall.matches;

    if (!match || match.index !== branchWithCall.body.length - 1) {
        return null;
    }

    const callNode = match.node;

    if (!callNode || !isDrawPrimitiveEndCall(callNode)) {
        return null;
    }

    const fixDetail = createFeatherFixDetail(diagnostic, {
        target: callNode.object?.name ?? null,
        range: {
            start: getNodeStartIndex(callNode),
            end: getNodeEndIndex(callNode)
        }
    });

    if (!fixDetail) {
        return null;
    }

    branchWithCall.body.splice(match.index, 1);

    removeSyntheticDrawPrimitiveBeginInsertedByGM2028(branchWithCall.body);

    const insertionIndex = conditionalIndex + 1;

    siblings.splice(insertionIndex, 0, callNode);

    attachFeatherFixMetadata(callNode, [fixDetail]);

    return fixDetail;
}

function removeSyntheticDrawPrimitiveBeginInsertedByGM2028(statements) {
    if (!Array.isArray(statements) || statements.length === 0) {
        return false;
    }

    for (let index = 0; index < statements.length; index += 1) {
        const statement = statements[index];

        if (!isDrawPrimitiveBeginCall(statement)) {
            continue;
        }

        const diagnosticMetadata = Array.isArray(
            statement?._appliedFeatherDiagnostics
        )
            ? statement._appliedFeatherDiagnostics
            : [];

        const insertedByGM2028 = diagnosticMetadata.some(
            (entry) => entry?.id === "GM2028"
        );

        if (!insertedByGM2028) {
            continue;
        }

        statements.splice(index, 1);
        return true;
    }

    return false;
}

function getDrawPrimitiveEndCallInfo(block) {
    if (!block || block.type !== "BlockStatement") {
        return null;
    }

    const body = Array.isArray(block.body) ? block.body : [];
    const matches = [];

    for (let index = 0; index < body.length; index += 1) {
        const statement = body[index];

        if (isDrawPrimitiveEndCall(statement)) {
            matches.push({ index, node: statement });
        }
    }

    return { body, matches };
}

function ensureAlphaTestEnableResetAfterCall(
    node,
    parent,
    property,
    diagnostic
) {
    if (!Array.isArray(parent) || typeof property !== "number") {
        return null;
    }

    if (!node || node.type !== "CallExpression") {
        return null;
    }

    if (!isIdentifierWithName(node.object, "gpu_set_alphatestenable")) {
        return null;
    }

    const args = getCallExpressionArguments(node);

    if (args.length === 0) {
        return null;
    }

    if (!isLiteralTrue(args[0])) {
        return null;
    }

    const siblings = parent;

    const insertionInfo = computeStateResetInsertionIndex({
        siblings,
        startIndex: property + 1,
        isResetCall: isAlphaTestEnableResetCall
    });

    if (!insertionInfo) {
        return null;
    }

    if (insertionInfo.alreadyReset) {
        return null;
    }

    const resetCall = createAlphaTestEnableResetCall(node);

    if (!resetCall) {
        return null;
    }

    const fixDetail = createFeatherFixDetail(diagnostic, {
        target: node.object?.name ?? null,
        range: {
            start: getNodeStartIndex(node),
            end: getNodeEndIndex(node)
        }
    });

    if (!fixDetail) {
        return null;
    }

    let insertionIndex = insertionInfo.index;

    const previousSibling =
        siblings[insertionIndex - 1] ?? siblings[property] ?? node;
    const nextSibling = siblings[insertionIndex] ?? null;
    const shouldInsertSeparator =
        insertionIndex > property + 1 &&
        !isTriviallyIgnorableStatement(previousSibling) &&
        (!nextSibling || !isTriviallyIgnorableStatement(nextSibling)) &&
        !isAlphaTestDisableCall(nextSibling) &&
        !hasOriginalBlankLineBetween(previousSibling, nextSibling);

    if (shouldInsertSeparator) {
        siblings.splice(
            insertionIndex,
            0,
            createEmptyStatementLike(previousSibling)
        );
        insertionIndex += 1;
    }

    siblings.splice(insertionIndex, 0, resetCall);
    attachFeatherFixMetadata(resetCall, [fixDetail]);

    return fixDetail;
}

function ensureHalignResetAfterCall(node, parent, property, diagnostic) {
    if (!Array.isArray(parent) || typeof property !== "number") {
        return null;
    }

    if (!node || node.type !== "CallExpression") {
        return null;
    }

    if (!isIdentifierWithName(node.object, "draw_set_halign")) {
        return null;
    }

    const args = getCallExpressionArguments(node);

    if (args.length === 0) {
        return null;
    }

    if (isIdentifierWithName(args[0], "fa_left")) {
        return null;
    }

    const siblings = parent;

    const insertionInfo = computeStateResetInsertionIndex({
        siblings,
        startIndex: property + 1,
        isResetCall: isHalignResetCall
    });

    if (!insertionInfo) {
        return null;
    }

    if (insertionInfo.alreadyReset) {
        return null;
    }

    const resetCall = createHalignResetCall(node);

    if (!resetCall) {
        return null;
    }

    const fixDetail = createFeatherFixDetail(diagnostic, {
        target: node.object?.name ?? null,
        range: {
            start: getNodeStartIndex(node),
            end: getNodeEndIndex(node)
        }
    });

    if (!fixDetail) {
        return null;
    }

    let insertionIndex =
        typeof insertionInfo.index === "number"
            ? insertionInfo.index
            : siblings.length;

    siblings.splice(insertionIndex, 0, resetCall);
    attachFeatherFixMetadata(resetCall, [fixDetail]);

    return fixDetail;
}

function ensureAlphaTestRefResetAfterCall(node, parent, property, diagnostic) {
    if (!Array.isArray(parent) || typeof property !== "number") {
        return null;
    }

    if (!node || node.type !== "CallExpression") {
        return null;
    }

    if (!isIdentifierWithName(node.object, "gpu_set_alphatestref")) {
        return null;
    }

    const args = getCallExpressionArguments(node);

    if (args.length === 0) {
        return null;
    }

    if (isLiteralZero(args[0])) {
        return null;
    }

    const siblings = parent;
    let insertionIndex = siblings.length;

    for (let index = property + 1; index < siblings.length; index += 1) {
        const sibling = siblings[index];

        if (isAlphaTestRefResetCall(sibling)) {
            return null;
        }

        if (isAlphaTestDisableCall(sibling)) {
            insertionIndex = index;
            break;
        }
    }

    const resetCall = createAlphaTestRefResetCall(node);

    if (!resetCall) {
        return null;
    }

    const fixDetail = createFeatherFixDetail(diagnostic, {
        target: node.object?.name ?? null,
        range: {
            start: getNodeStartIndex(node),
            end: getNodeEndIndex(node)
        }
    });

    if (!fixDetail) {
        return null;
    }

    const previousSibling = siblings[insertionIndex - 1] ?? node;
    const nextSibling = siblings[insertionIndex] ?? null;
    const shouldInsertSeparator =
        !nextSibling &&
        insertionIndex > property + 1 &&
        !isTriviallyIgnorableStatement(previousSibling) &&
        !hasOriginalBlankLineBetween(previousSibling, nextSibling) &&
        !isAlphaTestDisableCall(nextSibling);

    if (shouldInsertSeparator) {
        siblings.splice(
            insertionIndex,
            0,
            createEmptyStatementLike(previousSibling)
        );
        insertionIndex += 1;
    }

    siblings.splice(insertionIndex, 0, resetCall);
    attachFeatherFixMetadata(resetCall, [fixDetail]);

    return fixDetail;
}

function ensureSurfaceTargetResetForGM2005({ ast, diagnostic }) {
    if (!diagnostic || !ast || typeof ast !== "object") {
        return [];
    }

    const fixes = [];

    const visit = (node, parent, property) => {
        if (!node) {
            return;
        }

        if (Array.isArray(node)) {
            for (let index = 0; index < node.length; index += 1) {
                visit(node[index], node, index);
            }
            return;
        }

        if (typeof node !== "object") {
            return;
        }

        if (node.type === "CallExpression") {
            const fix = ensureSurfaceTargetResetAfterCallForGM2005(
                node,
                parent,
                property,
                diagnostic
            );

            if (fix) {
                fixes.push(fix);
                return;
            }
        }

        for (const [key, value] of Object.entries(node)) {
            if (value && typeof value === "object") {
                visit(value, node, key);
            }
        }
    };

    visit(ast, null, null);

    return fixes;
}

function ensureSurfaceTargetResetAfterCallForGM2005(
    node,
    parent,
    property,
    diagnostic
) {
    if (!Array.isArray(parent) || typeof property !== "number") {
        return null;
    }

    if (!isSurfaceSetTargetCall(node)) {
        return null;
    }

    const siblings = parent;
    let insertionIndex = siblings.length;

    for (let index = property + 1; index < siblings.length; index += 1) {
        const candidate = siblings[index];

        if (isSurfaceResetTargetCall(candidate)) {
            return null;
        }

        if (isSurfaceSetTargetCall(candidate)) {
            insertionIndex = index;
            break;
        }

        if (isTerminatingStatement(candidate)) {
            insertionIndex = index;
            break;
        }

        if (isDrawSurfaceCall(candidate)) {
            insertionIndex = index;
            break;
        }

        if (!isCallExpression(candidate)) {
            insertionIndex = index;
            break;
        }
    }

    insertionIndex = Math.max(property + 1, insertionIndex);

    const resetCall = createSurfaceResetTargetCall(node);

    if (!resetCall) {
        return null;
    }

    const fixDetail = createFeatherFixDetail(diagnostic, {
        target: node.object?.name ?? null,
        range: {
            start: getNodeStartIndex(node),
            end: getNodeEndIndex(node)
        }
    });

    if (!fixDetail) {
        return null;
    }

    siblings.splice(insertionIndex, 0, resetCall);
    attachFeatherFixMetadata(resetCall, [fixDetail]);

    return fixDetail;
}

function ensureDrawVertexCallsAreWrapped({ ast, diagnostic }) {
    if (!diagnostic || !ast || typeof ast !== "object") {
        return [];
    }

    const fixes = [];

    const visit = (node, parent, property) => {
        if (!node) {
            return;
        }

        if (Array.isArray(node)) {
            const normalizedFixes = normalizeDrawVertexStatements(
                node,
                diagnostic
            );

            if (isNonEmptyArray(normalizedFixes)) {
                fixes.push(...normalizedFixes);
            }

            for (let index = 0; index < node.length; index += 1) {
                visit(node[index], node, index);
            }

            return;
        }

        if (typeof node !== "object") {
            return;
        }

        for (const [key, value] of Object.entries(node)) {
            if (value && typeof value === "object") {
                visit(value, node, key);
            }
        }
    };

    visit(ast, null, null);

    return fixes;
}

function normalizeDrawVertexStatements(statements, diagnostic) {
    if (!Array.isArray(statements) || statements.length === 0) {
        return [];
    }

    const fixes = [];

    for (let index = 0; index < statements.length; index += 1) {
        const statement = statements[index];

        if (!isDrawVertexCall(statement)) {
            continue;
        }

        if (hasOpenPrimitiveBefore(statements, index)) {
            continue;
        }

        let blockEnd = index;

        while (
            blockEnd + 1 < statements.length &&
            isDrawVertexCall(statements[blockEnd + 1])
        ) {
            blockEnd += 1;
        }

        const candidateBegin = statements[blockEnd + 1];

        if (!isDrawPrimitiveBeginCall(candidateBegin)) {
            continue;
        }

        const beginIndex = blockEnd + 1;
        const endIndex = findMatchingDrawPrimitiveEnd(
            statements,
            beginIndex + 1
        );

        if (endIndex === -1) {
            continue;
        }

        const vertexStatements = statements.slice(index, blockEnd + 1);
        const fixDetails = [];

        for (const vertex of vertexStatements) {
            const fixDetail = createFeatherFixDetail(diagnostic, {
                target: getDrawCallName(vertex),
                range: {
                    start: getNodeStartIndex(vertex),
                    end: getNodeEndIndex(vertex)
                }
            });

            if (!fixDetail) {
                continue;
            }

            attachFeatherFixMetadata(vertex, [fixDetail]);
            fixDetails.push(fixDetail);
        }

        if (fixDetails.length === 0) {
            continue;
        }

        const [primitiveBegin] = statements.splice(beginIndex, 1);

        if (!primitiveBegin) {
            continue;
        }

        statements.splice(index, 0, primitiveBegin);
        fixes.push(...fixDetails);

        index += vertexStatements.length;
    }

    return fixes;
}

function hasOpenPrimitiveBefore(statements, index) {
    let depth = 0;

    for (let cursor = 0; cursor < index; cursor += 1) {
        const statement = statements[cursor];

        if (isDrawPrimitiveBeginCall(statement)) {
            depth += 1;
            continue;
        }

        if (isDrawPrimitiveEndCall(statement) && depth > 0) {
            depth -= 1;
        }
    }

    return depth > 0;
}

function findMatchingDrawPrimitiveEnd(statements, startIndex) {
    if (!Array.isArray(statements)) {
        return -1;
    }

    let depth = 0;

    for (let index = startIndex; index < statements.length; index += 1) {
        const statement = statements[index];

        if (isDrawPrimitiveBeginCall(statement)) {
            depth += 1;
            continue;
        }

        if (isDrawPrimitiveEndCall(statement)) {
            if (depth === 0) {
                return index;
            }

            depth -= 1;
        }
    }

    return -1;
}

function isDrawVertexCall(node) {
    const name = getDrawCallName(node);

    if (!name) {
        return false;
    }

    return name.startsWith("draw_vertex");
}

function getDrawCallName(node) {
    if (!node || node.type !== "CallExpression") {
        return null;
    }

    const object = node.object;

    if (!object || object.type !== "Identifier") {
        return null;
    }

    return object.name ?? null;
}

function ensureCullModeIsReset({ ast, diagnostic }) {
    if (!diagnostic || !ast || typeof ast !== "object") {
        return [];
    }

    const fixes = [];

    const visit = (node, parent, property) => {
        if (!node) {
            return;
        }

        if (Array.isArray(node)) {
            for (let index = 0; index < node.length; index += 1) {
                visit(node[index], node, index);
            }
            return;
        }

        if (typeof node !== "object") {
            return;
        }

        if (node.type === "CallExpression") {
            const fix = ensureCullModeResetAfterCall(
                node,
                parent,
                property,
                diagnostic
            );

            if (fix) {
                fixes.push(fix);
                return;
            }
        }

        for (const [key, value] of Object.entries(node)) {
            if (value && typeof value === "object") {
                visit(value, node, key);
            }
        }
    };

    visit(ast, null, null);

    return fixes;
}

function ensureCullModeResetAfterCall(node, parent, property, diagnostic) {
    if (!Array.isArray(parent) || typeof property !== "number") {
        return null;
    }

    if (!node || node.type !== "CallExpression") {
        return null;
    }

    if (!isIdentifierWithName(node.object, "gpu_set_cullmode")) {
        return null;
    }

    const args = getCallExpressionArguments(node);

    if (args.length === 0) {
        return null;
    }

    const [modeArgument] = args;

    if (!isIdentifier(modeArgument)) {
        return null;
    }

    if (isIdentifierWithName(modeArgument, "cull_noculling")) {
        return null;
    }

    const siblings = parent;
    const nextNode = siblings[property + 1];

    if (isCullModeResetCall(nextNode)) {
        return null;
    }

    const resetCall = createCullModeResetCall(node);

    if (!resetCall) {
        return null;
    }

    const fixDetail = createFeatherFixDetail(diagnostic, {
        target: node.object?.name ?? null,
        range: {
            start: getNodeStartIndex(node),
            end: getNodeEndIndex(node)
        }
    });

    if (!fixDetail) {
        return null;
    }

    siblings.splice(property + 1, 0, resetCall);
    attachFeatherFixMetadata(resetCall, [fixDetail]);

    return fixDetail;
}

function ensureVertexBeginPrecedesEnd({ ast, diagnostic }) {
    if (!diagnostic || !ast || typeof ast !== "object") {
        return [];
    }

    const fixes = [];

    const visit = (node, parent, property) => {
        if (!node) {
            return;
        }

        if (Array.isArray(node)) {
            for (let index = 0; index < node.length; index += 1) {
                visit(node[index], node, index);
            }
            return;
        }

        if (typeof node !== "object") {
            return;
        }

        const fix = ensureVertexBeginBeforeVertexEndCall(
            node,
            parent,
            property,
            diagnostic
        );

        if (fix) {
            fixes.push(fix);
            return;
        }

        for (const [key, value] of Object.entries(node)) {
            if (value && typeof value === "object") {
                visit(value, node, key);
            }
        }
    };

    visit(ast, null, null);

    return fixes;
}

function ensureVertexBeginBeforeVertexEndCall(
    node,
    parent,
    property,
    diagnostic
) {
    if (!Array.isArray(parent) || typeof property !== "number") {
        return null;
    }

    if (!node || node.type !== "CallExpression") {
        return null;
    }

    if (!isIdentifierWithName(node.object, "vertex_end")) {
        return null;
    }

    const args = Array.isArray(node.arguments) ? node.arguments : [];

    if (args.length === 0) {
        return null;
    }

    const bufferArgument = args[0];

    if (!isIdentifier(bufferArgument)) {
        return null;
    }

    const bufferName = bufferArgument.name;

    for (let index = property - 1; index >= 0; index -= 1) {
        const sibling = parent[index];

        if (!sibling || typeof sibling !== "object") {
            continue;
        }

        if (isVertexBeginCallForBuffer(sibling, bufferName)) {
            return null;
        }
    }

    const vertexBeginCall = createVertexBeginCall(node, bufferArgument);

    if (!vertexBeginCall) {
        return null;
    }

    const fixDetail = createFeatherFixDetail(diagnostic, {
        target: typeof bufferName === "string" ? bufferName : null,
        range: {
            start: getNodeStartIndex(node),
            end: getNodeEndIndex(node)
        }
    });

    if (!fixDetail) {
        return null;
    }

    parent.splice(property, 0, vertexBeginCall);
    attachFeatherFixMetadata(vertexBeginCall, [fixDetail]);
    attachFeatherFixMetadata(node, [fixDetail]);

    return fixDetail;
}

function isVertexBeginCallForBuffer(node, bufferName) {
    if (!node || node.type !== "CallExpression") {
        return false;
    }

    if (!isIdentifierWithName(node.object, "vertex_begin")) {
        return false;
    }

    const args = Array.isArray(node.arguments) ? node.arguments : [];

    if (args.length === 0) {
        return false;
    }

    const firstArgument = args[0];

    if (!isIdentifier(firstArgument)) {
        return false;
    }

    return firstArgument.name === bufferName;
}

function createVertexBeginCall(templateCall, bufferArgument) {
    if (!templateCall || templateCall.type !== "CallExpression") {
        return null;
    }

    if (!isIdentifier(bufferArgument)) {
        return null;
    }

    const callIdentifier = createIdentifier(
        "vertex_begin",
        templateCall.object
    );

    if (!callIdentifier) {
        return null;
    }

    const clonedBuffer = createIdentifier(bufferArgument.name, bufferArgument);

    if (!clonedBuffer) {
        return null;
    }

    const formatIdentifier = createIdentifier("format", bufferArgument);

    const callExpression = {
        type: "CallExpression",
        object: callIdentifier,
        arguments: [clonedBuffer]
    };

    if (formatIdentifier) {
        callExpression.arguments.push(formatIdentifier);
    }

    if (hasOwn(templateCall, "start")) {
        callExpression.start = cloneLocation(templateCall.start);
    }

    if (hasOwn(templateCall, "end")) {
        callExpression.end = cloneLocation(templateCall.end);
    }

    return callExpression;
}

function ensureVertexBuffersAreClosed({ ast, diagnostic }) {
    if (!diagnostic || !ast || typeof ast !== "object") {
        return [];
    }

    const fixes = [];

    const visit = (node, parent, property) => {
        if (!node) {
            return;
        }

        if (Array.isArray(node)) {
            for (let index = 0; index < node.length; index += 1) {
                visit(node[index], node, index);
            }
            return;
        }

        if (typeof node !== "object") {
            return;
        }

        if (node.type === "CallExpression") {
            const fix = ensureVertexEndInserted(
                node,
                parent,
                property,
                diagnostic
            );

            if (fix) {
                fixes.push(fix);
                return;
            }
        }

        for (const [key, value] of Object.entries(node)) {
            if (value && typeof value === "object") {
                visit(value, node, key);
            }
        }
    };

    visit(ast, null, null);

    return fixes;
}

function ensureVertexEndInserted(node, parent, property, diagnostic) {
    if (!Array.isArray(parent) || typeof property !== "number") {
        return null;
    }

    if (!node || node.type !== "CallExpression") {
        return null;
    }

    if (!isIdentifierWithName(node.object, "vertex_begin")) {
        return null;
    }

    const args = Array.isArray(node.arguments) ? node.arguments : [];

    if (args.length === 0) {
        return null;
    }

    const bufferArgument = args[0];

    if (!isIdentifier(bufferArgument)) {
        return null;
    }

    const bufferName = bufferArgument.name;
    const siblings = parent;

    for (let index = property + 1; index < siblings.length; index += 1) {
        const sibling = siblings[index];

        if (isVertexEndCallForBuffer(sibling, bufferName)) {
            return null;
        }
    }

    const vertexEndCall = createVertexEndCall(node, bufferArgument);

    if (!vertexEndCall) {
        return null;
    }

    const insertionIndex = findVertexEndInsertionIndex({
        siblings,
        startIndex: property + 1,
        bufferName
    });

    const fixDetail = createFeatherFixDetail(diagnostic, {
        target: bufferName ?? null,
        range: {
            start: getNodeStartIndex(node),
            end: getNodeEndIndex(node)
        }
    });

    if (!fixDetail) {
        return null;
    }

    siblings.splice(insertionIndex, 0, vertexEndCall);
    attachFeatherFixMetadata(vertexEndCall, [fixDetail]);

    return fixDetail;
}

function findVertexEndInsertionIndex({ siblings, startIndex, bufferName }) {
    if (!Array.isArray(siblings)) {
        return 0;
    }

    let index = typeof startIndex === "number" ? startIndex : 0;

    while (index < siblings.length) {
        const node = siblings[index];

        if (!node || typeof node !== "object") {
            break;
        }

        if (isVertexEndCallForBuffer(node, bufferName)) {
            break;
        }

        if (!isCallExpression(node)) {
            break;
        }

        if (isVertexSubmitCallForBuffer(node, bufferName)) {
            break;
        }

        if (!hasFirstArgumentIdentifier(node, bufferName)) {
            break;
        }

        index += 1;
    }

    return index;
}

function isCallExpression(node) {
    return !!node && node.type === "CallExpression";
}

function hasFirstArgumentIdentifier(node, name) {
    if (!isCallExpression(node)) {
        return false;
    }

    const args = Array.isArray(node.arguments) ? node.arguments : [];

    if (args.length === 0) {
        return false;
    }

    const firstArg = args[0];

    if (!isIdentifier(firstArg)) {
        return false;
    }

    if (typeof name !== "string") {
        return true;
    }

    return firstArg.name === name;
}

function isVertexSubmitCallForBuffer(node, bufferName) {
    if (!isCallExpression(node)) {
        return false;
    }

    if (!isIdentifierWithName(node.object, "vertex_submit")) {
        return false;
    }

    return hasFirstArgumentIdentifier(node, bufferName);
}

function isVertexEndCallForBuffer(node, bufferName) {
    if (!isCallExpression(node)) {
        return false;
    }

    if (!isIdentifierWithName(node.object, "vertex_end")) {
        return false;
    }

    if (typeof bufferName !== "string") {
        return true;
    }

    const args = Array.isArray(node.arguments) ? node.arguments : [];

    if (args.length === 0) {
        return false;
    }

    const firstArg = args[0];

    return isIdentifier(firstArg) && firstArg.name === bufferName;
}

function createVertexEndCall(template, bufferIdentifier) {
    if (!template || template.type !== "CallExpression") {
        return null;
    }

    if (!isIdentifier(bufferIdentifier)) {
        return null;
    }

    const callExpression = {
        type: "CallExpression",
        object: createIdentifier("vertex_end"),
        arguments: [cloneIdentifier(bufferIdentifier)]
    };

    if (hasOwn(template, "start")) {
        callExpression.start = cloneLocation(template.start);
    }

    if (hasOwn(template, "end")) {
        callExpression.end = cloneLocation(template.end);
    }

    return callExpression;
}

function ensureLocalVariablesAreDeclaredBeforeUse({ ast, diagnostic }) {
    if (!diagnostic || !ast || typeof ast !== "object") {
        return [];
    }

    const fixes = [];
    const ancestors = [];
    const visitedNodes = new WeakSet();

    const visitNode = (node, parent, property, container, index) => {
        if (!node || typeof node !== "object") {
            return;
        }

        if (visitedNodes.has(node)) {
            return;
        }

        visitedNodes.add(node);

        const context = { node, parent, property, container, index };
        ancestors.push(context);

        const action = handleLocalVariableDeclarationPatterns({
            context,
            ancestors,
            diagnostic,
            fixes
        });

        if (action?.skipChildren) {
            ancestors.pop();
            return;
        }

        for (const [key, value] of Object.entries(node)) {
            if (!value || typeof value !== "object") {
                continue;
            }

            if (Array.isArray(value)) {
                for (
                    let childIndex = 0;
                    childIndex < value.length;
                    childIndex += 1
                ) {
                    visitNode(value[childIndex], node, key, value, childIndex);
                }
                continue;
            }

            visitNode(value, node, key, null, null);
        }

        ancestors.pop();
    };

    visitNode(ast, null, null, null, null);

    return fixes;
}

function handleLocalVariableDeclarationPatterns({
    context,
    ancestors,
    diagnostic,
    fixes
}) {
    const { node, container, index } = context;

    if (!node || typeof node !== "object") {
        return null;
    }

    if (node.type !== "VariableDeclaration" || node.kind !== "var") {
        return null;
    }

    const declarator = getSingleVariableDeclarator(node);

    if (!declarator) {
        return null;
    }

    const variableName = getDeclaratorName(declarator);

    if (!variableName) {
        return null;
    }

    if (container && Array.isArray(container) && typeof index === "number") {
        const precedingNode = container[index - 1];
        const fixDetail = convertPrecedingAssignmentToVariableDeclaration({
            assignmentNode: precedingNode,
            declarationNode: node,
            container,
            assignmentIndex: index - 1,
            declarationIndex: index,
            diagnostic,
            variableName
        });

        if (fixDetail) {
            fixes.push(fixDetail);
            return { skipChildren: true };
        }
    }

    if (context.parent?.type !== "BlockStatement") {
        return null;
    }

    const blockBody = Array.isArray(container) ? container : null;

    if (!blockBody) {
        return null;
    }

    const owningStatementContext = findNearestStatementContext(
        ancestors.slice(0, -1)
    );

    if (!owningStatementContext) {
        return null;
    }

    const { container: statementContainer, index: statementIndex } =
        owningStatementContext;

    if (
        !statementContainer ||
        !Array.isArray(statementContainer) ||
        typeof statementIndex !== "number"
    ) {
        return null;
    }

    if (
        hasVariableDeclarationInContainer(
            statementContainer,
            variableName,
            statementIndex
        )
    ) {
        return null;
    }

    if (
        !referencesIdentifierAfterIndex(
            statementContainer,
            variableName,
            statementIndex + 1
        )
    ) {
        return null;
    }

    const fixDetail = hoistVariableDeclarationOutOfBlock({
        declarationNode: node,
        blockBody,
        declarationIndex: index,
        statementContainer,
        statementIndex,
        diagnostic,
        variableName
    });

    if (fixDetail) {
        fixes.push(fixDetail);
        return { skipChildren: true };
    }

    return null;
}

function getSingleVariableDeclarator(node) {
    if (!node || node.type !== "VariableDeclaration") {
        return null;
    }

    const declarations = Array.isArray(node.declarations)
        ? node.declarations
        : [];

    if (declarations.length !== 1) {
        return null;
    }

    const [declarator] = declarations;

    if (!declarator || declarator.type !== "VariableDeclarator") {
        return null;
    }

    return declarator;
}

function getDeclaratorName(declarator) {
    const identifier = declarator?.id;

    if (!identifier || identifier.type !== "Identifier") {
        return null;
    }

    return identifier.name ?? null;
}

function convertPrecedingAssignmentToVariableDeclaration({
    assignmentNode,
    declarationNode,
    container,
    assignmentIndex,
    declarationIndex,
    diagnostic,
    variableName
}) {
    if (
        !assignmentNode ||
        assignmentNode.type !== "AssignmentExpression" ||
        assignmentNode.operator !== "="
    ) {
        return null;
    }

    if (!container || !Array.isArray(container)) {
        return null;
    }

    if (
        typeof assignmentIndex !== "number" ||
        typeof declarationIndex !== "number"
    ) {
        return null;
    }

    if (
        !assignmentNode.left ||
        assignmentNode.left.type !== "Identifier" ||
        assignmentNode.left.name !== variableName
    ) {
        return null;
    }

    const declarator = getSingleVariableDeclarator(declarationNode);

    if (!declarator || !declarator.init) {
        return null;
    }

    const variableDeclaration = createVariableDeclarationFromAssignment(
        assignmentNode,
        declarator
    );

    if (!variableDeclaration) {
        return null;
    }

    const assignmentExpression = createAssignmentFromDeclarator(
        declarator,
        declarationNode
    );

    if (!assignmentExpression) {
        return null;
    }

    const rangeStart = getNodeStartIndex(assignmentNode);
    const rangeEnd = getNodeEndIndex(declarationNode);

    const fixDetail = createFeatherFixDetail(diagnostic, {
        target: variableName,
        range: {
            start: rangeStart,
            end: rangeEnd
        }
    });

    if (!fixDetail) {
        return null;
    }

    container[assignmentIndex] = variableDeclaration;
    container[declarationIndex] = assignmentExpression;

    copyCommentMetadata(assignmentNode, variableDeclaration);
    copyCommentMetadata(declarationNode, assignmentExpression);

    attachFeatherFixMetadata(variableDeclaration, [fixDetail]);
    attachFeatherFixMetadata(assignmentExpression, [fixDetail]);

    return fixDetail;
}

function createVariableDeclarationFromAssignment(
    assignmentNode,
    declaratorTemplate
) {
    if (!assignmentNode || assignmentNode.type !== "AssignmentExpression") {
        return null;
    }

    const identifier = cloneIdentifier(assignmentNode.left);

    if (!identifier) {
        return null;
    }

    const declarator = {
        type: "VariableDeclarator",
        id: identifier,
        init: assignmentNode.right
    };

    if (declaratorTemplate && typeof declaratorTemplate === "object") {
        if (hasOwn(declaratorTemplate, "start")) {
            declarator.start = cloneLocation(declaratorTemplate.start);
        }

        if (hasOwn(declaratorTemplate, "end")) {
            declarator.end = cloneLocation(declaratorTemplate.end);
        }
    }

    const declaration = {
        type: "VariableDeclaration",
        kind: "var",
        declarations: [declarator]
    };

    if (hasOwn(assignmentNode, "start")) {
        declaration.start = cloneLocation(assignmentNode.start);
    }

    if (hasOwn(assignmentNode, "end")) {
        declaration.end = cloneLocation(assignmentNode.end);
    }

    return declaration;
}

function findNearestStatementContext(ancestors) {
    if (!Array.isArray(ancestors)) {
        return null;
    }

    for (let index = ancestors.length - 1; index >= 0; index -= 1) {
        const entry = ancestors[index];

        if (!entry || !Array.isArray(entry.container)) {
            continue;
        }

        if (typeof entry.index !== "number") {
            continue;
        }

        if (
            entry.node &&
            entry.node.type === "VariableDeclaration" &&
            entry.node.kind === "var"
        ) {
            continue;
        }

        return entry;
    }

    return null;
}

function hasVariableDeclarationInContainer(container, variableName, uptoIndex) {
    if (!Array.isArray(container) || !variableName) {
        return false;
    }

    const limit = typeof uptoIndex === "number" ? uptoIndex : container.length;

    for (let index = 0; index < limit; index += 1) {
        const node = container[index];

        if (
            !node ||
            node.type !== "VariableDeclaration" ||
            node.kind !== "var"
        ) {
            continue;
        }

        const declarations = Array.isArray(node.declarations)
            ? node.declarations
            : [];

        for (const declarator of declarations) {
            if (!declarator || declarator.type !== "VariableDeclarator") {
                continue;
            }

            if (
                declarator.id?.type === "Identifier" &&
                declarator.id.name === variableName
            ) {
                return true;
            }
        }
    }

    return false;
}

function referencesIdentifierAfterIndex(container, variableName, startIndex) {
    if (!Array.isArray(container) || !variableName) {
        return false;
    }

    const initialIndex = typeof startIndex === "number" ? startIndex : 0;

    for (let index = initialIndex; index < container.length; index += 1) {
        if (referencesIdentifier(container[index], variableName)) {
            return true;
        }
    }

    return false;
}

function referencesIdentifier(node, variableName) {
    if (!node || typeof node !== "object") {
        return false;
    }

    const stack = [{ value: node, parent: null, key: null }];

    while (stack.length > 0) {
        const { value, parent, key } = stack.pop();

        if (!value || typeof value !== "object") {
            continue;
        }

        if (isFunctionLikeNode(value)) {
            // Nested functions introduce new scopes. References to the same
            // identifier name inside them do not require hoisting the current
            // declaration, so skip descending into those subtrees.
            continue;
        }

        if (Array.isArray(value)) {
            for (const item of value) {
                stack.push({ value: item, parent, key });
            }
            continue;
        }

        if (value.type === "Identifier" && value.name === variableName) {
            const isDeclaratorId =
                parent?.type === "VariableDeclarator" && key === "id";

            if (!isDeclaratorId) {
                return true;
            }
        }

        for (const [childKey, childValue] of Object.entries(value)) {
            if (childValue && typeof childValue === "object") {
                stack.push({ value: childValue, parent: value, key: childKey });
            }
        }
    }

    return false;
}

function hoistVariableDeclarationOutOfBlock({
    declarationNode,
    blockBody,
    declarationIndex,
    statementContainer,
    statementIndex,
    diagnostic,
    variableName
}) {
    if (!declarationNode || declarationNode.type !== "VariableDeclaration") {
        return null;
    }

    if (!Array.isArray(blockBody) || typeof declarationIndex !== "number") {
        return null;
    }

    if (
        !Array.isArray(statementContainer) ||
        typeof statementIndex !== "number"
    ) {
        return null;
    }

    const declarator = getSingleVariableDeclarator(declarationNode);

    if (!declarator || !declarator.init) {
        return null;
    }

    const hoistedDeclaration = createHoistedVariableDeclaration(declarator);

    if (!hoistedDeclaration) {
        return null;
    }

    const assignment = createAssignmentFromDeclarator(
        declarator,
        declarationNode
    );

    if (!assignment) {
        return null;
    }

    const rangeStart = getNodeStartIndex(declarationNode);
    const owningStatement = statementContainer[statementIndex];
    const rangeEnd = getNodeEndIndex(owningStatement ?? declarationNode);

    const fixDetail = createFeatherFixDetail(diagnostic, {
        target: variableName,
        range: {
            start: rangeStart,
            end: rangeEnd
        }
    });

    if (!fixDetail) {
        return null;
    }

    statementContainer.splice(statementIndex, 0, hoistedDeclaration);
    blockBody[declarationIndex] = assignment;

    copyCommentMetadata(declarationNode, assignment);

    attachFeatherFixMetadata(hoistedDeclaration, [fixDetail]);
    attachFeatherFixMetadata(assignment, [fixDetail]);

    return fixDetail;
}

function createHoistedVariableDeclaration(declaratorTemplate) {
    if (
        !declaratorTemplate ||
        declaratorTemplate.type !== "VariableDeclarator"
    ) {
        return null;
    }

    const identifier = cloneIdentifier(declaratorTemplate.id);

    if (!identifier) {
        return null;
    }

    const declarator = {
        type: "VariableDeclarator",
        id: identifier,
        init: null
    };

    if (hasOwn(declaratorTemplate, "start")) {
        declarator.start = cloneLocation(declaratorTemplate.start);
    }

    if (hasOwn(declaratorTemplate, "end")) {
        declarator.end = cloneLocation(declaratorTemplate.end);
    }

    const declaration = {
        type: "VariableDeclaration",
        kind: "var",
        declarations: [declarator]
    };

    if (hasOwn(declaratorTemplate, "start")) {
        declaration.start = cloneLocation(declaratorTemplate.start);
    }

    if (hasOwn(declaratorTemplate, "end")) {
        declaration.end = cloneLocation(declaratorTemplate.end);
    }

    return declaration;
}

function removeInvalidEventInheritedCalls({ ast, diagnostic }) {
    if (!diagnostic || !ast || typeof ast !== "object") {
        return [];
    }

    const fixes = [];

    const visitArray = (array, owner, ownerKey) => {
        if (!Array.isArray(array)) {
            return;
        }

        for (let index = 0; index < array.length; ) {
            const removed = visit(array[index], array, index, owner, ownerKey);

            if (!removed) {
                index += 1;
            }
        }
    };

    const visit = (node, parent, property, owner, ownerKey) => {
        if (!node) {
            return false;
        }

        if (Array.isArray(node)) {
            visitArray(node, owner, ownerKey);
            return false;
        }

        if (typeof node !== "object") {
            return false;
        }

        if (node.type === "CallExpression") {
            const fix = removeEventInheritedCall(
                node,
                parent,
                property,
                owner,
                ownerKey,
                diagnostic
            );

            if (fix) {
                fixes.push(fix);
                return true;
            }
        }

        for (const [key, value] of Object.entries(node)) {
            if (!value || typeof value !== "object") {
                continue;
            }

            if (Array.isArray(value)) {
                visitArray(value, node, key);
            } else {
                visit(value, node, key, node, key);
            }
        }

        return false;
    };

    visit(ast, null, null, null, null);

    return fixes;
}

function removeEventInheritedCall(
    node,
    parent,
    property,
    owner,
    ownerKey,
    diagnostic
) {
    if (!Array.isArray(parent) || typeof property !== "number") {
        return null;
    }

    if (!isStatementContainer(owner, ownerKey)) {
        return null;
    }

    if (!isEventInheritedCall(node)) {
        return null;
    }

    const fixDetail = createFeatherFixDetail(diagnostic, {
        target: node.object?.name ?? null,
        range: {
            start: getNodeStartIndex(node),
            end: getNodeEndIndex(node)
        }
    });

    if (!fixDetail) {
        return null;
    }

    parent.splice(property, 1);

    return fixDetail;
}

function ensureColourWriteEnableIsReset({ ast, diagnostic }) {
    if (!diagnostic || !ast || typeof ast !== "object") {
        return [];
    }

    const fixes = [];

    const visit = (node, parent, property) => {
        if (!node) {
            return;
        }

        if (Array.isArray(node)) {
            for (let index = 0; index < node.length; index += 1) {
                visit(node[index], node, index);
            }
            return;
        }

        if (typeof node !== "object") {
            return;
        }

        if (node.type === "CallExpression") {
            const fix = ensureColourWriteEnableResetAfterCall(
                node,
                parent,
                property,
                diagnostic
            );

            if (fix) {
                fixes.push(fix);
                return;
            }
        }

        for (const [key, value] of Object.entries(node)) {
            if (value && typeof value === "object") {
                visit(value, node, key);
            }
        }
    };

    visit(ast, null, null);

    return fixes;
}

function ensureColourWriteEnableResetAfterCall(
    node,
    parent,
    property,
    diagnostic
) {
    if (!Array.isArray(parent) || typeof property !== "number") {
        return null;
    }

    if (!node || node.type !== "CallExpression") {
        return null;
    }

    if (!isIdentifierWithName(node.object, "gpu_set_colourwriteenable")) {
        return null;
    }

    const args = getCallExpressionArguments(node);

    if (!hasDisabledColourChannel(args)) {
        return null;
    }

    const siblings = parent;

    const insertionInfo = computeStateResetInsertionIndex({
        siblings,
        startIndex: property + 1,
        isResetCall: isColourWriteEnableResetCall
    });

    if (!insertionInfo) {
        return null;
    }

    if (insertionInfo.alreadyReset) {
        return null;
    }

    const resetCall = createColourWriteEnableResetCall(node);

    if (!resetCall) {
        return null;
    }

    const fixDetail = createFeatherFixDetail(diagnostic, {
        target: node.object?.name ?? null,
        range: {
            start: getNodeStartIndex(node),
            end: getNodeEndIndex(node)
        }
    });

    if (!fixDetail) {
        return null;
    }

    let insertionIndex = insertionInfo.index;

    const previousSibling = siblings[insertionIndex - 1] ?? node;
    const nextSibling = siblings[insertionIndex] ?? null;
    const shouldInsertSeparator =
        insertionIndex > property + 1 &&
        !isTriviallyIgnorableStatement(previousSibling) &&
        !hasOriginalBlankLineBetween(previousSibling, nextSibling);

    if (shouldInsertSeparator) {
        siblings.splice(
            insertionIndex,
            0,
            createEmptyStatementLike(previousSibling)
        );
        insertionIndex += 1;
    }

    siblings.splice(insertionIndex, 0, resetCall);
    attachFeatherFixMetadata(resetCall, [fixDetail]);

    return fixDetail;
}

function ensureRequiredArgumentProvided({ ast, diagnostic, callTemplate }) {
    if (
        !diagnostic ||
        !ast ||
        typeof ast !== "object" ||
        !callTemplate?.functionName ||
        !callTemplate.argumentTemplate
    ) {
        return [];
    }

    const fixes = [];

    const visit = (node) => {
        if (!node) {
            return;
        }

        if (Array.isArray(node)) {
            for (const item of node) {
                visit(item);
            }
            return;
        }

        if (typeof node !== "object") {
            return;
        }

        if (node.type === "CallExpression") {
            const fix = ensureCallHasRequiredArgument(
                node,
                diagnostic,
                callTemplate
            );

            if (fix) {
                fixes.push(fix);
                return;
            }
        }

        for (const value of Object.values(node)) {
            if (value && typeof value === "object") {
                visit(value);
            }
        }
    };

    visit(ast);

    return fixes;
}

function ensureCallHasRequiredArgument(node, diagnostic, callTemplate) {
    if (!node || node.type !== "CallExpression") {
        return null;
    }

    if (!isIdentifierWithName(node.object, callTemplate.functionName)) {
        return null;
    }

    if (isNonEmptyArray(node.arguments)) {
        return null;
    }

    const argumentNode = cloneNodeWithoutLocations(
        callTemplate.argumentTemplate
    );

    if (!argumentNode || typeof argumentNode !== "object") {
        return null;
    }

    const fixDetail = createFeatherFixDetail(diagnostic, {
        target: node.object?.name ?? null,
        range: {
            start: getNodeStartIndex(node),
            end: getNodeEndIndex(node)
        }
    });

    if (!fixDetail) {
        return null;
    }

    if (!Array.isArray(node.arguments)) {
        node.arguments = [];
    }

    node.arguments.push(argumentNode);
    attachFeatherFixMetadata(node, [fixDetail]);

    return fixDetail;
}

function createFunctionCallTemplateFromDiagnostic(diagnostic) {
    const example =
        typeof diagnostic?.goodExample === "string"
            ? diagnostic.goodExample
            : null;

    if (!example) {
        return null;
    }

    try {
        const exampleAst = GMLParser.parse(example, {
            getLocations: true,
            simplifyLocations: false
        });
        const callExpression = findFirstCallExpression(exampleAst);

        if (!callExpression || !isIdentifier(callExpression.object)) {
            return null;
        }

        const args = getCallExpressionArguments(callExpression);

        if (args.length === 0) {
            return null;
        }

        return {
            functionName: callExpression.object.name,
            argumentTemplate: cloneNodeWithoutLocations(args[0])
        };
    } catch (error) {
        return null;
    }
}

function findFirstCallExpression(node) {
    if (!node) {
        return null;
    }

    if (Array.isArray(node)) {
        for (const item of node) {
            const result = findFirstCallExpression(item);

            if (result) {
                return result;
            }
        }

        return null;
    }

    if (typeof node !== "object") {
        return null;
    }

    if (node.type === "CallExpression") {
        return node;
    }

    for (const value of Object.values(node)) {
        const result = findFirstCallExpression(value);

        if (result) {
            return result;
        }
    }

    return null;
}

function cloneNodeWithoutLocations(node) {
    if (!node || typeof node !== "object") {
        return node;
    }

    if (Array.isArray(node)) {
        return node.map((item) => cloneNodeWithoutLocations(item));
    }

    const clone = {};

    for (const [key, value] of Object.entries(node)) {
        if (key === "start" || key === "end") {
            continue;
        }

        clone[key] = cloneNodeWithoutLocations(value);
    }

    return clone;
}

function ensureNumericOperationsUseRealLiteralCoercion({ ast, diagnostic }) {
    if (!diagnostic || !ast || typeof ast !== "object") {
        return [];
    }

    const fixes = [];

    const visit = (node, parent, property) => {
        if (!node) {
            return;
        }

        if (Array.isArray(node)) {
            for (let index = 0; index < node.length; index += 1) {
                visit(node[index], node, index);
            }
            return;
        }

        if (typeof node !== "object") {
            return;
        }

        if (node.type === "BinaryExpression") {
            const fix = coerceStringLiteralsInBinaryExpression(
                node,
                diagnostic
            );

            if (fix) {
                fixes.push(fix);
                return;
            }
        }

        for (const [key, value] of Object.entries(node)) {
            if (value && typeof value === "object") {
                visit(value, node, key);
            }
        }
    };

    visit(ast, null, null);

    return fixes;
}

function coerceStringLiteralsInBinaryExpression(node, diagnostic) {
    if (!node || node.type !== "BinaryExpression") {
        return null;
    }

    if (node.operator !== "+") {
        return null;
    }

    const leftLiteral = isCoercibleStringLiteral(node.left) ? node.left : null;
    const rightLiteral = isCoercibleStringLiteral(node.right)
        ? node.right
        : null;

    if (!leftLiteral && !rightLiteral) {
        return null;
    }

    if (leftLiteral) {
        node.left = createRealCoercionCall(leftLiteral);
    }

    if (rightLiteral) {
        node.right = createRealCoercionCall(rightLiteral);
    }

    const fixDetail = createFeatherFixDetail(diagnostic, {
        target: node.operator ?? null,
        range: {
            start: getNodeStartIndex(node),
            end: getNodeEndIndex(node)
        }
    });

    if (!fixDetail) {
        return null;
    }

    attachFeatherFixMetadata(node, [fixDetail]);

    return fixDetail;
}

function isCoercibleStringLiteral(node) {
    if (!node || node.type !== "Literal") {
        return false;
    }

    const rawValue = typeof node.value === "string" ? node.value : null;

    if (!rawValue) {
        return false;
    }

    let literalText = null;

    if (rawValue.startsWith('@"') && rawValue.endsWith('"')) {
        literalText = rawValue.slice(2, -1);
    } else if (rawValue.length >= 2) {
        const startingQuote = rawValue[0];
        const endingQuote = rawValue[rawValue.length - 1];

        if (
            (startingQuote === '"' || startingQuote === "'") &&
            startingQuote === endingQuote
        ) {
            literalText = rawValue.slice(1, -1);
        }
    }

    if (literalText == null) {
        return false;
    }

    const trimmed = literalText.trim();

    if (trimmed.length === 0) {
        return false;
    }

    return NUMERIC_STRING_LITERAL_PATTERN.test(trimmed);
}

function createRealCoercionCall(literal) {
    const argument = cloneLiteral(literal) ?? literal;

    if (argument && typeof argument === "object") {
        argument._skipNumericStringCoercion = true;
    }

    const identifier = createIdentifierFromTemplate("real", literal);

    const callExpression = {
        type: "CallExpression",
        object: identifier,
        arguments: [argument],
        start: cloneLocation(literal.start),
        end: cloneLocation(literal.end)
    };

    return callExpression;
}

function addMissingEnumMembers({ ast, diagnostic }) {
    if (!diagnostic || !ast || typeof ast !== "object") {
        return [];
    }

    const enumRegistry = collectEnumDeclarations(ast);

    if (enumRegistry.size === 0) {
        return [];
    }

    const fixes = [];

    const visit = (node, parent, property) => {
        if (!node) {
            return;
        }

        if (Array.isArray(node)) {
            for (let index = 0; index < node.length; index += 1) {
                visit(node[index], node, index);
            }
            return;
        }

        if (typeof node !== "object") {
            return;
        }

        if (node.type === "MemberDotExpression") {
            const fix = addMissingEnumMember(node, enumRegistry, diagnostic);

            if (fix) {
                fixes.push(fix);
                return;
            }
        }

        for (const [key, value] of Object.entries(node)) {
            if (value && typeof value === "object") {
                visit(value, node, key);
            }
        }
    };

    visit(ast, null, null);

    return fixes;
}

function collectEnumDeclarations(ast) {
    const registry = new Map();

    const visit = (node) => {
        if (!node) {
            return;
        }

        if (Array.isArray(node)) {
            for (const item of node) {
                visit(item);
            }
            return;
        }

        if (typeof node !== "object") {
            return;
        }

        if (node.type === "EnumDeclaration") {
            const enumName = node.name?.name;

            if (enumName && !registry.has(enumName)) {
                let members = Array.isArray(node.members) ? node.members : null;

                if (!members) {
                    members = [];
                    node.members = members;
                }

                const memberNames = new Set();

                for (const member of members) {
                    const memberName = member?.name?.name;
                    if (memberName) {
                        memberNames.add(memberName);
                    }
                }

                registry.set(enumName, {
                    declaration: node,
                    members,
                    memberNames
                });
            }
        }

        for (const value of Object.values(node)) {
            if (value && typeof value === "object") {
                visit(value);
            }
        }
    };

    visit(ast);

    return registry;
}

function addMissingEnumMember(memberExpression, enumRegistry, diagnostic) {
    if (!memberExpression || memberExpression.type !== "MemberDotExpression") {
        return null;
    }

    const enumIdentifier = memberExpression.object;
    const memberIdentifier = memberExpression.property;

    if (!enumIdentifier || enumIdentifier.type !== "Identifier") {
        return null;
    }

    if (!memberIdentifier || memberIdentifier.type !== "Identifier") {
        return null;
    }

    const enumName = enumIdentifier.name;
    const memberName = memberIdentifier.name;

    if (!enumName || !memberName) {
        return null;
    }

    const enumInfo = enumRegistry.get(enumName);

    if (!enumInfo) {
        return null;
    }

    if (enumInfo.memberNames.has(memberName)) {
        return null;
    }

    const newMember = createEnumMember(memberName);

    if (!newMember) {
        return null;
    }

    const insertIndex = getEnumInsertionIndex(enumInfo.members);
    enumInfo.members.splice(insertIndex, 0, newMember);
    enumInfo.memberNames.add(memberName);

    const start = getNodeStartIndex(memberIdentifier);
    const end = getNodeEndIndex(memberIdentifier);

    const fixDetail = createFeatherFixDetail(diagnostic, {
        target: `${enumName}.${memberName}`,
        range: start !== null && end !== null ? { start, end } : null
    });

    if (!fixDetail) {
        return null;
    }

    attachFeatherFixMetadata(newMember, [fixDetail]);

    const declaration = enumInfo.declaration;
    if (declaration && typeof declaration === "object") {
        attachFeatherFixMetadata(declaration, [fixDetail]);
    }

    return fixDetail;
}

function createEnumMember(name) {
    if (typeof name !== "string" || name.length === 0) {
        return null;
    }

    return {
        type: "EnumMember",
        name: {
            type: "Identifier",
            name
        },
        initializer: null
    };
}

function getEnumInsertionIndex(members) {
    if (!Array.isArray(members) || members.length === 0) {
        return Array.isArray(members) ? members.length : 0;
    }

    const lastIndex = members.length - 1;
    const lastMember = members[lastIndex];

    if (isSizeofEnumMember(lastMember)) {
        return lastIndex;
    }

    return members.length;
}

function isSizeofEnumMember(member) {
    if (!member || member.type !== "EnumMember") {
        return false;
    }

    const identifier = member.name;

    if (!identifier || identifier.type !== "Identifier") {
        return false;
    }

    return identifier.name === "SIZEOF";
}

function ensureTextureRepeatIsReset({ ast, diagnostic }) {
    if (!diagnostic || !ast || typeof ast !== "object") {
        return [];
    }

    const fixes = [];

    const visit = (node, parent, property) => {
        if (!node) {
            return;
        }

        if (Array.isArray(node)) {
            for (let index = 0; index < node.length; index += 1) {
                visit(node[index], node, index);
            }
            return;
        }

        if (typeof node !== "object") {
            return;
        }

        if (node.type === "CallExpression") {
            const fix = ensureTextureRepeatResetAfterCall(
                node,
                parent,
                property,
                diagnostic
            );

            if (fix) {
                fixes.push(fix);
                return;
            }
        }

        for (const [key, value] of Object.entries(node)) {
            if (value && typeof value === "object") {
                visit(value, node, key);
            }
        }
    };

    visit(ast, null, null);

    return fixes;
}

function ensureTextureRepeatResetAfterCall(node, parent, property, diagnostic) {
    if (!Array.isArray(parent) || typeof property !== "number") {
        return null;
    }

    if (!node || node.type !== "CallExpression") {
        return null;
    }

    if (!isIdentifierWithName(node.object, "gpu_set_texrepeat")) {
        return null;
    }

    const args = Array.isArray(node.arguments) ? node.arguments : [];

    if (args.length === 0) {
        return null;
    }

    if (!shouldResetTextureRepeat(args[0])) {
        return null;
    }

    const siblings = parent;
    let insertionIndex = siblings.length;

    for (let index = property + 1; index < siblings.length; index += 1) {
        const sibling = siblings[index];

        if (isTextureRepeatResetCall(sibling)) {
            return null;
        }

        if (!isTriviallyIgnorableStatement(sibling)) {
            insertionIndex = index + 1;
            break;
        }
    }

    const resetCall = createTextureRepeatResetCall(node);

    if (!resetCall) {
        return null;
    }

    const fixDetail = createFeatherFixDetail(diagnostic, {
        target: node.object?.name ?? null,
        range: {
            start: getNodeStartIndex(node),
            end: getNodeEndIndex(node)
        }
    });

    if (!fixDetail) {
        return null;
    }

    const previousSibling = siblings[insertionIndex - 1] ?? node;
    const nextSibling = siblings[insertionIndex] ?? null;
    const needsSeparator =
        insertionIndex > property + 1 &&
        !isTriviallyIgnorableStatement(previousSibling) &&
        nextSibling &&
        !isTriviallyIgnorableStatement(nextSibling) &&
        !hasOriginalBlankLineBetween(previousSibling, nextSibling);

    if (needsSeparator) {
        siblings.splice(
            insertionIndex,
            0,
            createEmptyStatementLike(previousSibling)
        );
        insertionIndex += 1;
    }

    siblings.splice(insertionIndex, 0, resetCall);
    attachFeatherFixMetadata(resetCall, [fixDetail]);

    return fixDetail;
}

function computeStateResetInsertionIndex({
    siblings,
    startIndex,
    isResetCall
}) {
    if (!Array.isArray(siblings)) {
        return null;
    }

    let insertionIndex = siblings.length;

    for (let index = startIndex; index < siblings.length; index += 1) {
        const sibling = siblings[index];

        if (typeof isResetCall === "function" && isResetCall(sibling)) {
            return { alreadyReset: true };
        }

        if (isExitLikeStatement(sibling)) {
            insertionIndex = index;
            break;
        }
    }

    while (
        insertionIndex > startIndex &&
        insertionIndex <= siblings.length &&
        isTriviallyIgnorableStatement(siblings[insertionIndex - 1])
    ) {
        insertionIndex -= 1;
    }

    return { index: insertionIndex };
}

function isExitLikeStatement(node) {
    if (!node || typeof node !== "object") {
        return false;
    }

    switch (node.type) {
        case "ReturnStatement":
        case "ThrowStatement":
        case "ExitStatement":
            return true;
        default:
            return false;
    }
}

function isTriviallyIgnorableStatement(node) {
    if (!node || typeof node !== "object") {
        return true;
    }

    if (node.type === "EmptyStatement") {
        return true;
    }

    if (Array.isArray(node)) {
        return node.length === 0;
    }

    return false;
}

function createEmptyStatementLike(template) {
    const empty = { type: "EmptyStatement" };

    if (template && typeof template === "object") {
        if (Object.hasOwn(template, "start")) {
            empty.start = cloneLocation(template.start);
        }

        if (Object.hasOwn(template, "end")) {
            empty.end = cloneLocation(template.end);
        }
    }

    return empty;
}

function hasOriginalBlankLineBetween(beforeNode, afterNode) {
    const beforeEndLine =
        typeof beforeNode?.end?.line === "number" ? beforeNode.end.line : null;
    const afterStartLine =
        typeof afterNode?.start?.line === "number"
            ? afterNode.start.line
            : null;

    if (beforeEndLine == null || afterStartLine == null) {
        return false;
    }

    return afterStartLine > beforeEndLine + 1;
}

function correctDataStructureAccessorTokens({ ast, diagnostic }) {
    if (!diagnostic || !ast || typeof ast !== "object") {
        return [];
    }

    const accessorReplacement =
        getAccessorReplacementFromDiagnostic(diagnostic);

    if (!accessorReplacement) {
        return [];
    }

    const { incorrectAccessor, correctAccessor } = accessorReplacement;

    if (incorrectAccessor === correctAccessor) {
        return [];
    }

    const fixes = [];

    const visit = (node, parent, property) => {
        if (!node) {
            return;
        }

        if (Array.isArray(node)) {
            for (let index = 0; index < node.length; index += 1) {
                visit(node[index], node, index);
            }
            return;
        }

        if (typeof node !== "object") {
            return;
        }

        if (node.type === "MemberIndexExpression") {
            const fix = updateMemberIndexAccessor(node, {
                incorrectAccessor,
                correctAccessor,
                diagnostic
            });

            if (fix) {
                fixes.push(fix);
                return;
            }
        }

        for (const [key, value] of Object.entries(node)) {
            if (value && typeof value === "object") {
                visit(value, node, key);
            }
        }
    };

    visit(ast, null, null);

    return fixes;
}

function updateMemberIndexAccessor(
    node,
    { incorrectAccessor, correctAccessor, diagnostic }
) {
    if (!node || node.type !== "MemberIndexExpression") {
        return null;
    }

    if (
        typeof incorrectAccessor !== "string" ||
        typeof correctAccessor !== "string"
    ) {
        return null;
    }

    if (node.accessor !== incorrectAccessor) {
        return null;
    }

    node.accessor = correctAccessor;

    const fixDetail = createFeatherFixDetail(diagnostic, {
        target: typeof node.object?.name === "string" ? node.object.name : null,
        range: {
            start: getNodeStartIndex(node),
            end: getNodeEndIndex(node)
        }
    });

    if (!fixDetail) {
        return null;
    }

    attachFeatherFixMetadata(node, [fixDetail]);

    return fixDetail;
}

function getAccessorReplacementFromDiagnostic(diagnostic) {
    if (!diagnostic) {
        return null;
    }

    const incorrectAccessor = extractAccessorFromExample(diagnostic.badExample);
    const correctAccessor = extractAccessorFromExample(diagnostic.goodExample);

    if (!incorrectAccessor || !correctAccessor) {
        return null;
    }

    if (incorrectAccessor === correctAccessor) {
        return null;
    }

    return { incorrectAccessor, correctAccessor };
}

function extractAccessorFromExample(example) {
    if (typeof example !== "string" || example.length === 0) {
        return null;
    }

    for (const token of DATA_STRUCTURE_ACCESSOR_TOKENS) {
        const search = `[${token}`;

        if (example.includes(search)) {
            return search;
        }
    }

    return null;
}

function ensureFileFindSearchesAreSerialized({ ast, diagnostic }) {
    if (!diagnostic || !ast || typeof ast !== "object") {
        return [];
    }

    const fixes = [];
    const state = createFileFindState();

    processStatementBlock(getProgramStatements(ast), state);

    return fixes;

    function processStatementBlock(statements, currentState) {
        if (
            !Array.isArray(statements) ||
            statements.length === 0 ||
            !currentState
        ) {
            return;
        }

        let index = 0;

        while (index < statements.length) {
            const statement = statements[index];

            if (isFileFindCloseStatement(statement)) {
                currentState.openCount = Math.max(
                    currentState.openCount - 1,
                    0
                );
                index += 1;
                continue;
            }

            const callNode = getFileFindFirstCallFromStatement(statement);

            if (callNode && currentState.openCount > 0) {
                const insertion = insertFileFindCloseBefore(
                    statements,
                    index,
                    callNode
                );

                if (insertion?.fixDetail) {
                    fixes.push(insertion.fixDetail);
                    currentState.openCount = Math.max(
                        currentState.openCount - 1,
                        0
                    );
                    index += insertion.insertedBefore;
                    continue;
                }
            }

            if (callNode) {
                currentState.openCount += 1;
            }

            handleNestedStatements(statement, currentState);
            index += 1;
        }
    }

    function handleNestedStatements(statement, currentState) {
        if (!statement || typeof statement !== "object" || !currentState) {
            return;
        }

        switch (statement.type) {
            case "BlockStatement": {
                processStatementBlock(statement.body ?? [], currentState);
                break;
            }
            case "IfStatement": {
                processBranch(statement, "consequent", currentState);

                if (statement.alternate) {
                    processBranch(statement, "alternate", currentState);
                }

                break;
            }
            case "WhileStatement":
            case "RepeatStatement":
            case "DoWhileStatement":
            case "ForStatement": {
                processBranch(statement, "body", currentState);
                break;
            }
            case "SwitchStatement": {
                const cases = Array.isArray(statement.cases)
                    ? statement.cases
                    : [];

                for (const caseClause of cases) {
                    const branchState = cloneFileFindState(currentState);
                    processStatementBlock(
                        caseClause?.consequent ?? [],
                        branchState
                    );
                }
                break;
            }
            case "TryStatement": {
                if (statement.block) {
                    processStatementBlock(
                        statement.block.body ?? [],
                        currentState
                    );
                }

                if (statement.handler) {
                    processBranch(statement.handler, "body", currentState);
                }

                if (statement.finalizer) {
                    processStatementBlock(
                        statement.finalizer.body ?? [],
                        currentState
                    );
                }
                break;
            }
            default:
                break;
        }
    }

    function processBranch(parent, key, currentState) {
        if (!parent || typeof parent !== "object" || !currentState) {
            return;
        }

        const statements = getBranchStatements(parent, key);

        if (!statements) {
            return;
        }

        const branchState = cloneFileFindState(currentState);
        processStatementBlock(statements, branchState);
    }

    function getBranchStatements(parent, key) {
        if (!parent || typeof parent !== "object" || !key) {
            return null;
        }

        let target = parent[key];

        if (!target) {
            return null;
        }

        if (target.type !== "BlockStatement") {
            target = ensureBlockStatement(parent, key, target);
        }

        if (!target || target.type !== "BlockStatement") {
            return null;
        }

        return Array.isArray(target.body) ? target.body : [];
    }

    function insertFileFindCloseBefore(statements, index, callNode) {
        if (!Array.isArray(statements) || typeof index !== "number") {
            return null;
        }

        const closeCall = createFileFindCloseCall(callNode);

        if (!closeCall) {
            return null;
        }

        const fixDetail = createFeatherFixDetail(diagnostic, {
            target: callNode?.object?.name ?? null,
            range: {
                start: getNodeStartIndex(callNode),
                end: getNodeEndIndex(callNode)
            }
        });

        if (!fixDetail) {
            return null;
        }

        attachFeatherFixMetadata(closeCall, [fixDetail]);
        statements.splice(index, 0, closeCall);

        return {
            fixDetail,
            insertedBefore: 1
        };
    }

    function getFileFindFirstCallFromStatement(statement) {
        if (!statement || typeof statement !== "object") {
            return null;
        }

        switch (statement.type) {
            case "CallExpression":
                return isIdentifierWithName(statement.object, "file_find_first")
                    ? statement
                    : null;
            case "AssignmentExpression":
                return getFileFindFirstCallFromExpression(statement.right);
            case "VariableDeclaration": {
                const declarations = Array.isArray(statement.declarations)
                    ? statement.declarations
                    : [];

                for (const declarator of declarations) {
                    const call = getFileFindFirstCallFromExpression(
                        declarator?.init
                    );
                    if (call) {
                        return call;
                    }
                }
                return null;
            }
            case "ReturnStatement":
            case "ThrowStatement":
                return getFileFindFirstCallFromExpression(statement.argument);
            case "ExpressionStatement":
                return getFileFindFirstCallFromExpression(statement.expression);
            default:
                return null;
        }
    }

    function getFileFindFirstCallFromExpression(expression) {
        if (!expression || typeof expression !== "object") {
            return null;
        }

        if (expression.type === "CallExpression") {
            return isIdentifierWithName(expression.object, "file_find_first")
                ? expression
                : null;
        }

        if (expression.type === "ParenthesizedExpression") {
            return getFileFindFirstCallFromExpression(expression.expression);
        }

        if (expression.type === "AssignmentExpression") {
            return getFileFindFirstCallFromExpression(expression.right);
        }

        if (expression.type === "SequenceExpression") {
            const expressions = Array.isArray(expression.expressions)
                ? expression.expressions
                : [];

            for (const item of expressions) {
                const call = getFileFindFirstCallFromExpression(item);
                if (call) {
                    return call;
                }
            }
        }

        if (
            expression.type === "BinaryExpression" ||
            expression.type === "LogicalExpression"
        ) {
            const leftCall = getFileFindFirstCallFromExpression(
                expression.left
            );
            if (leftCall) {
                return leftCall;
            }

            return getFileFindFirstCallFromExpression(expression.right);
        }

        if (
            expression.type === "ConditionalExpression" ||
            expression.type === "TernaryExpression"
        ) {
            const consequentCall = getFileFindFirstCallFromExpression(
                expression.consequent
            );
            if (consequentCall) {
                return consequentCall;
            }

            return getFileFindFirstCallFromExpression(expression.alternate);
        }

        return null;
    }

    function isFileFindCloseStatement(statement) {
        if (!statement || typeof statement !== "object") {
            return false;
        }

        if (statement.type === "CallExpression") {
            return isIdentifierWithName(statement.object, "file_find_close");
        }

        if (statement.type === "ExpressionStatement") {
            return isFileFindCloseStatement(statement.expression);
        }

        if (
            statement.type === "ReturnStatement" ||
            statement.type === "ThrowStatement"
        ) {
            return isFileFindCloseStatement(statement.argument);
        }

        return false;
    }

    function getProgramStatements(node) {
        if (!node || typeof node !== "object") {
            return [];
        }

        if (Array.isArray(node.body)) {
            return node.body;
        }

        if (node.body && Array.isArray(node.body.body)) {
            return node.body.body;
        }

        return [];
    }

    function createFileFindState() {
        return {
            openCount: 0
        };
    }

    function cloneFileFindState(existing) {
        if (!existing || typeof existing !== "object") {
            return createFileFindState();
        }

        return {
            openCount: existing.openCount ?? 0
        };
    }

    function createFileFindCloseCall(template) {
        const identifier = createIdentifier(
            "file_find_close",
            template?.object ?? template
        );

        if (!identifier) {
            return null;
        }

        const callExpression = {
            type: "CallExpression",
            object: identifier,
            arguments: []
        };

        if (Object.hasOwn(template, "start")) {
            callExpression.start = cloneLocation(template.start);
        }

        if (Object.hasOwn(template, "end")) {
            callExpression.end = cloneLocation(template.end);
        }

        return callExpression;
    }

    function ensureBlockStatement(parent, key, statement) {
        if (!parent || typeof parent !== "object" || !key) {
            return null;
        }

        if (!statement || typeof statement !== "object") {
            return null;
        }

        const block = {
            type: "BlockStatement",
            body: [statement]
        };

        if (Object.hasOwn(statement, "start")) {
            block.start = cloneLocation(statement.start);
        }

        if (Object.hasOwn(statement, "end")) {
            block.end = cloneLocation(statement.end);
        }

        parent[key] = block;

        return block;
    }
}

function ensureGpuStateIsPopped({ ast, diagnostic }) {
    if (!diagnostic || !ast || typeof ast !== "object") {
        return [];
    }

    const fixes = [];

    const visit = (node, parent, property) => {
        if (!node) {
            return;
        }

        if (Array.isArray(node)) {
            for (let index = 0; index < node.length; index += 1) {
                visit(node[index], node, index);
            }
            return;
        }

        if (typeof node !== "object") {
            return;
        }

        if (node.type === "IfStatement") {
            const fix = moveGpuPopStateCallOutOfConditional(
                node,
                parent,
                property,
                diagnostic
            );

            if (fix) {
                fixes.push(fix);
            }
        }

        for (const [key, value] of Object.entries(node)) {
            if (value && typeof value === "object") {
                visit(value, node, key);
            }
        }
    };

    visit(ast, null, null);

    return fixes;
}

function moveGpuPopStateCallOutOfConditional(
    node,
    parent,
    property,
    diagnostic
) {
    if (!Array.isArray(parent) || typeof property !== "number") {
        return null;
    }

    if (!node || node.type !== "IfStatement") {
        return null;
    }

    const consequentBlock = node.consequent;

    if (!consequentBlock || consequentBlock.type !== "BlockStatement") {
        return null;
    }

    const consequentBody = Array.isArray(consequentBlock.body)
        ? consequentBlock.body
        : null;

    if (!consequentBody || consequentBody.length === 0) {
        return null;
    }

    const trailingPopIndex = findTrailingGpuPopIndex(consequentBody);

    if (trailingPopIndex === -1) {
        return null;
    }

    if (hasTrailingGpuPopInAlternate(node.alternate)) {
        return null;
    }

    const siblings = parent;

    if (hasGpuPopStateAfterIndex(siblings, property)) {
        return null;
    }

    if (!hasGpuPushStateBeforeIndex(siblings, property)) {
        return null;
    }

    const [popStatement] = consequentBody.splice(trailingPopIndex, 1);
    const callExpression = getCallExpression(popStatement);

    if (
        !callExpression ||
        !isIdentifierWithName(callExpression.object, "gpu_pop_state")
    ) {
        return null;
    }

    const fixDetail = createFeatherFixDetail(diagnostic, {
        target: callExpression.object?.name ?? "gpu_pop_state",
        range: {
            start: getNodeStartIndex(callExpression),
            end: getNodeEndIndex(callExpression)
        }
    });

    if (!fixDetail) {
        return null;
    }

    siblings.splice(property + 1, 0, popStatement);
    attachFeatherFixMetadata(callExpression, [fixDetail]);

    return fixDetail;
}

function hasTrailingGpuPopInAlternate(alternate) {
    if (!alternate) {
        return false;
    }

    if (alternate.type === "BlockStatement") {
        const body = Array.isArray(alternate.body) ? alternate.body : null;

        if (!body || body.length === 0) {
            return false;
        }

        return isGpuPopStateCallStatement(body[body.length - 1]);
    }

    if (alternate.type === "IfStatement") {
        return true;
    }

    return isGpuPopStateCallStatement(alternate);
}

function findTrailingGpuPopIndex(statements) {
    if (!Array.isArray(statements) || statements.length === 0) {
        return -1;
    }

    for (let index = statements.length - 1; index >= 0; index -= 1) {
        const statement = statements[index];

        if (isGpuPopStateCallStatement(statement)) {
            return index;
        }

        if (!isEmptyStatement(statement)) {
            break;
        }
    }

    return -1;
}

function isEmptyStatement(node) {
    return !!node && node.type === "EmptyStatement";
}

function hasGpuPopStateAfterIndex(statements, index) {
    if (!Array.isArray(statements)) {
        return false;
    }

    for (let offset = index + 1; offset < statements.length; offset += 1) {
        const statement = statements[offset];
        if (isEmptyStatement(statement)) {
            continue;
        }

        if (isGpuPopStateCallStatement(statement)) {
            return true;
        }

        break;
    }

    return false;
}

function hasGpuPushStateBeforeIndex(statements, index) {
    if (!Array.isArray(statements)) {
        return false;
    }

    for (let offset = index - 1; offset >= 0; offset -= 1) {
        const statement = statements[offset];
        if (isEmptyStatement(statement)) {
            continue;
        }
        if (isGpuPushStateCallStatement(statement)) {
            return true;
        }
    }

    return false;
}

function isGpuPopStateCallStatement(node) {
    const expression = getCallExpression(node);

    if (!expression) {
        return false;
    }

    return isIdentifierWithName(expression.object, "gpu_pop_state");
}

function isGpuPushStateCallStatement(node) {
    const expression = getCallExpression(node);

    if (!expression) {
        return false;
    }

    return isIdentifierWithName(expression.object, "gpu_push_state");
}

function getCallExpression(node) {
    if (!node) {
        return null;
    }

    if (node.type === "CallExpression") {
        return node;
    }

    if (node.type === "ExpressionStatement") {
        const expression = node.expression;

        if (expression && expression.type === "CallExpression") {
            return expression;
        }
    }

    return null;
}

function removeDanglingFileFindCalls({ ast, diagnostic }) {
    if (!diagnostic || !ast || typeof ast !== "object") {
        return [];
    }

    const fixes = [];

    const visit = (node, parent, property) => {
        if (!node) {
            return;
        }

        if (Array.isArray(node)) {
            if (isStatementList(parent, property)) {
                sanitizeFileFindCalls(node, parent, fixes, diagnostic, ast);
            }

            for (let index = 0; index < node.length; index += 1) {
                visit(node[index], node, index);
            }
            return;
        }

        if (typeof node !== "object") {
            return;
        }

        for (const [key, value] of Object.entries(node)) {
            if (value && typeof value === "object") {
                visit(value, node, key);
            }
        }
    };

    visit(ast, null, null);

    return fixes;
}

function sanitizeFileFindCalls(
    statements,
    parent,
    fixes,
    diagnostic,
    metadataRoot
) {
    if (!Array.isArray(statements) || statements.length === 0) {
        return;
    }

    for (let index = 0; index < statements.length; index += 1) {
        const statement = statements[index];

        if (!isFileFindBlockFunctionCall(statement)) {
            continue;
        }

        if (!hasPrecedingFileFindClose(statements, index)) {
            continue;
        }

        const fixDetail = createFeatherFixDetail(diagnostic, {
            target: getCallExpressionCalleeName(statement),
            range: {
                start: getNodeStartIndex(statement),
                end: getNodeEndIndex(statement)
            }
        });

        if (!fixDetail) {
            continue;
        }

        const metadataTarget =
            parent && typeof parent === "object" ? parent : null;
        if (metadataTarget && metadataTarget !== metadataRoot) {
            attachFeatherFixMetadata(metadataTarget, [fixDetail]);
        }

        statements.splice(index, 1);
        index -= 1;

        fixes.push(fixDetail);
    }
}

function isStatementList(parent, property) {
    if (!parent || typeof property === "number") {
        return false;
    }

    if (property === "body") {
        return parent.type === "Program" || parent.type === "BlockStatement";
    }

    if (property === "consequent" && parent.type === "SwitchCase") {
        return true;
    }

    return false;
}

function isFileFindBlockFunctionCall(statement) {
    if (!statement || typeof statement !== "object") {
        return false;
    }

    const calleeName = getCallExpressionCalleeName(statement);

    if (!calleeName) {
        return false;
    }

    return FILE_FIND_BLOCK_CALL_TARGETS.has(calleeName);
}

function hasPrecedingFileFindClose(statements, index) {
    for (let offset = index - 1; offset >= 0; offset -= 1) {
        const candidate = statements[offset];

        if (
            isCallExpressionStatementWithName(
                candidate,
                FILE_FIND_CLOSE_FUNCTION_NAME
            )
        ) {
            return true;
        }
    }

    return false;
}

function isCallExpressionStatementWithName(statement, name) {
    if (!statement || typeof statement !== "object" || !name) {
        return false;
    }

    const calleeName = getCallExpressionCalleeName(statement);

    return calleeName === name;
}

function getCallExpressionCalleeName(node) {
    if (!node || typeof node !== "object") {
        return null;
    }

    if (node.type === "CallExpression") {
        return node.object?.name ?? null;
    }

    if (node.type === "ExpressionStatement") {
        return getCallExpressionCalleeName(node.expression);
    }

    return null;
}

function ensureVertexFormatDefinitionsAreClosed({ ast, diagnostic }) {
    if (!diagnostic || !ast || typeof ast !== "object") {
        return [];
    }

    const fixes = [];

    const visit = (node, parent, property) => {
        if (!node) {
            return;
        }

        if (Array.isArray(node)) {
            for (let index = 0; index < node.length; index += 1) {
                visit(node[index], node, index);
            }
            return;
        }

        if (typeof node !== "object") {
            return;
        }

        if (node.type === "CallExpression") {
            const fix = ensureVertexFormatDefinitionIsClosed(
                node,
                parent,
                property,
                diagnostic
            );

            if (fix) {
                fixes.push(fix);
                return;
            }
        }

        for (const [key, value] of Object.entries(node)) {
            if (value && typeof value === "object") {
                visit(value, node, key);
            }
        }
    };

    visit(ast, null, null);

    return fixes;
}

function ensureVertexFormatsClosedBeforeStartingNewOnes({ ast, diagnostic }) {
    if (!diagnostic || !ast || typeof ast !== "object") {
        return [];
    }

    const fixes = [];

    const visit = (node, parent, property) => {
        if (!node) {
            return;
        }

        if (Array.isArray(node)) {
            if (shouldProcessStatementSequence(parent, property)) {
                ensureSequentialVertexFormatsAreClosed(node, diagnostic, fixes);
            }

            for (let index = 0; index < node.length; index += 1) {
                visit(node[index], node, index);
            }

            return;
        }

        if (typeof node !== "object") {
            return;
        }

        for (const [key, value] of Object.entries(node)) {
            if (value && typeof value === "object") {
                visit(value, node, key);
            }
        }
    };

    visit(ast, null, null);

    return fixes;
}

function ensureSequentialVertexFormatsAreClosed(statements, diagnostic, fixes) {
    if (!Array.isArray(statements) || statements.length === 0) {
        return;
    }

    const openBegins = [];

    for (let index = 0; index < statements.length; index += 1) {
        const statement = statements[index];

        if (!statement || typeof statement !== "object") {
            continue;
        }

        if (isVertexFormatBeginCall(statement)) {
            if (openBegins.length > 0) {
                const previousBegin = openBegins[openBegins.length - 1];

                if (previousBegin && previousBegin !== statement) {
                    const fixDetail = insertVertexFormatEndBefore(
                        statements,
                        index,
                        previousBegin,
                        diagnostic
                    );

                    if (fixDetail) {
                        fixes.push(fixDetail);
                        openBegins.pop();
                    }
                }
            }

            if (openBegins[openBegins.length - 1] !== statement) {
                openBegins.push(statement);
            }
            continue;
        }

        const closingCount = countVertexFormatEndCalls(statement);

        for (
            let consumed = 0;
            consumed < closingCount && openBegins.length > 0;
            consumed += 1
        ) {
            openBegins.pop();
        }
    }
}

function shouldProcessStatementSequence(parent, property) {
    if (!parent) {
        return true;
    }

    if (property === "body") {
        return parent.type === "Program" || parent.type === "BlockStatement";
    }

    return parent.type === "CaseClause" && property === "consequent";
}

function insertVertexFormatEndBefore(
    statements,
    index,
    templateBegin,
    diagnostic
) {
    if (!Array.isArray(statements) || typeof index !== "number") {
        return null;
    }

    if (!templateBegin || typeof templateBegin !== "object") {
        return null;
    }

    const replacement = createVertexFormatEndCall(templateBegin);

    if (!replacement) {
        return null;
    }

    const fixDetail = createFeatherFixDetail(diagnostic, {
        target: templateBegin?.object?.name ?? null,
        range: {
            start: getNodeStartIndex(templateBegin),
            end: getNodeEndIndex(templateBegin)
        }
    });

    if (!fixDetail) {
        return null;
    }

    statements.splice(index, 0, replacement);
    attachFeatherFixMetadata(replacement, [fixDetail]);

    return fixDetail;
}

function countVertexFormatEndCalls(node) {
    const stack = [node];
    const seen = new Set();
    let count = 0;

    while (stack.length > 0) {
        const current = stack.pop();

        if (!current || typeof current !== "object") {
            continue;
        }

        if (seen.has(current)) {
            continue;
        }

        seen.add(current);

        if (isVertexFormatEndCall(current)) {
            count += 1;
        }

        if (Array.isArray(current)) {
            for (let index = 0; index < current.length; index += 1) {
                stack.push(current[index]);
            }
            continue;
        }

        for (const value of Object.values(current)) {
            if (value && typeof value === "object") {
                stack.push(value);
            }
        }
    }

    return count;
}

function ensureVertexFormatDefinitionIsClosed(
    node,
    parent,
    property,
    diagnostic
) {
    if (!Array.isArray(parent) || typeof property !== "number") {
        return null;
    }

    if (!node || node.type !== "CallExpression") {
        return null;
    }

    if (!isIdentifierWithName(node.object, "vertex_format_begin")) {
        return null;
    }

    const siblings = parent;
    let insertionIndex = property + 1;

    for (let index = property + 1; index < siblings.length; index += 1) {
        const sibling = siblings[index];

        if (nodeContainsVertexFormatEndCall(sibling)) {
            return null;
        }

        if (isVertexFormatBeginCall(sibling)) {
            break;
        }

        if (isVertexFormatAddCall(sibling)) {
            insertionIndex = index + 1;
            continue;
        }

        break;
    }

    const vertexFormatEndCall = createVertexFormatEndCall(node);

    if (!vertexFormatEndCall) {
        return null;
    }

    const fixDetail = createFeatherFixDetail(diagnostic, {
        target: "vertex_format_end",
        range: {
            start: getNodeStartIndex(node),
            end: getNodeEndIndex(node)
        }
    });

    if (!fixDetail) {
        return null;
    }

    siblings.splice(insertionIndex, 0, vertexFormatEndCall);
    attachFeatherFixMetadata(vertexFormatEndCall, [fixDetail]);

    return fixDetail;
}

function nodeContainsVertexFormatEndCall(node) {
    if (!node || typeof node !== "object") {
        return false;
    }

    if (isVertexFormatEndCall(node)) {
        return true;
    }

    if (Array.isArray(node)) {
        return node.some(nodeContainsVertexFormatEndCall);
    }

    for (const value of Object.values(node)) {
        if (nodeContainsVertexFormatEndCall(value)) {
            return true;
        }
    }

    return false;
}

function isVertexFormatEndCall(node) {
    return (
        !!node &&
        node.type === "CallExpression" &&
        isIdentifierWithName(node.object, "vertex_format_end")
    );
}

function isVertexFormatBeginCall(node) {
    return (
        !!node &&
        node.type === "CallExpression" &&
        isIdentifierWithName(node.object, "vertex_format_begin")
    );
}

function isVertexFormatAddCall(node) {
    if (!node || node.type !== "CallExpression") {
        return false;
    }

    const identifier = node.object;

    if (!identifier || identifier.type !== "Identifier") {
        return false;
    }

    return (
        typeof identifier.name === "string" &&
        identifier.name.startsWith("vertex_format_add_")
    );
}

function createVertexFormatEndCall(template) {
    if (!template || template.type !== "CallExpression") {
        return null;
    }

    const identifier = createIdentifier("vertex_format_end", template.object);

    if (!identifier) {
        return null;
    }

    const callExpression = {
        type: "CallExpression",
        object: identifier,
        arguments: []
    };

    if (hasOwn(template, "start")) {
        callExpression.start = cloneLocation(template.start);
    }

    if (hasOwn(template, "end")) {
        callExpression.end = cloneLocation(template.end);
    }

    return callExpression;
}

function harmonizeTexturePointerTernaries({ ast, diagnostic }) {
    if (!diagnostic || !ast || typeof ast !== "object") {
        return [];
    }

    const fixes = [];

    const visit = (node, parent, property) => {
        if (!node) {
            return;
        }

        if (Array.isArray(node)) {
            for (let index = 0; index < node.length; index += 1) {
                visit(node[index], node, index);
            }
            return;
        }

        if (typeof node !== "object") {
            return;
        }

        if (node.type === "TernaryExpression") {
            const fix = harmonizeTexturePointerTernary(
                node,
                parent,
                property,
                diagnostic
            );

            if (fix) {
                fixes.push(fix);
                return;
            }
        }

        for (const [key, value] of Object.entries(node)) {
            if (value && typeof value === "object") {
                visit(value, node, key);
            }
        }
    };

    visit(ast, null, null);

    return fixes;
}

const INSTANCE_CREATE_FUNCTION_NAMES = new Set([
    "instance_create_layer",
    "instance_create_depth",
    "instance_create_depth_ext",
    "instance_create_layer_ext",
    "instance_create_at",
    "instance_create",
    "instance_create_z"
]);

function annotateInstanceVariableStructAssignments({ ast, diagnostic }) {
    if (!diagnostic || !ast || typeof ast !== "object") {
        return [];
    }

    const fixes = [];

    const visit = (node) => {
        if (!node) {
            return;
        }

        if (Array.isArray(node)) {
            for (const entry of node) {
                visit(entry);
            }
            return;
        }

        if (typeof node !== "object") {
            return;
        }

        if (node.type === "CallExpression") {
            const callFixes = annotateInstanceCreateCall(node, diagnostic);

            if (isNonEmptyArray(callFixes)) {
                fixes.push(...callFixes);
            }
        }

        for (const value of Object.values(node)) {
            if (value && typeof value === "object") {
                visit(value);
            }
        }
    };

    visit(ast);

    return fixes;
}

function annotateInstanceCreateCall(node, diagnostic) {
    if (!node || node.type !== "CallExpression") {
        return [];
    }

    if (!isInstanceCreateIdentifier(node.object)) {
        return [];
    }

    const structArgument = findStructArgument(node.arguments);

    if (!structArgument) {
        return [];
    }

    return annotateVariableStructProperties(structArgument, diagnostic);
}

function isInstanceCreateIdentifier(node) {
    if (!node || node.type !== "Identifier") {
        return false;
    }

    if (INSTANCE_CREATE_FUNCTION_NAMES.has(node.name)) {
        return true;
    }

    return node.name?.startsWith?.("instance_create_") ?? false;
}

function findStructArgument(args) {
    if (!Array.isArray(args) || args.length === 0) {
        return null;
    }

    for (let index = args.length - 1; index >= 0; index -= 1) {
        const candidate = args[index];

        if (candidate && candidate.type === "StructExpression") {
            return candidate;
        }
    }

    return null;
}

function annotateVariableStructProperties(structExpression, diagnostic) {
    if (!structExpression || structExpression.type !== "StructExpression") {
        return [];
    }

    const properties = Array.isArray(structExpression.properties)
        ? structExpression.properties
        : [];

    if (properties.length === 0) {
        return [];
    }

    const fixes = [];

    for (const property of properties) {
        const fixDetail = annotateVariableStructProperty(property, diagnostic);

        if (fixDetail) {
            fixes.push(fixDetail);
        }
    }

    return fixes;
}

function annotateVariableStructProperty(property, diagnostic) {
    if (!property || property.type !== "Property") {
        return null;
    }

    const value = property.value;

    if (
        !value ||
        value.type !== "Identifier" ||
        typeof value.name !== "string"
    ) {
        return null;
    }

    const fixDetail = createFeatherFixDetail(diagnostic, {
        target: value.name,
        range: {
            start: getNodeStartIndex(property),
            end: getNodeEndIndex(property)
        },
        automatic: false
    });

    if (!fixDetail) {
        return null;
    }

    attachFeatherFixMetadata(property, [fixDetail]);

    return fixDetail;
}

function harmonizeTexturePointerTernary(node, parent, property, diagnostic) {
    if (!node || node.type !== "TernaryExpression") {
        return null;
    }

    if (
        !parent ||
        parent.type !== "AssignmentExpression" ||
        property !== "right"
    ) {
        return null;
    }

    if (!isSpriteGetTextureCall(node.consequent)) {
        return null;
    }

    const alternate = node.alternate;

    if (!isNegativeOneLiteral(alternate)) {
        return null;
    }

    const pointerIdentifier = createIdentifier("pointer_null", alternate);

    if (!pointerIdentifier) {
        return null;
    }

    copyCommentMetadata(alternate, pointerIdentifier);
    node.alternate = pointerIdentifier;

    const fixDetail = createFeatherFixDetail(diagnostic, {
        target: isIdentifier(parent.left) ? parent.left.name : null,
        range: {
            start: getNodeStartIndex(node),
            end: getNodeEndIndex(node)
        }
    });

    if (!fixDetail) {
        return null;
    }

    attachFeatherFixMetadata(node, [fixDetail]);

    return fixDetail;
}

function createAssignmentFromDeclarator(declarator, declarationNode) {
    if (!declarator || typeof declarator !== "object") {
        return null;
    }

    const identifier = declarator.id;

    if (!isIdentifier(identifier)) {
        return null;
    }

    if (!declarator.init) {
        return null;
    }

    const assignment = {
        type: "AssignmentExpression",
        operator: "=",
        left: cloneIdentifier(identifier),
        right: declarator.init,
        start: cloneLocation(declarator.start ?? declarationNode?.start),
        end: cloneLocation(declarator.end ?? declarationNode?.end)
    };

    copyCommentMetadata(declarator, assignment);

    return assignment;
}

function isFunctionLikeNode(node) {
    if (!node || typeof node !== "object") {
        return false;
    }

    if (typeof node.type !== "string") {
        return false;
    }

    return FUNCTION_LIKE_TYPES.has(node.type);
}

function getFunctionParameterNames(node) {
    const params = Array.isArray(node?.params) ? node.params : [];
    const names = [];

    for (const param of params) {
        if (!param || typeof param !== "object") {
            continue;
        }

        if (isIdentifier(param)) {
            if (param.name) {
                names.push(param.name);
            }
            continue;
        }

        if (param.type === "DefaultParameter" && isIdentifier(param.left)) {
            if (param.left.name) {
                names.push(param.left.name);
            }
            continue;
        }
    }

    return names;
}

function getVariableDeclaratorName(declarator) {
    if (!declarator || typeof declarator !== "object") {
        return null;
    }

    const identifier = declarator.id;

    if (!isIdentifier(identifier)) {
        return null;
    }

    return identifier.name ?? null;
}

function cloneLiteral(node) {
    if (!node || node.type !== "Literal") {
        return null;
    }

    const cloned = {
        type: "Literal",
        value: node.value
    };

    if (Object.hasOwn(node, "start")) {
        cloned.start = cloneLocation(node.start);
    }

    if (Object.hasOwn(node, "end")) {
        cloned.end = cloneLocation(node.end);
    }

    return cloned;
}

function createIdentifierFromTemplate(name, template) {
    const identifier = {
        type: "Identifier",
        name
    };

    if (template && typeof template === "object") {
        if (Object.hasOwn(template, "start")) {
            identifier.start = cloneLocation(template.start);
        }

        if (Object.hasOwn(template, "end")) {
            identifier.end = cloneLocation(template.end);
        }
    }

    return identifier;
}

function cloneIdentifier(node) {
    if (!node || node.type !== "Identifier") {
        return null;
    }

    const cloned = {
        type: "Identifier",
        name: node.name
    };

    if (Object.hasOwn(node, "start")) {
        cloned.start = cloneLocation(node.start);
    }

    if (Object.hasOwn(node, "end")) {
        cloned.end = cloneLocation(node.end);
    }

    return cloned;
}

function copyCommentMetadata(source, target) {
    if (!source || !target) {
        return;
    }

    [
        "leadingComments",
        "trailingComments",
        "innerComments",
        "comments"
    ].forEach((key) => {
        if (Object.hasOwn(source, key)) {
            target[key] = source[key];
        }
    });
}

function extractIdentifierNameFromLiteral(value) {
    if (typeof value !== "string") {
        return null;
    }

    const stripped = stripStringQuotes(value);
    if (!stripped) {
        return null;
    }

    if (!IDENTIFIER_NAME_PATTERN.test(stripped)) {
        return null;
    }

    return stripped;
}

function stripStringQuotes(value) {
    if (typeof value !== "string" || value.length < 2) {
        return null;
    }

    const firstChar = value[0];
    const lastChar = value[value.length - 1];

    if ((firstChar === '"' || firstChar === "'") && firstChar === lastChar) {
        return value.slice(1, -1);
    }

    return null;
}

function isIdentifierWithName(node, name) {
    if (!node || node.type !== "Identifier") {
        return false;
    }

    return node.name === name;
}

function isIdentifier(node) {
    return !!node && node.type === "Identifier";
}

function isDrawPrimitiveBeginCall(node) {
    return isCallExpressionWithName(node, "draw_primitive_begin");
}

function isDrawPrimitiveEndCall(node) {
    return isCallExpressionWithName(node, "draw_primitive_end");
}

function isCallExpressionWithName(node, name) {
    if (!node || node.type !== "CallExpression") {
        return false;
    }

    return isIdentifierWithName(node.object, name);
}

function createPrimitiveBeginCall(template) {
    if (!template || template.type !== "CallExpression") {
        return null;
    }

    const identifier = createIdentifier(
        "draw_primitive_begin",
        template.object
    );

    if (!identifier) {
        return null;
    }

    const primitiveType = createIdentifier("pr_linelist");

    const callExpression = {
        type: "CallExpression",
        object: identifier,
        arguments: [primitiveType].filter(Boolean)
    };

    if (Object.hasOwn(template, "start")) {
        callExpression.start = cloneLocation(template.start);
    }

    if (Object.hasOwn(template, "end")) {
        const referenceLocation = template.start ?? template.end;

        if (referenceLocation) {
            callExpression.end = cloneLocation(referenceLocation);
        }
    }

    return callExpression;
}

function isLiteralZero(node) {
    if (!node || node.type !== "Literal") {
        return false;
    }

    return node.value === "0" || node.value === 0;
}

function isDrawSurfaceCall(node) {
    if (!isCallExpression(node)) {
        return false;
    }

    const name = node.object?.name;

    if (typeof name !== "string") {
        return false;
    }

    return name.startsWith("draw_surface");
}

function isTerminatingStatement(node) {
    if (!node || typeof node !== "object") {
        return false;
    }

    return (
        node.type === "ReturnStatement" ||
        node.type === "BreakStatement" ||
        node.type === "ContinueStatement" ||
        node.type === "ThrowStatement" ||
        node.type === "ExitStatement"
    );
}

function isLiteralOne(node) {
    if (!node || node.type !== "Literal") {
        return false;
    }

    return node.value === "1" || node.value === 1;
}

function isLiteralTrue(node) {
    if (!node || node.type !== "Literal") {
        return false;
    }

    return node.value === "true" || node.value === true;
}

function isLiteralFalse(node) {
    if (!node || node.type !== "Literal") {
        return false;
    }

    return node.value === "false" || node.value === false;
}

function isFogResetCall(node) {
    if (!node || node.type !== "CallExpression") {
        return false;
    }

    if (!isIdentifierWithName(node.object, "gpu_set_fog")) {
        return false;
    }

    const args = Array.isArray(node.arguments) ? node.arguments : [];

    if (args.length < 4) {
        return false;
    }

    return (
        isLiteralFalse(args[0]) &&
        isIdentifierWithName(args[1], "c_black") &&
        isLiteralZero(args[2]) &&
        isLiteralOne(args[3])
    );
}

function isAlphaTestEnableResetCall(node) {
    if (!node || node.type !== "CallExpression") {
        return false;
    }

    if (!isIdentifierWithName(node.object, "gpu_set_alphatestenable")) {
        return false;
    }

    const args = Array.isArray(node.arguments) ? node.arguments : [];

    if (args.length === 0) {
        return false;
    }

    return isLiteralFalse(args[0]);
}

function isAlphaTestRefResetCall(node) {
    if (!node || node.type !== "CallExpression") {
        return false;
    }

    if (!isIdentifierWithName(node.object, "gpu_set_alphatestref")) {
        return false;
    }

    const args = Array.isArray(node.arguments) ? node.arguments : [];

    if (args.length === 0) {
        return false;
    }

    return isLiteralZero(args[0]);
}

function isHalignResetCall(node) {
    if (!node || node.type !== "CallExpression") {
        return false;
    }

    if (!isIdentifierWithName(node.object, "draw_set_halign")) {
        return false;
    }

    const args = Array.isArray(node.arguments) ? node.arguments : [];

    if (args.length === 0) {
        return false;
    }

    return isIdentifierWithName(args[0], "fa_left");
}

function isCullModeResetCall(node) {
    if (!node || node.type !== "CallExpression") {
        return false;
    }

    if (!isIdentifierWithName(node.object, "gpu_set_cullmode")) {
        return false;
    }

    const args = Array.isArray(node.arguments) ? node.arguments : [];

    if (args.length === 0) {
        return false;
    }

    return isIdentifierWithName(args[0], "cull_noculling");
}

function isColourWriteEnableResetCall(node) {
    if (!node || node.type !== "CallExpression") {
        return false;
    }

    if (!isIdentifierWithName(node.object, "gpu_set_colourwriteenable")) {
        return false;
    }

    const args = Array.isArray(node.arguments) ? node.arguments : [];

    if (args.length < 4) {
        return false;
    }

    return args
        .slice(0, 4)
        .every((argument) => isBooleanLiteral(argument, true));
}

function isAlphaTestDisableCall(node) {
    if (!node || node.type !== "CallExpression") {
        return false;
    }

    if (!isIdentifierWithName(node.object, "gpu_set_alphatestenable")) {
        return false;
    }

    const args = Array.isArray(node.arguments) ? node.arguments : [];

    if (args.length === 0) {
        return false;
    }

    const [argument] = args;

    return isLiteralFalse(argument) || isLiteralZero(argument);
}

function createAlphaTestEnableResetCall(template) {
    if (!template || template.type !== "CallExpression") {
        return null;
    }

    const identifier = cloneIdentifier(template.object);

    if (!identifier || identifier.name !== "gpu_set_alphatestenable") {
        return null;
    }

    const literalFalse = createLiteral("false", template.arguments?.[0]);

    const callExpression = {
        type: "CallExpression",
        object: identifier,
        arguments: [literalFalse]
    };

    if (hasOwn(template, "start")) {
        callExpression.start = cloneLocation(template.start);
    }

    if (hasOwn(template, "end")) {
        callExpression.end = cloneLocation(template.end);
    }

    return callExpression;
}

function createAlphaTestRefResetCall(template) {
    if (!template || template.type !== "CallExpression") {
        return null;
    }

    const identifier = cloneIdentifier(template.object);

    if (!identifier || identifier.name !== "gpu_set_alphatestref") {
        return null;
    }

    const literalZero = createLiteral("0", template.arguments?.[0]);

    const callExpression = {
        type: "CallExpression",
        object: identifier,
        arguments: [literalZero]
    };

    if (Object.hasOwn(template, "start")) {
        callExpression.start = cloneLocation(template.start);
    }

    if (Object.hasOwn(template, "end")) {
        callExpression.end = cloneLocation(template.end);
    }

    return callExpression;
}

function isSurfaceSetTargetCall(node) {
    if (!node || node.type !== "CallExpression") {
        return false;
    }

    return isIdentifierWithName(node.object, "surface_set_target");
}

function createHalignResetCall(template) {
    if (!template || template.type !== "CallExpression") {
        return null;
    }

    const identifier = cloneIdentifier(template.object);

    if (!identifier || identifier.name !== "draw_set_halign") {
        return null;
    }

    const faLeft = createIdentifier("fa_left", template.arguments?.[0]);

    if (!faLeft) {
        return null;
    }

    const callExpression = {
        type: "CallExpression",
        object: identifier,
        arguments: [faLeft]
    };

    if (Object.hasOwn(template, "start")) {
        callExpression.start = cloneLocation(template.start);
    }

    if (Object.hasOwn(template, "end")) {
        callExpression.end = cloneLocation(template.end);
    }

    return callExpression;
}

function createCullModeResetCall(template) {
    if (!template || template.type !== "CallExpression") {
        return null;
    }

    const identifier = cloneIdentifier(template.object);

    if (!identifier || identifier.name !== "gpu_set_cullmode") {
        return null;
    }

    const resetArgument = createIdentifier(
        "cull_noculling",
        template.arguments?.[0]
    );

    if (!resetArgument) {
        return null;
    }

    const callExpression = {
        type: "CallExpression",
        object: identifier,
        arguments: [resetArgument]
    };

    if (Object.hasOwn(template, "start")) {
        callExpression.start = cloneLocation(template.start);
    }

    if (Object.hasOwn(template, "end")) {
        callExpression.end = cloneLocation(template.end);
    }

    return callExpression;
}

function createColourWriteEnableResetCall(template) {
    if (!template || template.type !== "CallExpression") {
        return null;
    }

    const identifier = cloneIdentifier(template.object);

    if (!identifier || identifier.name !== "gpu_set_colourwriteenable") {
        return null;
    }

    const templateArgs = Array.isArray(template.arguments)
        ? template.arguments
        : [];
    const argumentsList = [];

    for (let index = 0; index < 4; index += 1) {
        const argumentTemplate =
            templateArgs[index] ??
            templateArgs[templateArgs.length - 1] ??
            template;
        const literalTrue = createLiteral("true", argumentTemplate);
        argumentsList.push(literalTrue);
    }

    const callExpression = {
        type: "CallExpression",
        object: identifier,
        arguments: argumentsList
    };

    if (Object.hasOwn(template, "start")) {
        callExpression.start = cloneLocation(template.start);
    }

    if (Object.hasOwn(template, "end")) {
        callExpression.end = cloneLocation(template.end);
    }

    return callExpression;
}

function shouldResetBlendEnable(argument) {
    if (!argument || typeof argument !== "object") {
        return false;
    }

    return isLiteralFalse(argument) || isLiteralZero(argument);
}

function shouldResetTextureRepeat(argument) {
    if (!argument || typeof argument !== "object") {
        return false;
    }

    if (isLiteralFalse(argument) || isLiteralZero(argument)) {
        return false;
    }

    return isLiteralTrue(argument) || isLiteralOne(argument);
}

function isTextureRepeatResetCall(node) {
    if (!node || node.type !== "CallExpression") {
        return false;
    }

    if (!isIdentifierWithName(node.object, "gpu_set_texrepeat")) {
        return false;
    }

    const args = Array.isArray(node.arguments) ? node.arguments : [];

    if (args.length === 0) {
        return false;
    }

    const [argument] = args;

    return isLiteralFalse(argument) || isLiteralZero(argument);
}

function createTextureRepeatResetCall(template) {
    if (!template || template.type !== "CallExpression") {
        return null;
    }

    const identifier = cloneIdentifier(template.object);

    if (!identifier || identifier.name !== "gpu_set_texrepeat") {
        return null;
    }

    const literalFalse = createLiteral("false", template.arguments?.[0]);

    const callExpression = {
        type: "CallExpression",
        object: identifier,
        arguments: [literalFalse]
    };

    if (Object.hasOwn(template, "start")) {
        callExpression.start = cloneLocation(template.start);
    }

    if (Object.hasOwn(template, "end")) {
        callExpression.end = cloneLocation(template.end);
    }

    return callExpression;
}

function isBlendEnableResetCall(node) {
    if (!node || node.type !== "CallExpression") {
        return false;
    }

    if (!isIdentifierWithName(node.object, "gpu_set_blendenable")) {
        return false;
    }

    const args = Array.isArray(node.arguments) ? node.arguments : [];

    if (args.length === 0) {
        return false;
    }

    const [argument] = args;

    return isLiteralTrue(argument) || isLiteralOne(argument);
}

function createFogResetCall(template) {
    if (!template || template.type !== "CallExpression") {
        return null;
    }

    const identifier = cloneIdentifier(template.object);

    if (!identifier || identifier.name !== "gpu_set_fog") {
        return null;
    }

    const [argument0, argument1, argument2, argument3] = Array.isArray(
        template.arguments
    )
        ? template.arguments
        : [];

    const falseLiteral = createLiteral("false", argument0);
    const colorIdentifier = createIdentifier("c_black", argument1);
    const zeroLiteral = createLiteral("0", argument2);
    const oneLiteral = createLiteral("1", argument3);

    if (!falseLiteral || !colorIdentifier || !zeroLiteral || !oneLiteral) {
        return null;
    }

    const callExpression = {
        type: "CallExpression",
        object: identifier,
        arguments: [falseLiteral, colorIdentifier, zeroLiteral, oneLiteral]
    };

    if (Object.hasOwn(template, "start")) {
        callExpression.start = cloneLocation(template.start);
    }

    if (Object.hasOwn(template, "end")) {
        callExpression.end = cloneLocation(template.end);
    }

    return callExpression;
}

function createBlendEnableResetCall(template) {
    if (!template || template.type !== "CallExpression") {
        return null;
    }

    const identifier = cloneIdentifier(template.object);

    if (!identifier || identifier.name !== "gpu_set_blendenable") {
        return null;
    }

    const literalTrue = createLiteral("true", template.arguments?.[0]);

    const callExpression = {
        type: "CallExpression",
        object: identifier,
        arguments: [literalTrue]
    };

    if (Object.hasOwn(template, "start")) {
        callExpression.start = cloneLocation(template.start);
    }

    if (Object.hasOwn(template, "end")) {
        callExpression.end = cloneLocation(template.end);
    }

    return callExpression;
}

function createLiteral(value, template) {
    const literalValue = typeof value === "number" ? String(value) : value;

    const literal = {
        type: "Literal",
        value: literalValue
    };

    if (template && typeof template === "object") {
        if (Object.hasOwn(template, "start")) {
            literal.start = cloneLocation(template.start);
        }

        if (Object.hasOwn(template, "end")) {
            literal.end = cloneLocation(template.end);
        }
    }

    return literal;
}

function reorderOptionalParameters({ ast, diagnostic }) {
    if (!diagnostic || !ast || typeof ast !== "object") {
        return [];
    }

    const fixes = [];

    const visit = (node) => {
        if (!node) {
            return;
        }

        if (Array.isArray(node)) {
            for (const item of node) {
                visit(item);
            }
            return;
        }

        if (typeof node !== "object") {
            return;
        }

        if (node.type === "FunctionDeclaration") {
            const fix = reorderFunctionOptionalParameters(node, diagnostic);

            if (fix) {
                fixes.push(fix);
            }
        }

        for (const value of Object.values(node)) {
            if (value && typeof value === "object") {
                visit(value);
            }
        }
    };

    visit(ast);

    return fixes;
}

function reorderFunctionOptionalParameters(node, diagnostic) {
    if (!node || node.type !== "FunctionDeclaration") {
        return null;
    }

    const params = Array.isArray(node.params) ? node.params : null;

    if (!params || params.length === 0) {
        return null;
    }

    let encounteredOptional = false;
    let needsReordering = false;

    for (const param of params) {
        if (isOptionalParameter(param)) {
            encounteredOptional = true;
        } else if (encounteredOptional) {
            needsReordering = true;
            break;
        }
    }

    if (!needsReordering) {
        return null;
    }

    const requiredParams = [];
    const optionalParams = [];

    for (const param of params) {
        if (isOptionalParameter(param)) {
            optionalParams.push(param);
        } else {
            requiredParams.push(param);
        }
    }

    const reorderedParams = requiredParams.concat(optionalParams);

    if (reorderedParams.length !== params.length) {
        return null;
    }

    node.params = reorderedParams;
    node._flattenSyntheticNumericParens = true;

    const fixDetail = createFeatherFixDetail(diagnostic, {
        target: getFunctionIdentifierName(node),
        range: {
            start: getNodeStartIndex(node),
            end: getNodeEndIndex(node)
        }
    });

    if (!fixDetail) {
        return null;
    }

    attachFeatherFixMetadata(node, [fixDetail]);

    return fixDetail;
}

function isOptionalParameter(parameter) {
    return parameter?.type === "DefaultParameter";
}

function getFunctionIdentifierName(node) {
    if (!node) {
        return null;
    }

    const { id, name, key } = node;

    if (typeof id === "string") {
        return id;
    }

    if (id && typeof id === "object") {
        if (typeof id.name === "string") {
            return id.name;
        }

        if (id.type === "Identifier" && typeof id.name === "string") {
            return id.name;
        }
    }

    if (typeof name === "string") {
        return name;
    }

    if (key && typeof key === "object" && typeof key.name === "string") {
        return key.name;
    }

    return null;
}

function sanitizeMalformedJsDocTypes({ ast, diagnostic, typeSystemInfo }) {
    if (!diagnostic || !ast || typeof ast !== "object") {
        return [];
    }

    const comments = collectCommentNodes(ast);

    if (comments.length === 0) {
        return [];
    }

    const fixes = [];

    for (const comment of comments) {
        const result = sanitizeDocCommentType(comment, typeSystemInfo);

        if (!result) {
            continue;
        }

        const fixDetail = createFeatherFixDetail(diagnostic, {
            target: result.target ?? null,
            range: {
                start: getNodeStartIndex(comment),
                end: getNodeEndIndex(comment)
            }
        });

        if (!fixDetail) {
            continue;
        }

        attachFeatherFixMetadata(comment, [fixDetail]);
        fixes.push(fixDetail);
    }

    return fixes;
}

function sanitizeDocCommentType(comment, typeSystemInfo) {
    if (!comment || comment.type !== "CommentLine") {
        return null;
    }

    const rawValue = typeof comment.value === "string" ? comment.value : "";

    if (
        !rawValue ||
        rawValue.indexOf("@") === -1 ||
        rawValue.indexOf("{") === -1
    ) {
        return null;
    }

    const tagMatch = rawValue.match(/\/\s*@([A-Za-z]+)/);

    if (!tagMatch) {
        return null;
    }

    const tagName = tagMatch[1]?.toLowerCase();

    if (tagName !== "param" && tagName !== "return" && tagName !== "returns") {
        return null;
    }

    const annotation = extractTypeAnnotation(rawValue);

    if (!annotation) {
        return null;
    }

    const { beforeBrace, typeText, remainder, hadClosingBrace } = annotation;

    if (typeof typeText !== "string") {
        return null;
    }

    const sanitizedType = sanitizeTypeAnnotationText(typeText, typeSystemInfo);
    const needsClosingBrace = hadClosingBrace === false;
    const hasTypeChange = sanitizedType !== typeText.trim();

    if (!hasTypeChange && !needsClosingBrace) {
        return null;
    }

    const updatedValue = `${beforeBrace}${sanitizedType}}${remainder}`;

    if (updatedValue === rawValue) {
        return null;
    }

    comment.value = updatedValue;

    if (typeof comment.raw === "string") {
        comment.raw = `//${updatedValue}`;
    }

    const target =
        tagName === "param"
            ? extractParameterNameFromDocRemainder(remainder)
            : null;

    return {
        target
    };
}

function extractTypeAnnotation(value) {
    if (typeof value !== "string") {
        return null;
    }

    const braceIndex = value.indexOf("{");

    if (braceIndex === -1) {
        return null;
    }

    const beforeBrace = value.slice(0, braceIndex + 1);
    const afterBrace = value.slice(braceIndex + 1);

    const closingIndex = afterBrace.indexOf("}");
    let typeText;
    let remainder;
    let hadClosingBrace = true;

    if (closingIndex === -1) {
        const split = splitTypeAndRemainder(afterBrace);
        typeText = split.type;
        remainder = split.remainder;
        hadClosingBrace = false;
    } else {
        typeText = afterBrace.slice(0, closingIndex);
        remainder = afterBrace.slice(closingIndex + 1);
    }

    const trimmedType = toTrimmedString(typeText);

    return {
        beforeBrace,
        typeText: trimmedType,
        remainder,
        hadClosingBrace
    };
}

function splitTypeAndRemainder(text) {
    if (typeof text !== "string") {
        return { type: "", remainder: "" };
    }

    let depthSquare = 0;
    let depthAngle = 0;
    let depthParen = 0;

    for (let index = 0; index < text.length; index += 1) {
        const char = text[index];

        if (char === "[") {
            depthSquare += 1;
        } else if (char === "]") {
            depthSquare = Math.max(0, depthSquare - 1);
        } else if (char === "<") {
            depthAngle += 1;
        } else if (char === ">") {
            depthAngle = Math.max(0, depthAngle - 1);
        } else if (char === "(") {
            depthParen += 1;
        } else if (char === ")") {
            depthParen = Math.max(0, depthParen - 1);
        }

        if (
            WHITESPACE_PATTERN.test(char) &&
            depthSquare === 0 &&
            depthAngle === 0 &&
            depthParen === 0
        ) {
            const typePart = text.slice(0, index).trimEnd();
            const remainder = text.slice(index);
            return { type: typePart, remainder };
        }
    }

    return {
        type: text.trim(),
        remainder: ""
    };
}

const WHITESPACE_PATTERN = /\s/;

function sanitizeTypeAnnotationText(typeText, typeSystemInfo) {
    if (typeof typeText !== "string" || typeText.length === 0) {
        return typeText ?? "";
    }

    const normalized = typeText.trim();
    const balanced = balanceTypeAnnotationDelimiters(normalized);

    const specifierSanitized = fixSpecifierSpacing(
        balanced,
        typeSystemInfo?.specifierBaseTypeNamesLower
    );

    return fixTypeUnionSpacing(
        specifierSanitized,
        typeSystemInfo?.baseTypeNamesLower
    );
}

function balanceTypeAnnotationDelimiters(typeText) {
    if (typeof typeText !== "string" || typeText.length === 0) {
        return typeText ?? "";
    }

    const stack = [];

    for (const char of typeText) {
        if (char === "[") {
            stack.push("]");
        } else if (char === "<") {
            stack.push(">");
        } else if (char === "(") {
            stack.push(")");
        } else if (char === "]" || char === ">" || char === ")") {
            if (stack.length > 0 && stack[stack.length - 1] === char) {
                stack.pop();
            }
        }
    }

    if (stack.length === 0) {
        return typeText;
    }

    return typeText + stack.reverse().join("");
}

function fixSpecifierSpacing(typeText, specifierBaseTypes) {
    if (typeof typeText !== "string" || typeText.length === 0) {
        return typeText ?? "";
    }

    if (!(specifierBaseTypes instanceof Set) || specifierBaseTypes.size === 0) {
        return typeText;
    }

    const patternSource = [...specifierBaseTypes]
        .map((name) => escapeRegExp(name))
        .join("|");

    if (!patternSource) {
        return typeText;
    }

    const regex = new RegExp(`\\b(${patternSource})\\b`, "gi");
    let result = "";
    let lastIndex = 0;
    let match;

    while ((match = regex.exec(typeText)) !== null) {
        const matchStart = match.index;
        const matchEnd = regex.lastIndex;
        const before = typeText.slice(lastIndex, matchStart);
        const matchedText = typeText.slice(matchStart, matchEnd);
        result += before + matchedText;

        const remainder = typeText.slice(matchEnd);
        const specifierInfo = readSpecifierToken(remainder);

        if (specifierInfo) {
            if (specifierInfo.needsDot) {
                result += `.${specifierInfo.token}`;
            } else {
                result += remainder.slice(0, specifierInfo.consumedLength);
            }

            regex.lastIndex = matchEnd + specifierInfo.consumedLength;
            lastIndex = regex.lastIndex;
        } else {
            lastIndex = matchEnd;
        }
    }

    result += typeText.slice(lastIndex);
    return result;
}

function readSpecifierToken(text) {
    if (typeof text !== "string" || text.length === 0) {
        return null;
    }

    let offset = 0;

    while (offset < text.length && WHITESPACE_PATTERN.test(text[offset])) {
        offset += 1;
    }

    if (offset === 0) {
        return null;
    }

    const firstChar = text[offset];

    if (
        !firstChar ||
        firstChar === "." ||
        firstChar === "," ||
        firstChar === "|" ||
        firstChar === "}"
    ) {
        return {
            consumedLength: offset,
            needsDot: false
        };
    }

    let consumed = offset;
    let token = "";
    let depthSquare = 0;
    let depthAngle = 0;
    let depthParen = 0;

    while (consumed < text.length) {
        const char = text[consumed];

        if (
            WHITESPACE_PATTERN.test(char) &&
            depthSquare === 0 &&
            depthAngle === 0 &&
            depthParen === 0
        ) {
            break;
        }

        if (
            (char === "," || char === "|" || char === "}") &&
            depthSquare === 0 &&
            depthAngle === 0 &&
            depthParen === 0
        ) {
            break;
        }

        if (char === "[") {
            depthSquare += 1;
        } else if (char === "]") {
            depthSquare = Math.max(0, depthSquare - 1);
        } else if (char === "<") {
            depthAngle += 1;
        } else if (char === ">") {
            depthAngle = Math.max(0, depthAngle - 1);
        } else if (char === "(") {
            depthParen += 1;
        } else if (char === ")") {
            depthParen = Math.max(0, depthParen - 1);
        }

        token += char;
        consumed += 1;
    }

    if (token.length === 0) {
        return {
            consumedLength: offset,
            needsDot: false
        };
    }

    return {
        consumedLength: consumed,
        token,
        needsDot: true
    };
}

function fixTypeUnionSpacing(typeText, baseTypesLower) {
    if (typeof typeText !== "string" || typeText.length === 0) {
        return typeText ?? "";
    }

    if (!(baseTypesLower instanceof Set) || baseTypesLower.size === 0) {
        return typeText;
    }

    if (!WHITESPACE_PATTERN.test(typeText)) {
        return typeText;
    }

    if (hasDelimiterOutsideNesting(typeText, [",", "|"])) {
        return typeText;
    }

    const segments = splitTypeSegments(typeText);

    if (segments.length <= 1) {
        return typeText;
    }

    const trimmedSegments = segments
        .map((segment) => segment.trim())
        .filter((segment) => segment.length > 0);

    if (trimmedSegments.length <= 1) {
        return typeText;
    }

    const recognizedCount = trimmedSegments.reduce((count, segment) => {
        const baseTypeName = extractBaseTypeName(segment);

        if (baseTypeName && baseTypesLower.has(baseTypeName.toLowerCase())) {
            return count + 1;
        }

        return count;
    }, 0);

    if (recognizedCount < 2) {
        return typeText;
    }

    return trimmedSegments.join(",");
}

function splitTypeSegments(text) {
    const segments = [];
    let current = "";
    let depthSquare = 0;
    let depthAngle = 0;
    let depthParen = 0;

    for (let index = 0; index < text.length; index += 1) {
        const char = text[index];

        if (char === "[") {
            depthSquare += 1;
        } else if (char === "]") {
            depthSquare = Math.max(0, depthSquare - 1);
        } else if (char === "<") {
            depthAngle += 1;
        } else if (char === ">") {
            depthAngle = Math.max(0, depthAngle - 1);
        } else if (char === "(") {
            depthParen += 1;
        } else if (char === ")") {
            depthParen = Math.max(0, depthParen - 1);
        }

        if (
            (WHITESPACE_PATTERN.test(char) || char === "," || char === "|") &&
            depthSquare === 0 &&
            depthAngle === 0 &&
            depthParen === 0
        ) {
            if (isNonEmptyTrimmedString(current)) {
                segments.push(current.trim());
            }
            current = "";
            continue;
        }

        current += char;
    }

    if (isNonEmptyTrimmedString(current)) {
        segments.push(current.trim());
    }

    return segments;
}

function hasDelimiterOutsideNesting(text, delimiters) {
    if (typeof text !== "string" || text.length === 0) {
        return false;
    }

    const delimiterSet = new Set(delimiters ?? []);
    let depthSquare = 0;
    let depthAngle = 0;
    let depthParen = 0;

    for (const char of text) {
        if (char === "[") {
            depthSquare += 1;
        } else if (char === "]") {
            depthSquare = Math.max(0, depthSquare - 1);
        } else if (char === "<") {
            depthAngle += 1;
        } else if (char === ">") {
            depthAngle = Math.max(0, depthAngle - 1);
        } else if (char === "(") {
            depthParen += 1;
        } else if (char === ")") {
            depthParen = Math.max(0, depthParen - 1);
        }

        if (
            delimiterSet.has(char) &&
            depthSquare === 0 &&
            depthAngle === 0 &&
            depthParen === 0
        ) {
            return true;
        }
    }

    return false;
}

function createTemporaryIdentifierName(argument, siblings) {
    const existingNames = new Set();

    if (Array.isArray(siblings)) {
        for (const entry of siblings) {
            collectIdentifierNames(entry, existingNames);
        }
    }

    const baseName = sanitizeIdentifierName(
        getIdentifierName(argument) || "value"
    );
    const prefix = `__featherFix_${baseName}`;
    let candidate = prefix;
    let suffix = 1;

    while (existingNames.has(candidate)) {
        candidate = `${prefix}_${suffix}`;
        suffix += 1;
    }

    return candidate;
}

function sanitizeIdentifierName(name) {
    if (typeof name !== "string" || name.length === 0) {
        return "value";
    }

    let sanitized = name.replace(/[^A-Za-z0-9_]/g, "_");

    if (!/^[A-Za-z_]/.test(sanitized)) {
        sanitized = `value_${sanitized}`;
    }

    return sanitized || "value";
}

function collectIdentifierNames(node, registry) {
    if (!node || !registry) {
        return;
    }

    if (Array.isArray(node)) {
        for (const entry of node) {
            collectIdentifierNames(entry, registry);
        }
        return;
    }

    if (typeof node !== "object") {
        return;
    }

    if (node.type === "Identifier" && typeof node.name === "string") {
        registry.add(node.name);
    }

    for (const value of Object.values(node)) {
        if (value && typeof value === "object") {
            collectIdentifierNames(value, registry);
        }
    }
}

function getIdentifierName(node) {
    if (!node) {
        return null;
    }

    if (node.type === "Identifier" && typeof node.name === "string") {
        return node.name;
    }

    return null;
}

function cloneNode(node) {
    if (node === null || typeof node !== "object") {
        return node;
    }

    return structuredClone(node);
}

function createIdentifier(name, template) {
    if (!name) {
        return null;
    }

    const identifier = {
        type: "Identifier",
        name
    };

    if (template && typeof template === "object") {
        if (Object.hasOwn(template, "start")) {
            identifier.start = cloneLocation(template.start);
        }

        if (Object.hasOwn(template, "end")) {
            identifier.end = cloneLocation(template.end);
        }
    }

    return identifier;
}

function isSpriteGetTextureCall(node) {
    if (!node || node.type !== "CallExpression") {
        return false;
    }

    return isIdentifierWithName(node.object, "sprite_get_texture");
}

function isSurfaceResetTargetCall(node) {
    if (!node || node.type !== "CallExpression") {
        return false;
    }

    return isIdentifierWithName(node.object, "surface_reset_target");
}

function createSurfaceResetTargetCall(template) {
    if (!template || template.type !== "CallExpression") {
        return null;
    }

    const identifier = createIdentifier(
        "surface_reset_target",
        template.object
    );

    if (!identifier) {
        return null;
    }

    const callExpression = {
        type: "CallExpression",
        object: identifier,
        arguments: []
    };

    if (Object.hasOwn(template, "start")) {
        callExpression.start = cloneLocation(template.start);
    }

    if (Object.hasOwn(template, "end")) {
        callExpression.end = cloneLocation(template.end);
    }

    return callExpression;
}

function isDrawFunctionCall(node) {
    if (!node || node.type !== "CallExpression") {
        return false;
    }

    const identifier = node.object;

    if (!isIdentifier(identifier)) {
        return false;
    }

    return (
        typeof identifier.name === "string" &&
        identifier.name.startsWith("draw_")
    );
}

function extractSurfaceTargetName(node) {
    if (!node || node.type !== "CallExpression") {
        return null;
    }

    const args = Array.isArray(node.arguments) ? node.arguments : [];

    if (args.length > 0 && isIdentifier(args[0])) {
        return args[0].name;
    }

    return node.object?.name ?? null;
}

function isNegativeOneLiteral(node) {
    if (!node || typeof node !== "object") {
        return false;
    }

    if (node.type === "Literal") {
        return node.value === "-1" || node.value === -1;
    }

    if (
        node.type === "UnaryExpression" &&
        node.operator === "-" &&
        node.prefix
    ) {
        const argument = node.argument;

        if (!argument || argument.type !== "Literal") {
            return false;
        }

        return argument.value === "1" || argument.value === 1;
    }

    return false;
}

function isEventInheritedCall(node) {
    if (!node || node.type !== "CallExpression") {
        return false;
    }

    if (!isIdentifierWithName(node.object, "event_inherited")) {
        return false;
    }

    const args = Array.isArray(node.arguments) ? node.arguments : [];

    return args.length === 0;
}

function isStatementContainer(owner, ownerKey) {
    if (!owner || typeof owner !== "object") {
        return false;
    }

    if (ownerKey === "body") {
        return owner.type === "Program" || owner.type === "BlockStatement";
    }

    if (owner.type === "SwitchCase" && ownerKey === "consequent") {
        return true;
    }

    return false;
}

function extractBaseTypeName(segment) {
    if (typeof segment !== "string") {
        return null;
    }

    const match = segment.match(/^[A-Za-z_][A-Za-z0-9_]*/);

    return match ? match[0] : null;
}

function extractParameterNameFromDocRemainder(remainder) {
    if (typeof remainder !== "string") {
        return null;
    }

    const match = remainder.match(/^\s*([A-Za-z_][A-Za-z0-9_]*)/);

    return match ? match[1] : null;
}

function renameReservedIdentifiers({ ast, diagnostic, sourceText }) {
    if (
        !diagnostic ||
        !ast ||
        typeof ast !== "object" ||
        RESERVED_IDENTIFIER_NAMES.size === 0
    ) {
        return [];
    }

    const fixes = [];

    const visit = (node) => {
        if (!node) {
            return;
        }

        if (Array.isArray(node)) {
            for (const child of node) {
                visit(child);
            }
            return;
        }

        if (typeof node !== "object") {
            return;
        }

        if (
            node.type === "VariableDeclaration" &&
            isSupportedVariableDeclaration(node)
        ) {
            const declarationFixes =
                renameReservedIdentifiersInVariableDeclaration(
                    node,
                    diagnostic
                );

            if (isNonEmptyArray(declarationFixes)) {
                fixes.push(...declarationFixes);
            }
        } else if (node.type === "MacroDeclaration") {
            const macroFix = renameReservedIdentifierInMacro(
                node,
                diagnostic,
                sourceText
            );

            if (macroFix) {
                fixes.push(macroFix);
            }
        }

        for (const value of Object.values(node)) {
            if (value && typeof value === "object") {
                visit(value);
            }
        }
    };

    visit(ast);

    return fixes;
}

function isSupportedVariableDeclaration(node) {
    if (!node || node.type !== "VariableDeclaration") {
        return false;
    }

    const kind = typeof node.kind === "string" ? node.kind.toLowerCase() : null;

    return kind === "var" || kind === "static";
}

function renameReservedIdentifiersInVariableDeclaration(node, diagnostic) {
    const declarations = Array.isArray(node?.declarations)
        ? node.declarations
        : [];

    if (declarations.length === 0) {
        return [];
    }

    const fixes = [];

    for (const declarator of declarations) {
        if (!declarator || declarator.type !== "VariableDeclarator") {
            continue;
        }

        const fix = renameReservedIdentifierNode(declarator.id, diagnostic);

        if (fix) {
            fixes.push(fix);
        }
    }

    return fixes;
}

function renameReservedIdentifierNode(identifier, diagnostic, options = {}) {
    if (!identifier || identifier.type !== "Identifier") {
        return null;
    }

    const name = identifier.name;

    if (!isReservedIdentifier(name)) {
        return null;
    }

    const replacement = getReplacementIdentifierName(name);

    if (!replacement || replacement === name) {
        return null;
    }

    const fixDetail = createFeatherFixDetail(diagnostic, {
        target: name ?? null,
        range: {
            start: getNodeStartIndex(identifier),
            end: getNodeEndIndex(identifier)
        }
    });

    if (!fixDetail) {
        return null;
    }

    identifier.name = replacement;

    if (typeof options.onRename === "function") {
        try {
            options.onRename({
                identifier,
                originalName: name,
                replacement
            });
        } catch {
            // Swallow callback errors to avoid interrupting the fix pipeline.
        }
    }

    attachFeatherFixMetadata(identifier, [fixDetail]);

    return fixDetail;
}

<<<<<<< HEAD
function convertUnusedIndexForLoops({ ast, diagnostic }) {
    if (!diagnostic || !ast || typeof ast !== "object") {
        return [];
    }

    const fixes = [];

    const visit = (node, parent, property) => {
        if (!node) {
            return;
        }

        if (Array.isArray(node)) {
            for (let index = 0; index < node.length; index += 1) {
                visit(node[index], node, index);
            }
            return;
        }

        if (typeof node !== "object") {
            return;
        }

        if (node.type === "ForStatement") {
            const fix = convertForLoopToRepeat(node, parent, property, diagnostic);

            if (fix) {
                fixes.push(fix);
                return;
            }
        }

        for (const [key, value] of Object.entries(node)) {
            if (value && typeof value === "object") {
                visit(value, node, key);
            }
        }
    };

    visit(ast, null, null);

    return fixes;
}

function convertForLoopToRepeat(node, parent, property, diagnostic) {
    if (!node || node.type !== "ForStatement") {
        return null;
    }

    const transformation = analyzeForLoopForRepeat(node);

    if (!transformation) {
        return null;
    }

    if (Array.isArray(parent)) {
        if (typeof property !== "number" || property < 0 || property >= parent.length) {
            return null;
        }
    } else if (!parent || (typeof property !== "string" && typeof property !== "number")) {
        return null;
    }

    const repeatStatement = {
        type: "RepeatStatement",
        test: transformation.testExpression,
        body: transformation.body,
        start: cloneLocation(node.start),
        end: cloneLocation(node.end)
    };

    copyCommentMetadata(node, repeatStatement);

    const fixDetail = createFeatherFixDetail(diagnostic, {
        target: transformation.indexName ?? null,
        range: {
            start: getNodeStartIndex(node),
            end: getNodeEndIndex(node)
        }
    });

    if (!fixDetail) {
        return null;
    }

    if (Array.isArray(parent)) {
        parent[property] = repeatStatement;
    } else {
        parent[property] = repeatStatement;
    }

    attachFeatherFixMetadata(repeatStatement, [fixDetail]);

    return fixDetail;
}

function analyzeForLoopForRepeat(node) {
    if (!node || node.type !== "ForStatement") {
        return null;
    }

    const indexInfo = getLoopIndexInfo(node.init);

    if (!indexInfo) {
        return null;
    }

    const testExpression = getRepeatTestExpression(node.test, indexInfo.name);

    if (!testExpression) {
        return null;
    }

    if (!isRepeatCompatibleUpdate(node.update, indexInfo.name)) {
        return null;
    }

    if (doesNodeUseIdentifier(node.body, indexInfo.name)) {
        return null;
    }

    return {
        indexName: indexInfo.name,
        testExpression,
        body: node.body
    };
}

function getLoopIndexInfo(init) {
    if (!init || typeof init !== "object") {
        return null;
    }

    if (init.type === "VariableDeclaration") {
        const declarations = Array.isArray(init.declarations) ? init.declarations : [];

        if (declarations.length !== 1) {
            return null;
        }

        const [declaration] = declarations;
        const identifier = declaration?.id;
        const initializer = declaration?.init;

        if (!isIdentifier(identifier) || !isLiteralZero(initializer)) {
            return null;
        }

        return { name: identifier.name };
    }

    if (init.type === "AssignmentExpression") {
        if (init.operator !== "=") {
            return null;
        }

        if (!isIdentifier(init.left) || !isLiteralZero(init.right)) {
            return null;
        }

        return { name: init.left.name };
=======
function renameReservedIdentifierInMacro(node, diagnostic, sourceText) {
    if (!node || node.type !== "MacroDeclaration") {
        return null;
    }

    return renameReservedIdentifierNode(node.name, diagnostic, {
        onRename: ({ originalName, replacement }) => {
            const updatedText = buildMacroReplacementText({
                macro: node,
                originalName,
                replacement,
                sourceText
            });

            if (typeof updatedText === "string") {
                node._featherMacroText = updatedText;
            }
        }
    });
}

function isReservedIdentifier(name) {
    if (typeof name !== "string" || name.length === 0) {
        return false;
    }

    return RESERVED_IDENTIFIER_NAMES.has(name.toLowerCase());
}

function getReplacementIdentifierName(originalName) {
    if (typeof originalName !== "string" || originalName.length === 0) {
        return null;
    }

    let candidate = `_${originalName}`;
    const seen = new Set();

    while (isReservedIdentifier(candidate)) {
        if (seen.has(candidate)) {
            return null;
        }

        seen.add(candidate);
        candidate = `_${candidate}`;
    }

    return candidate;
}

function buildMacroReplacementText({
    macro,
    originalName,
    replacement,
    sourceText
}) {
    if (
        !macro ||
        macro.type !== "MacroDeclaration" ||
        typeof replacement !== "string"
    ) {
        return null;
    }

    const baseText = getMacroBaseText(macro, sourceText);

    if (!isNonEmptyString(baseText)) {
        return null;
    }

    if (isNonEmptyString(originalName)) {
        const nameIndex = baseText.indexOf(originalName);

        if (nameIndex >= 0) {
            return (
                baseText.slice(0, nameIndex) +
                replacement +
                baseText.slice(nameIndex + originalName.length)
            );
        }
>>>>>>> f6a3c94a
    }

    return null;
}

<<<<<<< HEAD
function getRepeatTestExpression(test, indexName) {
    if (!test || typeof test !== "object") {
        return null;
    }

    if (test.type !== "BinaryExpression") {
        return null;
    }

    if (test.operator !== "<") {
        return null;
    }

    if (!isIdentifierWithName(test.left, indexName)) {
        return null;
    }

    const right = test.right;

    if (!right || typeof right !== "object") {
        return null;
    }

    return right;
}

function isRepeatCompatibleUpdate(update, indexName) {
    if (!update || typeof update !== "object") {
        return false;
    }

    if (update.type === "AssignmentExpression") {
        if (!isIdentifierWithName(update.left, indexName)) {
            return false;
        }

        if (update.operator === "+=") {
            return isLiteralOne(update.right);
        }

        if (update.operator === "=") {
            if (!update.right || update.right.type !== "BinaryExpression") {
                return false;
            }

            const { left, right, operator } = update.right;

            if (operator !== "+") {
                return false;
            }

            if (!isIdentifierWithName(left, indexName)) {
                return false;
            }

            return isLiteralOne(right);
        }

        return false;
    }

    if (update.type === "IncDecStatement") {
        if (update.operator !== "++") {
            return false;
        }

        return isIdentifierWithName(update.argument, indexName);
    }

    return false;
}

function doesNodeUseIdentifier(node, name) {
    if (!node || !name) {
        return false;
    }

    let found = false;

    const visit = (current) => {
        if (found || !current) {
            return;
        }

        if (Array.isArray(current)) {
            for (const entry of current) {
                visit(entry);
                if (found) {
                    break;
                }
            }
            return;
        }

        if (typeof current !== "object") {
            return;
        }

        if (current.type === "Identifier" && current.name === name) {
            found = true;
            return;
        }

        for (const value of Object.values(current)) {
            if (value && typeof value === "object") {
                visit(value);
                if (found) {
                    break;
                }
            }
        }
    };

    visit(node);

    return found;
}

function convertAllDotAssignmentsToWithStatements({ ast, diagnostic }) {
=======
function getMacroBaseText(macro, sourceText) {
    if (!macro || macro.type !== "MacroDeclaration") {
        return null;
    }

    if (isNonEmptyString(macro._featherMacroText)) {
        return macro._featherMacroText;
    }

    if (typeof sourceText !== "string" || sourceText.length === 0) {
        return null;
    }

    const startIndex = getNodeStartIndex(macro);
    const endIndex = getNodeEndIndex(macro);

    if (
        typeof startIndex !== "number" ||
        typeof endIndex !== "number" ||
        endIndex < startIndex
    ) {
        return null;
    }

    return sourceText.slice(startIndex, endIndex);
}

function buildReservedIdentifierNameSet() {
    try {
        const metadata = require("../../../../resources/gml-identifiers.json");
        const identifiers = metadata?.identifiers;

        if (identifiers && typeof identifiers === "object") {
            const disallowedTypes = new Set(["literal", "keyword"]);

            return new Set(
                Object.entries(identifiers)
                    .filter(([name, info]) => {
                        if (typeof name !== "string" || name.length === 0) {
                            return false;
                        }

                        const type =
                            typeof info?.type === "string" ? info.type : "";
                        return !disallowedTypes.has(type.toLowerCase());
                    })
                    .map(([name]) => name.toLowerCase())
            );
        }
    } catch {
        // Ignore metadata loading failures and fall back to a no-op set.
    }

    return new Set();
}

function registerManualFeatherFix({ ast, diagnostic }) {
    if (!ast || typeof ast !== "object" || !diagnostic?.id) {
        return [];
    }

    const manualFixIds = getManualFeatherFixRegistry(ast);

    if (manualFixIds.has(diagnostic.id)) {
        return [];
    }

    manualFixIds.add(diagnostic.id);

    const fixDetail = createFeatherFixDetail(diagnostic, {
        automatic: false,
        range: null,
        target: null
    });

    return [fixDetail];
}

function balanceGpuStateStack({ ast, diagnostic }) {
>>>>>>> f6a3c94a
    if (!diagnostic || !ast || typeof ast !== "object") {
        return [];
    }

    const fixes = [];

    const visit = (node) => {
        if (!node) {
            return;
        }

        if (Array.isArray(node)) {
            for (const item of node) {
                visit(item);
            }
            return;
        }

        if (typeof node !== "object") {
            return;
        }

        if (node.type === "Program" || node.type === "BlockStatement") {
            const statements = getBodyStatements(node);

            if (statements.length > 0) {
                const blockFixes = balanceGpuStateCallsInStatements(
                    statements,
                    diagnostic,
                    node
                );

                if (blockFixes.length > 0) {
                    fixes.push(...blockFixes);
                }
            }

            for (const statement of statements) {
                visit(statement);
            }

            for (const [key, value] of Object.entries(node)) {
                if (key === "body") {
                    continue;
                }

                if (value && typeof value === "object") {
                    visit(value);
                }
            }

            return;
        }

        if (node.type === "CaseClause") {
            const statements = getArrayProperty(node, "consequent");

            if (statements.length > 0) {
                const blockFixes = balanceGpuStateCallsInStatements(
                    statements,
                    diagnostic,
                    node
                );

                if (blockFixes.length > 0) {
                    fixes.push(...blockFixes);
                }
            }

            if (node.test) {
                visit(node.test);
            }

            for (const statement of statements) {
                visit(statement);
            }

            for (const [key, value] of Object.entries(node)) {
                if (key === "consequent" || key === "test") {
                    continue;
                }

                if (value && typeof value === "object") {
                    visit(value);
                }
            }

            return;
        }

        for (const value of Object.values(node)) {
            if (value && typeof value === "object") {
                visit(value);
            }
        }
    };

    visit(ast);

    return fixes;
}

function balanceGpuStateCallsInStatements(statements, diagnostic, container) {
    if (!Array.isArray(statements) || statements.length === 0) {
        return [];
    }

    const unmatchedPushes = [];
    const fixes = [];

    for (let index = 0; index < statements.length; index += 1) {
        const statement = statements[index];

        if (!statement || typeof statement !== "object") {
            continue;
        }

        if (isGpuPushStateCall(statement)) {
            unmatchedPushes.push({ index, node: statement });
            continue;
        }

        if (isGpuPopStateCall(statement)) {
            if (unmatchedPushes.length > 0) {
                unmatchedPushes.pop();
                continue;
            }

            const fixDetail = createFeatherFixDetail(diagnostic, {
                target: statement.object?.name ?? "gpu_pop_state",
                range: {
                    start: getNodeStartIndex(statement),
                    end: getNodeEndIndex(statement)
                }
            });

            statements.splice(index, 1);
            index -= 1;

            if (!fixDetail) {
                continue;
            }

            fixes.push(fixDetail);
        }
    }

    if (unmatchedPushes.length > 0) {
        for (const entry of unmatchedPushes) {
            const popCall = createGpuStateCall("gpu_pop_state", entry.node);

            if (!popCall) {
                continue;
            }

            const fixDetail = createFeatherFixDetail(diagnostic, {
                target: entry.node?.object?.name ?? "gpu_push_state",
                range: {
                    start: getNodeStartIndex(entry.node),
                    end: getNodeEndIndex(entry.node)
                }
            });

            if (!fixDetail) {
                continue;
            }

            statements.push(popCall);
            attachFeatherFixMetadata(popCall, [fixDetail]);
            fixes.push(fixDetail);
        }
    }

    if (fixes.length > 0 && container && typeof container === "object") {
        attachFeatherFixMetadata(container, fixes);
    }

    return fixes;
}

function createGpuStateCall(name, template) {
    if (!name) {
        return null;
    }

    const identifier = createIdentifier(name, template?.object);

    if (!identifier) {
        return null;
    }

    const callExpression = {
        type: "CallExpression",
        object: identifier,
        arguments: []
    };

    if (template && typeof template === "object") {
        if (hasOwn(template, "start")) {
            callExpression.start = cloneLocation(template.start);
        }

        if (hasOwn(template, "end")) {
            callExpression.end = cloneLocation(template.end);
        }
    }

    return callExpression;
}

function isGpuPushStateCall(node) {
    if (!node || node.type !== "CallExpression") {
        return false;
    }

    return isIdentifierWithName(node.object, "gpu_push_state");
}

function isGpuPopStateCall(node) {
    if (!node || node.type !== "CallExpression") {
        return false;
    }

    return isIdentifierWithName(node.object, "gpu_pop_state");
}

function getManualFeatherFixRegistry(ast) {
    let registry = ast[MANUAL_FIX_TRACKING_KEY];

    if (registry instanceof Set) {
        return registry;
    }

    registry = new Set();

    Object.defineProperty(ast, MANUAL_FIX_TRACKING_KEY, {
        configurable: true,
        enumerable: false,
        writable: false,
        value: registry
    });

    return registry;
}

function createFeatherFixDetail(
    diagnostic,
    { target = null, range = null, automatic = true } = {}
) {
    if (!diagnostic) {
        return null;
    }

    return {
        id: diagnostic.id ?? null,
        title: diagnostic.title ?? null,
        description: diagnostic.description ?? null,
        correction: diagnostic.correction ?? null,
        target,
        range,
        automatic
    };
}

function attachFeatherFixMetadata(target, fixes) {
    if (
        !target ||
        typeof target !== "object" ||
        !Array.isArray(fixes) ||
        fixes.length === 0
    ) {
        return;
    }

    const key = "_appliedFeatherDiagnostics";

    if (!Array.isArray(target[key])) {
        Object.defineProperty(target, key, {
            configurable: true,
            enumerable: false,
            writable: true,
            value: []
        });
    }

    target[key].push(...fixes);
}

function applyMissingFunctionCallCorrections({ ast, diagnostic }) {
    if (!diagnostic || !ast || typeof ast !== "object") {
        return [];
    }

    const replacements =
        extractFunctionCallReplacementsFromExamples(diagnostic);

    if (!(replacements instanceof Map) || replacements.size === 0) {
        return [];
    }

    const fixes = [];

    const visit = (node) => {
        if (!node) {
            return;
        }

        if (Array.isArray(node)) {
            for (const item of node) {
                visit(item);
            }
            return;
        }

        if (typeof node !== "object") {
            return;
        }

        if (node.type === "CallExpression") {
            const fix = correctMissingFunctionCall(
                node,
                replacements,
                diagnostic
            );

            if (fix) {
                fixes.push(fix);
                return;
            }
        }

        for (const value of Object.values(node)) {
            if (value && typeof value === "object") {
                visit(value);
            }
        }
    };

    visit(ast);

    return fixes;
}

function correctMissingFunctionCall(node, replacements, diagnostic) {
    if (!node || node.type !== "CallExpression") {
        return null;
    }

    if (!(replacements instanceof Map) || replacements.size === 0) {
        return null;
    }

    const callee = node.object;

    if (!callee || callee.type !== "Identifier") {
        return null;
    }

    const replacementName = replacements.get(callee.name);

    if (!replacementName || replacementName === callee.name) {
        return null;
    }

    const startIndex = getNodeStartIndex(callee);
    const endIndex = getNodeEndIndex(callee);
    const range =
        typeof startIndex === "number" && typeof endIndex === "number"
            ? { start: startIndex, end: endIndex }
            : null;

    const fixDetail = createFeatherFixDetail(diagnostic, {
        target: callee.name ?? null,
        range
    });

    if (!fixDetail) {
        return null;
    }

    fixDetail.replacement = replacementName;

    callee.name = replacementName;
    attachFeatherFixMetadata(node, [fixDetail]);

    return fixDetail;
}

function extractFunctionCallReplacementsFromExamples(diagnostic) {
    const replacements = new Map();

    if (!diagnostic) {
        return replacements;
    }

    const badExampleCalls = extractFunctionCallNamesFromExample(
        diagnostic.badExample
    );
    const goodExampleCalls = extractFunctionCallNamesFromExample(
        diagnostic.goodExample
    );

    const count = Math.min(badExampleCalls.length, goodExampleCalls.length);

    for (let index = 0; index < count; index += 1) {
        const typo = badExampleCalls[index];
        const correction = goodExampleCalls[index];

        if (!typo || !correction || typo === correction) {
            continue;
        }

        if (!replacements.has(typo)) {
            replacements.set(typo, correction);
        }
    }

    return replacements;
}

function extractFunctionCallNamesFromExample(exampleText) {
    if (typeof exampleText !== "string" || exampleText.length === 0) {
        return [];
    }

    const matches = [];
    const lines = exampleText.split(/\r?\n/);

    for (const line of lines) {
        if (!line || !line.includes("(")) {
            continue;
        }

        const [code] = line.split("//", 1);
        if (!code || code.trim().length === 0) {
            continue;
        }

        const callPattern = /\b([A-Za-z_][A-Za-z0-9_]*)\s*(?=\()/g;
        let match;
        while ((match = callPattern.exec(code))) {
            matches.push(match[1]);
        }
    }

    return matches;
}

const ARGUMENT_BUILTINS = new Set([
    "argument",
    "argument_relative",
    "argument_count",
    ...Array.from({ length: 16 }, (_, index) => `argument${index}`)
]);

<<<<<<< HEAD
function isLiteralOne(node) {
    if (!node || node.type !== "Literal") {
        return false;
    }

    return node.value === "1" || node.value === 1;
}

function isLiteralZero(node) {
    if (!node || node.type !== "Literal") {
        return false;
=======
function relocateArgumentReferencesInsideFunctions({ ast, diagnostic }) {
    if (!diagnostic || !ast || typeof ast !== "object") {
        return [];
>>>>>>> f6a3c94a
    }

    const programBody = Array.isArray(ast.body) ? ast.body : null;

    if (!programBody || programBody.length === 0) {
        return [];
    }

    const fixes = [];

    for (let index = 0; index < programBody.length; index += 1) {
        const entry = programBody[index];

        if (!isFunctionDeclaration(entry)) {
            continue;
        }

        const block = getFunctionBlock(entry);

        if (!block) {
            continue;
        }

        let nextIndex = index + 1;

        while (nextIndex < programBody.length) {
            const candidate = programBody[nextIndex];

            if (!candidate || typeof candidate !== "object") {
                break;
            }

            if (isFunctionDeclaration(candidate)) {
                break;
            }

            const argumentReference =
                findArgumentReferenceOutsideFunctions(candidate);

            if (!argumentReference) {
                break;
            }

            programBody.splice(nextIndex, 1);
            block.body.push(candidate);

            const fixDetail = createFeatherFixDetail(diagnostic, {
                target: argumentReference?.name ?? null,
                range: {
                    start: getNodeStartIndex(candidate),
                    end: getNodeEndIndex(candidate)
                }
            });

            if (fixDetail) {
                attachFeatherFixMetadata(candidate, [fixDetail]);
                fixes.push(fixDetail);
            }
        }
    }

    return fixes;
}

function isFunctionDeclaration(node) {
    if (!node || typeof node !== "object") {
        return false;
    }

    return node.type === "FunctionDeclaration";
}

function getFunctionBlock(declaration) {
    const body = declaration?.body;

    if (!body || body.type !== "BlockStatement") {
        return null;
    }

    const blockBody = Array.isArray(body.body) ? body.body : null;

    if (!blockBody) {
        return null;
    }

    return body;
}

function findArgumentReferenceOutsideFunctions(node) {
    let match = null;

    const visit = (current, isRoot = false) => {
        if (!current || match) {
            return;
        }

        if (Array.isArray(current)) {
            for (const item of current) {
                visit(item, false);

                if (match) {
                    break;
                }
            }

            return;
        }

        if (typeof current !== "object") {
            return;
        }

        if (!isRoot && isFunctionLikeNode(current)) {
            return;
        }

        if (current.type === "Identifier") {
            const builtin = getArgumentBuiltinName(current.name);

            if (builtin) {
                match = { name: builtin };
                return;
            }
        }

        if (
            current.type === "MemberIndexExpression" &&
            isIdentifierWithName(current.object, "argument")
        ) {
            match = { name: "argument" };
            return;
        }

        if (
            current.type === "MemberDotExpression" &&
            isIdentifierWithName(current.object, "argument")
        ) {
            match = { name: "argument" };
            return;
        }

        for (const value of Object.values(current)) {
            if (
                !value ||
                (typeof value !== "object" && !Array.isArray(value))
            ) {
                continue;
            }

            visit(value, false);

            if (match) {
                break;
            }
        }
    };

    visit(node, true);

    return match;
}

function getArgumentBuiltinName(name) {
    if (typeof name !== "string") {
        return null;
    }

    if (ARGUMENT_BUILTINS.has(name)) {
        return name;
    }

    return null;
}

function getNodeStartLine(node) {
    const location = node?.start;

    if (
        location &&
        typeof location === "object" &&
        typeof location.line === "number"
    ) {
        return location.line;
    }

    return undefined;
}

function collectGM1100Candidates(node) {
    const index = new Map();

    const visit = (candidate) => {
        if (!candidate) {
            return;
        }

        if (Array.isArray(candidate)) {
            for (const item of candidate) {
                visit(item);
            }
            return;
        }

        if (typeof candidate !== "object") {
            return;
        }

        if (
            (candidate.type === "VariableDeclaration" ||
                candidate.type === "AssignmentExpression") &&
            typeof getNodeStartLine(candidate) === "number"
        ) {
            const line = getNodeStartLine(candidate);

            if (typeof line === "number") {
                if (!index.has(line)) {
                    index.set(line, []);
                }

                index.get(line).push(candidate);
            }
        }

        for (const value of Object.values(candidate)) {
            if (value && typeof value === "object") {
                visit(value);
            }
        }
    };

    visit(node);

    return index;
}<|MERGE_RESOLUTION|>--- conflicted
+++ resolved
@@ -511,22 +511,6 @@
             continue;
         }
 
-<<<<<<< HEAD
-        if (diagnosticId === "GM2004") {
-            registerFeatherFixer(registry, diagnosticId, () => ({ ast }) => {
-                const fixes = convertUnusedIndexForLoops({ ast, diagnostic });
-
-                if (Array.isArray(fixes) && fixes.length > 0) {
-                    return fixes;
-                }
-
-                return registerManualFeatherFix({ ast, diagnostic });
-            });
-            continue;
-        }
-
-        if (diagnosticId === "GM2020") {
-=======
         if (diagnosticId === "GM1007") {
             registerFeatherFixer(
                 registry,
@@ -549,6 +533,19 @@
             continue;
         }
 
+        if (diagnosticId === "GM2004") {
+            registerFeatherFixer(registry, diagnosticId, () => ({ ast }) => {
+                const fixes = convertUnusedIndexForLoops({ ast, diagnostic });
+
+                if (Array.isArray(fixes) && fixes.length > 0) {
+                    return fixes;
+                }
+
+                return registerManualFeatherFix({ ast, diagnostic });
+            });
+            continue;
+        }
+
         if (diagnosticId === "GM2007") {
             registerFeatherFixer(
                 registry,
@@ -572,7 +569,6 @@
         }
 
         if (diagnosticId === "GM2008") {
->>>>>>> f6a3c94a
             registerFeatherFixer(registry, diagnosticId, () => ({ ast }) => {
                 const fixes = closeOpenVertexBatches({ ast, diagnostic });
 
@@ -6513,6 +6509,304 @@
     return match[0];
 }
 
+function convertUnusedIndexForLoops({ ast, diagnostic }) {
+    if (!diagnostic || !ast || typeof ast !== "object") {
+        return [];
+    }
+
+    const fixes = [];
+
+    const visit = (node, parent, property) => {
+        if (!node) {
+            return;
+        }
+
+        if (Array.isArray(node)) {
+            for (let index = 0; index < node.length; index += 1) {
+                visit(node[index], node, index);
+            }
+            return;
+        }
+
+        if (typeof node !== "object") {
+            return;
+        }
+
+        if (node.type === "ForStatement") {
+            const fix = convertForLoopToRepeat(
+                node,
+                parent,
+                property,
+                diagnostic
+            );
+
+            if (fix) {
+                fixes.push(fix);
+                return;
+            }
+        }
+
+        for (const [key, value] of Object.entries(node)) {
+            if (value && typeof value === "object") {
+                visit(value, node, key);
+            }
+        }
+    };
+
+    visit(ast, null, null);
+
+    return fixes;
+}
+
+function convertForLoopToRepeat(node, parent, property, diagnostic) {
+    if (!node || node.type !== "ForStatement") {
+        return null;
+    }
+
+    const transformation = analyzeForLoopForRepeat(node);
+
+    if (!transformation) {
+        return null;
+    }
+
+    if (Array.isArray(parent)) {
+        if (
+            typeof property !== "number" ||
+            property < 0 ||
+            property >= parent.length
+        ) {
+            return null;
+        }
+    } else if (
+        !parent ||
+        (typeof property !== "string" && typeof property !== "number")
+    ) {
+        return null;
+    }
+
+    const repeatStatement = {
+        type: "RepeatStatement",
+        test: transformation.testExpression,
+        body: transformation.body,
+        start: cloneLocation(node.start),
+        end: cloneLocation(node.end)
+    };
+
+    copyCommentMetadata(node, repeatStatement);
+
+    const fixDetail = createFeatherFixDetail(diagnostic, {
+        target: transformation.indexName ?? null,
+        range: {
+            start: getNodeStartIndex(node),
+            end: getNodeEndIndex(node)
+        }
+    });
+
+    if (!fixDetail) {
+        return null;
+    }
+
+    if (Array.isArray(parent)) {
+        parent[property] = repeatStatement;
+    } else {
+        parent[property] = repeatStatement;
+    }
+
+    attachFeatherFixMetadata(repeatStatement, [fixDetail]);
+
+    return fixDetail;
+}
+
+function analyzeForLoopForRepeat(node) {
+    if (!node || node.type !== "ForStatement") {
+        return null;
+    }
+
+    const indexInfo = getLoopIndexInfo(node.init);
+
+    if (!indexInfo) {
+        return null;
+    }
+
+    const testExpression = getRepeatTestExpression(node.test, indexInfo.name);
+
+    if (!testExpression) {
+        return null;
+    }
+
+    if (!isRepeatCompatibleUpdate(node.update, indexInfo.name)) {
+        return null;
+    }
+
+    if (doesNodeUseIdentifier(node.body, indexInfo.name)) {
+        return null;
+    }
+
+    return {
+        indexName: indexInfo.name,
+        testExpression,
+        body: node.body
+    };
+}
+
+function getLoopIndexInfo(init) {
+    if (!init || typeof init !== "object") {
+        return null;
+    }
+
+    if (init.type === "VariableDeclaration") {
+        const declarations = Array.isArray(init.declarations)
+            ? init.declarations
+            : [];
+
+        if (declarations.length !== 1) {
+            return null;
+        }
+
+        const [declaration] = declarations;
+        const identifier = declaration?.id;
+        const initializer = declaration?.init;
+
+        if (!isIdentifier(identifier) || !isLiteralZero(initializer)) {
+            return null;
+        }
+
+        return { name: identifier.name };
+    }
+
+    if (init.type === "AssignmentExpression") {
+        if (init.operator !== "=") {
+            return null;
+        }
+
+        if (!isIdentifier(init.left) || !isLiteralZero(init.right)) {
+            return null;
+        }
+
+        return { name: init.left.name };
+    }
+
+    return null;
+}
+
+function getRepeatTestExpression(test, indexName) {
+    if (!test || typeof test !== "object") {
+        return null;
+    }
+
+    if (test.type !== "BinaryExpression") {
+        return null;
+    }
+
+    if (test.operator !== "<") {
+        return null;
+    }
+
+    if (!isIdentifierWithName(test.left, indexName)) {
+        return null;
+    }
+
+    const right = test.right;
+
+    if (!right || typeof right !== "object") {
+        return null;
+    }
+
+    return right;
+}
+
+function isRepeatCompatibleUpdate(update, indexName) {
+    if (!update || typeof update !== "object") {
+        return false;
+    }
+
+    if (update.type === "AssignmentExpression") {
+        if (!isIdentifierWithName(update.left, indexName)) {
+            return false;
+        }
+
+        if (update.operator === "+=") {
+            return isLiteralOne(update.right);
+        }
+
+        if (update.operator === "=") {
+            if (!update.right || update.right.type !== "BinaryExpression") {
+                return false;
+            }
+
+            const { left, right, operator } = update.right;
+
+            if (operator !== "+") {
+                return false;
+            }
+
+            if (!isIdentifierWithName(left, indexName)) {
+                return false;
+            }
+
+            return isLiteralOne(right);
+        }
+
+        return false;
+    }
+
+    if (update.type === "IncDecStatement") {
+        if (update.operator !== "++") {
+            return false;
+        }
+
+        return isIdentifierWithName(update.argument, indexName);
+    }
+
+    return false;
+}
+
+function doesNodeUseIdentifier(node, name) {
+    if (!node || !name) {
+        return false;
+    }
+
+    let found = false;
+
+    const visit = (current) => {
+        if (found || !current) {
+            return;
+        }
+
+        if (Array.isArray(current)) {
+            for (const entry of current) {
+                visit(entry);
+                if (found) {
+                    break;
+                }
+            }
+            return;
+        }
+
+        if (typeof current !== "object") {
+            return;
+        }
+
+        if (current.type === "Identifier" && current.name === name) {
+            found = true;
+            return;
+        }
+
+        for (const value of Object.values(current)) {
+            if (value && typeof value === "object") {
+                visit(value);
+                if (found) {
+                    break;
+                }
+            }
+        }
+    };
+
+    visit(node);
+
+    return found;
+}
+
 function convertAllDotAssignmentsToWithStatements({ ast, diagnostic }) {
     if (!diagnostic || !ast || typeof ast !== "object") {
         return [];
@@ -14602,169 +14896,6 @@
     return fixDetail;
 }
 
-<<<<<<< HEAD
-function convertUnusedIndexForLoops({ ast, diagnostic }) {
-    if (!diagnostic || !ast || typeof ast !== "object") {
-        return [];
-    }
-
-    const fixes = [];
-
-    const visit = (node, parent, property) => {
-        if (!node) {
-            return;
-        }
-
-        if (Array.isArray(node)) {
-            for (let index = 0; index < node.length; index += 1) {
-                visit(node[index], node, index);
-            }
-            return;
-        }
-
-        if (typeof node !== "object") {
-            return;
-        }
-
-        if (node.type === "ForStatement") {
-            const fix = convertForLoopToRepeat(node, parent, property, diagnostic);
-
-            if (fix) {
-                fixes.push(fix);
-                return;
-            }
-        }
-
-        for (const [key, value] of Object.entries(node)) {
-            if (value && typeof value === "object") {
-                visit(value, node, key);
-            }
-        }
-    };
-
-    visit(ast, null, null);
-
-    return fixes;
-}
-
-function convertForLoopToRepeat(node, parent, property, diagnostic) {
-    if (!node || node.type !== "ForStatement") {
-        return null;
-    }
-
-    const transformation = analyzeForLoopForRepeat(node);
-
-    if (!transformation) {
-        return null;
-    }
-
-    if (Array.isArray(parent)) {
-        if (typeof property !== "number" || property < 0 || property >= parent.length) {
-            return null;
-        }
-    } else if (!parent || (typeof property !== "string" && typeof property !== "number")) {
-        return null;
-    }
-
-    const repeatStatement = {
-        type: "RepeatStatement",
-        test: transformation.testExpression,
-        body: transformation.body,
-        start: cloneLocation(node.start),
-        end: cloneLocation(node.end)
-    };
-
-    copyCommentMetadata(node, repeatStatement);
-
-    const fixDetail = createFeatherFixDetail(diagnostic, {
-        target: transformation.indexName ?? null,
-        range: {
-            start: getNodeStartIndex(node),
-            end: getNodeEndIndex(node)
-        }
-    });
-
-    if (!fixDetail) {
-        return null;
-    }
-
-    if (Array.isArray(parent)) {
-        parent[property] = repeatStatement;
-    } else {
-        parent[property] = repeatStatement;
-    }
-
-    attachFeatherFixMetadata(repeatStatement, [fixDetail]);
-
-    return fixDetail;
-}
-
-function analyzeForLoopForRepeat(node) {
-    if (!node || node.type !== "ForStatement") {
-        return null;
-    }
-
-    const indexInfo = getLoopIndexInfo(node.init);
-
-    if (!indexInfo) {
-        return null;
-    }
-
-    const testExpression = getRepeatTestExpression(node.test, indexInfo.name);
-
-    if (!testExpression) {
-        return null;
-    }
-
-    if (!isRepeatCompatibleUpdate(node.update, indexInfo.name)) {
-        return null;
-    }
-
-    if (doesNodeUseIdentifier(node.body, indexInfo.name)) {
-        return null;
-    }
-
-    return {
-        indexName: indexInfo.name,
-        testExpression,
-        body: node.body
-    };
-}
-
-function getLoopIndexInfo(init) {
-    if (!init || typeof init !== "object") {
-        return null;
-    }
-
-    if (init.type === "VariableDeclaration") {
-        const declarations = Array.isArray(init.declarations) ? init.declarations : [];
-
-        if (declarations.length !== 1) {
-            return null;
-        }
-
-        const [declaration] = declarations;
-        const identifier = declaration?.id;
-        const initializer = declaration?.init;
-
-        if (!isIdentifier(identifier) || !isLiteralZero(initializer)) {
-            return null;
-        }
-
-        return { name: identifier.name };
-    }
-
-    if (init.type === "AssignmentExpression") {
-        if (init.operator !== "=") {
-            return null;
-        }
-
-        if (!isIdentifier(init.left) || !isLiteralZero(init.right)) {
-            return null;
-        }
-
-        return { name: init.left.name };
-=======
 function renameReservedIdentifierInMacro(node, diagnostic, sourceText) {
     if (!node || node.type !== "MacroDeclaration") {
         return null;
@@ -14844,133 +14975,11 @@
                 baseText.slice(nameIndex + originalName.length)
             );
         }
->>>>>>> f6a3c94a
     }
 
     return null;
 }
 
-<<<<<<< HEAD
-function getRepeatTestExpression(test, indexName) {
-    if (!test || typeof test !== "object") {
-        return null;
-    }
-
-    if (test.type !== "BinaryExpression") {
-        return null;
-    }
-
-    if (test.operator !== "<") {
-        return null;
-    }
-
-    if (!isIdentifierWithName(test.left, indexName)) {
-        return null;
-    }
-
-    const right = test.right;
-
-    if (!right || typeof right !== "object") {
-        return null;
-    }
-
-    return right;
-}
-
-function isRepeatCompatibleUpdate(update, indexName) {
-    if (!update || typeof update !== "object") {
-        return false;
-    }
-
-    if (update.type === "AssignmentExpression") {
-        if (!isIdentifierWithName(update.left, indexName)) {
-            return false;
-        }
-
-        if (update.operator === "+=") {
-            return isLiteralOne(update.right);
-        }
-
-        if (update.operator === "=") {
-            if (!update.right || update.right.type !== "BinaryExpression") {
-                return false;
-            }
-
-            const { left, right, operator } = update.right;
-
-            if (operator !== "+") {
-                return false;
-            }
-
-            if (!isIdentifierWithName(left, indexName)) {
-                return false;
-            }
-
-            return isLiteralOne(right);
-        }
-
-        return false;
-    }
-
-    if (update.type === "IncDecStatement") {
-        if (update.operator !== "++") {
-            return false;
-        }
-
-        return isIdentifierWithName(update.argument, indexName);
-    }
-
-    return false;
-}
-
-function doesNodeUseIdentifier(node, name) {
-    if (!node || !name) {
-        return false;
-    }
-
-    let found = false;
-
-    const visit = (current) => {
-        if (found || !current) {
-            return;
-        }
-
-        if (Array.isArray(current)) {
-            for (const entry of current) {
-                visit(entry);
-                if (found) {
-                    break;
-                }
-            }
-            return;
-        }
-
-        if (typeof current !== "object") {
-            return;
-        }
-
-        if (current.type === "Identifier" && current.name === name) {
-            found = true;
-            return;
-        }
-
-        for (const value of Object.values(current)) {
-            if (value && typeof value === "object") {
-                visit(value);
-                if (found) {
-                    break;
-                }
-            }
-        }
-    };
-
-    visit(node);
-
-    return found;
-}
-
-function convertAllDotAssignmentsToWithStatements({ ast, diagnostic }) {
-=======
 function getMacroBaseText(macro, sourceText) {
     if (!macro || macro.type !== "MacroDeclaration") {
         return null;
@@ -15050,7 +15059,6 @@
 }
 
 function balanceGpuStateStack({ ast, diagnostic }) {
->>>>>>> f6a3c94a
     if (!diagnostic || !ast || typeof ast !== "object") {
         return [];
     }
@@ -15506,23 +15514,9 @@
     ...Array.from({ length: 16 }, (_, index) => `argument${index}`)
 ]);
 
-<<<<<<< HEAD
-function isLiteralOne(node) {
-    if (!node || node.type !== "Literal") {
-        return false;
-    }
-
-    return node.value === "1" || node.value === 1;
-}
-
-function isLiteralZero(node) {
-    if (!node || node.type !== "Literal") {
-        return false;
-=======
 function relocateArgumentReferencesInsideFunctions({ ast, diagnostic }) {
     if (!diagnostic || !ast || typeof ast !== "object") {
         return [];
->>>>>>> f6a3c94a
     }
 
     const programBody = Array.isArray(ast.body) ? ast.body : null;
