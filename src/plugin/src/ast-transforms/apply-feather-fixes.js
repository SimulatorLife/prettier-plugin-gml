import { createRequire } from "node:module";
import GMLParser from "gamemaker-language-parser";

import {
    getNodeEndIndex,
    getNodeStartIndex,
    cloneLocation
} from "../../../shared/ast-locations.js";
import {
    getArrayProperty,
    getBodyStatements,
    getCallExpressionArguments,
    isBooleanLiteral
} from "../../../shared/ast-node-helpers.js";
import {
    isNonEmptyString,
    isNonEmptyTrimmedString,
    toTrimmedString
} from "../../../shared/string-utils.js";
import { isNonEmptyArray } from "../../../shared/array-utils.js";
import { hasOwn, isObjectLike } from "../../../shared/object-utils.js";
import { escapeRegExp } from "../../../shared/regexp.js";
import { collectCommentNodes, getCommentArray } from "../comments/index.js";
import {
    getFeatherDiagnosticById,
    getFeatherDiagnostics,
    getFeatherMetadata
} from "../feather/metadata.js";

const require = createRequire(import.meta.url);
const TRAILING_MACRO_SEMICOLON_PATTERN = new RegExp(
    ";(?=[^\\S\\r\\n]*(?:(?:\\/\\/[^\\r\\n]*|\\/\\*[\\s\\S]*?\\*\/)[^\\S\\r\\n]*)*(?:\\r?\\n|$))"
);
const DATA_STRUCTURE_ACCESSOR_TOKENS = [
    "?",
    "|",
    "#",
    "@",
    "!",
    "$",
    "%",
    "&",
    "^",
    "~"
];
const NUMERIC_STRING_LITERAL_PATTERN =
    /^[+-]?(?:\d+(?:\.\d*)?|\.\d+)(?:[eE][+-]?\d+)?$/;
const ALLOWED_DELETE_MEMBER_TYPES = new Set([
    "MemberDotExpression",
    "MemberIndexExpression"
]);
const MANUAL_FIX_TRACKING_KEY = Symbol("manualFeatherFixes");
const FILE_FIND_BLOCK_CALL_TARGETS = new Set(["file_find_next"]);
const FILE_FIND_CLOSE_FUNCTION_NAME = "file_find_close";
const READ_ONLY_BUILT_IN_VARIABLES = new Set(["working_directory"]);
const FILE_ATTRIBUTE_IDENTIFIER_PATTERN = /^fa_[A-Za-z0-9_]+$/;
const STRING_LENGTH_CALL_BLACKLIST = new Set([
    "string_byte_at",
    "string_byte_length",
    "string_height",
    "string_height_ext",
    "string_length",
    "string_pos",
    "string_pos_ext",
    "string_width",
    "string_width_ext"
]);
const IDENTIFIER_TOKEN_PATTERN = /\b[A-Za-z_][A-Za-z0-9_]*\b/g;
const RESERVED_KEYWORD_TOKENS = new Set([
    "and",
    "break",
    "case",
    "continue",
    "constructor",
    "create",
    "default",
    "delete",
    "do",
    "else",
    "enum",
    "event",
    "for",
    "function",
    "globalvar",
    "if",
    "macro",
    "not",
    "or",
    "repeat",
    "return",
    "step",
    "switch",
    "until",
    "var",
    "while",
    "with"
]);
const RESERVED_IDENTIFIER_NAMES = buildReservedIdentifierNameSet();
const DEPRECATED_BUILTIN_VARIABLE_REPLACEMENTS =
    buildDeprecatedBuiltinVariableReplacements();
const ARGUMENT_IDENTIFIER_PATTERN = /^argument(\d+)$/;
const GM1041_CALL_ARGUMENT_TARGETS = new Map([
    ["instance_create_depth", [3]],
    ["instance_create_layer", [3]],
    ["instance_create_layer_depth", [4]],
    ["layer_instance_create", [3]]
]);
const FUNCTION_LIKE_TYPES = new Set([
    "FunctionDeclaration",
    "FunctionExpression",
    "LambdaExpression",
    "ConstructorDeclaration",
    "MethodDeclaration",
    "StructFunctionDeclaration",
    "StructDeclaration"
]);
const IDENTIFIER_NAME_PATTERN = /^[A-Za-z_][A-Za-z0-9_]*$/;
const FEATHER_TYPE_SYSTEM_INFO = buildFeatherTypeSystemInfo();
const AUTOMATIC_FEATHER_FIX_HANDLERS = createAutomaticFeatherFixHandlers();
const FEATHER_DIAGNOSTICS = getFeatherDiagnostics();
const FEATHER_FIX_IMPLEMENTATIONS =
    buildFeatherFixImplementations(FEATHER_DIAGNOSTICS);
const FEATHER_DIAGNOSTIC_FIXERS = buildFeatherDiagnosticFixers(
    FEATHER_DIAGNOSTICS,
    FEATHER_FIX_IMPLEMENTATIONS
);

export function preprocessSourceForFeatherFixes(sourceText) {
    if (typeof sourceText !== "string" || sourceText.length === 0) {
        return {
            sourceText,
            metadata: null
        };
    }

    const gm1100Metadata = [];
    const gm1016Metadata = [];
    const sanitizedParts = [];
    const newlinePattern = /\r?\n/g;
    let lastIndex = 0;
    let lineNumber = 1;
    let pendingGM1100Context = null;

    const processLine = (line) => {
        const indentationMatch = line.match(/^\s*/);
        const indentation = indentationMatch ? indentationMatch[0] : "";
        const trimmed = line.trim();

        if (trimmed.length === 0) {
            return { line, context: pendingGM1100Context };
        }

        const booleanLiteralMatch = line.match(/^(\s*)(true|false)\s*;?\s*$/);

        if (booleanLiteralMatch) {
            const leadingWhitespace = booleanLiteralMatch[1] ?? "";
            const sanitizedRemainder = " ".repeat(
                Math.max(0, line.length - leadingWhitespace.length)
            );
            const sanitizedLine = `${leadingWhitespace}${sanitizedRemainder}`;
            const trimmedRightLength = line.replace(/\s+$/, "").length;
            const startColumn = leadingWhitespace.length;
            const endColumn = Math.max(startColumn, trimmedRightLength - 1);
            const lineStartIndex = lastIndex;

            gm1016Metadata.push({
                start: {
                    line: lineNumber,
                    column: startColumn,
                    index: lineStartIndex + startColumn
                },
                end: {
                    line: lineNumber,
                    column: endColumn,
                    index: lineStartIndex + endColumn
                }
            });

            return { line: sanitizedLine, context: null };
        }

        const varMatch = line.match(/^\s*var\s+([A-Za-z_][A-Za-z0-9_]*)\b/);

        if (varMatch) {
            const identifier = varMatch[1];
            const remainder = line.slice(varMatch[0].length);
            const trimmedRemainder = remainder.replace(/^\s*/, "");

            if (trimmedRemainder.startsWith("*")) {
                const leadingWhitespaceLength =
                    remainder.length - trimmedRemainder.length;
                const leadingWhitespace =
                    leadingWhitespaceLength > 0
                        ? remainder.slice(0, leadingWhitespaceLength)
                        : "";
                const sanitizedLine = [
                    line.slice(0, varMatch[0].length),
                    leadingWhitespace,
                    "=",
                    trimmedRemainder.slice(1)
                ].join("");

                gm1100Metadata.push({
                    type: "declaration",
                    line: lineNumber,
                    identifier
                });

                return {
                    line: sanitizedLine,
                    context: {
                        identifier,
                        indentation
                    }
                };
            }
        }

        if (trimmed.startsWith("=") && pendingGM1100Context?.identifier) {
            const rawRemainder = line.slice(indentation.length);
            const identifier = pendingGM1100Context.identifier;

            gm1100Metadata.push({
                type: "assignment",
                line: lineNumber,
                identifier
            });

            const sanitizedLine = `${indentation}${" ".repeat(
                Math.max(0, rawRemainder.length)
            )}`;

            return { line: sanitizedLine, context: null };
        }

        if (trimmed.startsWith("/") || trimmed.startsWith("*")) {
            return { line, context: pendingGM1100Context };
        }

        return { line, context: null };
    };

    let match;

    while ((match = newlinePattern.exec(sourceText)) !== null) {
        const lineEnd = match.index;
        const line = sourceText.slice(lastIndex, lineEnd);
        const newline = match[0];
        const { line: sanitizedLine, context } = processLine(line);

        sanitizedParts.push(sanitizedLine, newline);
        pendingGM1100Context = context;
        lastIndex = match.index + newline.length;
        lineNumber += 1;
    }

    const finalLine = sourceText.slice(lastIndex);
    if (
        finalLine.length > 0 ||
        sourceText.endsWith("\n") ||
        sourceText.endsWith("\r")
    ) {
        const { line: sanitizedLine, context } = processLine(finalLine);
        sanitizedParts.push(sanitizedLine);
        pendingGM1100Context = context;
    }

    const sanitizedSourceText = sanitizedParts.join("");
    const metadata = {};

    if (gm1100Metadata.length > 0) {
        metadata.GM1100 = gm1100Metadata;
    }

    if (gm1016Metadata.length > 0) {
        metadata.GM1016 = gm1016Metadata;
    }

    if (Object.keys(metadata).length === 0) {
        return {
            sourceText,
            metadata: null
        };
    }

    return {
        sourceText: sanitizedSourceText,
        metadata
    };
}

export function getFeatherDiagnosticFixers() {
    return new Map(FEATHER_DIAGNOSTIC_FIXERS);
}

export function applyFeatherFixes(
    ast,
    { sourceText, preprocessedFixMetadata, options } = {}
) {
    if (!ast || typeof ast !== "object") {
        return ast;
    }

    const appliedFixes = [];

    for (const entry of FEATHER_DIAGNOSTIC_FIXERS.values()) {
        const fixes = entry.applyFix(ast, {
            sourceText,
            preprocessedFixMetadata,
            options
        });

        if (isNonEmptyArray(fixes)) {
            appliedFixes.push(...fixes);
        }
    }

    if (appliedFixes.length > 0) {
        attachFeatherFixMetadata(ast, appliedFixes);
    }

    return ast;
}

function buildFeatherDiagnosticFixers(diagnostics, implementationRegistry) {
    const registry = new Map();

    for (const diagnostic of Array.isArray(diagnostics) ? diagnostics : []) {
        const diagnosticId = diagnostic?.id;

        if (!diagnosticId || registry.has(diagnosticId)) {
            continue;
        }

        const applyFix = createFixerForDiagnostic(
            diagnostic,
            implementationRegistry
        );

        if (typeof applyFix !== "function") {
            continue;
        }

        registry.set(diagnosticId, {
            diagnostic,
            applyFix
        });
    }

    return registry;
}

function createFixerForDiagnostic(diagnostic, implementationRegistry) {
    if (!implementationRegistry) {
        return createNoOpFixer();
    }

    const implementationFactory = implementationRegistry.get(diagnostic?.id);

    if (typeof implementationFactory !== "function") {
        return createNoOpFixer();
    }

    const implementation = implementationFactory(diagnostic);
    if (typeof implementation !== "function") {
        return createNoOpFixer();
    }

    return (ast, context) => {
        const fixes = implementation({
            ast,
            sourceText: context?.sourceText,
            preprocessedFixMetadata: context?.preprocessedFixMetadata,
            options: context?.options
        });

        return Array.isArray(fixes) ? fixes : [];
    };
}

function createNoOpFixer() {
    return () => [];
}

function removeDuplicateEnumMembers({ ast, diagnostic }) {
    if (!diagnostic || !ast || typeof ast !== "object") {
        return [];
    }

    const fixes = [];

    const visit = (node) => {
        if (!node) {
            return;
        }

        if (Array.isArray(node)) {
            for (const item of node) {
                visit(item);
            }
            return;
        }

        if (typeof node !== "object") {
            return;
        }

        if (node.type === "EnumDeclaration") {
            const members = Array.isArray(node.members) ? node.members : [];

            if (members.length > 1) {
                const seen = new Map();

                for (let index = 0; index < members.length; index += 1) {
                    const member = members[index];

                    if (!member || typeof member !== "object") {
                        continue;
                    }

                    const name = member.name?.name;

                    if (typeof name !== "string" || name.length === 0) {
                        continue;
                    }

                    const normalizedName = name.toLowerCase();

                    if (!seen.has(normalizedName)) {
                        seen.set(normalizedName, member);
                        continue;
                    }

                    const fixDetail = createFeatherFixDetail(diagnostic, {
                        target: name,
                        range: {
                            start: getNodeStartIndex(member),
                            end: getNodeEndIndex(member)
                        }
                    });

                    if (fixDetail) {
                        fixes.push(fixDetail);
                        attachFeatherFixMetadata(node, [fixDetail]);
                    }

                    members.splice(index, 1);
                    index -= 1;
                }

                if (members.length === 0) {
                    node.hasTrailingComma = false;
                }
            }
        }

        for (const value of Object.values(node)) {
            if (value && typeof value === "object") {
                visit(value);
            }
        }
    };

    visit(ast);

    return fixes;
}

function buildFeatherFixImplementations(diagnostics) {
    const registry = new Map();

    for (const diagnostic of Array.isArray(diagnostics) ? diagnostics : []) {
        const diagnosticId = diagnostic?.id;

        if (!diagnosticId) {
            continue;
        }

        if (diagnosticId === "GM1005") {
            registerFeatherFixer(registry, diagnosticId, () => {
                const callTemplate =
                    createFunctionCallTemplateFromDiagnostic(diagnostic);

                return ({ ast }) => {
                    const fixes = ensureRequiredArgumentProvided({
                        ast,
                        diagnostic,
                        callTemplate
                    });

                    if (isNonEmptyArray(fixes)) {
                        return fixes;
                    }

                    return registerManualFeatherFix({ ast, diagnostic });
                };
            });
            continue;
        }

        if (diagnosticId === "GM1004") {
            registerFeatherFixer(registry, diagnosticId, () => ({ ast }) => {
                const fixes = removeDuplicateEnumMembers({ ast, diagnostic });

                if (isNonEmptyArray(fixes)) {
                    return fixes;
                }

                return registerManualFeatherFix({ ast, diagnostic });
            });
            continue;
        }

        if (diagnosticId === "GM1007") {
            registerFeatherFixer(
                registry,
                diagnosticId,
                () =>
                    ({ ast, sourceText }) => {
                        const fixes = flagInvalidAssignmentTargets({
                            ast,
                            sourceText,
                            diagnostic
                        });

                        if (isNonEmptyArray(fixes)) {
                            return fixes;
                        }

                        return registerManualFeatherFix({ ast, diagnostic });
                    }
            );
            continue;
        }

        if (diagnosticId === "GM2000") {
            registerFeatherFixer(registry, diagnosticId, () => ({ ast }) => {
                const fixes = ensureBlendModeIsReset({ ast, diagnostic });

                if (isNonEmptyArray(fixes)) {
                    return fixes;
                }

                return registerManualFeatherFix({ ast, diagnostic });
            });
            continue;
        }

        if (diagnosticId === "GM2003") {
            registerFeatherFixer(registry, diagnosticId, () => ({ ast }) => {
                const fixes = ensureShaderResetIsCalled({ ast, diagnostic });

                if (isNonEmptyArray(fixes)) {
                    return fixes;
                }

                return registerManualFeatherFix({ ast, diagnostic });
            });
            continue;
        }

        if (diagnosticId === "GM2004") {
            registerFeatherFixer(registry, diagnosticId, () => ({ ast }) => {
                const fixes = convertUnusedIndexForLoops({ ast, diagnostic });

                if (isNonEmptyArray(fixes)) {
                    return fixes;
                }

                return registerManualFeatherFix({ ast, diagnostic });
            });
            continue;
        }

<<<<<<< HEAD
        if (diagnosticId === "GM1064") {
            registerFeatherFixer(registry, diagnosticId, () => ({ ast }) => {
                const fixes = removeRedeclaredGlobalFunctions({ ast, diagnostic });

                if (Array.isArray(fixes) && fixes.length > 0) {
                    return fixes;
                }

                return registerManualFeatherFix({ ast, diagnostic });
            });
            continue;
        }

        registerFeatherFixer(registry, diagnosticId, () => ({ ast }) =>
            registerManualFeatherFix({ ast, diagnostic })
        );
    }

    return registry;
}
=======
        if (diagnosticId === "GM2007") {
            registerFeatherFixer(
                registry,
                diagnosticId,
                () =>
                    ({ ast, sourceText }) => {
                        const fixes = ensureVarDeclarationsAreTerminated({
                            ast,
                            sourceText,
                            diagnostic
                        });

                        if (isNonEmptyArray(fixes)) {
                            return fixes;
                        }

                        return registerManualFeatherFix({ ast, diagnostic });
                    }
            );
            continue;
        }
>>>>>>> e6be9e45

        if (diagnosticId === "GM2008") {
            registerFeatherFixer(registry, diagnosticId, () => ({ ast }) => {
                const fixes = closeOpenVertexBatches({ ast, diagnostic });

                if (isNonEmptyArray(fixes)) {
                    return fixes;
                }

                return registerManualFeatherFix({ ast, diagnostic });
            });
            continue;
        }

        if (diagnosticId === "GM1008") {
            registerFeatherFixer(registry, diagnosticId, () => ({ ast }) => {
                const fixes = convertReadOnlyBuiltInAssignments({
                    ast,
                    diagnostic
                });

                if (isNonEmptyArray(fixes)) {
                    return fixes;
                }

                return registerManualFeatherFix({ ast, diagnostic });
            });
            continue;
        }

        if (diagnosticId === "GM1010") {
            registerFeatherFixer(registry, diagnosticId, () => ({ ast }) => {
                const fixes = ensureNumericOperationsUseRealLiteralCoercion({
                    ast,
                    diagnostic
                });

                if (isNonEmptyArray(fixes)) {
                    return fixes;
                }

                return registerManualFeatherFix({ ast, diagnostic });
            });
            continue;
        }

        if (diagnosticId === "GM1013") {
            registerFeatherFixer(registry, diagnosticId, () => ({ ast }) => {
                const fixes = resolveWithOtherVariableReferences({
                    ast,
                    diagnostic
                });

                if (isNonEmptyArray(fixes)) {
                    return fixes;
                }

                return registerManualFeatherFix({ ast, diagnostic });
            });
            continue;
        }

        if (diagnosticId === "GM2012") {
            registerFeatherFixer(registry, diagnosticId, () => ({ ast }) => {
                const fixes = ensureVertexFormatsClosedBeforeStartingNewOnes({
                    ast,
                    diagnostic
                });

                if (isNonEmptyArray(fixes)) {
                    return fixes;
                }

                return registerManualFeatherFix({ ast, diagnostic });
            });
            continue;
        }

        if (diagnosticId === "GM2040") {
            registerFeatherFixer(registry, diagnosticId, () => ({ ast }) => {
                const fixes = removeInvalidEventInheritedCalls({
                    ast,
                    diagnostic
                });

                if (isNonEmptyArray(fixes)) {
                    return fixes;
                }

                return registerManualFeatherFix({ ast, diagnostic });
            });
            continue;
        }

        if (diagnosticId === "GM2030") {
            registerFeatherFixer(registry, diagnosticId, () => ({ ast }) => {
                const fixes = ensureDrawPrimitiveEndCallsAreBalanced({
                    ast,
                    diagnostic
                });

                if (isNonEmptyArray(fixes)) {
                    return fixes;
                }

                return registerManualFeatherFix({ ast, diagnostic });
            });
            continue;
        }

        if (diagnosticId === "GM2015") {
            registerFeatherFixer(registry, diagnosticId, () => ({ ast }) => {
                const fixes = ensureVertexFormatDefinitionsAreClosed({
                    ast,
                    diagnostic
                });

                if (isNonEmptyArray(fixes)) {
                    return fixes;
                }

                return registerManualFeatherFix({ ast, diagnostic });
            });
            continue;
        }

        if (diagnosticId === "GM2016") {
            registerFeatherFixer(
                registry,
                diagnosticId,
                () =>
                    ({ ast, sourceText }) => {
                        const fixes = localizeInstanceVariableAssignments({
                            ast,
                            diagnostic,
                            sourceText
                        });

                        if (isNonEmptyArray(fixes)) {
                            return fixes;
                        }

                        return registerManualFeatherFix({ ast, diagnostic });
                    }
            );
            continue;
        }

        if (diagnosticId === "GM2028") {
            registerFeatherFixer(registry, diagnosticId, () => ({ ast }) => {
                const fixes = ensurePrimitiveBeginPrecedesEnd({
                    ast,
                    diagnostic
                });

                if (isNonEmptyArray(fixes)) {
                    return fixes;
                }

                return registerManualFeatherFix({ ast, diagnostic });
            });
            continue;
        }

        if (diagnosticId === "GM1063") {
            registerFeatherFixer(registry, diagnosticId, () => ({ ast }) => {
                const fixes = harmonizeTexturePointerTernaries({
                    ast,
                    diagnostic
                });

                if (isNonEmptyArray(fixes)) {
                    return fixes;
                }

                return registerManualFeatherFix({ ast, diagnostic });
            });
            continue;
        }

        if (diagnosticId === "GM2005") {
            registerFeatherFixer(registry, diagnosticId, () => ({ ast }) => {
                const fixes = ensureSurfaceTargetResetForGM2005({
                    ast,
                    diagnostic
                });

                if (isNonEmptyArray(fixes)) {
                    return fixes;
                }

                return registerManualFeatherFix({ ast, diagnostic });
            });
            continue;
        }

        if (diagnosticId === "GM2011") {
            registerFeatherFixer(registry, diagnosticId, () => ({ ast }) => {
                const fixes = ensureVertexBuffersAreClosed({ ast, diagnostic });

                if (isNonEmptyArray(fixes)) {
                    return fixes;
                }

                return registerManualFeatherFix({ ast, diagnostic });
            });
            continue;
        }

        if (diagnosticId === "GM2009") {
            registerFeatherFixer(registry, diagnosticId, () => ({ ast }) => {
                const fixes = ensureVertexBeginPrecedesEnd({ ast, diagnostic });

                if (isNonEmptyArray(fixes)) {
                    return fixes;
                }

                return registerManualFeatherFix({ ast, diagnostic });
            });
            continue;
        }

        if (diagnosticId === "GM2043") {
            registerFeatherFixer(registry, diagnosticId, () => ({ ast }) => {
                const fixes = ensureLocalVariablesAreDeclaredBeforeUse({
                    ast,
                    diagnostic
                });

                if (isNonEmptyArray(fixes)) {
                    return fixes;
                }

                return registerManualFeatherFix({ ast, diagnostic });
            });
            continue;
        }

        if (diagnosticId === "GM2033") {
            registerFeatherFixer(registry, diagnosticId, () => ({ ast }) => {
                const fixes = removeDanglingFileFindCalls({ ast, diagnostic });

                if (isNonEmptyArray(fixes)) {
                    return fixes;
                }

                return registerManualFeatherFix({ ast, diagnostic });
            });
            continue;
        }

        if (diagnosticId === "GM2050") {
            registerFeatherFixer(registry, diagnosticId, () => ({ ast }) => {
                const fixes = ensureFogIsReset({ ast, diagnostic });

                if (isNonEmptyArray(fixes)) {
                    return fixes;
                }

                return registerManualFeatherFix({ ast, diagnostic });
            });
            continue;
        }

        if (diagnosticId === "GM2035") {
            registerFeatherFixer(registry, diagnosticId, () => ({ ast }) => {
                const fixes = ensureGpuStateIsPopped({ ast, diagnostic });

                if (isNonEmptyArray(fixes)) {
                    return fixes;
                }

                return registerManualFeatherFix({ ast, diagnostic });
            });
            continue;
        }

        const handler = AUTOMATIC_FEATHER_FIX_HANDLERS.get(diagnosticId);

        if (handler) {
            registerAutomaticFeatherFix({
                registry,
                diagnostic,
                handler
            });
            continue;
        }

        if (diagnosticId === "GM1017") {
            registerFeatherFixer(
                registry,
                diagnosticId,
                () =>
                    ({ ast, sourceText }) => {
                        const fixes = captureDeprecatedFunctionManualFixes({
                            ast,
                            sourceText,
                            diagnostic
                        });

                        if (isNonEmptyArray(fixes)) {
                            return fixes;
                        }

                        return registerManualFeatherFix({ ast, diagnostic });
                    }
            );
            continue;
        }

        registerManualOnlyFeatherFix({ registry, diagnostic });
    }

    return registry;
}

function registerAutomaticFeatherFix({ registry, diagnostic, handler }) {
    if (!diagnostic?.id || typeof handler !== "function") {
        return;
    }

    registerFeatherFixer(registry, diagnostic.id, () => (context = {}) => {
        const fixes = handler({ ...context, diagnostic });

        if (isNonEmptyArray(fixes)) {
            return fixes;
        }

        return registerManualFeatherFix({ ast: context.ast, diagnostic });
    });
}

function registerManualOnlyFeatherFix({ registry, diagnostic }) {
    if (!diagnostic?.id) {
        return;
    }

    registerFeatherFixer(
        registry,
        diagnostic.id,
        () =>
            ({ ast }) =>
                registerManualFeatherFix({ ast, diagnostic })
    );
}

function resolveWithOtherVariableReferences({ ast, diagnostic }) {
    if (!diagnostic || !ast || typeof ast !== "object") {
        return [];
    }

    const fixes = [];
    const variableDeclarations = new Map();
    const ancestorStack = [];

    const visit = (
        node,
        parent,
        property,
        arrayOwner,
        arrayProperty,
        context
    ) => {
        if (!node) {
            return;
        }

        if (Array.isArray(node)) {
            for (let index = 0; index < node.length; index += 1) {
                visit(
                    node[index],
                    node,
                    index,
                    arrayOwner ?? parent,
                    arrayProperty ?? property,
                    context
                );
            }
            return;
        }

        ancestorStack.push(node);

        if (node.type === "VariableDeclaration" && node.kind === "var") {
            recordVariableDeclaration(variableDeclarations, {
                declaration: node,
                parent,
                property,
                owner: arrayOwner ?? null
            });
        }

        const insideWithOther = Boolean(context?.insideWithOther);

        if (insideWithOther && node.type === "Identifier") {
            convertIdentifierReference({
                identifier: node,
                parent,
                property,
                arrayOwner,
                arrayProperty,
                variableDeclarations,
                diagnostic,
                fixes,
                ancestorStack,
                context
            });
            ancestorStack.pop();
            return;
        }

        if (
            node.type === "WithStatement" &&
            isWithStatementTargetingOther(node)
        ) {
            visit(node.test, node, "test", null, null, {
                insideWithOther,
                withBodies: context?.withBodies ?? []
            });

            visit(node.body, node, "body", node, "body", {
                insideWithOther: true,
                withBodies: [...(context?.withBodies ?? []), node.body]
            });

            ancestorStack.pop();
            return;
        }

        for (const [key, value] of Object.entries(node)) {
            if (!value || typeof value !== "object") {
                continue;
            }

            if (Array.isArray(value)) {
                visit(value, node, key, node, key, context);
            } else {
                visit(value, node, key, null, null, context);
            }
        }

        ancestorStack.pop();
    };

    visit(ast, null, null, null, null, {
        insideWithOther: false,
        withBodies: []
    });

    return fixes;
}

function recordVariableDeclaration(registry, context) {
    if (!registry || !context) {
        return;
    }

    const { declaration, parent, property, owner } = context;

    if (!Array.isArray(parent) || typeof property !== "number") {
        return;
    }

    const declarations = Array.isArray(declaration?.declarations)
        ? declaration.declarations
        : [];

    if (declarations.length !== 1) {
        return;
    }

    const declarator = declarations[0];

    if (
        !declarator ||
        declarator.id?.type !== "Identifier" ||
        !declarator.init
    ) {
        return;
    }

    const name = declarator.id.name;

    if (!name) {
        return;
    }

    const startIndex = getNodeStartIndex(declaration);
    const entry = {
        declaration,
        declarator,
        parent,
        property,
        owner,
        startIndex: typeof startIndex === "number" ? startIndex : null,
        replaced: false,
        invalid: false,
        assignment: null,
        fixDetail: null
    };

    if (!registry.has(name)) {
        registry.set(name, []);
    }

    registry.get(name).push(entry);
}

function convertIdentifierReference({
    identifier,
    parent,
    property,
    arrayOwner,
    arrayProperty,
    variableDeclarations,
    diagnostic,
    fixes,
    ancestorStack,
    context
}) {
    if (!identifier || identifier.type !== "Identifier") {
        return;
    }

    const ownerNode = Array.isArray(parent) ? arrayOwner : parent;
    const ownerProperty = Array.isArray(parent) ? arrayProperty : property;

    if (
        Array.isArray(parent) &&
        (!ownerNode || typeof ownerNode !== "object")
    ) {
        return;
    }

    if (
        !ownerNode ||
        !shouldConvertIdentifierInWith(identifier, ownerNode, ownerProperty)
    ) {
        return;
    }

    const candidates = variableDeclarations.get(identifier.name);

    if (!Array.isArray(candidates) || candidates.length === 0) {
        return;
    }

    const withBodies = Array.isArray(context?.withBodies)
        ? context.withBodies
        : [];
    const identifierStart = getNodeStartIndex(identifier);
    const identifierEnd = getNodeEndIndex(identifier);

    let matchedContext = null;

    for (let index = candidates.length - 1; index >= 0; index -= 1) {
        const candidate = candidates[index];

        if (!candidate || candidate.invalid) {
            continue;
        }

        if (candidate.owner && withBodies.includes(candidate.owner)) {
            continue;
        }

        if (candidate.owner && !ancestorStack.includes(candidate.owner)) {
            continue;
        }

        if (
            typeof candidate.startIndex === "number" &&
            typeof identifierStart === "number" &&
            candidate.startIndex > identifierStart
        ) {
            continue;
        }

        matchedContext = candidate;
        break;
    }

    if (!matchedContext) {
        return;
    }

    if (!matchedContext.replaced) {
        const assignment = promoteVariableDeclaration(
            matchedContext,
            diagnostic,
            fixes
        );

        if (!assignment) {
            matchedContext.invalid = true;
            return;
        }
    }

    const memberExpression = createOtherMemberExpression(identifier);

    if (Array.isArray(parent)) {
        parent[property] = memberExpression;
    } else if (parent && typeof parent === "object") {
        parent[property] = memberExpression;
    }

    const range =
        typeof identifierStart === "number" && typeof identifierEnd === "number"
            ? { start: identifierStart, end: identifierEnd }
            : null;

    const fixDetail = createFeatherFixDetail(diagnostic, {
        target: identifier.name ?? null,
        range
    });

    if (!fixDetail) {
        return;
    }

    attachFeatherFixMetadata(memberExpression, [fixDetail]);
    fixes.push(fixDetail);
}

function promoteVariableDeclaration(context, diagnostic, fixes) {
    if (!context || context.replaced) {
        return context?.assignment ?? null;
    }

    if (
        !Array.isArray(context.parent) ||
        typeof context.property !== "number"
    ) {
        return null;
    }

    const declaration = context.declaration;
    const declarator = context.declarator;

    if (
        !declarator ||
        declarator.id?.type !== "Identifier" ||
        !declarator.init
    ) {
        return null;
    }

    const assignment = {
        type: "AssignmentExpression",
        operator: "=",
        left: cloneIdentifier(declarator.id),
        right: declarator.init,
        start: cloneLocation(declaration.start),
        end: cloneLocation(declaration.end)
    };

    copyCommentMetadata(declaration, assignment);

    context.parent[context.property] = assignment;

    const startIndex = getNodeStartIndex(declaration);
    const endIndex = getNodeEndIndex(declaration);
    const range =
        typeof startIndex === "number" && typeof endIndex === "number"
            ? { start: startIndex, end: endIndex }
            : null;

    const fixDetail = createFeatherFixDetail(diagnostic, {
        target: declarator.id?.name ?? null,
        range
    });

    if (fixDetail) {
        attachFeatherFixMetadata(assignment, [fixDetail]);
        fixes.push(fixDetail);
        context.fixDetail = fixDetail;
    }

    context.replaced = true;
    context.assignment = assignment;

    return assignment;
}

function isWithStatementTargetingOther(node) {
    if (!node || node.type !== "WithStatement") {
        return false;
    }

    const testExpression =
        node.test?.type === "ParenthesizedExpression"
            ? node.test.expression
            : node.test;

    return isIdentifierWithName(testExpression, "other");
}

function shouldConvertIdentifierInWith(identifier, parent, property) {
    if (!identifier || identifier.type !== "Identifier") {
        return false;
    }

    if (!parent || typeof parent !== "object") {
        return false;
    }

    if (identifier.name === "other" || identifier.name === "self") {
        return false;
    }

    if (parent.type === "AssignmentExpression" && property === "left") {
        return false;
    }

    if (parent.type === "CallExpression" && property === "object") {
        return false;
    }

    if (
        parent.type === "MemberDotExpression" ||
        parent.type === "MemberIndexExpression"
    ) {
        return false;
    }

    if (
        property === "property" ||
        property === "id" ||
        property === "name" ||
        property === "params"
    ) {
        return false;
    }

    if (
        parent.type === "FunctionDeclaration" ||
        parent.type === "FunctionExpression"
    ) {
        if (property === "name" || property === "id") {
            return false;
        }
    }

    if (parent.type === "StructLiteralMember" && property === "key") {
        return false;
    }

    return true;
}

function createOtherMemberExpression(identifier) {
    const memberExpression = {
        type: "MemberDotExpression",
        object: createIdentifier("other"),
        property: cloneIdentifier(identifier)
    };

    if (Object.hasOwn(identifier, "start")) {
        memberExpression.start = cloneLocation(identifier.start);
    }

    if (Object.hasOwn(identifier, "end")) {
        memberExpression.end = cloneLocation(identifier.end);
    }

    return memberExpression;
}

function createAutomaticFeatherFixHandlers() {
    return new Map([
        [
            "GM1009",
            ({ ast, diagnostic, sourceText }) => {
                const fixes = [];

                const attributeFixes = convertFileAttributeAdditionsToBitwiseOr(
                    {
                        ast,
                        diagnostic
                    }
                );

                if (isNonEmptyArray(attributeFixes)) {
                    fixes.push(...attributeFixes);
                }

                const roomFixes = convertRoomNavigationArithmetic({
                    ast,
                    diagnostic,
                    sourceText
                });

                if (isNonEmptyArray(roomFixes)) {
                    fixes.push(...roomFixes);
                }

                return fixes;
            }
        ],
        [
            "GM1021",
            ({ ast, diagnostic }) =>
                applyMissingFunctionCallCorrections({ ast, diagnostic })
        ],
        [
            "GM1023",
            ({ ast, diagnostic }) =>
                replaceDeprecatedConstantReferences({ ast, diagnostic })
        ],
        [
            "GM1024",
            ({ ast, diagnostic }) =>
                replaceDeprecatedBuiltinVariables({ ast, diagnostic })
        ],
        [
            "GM1026",
            ({ ast, diagnostic }) =>
                rewriteInvalidPostfixExpressions({ ast, diagnostic })
        ],
        [
            "GM1028",
            ({ ast, diagnostic }) =>
                correctDataStructureAccessorTokens({ ast, diagnostic })
        ],
        [
            "GM1029",
            ({ ast, diagnostic }) =>
                convertNumericStringArgumentsToNumbers({ ast, diagnostic })
        ],
        [
            "GM1032",
            ({ ast, diagnostic }) =>
                normalizeArgumentBuiltinReferences({ ast, diagnostic })
        ],
        [
            "GM1033",
            ({ ast, sourceText, diagnostic }) =>
                removeDuplicateSemicolons({ ast, sourceText, diagnostic })
        ],
        [
            "GM1030",
            ({ ast, sourceText, diagnostic }) =>
                renameReservedIdentifiers({ ast, diagnostic, sourceText })
        ],
        [
            "GM1034",
            ({ ast, diagnostic }) =>
                relocateArgumentReferencesInsideFunctions({ ast, diagnostic })
        ],
        [
            "GM1036",
            ({ ast, diagnostic }) =>
                normalizeMultidimensionalArrayIndexing({ ast, diagnostic })
        ],
        [
            "GM1038",
            ({ ast, diagnostic }) =>
                removeDuplicateMacroDeclarations({ ast, diagnostic })
        ],
        [
            "GM1012",
            ({ ast, diagnostic }) =>
                convertStringLengthPropertyAccesses({ ast, diagnostic })
        ],
        [
            "GM1014",
            ({ ast, diagnostic }) => addMissingEnumMembers({ ast, diagnostic })
        ],
        [
            "GM1051",
            ({ ast, sourceText, diagnostic }) =>
                removeTrailingMacroSemicolons({ ast, sourceText, diagnostic })
        ],
        [
            "GM1015",
            ({ ast, diagnostic }) =>
                preventDivisionOrModuloByZero({ ast, diagnostic })
        ],
        [
            "GM1016",
            ({ ast, preprocessedFixMetadata, diagnostic }) =>
                removeBooleanLiteralStatements({
                    ast,
                    diagnostic,
                    metadata: preprocessedFixMetadata
                })
        ],
        [
            "GM1041",
            ({ ast, diagnostic }) =>
                convertAssetArgumentStringsToIdentifiers({ ast, diagnostic })
        ],
        [
            "GM1100",
            ({ ast, preprocessedFixMetadata, diagnostic }) =>
                normalizeObviousSyntaxErrors({
                    ast,
                    diagnostic,
                    metadata: preprocessedFixMetadata
                })
        ],
        [
            "GM1058",
            ({ ast, diagnostic }) =>
                ensureConstructorDeclarationsForNewExpressions({
                    ast,
                    diagnostic
                })
        ],
        [
            "GM1054",
            ({ ast, diagnostic }) =>
                ensureConstructorParentsExist({ ast, diagnostic })
        ],
        [
            "GM1059",
            ({ ast, options, diagnostic }) =>
                renameDuplicateFunctionParameters({ ast, diagnostic, options })
        ],
        [
            "GM1062",
            ({ ast, diagnostic }) =>
                sanitizeMalformedJsDocTypes({
                    ast,
                    diagnostic,
                    typeSystemInfo: FEATHER_TYPE_SYSTEM_INFO
                })
        ],
        [
            "GM1056",
            ({ ast, diagnostic }) =>
                reorderOptionalParameters({ ast, diagnostic })
        ],
        [
            "GM1052",
            ({ ast, diagnostic }) =>
                replaceInvalidDeleteStatements({ ast, diagnostic })
        ],
        [
            "GM2020",
            ({ ast, diagnostic }) =>
                convertAllDotAssignmentsToWithStatements({ ast, diagnostic })
        ],
        [
            "GM2032",
            ({ ast, diagnostic }) =>
                ensureFileFindFirstBeforeClose({ ast, diagnostic })
        ],
        [
            "GM2031",
            ({ ast, diagnostic }) =>
                ensureFileFindSearchesAreSerialized({ ast, diagnostic })
        ],
        [
            "GM2023",
            ({ ast, diagnostic }) =>
                normalizeFunctionCallArgumentOrder({ ast, diagnostic })
        ],
        [
            "GM2026",
            ({ ast, diagnostic }) => ensureHalignIsReset({ ast, diagnostic })
        ],
        [
            "GM2029",
            ({ ast, diagnostic }) =>
                ensureDrawVertexCallsAreWrapped({ ast, diagnostic })
        ],
        [
            "GM1063",
            ({ ast, diagnostic }) =>
                harmonizeTexturePointerTernaries({ ast, diagnostic })
        ],
        [
            "GM2042",
            ({ ast, diagnostic }) => balanceGpuStateStack({ ast, diagnostic })
        ],
        [
            "GM2044",
            ({ ast, diagnostic }) =>
                deduplicateLocalVariableDeclarations({ ast, diagnostic })
        ],
        [
            "GM2046",
            ({ ast, diagnostic }) =>
                ensureSurfaceTargetsAreReset({ ast, diagnostic })
        ],
        [
            "GM2048",
            ({ ast, diagnostic }) =>
                ensureBlendEnableIsReset({ ast, diagnostic })
        ],
        [
            "GM2051",
            ({ ast, diagnostic }) => ensureCullModeIsReset({ ast, diagnostic })
        ],
        [
            "GM2052",
            ({ ast, diagnostic }) =>
                ensureColourWriteEnableIsReset({ ast, diagnostic })
        ],
        [
            "GM2053",
            ({ ast, diagnostic }) =>
                ensureAlphaTestEnableIsReset({ ast, diagnostic })
        ],
        [
            "GM2054",
            ({ ast, diagnostic }) =>
                ensureAlphaTestRefIsReset({ ast, diagnostic })
        ],
        [
            "GM2056",
            ({ ast, diagnostic }) =>
                ensureTextureRepeatIsReset({ ast, diagnostic })
        ],
        [
            "GM2061",
            ({ ast, diagnostic }) =>
                convertNullishCoalesceOpportunities({ ast, diagnostic })
        ],
        [
            "GM2064",
            ({ ast, diagnostic }) =>
                annotateInstanceVariableStructAssignments({ ast, diagnostic })
        ]
    ]);
}

function convertStringLengthPropertyAccesses({ ast, diagnostic }) {
    if (!diagnostic || !ast || typeof ast !== "object") {
        return [];
    }

    const fixes = [];

    const visit = (node, parent, property) => {
        if (!node) {
            return;
        }

        if (Array.isArray(node)) {
            for (let index = 0; index < node.length; index += 1) {
                visit(node[index], node, index);
            }
            return;
        }

        if (typeof node !== "object") {
            return;
        }

        if (node.type === "MemberDotExpression") {
            const fix = convertLengthAccess(node, parent, property, diagnostic);

            if (fix) {
                fixes.push(fix);
                return;
            }
        }

        for (const [key, value] of Object.entries(node)) {
            if (value && typeof value === "object") {
                visit(value, node, key);
            }
        }
    };

    visit(ast, null, null);

    return fixes;
}

function convertLengthAccess(node, parent, property, diagnostic) {
    if (!node || node.type !== "MemberDotExpression") {
        return null;
    }

    if (!parent || property === undefined || property === null) {
        return null;
    }

    if (parent.type === "AssignmentExpression" && parent.left === node) {
        return null;
    }

    if (parent.type === "CallExpression" && parent.object === node) {
        return null;
    }

    const propertyIdentifier = node.property;

    if (!isIdentifierWithName(propertyIdentifier, "length")) {
        return null;
    }

    const argumentExpression = node.object;

    if (!argumentExpression || typeof argumentExpression !== "object") {
        return null;
    }

    if (!isStringReturningExpression(argumentExpression)) {
        return null;
    }

    const stringLengthIdentifier = createIdentifier(
        "string_length",
        propertyIdentifier
    );

    if (!stringLengthIdentifier) {
        return null;
    }

    const callExpression = {
        type: "CallExpression",
        object: stringLengthIdentifier,
        arguments: [argumentExpression]
    };

    if (hasOwn(node, "start")) {
        callExpression.start = cloneLocation(node.start);
    }

    if (hasOwn(node, "end")) {
        callExpression.end = cloneLocation(node.end);
    }

    copyCommentMetadata(node, callExpression);

    const fixDetail = createFeatherFixDetail(diagnostic, {
        target: propertyIdentifier?.name ?? null,
        range: {
            start: getNodeStartIndex(node),
            end: getNodeEndIndex(node)
        }
    });

    if (!fixDetail) {
        return null;
    }

    if (Array.isArray(parent)) {
        parent[property] = callExpression;
    } else if (parent && typeof property === "string") {
        parent[property] = callExpression;
    } else {
        return null;
    }

    attachFeatherFixMetadata(callExpression, [fixDetail]);

    return fixDetail;
}

function isStringReturningExpression(node) {
    if (!node || typeof node !== "object") {
        return false;
    }

    if (node.type === "CallExpression") {
        const callee = node.object;

        if (isIdentifierWithName(callee, "string")) {
            return true;
        }

        if (callee?.type === "Identifier") {
            const name = callee.name;

            if (STRING_LENGTH_CALL_BLACKLIST.has(name)) {
                return false;
            }

            if (name.startsWith("string_")) {
                return true;
            }
        }
    }

    return false;
}

function convertAssetArgumentStringsToIdentifiers({ ast, diagnostic }) {
    if (!diagnostic || !ast || typeof ast !== "object") {
        return [];
    }

    const fixes = [];

    const visit = (node) => {
        if (!node) {
            return;
        }

        if (Array.isArray(node)) {
            for (const entry of node) {
                visit(entry);
            }
            return;
        }

        if (typeof node !== "object") {
            return;
        }

        if (node.type === "CallExpression") {
            const calleeName =
                node.object?.type === "Identifier" ? node.object.name : null;

            if (
                typeof calleeName === "string" &&
                GM1041_CALL_ARGUMENT_TARGETS.has(calleeName)
            ) {
                const argumentIndexes =
                    GM1041_CALL_ARGUMENT_TARGETS.get(calleeName) ?? [];
                const args = Array.isArray(node.arguments)
                    ? node.arguments
                    : [];

                for (const argumentIndex of argumentIndexes) {
                    if (
                        typeof argumentIndex !== "number" ||
                        argumentIndex < 0 ||
                        argumentIndex >= args.length
                    ) {
                        continue;
                    }

                    const fixDetail = convertStringLiteralArgumentToIdentifier({
                        argument: args[argumentIndex],
                        container: args,
                        index: argumentIndex,
                        diagnostic
                    });

                    if (fixDetail) {
                        fixes.push(fixDetail);
                    }
                }
            }
        }

        for (const value of Object.values(node)) {
            if (value && typeof value === "object") {
                visit(value);
            }
        }
    };

    visit(ast);

    return fixes;
}

function convertStringLiteralArgumentToIdentifier({
    argument,
    container,
    index,
    diagnostic
}) {
    if (!Array.isArray(container) || typeof index !== "number") {
        return null;
    }

    if (
        !argument ||
        argument.type !== "Literal" ||
        typeof argument.value !== "string"
    ) {
        return null;
    }

    const identifierName = extractIdentifierNameFromLiteral(argument.value);
    if (!identifierName) {
        return null;
    }

    const identifierNode = {
        type: "Identifier",
        name: identifierName
    };

    if (Object.hasOwn(argument, "start")) {
        identifierNode.start = cloneLocation(argument.start);
    }

    if (Object.hasOwn(argument, "end")) {
        identifierNode.end = cloneLocation(argument.end);
    }

    copyCommentMetadata(argument, identifierNode);

    const fixDetail = createFeatherFixDetail(diagnostic, {
        target: identifierName,
        range: {
            start: getNodeStartIndex(argument),
            end: getNodeEndIndex(argument)
        }
    });

    if (!fixDetail) {
        return null;
    }

    container[index] = identifierNode;
    attachFeatherFixMetadata(identifierNode, [fixDetail]);

    return fixDetail;
}

function buildFeatherTypeSystemInfo() {
    const metadata = getFeatherMetadata();
    const typeSystem = metadata?.typeSystem;

    const baseTypes = new Set();
    const baseTypesLowercase = new Set();
    const specifierBaseTypes = new Set();

    const entries = Array.isArray(typeSystem?.baseTypes)
        ? typeSystem.baseTypes
        : [];

    for (const entry of entries) {
        const name = toTrimmedString(entry?.name);

        if (!name) {
            continue;
        }

        baseTypes.add(name);
        baseTypesLowercase.add(name.toLowerCase());

        const specifierExamples = Array.isArray(entry?.specifierExamples)
            ? entry.specifierExamples
            : [];
        const hasDotSpecifier = specifierExamples.some((example) => {
            if (typeof example !== "string") {
                return false;
            }

            return example.trim().startsWith(".");
        });

        const description =
            typeof entry?.description === "string" ? entry.description : "";
        const requiresSpecifier =
            /requires specifiers/i.test(description) ||
            /constructor/i.test(description);

        if (hasDotSpecifier || requiresSpecifier) {
            specifierBaseTypes.add(name.toLowerCase());
        }
    }

    return {
        baseTypeNames: [...baseTypes],
        baseTypeNamesLower: baseTypesLowercase,
        specifierBaseTypeNamesLower: specifierBaseTypes
    };
}

function registerFeatherFixer(registry, diagnosticId, factory) {
    if (!registry || typeof registry.set !== "function") {
        return;
    }

    if (!diagnosticId || typeof factory !== "function") {
        return;
    }

    if (!registry.has(diagnosticId)) {
        registry.set(diagnosticId, factory);
    }
}

const NODE_REMOVED = Symbol("flaggedInvalidAssignmentRemovedNode");

function flagInvalidAssignmentTargets({ ast, diagnostic, sourceText }) {
    if (!diagnostic || !ast || typeof ast !== "object") {
        return [];
    }

    const fixes = [];

    const visit = (node, parent, property, container, index) => {
        if (!node) {
            return null;
        }

        if (Array.isArray(node)) {
            for (
                let arrayIndex = 0;
                arrayIndex < node.length;
                arrayIndex += 1
            ) {
                const child = node[arrayIndex];
                const result = visit(child, parent, property, node, arrayIndex);

                if (result === NODE_REMOVED) {
                    arrayIndex -= 1;
                }
            }
            return null;
        }

        if (typeof node !== "object") {
            return null;
        }

        if (node.type === "ExpressionStatement") {
            const removalFix = removeInvalidAssignmentExpression({
                statement: node,
                container,
                index,
                diagnostic,
                sourceText
            });

            if (removalFix) {
                fixes.push(removalFix);
                return NODE_REMOVED;
            }
        }

        if (node.type === "AssignmentExpression") {
            const fix = flagInvalidAssignmentTarget(
                node,
                diagnostic,
                sourceText
            );

            if (fix) {
                if (
                    shouldRemoveInvalidAssignmentFromContainer({
                        parent,
                        property,
                        container
                    })
                ) {
                    removeNodeFromContainer(container, index, node);
                    fixes.push(fix);
                    return NODE_REMOVED;
                }

                fixes.push(fix);
            }

            return null;
        }

        for (const [childKey, value] of Object.entries(node)) {
            if (!value || typeof value !== "object") {
                continue;
            }

            if (Array.isArray(value)) {
                visit(value, node, childKey, value, null);
                continue;
            }

            visit(value, node, childKey, null, null);
        }

        return null;
    };

    visit(ast, null, null, null, null);

    return fixes;
}

function removeInvalidAssignmentExpression({
    statement,
    container,
    index,
    diagnostic,
    sourceText
}) {
    if (!statement || statement.type !== "ExpressionStatement") {
        return null;
    }

    const expression = statement.expression;

    if (!expression || expression.type !== "AssignmentExpression") {
        return null;
    }

    if (isAssignableTarget(expression.left)) {
        return null;
    }

    const fixDetail = flagInvalidAssignmentTarget(
        expression,
        diagnostic,
        sourceText
    );

    if (!fixDetail) {
        return null;
    }

    removeNodeFromContainer(container, index, statement);

    attachFeatherFixMetadata(statement, [fixDetail]);

    return fixDetail;
}

function getFiniteIndex(value) {
    return typeof value === "number" && Number.isFinite(value) && value >= 0
        ? value
        : null;
}

function removeNodeFromContainer(container, index, node) {
    if (!Array.isArray(container)) {
        return;
    }

    let removalIndex = getFiniteIndex(index);

    if (removalIndex === null) {
        removalIndex = getFiniteIndex(container.indexOf(node));
    }

    if (removalIndex !== null) {
        container.splice(removalIndex, 1);
    }
}

function shouldRemoveInvalidAssignmentFromContainer({
    parent,
    property,
    container
}) {
    if (!parent || !Array.isArray(container) || property !== "body") {
        return false;
    }

    const parentType = parent?.type ?? null;

    return parentType === "Program" || parentType === "BlockStatement";
}

function flagInvalidAssignmentTarget(node, diagnostic, sourceText) {
    if (!node || node.type !== "AssignmentExpression") {
        return null;
    }

    const left = node.left;

    if (!left || isAssignableTarget(left)) {
        return null;
    }

    const startIndex = getNodeStartIndex(left);
    const endIndex = getNodeEndIndex(left);

    const range =
        typeof startIndex === "number" && typeof endIndex === "number"
            ? {
                start: startIndex,
                end: endIndex
            }
            : null;

    const targetText = getSourceTextSlice({
        sourceText,
        startIndex,
        endIndex
    });

    const fixDetail = createFeatherFixDetail(diagnostic, {
        automatic: false,
        range,
        target: targetText
    });

    if (!fixDetail) {
        return null;
    }

    attachFeatherFixMetadata(node, [fixDetail]);

    return fixDetail;
}

function isAssignableTarget(node) {
    if (!node || typeof node !== "object") {
        return false;
    }

    if (node.type === "Identifier") {
        return true;
    }

    if (
        node.type === "MemberDotExpression" ||
        node.type === "MemberIndexExpression"
    ) {
        return true;
    }

    return false;
}

function getSourceTextSlice({ sourceText, startIndex, endIndex }) {
    if (typeof sourceText !== "string") {
        return null;
    }

    if (typeof startIndex !== "number" || typeof endIndex !== "number") {
        return null;
    }

    if (startIndex < 0 || endIndex > sourceText.length) {
        return null;
    }

    const slice = sourceText.slice(startIndex, endIndex);

    if (slice.length === 0) {
        return null;
    }

    return slice.trim() || null;
}

function convertReadOnlyBuiltInAssignments({ ast, diagnostic }) {
    if (!diagnostic || !ast || typeof ast !== "object") {
        return [];
    }

    const fixes = [];
    const nameRegistry = collectAllIdentifierNames(ast);

    const visit = (node, parent, property) => {
        if (!node) {
            return;
        }

        if (Array.isArray(node)) {
            for (let index = 0; index < node.length; index += 1) {
                visit(node[index], node, index);
            }
            return;
        }

        if (typeof node !== "object") {
            return;
        }

        if (node.type === "AssignmentExpression") {
            const fixDetail = convertReadOnlyAssignment(
                node,
                parent,
                property,
                diagnostic,
                nameRegistry
            );

            if (fixDetail) {
                fixes.push(fixDetail);
                return;
            }
        }

        for (const [key, value] of Object.entries(node)) {
            if (value && typeof value === "object") {
                visit(value, node, key);
            }
        }
    };

    visit(ast, null, null);

    return fixes;
}

function convertReadOnlyAssignment(
    node,
    parent,
    property,
    diagnostic,
    nameRegistry
) {
    if (!Array.isArray(parent) || typeof property !== "number") {
        return null;
    }

    if (
        !node ||
        node.type !== "AssignmentExpression" ||
        node.operator !== "="
    ) {
        return null;
    }

    const identifier = node.left;

    if (!identifier || identifier.type !== "Identifier") {
        return null;
    }

    if (!READ_ONLY_BUILT_IN_VARIABLES.has(identifier.name)) {
        return null;
    }

    const replacementName = createReadOnlyReplacementName(
        identifier.name,
        nameRegistry
    );
    const replacementIdentifier = createIdentifierFromTemplate(
        replacementName,
        identifier
    );

    const declarator = {
        type: "VariableDeclarator",
        id: replacementIdentifier,
        init: node.right,
        start: cloneLocation(node.start),
        end: cloneLocation(node.end)
    };

    const declaration = {
        type: "VariableDeclaration",
        declarations: [declarator],
        kind: "var",
        start: cloneLocation(node.start),
        end: cloneLocation(node.end)
    };

    copyCommentMetadata(node, declaration);

    parent[property] = declaration;

    const fixDetail = createFeatherFixDetail(diagnostic, {
        target: identifier.name ?? null,
        range: {
            start: getNodeStartIndex(node),
            end: getNodeEndIndex(node)
        }
    });

    if (!fixDetail) {
        return null;
    }

    attachFeatherFixMetadata(declaration, [fixDetail]);

    replaceReadOnlyIdentifierReferences(
        parent,
        property + 1,
        identifier.name,
        replacementName
    );

    return fixDetail;
}

function replaceReadOnlyIdentifierReferences(
    siblings,
    startIndex,
    originalName,
    replacementName
) {
    if (!Array.isArray(siblings)) {
        return;
    }

    for (let index = startIndex; index < siblings.length; index += 1) {
        renameIdentifiersInNode(siblings[index], originalName, replacementName);
    }
}

function renameIdentifiersInNode(root, originalName, replacementName) {
    const stack = [{ node: root, parent: null, property: null, ancestors: [] }];

    while (stack.length > 0) {
        const { node, parent, property, ancestors } = stack.pop();

        if (!node) {
            continue;
        }

        if (Array.isArray(node)) {
            const arrayContext = { node, parent, property };
            const nextAncestors = ancestors.concat(arrayContext);

            for (let index = node.length - 1; index >= 0; index -= 1) {
                stack.push({
                    node: node[index],
                    parent: node,
                    property: index,
                    ancestors: nextAncestors
                });
            }
            continue;
        }

        if (typeof node !== "object") {
            continue;
        }

        if (node.type === "Identifier" && node.name === originalName) {
            if (
                !shouldSkipIdentifierReplacement({
                    parent,
                    property,
                    ancestors
                })
            ) {
                const replacement = createIdentifierFromTemplate(
                    replacementName,
                    node
                );

                if (parent && property !== null && property !== undefined) {
                    parent[property] = replacement;
                }
            }
            continue;
        }

        const nextAncestors = ancestors.concat({ node, parent, property });

        for (const [key, value] of Object.entries(node)) {
            if (value && typeof value === "object") {
                stack.push({
                    node: value,
                    parent: node,
                    property: key,
                    ancestors: nextAncestors
                });
            }
        }
    }
}

const IDENTIFIER_DECLARATION_CONTEXTS = new Set([
    "VariableDeclarator:id",
    "FunctionDeclaration:id",
    "ConstructorDeclaration:id",
    "StructDeclaration:id",
    "EnumDeclaration:name",
    "EnumMember:name",
    "ConstructorParentClause:id",
    "MacroDeclaration:name",
    "NamespaceDeclaration:id",
    "DefaultParameter:left"
]);

function shouldSkipIdentifierReplacement({ parent, property, ancestors }) {
    if (!parent) {
        return true;
    }

    if (parent.type === "MemberDotExpression" && property === "property") {
        return true;
    }

    if (parent.type === "NamespaceAccessExpression" && property === "name") {
        return true;
    }

    const contextKey = parent.type ? `${parent.type}:${property}` : null;

    if (contextKey && IDENTIFIER_DECLARATION_CONTEXTS.has(contextKey)) {
        return true;
    }

    if (!Array.isArray(parent)) {
        return false;
    }

    let arrayIndex = -1;
    for (let index = ancestors.length - 1; index >= 0; index -= 1) {
        if (ancestors[index].node === parent) {
            arrayIndex = index;
            break;
        }
    }

    if (arrayIndex === -1) {
        return false;
    }

    const arrayContext = ancestors[arrayIndex];
    const ownerContext = arrayIndex > 0 ? ancestors[arrayIndex - 1] : null;
    const containerNode = ownerContext?.node ?? null;
    const containerProperty = arrayContext?.property ?? null;

    if (
        containerNode &&
        containerProperty === "params" &&
        (containerNode.type === "FunctionDeclaration" ||
            containerNode.type === "ConstructorDeclaration" ||
            containerNode.type === "StructDeclaration" ||
            containerNode.type === "ConstructorParentClause")
    ) {
        return true;
    }

    return false;
}

function createReadOnlyReplacementName(originalName, nameRegistry) {
    const baseName = isNonEmptyString(originalName) ? originalName : "value";
    const sanitized = baseName.replace(/[^a-zA-Z0-9_]/g, "_");
    let candidate = `__feather_${sanitized}`;
    let suffix = 1;

    while (nameRegistry.has(candidate)) {
        suffix += 1;
        candidate = `__feather_${sanitized}_${suffix}`;
    }

    nameRegistry.add(candidate);

    return candidate;
}

function collectAllIdentifierNames(root) {
    const names = new Set();

    const visit = (node) => {
        if (!node) {
            return;
        }

        if (Array.isArray(node)) {
            for (const value of node) {
                visit(value);
            }
            return;
        }

        if (typeof node !== "object") {
            return;
        }

        if (node.type === "Identifier" && typeof node.name === "string") {
            names.add(node.name);
        }

        for (const value of Object.values(node)) {
            if (value && typeof value === "object") {
                visit(value);
            }
        }
    };

    visit(root);

    return names;
}

function convertFileAttributeAdditionsToBitwiseOr({ ast, diagnostic }) {
    if (!diagnostic || !ast || typeof ast !== "object") {
        return [];
    }

    const fixes = [];

    const visit = (node) => {
        if (!node) {
            return;
        }

        if (Array.isArray(node)) {
            for (const item of node) {
                visit(item);
            }
            return;
        }

        if (typeof node !== "object") {
            return;
        }

        if (node.type === "BinaryExpression") {
            const fix = normalizeFileAttributeAddition(node, diagnostic);

            if (fix) {
                fixes.push(fix);
                return;
            }
        }

        for (const value of Object.values(node)) {
            if (value && typeof value === "object") {
                visit(value);
            }
        }
    };

    visit(ast);

    return fixes;
}

function normalizeFileAttributeAddition(node, diagnostic) {
    if (!node || node.type !== "BinaryExpression") {
        return null;
    }

    if (node.operator !== "+") {
        return null;
    }

    const leftIdentifier = unwrapIdentifierFromExpression(node.left);
    const rightIdentifier = unwrapIdentifierFromExpression(node.right);

    if (
        !isFileAttributeIdentifier(leftIdentifier) ||
        !isFileAttributeIdentifier(rightIdentifier)
    ) {
        return null;
    }

    const originalOperator = node.operator;
    node.operator = "|";

    const fixDetail = createFeatherFixDetail(diagnostic, {
        target: originalOperator ?? null,
        range: {
            start: getNodeStartIndex(node),
            end: getNodeEndIndex(node)
        }
    });

    if (!fixDetail) {
        return null;
    }

    attachFeatherFixMetadata(node, [fixDetail]);

    return fixDetail;
}

function unwrapIdentifierFromExpression(node) {
    if (!node || typeof node !== "object") {
        return null;
    }

    if (node.type === "Identifier") {
        return node;
    }

    if (node.type === "ParenthesizedExpression") {
        return unwrapIdentifierFromExpression(node.expression);
    }

    return null;
}

function unwrapLiteralFromExpression(node) {
    if (!node || typeof node !== "object") {
        return null;
    }

    if (node.type === "Literal") {
        return node;
    }

    if (node.type === "ParenthesizedExpression") {
        return unwrapLiteralFromExpression(node.expression);
    }

    return null;
}

function isFileAttributeIdentifier(node) {
    if (!node || node.type !== "Identifier") {
        return false;
    }

    if (typeof node.name !== "string") {
        return false;
    }

    return FILE_ATTRIBUTE_IDENTIFIER_PATTERN.test(node.name);
}

function convertRoomNavigationArithmetic({ ast, diagnostic, sourceText }) {
    if (!diagnostic || !ast || typeof ast !== "object") {
        return [];
    }

    const fixes = [];

    const visit = (node, parent, property) => {
        if (!node) {
            return;
        }

        if (Array.isArray(node)) {
            for (let index = 0; index < node.length; index += 1) {
                visit(node[index], node, index);
            }
            return;
        }

        if (typeof node !== "object") {
            return;
        }

        if (node.type === "CallExpression") {
            const fix = rewriteRoomGotoCall({
                node,
                diagnostic,
                sourceText
            });

            if (fix) {
                fixes.push(fix);
            }
        }

        if (node.type === "BinaryExpression") {
            const fix = rewriteRoomNavigationBinaryExpression({
                node,
                parent,
                property,
                diagnostic,
                sourceText
            });

            if (fix) {
                fixes.push(fix);
                return;
            }
        }

        for (const [key, value] of Object.entries(node)) {
            if (value && typeof value === "object") {
                visit(value, node, key);
            }
        }
    };

    visit(ast, null, null);

    return fixes;
}

function rewriteRoomNavigationBinaryExpression({
    node,
    parent,
    property,
    diagnostic,
    sourceText
}) {
    if (!node || node.type !== "BinaryExpression") {
        return null;
    }

    if (!isEligibleRoomBinaryParent(parent, property)) {
        return null;
    }

    const navigation = resolveRoomNavigationFromBinaryExpression(node);

    if (!navigation) {
        return null;
    }

    const { direction, baseIdentifier } = navigation;
    const replacementName =
        direction === "previous" ? "room_previous" : "room_next";
    const calleeIdentifier = createIdentifier(replacementName, baseIdentifier);
    const argumentIdentifier = cloneIdentifier(baseIdentifier);

    if (!calleeIdentifier || !argumentIdentifier) {
        return null;
    }

    const callExpression = {
        type: "CallExpression",
        object: calleeIdentifier,
        arguments: [argumentIdentifier]
    };

    if (Object.hasOwn(node, "start")) {
        callExpression.start = cloneLocation(node.start);
    }

    if (Object.hasOwn(node, "end")) {
        callExpression.end = cloneLocation(node.end);
    }

    copyCommentMetadata(node, callExpression);

    const startIndex = getNodeStartIndex(node);
    const endIndex = getNodeEndIndex(node);
    const range =
        typeof startIndex === "number" && typeof endIndex === "number"
            ? { start: startIndex, end: endIndex }
            : null;

    const target =
        getSourceTextSlice({
            sourceText,
            startIndex,
            endIndex
        }) ?? null;

    const fixDetail = createFeatherFixDetail(diagnostic, {
        target,
        range
    });

    if (!fixDetail) {
        return null;
    }

    fixDetail.replacement = replacementName;

    if (Array.isArray(parent)) {
        parent[property] = callExpression;
    } else if (parent && typeof property === "string") {
        parent[property] = callExpression;
    } else {
        return null;
    }

    attachFeatherFixMetadata(callExpression, [fixDetail]);

    return fixDetail;
}

function rewriteRoomGotoCall({ node, diagnostic, sourceText }) {
    if (!node || node.type !== "CallExpression") {
        return null;
    }

    if (!isIdentifierWithName(node.object, "room_goto")) {
        return null;
    }

    const args = Array.isArray(node.arguments) ? node.arguments : [];

    if (args.length !== 1) {
        return null;
    }

    const navigation = resolveRoomNavigationFromBinaryExpression(args[0]);

    if (!navigation) {
        return null;
    }

    const replacementName =
        navigation.direction === "previous"
            ? "room_goto_previous"
            : "room_goto_next";

    const startIndex = getNodeStartIndex(node);
    const endIndex = getNodeEndIndex(node);
    const range =
        typeof startIndex === "number" && typeof endIndex === "number"
            ? { start: startIndex, end: endIndex }
            : null;

    const target =
        getSourceTextSlice({
            sourceText,
            startIndex,
            endIndex
        }) ??
        node.object?.name ??
        null;

    const fixDetail = createFeatherFixDetail(diagnostic, {
        target,
        range
    });

    if (!fixDetail) {
        return null;
    }

    fixDetail.replacement = replacementName;

    const updatedCallee = createIdentifier(replacementName, node.object);

    if (!updatedCallee) {
        return null;
    }

    node.object = updatedCallee;
    node.arguments = [];

    attachFeatherFixMetadata(node, [fixDetail]);

    return fixDetail;
}

function resolveRoomNavigationFromBinaryExpression(node) {
    if (!node || node.type !== "BinaryExpression") {
        return null;
    }

    const leftIdentifier = unwrapIdentifierFromExpression(node.left);
    const rightIdentifier = unwrapIdentifierFromExpression(node.right);
    const leftLiteral = unwrapLiteralFromExpression(node.left);
    const rightLiteral = unwrapLiteralFromExpression(node.right);

    if (isIdentifierWithName(leftIdentifier, "room")) {
        if (node.operator === "+") {
            if (isLiteralOne(rightLiteral)) {
                return { direction: "next", baseIdentifier: leftIdentifier };
            }

            if (isNegativeOneLiteral(rightLiteral)) {
                return {
                    direction: "previous",
                    baseIdentifier: leftIdentifier
                };
            }
        }

        if (node.operator === "-") {
            if (isLiteralOne(rightLiteral)) {
                return {
                    direction: "previous",
                    baseIdentifier: leftIdentifier
                };
            }

            if (isNegativeOneLiteral(rightLiteral)) {
                return { direction: "next", baseIdentifier: leftIdentifier };
            }
        }
    }

    if (isIdentifierWithName(rightIdentifier, "room")) {
        if (node.operator === "+") {
            if (isLiteralOne(leftLiteral)) {
                return { direction: "next", baseIdentifier: rightIdentifier };
            }

            if (isNegativeOneLiteral(leftLiteral)) {
                return {
                    direction: "previous",
                    baseIdentifier: rightIdentifier
                };
            }
        }

        if (node.operator === "-") {
            if (isLiteralOne(leftLiteral)) {
                return {
                    direction: "previous",
                    baseIdentifier: rightIdentifier
                };
            }

            if (isNegativeOneLiteral(leftLiteral)) {
                return { direction: "next", baseIdentifier: rightIdentifier };
            }
        }
    }

    return null;
}

function isEligibleRoomBinaryParent(parent, property) {
    if (!parent) {
        return false;
    }

    if (parent.type === "VariableDeclarator" && property === "init") {
        return true;
    }

    if (parent.type === "AssignmentExpression" && property === "right") {
        return true;
    }

    return false;
}

function preventDivisionOrModuloByZero({ ast, diagnostic }) {
    if (!diagnostic || !ast || typeof ast !== "object") {
        return [];
    }

    const fixes = [];

    const visit = (node) => {
        if (!node) {
            return;
        }

        if (Array.isArray(node)) {
            for (const item of node) {
                visit(item);
            }
            return;
        }

        if (typeof node !== "object") {
            return;
        }

        if (node.type === "BinaryExpression") {
            const fix = normalizeDivisionBinaryExpression(node, diagnostic);

            if (fix) {
                fixes.push(fix);
            }
        } else if (node.type === "AssignmentExpression") {
            const fix = normalizeDivisionAssignmentExpression(node, diagnostic);

            if (fix) {
                fixes.push(fix);
            }
        }

        for (const value of Object.values(node)) {
            if (value && typeof value === "object") {
                visit(value);
            }
        }
    };

    visit(ast);

    return fixes;
}

function normalizeDivisionBinaryExpression(node, diagnostic) {
    if (!node || node.type !== "BinaryExpression") {
        return null;
    }

    if (node.operator !== "/" && node.operator !== "%") {
        return null;
    }

    const zeroLiteralInfo = findZeroLiteralInfo(node.right);

    if (!zeroLiteralInfo) {
        return null;
    }

    const { literal, container, property } = zeroLiteralInfo;
    const replacementLiteral = createLiteral("1", literal);

    if (!replacementLiteral) {
        return null;
    }

    if (container && property) {
        container[property] = replacementLiteral;
    } else {
        node.right = replacementLiteral;
    }

    const fixDetail = createFeatherFixDetail(diagnostic, {
        target: literal?.value ?? null,
        range: {
            start: getNodeStartIndex(literal),
            end: getNodeEndIndex(literal)
        }
    });

    if (!fixDetail) {
        return null;
    }

    attachFeatherFixMetadata(node, [fixDetail]);

    return fixDetail;
}

function normalizeDivisionAssignmentExpression(node, diagnostic) {
    if (!node || node.type !== "AssignmentExpression") {
        return null;
    }

    if (node.operator !== "/=" && node.operator !== "%=") {
        return null;
    }

    const zeroLiteralInfo = findZeroLiteralInfo(node.right);

    if (!zeroLiteralInfo) {
        return null;
    }

    const { literal, container, property } = zeroLiteralInfo;
    const replacementLiteral = createLiteral("1", literal);

    if (!replacementLiteral) {
        return null;
    }

    if (container && property) {
        container[property] = replacementLiteral;
    } else {
        node.right = replacementLiteral;
    }

    const fixDetail = createFeatherFixDetail(diagnostic, {
        target: literal?.value ?? null,
        range: {
            start: getNodeStartIndex(literal),
            end: getNodeEndIndex(literal)
        }
    });

    if (!fixDetail) {
        return null;
    }

    attachFeatherFixMetadata(node, [fixDetail]);

    return fixDetail;
}

function findZeroLiteralInfo(node) {
    if (!node || typeof node !== "object") {
        return null;
    }

    if (node.type === "Literal") {
        return isZeroLiteral(node)
            ? { literal: node, container: null, property: null }
            : null;
    }

    if (node.type === "ParenthesizedExpression") {
        if (!node.expression || typeof node.expression !== "object") {
            return null;
        }

        const innerInfo = findZeroLiteralInfo(node.expression);

        if (!innerInfo) {
            return null;
        }

        if (!innerInfo.container) {
            return {
                literal: innerInfo.literal,
                container: node,
                property: "expression"
            };
        }

        return innerInfo;
    }

    if (node.type === "UnaryExpression") {
        if (node.operator !== "+" && node.operator !== "-") {
            return null;
        }

        if (!node.argument || typeof node.argument !== "object") {
            return null;
        }

        const innerInfo = findZeroLiteralInfo(node.argument);

        if (!innerInfo) {
            return null;
        }

        if (!innerInfo.container) {
            return {
                literal: innerInfo.literal,
                container: node,
                property: "argument"
            };
        }

        return innerInfo;
    }

    return null;
}

function isZeroLiteral(node) {
    if (!node || node.type !== "Literal") {
        return false;
    }

    const rawValue = node.value;

    if (typeof rawValue === "number") {
        return rawValue === 0;
    }

    if (typeof rawValue !== "string" || rawValue.length === 0) {
        return false;
    }

    const normalized = Number(rawValue);

    if (!Number.isFinite(normalized)) {
        return false;
    }

    return normalized === 0;
}

function normalizeArgumentBuiltinReferences({ ast, diagnostic }) {
    if (!diagnostic || !ast || typeof ast !== "object") {
        return [];
    }

    const fixes = [];

    const visit = (node) => {
        if (!node) {
            return;
        }

        if (Array.isArray(node)) {
            for (const child of node) {
                visit(child);
            }
            return;
        }

        if (typeof node !== "object") {
            return;
        }

        if (isFunctionLikeNode(node)) {
            const functionFixes = fixArgumentReferencesWithinFunction(
                node,
                diagnostic
            );

            if (isNonEmptyArray(functionFixes)) {
                fixes.push(...functionFixes);
            }

            return;
        }

        for (const value of Object.values(node)) {
            if (value && typeof value === "object") {
                visit(value);
            }
        }
    };

    visit(ast);

    return fixes;
}

function fixArgumentReferencesWithinFunction(functionNode, diagnostic) {
    const fixes = [];
    const references = [];

    const traverse = (node) => {
        if (!node) {
            return;
        }

        if (Array.isArray(node)) {
            for (const child of node) {
                traverse(child);
            }
            return;
        }

        if (typeof node !== "object") {
            return;
        }

        if (node !== functionNode && isFunctionLikeNode(node)) {
            const nestedFixes = fixArgumentReferencesWithinFunction(
                node,
                diagnostic
            );

            if (isNonEmptyArray(nestedFixes)) {
                fixes.push(...nestedFixes);
            }

            return;
        }

        const argumentIndex = getArgumentIdentifierIndex(node);

        if (typeof argumentIndex === "number") {
            references.push({ node, index: argumentIndex });
            return;
        }

        for (const value of Object.values(node)) {
            if (value && typeof value === "object") {
                traverse(value);
            }
        }
    };

    const body = functionNode?.body;

    if (body && typeof body === "object") {
        traverse(body);
    } else {
        traverse(functionNode);
    }

    if (references.length === 0) {
        return fixes;
    }

    const mapping = createArgumentIndexMapping(
        references.map((reference) => reference.index)
    );

    if (!(mapping instanceof Map) || mapping.size === 0) {
        return fixes;
    }

    const hasChanges = [...mapping.entries()].some(
        ([oldIndex, newIndex]) => oldIndex !== newIndex
    );

    if (!hasChanges) {
        return fixes;
    }

    for (const reference of references) {
        const newIndex = mapping.get(reference.index);

        if (typeof newIndex !== "number" || newIndex === reference.index) {
            continue;
        }

        const newName = `argument${newIndex}`;
        const fixDetail = createFeatherFixDetail(diagnostic, {
            target: newName,
            range: {
                start: getNodeStartIndex(reference.node),
                end: getNodeEndIndex(reference.node)
            }
        });

        if (!fixDetail) {
            continue;
        }

        reference.node.name = newName;
        attachFeatherFixMetadata(reference.node, [fixDetail]);
        fixes.push(fixDetail);
    }

    return fixes;
}

function createArgumentIndexMapping(indices) {
    if (!Array.isArray(indices) || indices.length === 0) {
        return null;
    }

    const uniqueIndices = [
        ...new Set(
            indices.filter((index) => Number.isInteger(index) && index >= 0)
        )
    ].sort((left, right) => left - right);

    if (uniqueIndices.length === 0) {
        return null;
    }

    const mapping = new Map();
    let expectedIndex = 0;

    for (const index of uniqueIndices) {
        if (!Number.isInteger(index) || index < 0) {
            continue;
        }

        if (index === expectedIndex) {
            mapping.set(index, index);
            expectedIndex = index + 1;
            continue;
        }

        if (index > expectedIndex) {
            mapping.set(index, expectedIndex);
            expectedIndex += 1;
            continue;
        }

        mapping.set(index, expectedIndex);
        expectedIndex += 1;
    }

    return mapping;
}

function getArgumentIdentifierIndex(node) {
    if (!node || node.type !== "Identifier") {
        return null;
    }

    const name = node.name;

    if (typeof name !== "string") {
        return null;
    }

    const match = ARGUMENT_IDENTIFIER_PATTERN.exec(name);

    if (!match) {
        return null;
    }

    const parsed = Number.parseInt(match[1], 10);

    if (!Number.isInteger(parsed) || parsed < 0) {
        return null;
    }

    return parsed;
}

function removeDuplicateMacroDeclarations({ ast, diagnostic }) {
    if (!diagnostic || !ast || typeof ast !== "object") {
        return [];
    }

    const fixes = [];
    const seenMacros = new Set();

    const visit = (node, parent, property) => {
        if (!node) {
            return false;
        }

        if (Array.isArray(node)) {
            for (let index = 0; index < node.length; index += 1) {
                const child = node[index];
                const removed = visit(child, node, index);

                if (removed) {
                    index -= 1;
                }
            }

            return false;
        }

        if (typeof node !== "object") {
            return false;
        }

        if (node.type === "MacroDeclaration") {
            const macroName = node.name?.name;

            if (!macroName) {
                return false;
            }

            if (!seenMacros.has(macroName)) {
                seenMacros.add(macroName);
                return false;
            }

            if (!Array.isArray(parent) || typeof property !== "number") {
                return false;
            }

            const fixDetail = createFeatherFixDetail(diagnostic, {
                target: macroName,
                range: {
                    start: getNodeStartIndex(node),
                    end: getNodeEndIndex(node)
                }
            });

            if (!fixDetail) {
                return false;
            }

            parent.splice(property, 1);
            fixes.push(fixDetail);

            return true;
        }

        for (const [key, value] of Object.entries(node)) {
            if (value && typeof value === "object") {
                visit(value, node, key);
            }
        }

        return false;
    };

    visit(ast, null, null);

    return fixes;
}

function replaceDeprecatedBuiltinVariables({ ast, diagnostic }) {
    if (
        !diagnostic ||
        !ast ||
        typeof ast !== "object" ||
        DEPRECATED_BUILTIN_VARIABLE_REPLACEMENTS.size === 0
    ) {
        return [];
    }

    const fixes = [];

    const visit = (node, parent, property, owner, ownerKey) => {
        if (!node) {
            return;
        }

        if (Array.isArray(node)) {
            for (let index = 0; index < node.length; index += 1) {
                visit(node[index], node, index, owner, ownerKey);
            }
            return;
        }

        if (typeof node !== "object") {
            return;
        }

        if (node.type === "Identifier") {
            const fix = replaceDeprecatedIdentifier(
                node,
                parent,
                property,
                owner,
                ownerKey,
                diagnostic
            );

            if (fix) {
                fixes.push(fix);
                return;
            }
        }

        for (const [key, value] of Object.entries(node)) {
            if (value && typeof value === "object") {
                visit(value, node, key, node, key);
            }
        }
    };

    visit(ast, null, null, null, null);

    return fixes;
}

function replaceDeprecatedIdentifier(
    node,
    parent,
    property,
    owner,
    ownerKey,
    diagnostic
) {
    if (!node || node.type !== "Identifier") {
        return null;
    }

    const normalizedName =
        typeof node.name === "string" ? node.name.toLowerCase() : null;

    if (!normalizedName || normalizedName.length === 0) {
        return null;
    }

    const replacementEntry =
        getDeprecatedBuiltinReplacementEntry(normalizedName);

    if (!replacementEntry) {
        return null;
    }

    if (
        shouldSkipDeprecatedIdentifierReplacement({
            parent,
            property,
            owner,
            ownerKey
        })
    ) {
        return null;
    }

    const originalName = node.name;
    const replacementName = replacementEntry.replacement;

    if (!replacementName || replacementName === originalName) {
        return null;
    }

    node.name = replacementName;

    const fixDetail = createFeatherFixDetail(diagnostic, {
        target: replacementEntry.deprecated ?? originalName,
        range: {
            start: getNodeStartIndex(node),
            end: getNodeEndIndex(node)
        }
    });

    if (!fixDetail) {
        return null;
    }

    attachFeatherFixMetadata(node, [fixDetail]);

    return fixDetail;
}

function shouldSkipDeprecatedIdentifierReplacement({
    parent,
    property,
    owner,
    ownerKey
}) {
    if (!parent) {
        return false;
    }

    if (parent.type === "MemberDotExpression" && property === "property") {
        return true;
    }

    if (parent.type === "VariableDeclarator" && property === "id") {
        return true;
    }

    if (parent.type === "MacroDeclaration" && property === "name") {
        return true;
    }

    if (parent.type === "EnumDeclaration" && property === "name") {
        return true;
    }

    if (parent.type === "EnumMember" && property === "name") {
        return true;
    }

    if (Array.isArray(parent)) {
        if (ownerKey === "params") {
            const ownerType = owner?.type;

            if (
                ownerType === "FunctionDeclaration" ||
                ownerType === "FunctionExpression" ||
                ownerType === "ConstructorDeclaration"
            ) {
                return true;
            }
        }
    }

    return false;
}

function buildDeprecatedBuiltinVariableReplacements() {
    const replacements = new Map();
    const diagnostic = getFeatherDiagnosticById("GM1024");

    if (!diagnostic) {
        return replacements;
    }

    const entries = deriveDeprecatedBuiltinVariableReplacementsFromExamples(
        diagnostic.badExample,
        diagnostic.goodExample
    );

    for (const entry of entries) {
        if (!replacements.has(entry.normalized)) {
            replacements.set(entry.normalized, entry);
        }
    }

    return replacements;
}

function deriveDeprecatedBuiltinVariableReplacementsFromExamples(
    badExample,
    goodExample
) {
    const entries = [];
    const badTokens = extractIdentifierTokens(badExample);
    const goodTokens = extractIdentifierTokens(goodExample);

    if (badTokens.length === 0 || goodTokens.length === 0) {
        return entries;
    }

    const goodTokenSet = new Set(goodTokens.map((token) => token.normalized));
    const deprecatedTokens = badTokens.filter(
        (token) => !goodTokenSet.has(token.normalized)
    );

    if (deprecatedTokens.length === 0) {
        return entries;
    }

    const badTokenSet = new Set(badTokens.map((token) => token.normalized));
    const replacementTokens = goodTokens.filter(
        (token) => !badTokenSet.has(token.normalized)
    );

    const pairCount = Math.min(
        deprecatedTokens.length,
        replacementTokens.length
    );

    for (let index = 0; index < pairCount; index += 1) {
        const deprecatedToken = deprecatedTokens[index];
        const replacementToken = replacementTokens[index];

        if (!deprecatedToken || !replacementToken) {
            continue;
        }

        entries.push({
            normalized: deprecatedToken.normalized,
            deprecated: deprecatedToken.token,
            replacement: replacementToken.token
        });
    }

    return entries;
}

function extractIdentifierTokens(text) {
    if (typeof text !== "string" || text.length === 0) {
        return [];
    }

    const matches = text.match(IDENTIFIER_TOKEN_PATTERN) ?? [];
    const tokens = [];
    const seen = new Set();

    for (const match of matches) {
        const normalized = match.toLowerCase();

        if (RESERVED_KEYWORD_TOKENS.has(normalized)) {
            continue;
        }

        if (seen.has(normalized)) {
            continue;
        }

        seen.add(normalized);
        tokens.push({ token: match, normalized });
    }

    return tokens;
}

function getDeprecatedBuiltinReplacementEntry(name) {
    if (!name) {
        return null;
    }

    return DEPRECATED_BUILTIN_VARIABLE_REPLACEMENTS.get(name) ?? null;
}

function rewriteInvalidPostfixExpressions({ ast, diagnostic }) {
    if (!diagnostic || !ast || typeof ast !== "object") {
        return [];
    }

    const fixes = [];

    const visit = (node, parent, property) => {
        if (!node) {
            return;
        }

        if (Array.isArray(node)) {
            for (let index = 0; index < node.length; index += 1) {
                visit(node[index], node, index);
            }
            return;
        }

        if (typeof node !== "object") {
            return;
        }

        if (node.type === "IncDecStatement") {
            const fix = rewritePostfixStatement(
                node,
                parent,
                property,
                diagnostic
            );

            if (fix) {
                fixes.push(fix);
                return;
            }
        }

        for (const [key, value] of Object.entries(node)) {
            if (value && typeof value === "object") {
                visit(value, node, key);
            }
        }
    };

    visit(ast, null, null);

    return fixes;
}

function rewritePostfixStatement(node, parent, property, diagnostic) {
    if (!Array.isArray(parent) || typeof property !== "number") {
        return null;
    }

    if (!node || node.type !== "IncDecStatement" || node.prefix !== false) {
        return null;
    }

    const argument = node.argument;

    if (!argument || typeof argument !== "object") {
        return null;
    }

    const argumentName = getIdentifierName(argument);

    if (
        typeof argumentName === "string" &&
        argumentName.startsWith("__featherFix_")
    ) {
        return null;
    }

    const siblings = parent;
    const temporaryName = createTemporaryIdentifierName(argument, siblings);

    if (!temporaryName) {
        return null;
    }

    const initializer = cloneNode(argument);
    const declarationIdentifier = createIdentifier(temporaryName, argument);

    if (!initializer || !declarationIdentifier) {
        return null;
    }

    const declarator = {
        type: "VariableDeclarator",
        id: declarationIdentifier,
        init: initializer
    };

    if (hasOwn(argument, "start")) {
        declarator.start = cloneLocation(argument.start);
    }

    if (hasOwn(argument, "end")) {
        declarator.end = cloneLocation(argument.end);
    }

    const variableDeclaration = {
        type: "VariableDeclaration",
        declarations: [declarator],
        kind: "var"
    };

    if (hasOwn(node, "start")) {
        variableDeclaration.start = cloneLocation(node.start);
    }

    if (hasOwn(node, "end")) {
        variableDeclaration.end = cloneLocation(node.end);
    }

    const temporaryIdentifier = createIdentifier(temporaryName, argument);

    if (!temporaryIdentifier) {
        return null;
    }

    const rewrittenStatement = {
        type: "IncDecStatement",
        operator: node.operator,
        prefix: node.prefix,
        argument: temporaryIdentifier
    };

    if (hasOwn(node, "start")) {
        rewrittenStatement.start = cloneLocation(node.start);
    }

    if (hasOwn(node, "end")) {
        rewrittenStatement.end = cloneLocation(node.end);
    }

    copyCommentMetadata(node, variableDeclaration);
    copyCommentMetadata(node, rewrittenStatement);

    const fixDetail = createFeatherFixDetail(diagnostic, {
        target: getIdentifierName(argument),
        range: {
            start: getNodeStartIndex(node),
            end: getNodeEndIndex(node)
        }
    });

    if (!fixDetail) {
        return null;
    }

    parent.splice(property, 1, variableDeclaration, rewrittenStatement);

    attachFeatherFixMetadata(variableDeclaration, [fixDetail]);
    attachFeatherFixMetadata(rewrittenStatement, [fixDetail]);

    return fixDetail;
}

function normalizeMultidimensionalArrayIndexing({ ast, diagnostic }) {
    if (!diagnostic || !ast || typeof ast !== "object") {
        return [];
    }

    const fixes = [];

    const visit = (node, parent, property) => {
        if (!node) {
            return;
        }

        if (Array.isArray(node)) {
            for (let index = 0; index < node.length; index += 1) {
                visit(node[index], node, index);
            }
            return;
        }

        if (typeof node !== "object") {
            return;
        }

        if (node.type === "MemberIndexExpression") {
            const fix = convertMultidimensionalMemberIndex(
                node,
                parent,
                property,
                diagnostic
            );

            if (fix) {
                fixes.push(fix);
                return;
            }
        }

        for (const [key, value] of Object.entries(node)) {
            if (value && typeof value === "object") {
                visit(value, node, key);
            }
        }
    };

    visit(ast, null, null);

    return fixes;
}

function convertMultidimensionalMemberIndex(
    node,
    parent,
    property,
    diagnostic
) {
    if (
        !Array.isArray(parent) &&
        (typeof parent !== "object" || parent === null)
    ) {
        return null;
    }

    if (property === undefined || property === null) {
        return null;
    }

    if (!node || node.type !== "MemberIndexExpression") {
        return null;
    }

    const indices = Array.isArray(node.property) ? node.property : null;

    if (node.accessor && node.accessor !== "[") {
        // Non-standard accessors such as '[#' (ds_grid) use comma-separated
        // coordinates rather than nested lookups. Leave them unchanged so the
        // grid access semantics remain intact.
        return null;
    }

    if (!indices || indices.length <= 1) {
        return null;
    }

    const nestedExpression = buildNestedMemberIndexExpression({
        object: node.object,
        indices,
        template: node
    });

    if (!nestedExpression) {
        return null;
    }

    const fixDetail = createFeatherFixDetail(diagnostic, {
        target: getMemberExpressionRootIdentifier(node) ?? null,
        range: {
            start: getNodeStartIndex(node),
            end: getNodeEndIndex(node)
        }
    });

    if (!fixDetail) {
        return null;
    }

    copyCommentMetadata(node, nestedExpression);

    if (Array.isArray(parent)) {
        parent[property] = nestedExpression;
    } else if (isObjectLike(parent)) {
        parent[property] = nestedExpression;
    }

    attachFeatherFixMetadata(nestedExpression, [fixDetail]);

    return fixDetail;
}

function buildNestedMemberIndexExpression({ object, indices, template }) {
    if (!object || !Array.isArray(indices) || indices.length === 0) {
        return null;
    }

    const [firstIndex, ...remaining] = indices;
    const accessor = template?.accessor ?? "[";

    let current = {
        type: "MemberIndexExpression",
        object,
        property: [firstIndex],
        accessor
    };

    if (Object.hasOwn(template, "start")) {
        current.start = cloneLocation(template.start);
    }

    if (remaining.length === 0 && Object.hasOwn(template, "end")) {
        current.end = cloneLocation(template.end);
    }

    for (let index = 0; index < remaining.length; index += 1) {
        const propertyNode = remaining[index];

        const next = {
            type: "MemberIndexExpression",
            object: current,
            property: [propertyNode],
            accessor
        };

        if (Object.hasOwn(template, "start")) {
            next.start = cloneLocation(template.start);
        }

        if (index === remaining.length - 1 && Object.hasOwn(template, "end")) {
            next.end = cloneLocation(template.end);
        }

        current = next;
    }

    return current;
}

function removeDuplicateSemicolons({ ast, sourceText, diagnostic }) {
    if (
        !diagnostic ||
        !ast ||
        typeof sourceText !== "string" ||
        sourceText.length === 0
    ) {
        return [];
    }

    const fixes = [];
    const recordedRanges = new Set();

    const recordFix = (container, range) => {
        if (
            !range ||
            typeof range.start !== "number" ||
            typeof range.end !== "number"
        ) {
            return;
        }

        const key = `${range.start}:${range.end}`;
        if (recordedRanges.has(key)) {
            return;
        }

        const fixDetail = createFeatherFixDetail(diagnostic, {
            target: null,
            range
        });

        if (!fixDetail) {
            return;
        }

        recordedRanges.add(key);
        fixes.push(fixDetail);

        if (container && typeof container === "object") {
            attachFeatherFixMetadata(container, [fixDetail]);
        }
    };

    const processSegment = (container, startIndex, endIndex) => {
        if (typeof startIndex !== "number" || typeof endIndex !== "number") {
            return;
        }

        if (endIndex <= startIndex) {
            return;
        }

        const segment = sourceText.slice(startIndex, endIndex);

        if (!segment || segment.indexOf(";") === -1) {
            return;
        }

        for (const range of findDuplicateSemicolonRanges(segment, startIndex)) {
            recordFix(container, range);
        }
    };

    const processStatementList = (container, statements) => {
        if (!Array.isArray(statements) || statements.length === 0) {
            return;
        }

        const bounds = getStatementListBounds(container, sourceText);

        let previousEnd = bounds.start;

        for (const statement of statements) {
            const statementStart = getNodeStartIndex(statement);
            const statementEnd = getNodeEndIndex(statement);

            if (
                typeof previousEnd === "number" &&
                typeof statementStart === "number"
            ) {
                processSegment(container, previousEnd, statementStart);
            }

            if (typeof statementEnd === "number") {
                previousEnd = statementEnd;
            } else {
                previousEnd = statementStart;
            }
        }

        if (typeof previousEnd === "number" && typeof bounds.end === "number") {
            processSegment(container, previousEnd, bounds.end);
        }
    };

    const visit = (node) => {
        if (!node) {
            return;
        }

        if (Array.isArray(node)) {
            for (const item of node) {
                visit(item);
            }
            return;
        }

        if (typeof node !== "object") {
            return;
        }

        if (isNonEmptyArray(node.body)) {
            processStatementList(node, node.body);
        }

        for (const value of Object.values(node)) {
            if (value && typeof value === "object") {
                visit(value);
            }
        }
    };

    visit(ast);

    return fixes;
}

function getStatementListBounds(node, sourceText) {
    if (!node || typeof sourceText !== "string") {
        return { start: null, end: null };
    }

    let start = getNodeStartIndex(node);
    let end = getNodeEndIndex(node);

    if (node.type === "Program") {
        start = 0;
        end = sourceText.length;
    } else if (node.type === "BlockStatement") {
        if (typeof start === "number" && sourceText[start] === "{") {
            start += 1;
        }

        if (typeof end === "number" && sourceText[end - 1] === "}") {
            end -= 1;
        }
    } else if (node.type === "SwitchCase") {
        if (typeof start === "number") {
            const colonIndex = findCharacterInRange(
                sourceText,
                ":",
                start,
                end
            );

            if (colonIndex !== -1) {
                start = colonIndex + 1;
            }
        }
    }

    return {
        start: typeof start === "number" ? start : null,
        end: typeof end === "number" ? end : null
    };
}

function findCharacterInRange(text, character, start, end) {
    if (typeof start !== "number") {
        return -1;
    }

    const limit = typeof end === "number" ? end : text.length;
    const index = text.indexOf(character, start);

    if (index === -1 || index >= limit) {
        return -1;
    }

    return index;
}

function findDuplicateSemicolonRanges(segment, offset) {
    const ranges = [];

    if (typeof segment !== "string" || segment.length === 0) {
        return ranges;
    }

    let runStart = -1;
    let runLength = 0;
    let inLineComment = false;
    let inBlockComment = false;
    let inString = false;
    let stringDelimiter = null;

    for (let index = 0; index < segment.length; index += 1) {
        const char = segment[index];
        const nextChar = index + 1 < segment.length ? segment[index + 1] : "";

        if (inString) {
            if (char === "\\") {
                index += 1;
                continue;
            }

            if (char === stringDelimiter) {
                inString = false;
                stringDelimiter = null;
            }

            continue;
        }

        if (inLineComment) {
            if (char === "\n" || char === "\r") {
                inLineComment = false;
            }
            continue;
        }

        if (inBlockComment) {
            if (char === "*" && nextChar === "/") {
                inBlockComment = false;
                index += 1;
            }
            continue;
        }

        if (char === "/" && nextChar === "/") {
            inLineComment = true;
            index += 1;
            continue;
        }

        if (char === "/" && nextChar === "*") {
            inBlockComment = true;
            index += 1;
            continue;
        }

        if (char === '"' || char === "'") {
            inString = true;
            stringDelimiter = char;
            continue;
        }

        if (char === ";") {
            if (runStart === -1) {
                runStart = index;
                runLength = 1;
            } else {
                runLength += 1;
            }
            continue;
        }

        if (runStart !== -1 && runLength > 1) {
            ranges.push({
                start: offset + runStart + 1,
                end: offset + runStart + runLength
            });
        }

        runStart = -1;
        runLength = 0;
    }

    if (runStart !== -1 && runLength > 1) {
        ranges.push({
            start: offset + runStart + 1,
            end: offset + runStart + runLength
        });
    }

    return ranges;
}

function getMemberExpressionRootIdentifier(node) {
    if (!node || typeof node !== "object") {
        return null;
    }

    if (node.type === "Identifier") {
        return node.name ?? null;
    }

    if (
        node.type === "MemberDotExpression" ||
        node.type === "MemberIndexExpression"
    ) {
        return getMemberExpressionRootIdentifier(node.object);
    }

    if (node.type === "CallExpression") {
        return getMemberExpressionRootIdentifier(node.object);
    }

    return null;
}

function normalizeObviousSyntaxErrors({ ast, diagnostic, metadata }) {
    if (!diagnostic || !ast || typeof ast !== "object") {
        return [];
    }

    const gm1100Entries = Array.isArray(metadata?.GM1100)
        ? metadata.GM1100
        : [];

    if (gm1100Entries.length === 0) {
        return [];
    }

    const nodeIndex = collectGM1100Candidates(ast);
    const handledNodes = new Set();
    const fixes = [];

    for (const entry of gm1100Entries) {
        const lineNumber = entry?.line;

        if (typeof lineNumber !== "number") {
            continue;
        }

        const candidates = nodeIndex.get(lineNumber) ?? [];
        let node = null;

        if (entry.type === "declaration") {
            node =
                candidates.find(
                    (candidate) => candidate?.type === "VariableDeclaration"
                ) ?? null;
        } else if (entry.type === "assignment") {
            node =
                candidates.find(
                    (candidate) => candidate?.type === "AssignmentExpression"
                ) ?? null;
        }

        if (!node || handledNodes.has(node)) {
            continue;
        }

        handledNodes.add(node);

        const fixDetail = createFeatherFixDetail(diagnostic, {
            target: entry?.identifier ?? null,
            range: {
                start: getNodeStartIndex(node),
                end: getNodeEndIndex(node)
            }
        });

        if (!fixDetail) {
            continue;
        }

        attachFeatherFixMetadata(node, [fixDetail]);
        fixes.push(fixDetail);
    }

    return fixes;
}

function removeTrailingMacroSemicolons({ ast, sourceText, diagnostic }) {
    if (
        !diagnostic ||
        typeof sourceText !== "string" ||
        sourceText.length === 0
    ) {
        return [];
    }

    const fixes = [];

    const visit = (node) => {
        if (!node || typeof node !== "object") {
            return;
        }

        if (Array.isArray(node)) {
            for (const item of node) {
                visit(item);
            }
            return;
        }

        if (node.type === "MacroDeclaration") {
            const fixInfo = sanitizeMacroDeclaration(
                node,
                sourceText,
                diagnostic
            );
            if (fixInfo) {
                fixes.push(fixInfo);
            }
        }

        for (const value of Object.values(node)) {
            if (value && typeof value === "object") {
                visit(value);
            }
        }
    };

    visit(ast);

    return fixes;
}

function removeBooleanLiteralStatements({ ast, diagnostic, metadata }) {
    if (!diagnostic || !ast || typeof ast !== "object") {
        return [];
    }

    const fixes = [];
    const gm1016MetadataEntries = extractFeatherPreprocessMetadata(
        metadata,
        "GM1016"
    );

    for (const entry of gm1016MetadataEntries) {
        const range = normalizePreprocessedRange(entry);

        if (!range) {
            continue;
        }

        const fixDetail = createFeatherFixDetail(diagnostic, {
            target: null,
            range
        });

        if (!fixDetail) {
            continue;
        }

        const owner = findInnermostBlockForRange(
            ast,
            range.start.index,
            range.end.index
        );

        if (owner && owner !== ast) {
            attachFeatherFixMetadata(owner, [fixDetail]);
        }

        fixes.push(fixDetail);
    }

    const arrayOwners = new WeakMap();

    const visitNode = (node) => {
        if (!node || typeof node !== "object") {
            return;
        }

        for (const value of Object.values(node)) {
            if (!value || typeof value !== "object") {
                continue;
            }

            if (Array.isArray(value)) {
                arrayOwners.set(value, node);
                visitArray(value);
                continue;
            }

            visitNode(value);
        }
    };

    const visitArray = (array) => {
        if (!Array.isArray(array)) {
            return;
        }

        for (let index = 0; index < array.length; index += 1) {
            const item = array[index];

            if (
                item &&
                typeof item === "object" &&
                item.type === "ExpressionStatement"
            ) {
                const fix = removeBooleanLiteralExpression(item, array, index);

                if (fix) {
                    const owner = arrayOwners.get(array) ?? ast;
                    if (owner !== ast) {
                        attachFeatherFixMetadata(owner, [fix]);
                    }
                    fixes.push(fix);
                    array.splice(index, 1);
                    index -= 1;
                    continue;
                }
            }

            visitNode(item);
        }
    };

    function removeBooleanLiteralExpression(
        node,
        parentArray = null,
        index = -1
    ) {
        if (!parentArray || !Array.isArray(parentArray) || index < 0) {
            return null;
        }

        const expression = node.expression;

        if (!isBooleanLiteral(expression, true)) {
            return null;
        }

        const fixDetail = createFeatherFixDetail(diagnostic, {
            target: null,
            range: {
                start: getNodeStartIndex(node),
                end: getNodeEndIndex(node)
            }
        });

        if (!fixDetail) {
            return null;
        }

        return fixDetail;
    }

    visitNode(ast);

    if (fixes.length === 0) {
        return [];
    }

    return fixes;
}

function replaceDeprecatedConstantReferences({ ast, diagnostic }) {
    if (!diagnostic || !ast || typeof ast !== "object") {
        return [];
    }

    const metadata = extractDeprecatedConstantReplacement(diagnostic);

    if (!metadata) {
        return [];
    }

    const { deprecatedConstant, replacementConstant } = metadata;

    if (!deprecatedConstant || !replacementConstant) {
        return [];
    }

    const fixes = [];

    const visit = (node) => {
        if (!node) {
            return;
        }

        if (Array.isArray(node)) {
            for (const item of node) {
                visit(item);
            }
            return;
        }

        if (typeof node !== "object") {
            return;
        }

        if (node.type === "Identifier" && node.name === deprecatedConstant) {
            const start = getNodeStartIndex(node);
            const end = getNodeEndIndex(node);

            const fixDetail = createFeatherFixDetail(diagnostic, {
                target: replacementConstant,
                range:
                    typeof start === "number" && typeof end === "number"
                        ? { start, end }
                        : null
            });

            if (!fixDetail) {
                return;
            }

            node.name = replacementConstant;
            attachFeatherFixMetadata(node, [fixDetail]);
            fixes.push(fixDetail);
            return;
        }

        for (const value of Object.values(node)) {
            if (value && typeof value === "object") {
                visit(value);
            }
        }
    };

    visit(ast);

    return fixes;
}

function extractDeprecatedConstantReplacement(diagnostic) {
    if (!diagnostic) {
        return null;
    }

    const badExample =
        typeof diagnostic.badExample === "string" ? diagnostic.badExample : "";
    const correction =
        typeof diagnostic.correction === "string" ? diagnostic.correction : "";
    const goodExample =
        typeof diagnostic.goodExample === "string"
            ? diagnostic.goodExample
            : "";

    const deprecatedMatch = badExample.match(
        /Constant\s+'([A-Za-z_][A-Za-z0-9_]*)'\s+is\s+deprecated/
    );
    const replacementFromCorrection = correction.match(
        /\b(?:modern|replacement)\s+constant\s+is\s+([A-Za-z_][A-Za-z0-9_]*)\b/i
    );

    let deprecatedConstant = deprecatedMatch?.[1] ?? null;
    let replacementConstant = replacementFromCorrection?.[1] ?? null;

    if (!replacementConstant) {
        const replacementFromGoodExample = findReplacementConstantInExample({
            goodExample,
            badExample,
            deprecatedConstant
        });

        if (replacementFromGoodExample) {
            replacementConstant = replacementFromGoodExample;
        }
    }

    if (!deprecatedConstant) {
        deprecatedConstant = findDeprecatedConstantInExample({
            badExample,
            goodExample,
            replacementConstant
        });
    }

    if (!deprecatedConstant || !replacementConstant) {
        return null;
    }

    return { deprecatedConstant, replacementConstant };
}

function collectIdentifiers(example) {
    if (typeof example !== "string" || example.length === 0) {
        return new Set();
    }

    const matches = example.match(/\b[A-Za-z_][A-Za-z0-9_]*\b/g);

    if (!Array.isArray(matches)) {
        return new Set();
    }

    return new Set(matches);
}

function isLikelyConstant(identifier) {
    if (typeof identifier !== "string" || identifier.length === 0) {
        return false;
    }

    if (/^[A-Z0-9_]+$/.test(identifier)) {
        return true;
    }

    if (/^[a-z0-9]+(_[a-z0-9]+)+$/.test(identifier)) {
        return true;
    }

    return false;
}

function findReplacementConstantInExample({
    goodExample,
    badExample,
    deprecatedConstant
}) {
    const goodIdentifiers = collectIdentifiers(goodExample);
    const badIdentifiers = collectIdentifiers(badExample);

    for (const identifier of goodIdentifiers) {
        if (identifier === deprecatedConstant) {
            continue;
        }

        if (badIdentifiers.has(identifier)) {
            continue;
        }

        if (isLikelyConstant(identifier)) {
            return identifier;
        }
    }

    return null;
}

function findDeprecatedConstantInExample({
    badExample,
    goodExample,
    replacementConstant
}) {
    const badIdentifiers = collectIdentifiers(badExample);
    const goodIdentifiers = collectIdentifiers(goodExample);

    for (const identifier of badIdentifiers) {
        if (identifier === replacementConstant) {
            continue;
        }

        if (goodIdentifiers.has(identifier)) {
            continue;
        }

        if (isLikelyConstant(identifier)) {
            return identifier;
        }
    }

    return null;
}

function extractFeatherPreprocessMetadata(metadata, key) {
    if (!metadata || typeof metadata !== "object") {
        return [];
    }

    const entries = metadata[key];

    return Array.isArray(entries) ? entries.filter(Boolean) : [];
}

function normalizePreprocessedRange(entry) {
    const startIndex = entry?.start?.index;
    const endIndex = entry?.end?.index;

    if (typeof startIndex !== "number" || typeof endIndex !== "number") {
        return null;
    }

    if (endIndex < startIndex) {
        return null;
    }

    const startLine = entry?.start?.line;
    const endLine = entry?.end?.line;

    const startLocation = { index: startIndex };
    const endLocation = { index: endIndex };

    if (typeof startLine === "number") {
        startLocation.line = startLine;
    }

    if (typeof endLine === "number") {
        endLocation.line = endLine;
    }

    return { start: startLocation, end: endLocation };
}

function findInnermostBlockForRange(ast, startIndex, endIndex) {
    if (!ast || typeof ast !== "object") {
        return null;
    }

    let bestMatch = null;

    const visit = (node) => {
        if (!node || typeof node !== "object") {
            return;
        }

        const nodeStart = getNodeStartIndex(node);
        const nodeEnd = getNodeEndIndex(node);

        if (
            typeof nodeStart !== "number" ||
            typeof nodeEnd !== "number" ||
            nodeStart > startIndex ||
            nodeEnd < endIndex
        ) {
            return;
        }

        if (node.type === "BlockStatement") {
            if (!bestMatch) {
                bestMatch = node;
            } else {
                const bestStart = getNodeStartIndex(bestMatch);
                const bestEnd = getNodeEndIndex(bestMatch);

                if (
                    typeof bestStart === "number" &&
                    typeof bestEnd === "number" &&
                    (nodeStart > bestStart || nodeEnd < bestEnd)
                ) {
                    bestMatch = node;
                }
            }
        }

        for (const value of Object.values(node)) {
            if (Array.isArray(value)) {
                for (const item of value) {
                    visit(item);
                }
                continue;
            }

            visit(value);
        }
    };

    visit(ast);

    return bestMatch;
}

function hasDisabledColourChannel(args) {
    if (!Array.isArray(args)) {
        return false;
    }

    const channels = args.slice(0, 4);

    return channels.some((argument) => isLiteralFalse(argument));
}

function sanitizeMacroDeclaration(node, sourceText, diagnostic) {
    if (!node || typeof node !== "object") {
        return null;
    }

    const tokens = Array.isArray(node.tokens) ? node.tokens : null;
    if (!tokens || tokens.length === 0) {
        return null;
    }

    const lastToken = tokens[tokens.length - 1];
    if (lastToken !== ";") {
        return null;
    }

    const startIndex = node.start?.index;
    const endIndex = node.end?.index;

    if (typeof startIndex !== "number" || typeof endIndex !== "number") {
        return null;
    }

    const originalText = sourceText.slice(startIndex, endIndex + 1);

    // Only strip semicolons that appear at the end of the macro definition.
    const sanitizedText = originalText.replace(
        TRAILING_MACRO_SEMICOLON_PATTERN,
        ""
    );

    if (sanitizedText === originalText) {
        return null;
    }

    node.tokens = tokens.slice(0, tokens.length - 1);
    node._featherMacroText = sanitizedText;

    const fixDetail = createFeatherFixDetail(diagnostic, {
        target: node.name?.name ?? null,
        range: {
            start: getNodeStartIndex(node),
            end: getNodeEndIndex(node)
        }
    });

    if (!fixDetail) {
        return null;
    }

    attachFeatherFixMetadata(node, [fixDetail]);

    return fixDetail;
}

function ensureVarDeclarationsAreTerminated({ ast, sourceText, diagnostic }) {
    if (
        !diagnostic ||
        !ast ||
        typeof ast !== "object" ||
        typeof sourceText !== "string"
    ) {
        return [];
    }

    if (sourceText.length === 0) {
        return [];
    }

    const fixes = [];

    const visit = (node) => {
        if (!node) {
            return;
        }

        if (Array.isArray(node)) {
            for (const item of node) {
                visit(item);
            }
            return;
        }

        if (typeof node !== "object") {
            return;
        }

        if (node.type === "VariableDeclaration" && node.kind === "var") {
            const fix = ensureVarDeclarationIsTerminated(
                node,
                sourceText,
                diagnostic
            );

            if (fix) {
                fixes.push(fix);
            }
        }

        for (const value of Object.values(node)) {
            if (value && typeof value === "object") {
                visit(value);
            }
        }
    };

    visit(ast);

    return fixes;
}

function ensureVarDeclarationIsTerminated(node, sourceText, diagnostic) {
    if (!node || node.type !== "VariableDeclaration" || node.kind !== "var") {
        return null;
    }

    if (variableDeclarationHasTerminatingSemicolon(node, sourceText)) {
        return null;
    }

    const target = extractVariableDeclarationTarget(node);

    const fixDetail = createFeatherFixDetail(diagnostic, {
        target,
        range: {
            start: getNodeStartIndex(node),
            end: getNodeEndIndex(node)
        }
    });

    if (!fixDetail) {
        return null;
    }

    attachFeatherFixMetadata(node, [fixDetail]);

    return fixDetail;
}

function extractVariableDeclarationTarget(node) {
    if (!node || node.type !== "VariableDeclaration") {
        return null;
    }

    const declarations = Array.isArray(node.declarations)
        ? node.declarations
        : [];

    if (declarations.length === 0) {
        return null;
    }

    const [firstDeclarator] = declarations;
    const identifier = firstDeclarator?.id;

    if (!identifier || identifier.type !== "Identifier") {
        return null;
    }

    return identifier.name ?? null;
}

function variableDeclarationHasTerminatingSemicolon(node, sourceText) {
    if (
        !node ||
        node.type !== "VariableDeclaration" ||
        typeof sourceText !== "string"
    ) {
        return true;
    }

    const length = sourceText.length;
    if (length === 0) {
        return true;
    }

    const searchStart = getNodeEndIndex(node);

    if (typeof searchStart !== "number") {
        return true;
    }

    let index = searchStart;

    while (index < length) {
        const char = sourceText[index];

        if (char === ";") {
            return true;
        }

        if (char === " " || char === "\t" || char === "\v" || char === "\f") {
            index += 1;
            continue;
        }

        if (char === "\r") {
            return false;
        }

        if (char === "\n") {
            return false;
        }

        if (char === "/") {
            const nextChar = sourceText[index + 1];

            if (nextChar === "/") {
                return false;
            }

            if (nextChar === "*") {
                const closingIndex = sourceText.indexOf("*/", index + 2);

                if (closingIndex === -1) {
                    return false;
                }

                index = closingIndex + 2;
                continue;
            }

            return false;
        }

        if (char === "\u2028" || char === "\u2029") {
            return false;
        }

        if (char && char.trim() === "") {
            index += 1;
            continue;
        }

        return false;
    }

    return false;
}

function captureDeprecatedFunctionManualFixes({ ast, sourceText, diagnostic }) {
    if (
        !diagnostic ||
        !ast ||
        typeof ast !== "object" ||
        typeof sourceText !== "string"
    ) {
        return [];
    }

    const deprecatedFunctions = collectDeprecatedFunctionNames(ast, sourceText);

    if (!deprecatedFunctions || deprecatedFunctions.size === 0) {
        return [];
    }

    const fixes = [];
    const seenLocations = new Set();

    const visit = (node) => {
        if (!node) {
            return;
        }

        if (Array.isArray(node)) {
            for (const item of node) {
                visit(item);
            }
            return;
        }

        if (typeof node !== "object") {
            return;
        }

        if (node.type === "CallExpression") {
            const fix = recordDeprecatedCallMetadata(
                node,
                deprecatedFunctions,
                diagnostic
            );

            if (fix) {
                const startIndex = fix.range?.start;
                const endIndex = fix.range?.end;
                const locationKey = `${startIndex}:${endIndex}`;

                if (!seenLocations.has(locationKey)) {
                    seenLocations.add(locationKey);
                    fixes.push(fix);
                    attachFeatherFixMetadata(node, [fix]);
                }
            }
        }

        for (const value of Object.values(node)) {
            if (value && typeof value === "object") {
                visit(value);
            }
        }
    };

    visit(ast);

    return fixes;
}

function recordDeprecatedCallMetadata(node, deprecatedFunctions, diagnostic) {
    if (!node || node.type !== "CallExpression") {
        return null;
    }

    const callee = node.object;

    if (!callee || callee.type !== "Identifier") {
        return null;
    }

    const functionName = callee.name;

    if (!deprecatedFunctions.has(functionName)) {
        return null;
    }

    const startIndex = getNodeStartIndex(node);
    const endIndex = getNodeEndIndex(node);

    if (typeof startIndex !== "number" || typeof endIndex !== "number") {
        return null;
    }

    const fixDetail = createFeatherFixDetail(diagnostic, {
        target: functionName,
        range: {
            start: startIndex,
            end: endIndex
        },
        automatic: false
    });

    return fixDetail;
}

function collectDeprecatedFunctionNames(ast, sourceText) {
    const names = new Set();

    if (!ast || typeof ast !== "object") {
        return names;
    }

    const comments = getCommentArray(ast);
    const body = Array.isArray(ast.body) ? ast.body : [];

    if (comments.length === 0 || body.length === 0) {
        return names;
    }

    const sortedComments = comments
        .filter((comment) => typeof getCommentEndIndex(comment) === "number")
        .sort(
            (left, right) =>
                getCommentEndIndex(left) - getCommentEndIndex(right)
        );

    const nodes = body
        .filter((node) => node && typeof node === "object")
        .sort((left, right) => {
            const leftIndex = getNodeStartIndex(left);
            const rightIndex = getNodeStartIndex(right);

            if (
                typeof leftIndex !== "number" ||
                typeof rightIndex !== "number"
            ) {
                return 0;
            }

            return leftIndex - rightIndex;
        });

    let commentIndex = 0;

    for (const node of nodes) {
        if (!node || node.type !== "FunctionDeclaration") {
            continue;
        }

        const startIndex = getNodeStartIndex(node);

        if (typeof startIndex !== "number") {
            continue;
        }

        while (
            commentIndex < sortedComments.length &&
            getCommentEndIndex(sortedComments[commentIndex]) < startIndex
        ) {
            commentIndex += 1;
        }

        const comment = sortedComments[commentIndex - 1];

        if (!isDeprecatedComment(comment)) {
            continue;
        }

        const commentEnd = getCommentEndIndex(comment);

        if (typeof commentEnd !== "number") {
            continue;
        }

        const between = sourceText.slice(commentEnd + 1, startIndex);

        if (!isWhitespaceOnly(between)) {
            continue;
        }

        const identifier =
            typeof node.id === "string" ? node.id : node.id?.name;

        if (identifier) {
            names.add(identifier);
        }
    }

    return names;
}

function getCommentEndIndex(comment) {
    if (!comment) {
        return null;
    }

    const end = comment.end;

    if (typeof end === "number") {
        return end;
    }

    if (end && typeof end.index === "number") {
        return end.index;
    }

    return null;
}

function isDeprecatedComment(comment) {
    if (!comment || typeof comment.value !== "string") {
        return false;
    }

    return /@deprecated\b/i.test(comment.value);
}

function isWhitespaceOnly(text) {
    if (typeof text !== "string") {
        return true;
    }

    return text.trim().length === 0;
}

function convertNumericStringArgumentsToNumbers({ ast, diagnostic }) {
    if (!diagnostic || !ast || typeof ast !== "object") {
        return [];
    }

    const fixes = [];

    const visit = (node) => {
        if (!node) {
            return;
        }

        if (Array.isArray(node)) {
            for (const item of node) {
                visit(item);
            }
            return;
        }

        if (typeof node !== "object") {
            return;
        }

        if (node.type === "CallExpression") {
            const args = Array.isArray(node.arguments) ? node.arguments : [];

            for (const argument of args) {
                const fix = convertNumericStringLiteral(argument, diagnostic);

                if (fix) {
                    fixes.push(fix);
                }
            }
        }

        for (const value of Object.values(node)) {
            if (value && typeof value === "object") {
                visit(value);
            }
        }
    };

    visit(ast);

    return fixes;
}

function convertNumericStringLiteral(argument, diagnostic) {
    const literal = extractLiteral(argument);

    if (!literal) {
        return null;
    }

    if (literal._skipNumericStringCoercion) {
        return null;
    }

    const rawValue = literal.value;

    if (typeof rawValue !== "string" || rawValue.length < 2) {
        return null;
    }

    if (!rawValue.startsWith('"') || !rawValue.endsWith('"')) {
        return null;
    }

    const numericText = rawValue.slice(1, -1);

    if (!NUMERIC_STRING_LITERAL_PATTERN.test(numericText)) {
        return null;
    }

    literal.value = numericText;

    const fixDetail = createFeatherFixDetail(diagnostic, {
        target: numericText,
        range: {
            start: getNodeStartIndex(literal),
            end: getNodeEndIndex(literal)
        }
    });

    if (!fixDetail) {
        return null;
    }

    attachFeatherFixMetadata(literal, [fixDetail]);

    return fixDetail;
}

function extractLiteral(node) {
    if (!node || typeof node !== "object") {
        return null;
    }

    if (node.type === "Literal") {
        return node;
    }

    if (node.type === "ParenthesizedExpression") {
        return extractLiteral(node.expression);
    }

    return null;
}

function ensureConstructorDeclarationsForNewExpressions({ ast, diagnostic }) {
    if (!diagnostic || !ast || typeof ast !== "object") {
        return [];
    }

    const fixes = [];
    const functionDeclarations = new Map();

    const collectFunctions = (node) => {
        if (!node) {
            return;
        }

        if (Array.isArray(node)) {
            for (const item of node) {
                collectFunctions(item);
            }
            return;
        }

        if (typeof node !== "object") {
            return;
        }

        if (node.type === "FunctionDeclaration") {
            const functionName = isNonEmptyString(node.id) ? node.id : null;

            if (functionName && !functionDeclarations.has(functionName)) {
                functionDeclarations.set(functionName, node);
            }
        }

        for (const value of Object.values(node)) {
            if (value && typeof value === "object") {
                collectFunctions(value);
            }
        }
    };

    collectFunctions(ast);

    if (functionDeclarations.size === 0) {
        return [];
    }

    const convertedFunctions = new Set();

    const visit = (node) => {
        if (!node) {
            return;
        }

        if (Array.isArray(node)) {
            for (const item of node) {
                visit(item);
            }
            return;
        }

        if (typeof node !== "object") {
            return;
        }

        if (node.type === "NewExpression") {
            const expression = node.expression;
            const constructorName =
                expression?.type === "Identifier" &&
                typeof expression.name === "string"
                    ? expression.name
                    : null;

            if (constructorName) {
                const functionNode = functionDeclarations.get(constructorName);

                if (
                    functionNode &&
                    functionNode.type === "FunctionDeclaration" &&
                    !convertedFunctions.has(functionNode)
                ) {
                    const fix = convertFunctionDeclarationToConstructor(
                        functionNode,
                        diagnostic
                    );

                    if (fix) {
                        fixes.push(fix);
                        convertedFunctions.add(functionNode);
                    }
                }
            }
        }

        for (const value of Object.values(node)) {
            if (value && typeof value === "object") {
                visit(value);
            }
        }
    };

    visit(ast);

    return fixes;
}

function convertFunctionDeclarationToConstructor(functionNode, diagnostic) {
    if (!functionNode || functionNode.type !== "FunctionDeclaration") {
        return null;
    }

    const fixDetail = createFeatherFixDetail(diagnostic, {
        target: typeof functionNode.id === "string" ? functionNode.id : null,
        range: {
            start: getNodeStartIndex(functionNode),
            end: getNodeEndIndex(functionNode)
        }
    });

    if (!fixDetail) {
        return null;
    }

    functionNode.type = "ConstructorDeclaration";

    if (!Object.hasOwn(functionNode, "parent")) {
        functionNode.parent = null;
    }

    attachFeatherFixMetadata(functionNode, [fixDetail]);

    return fixDetail;
}

function deduplicateLocalVariableDeclarations({ ast, diagnostic }) {
    if (!diagnostic || !ast || typeof ast !== "object") {
        return [];
    }

    const fixes = [];
    const scopeStack = [];

    const pushScope = (initialNames = []) => {
        const scope = new Map();

        if (Array.isArray(initialNames)) {
            for (const name of initialNames) {
                if (isNonEmptyString(name)) {
                    scope.set(name, true);
                }
            }
        }

        scopeStack.push(scope);
    };

    const popScope = () => {
        scopeStack.pop();
    };

    const declareLocal = (name) => {
        if (!isNonEmptyString(name)) {
            return true;
        }

        const scope = scopeStack[scopeStack.length - 1];

        if (!scope) {
            return true;
        }

        if (scope.has(name)) {
            return false;
        }

        scope.set(name, true);
        return true;
    };

    const handleVariableDeclaration = (node, parent, property) => {
        const declarations = Array.isArray(node.declarations)
            ? node.declarations
            : [];

        if (declarations.length === 0) {
            return [];
        }

        const retained = [];
        const duplicates = [];

        for (const declarator of declarations) {
            if (!declarator || typeof declarator !== "object") {
                retained.push(declarator);
                continue;
            }

            const name = getVariableDeclaratorName(declarator);

            if (!name) {
                retained.push(declarator);
                continue;
            }

            const isNewDeclaration = declareLocal(name);

            if (isNewDeclaration) {
                retained.push(declarator);
                continue;
            }

            duplicates.push(declarator);
        }

        if (duplicates.length === 0) {
            return [];
        }

        if (!Array.isArray(parent) || typeof property !== "number") {
            return [];
        }

        const fixDetails = [];
        const assignments = [];

        for (const declarator of duplicates) {
            const name = getVariableDeclaratorName(declarator);

            const fixDetail = createFeatherFixDetail(diagnostic, {
                target: name,
                range: {
                    start: getNodeStartIndex(declarator),
                    end: getNodeEndIndex(declarator)
                }
            });

            if (!fixDetail) {
                continue;
            }

            const assignment = createAssignmentFromDeclarator(declarator, node);

            if (assignment) {
                attachFeatherFixMetadata(assignment, [fixDetail]);
                assignments.push(assignment);
            }

            fixDetails.push(fixDetail);
        }

        if (fixDetails.length === 0) {
            return [];
        }

        node.declarations = retained;

        if (retained.length === 0) {
            if (assignments.length > 0) {
                parent.splice(property, 1, ...assignments);
            } else {
                parent.splice(property, 1);
            }
        } else if (assignments.length > 0) {
            parent.splice(property + 1, 0, ...assignments);
        }

        if (retained.length > 0) {
            attachFeatherFixMetadata(node, fixDetails);
        }

        return fixDetails;
    };

    const visit = (node, parent, property) => {
        if (!node) {
            return;
        }

        if (Array.isArray(node)) {
            for (let index = 0; index < node.length; index += 1) {
                const initialLength = node.length;
                visit(node[index], node, index);

                if (node.length < initialLength) {
                    index -= 1;
                }
            }
            return;
        }

        if (typeof node !== "object") {
            return;
        }

        if (isFunctionLikeNode(node)) {
            const paramNames = getFunctionParameterNames(node);

            pushScope(paramNames);

            const params = Array.isArray(node.params) ? node.params : [];
            for (const param of params) {
                visit(param, node, "params");
            }

            visit(node.body, node, "body");
            popScope();
            return;
        }

        if (node.type === "VariableDeclaration" && node.kind === "var") {
            const fixDetails = handleVariableDeclaration(
                node,
                parent,
                property
            );

            if (isNonEmptyArray(fixDetails)) {
                fixes.push(...fixDetails);
            }
        }

        for (const [key, value] of Object.entries(node)) {
            if (key === "body" && isFunctionLikeNode(node)) {
                continue;
            }

            if (!value || typeof value !== "object") {
                continue;
            }

            visit(value, node, key);
        }
    };

    pushScope();
    visit(ast, null, null);
    popScope();

    return fixes;
}

function renameDuplicateFunctionParameters({ ast, diagnostic, options }) {
    if (!diagnostic || !ast || typeof ast !== "object") {
        return [];
    }

    const fixes = [];

    const visit = (node) => {
        if (!node) {
            return;
        }

        if (Array.isArray(node)) {
            node.forEach(visit);
            return;
        }

        if (typeof node !== "object") {
            return;
        }

        if (
            node.type === "FunctionDeclaration" ||
            node.type === "ConstructorDeclaration"
        ) {
            const functionFixes = renameDuplicateParametersInFunction(
                node,
                diagnostic,
                options
            );
            if (isNonEmptyArray(functionFixes)) {
                fixes.push(...functionFixes);
            }
        }

        for (const value of Object.values(node)) {
            if (value && typeof value === "object") {
                visit(value);
            }
        }
    };

    visit(ast);

    return fixes;
}

function renameDuplicateParametersInFunction(functionNode, diagnostic) {
    const params = Array.isArray(functionNode?.params)
        ? functionNode.params
        : [];

    if (params.length === 0) {
        return [];
    }

    const fixes = [];
    const seenNames = new Set();

    for (let index = 0; index < params.length; index += 1) {
        const param = params[index];
        const identifier = getFunctionParameterIdentifier(param);

        const hasIdentifier =
            identifier &&
            typeof identifier.name === "string" &&
            identifier.name.length > 0;

        if (!hasIdentifier) {
            continue;
        }

        const originalName = identifier.name;

        if (!seenNames.has(originalName)) {
            seenNames.add(originalName);
            continue;
        }

        const range = {
            start: getNodeStartIndex(identifier),
            end: getNodeEndIndex(identifier)
        };

        const fixDetail = createFeatherFixDetail(diagnostic, {
            target: originalName,
            range
        });

        if (fixDetail) {
            attachFeatherFixMetadata(functionNode, [fixDetail]);
            fixes.push(fixDetail);
        }

        params.splice(index, 1);
        index -= 1;
    }

    return fixes;
}

function getFunctionParameterIdentifier(param) {
    if (!param || typeof param !== "object") {
        return null;
    }

    if (param.type === "Identifier") {
        return param;
    }

    if (
        param.type === "DefaultParameter" &&
        param.left?.type === "Identifier"
    ) {
        return param.left;
    }

    if (
        param.type === "RestParameter" &&
        param.argument?.type === "Identifier"
    ) {
        return param.argument;
    }

    return null;
}

function replaceInvalidDeleteStatements({ ast, diagnostic }) {
    if (!diagnostic || !ast || typeof ast !== "object") {
        return [];
    }

    const fixes = [];

    const visit = (node, parent, property) => {
        if (!node) {
            return;
        }

        if (Array.isArray(node)) {
            for (let index = 0; index < node.length; index += 1) {
                visit(node[index], node, index);
            }
            return;
        }

        if (typeof node !== "object") {
            return;
        }

        if (node.type === "DeleteStatement") {
            const fix = convertDeleteStatementToUndefinedAssignment(
                node,
                parent,
                property,
                diagnostic
            );

            if (fix) {
                fixes.push(fix);
                return;
            }
        }

        for (const [key, value] of Object.entries(node)) {
            if (value && typeof value === "object") {
                visit(value, node, key);
            }
        }
    };

    visit(ast, null, null);

    return fixes;
}

function convertDeleteStatementToUndefinedAssignment(
    node,
    parent,
    property,
    diagnostic
) {
    if (!node || node.type !== "DeleteStatement" || !diagnostic) {
        return null;
    }

    if (!isValidDeleteTarget(node.argument)) {
        return null;
    }

    const targetName = getDeleteTargetName(node.argument);
    const assignment = {
        type: "AssignmentExpression",
        operator: "=",
        left: node.argument,
        right: createLiteral("undefined"),
        start: cloneLocation(node.start),
        end: cloneLocation(node.end)
    };

    copyCommentMetadata(node, assignment);

    const fixDetail = createFeatherFixDetail(diagnostic, {
        target: targetName,
        range: {
            start: getNodeStartIndex(node),
            end: getNodeEndIndex(node)
        }
    });

    if (!fixDetail) {
        return null;
    }

    if (!replaceNodeInParent(parent, property, assignment)) {
        return null;
    }

    attachFeatherFixMetadata(assignment, [fixDetail]);

    return fixDetail;
}

function isValidDeleteTarget(node) {
    if (!node || typeof node !== "object") {
        return false;
    }

    if (isIdentifierNode(node)) {
        return true;
    }

    return ALLOWED_DELETE_MEMBER_TYPES.has(node.type);
}

function isIdentifierNode(node) {
    return (
        node &&
        node.type === "Identifier" &&
        typeof node.name === "string" &&
        node.name.length > 0
    );
}

function getDeleteTargetName(node) {
    if (!node || typeof node !== "object") {
        return null;
    }

    if (isIdentifierNode(node)) {
        return node.name;
    }

    if (node.type === "MemberDotExpression") {
        return node.property?.name ?? null;
    }

    return null;
}

function replaceNodeInParent(parent, property, replacement) {
    if (Array.isArray(parent)) {
        if (
            typeof property !== "number" ||
            property < 0 ||
            property >= parent.length
        ) {
            return false;
        }

        parent[property] = replacement;
        return true;
    }

    if (parent && typeof parent === "object" && property != null) {
        parent[property] = replacement;
        return true;
    }

    return false;
}

function closeOpenVertexBatches({ ast, diagnostic }) {
    if (!diagnostic || !ast || typeof ast !== "object") {
        return [];
    }

    const fixes = [];

    const visit = (node, parent, property) => {
        if (!node) {
            return;
        }

        if (Array.isArray(node)) {
            if (isStatementList(parent, property)) {
                const statementFixes = ensureVertexBatchesClosed(
                    node,
                    diagnostic
                );

                if (
                    Array.isArray(statementFixes) &&
                    statementFixes.length > 0
                ) {
                    fixes.push(...statementFixes);
                }
            }

            for (let index = 0; index < node.length; index += 1) {
                visit(node[index], node, index);
            }
            return;
        }

        if (typeof node !== "object") {
            return;
        }

        for (const [key, value] of Object.entries(node)) {
            if (value && typeof value === "object") {
                visit(value, node, key);
            }
        }
    };

    visit(ast, null, null);

    return fixes;
}

function ensureVertexBatchesClosed(statements, diagnostic) {
    if (!Array.isArray(statements) || statements.length === 0 || !diagnostic) {
        return [];
    }

    const fixes = [];
    let lastBeginCall = null;

    for (let index = 0; index < statements.length; index += 1) {
        const statement = statements[index];

        if (isVertexBeginCallNode(statement)) {
            if (lastBeginCall) {
                const vertexEndCall =
                    createVertexEndCallFromBegin(lastBeginCall);
                const fixDetail = createFeatherFixDetail(diagnostic, {
                    target: getVertexBatchTarget(lastBeginCall),
                    range: {
                        start: getNodeStartIndex(lastBeginCall),
                        end: getNodeEndIndex(lastBeginCall)
                    }
                });

                if (vertexEndCall && fixDetail) {
                    statements.splice(index, 0, vertexEndCall);
                    attachFeatherFixMetadata(vertexEndCall, [fixDetail]);
                    fixes.push(fixDetail);
                    index += 1;
                }

                lastBeginCall = null;
            }

            lastBeginCall = statement;
            continue;
        }

        if (isVertexEndCallNode(statement)) {
            lastBeginCall = null;
        }
    }

    return fixes;
}

function isVertexBeginCallNode(node) {
    if (!node || node.type !== "CallExpression") {
        return false;
    }

    return isIdentifierWithName(node.object, "vertex_begin");
}

function isVertexEndCallNode(node) {
    if (!node || node.type !== "CallExpression") {
        return false;
    }

    return isIdentifierWithName(node.object, "vertex_end");
}

function getVertexBatchTarget(callExpression) {
    if (!callExpression || callExpression.type !== "CallExpression") {
        return null;
    }

    const args = Array.isArray(callExpression.arguments)
        ? callExpression.arguments
        : [];

    if (args.length > 0) {
        const firstArgument = args[0];

        if (isIdentifier(firstArgument)) {
            return firstArgument.name ?? null;
        }
    }

    return callExpression.object?.name ?? null;
}

function createVertexEndCallFromBegin(template) {
    if (!template || template.type !== "CallExpression") {
        return null;
    }

    const identifier = createIdentifier("vertex_end", template.object);

    if (!identifier) {
        return null;
    }

    const callExpression = {
        type: "CallExpression",
        object: identifier,
        arguments: []
    };

    if (Array.isArray(template.arguments) && template.arguments.length > 0) {
        const clonedArgument = cloneNode(template.arguments[0]);

        if (clonedArgument) {
            callExpression.arguments.push(clonedArgument);
        }
    }

    if (hasOwn(template, "start")) {
        callExpression.start = cloneLocation(template.start);
    }

    if (hasOwn(template, "end")) {
        callExpression.end = cloneLocation(template.end);
    }

    return callExpression;
}

function localizeInstanceVariableAssignments({ ast, diagnostic, sourceText }) {
    if (!diagnostic || !ast || typeof ast !== "object") {
        return [];
    }

    const fixes = [];
    const eventMarkers = buildEventMarkerIndex(ast);
    const memberPropertyNames = collectMemberPropertyNames(ast);

    const visit = (node, parent, property) => {
        if (!node) {
            return;
        }

        if (Array.isArray(node)) {
            for (let index = 0; index < node.length; index += 1) {
                visit(node[index], node, index);
            }
            return;
        }

        if (typeof node !== "object") {
            return;
        }

        if (node.type === "AssignmentExpression") {
            const fix = convertAssignmentToLocalVariable({
                node,
                parent,
                property,
                diagnostic,
                eventMarkers,
                memberPropertyNames,
                sourceText
            });

            if (fix) {
                fixes.push(fix);
                return;
            }
        }

        for (const [key, value] of Object.entries(node)) {
            if (value && typeof value === "object") {
                visit(value, node, key);
            }
        }
    };

    visit(ast, null, null);

    return fixes;
}

function convertAssignmentToLocalVariable({
    node,
    parent,
    property,
    diagnostic,
    eventMarkers,
    memberPropertyNames,
    sourceText
}) {
    if (!Array.isArray(parent) || typeof property !== "number") {
        return null;
    }

    if (
        !node ||
        node.type !== "AssignmentExpression" ||
        node.operator !== "="
    ) {
        return null;
    }

    const left = node.left;

    if (!isIdentifier(left)) {
        return null;
    }

    const identifierName = left?.name;
    const originalIdentifierName =
        typeof sourceText === "string"
            ? getOriginalIdentifierName(left, sourceText)
            : null;

    if (
        identifierName &&
        memberPropertyNames &&
        memberPropertyNames.has(identifierName)
    ) {
        return null;
    }

    if (
        originalIdentifierName &&
        memberPropertyNames &&
        memberPropertyNames.has(originalIdentifierName)
    ) {
        return null;
    }

    if (!Array.isArray(eventMarkers) || eventMarkers.length === 0) {
        return null;
    }

    const eventMarker = findEventMarkerForIndex(
        eventMarkers,
        getNodeStartIndex(node)
    );

    if (!eventMarker || isCreateEventMarker(eventMarker)) {
        return null;
    }

    const clonedIdentifier = cloneIdentifier(left);

    if (!clonedIdentifier) {
        return null;
    }

    const declarator = {
        type: "VariableDeclarator",
        id: clonedIdentifier,
        init: node.right,
        start: cloneLocation(left?.start ?? node.start),
        end: cloneLocation(node.end)
    };

    const declaration = {
        type: "VariableDeclaration",
        declarations: [declarator],
        kind: "var",
        start: cloneLocation(node.start),
        end: cloneLocation(node.end)
    };

    copyCommentMetadata(node, declaration);

    const fixDetail = createFeatherFixDetail(diagnostic, {
        target: left?.name ?? null,
        range: {
            start: getNodeStartIndex(node),
            end: getNodeEndIndex(node)
        }
    });

    if (!fixDetail) {
        return null;
    }

    parent[property] = declaration;
    attachFeatherFixMetadata(declaration, [fixDetail]);

    return fixDetail;
}

function buildEventMarkerIndex(ast) {
    if (!ast || typeof ast !== "object") {
        return [];
    }

    const markerComments = new Set();
    const directComments = Array.isArray(ast.comments) ? ast.comments : [];

    for (const comment of directComments) {
        if (comment) {
            markerComments.add(comment);
        }
    }

    for (const comment of collectCommentNodes(ast)) {
        if (comment) {
            markerComments.add(comment);
        }
    }

    const markers = [];

    for (const comment of markerComments) {
        const eventName = extractEventNameFromComment(comment?.value);

        if (!eventName) {
            continue;
        }

        const markerIndex = getCommentIndex(comment);

        if (typeof markerIndex !== "number") {
            continue;
        }

        markers.push({
            index: markerIndex,
            name: eventName
        });
    }

    markers.sort((left, right) => left.index - right.index);

    return markers;
}

function extractEventNameFromComment(value) {
    if (typeof value !== "string") {
        return null;
    }

    const trimmed = value.trim();

    if (!trimmed.startsWith("/")) {
        return null;
    }

    const normalized = trimmed.replace(/^\/\s*/, "");

    if (!/\bEvent\b/i.test(normalized)) {
        return null;
    }

    return normalized;
}

function getCommentIndex(comment) {
    if (!comment || typeof comment !== "object") {
        return null;
    }

    if (typeof comment.start?.index === "number") {
        return comment.start.index;
    }

    if (typeof comment.end?.index === "number") {
        return comment.end.index;
    }

    return null;
}

function findEventMarkerForIndex(markers, index) {
    if (!Array.isArray(markers) || markers.length === 0) {
        return null;
    }

    if (typeof index !== "number") {
        return null;
    }

    let result = null;

    for (const marker of markers) {
        if (marker.index <= index) {
            result = marker;
            continue;
        }

        break;
    }

    return result;
}

function isCreateEventMarker(marker) {
    if (!marker || typeof marker.name !== "string") {
        return false;
    }

    return /\bCreate\s+Event\b/i.test(marker.name);
}

function collectMemberPropertyNames(ast) {
    if (!ast || typeof ast !== "object") {
        return new Set();
    }

    const names = new Set();

    const visit = (node) => {
        if (!node || typeof node !== "object") {
            return;
        }

        if (Array.isArray(node)) {
            for (const item of node) {
                visit(item);
            }
            return;
        }

        if (node.type === "MemberDotExpression") {
            const property = node.property;

            if (property?.type === "Identifier" && property.name) {
                names.add(property.name);
            }
        }

        if (node.type === "MemberIndexExpression") {
            const property = node.property;

            if (property?.type === "Identifier" && property.name) {
                names.add(property.name);
            }
        }

        for (const value of Object.values(node)) {
            if (value && typeof value === "object") {
                visit(value);
            }
        }
    };

    visit(ast);

    return names;
}

function getOriginalIdentifierName(identifier, sourceText) {
    if (!identifier || typeof sourceText !== "string") {
        return null;
    }

    const startIndex = getNodeStartIndex(identifier);
    const endIndex = getNodeEndIndex(identifier);

    if (typeof startIndex !== "number" || typeof endIndex !== "number") {
        return null;
    }

    const slice = sourceText.slice(startIndex, endIndex + 1);

    if (typeof slice !== "string") {
        return null;
    }

    const trimmed = slice.trim();

    if (!trimmed) {
        return null;
    }

    const match = /^[A-Za-z_][A-Za-z0-9_]*$/.exec(trimmed);

    if (!match) {
        return null;
    }

    return match[0];
}

function convertUnusedIndexForLoops({ ast, diagnostic }) {
    if (!diagnostic || !ast || typeof ast !== "object") {
        return [];
    }

    const fixes = [];

    const visit = (node, parent, property) => {
        if (!node) {
            return;
        }

        if (Array.isArray(node)) {
            for (let index = 0; index < node.length; index += 1) {
                visit(node[index], node, index);
            }
            return;
        }

        if (typeof node !== "object") {
            return;
        }

        if (node.type === "ForStatement") {
            const fix = convertForLoopToRepeat(
                node,
                parent,
                property,
                diagnostic
            );

            if (fix) {
                fixes.push(fix);
                return;
            }
        }

        for (const [key, value] of Object.entries(node)) {
            if (value && typeof value === "object") {
                visit(value, node, key);
            }
        }
    };

    visit(ast, null, null);

    return fixes;
}

function convertForLoopToRepeat(node, parent, property, diagnostic) {
    if (!node || node.type !== "ForStatement") {
        return null;
    }

    const transformation = analyzeForLoopForRepeat(node);

    if (!transformation) {
        return null;
    }

    if (Array.isArray(parent)) {
        if (
            typeof property !== "number" ||
            property < 0 ||
            property >= parent.length
        ) {
            return null;
        }
    } else if (
        !parent ||
        (typeof property !== "string" && typeof property !== "number")
    ) {
        return null;
    }

    const repeatStatement = {
        type: "RepeatStatement",
        test: transformation.testExpression,
        body: transformation.body,
        start: cloneLocation(node.start),
        end: cloneLocation(node.end)
    };

    copyCommentMetadata(node, repeatStatement);

    const fixDetail = createFeatherFixDetail(diagnostic, {
        target: transformation.indexName ?? null,
        range: {
            start: getNodeStartIndex(node),
            end: getNodeEndIndex(node)
        }
    });

    if (!fixDetail) {
        return null;
    }

    if (Array.isArray(parent)) {
        parent[property] = repeatStatement;
    } else {
        parent[property] = repeatStatement;
    }

    attachFeatherFixMetadata(repeatStatement, [fixDetail]);

    return fixDetail;
}

function analyzeForLoopForRepeat(node) {
    if (!node || node.type !== "ForStatement") {
        return null;
    }

    const indexInfo = getLoopIndexInfo(node.init);

    if (!indexInfo) {
        return null;
    }

    const testExpression = getRepeatTestExpression(node.test, indexInfo.name);

    if (!testExpression) {
        return null;
    }

    if (!isRepeatCompatibleUpdate(node.update, indexInfo.name)) {
        return null;
    }

    if (doesNodeUseIdentifier(node.body, indexInfo.name)) {
        return null;
    }

    return {
        indexName: indexInfo.name,
        testExpression,
        body: node.body
    };
}

function getLoopIndexInfo(init) {
    if (!init || typeof init !== "object") {
        return null;
    }

    if (init.type === "VariableDeclaration") {
        const declarations = Array.isArray(init.declarations)
            ? init.declarations
            : [];

        if (declarations.length !== 1) {
            return null;
        }

        const [declaration] = declarations;
        const identifier = declaration?.id;
        const initializer = declaration?.init;

        if (!isIdentifier(identifier) || !isLiteralZero(initializer)) {
            return null;
        }

        return { name: identifier.name };
    }

    if (init.type === "AssignmentExpression") {
        if (init.operator !== "=") {
            return null;
        }

        if (!isIdentifier(init.left) || !isLiteralZero(init.right)) {
            return null;
        }

        return { name: init.left.name };
    }

    return null;
}

function getRepeatTestExpression(test, indexName) {
    if (!test || typeof test !== "object") {
        return null;
    }

    if (test.type !== "BinaryExpression") {
        return null;
    }

    if (test.operator !== "<") {
        return null;
    }

    if (!isIdentifierWithName(test.left, indexName)) {
        return null;
    }

    const right = test.right;

    if (!right || typeof right !== "object") {
        return null;
    }

    return right;
}

function isRepeatCompatibleUpdate(update, indexName) {
    if (!update || typeof update !== "object") {
        return false;
    }

    if (update.type === "AssignmentExpression") {
        if (!isIdentifierWithName(update.left, indexName)) {
            return false;
        }

        if (update.operator === "+=") {
            return isLiteralOne(update.right);
        }

        if (update.operator === "=") {
            if (!update.right || update.right.type !== "BinaryExpression") {
                return false;
            }

            const { left, right, operator } = update.right;

            if (operator !== "+") {
                return false;
            }

            if (!isIdentifierWithName(left, indexName)) {
                return false;
            }

            return isLiteralOne(right);
        }

        return false;
    }

    if (update.type === "IncDecStatement") {
        if (update.operator !== "++") {
            return false;
        }

        return isIdentifierWithName(update.argument, indexName);
    }

    return false;
}

function doesNodeUseIdentifier(node, name) {
    if (!node || !name) {
        return false;
    }

    let found = false;

    const visit = (current) => {
        if (found || !current) {
            return;
        }

        if (Array.isArray(current)) {
            for (const entry of current) {
                visit(entry);
                if (found) {
                    break;
                }
            }
            return;
        }

        if (typeof current !== "object") {
            return;
        }

        if (current.type === "Identifier" && current.name === name) {
            found = true;
            return;
        }

        for (const value of Object.values(current)) {
            if (value && typeof value === "object") {
                visit(value);
                if (found) {
                    break;
                }
            }
        }
    };

    visit(node);

    return found;
}

function convertAllDotAssignmentsToWithStatements({ ast, diagnostic }) {
    if (!diagnostic || !ast || typeof ast !== "object") {
        return [];
    }

    const fixes = [];

    const visit = (node, parent, property) => {
        if (!node) {
            return;
        }

        if (Array.isArray(node)) {
            for (let index = 0; index < node.length; index += 1) {
                visit(node[index], node, index);
            }
            return;
        }

        if (typeof node !== "object") {
            return;
        }

        if (node.type === "AssignmentExpression") {
            const fix = convertAllAssignment(
                node,
                parent,
                property,
                diagnostic
            );
            if (fix) {
                fixes.push(fix);
                return;
            }
        }

        for (const [key, value] of Object.entries(node)) {
            if (value && typeof value === "object") {
                visit(value, node, key);
            }
        }
    };

    visit(ast, null, null);

    return fixes;
}

function normalizeFunctionCallArgumentOrder({ ast, diagnostic }) {
    if (!diagnostic || !ast || typeof ast !== "object") {
        return [];
    }

    const fixes = [];
    const state = {
        counter: 0
    };

    const visit = (node, parent, property, ancestors) => {
        if (!node) {
            return;
        }

        const nextAncestors = Array.isArray(ancestors)
            ? ancestors.concat([{ node, parent, property }])
            : [{ node, parent, property }];

        if (Array.isArray(node)) {
            for (let index = 0; index < node.length; index += 1) {
                visit(node[index], node, index, nextAncestors);
            }
            return;
        }

        if (typeof node !== "object") {
            return;
        }

        for (const [key, value] of Object.entries(node)) {
            if (value && typeof value === "object") {
                visit(value, node, key, nextAncestors);
            }
        }

        if (node.type === "CallExpression") {
            const fix = normalizeCallExpressionArguments({
                node,
                parent,
                property,
                diagnostic,
                ancestors: nextAncestors,
                state
            });

            if (fix) {
                fixes.push(fix);
            }
        }
    };

    visit(ast, null, null, []);

    return fixes;
}

function normalizeCallExpressionArguments({
    node,
    parent,
    property,
    diagnostic,
    ancestors,
    state
}) {
    if (!node || node.type !== "CallExpression") {
        return null;
    }

    const args = Array.isArray(node.arguments) ? node.arguments : [];
    if (args.length === 0) {
        return null;
    }

    const callArgumentInfos = [];

    for (let index = 0; index < args.length; index += 1) {
        const argument = args[index];

        if (!argument || argument.type !== "CallExpression") {
            continue;
        }

        callArgumentInfos.push({
            argument,
            index
        });
    }

    if (callArgumentInfos.length < 2) {
        return null;
    }

    const statementContext = findStatementContext(ancestors);

    if (!statementContext) {
        return null;
    }

    const temporaryDeclarations = [];

    for (const { argument, index } of callArgumentInfos) {
        const tempName = buildTemporaryIdentifierName(state);
        const tempIdentifier = createIdentifier(tempName, argument);

        if (!tempIdentifier) {
            continue;
        }

        const declaration = createTemporaryVariableDeclaration(
            tempName,
            argument
        );

        if (!declaration) {
            continue;
        }

        temporaryDeclarations.push({
            declaration,
            index,
            identifier: tempIdentifier
        });
    }

    if (temporaryDeclarations.length !== callArgumentInfos.length) {
        return null;
    }

    const fixDetail = createFeatherFixDetail(diagnostic, {
        target: node.object?.name ?? null,
        range: {
            start: getNodeStartIndex(node),
            end: getNodeEndIndex(node)
        }
    });

    if (!fixDetail) {
        return null;
    }

    for (const { declaration, index, identifier } of temporaryDeclarations) {
        node.arguments[index] = createIdentifier(identifier.name, identifier);
    }

    statementContext.statements.splice(
        statementContext.index,
        0,
        ...temporaryDeclarations.map(({ declaration }) => declaration)
    );

    for (const { declaration } of temporaryDeclarations) {
        attachFeatherFixMetadata(declaration, [fixDetail]);
    }

    attachFeatherFixMetadata(node, [fixDetail]);

    return fixDetail;
}

function buildTemporaryIdentifierName(state) {
    if (!state || typeof state !== "object") {
        return "__feather_call_arg_0";
    }

    const nextIndex = typeof state.counter === "number" ? state.counter : 0;
    state.counter = nextIndex + 1;

    return `__feather_call_arg_${nextIndex}`;
}

function createTemporaryVariableDeclaration(name, init) {
    if (!name || !init || typeof init !== "object") {
        return null;
    }

    const id = createIdentifier(name, init);

    if (!id) {
        return null;
    }

    const declarator = {
        type: "VariableDeclarator",
        id,
        init,
        start: cloneLocation(init.start),
        end: cloneLocation(init.end)
    };

    const declaration = {
        type: "VariableDeclaration",
        declarations: [declarator],
        kind: "var",
        start: cloneLocation(init.start),
        end: cloneLocation(init.end)
    };

    return declaration;
}

function findStatementContext(ancestors) {
    if (!Array.isArray(ancestors)) {
        return null;
    }

    for (let index = ancestors.length - 1; index >= 0; index -= 1) {
        const entry = ancestors[index];

        if (
            !entry ||
            !Array.isArray(entry.parent) ||
            typeof entry.property !== "number"
        ) {
            continue;
        }

        const arrayAncestor = ancestors[index - 1];

        if (!arrayAncestor) {
            continue;
        }

        if (!isStatementArray(arrayAncestor)) {
            continue;
        }

        return {
            statements: entry.parent,
            index: entry.property
        };
    }

    return null;
}

function isStatementArray(entry) {
    if (!entry || !Array.isArray(entry.node)) {
        return false;
    }

    const owner = entry.parent;
    const propertyName = entry.property;

    if (!owner || typeof propertyName !== "string") {
        return false;
    }

    if (propertyName !== "body") {
        return false;
    }

    const parentType = owner?.type;

    return (
        parentType === "Program" ||
        parentType === "BlockStatement" ||
        parentType === "SwitchCase"
    );
}

function convertAllAssignment(node, parent, property, diagnostic) {
    if (!Array.isArray(parent) || typeof property !== "number") {
        return null;
    }

    if (
        !node ||
        node.type !== "AssignmentExpression" ||
        node.operator !== "="
    ) {
        return null;
    }

    const member = node.left;
    if (!member || member.type !== "MemberDotExpression") {
        return null;
    }

    const object = member.object;
    if (!object || object.type !== "Identifier" || object.name !== "all") {
        return null;
    }

    const propertyIdentifier = member.property;
    if (!propertyIdentifier || propertyIdentifier.type !== "Identifier") {
        return null;
    }

    const normalizedAssignment = {
        type: "AssignmentExpression",
        operator: node.operator,
        left: cloneIdentifier(propertyIdentifier),
        right: node.right,
        start: cloneLocation(node.start),
        end: cloneLocation(node.end)
    };

    const blockStatement = {
        type: "BlockStatement",
        body: [normalizedAssignment],
        start: cloneLocation(node.start),
        end: cloneLocation(node.end)
    };

    const parenthesizedExpression = {
        type: "ParenthesizedExpression",
        expression: cloneIdentifier(object),
        start: cloneLocation(object?.start ?? node.start),
        end: cloneLocation(object?.end ?? node.end)
    };

    const withStatement = {
        type: "WithStatement",
        test: parenthesizedExpression,
        body: blockStatement,
        start: cloneLocation(node.start),
        end: cloneLocation(node.end)
    };

    copyCommentMetadata(node, withStatement);

    const fixDetail = createFeatherFixDetail(diagnostic, {
        target: propertyIdentifier?.name ?? null,
        range: {
            start: getNodeStartIndex(node),
            end: getNodeEndIndex(node)
        }
    });

    if (!fixDetail) {
        return null;
    }

    parent[property] = withStatement;
    attachFeatherFixMetadata(withStatement, [fixDetail]);

    return fixDetail;
}

function convertNullishCoalesceOpportunities({ ast, diagnostic }) {
    if (!diagnostic || !ast || typeof ast !== "object") {
        return [];
    }

    const fixes = [];

    const visit = (node, parent, property) => {
        if (!node) {
            return false;
        }

        if (Array.isArray(node)) {
            for (let index = 0; index < node.length; ) {
                const mutated = visit(node[index], node, index);
                if (mutated) {
                    continue;
                }
                index += 1;
            }
            return false;
        }

        if (typeof node !== "object") {
            return false;
        }

        if (node.type === "IfStatement") {
            const result = convertNullishIfStatement(
                node,
                parent,
                property,
                diagnostic
            );

            if (result && result.fix) {
                fixes.push(result.fix);
                return result.mutatedParent === true;
            }
        }

        for (const [key, value] of Object.entries(node)) {
            if (value && typeof value === "object") {
                visit(value, node, key);
            }
        }

        return false;
    };

    visit(ast, null, null);

    return fixes;
}

function convertNullishIfStatement(node, parent, property, diagnostic) {
    if (!Array.isArray(parent) || typeof property !== "number") {
        return null;
    }

    if (!node || node.type !== "IfStatement" || node.alternate) {
        return null;
    }

    const comparison = unwrapParenthesizedExpression(node.test);

    if (!comparison || comparison.type !== "BinaryExpression") {
        return null;
    }

    if (comparison.operator !== "==") {
        return null;
    }

    const identifierInfo = extractUndefinedComparisonIdentifier(comparison);

    if (!identifierInfo) {
        return null;
    }

    const consequentAssignment = extractConsequentAssignment(node.consequent);

    if (!consequentAssignment || consequentAssignment.operator !== "=") {
        return null;
    }

    const assignmentIdentifier = consequentAssignment.left;

    if (
        !isIdentifier(assignmentIdentifier) ||
        assignmentIdentifier.name !== identifierInfo.name
    ) {
        return null;
    }

    const fallbackExpression = consequentAssignment.right;

    if (!fallbackExpression) {
        return null;
    }

    const previousNode = parent[property - 1];

    if (
        previousNode &&
        previousNode.type === "AssignmentExpression" &&
        previousNode.operator === "=" &&
        isIdentifier(previousNode.left) &&
        previousNode.left.name === identifierInfo.name &&
        previousNode.right
    ) {
        const previousRight = previousNode.right;

        const binaryExpression = {
            type: "BinaryExpression",
            operator: "??",
            left: previousRight,
            right: fallbackExpression
        };

        if (hasOwn(previousRight, "start")) {
            binaryExpression.start = cloneLocation(previousRight.start);
        } else if (hasOwn(previousNode, "start")) {
            binaryExpression.start = cloneLocation(previousNode.start);
        }

        if (hasOwn(fallbackExpression, "end")) {
            binaryExpression.end = cloneLocation(fallbackExpression.end);
        } else if (hasOwn(consequentAssignment, "end")) {
            binaryExpression.end = cloneLocation(consequentAssignment.end);
        }

        previousNode.right = binaryExpression;

        if (hasOwn(node, "end")) {
            previousNode.end = cloneLocation(node.end);
        } else if (hasOwn(consequentAssignment, "end")) {
            previousNode.end = cloneLocation(consequentAssignment.end);
        }

        const fixDetail = createFeatherFixDetail(diagnostic, {
            target: identifierInfo.name,
            range: {
                start: getNodeStartIndex(previousNode),
                end: getNodeEndIndex(previousNode)
            }
        });

        if (!fixDetail) {
            return null;
        }

        parent.splice(property, 1);
        attachFeatherFixMetadata(previousNode, [fixDetail]);

        return { fix: fixDetail, mutatedParent: true };
    }

    const nullishAssignment = {
        type: "AssignmentExpression",
        operator: "??=",
        left: assignmentIdentifier,
        right: fallbackExpression
    };

    if (hasOwn(consequentAssignment, "start")) {
        nullishAssignment.start = cloneLocation(consequentAssignment.start);
    } else if (hasOwn(node, "start")) {
        nullishAssignment.start = cloneLocation(node.start);
    }

    if (hasOwn(node, "end")) {
        nullishAssignment.end = cloneLocation(node.end);
    } else if (hasOwn(consequentAssignment, "end")) {
        nullishAssignment.end = cloneLocation(consequentAssignment.end);
    }

    const fixDetail = createFeatherFixDetail(diagnostic, {
        target: identifierInfo.name,
        range: {
            start: getNodeStartIndex(nullishAssignment),
            end: getNodeEndIndex(nullishAssignment)
        }
    });

    if (!fixDetail) {
        return null;
    }

    parent[property] = nullishAssignment;
    attachFeatherFixMetadata(nullishAssignment, [fixDetail]);

    return { fix: fixDetail, mutatedParent: false };
}

function unwrapParenthesizedExpression(node) {
    let current = node;

    while (current && current.type === "ParenthesizedExpression") {
        current = current.expression;
    }

    return current;
}

function extractUndefinedComparisonIdentifier(expression) {
    if (!expression || expression.type !== "BinaryExpression") {
        return null;
    }

    const { left, right } = expression;

    if (isIdentifier(left) && isUndefinedLiteral(right)) {
        return { node: left, name: left.name };
    }

    if (isIdentifier(right) && isUndefinedLiteral(left)) {
        return { node: right, name: right.name };
    }

    return null;
}

function isUndefinedLiteral(node) {
    if (!node) {
        return false;
    }

    if (node.type === "Literal") {
        return node.value === "undefined" || node.value === undefined;
    }

    if (isIdentifier(node)) {
        return node.name === "undefined";
    }

    return false;
}

function extractConsequentAssignment(consequent) {
    if (!consequent || typeof consequent !== "object") {
        return null;
    }

    if (consequent.type === "AssignmentExpression") {
        return consequent;
    }

    if (consequent.type === "BlockStatement") {
        const statements = Array.isArray(consequent.body)
            ? consequent.body.filter(Boolean)
            : [];

        if (statements.length !== 1) {
            return null;
        }

        const [single] = statements;

        if (single && single.type === "AssignmentExpression") {
            return single;
        }
    }

    return null;
}

function ensureShaderResetIsCalled({ ast, diagnostic }) {
    if (!diagnostic || !ast || typeof ast !== "object") {
        return [];
    }

    const fixes = [];

    const visit = (node, parent, property) => {
        if (!node) {
            return;
        }

        if (Array.isArray(node)) {
            for (let index = 0; index < node.length; index += 1) {
                visit(node[index], node, index);
            }
            return;
        }

        if (typeof node !== "object") {
            return;
        }

        if (node.type === "CallExpression") {
            const fix = ensureShaderResetAfterSet(
                node,
                parent,
                property,
                diagnostic
            );

            if (fix) {
                fixes.push(fix);
                return;
            }
        }

        for (const [key, value] of Object.entries(node)) {
            if (value && typeof value === "object") {
                visit(value, node, key);
            }
        }
    };

    visit(ast, null, null);

    return fixes;
}

function ensureShaderResetAfterSet(node, parent, property, diagnostic) {
    if (!Array.isArray(parent) || typeof property !== "number") {
        return null;
    }

    if (!node || node.type !== "CallExpression") {
        return null;
    }

    if (!isIdentifierWithName(node.object, "shader_set")) {
        return null;
    }

    const siblings = parent;
    const nextNode = siblings[property + 1];

    if (isShaderResetCall(nextNode)) {
        return null;
    }

    const resetCall = createShaderResetCall(node);

    if (!resetCall) {
        return null;
    }

    const fixDetail = createFeatherFixDetail(diagnostic, {
        target: node.object?.name ?? null,
        range: {
            start: getNodeStartIndex(node),
            end: getNodeEndIndex(node)
        }
    });

    if (!fixDetail) {
        return null;
    }

    siblings.splice(property + 1, 0, resetCall);
    attachFeatherFixMetadata(resetCall, [fixDetail]);

    return fixDetail;
}

function ensureFogIsReset({ ast, diagnostic }) {
    if (!diagnostic || !ast || typeof ast !== "object") {
        return [];
    }

    const fixes = [];

    const visit = (node, parent, property) => {
        if (!node) {
            return;
        }

        if (Array.isArray(node)) {
            for (let index = 0; index < node.length; index += 1) {
                visit(node[index], node, index);
            }
            return;
        }

        if (typeof node !== "object") {
            return;
        }

        if (node.type === "CallExpression") {
            const fix = ensureFogResetAfterCall(
                node,
                parent,
                property,
                diagnostic
            );

            if (fix) {
                fixes.push(fix);
                return;
            }
        }

        for (const [key, value] of Object.entries(node)) {
            if (value && typeof value === "object") {
                visit(value, node, key);
            }
        }
    };

    visit(ast, null, null);

    return fixes;
}

function ensureFogResetAfterCall(node, parent, property, diagnostic) {
    if (!Array.isArray(parent) || typeof property !== "number") {
        return null;
    }

    if (!node || node.type !== "CallExpression") {
        return null;
    }

    if (!isIdentifierWithName(node.object, "gpu_set_fog")) {
        return null;
    }

    if (isFogResetCall(node)) {
        return null;
    }

    const args = getCallExpressionArguments(node);

    if (args.length === 0) {
        return null;
    }

    if (isLiteralFalse(args[0])) {
        return null;
    }

    const siblings = parent;
    const nextNode = siblings[property + 1];

    if (isFogResetCall(nextNode)) {
        return null;
    }

    const resetCall = createFogResetCall(node);

    if (!resetCall) {
        return null;
    }

    const fixDetail = createFeatherFixDetail(diagnostic, {
        target: node.object?.name ?? null,
        range: {
            start: getNodeStartIndex(node),
            end: getNodeEndIndex(node)
        }
    });

    if (!fixDetail) {
        return null;
    }

    siblings.splice(property + 1, 0, resetCall);
    attachFeatherFixMetadata(resetCall, [fixDetail]);

    return fixDetail;
}

function ensureSurfaceTargetsAreReset({ ast, diagnostic }) {
    if (!diagnostic || !ast || typeof ast !== "object") {
        return [];
    }

    const fixes = [];

    const visit = (node, parent, property) => {
        if (!node) {
            return;
        }

        if (Array.isArray(node)) {
            for (let index = 0; index < node.length; index += 1) {
                visit(node[index], node, index);
            }
            return;
        }

        if (typeof node !== "object") {
            return;
        }

        if (node.type === "CallExpression") {
            const fix = ensureSurfaceTargetResetAfterCall(
                node,
                parent,
                property,
                diagnostic
            );

            if (fix) {
                fixes.push(fix);
                return;
            }
        }

        for (const [key, value] of Object.entries(node)) {
            if (value && typeof value === "object") {
                visit(value, node, key);
            }
        }
    };

    visit(ast, null, null);

    return fixes;
}

function ensureSurfaceTargetResetAfterCall(node, parent, property, diagnostic) {
    if (!Array.isArray(parent) || typeof property !== "number") {
        return null;
    }

    if (!node || node.type !== "CallExpression") {
        return null;
    }

    if (!isIdentifierWithName(node.object, "surface_set_target")) {
        return null;
    }

    const siblings = parent;
    let insertionIndex = property + 1;
    let lastDrawCallIndex = property;

    while (insertionIndex < siblings.length) {
        const candidate = siblings[insertionIndex];

        if (isSurfaceResetTargetCall(candidate)) {
            return null;
        }

        if (!candidate || candidate.type !== "CallExpression") {
            break;
        }

        if (!isDrawFunctionCall(candidate)) {
            break;
        }

        lastDrawCallIndex = insertionIndex;
        insertionIndex += 1;
    }

    if (lastDrawCallIndex > property) {
        insertionIndex = lastDrawCallIndex + 1;
    } else if (insertionIndex >= siblings.length) {
        insertionIndex = siblings.length;
    } else {
        return null;
    }

    const resetCall = createSurfaceResetTargetCall(node);

    if (!resetCall) {
        return null;
    }

    const fixDetail = createFeatherFixDetail(diagnostic, {
        target: extractSurfaceTargetName(node),
        range: {
            start: getNodeStartIndex(node),
            end: getNodeEndIndex(node)
        }
    });

    if (!fixDetail) {
        return null;
    }

    siblings.splice(insertionIndex, 0, resetCall);
    attachFeatherFixMetadata(resetCall, [fixDetail]);

    return fixDetail;
}

function ensureBlendEnableIsReset({ ast, diagnostic }) {
    if (!diagnostic || !ast || typeof ast !== "object") {
        return [];
    }

    const fixes = [];

    const visit = (node, parent, property) => {
        if (!node) {
            return;
        }

        if (Array.isArray(node)) {
            for (let index = 0; index < node.length; index += 1) {
                visit(node[index], node, index);
            }
            return;
        }

        if (typeof node !== "object") {
            return;
        }

        if (node.type === "CallExpression") {
            const fix = ensureBlendEnableResetAfterCall(
                node,
                parent,
                property,
                diagnostic
            );

            if (fix) {
                fixes.push(fix);
                return;
            }
        }

        for (const [key, value] of Object.entries(node)) {
            if (value && typeof value === "object") {
                visit(value, node, key);
            }
        }
    };

    visit(ast, null, null);

    return fixes;
}

function ensureBlendEnableResetAfterCall(node, parent, property, diagnostic) {
    if (!Array.isArray(parent) || typeof property !== "number") {
        return null;
    }

    if (!node || node.type !== "CallExpression") {
        return null;
    }

    if (!isIdentifierWithName(node.object, "gpu_set_blendenable")) {
        return null;
    }

    const args = getCallExpressionArguments(node);

    if (args.length === 0) {
        return null;
    }

    if (!shouldResetBlendEnable(args[0])) {
        return null;
    }

    const siblings = parent;
    let insertionIndex = siblings.length;

    for (let index = property + 1; index < siblings.length; index += 1) {
        const sibling = siblings[index];

        if (isBlendEnableResetCall(sibling)) {
            return null;
        }

        if (!isTriviallyIgnorableStatement(sibling)) {
            insertionIndex = index + 1;
            break;
        }
    }

    const resetCall = createBlendEnableResetCall(node);

    if (!resetCall) {
        return null;
    }

    const fixDetail = createFeatherFixDetail(diagnostic, {
        target: node.object?.name ?? null,
        range: {
            start: getNodeStartIndex(node),
            end: getNodeEndIndex(node)
        }
    });

    if (!fixDetail) {
        return null;
    }

    const previousSibling = siblings[insertionIndex - 1] ?? node;
    const nextSibling = siblings[insertionIndex] ?? null;
    const needsSeparator =
        !isAlphaTestDisableCall(nextSibling) &&
        !nextSibling &&
        insertionIndex > property + 1 &&
        !isTriviallyIgnorableStatement(previousSibling) &&
        !hasOriginalBlankLineBetween(previousSibling, nextSibling);

    if (needsSeparator) {
        siblings.splice(
            insertionIndex,
            0,
            createEmptyStatementLike(previousSibling)
        );
        insertionIndex += 1;
    }

    siblings.splice(insertionIndex, 0, resetCall);
    attachFeatherFixMetadata(resetCall, [fixDetail]);

    return fixDetail;
}

function ensureBlendModeIsReset({ ast, diagnostic }) {
    if (!diagnostic || !ast || typeof ast !== "object") {
        return [];
    }

    const fixes = [];

    const visit = (node, parent, property) => {
        if (!node) {
            return;
        }

        if (Array.isArray(node)) {
            for (let index = 0; index < node.length; index += 1) {
                visit(node[index], node, index);
            }
            return;
        }

        if (typeof node !== "object") {
            return;
        }

        if (node.type === "CallExpression") {
            const fix = ensureBlendModeResetAfterCall(
                node,
                parent,
                property,
                diagnostic
            );

            if (fix) {
                fixes.push(fix);
                return;
            }
        }

        for (const [key, value] of Object.entries(node)) {
            if (value && typeof value === "object") {
                visit(value, node, key);
            }
        }
    };

    visit(ast, null, null);

    return fixes;
}

function ensureBlendModeResetAfterCall(node, parent, property, diagnostic) {
    if (!Array.isArray(parent) || typeof property !== "number") {
        return null;
    }

    if (!node || node.type !== "CallExpression") {
        return null;
    }

    if (!isIdentifierWithName(node.object, "gpu_set_blendmode")) {
        return null;
    }

    const args = getCallExpressionArguments(node);

    if (args.length === 0) {
        return null;
    }

    if (isBlendModeNormalArgument(args[0])) {
        return null;
    }

    const siblings = parent;
    const nextNode = siblings[property + 1];

    if (isBlendModeResetCall(nextNode)) {
        return null;
    }

    const resetCall = createBlendModeResetCall(node);

    if (!resetCall) {
        return null;
    }

    const fixDetail = createFeatherFixDetail(diagnostic, {
        target: node.object?.name ?? null,
        range: {
            start: getNodeStartIndex(node),
            end: getNodeEndIndex(node)
        }
    });

    if (!fixDetail) {
        return null;
    }

    siblings.splice(property + 1, 0, resetCall);
    attachFeatherFixMetadata(resetCall, [fixDetail]);

    return fixDetail;
}

function ensureFileFindFirstBeforeClose({ ast, diagnostic }) {
    if (!diagnostic || !ast || typeof ast !== "object") {
        return [];
    }

    const fixes = [];

    const visit = (node, parent, property) => {
        if (!node) {
            return;
        }

        if (Array.isArray(node)) {
            for (let index = 0; index < node.length; index += 1) {
                visit(node[index], node, index);
            }
            return;
        }

        if (typeof node !== "object") {
            return;
        }

        if (node.type === "CallExpression") {
            const fix = ensureFileFindFirstBeforeCloseCall(
                node,
                parent,
                property,
                diagnostic
            );

            if (fix) {
                fixes.push(fix);
                return;
            }
        }

        for (const [key, value] of Object.entries(node)) {
            if (value && typeof value === "object") {
                visit(value, node, key);
            }
        }
    };

    visit(ast, null, null);

    return fixes;
}

function ensureFileFindFirstBeforeCloseCall(
    node,
    parent,
    property,
    diagnostic
) {
    if (!Array.isArray(parent) || typeof property !== "number") {
        return null;
    }

    if (!node || node.type !== "CallExpression") {
        return null;
    }

    if (!isIdentifierWithName(node.object, "file_find_close")) {
        return null;
    }

    const diagnosticMetadata = Array.isArray(node._appliedFeatherDiagnostics)
        ? node._appliedFeatherDiagnostics
        : [];

    const insertedForSerializedSearch = diagnosticMetadata.some(
        (entry) => entry?.id === "GM2031"
    );

    if (insertedForSerializedSearch) {
        return null;
    }

    const siblings = parent;

    for (let index = property - 1; index >= 0; index -= 1) {
        const sibling = siblings[index];

        if (!sibling) {
            continue;
        }

        if (containsFileFindFirstCall(sibling)) {
            return null;
        }
    }

    const fileFindFirstCall = createFileFindFirstCall(node);

    if (!fileFindFirstCall) {
        return null;
    }

    const fixDetail = createFeatherFixDetail(diagnostic, {
        target: node.object?.name ?? null,
        range: {
            start: getNodeStartIndex(node),
            end: getNodeEndIndex(node)
        }
    });

    if (!fixDetail) {
        return null;
    }

    siblings.splice(property, 0, fileFindFirstCall);
    attachFeatherFixMetadata(fileFindFirstCall, [fixDetail]);

    return fixDetail;
}

function containsFileFindFirstCall(node) {
    if (!node) {
        return false;
    }

    if (Array.isArray(node)) {
        for (const item of node) {
            if (containsFileFindFirstCall(item)) {
                return true;
            }
        }
        return false;
    }

    if (typeof node !== "object") {
        return false;
    }

    if (
        node.type === "FunctionDeclaration" ||
        node.type === "FunctionExpression"
    ) {
        return false;
    }

    if (
        node.type === "CallExpression" &&
        isIdentifierWithName(node.object, "file_find_first")
    ) {
        return true;
    }

    for (const value of Object.values(node)) {
        if (value && typeof value === "object") {
            if (containsFileFindFirstCall(value)) {
                return true;
            }
        }
    }

    return false;
}

function createFileFindFirstCall(template) {
    const identifier = createIdentifier("file_find_first", template?.object);

    if (!identifier) {
        return null;
    }

    const searchPattern = createLiteral('""', null);
    const attributes = createIdentifier("fa_none", null);

    const callExpression = {
        type: "CallExpression",
        object: identifier,
        arguments: []
    };

    if (searchPattern) {
        callExpression.arguments.push(searchPattern);
    }

    if (attributes) {
        callExpression.arguments.push(attributes);
    }

    if (Object.hasOwn(template, "start")) {
        callExpression.start = cloneLocation(template.start);
    }

    if (Object.hasOwn(template, "end")) {
        callExpression.end = cloneLocation(template.end);
    }

    return callExpression;
}

function ensureAlphaTestEnableIsReset({ ast, diagnostic }) {
    if (!diagnostic || !ast || typeof ast !== "object") {
        return [];
    }

    const fixes = [];

    const visit = (node, parent, property) => {
        if (!node) {
            return;
        }

        if (Array.isArray(node)) {
            for (let index = 0; index < node.length; index += 1) {
                visit(node[index], node, index);
            }
            return;
        }

        if (typeof node !== "object") {
            return;
        }

        if (node.type === "CallExpression") {
            const fix = ensureAlphaTestEnableResetAfterCall(
                node,
                parent,
                property,
                diagnostic
            );

            if (fix) {
                fixes.push(fix);
                return;
            }
        }

        for (const [key, value] of Object.entries(node)) {
            if (value && typeof value === "object") {
                visit(value, node, key);
            }
        }
    };

    visit(ast, null, null);

    return fixes;
}

function ensureAlphaTestRefIsReset({ ast, diagnostic }) {
    if (!diagnostic || !ast || typeof ast !== "object") {
        return [];
    }

    const fixes = [];

    const visit = (node, parent, property) => {
        if (!node) {
            return;
        }

        if (Array.isArray(node)) {
            for (let index = 0; index < node.length; index += 1) {
                visit(node[index], node, index);
            }
            return;
        }

        if (typeof node !== "object") {
            return;
        }

        if (node.type === "CallExpression") {
            const fix = ensureAlphaTestRefResetAfterCall(
                node,
                parent,
                property,
                diagnostic
            );

            if (fix) {
                fixes.push(fix);
                return;
            }
        }

        for (const [key, value] of Object.entries(node)) {
            if (value && typeof value === "object") {
                visit(value, node, key);
            }
        }
    };

    visit(ast, null, null);

    return fixes;
}

function ensureHalignIsReset({ ast, diagnostic }) {
    if (!diagnostic || !ast || typeof ast !== "object") {
        return [];
    }

    const fixes = [];

    const visit = (node, parent, property) => {
        if (!node) {
            return;
        }

        if (Array.isArray(node)) {
            for (let index = 0; index < node.length; index += 1) {
                visit(node[index], node, index);
            }
            return;
        }

        if (typeof node !== "object") {
            return;
        }

        if (node.type === "CallExpression") {
            const fix = ensureHalignResetAfterCall(
                node,
                parent,
                property,
                diagnostic
            );

            if (fix) {
                fixes.push(fix);
                return;
            }
        }

        for (const [key, value] of Object.entries(node)) {
            if (value && typeof value === "object") {
                visit(value, node, key);
            }
        }
    };

    visit(ast, null, null);

    return fixes;
}

function ensureConstructorParentsExist({ ast, diagnostic }) {
    if (!diagnostic || !ast || typeof ast !== "object") {
        return [];
    }

    const constructors = new Map();
    const functions = new Map();

    const collect = (node) => {
        if (!node) {
            return;
        }

        if (Array.isArray(node)) {
            for (const entry of node) {
                collect(entry);
            }
            return;
        }

        if (typeof node !== "object") {
            return;
        }

        if (
            node.type === "ConstructorDeclaration" &&
            typeof node.id === "string"
        ) {
            if (!constructors.has(node.id)) {
                constructors.set(node.id, node);
            }
        } else if (
            node.type === "FunctionDeclaration" &&
            typeof node.id === "string"
        ) {
            if (!functions.has(node.id)) {
                functions.set(node.id, node);
            }
        }

        for (const value of Object.values(node)) {
            if (value && typeof value === "object") {
                collect(value);
            }
        }
    };

    collect(ast);

    const fixes = [];

    const visit = (node) => {
        if (!node) {
            return;
        }

        if (Array.isArray(node)) {
            for (const entry of node) {
                visit(entry);
            }
            return;
        }

        if (typeof node !== "object") {
            return;
        }

        if (node.type === "ConstructorDeclaration") {
            const parentClause = node.parent;

            if (parentClause && typeof parentClause === "object") {
                const parentName = parentClause.id;

                if (isNonEmptyString(parentName)) {
                    if (!constructors.has(parentName)) {
                        const fallback = functions.get(parentName);

                        if (
                            fallback &&
                            fallback.type === "FunctionDeclaration"
                        ) {
                            fallback.type = "ConstructorDeclaration";

                            if (!Object.hasOwn(fallback, "parent")) {
                                fallback.parent = null;
                            }

                            constructors.set(parentName, fallback);
                            functions.delete(parentName);

                            const fixDetail = createFeatherFixDetail(
                                diagnostic,
                                {
                                    target: parentName,
                                    range: {
                                        start: getNodeStartIndex(fallback),
                                        end: getNodeEndIndex(fallback)
                                    }
                                }
                            );

                            if (fixDetail) {
                                attachFeatherFixMetadata(fallback, [fixDetail]);
                                fixes.push(fixDetail);
                            }
                        } else {
                            const fixDetail = createFeatherFixDetail(
                                diagnostic,
                                {
                                    target: parentName,
                                    range: {
                                        start: getNodeStartIndex(parentClause),
                                        end: getNodeEndIndex(parentClause)
                                    }
                                }
                            );

                            if (fixDetail) {
                                node.parent = null;
                                attachFeatherFixMetadata(node, [fixDetail]);
                                fixes.push(fixDetail);
                            }
                        }
                    }
                }
            }
        }

        for (const value of Object.values(node)) {
            if (value && typeof value === "object") {
                visit(value);
            }
        }
    };

    visit(ast);

    return fixes;
}

function ensurePrimitiveBeginPrecedesEnd({ ast, diagnostic }) {
    if (!diagnostic || !ast || typeof ast !== "object") {
        return [];
    }

    const fixes = [];
    const ancestors = [];

    const visit = (node, parent, property) => {
        if (!node) {
            return;
        }

        const entry = { node, parent, property };
        ancestors.push(entry);

        if (Array.isArray(node)) {
            if (isStatementArray(entry)) {
                let index = 0;

                while (index < node.length) {
                    const statement = node[index];

                    if (isDrawPrimitiveEndCall(statement)) {
                        const fix = ensurePrimitiveBeginBeforeEnd({
                            statements: node,
                            index,
                            endCall: statement,
                            diagnostic,
                            ancestors
                        });

                        if (fix) {
                            fixes.push(fix);
                        }
                    }

                    visit(node[index], node, index);
                    index += 1;
                }

                ancestors.pop();
                return;
            }

            for (let index = 0; index < node.length; index += 1) {
                visit(node[index], node, index);
            }

            ancestors.pop();
            return;
        }

        if (typeof node !== "object") {
            ancestors.pop();
            return;
        }

        for (const [key, value] of Object.entries(node)) {
            if (value && typeof value === "object") {
                visit(value, node, key);
            }
        }

        ancestors.pop();
    };

    visit(ast, null, null);

    return fixes;
}

function ensurePrimitiveBeginBeforeEnd({
    statements,
    index,
    endCall,
    diagnostic,
    ancestors
}) {
    if (!Array.isArray(statements) || typeof index !== "number") {
        return null;
    }

    if (!endCall || !isDrawPrimitiveEndCall(endCall)) {
        return null;
    }

    let unmatchedBegins = 0;

    for (let position = 0; position < index; position += 1) {
        const statement = statements[position];

        if (isDrawPrimitiveBeginCall(statement)) {
            unmatchedBegins += 1;
            continue;
        }

        if (isDrawPrimitiveEndCall(statement) && unmatchedBegins > 0) {
            unmatchedBegins -= 1;
        }
    }

    if (unmatchedBegins > 0) {
        return null;
    }

    if (
        hasAncestorDrawPrimitiveBegin({
            ancestors,
            currentStatements: statements
        })
    ) {
        return null;
    }

    const beginCall = createPrimitiveBeginCall(endCall);

    if (!beginCall) {
        return null;
    }

    const fixDetail = createFeatherFixDetail(diagnostic, {
        target: endCall?.object?.name ?? null,
        range: {
            start: getNodeStartIndex(endCall),
            end: getNodeEndIndex(endCall)
        }
    });

    if (!fixDetail) {
        return null;
    }

    statements.splice(index, 0, beginCall);
    attachFeatherFixMetadata(beginCall, [fixDetail]);

    return fixDetail;
}

function hasAncestorDrawPrimitiveBegin({ ancestors, currentStatements }) {
    if (!Array.isArray(ancestors) || ancestors.length === 0) {
        return false;
    }

    for (let i = ancestors.length - 2; i >= 0; i -= 1) {
        const entry = ancestors[i];

        if (
            !entry ||
            !Array.isArray(entry.parent) ||
            typeof entry.property !== "number"
        ) {
            continue;
        }

        if (entry.parent === currentStatements) {
            continue;
        }

        const parentArrayEntry = findAncestorArrayEntry(
            ancestors,
            entry.parent
        );

        if (!parentArrayEntry || !isStatementArray(parentArrayEntry)) {
            continue;
        }

        if (hasUnmatchedBeginBeforeIndex(entry.parent, entry.property)) {
            return true;
        }
    }

    return false;
}

function findAncestorArrayEntry(ancestors, target) {
    if (!target) {
        return null;
    }

    for (let index = ancestors.length - 1; index >= 0; index -= 1) {
        const entry = ancestors[index];

        if (entry?.node === target) {
            return entry;
        }
    }

    return null;
}

function hasUnmatchedBeginBeforeIndex(statements, stopIndex) {
    if (!Array.isArray(statements) || typeof stopIndex !== "number") {
        return false;
    }

    let unmatchedBegins = 0;

    for (let index = 0; index < stopIndex; index += 1) {
        const statement = statements[index];

        if (isDrawPrimitiveBeginCall(statement)) {
            unmatchedBegins += 1;
            continue;
        }

        if (isDrawPrimitiveEndCall(statement) && unmatchedBegins > 0) {
            unmatchedBegins -= 1;
        }
    }

    return unmatchedBegins > 0;
}

function ensureDrawPrimitiveEndCallsAreBalanced({ ast, diagnostic }) {
    if (!diagnostic || !ast || typeof ast !== "object") {
        return [];
    }

    const fixes = [];

    const visit = (node, parent, property) => {
        if (!node) {
            return;
        }

        if (Array.isArray(node)) {
            ensurePrimitiveSequenceBalance(
                node,
                parent,
                property,
                fixes,
                diagnostic
            );

            for (let index = 0; index < node.length; index += 1) {
                visit(node[index], node, index);
            }
            return;
        }

        if (typeof node !== "object") {
            return;
        }

        for (const [key, value] of Object.entries(node)) {
            if (value && typeof value === "object") {
                visit(value, node, key);
            }
        }
    };

    visit(ast, null, null);

    return fixes;
}

function ensurePrimitiveSequenceBalance(
    statements,
    parent,
    property,
    fixes,
    diagnostic
) {
    if (!Array.isArray(statements) || statements.length === 0) {
        return;
    }

    for (let index = 0; index < statements.length; index += 1) {
        const current = statements[index];

        if (!isDrawPrimitiveBeginCall(current)) {
            continue;
        }

        const nextNode = statements[index + 1];

        if (!nextNode || nextNode.type !== "IfStatement") {
            continue;
        }

        const followingNode = statements[index + 2];

        if (isDrawPrimitiveEndCall(followingNode)) {
            continue;
        }

        const fix = liftDrawPrimitiveEndCallFromConditional(
            nextNode,
            statements,
            index + 1,
            diagnostic
        );

        if (fix) {
            fixes.push(fix);
        }
    }
}

function liftDrawPrimitiveEndCallFromConditional(
    conditional,
    siblings,
    conditionalIndex,
    diagnostic
) {
    if (!conditional || conditional.type !== "IfStatement") {
        return null;
    }

    const consequentInfo = getDrawPrimitiveEndCallInfo(conditional.consequent);
    const alternateInfo = getDrawPrimitiveEndCallInfo(conditional.alternate);

    if (!consequentInfo || !alternateInfo) {
        return null;
    }

    const totalMatches =
        consequentInfo.matches.length + alternateInfo.matches.length;

    if (totalMatches !== 1) {
        return null;
    }

    const branchWithCall =
        consequentInfo.matches.length === 1 ? consequentInfo : alternateInfo;
    const branchWithoutCall =
        branchWithCall === consequentInfo ? alternateInfo : consequentInfo;

    if (
        branchWithCall.matches.length !== 1 ||
        branchWithoutCall.matches.length !== 0
    ) {
        return null;
    }

    const [match] = branchWithCall.matches;

    if (!match || match.index !== branchWithCall.body.length - 1) {
        return null;
    }

    const callNode = match.node;

    if (!callNode || !isDrawPrimitiveEndCall(callNode)) {
        return null;
    }

    const fixDetail = createFeatherFixDetail(diagnostic, {
        target: callNode.object?.name ?? null,
        range: {
            start: getNodeStartIndex(callNode),
            end: getNodeEndIndex(callNode)
        }
    });

    if (!fixDetail) {
        return null;
    }

    branchWithCall.body.splice(match.index, 1);

    removeSyntheticDrawPrimitiveBeginInsertedByGM2028(branchWithCall.body);

    const insertionIndex = conditionalIndex + 1;

    siblings.splice(insertionIndex, 0, callNode);

    attachFeatherFixMetadata(callNode, [fixDetail]);

    return fixDetail;
}

function removeSyntheticDrawPrimitiveBeginInsertedByGM2028(statements) {
    if (!Array.isArray(statements) || statements.length === 0) {
        return false;
    }

    for (let index = 0; index < statements.length; index += 1) {
        const statement = statements[index];

        if (!isDrawPrimitiveBeginCall(statement)) {
            continue;
        }

        const diagnosticMetadata = Array.isArray(
            statement?._appliedFeatherDiagnostics
        )
            ? statement._appliedFeatherDiagnostics
            : [];

        const insertedByGM2028 = diagnosticMetadata.some(
            (entry) => entry?.id === "GM2028"
        );

        if (!insertedByGM2028) {
            continue;
        }

        statements.splice(index, 1);
        return true;
    }

    return false;
}

function getDrawPrimitiveEndCallInfo(block) {
    if (!block || block.type !== "BlockStatement") {
        return null;
    }

    const body = Array.isArray(block.body) ? block.body : [];
    const matches = [];

    for (let index = 0; index < body.length; index += 1) {
        const statement = body[index];

        if (isDrawPrimitiveEndCall(statement)) {
            matches.push({ index, node: statement });
        }
    }

    return { body, matches };
}

function ensureAlphaTestEnableResetAfterCall(
    node,
    parent,
    property,
    diagnostic
) {
    if (!Array.isArray(parent) || typeof property !== "number") {
        return null;
    }

    if (!node || node.type !== "CallExpression") {
        return null;
    }

    if (!isIdentifierWithName(node.object, "gpu_set_alphatestenable")) {
        return null;
    }

    const args = getCallExpressionArguments(node);

    if (args.length === 0) {
        return null;
    }

    if (!isLiteralTrue(args[0])) {
        return null;
    }

    const siblings = parent;

    const insertionInfo = computeStateResetInsertionIndex({
        siblings,
        startIndex: property + 1,
        isResetCall: isAlphaTestEnableResetCall
    });

    if (!insertionInfo) {
        return null;
    }

    if (insertionInfo.alreadyReset) {
        return null;
    }

    const resetCall = createAlphaTestEnableResetCall(node);

    if (!resetCall) {
        return null;
    }

    const fixDetail = createFeatherFixDetail(diagnostic, {
        target: node.object?.name ?? null,
        range: {
            start: getNodeStartIndex(node),
            end: getNodeEndIndex(node)
        }
    });

    if (!fixDetail) {
        return null;
    }

    let insertionIndex = insertionInfo.index;

    const previousSibling =
        siblings[insertionIndex - 1] ?? siblings[property] ?? node;
    const nextSibling = siblings[insertionIndex] ?? null;
    const shouldInsertSeparator =
        insertionIndex > property + 1 &&
        !isTriviallyIgnorableStatement(previousSibling) &&
        (!nextSibling || !isTriviallyIgnorableStatement(nextSibling)) &&
        !isAlphaTestDisableCall(nextSibling) &&
        !hasOriginalBlankLineBetween(previousSibling, nextSibling);

    if (shouldInsertSeparator) {
        siblings.splice(
            insertionIndex,
            0,
            createEmptyStatementLike(previousSibling)
        );
        insertionIndex += 1;
    }

    siblings.splice(insertionIndex, 0, resetCall);
    attachFeatherFixMetadata(resetCall, [fixDetail]);

    return fixDetail;
}

function ensureHalignResetAfterCall(node, parent, property, diagnostic) {
    if (!Array.isArray(parent) || typeof property !== "number") {
        return null;
    }

    if (!node || node.type !== "CallExpression") {
        return null;
    }

    if (!isIdentifierWithName(node.object, "draw_set_halign")) {
        return null;
    }

    const args = getCallExpressionArguments(node);

    if (args.length === 0) {
        return null;
    }

    if (isIdentifierWithName(args[0], "fa_left")) {
        return null;
    }

    const siblings = parent;

    const insertionInfo = computeStateResetInsertionIndex({
        siblings,
        startIndex: property + 1,
        isResetCall: isHalignResetCall
    });

    if (!insertionInfo) {
        return null;
    }

    if (insertionInfo.alreadyReset) {
        return null;
    }

    const resetCall = createHalignResetCall(node);

    if (!resetCall) {
        return null;
    }

    const fixDetail = createFeatherFixDetail(diagnostic, {
        target: node.object?.name ?? null,
        range: {
            start: getNodeStartIndex(node),
            end: getNodeEndIndex(node)
        }
    });

    if (!fixDetail) {
        return null;
    }

    let insertionIndex =
        typeof insertionInfo.index === "number"
            ? insertionInfo.index
            : siblings.length;

    siblings.splice(insertionIndex, 0, resetCall);
    attachFeatherFixMetadata(resetCall, [fixDetail]);

    return fixDetail;
}

function ensureAlphaTestRefResetAfterCall(node, parent, property, diagnostic) {
    if (!Array.isArray(parent) || typeof property !== "number") {
        return null;
    }

    if (!node || node.type !== "CallExpression") {
        return null;
    }

    if (!isIdentifierWithName(node.object, "gpu_set_alphatestref")) {
        return null;
    }

    const args = getCallExpressionArguments(node);

    if (args.length === 0) {
        return null;
    }

    if (isLiteralZero(args[0])) {
        return null;
    }

    const siblings = parent;
    let insertionIndex = siblings.length;

    for (let index = property + 1; index < siblings.length; index += 1) {
        const sibling = siblings[index];

        if (isAlphaTestRefResetCall(sibling)) {
            return null;
        }

        if (isAlphaTestDisableCall(sibling)) {
            insertionIndex = index;
            break;
        }
    }

    const resetCall = createAlphaTestRefResetCall(node);

    if (!resetCall) {
        return null;
    }

    const fixDetail = createFeatherFixDetail(diagnostic, {
        target: node.object?.name ?? null,
        range: {
            start: getNodeStartIndex(node),
            end: getNodeEndIndex(node)
        }
    });

    if (!fixDetail) {
        return null;
    }

    const previousSibling = siblings[insertionIndex - 1] ?? node;
    const nextSibling = siblings[insertionIndex] ?? null;
    const shouldInsertSeparator =
        !nextSibling &&
        insertionIndex > property + 1 &&
        !isTriviallyIgnorableStatement(previousSibling) &&
        !hasOriginalBlankLineBetween(previousSibling, nextSibling) &&
        !isAlphaTestDisableCall(nextSibling);

    if (shouldInsertSeparator) {
        siblings.splice(
            insertionIndex,
            0,
            createEmptyStatementLike(previousSibling)
        );
        insertionIndex += 1;
    }

    siblings.splice(insertionIndex, 0, resetCall);
    attachFeatherFixMetadata(resetCall, [fixDetail]);

    return fixDetail;
}

function ensureSurfaceTargetResetForGM2005({ ast, diagnostic }) {
    if (!diagnostic || !ast || typeof ast !== "object") {
        return [];
    }

    const fixes = [];

    const visit = (node, parent, property) => {
        if (!node) {
            return;
        }

        if (Array.isArray(node)) {
            for (let index = 0; index < node.length; index += 1) {
                visit(node[index], node, index);
            }
            return;
        }

        if (typeof node !== "object") {
            return;
        }

        if (node.type === "CallExpression") {
            const fix = ensureSurfaceTargetResetAfterCallForGM2005(
                node,
                parent,
                property,
                diagnostic
            );

            if (fix) {
                fixes.push(fix);
                return;
            }
        }

        for (const [key, value] of Object.entries(node)) {
            if (value && typeof value === "object") {
                visit(value, node, key);
            }
        }
    };

    visit(ast, null, null);

    return fixes;
}

function ensureSurfaceTargetResetAfterCallForGM2005(
    node,
    parent,
    property,
    diagnostic
) {
    if (!Array.isArray(parent) || typeof property !== "number") {
        return null;
    }

    if (!isSurfaceSetTargetCall(node)) {
        return null;
    }

    const siblings = parent;
    let insertionIndex = siblings.length;

    for (let index = property + 1; index < siblings.length; index += 1) {
        const candidate = siblings[index];

        if (isSurfaceResetTargetCall(candidate)) {
            return null;
        }

        if (isSurfaceSetTargetCall(candidate)) {
            insertionIndex = index;
            break;
        }

        if (isTerminatingStatement(candidate)) {
            insertionIndex = index;
            break;
        }

        if (isDrawSurfaceCall(candidate)) {
            insertionIndex = index;
            break;
        }

        if (!isCallExpression(candidate)) {
            insertionIndex = index;
            break;
        }
    }

    insertionIndex = Math.max(property + 1, insertionIndex);

    const resetCall = createSurfaceResetTargetCall(node);

    if (!resetCall) {
        return null;
    }

    const fixDetail = createFeatherFixDetail(diagnostic, {
        target: node.object?.name ?? null,
        range: {
            start: getNodeStartIndex(node),
            end: getNodeEndIndex(node)
        }
    });

    if (!fixDetail) {
        return null;
    }

    siblings.splice(insertionIndex, 0, resetCall);
    attachFeatherFixMetadata(resetCall, [fixDetail]);

    return fixDetail;
}

function ensureDrawVertexCallsAreWrapped({ ast, diagnostic }) {
    if (!diagnostic || !ast || typeof ast !== "object") {
        return [];
    }

    const fixes = [];

    const visit = (node, parent, property) => {
        if (!node) {
            return;
        }

        if (Array.isArray(node)) {
            const normalizedFixes = normalizeDrawVertexStatements(
                node,
                diagnostic
            );

            if (isNonEmptyArray(normalizedFixes)) {
                fixes.push(...normalizedFixes);
            }

            for (let index = 0; index < node.length; index += 1) {
                visit(node[index], node, index);
            }

            return;
        }

        if (typeof node !== "object") {
            return;
        }

        for (const [key, value] of Object.entries(node)) {
            if (value && typeof value === "object") {
                visit(value, node, key);
            }
        }
    };

    visit(ast, null, null);

    return fixes;
}

function normalizeDrawVertexStatements(statements, diagnostic) {
    if (!Array.isArray(statements) || statements.length === 0) {
        return [];
    }

    const fixes = [];

    for (let index = 0; index < statements.length; index += 1) {
        const statement = statements[index];

        if (!isDrawVertexCall(statement)) {
            continue;
        }

        if (hasOpenPrimitiveBefore(statements, index)) {
            continue;
        }

        let blockEnd = index;

        while (
            blockEnd + 1 < statements.length &&
            isDrawVertexCall(statements[blockEnd + 1])
        ) {
            blockEnd += 1;
        }

        const candidateBegin = statements[blockEnd + 1];

        if (!isDrawPrimitiveBeginCall(candidateBegin)) {
            continue;
        }

        const beginIndex = blockEnd + 1;
        const endIndex = findMatchingDrawPrimitiveEnd(
            statements,
            beginIndex + 1
        );

        if (endIndex === -1) {
            continue;
        }

        const vertexStatements = statements.slice(index, blockEnd + 1);
        const fixDetails = [];

        for (const vertex of vertexStatements) {
            const fixDetail = createFeatherFixDetail(diagnostic, {
                target: getDrawCallName(vertex),
                range: {
                    start: getNodeStartIndex(vertex),
                    end: getNodeEndIndex(vertex)
                }
            });

            if (!fixDetail) {
                continue;
            }

            attachFeatherFixMetadata(vertex, [fixDetail]);
            fixDetails.push(fixDetail);
        }

        if (fixDetails.length === 0) {
            continue;
        }

        const [primitiveBegin] = statements.splice(beginIndex, 1);

        if (!primitiveBegin) {
            continue;
        }

        statements.splice(index, 0, primitiveBegin);
        fixes.push(...fixDetails);

        index += vertexStatements.length;
    }

    return fixes;
}

function hasOpenPrimitiveBefore(statements, index) {
    let depth = 0;

    for (let cursor = 0; cursor < index; cursor += 1) {
        const statement = statements[cursor];

        if (isDrawPrimitiveBeginCall(statement)) {
            depth += 1;
            continue;
        }

        if (isDrawPrimitiveEndCall(statement) && depth > 0) {
            depth -= 1;
        }
    }

    return depth > 0;
}

function findMatchingDrawPrimitiveEnd(statements, startIndex) {
    if (!Array.isArray(statements)) {
        return -1;
    }

    let depth = 0;

    for (let index = startIndex; index < statements.length; index += 1) {
        const statement = statements[index];

        if (isDrawPrimitiveBeginCall(statement)) {
            depth += 1;
            continue;
        }

        if (isDrawPrimitiveEndCall(statement)) {
            if (depth === 0) {
                return index;
            }

            depth -= 1;
        }
    }

    return -1;
}

function isDrawVertexCall(node) {
    const name = getDrawCallName(node);

    if (!name) {
        return false;
    }

    return name.startsWith("draw_vertex");
}

function getDrawCallName(node) {
    if (!node || node.type !== "CallExpression") {
        return null;
    }

    const object = node.object;

    if (!object || object.type !== "Identifier") {
        return null;
    }

    return object.name ?? null;
}

function ensureCullModeIsReset({ ast, diagnostic }) {
    if (!diagnostic || !ast || typeof ast !== "object") {
        return [];
    }

    const fixes = [];

    const visit = (node, parent, property) => {
        if (!node) {
            return;
        }

        if (Array.isArray(node)) {
            for (let index = 0; index < node.length; index += 1) {
                visit(node[index], node, index);
            }
            return;
        }

        if (typeof node !== "object") {
            return;
        }

        if (node.type === "CallExpression") {
            const fix = ensureCullModeResetAfterCall(
                node,
                parent,
                property,
                diagnostic
            );

            if (fix) {
                fixes.push(fix);
                return;
            }
        }

        for (const [key, value] of Object.entries(node)) {
            if (value && typeof value === "object") {
                visit(value, node, key);
            }
        }
    };

    visit(ast, null, null);

    return fixes;
}

function ensureCullModeResetAfterCall(node, parent, property, diagnostic) {
    if (!Array.isArray(parent) || typeof property !== "number") {
        return null;
    }

    if (!node || node.type !== "CallExpression") {
        return null;
    }

    if (!isIdentifierWithName(node.object, "gpu_set_cullmode")) {
        return null;
    }

    const args = getCallExpressionArguments(node);

    if (args.length === 0) {
        return null;
    }

    const [modeArgument] = args;

    if (!isIdentifier(modeArgument)) {
        return null;
    }

    if (isIdentifierWithName(modeArgument, "cull_noculling")) {
        return null;
    }

    const siblings = parent;
    const nextNode = siblings[property + 1];

    if (isCullModeResetCall(nextNode)) {
        return null;
    }

    const resetCall = createCullModeResetCall(node);

    if (!resetCall) {
        return null;
    }

    const fixDetail = createFeatherFixDetail(diagnostic, {
        target: node.object?.name ?? null,
        range: {
            start: getNodeStartIndex(node),
            end: getNodeEndIndex(node)
        }
    });

    if (!fixDetail) {
        return null;
    }

    siblings.splice(property + 1, 0, resetCall);
    attachFeatherFixMetadata(resetCall, [fixDetail]);

    return fixDetail;
}

function ensureVertexBeginPrecedesEnd({ ast, diagnostic }) {
    if (!diagnostic || !ast || typeof ast !== "object") {
        return [];
    }

    const fixes = [];

    const visit = (node, parent, property) => {
        if (!node) {
            return;
        }

        if (Array.isArray(node)) {
            for (let index = 0; index < node.length; index += 1) {
                visit(node[index], node, index);
            }
            return;
        }

        if (typeof node !== "object") {
            return;
        }

        const fix = ensureVertexBeginBeforeVertexEndCall(
            node,
            parent,
            property,
            diagnostic
        );

        if (fix) {
            fixes.push(fix);
            return;
        }

        for (const [key, value] of Object.entries(node)) {
            if (value && typeof value === "object") {
                visit(value, node, key);
            }
        }
    };

    visit(ast, null, null);

    return fixes;
}

function ensureVertexBeginBeforeVertexEndCall(
    node,
    parent,
    property,
    diagnostic
) {
    if (!Array.isArray(parent) || typeof property !== "number") {
        return null;
    }

    if (!node || node.type !== "CallExpression") {
        return null;
    }

    if (!isIdentifierWithName(node.object, "vertex_end")) {
        return null;
    }

    const args = Array.isArray(node.arguments) ? node.arguments : [];

    if (args.length === 0) {
        return null;
    }

    const bufferArgument = args[0];

    if (!isIdentifier(bufferArgument)) {
        return null;
    }

    const bufferName = bufferArgument.name;

    for (let index = property - 1; index >= 0; index -= 1) {
        const sibling = parent[index];

        if (!sibling || typeof sibling !== "object") {
            continue;
        }

        if (isVertexBeginCallForBuffer(sibling, bufferName)) {
            return null;
        }
    }

    const vertexBeginCall = createVertexBeginCall(node, bufferArgument);

    if (!vertexBeginCall) {
        return null;
    }

    const fixDetail = createFeatherFixDetail(diagnostic, {
        target: typeof bufferName === "string" ? bufferName : null,
        range: {
            start: getNodeStartIndex(node),
            end: getNodeEndIndex(node)
        }
    });

    if (!fixDetail) {
        return null;
    }

    parent.splice(property, 0, vertexBeginCall);
    attachFeatherFixMetadata(vertexBeginCall, [fixDetail]);
    attachFeatherFixMetadata(node, [fixDetail]);

    return fixDetail;
}

function isVertexBeginCallForBuffer(node, bufferName) {
    if (!node || node.type !== "CallExpression") {
        return false;
    }

    if (!isIdentifierWithName(node.object, "vertex_begin")) {
        return false;
    }

    const args = Array.isArray(node.arguments) ? node.arguments : [];

    if (args.length === 0) {
        return false;
    }

    const firstArgument = args[0];

    if (!isIdentifier(firstArgument)) {
        return false;
    }

    return firstArgument.name === bufferName;
}

function createVertexBeginCall(templateCall, bufferArgument) {
    if (!templateCall || templateCall.type !== "CallExpression") {
        return null;
    }

    if (!isIdentifier(bufferArgument)) {
        return null;
    }

    const callIdentifier = createIdentifier(
        "vertex_begin",
        templateCall.object
    );

    if (!callIdentifier) {
        return null;
    }

    const clonedBuffer = createIdentifier(bufferArgument.name, bufferArgument);

    if (!clonedBuffer) {
        return null;
    }

    const formatIdentifier = createIdentifier("format", bufferArgument);

    const callExpression = {
        type: "CallExpression",
        object: callIdentifier,
        arguments: [clonedBuffer]
    };

    if (formatIdentifier) {
        callExpression.arguments.push(formatIdentifier);
    }

    if (hasOwn(templateCall, "start")) {
        callExpression.start = cloneLocation(templateCall.start);
    }

    if (hasOwn(templateCall, "end")) {
        callExpression.end = cloneLocation(templateCall.end);
    }

    return callExpression;
}

function ensureVertexBuffersAreClosed({ ast, diagnostic }) {
    if (!diagnostic || !ast || typeof ast !== "object") {
        return [];
    }

    const fixes = [];

    const visit = (node, parent, property) => {
        if (!node) {
            return;
        }

        if (Array.isArray(node)) {
            for (let index = 0; index < node.length; index += 1) {
                visit(node[index], node, index);
            }
            return;
        }

        if (typeof node !== "object") {
            return;
        }

        if (node.type === "CallExpression") {
            const fix = ensureVertexEndInserted(
                node,
                parent,
                property,
                diagnostic
            );

            if (fix) {
                fixes.push(fix);
                return;
            }
        }

        for (const [key, value] of Object.entries(node)) {
            if (value && typeof value === "object") {
                visit(value, node, key);
            }
        }
    };

    visit(ast, null, null);

    return fixes;
}

function ensureVertexEndInserted(node, parent, property, diagnostic) {
    if (!Array.isArray(parent) || typeof property !== "number") {
        return null;
    }

    if (!node || node.type !== "CallExpression") {
        return null;
    }

    if (!isIdentifierWithName(node.object, "vertex_begin")) {
        return null;
    }

    const args = Array.isArray(node.arguments) ? node.arguments : [];

    if (args.length === 0) {
        return null;
    }

    const bufferArgument = args[0];

    if (!isIdentifier(bufferArgument)) {
        return null;
    }

    const bufferName = bufferArgument.name;
    const siblings = parent;

    for (let index = property + 1; index < siblings.length; index += 1) {
        const sibling = siblings[index];

        if (isVertexEndCallForBuffer(sibling, bufferName)) {
            return null;
        }
    }

    const vertexEndCall = createVertexEndCall(node, bufferArgument);

    if (!vertexEndCall) {
        return null;
    }

    const insertionIndex = findVertexEndInsertionIndex({
        siblings,
        startIndex: property + 1,
        bufferName
    });

    const fixDetail = createFeatherFixDetail(diagnostic, {
        target: bufferName ?? null,
        range: {
            start: getNodeStartIndex(node),
            end: getNodeEndIndex(node)
        }
    });

    if (!fixDetail) {
        return null;
    }

    siblings.splice(insertionIndex, 0, vertexEndCall);
    attachFeatherFixMetadata(vertexEndCall, [fixDetail]);

    return fixDetail;
}

function findVertexEndInsertionIndex({ siblings, startIndex, bufferName }) {
    if (!Array.isArray(siblings)) {
        return 0;
    }

    let index = typeof startIndex === "number" ? startIndex : 0;

    while (index < siblings.length) {
        const node = siblings[index];

        if (!node || typeof node !== "object") {
            break;
        }

        if (isVertexEndCallForBuffer(node, bufferName)) {
            break;
        }

        if (!isCallExpression(node)) {
            break;
        }

        if (isVertexSubmitCallForBuffer(node, bufferName)) {
            break;
        }

        if (!hasFirstArgumentIdentifier(node, bufferName)) {
            break;
        }

        index += 1;
    }

    return index;
}

function isCallExpression(node) {
    return !!node && node.type === "CallExpression";
}

function hasFirstArgumentIdentifier(node, name) {
    if (!isCallExpression(node)) {
        return false;
    }

    const args = Array.isArray(node.arguments) ? node.arguments : [];

    if (args.length === 0) {
        return false;
    }

    const firstArg = args[0];

    if (!isIdentifier(firstArg)) {
        return false;
    }

    if (typeof name !== "string") {
        return true;
    }

    return firstArg.name === name;
}

function isVertexSubmitCallForBuffer(node, bufferName) {
    if (!isCallExpression(node)) {
        return false;
    }

    if (!isIdentifierWithName(node.object, "vertex_submit")) {
        return false;
    }

    return hasFirstArgumentIdentifier(node, bufferName);
}

function isVertexEndCallForBuffer(node, bufferName) {
    if (!isCallExpression(node)) {
        return false;
    }

    if (!isIdentifierWithName(node.object, "vertex_end")) {
        return false;
    }

    if (typeof bufferName !== "string") {
        return true;
    }

    const args = Array.isArray(node.arguments) ? node.arguments : [];

    if (args.length === 0) {
        return false;
    }

    const firstArg = args[0];

    return isIdentifier(firstArg) && firstArg.name === bufferName;
}

function createVertexEndCall(template, bufferIdentifier) {
    if (!template || template.type !== "CallExpression") {
        return null;
    }

    if (!isIdentifier(bufferIdentifier)) {
        return null;
    }

    const callExpression = {
        type: "CallExpression",
        object: createIdentifier("vertex_end"),
        arguments: [cloneIdentifier(bufferIdentifier)]
    };

    if (hasOwn(template, "start")) {
        callExpression.start = cloneLocation(template.start);
    }

    if (hasOwn(template, "end")) {
        callExpression.end = cloneLocation(template.end);
    }

    return callExpression;
}

function ensureLocalVariablesAreDeclaredBeforeUse({ ast, diagnostic }) {
    if (!diagnostic || !ast || typeof ast !== "object") {
        return [];
    }

    const fixes = [];
    const ancestors = [];
    const visitedNodes = new WeakSet();

    const visitNode = (node, parent, property, container, index) => {
        if (!node || typeof node !== "object") {
            return;
        }

        if (visitedNodes.has(node)) {
            return;
        }

        visitedNodes.add(node);

        const context = { node, parent, property, container, index };
        ancestors.push(context);

        const action = handleLocalVariableDeclarationPatterns({
            context,
            ancestors,
            diagnostic,
            fixes
        });

        if (action?.skipChildren) {
            ancestors.pop();
            return;
        }

        for (const [key, value] of Object.entries(node)) {
            if (!value || typeof value !== "object") {
                continue;
            }

            if (Array.isArray(value)) {
                for (
                    let childIndex = 0;
                    childIndex < value.length;
                    childIndex += 1
                ) {
                    visitNode(value[childIndex], node, key, value, childIndex);
                }
                continue;
            }

            visitNode(value, node, key, null, null);
        }

        ancestors.pop();
    };

    visitNode(ast, null, null, null, null);

    return fixes;
}

function handleLocalVariableDeclarationPatterns({
    context,
    ancestors,
    diagnostic,
    fixes
}) {
    const { node, container, index } = context;

    if (!node || typeof node !== "object") {
        return null;
    }

    if (node.type !== "VariableDeclaration" || node.kind !== "var") {
        return null;
    }

    const declarator = getSingleVariableDeclarator(node);

    if (!declarator) {
        return null;
    }

    const variableName = getDeclaratorName(declarator);

    if (!variableName) {
        return null;
    }

    if (container && Array.isArray(container) && typeof index === "number") {
        const precedingNode = container[index - 1];
        const fixDetail = convertPrecedingAssignmentToVariableDeclaration({
            assignmentNode: precedingNode,
            declarationNode: node,
            container,
            assignmentIndex: index - 1,
            declarationIndex: index,
            diagnostic,
            variableName
        });

        if (fixDetail) {
            fixes.push(fixDetail);
            return { skipChildren: true };
        }
    }

    if (context.parent?.type !== "BlockStatement") {
        return null;
    }

    const blockBody = Array.isArray(container) ? container : null;

    if (!blockBody) {
        return null;
    }

    const owningStatementContext = findNearestStatementContext(
        ancestors.slice(0, -1)
    );

    if (!owningStatementContext) {
        return null;
    }

    const { container: statementContainer, index: statementIndex } =
        owningStatementContext;

    if (
        !statementContainer ||
        !Array.isArray(statementContainer) ||
        typeof statementIndex !== "number"
    ) {
        return null;
    }

    if (
        hasVariableDeclarationInContainer(
            statementContainer,
            variableName,
            statementIndex
        )
    ) {
        return null;
    }

    if (
        !referencesIdentifierAfterIndex(
            statementContainer,
            variableName,
            statementIndex + 1
        )
    ) {
        return null;
    }

    const fixDetail = hoistVariableDeclarationOutOfBlock({
        declarationNode: node,
        blockBody,
        declarationIndex: index,
        statementContainer,
        statementIndex,
        diagnostic,
        variableName
    });

    if (fixDetail) {
        fixes.push(fixDetail);
        return { skipChildren: true };
    }

    return null;
}

function getSingleVariableDeclarator(node) {
    if (!node || node.type !== "VariableDeclaration") {
        return null;
    }

    const declarations = Array.isArray(node.declarations)
        ? node.declarations
        : [];

    if (declarations.length !== 1) {
        return null;
    }

    const [declarator] = declarations;

    if (!declarator || declarator.type !== "VariableDeclarator") {
        return null;
    }

    return declarator;
}

function getDeclaratorName(declarator) {
    const identifier = declarator?.id;

    if (!identifier || identifier.type !== "Identifier") {
        return null;
    }

    return identifier.name ?? null;
}

function convertPrecedingAssignmentToVariableDeclaration({
    assignmentNode,
    declarationNode,
    container,
    assignmentIndex,
    declarationIndex,
    diagnostic,
    variableName
}) {
    if (
        !assignmentNode ||
        assignmentNode.type !== "AssignmentExpression" ||
        assignmentNode.operator !== "="
    ) {
        return null;
    }

    if (!container || !Array.isArray(container)) {
        return null;
    }

    if (
        typeof assignmentIndex !== "number" ||
        typeof declarationIndex !== "number"
    ) {
        return null;
    }

    if (
        !assignmentNode.left ||
        assignmentNode.left.type !== "Identifier" ||
        assignmentNode.left.name !== variableName
    ) {
        return null;
    }

    const declarator = getSingleVariableDeclarator(declarationNode);

    if (!declarator || !declarator.init) {
        return null;
    }

    const variableDeclaration = createVariableDeclarationFromAssignment(
        assignmentNode,
        declarator
    );

    if (!variableDeclaration) {
        return null;
    }

    const assignmentExpression = createAssignmentFromDeclarator(
        declarator,
        declarationNode
    );

    if (!assignmentExpression) {
        return null;
    }

    const rangeStart = getNodeStartIndex(assignmentNode);
    const rangeEnd = getNodeEndIndex(declarationNode);

    const fixDetail = createFeatherFixDetail(diagnostic, {
        target: variableName,
        range: {
            start: rangeStart,
            end: rangeEnd
        }
    });

    if (!fixDetail) {
        return null;
    }

    container[assignmentIndex] = variableDeclaration;
    container[declarationIndex] = assignmentExpression;

    copyCommentMetadata(assignmentNode, variableDeclaration);
    copyCommentMetadata(declarationNode, assignmentExpression);

    attachFeatherFixMetadata(variableDeclaration, [fixDetail]);
    attachFeatherFixMetadata(assignmentExpression, [fixDetail]);

    return fixDetail;
}

function createVariableDeclarationFromAssignment(
    assignmentNode,
    declaratorTemplate
) {
    if (!assignmentNode || assignmentNode.type !== "AssignmentExpression") {
        return null;
    }

    const identifier = cloneIdentifier(assignmentNode.left);

    if (!identifier) {
        return null;
    }

    const declarator = {
        type: "VariableDeclarator",
        id: identifier,
        init: assignmentNode.right
    };

    if (declaratorTemplate && typeof declaratorTemplate === "object") {
        if (hasOwn(declaratorTemplate, "start")) {
            declarator.start = cloneLocation(declaratorTemplate.start);
        }

        if (hasOwn(declaratorTemplate, "end")) {
            declarator.end = cloneLocation(declaratorTemplate.end);
        }
    }

    const declaration = {
        type: "VariableDeclaration",
        kind: "var",
        declarations: [declarator]
    };

    if (hasOwn(assignmentNode, "start")) {
        declaration.start = cloneLocation(assignmentNode.start);
    }

    if (hasOwn(assignmentNode, "end")) {
        declaration.end = cloneLocation(assignmentNode.end);
    }

    return declaration;
}

function findNearestStatementContext(ancestors) {
    if (!Array.isArray(ancestors)) {
        return null;
    }

    for (let index = ancestors.length - 1; index >= 0; index -= 1) {
        const entry = ancestors[index];

        if (!entry || !Array.isArray(entry.container)) {
            continue;
        }

        if (typeof entry.index !== "number") {
            continue;
        }

        if (
            entry.node &&
            entry.node.type === "VariableDeclaration" &&
            entry.node.kind === "var"
        ) {
            continue;
        }

        return entry;
    }

    return null;
}

function hasVariableDeclarationInContainer(container, variableName, uptoIndex) {
    if (!Array.isArray(container) || !variableName) {
        return false;
    }

    const limit = typeof uptoIndex === "number" ? uptoIndex : container.length;

    for (let index = 0; index < limit; index += 1) {
        const node = container[index];

        if (
            !node ||
            node.type !== "VariableDeclaration" ||
            node.kind !== "var"
        ) {
            continue;
        }

        const declarations = Array.isArray(node.declarations)
            ? node.declarations
            : [];

        for (const declarator of declarations) {
            if (!declarator || declarator.type !== "VariableDeclarator") {
                continue;
            }

            if (
                declarator.id?.type === "Identifier" &&
                declarator.id.name === variableName
            ) {
                return true;
            }
        }
    }

    return false;
}

function referencesIdentifierAfterIndex(container, variableName, startIndex) {
    if (!Array.isArray(container) || !variableName) {
        return false;
    }

    const initialIndex = typeof startIndex === "number" ? startIndex : 0;

    for (let index = initialIndex; index < container.length; index += 1) {
        if (referencesIdentifier(container[index], variableName)) {
            return true;
        }
    }

    return false;
}

function referencesIdentifier(node, variableName) {
    if (!node || typeof node !== "object") {
        return false;
    }

    const stack = [{ value: node, parent: null, key: null }];

    while (stack.length > 0) {
        const { value, parent, key } = stack.pop();

        if (!value || typeof value !== "object") {
            continue;
        }

        if (isFunctionLikeNode(value)) {
            // Nested functions introduce new scopes. References to the same
            // identifier name inside them do not require hoisting the current
            // declaration, so skip descending into those subtrees.
            continue;
        }

        if (Array.isArray(value)) {
            for (const item of value) {
                stack.push({ value: item, parent, key });
            }
            continue;
        }

        if (value.type === "Identifier" && value.name === variableName) {
            const isDeclaratorId =
                parent?.type === "VariableDeclarator" && key === "id";

            if (!isDeclaratorId) {
                return true;
            }
        }

        for (const [childKey, childValue] of Object.entries(value)) {
            if (childValue && typeof childValue === "object") {
                stack.push({ value: childValue, parent: value, key: childKey });
            }
        }
    }

    return false;
}

function hoistVariableDeclarationOutOfBlock({
    declarationNode,
    blockBody,
    declarationIndex,
    statementContainer,
    statementIndex,
    diagnostic,
    variableName
}) {
    if (!declarationNode || declarationNode.type !== "VariableDeclaration") {
        return null;
    }

    if (!Array.isArray(blockBody) || typeof declarationIndex !== "number") {
        return null;
    }

    if (
        !Array.isArray(statementContainer) ||
        typeof statementIndex !== "number"
    ) {
        return null;
    }

    const declarator = getSingleVariableDeclarator(declarationNode);

    if (!declarator || !declarator.init) {
        return null;
    }

    const hoistedDeclaration = createHoistedVariableDeclaration(declarator);

    if (!hoistedDeclaration) {
        return null;
    }

    const assignment = createAssignmentFromDeclarator(
        declarator,
        declarationNode
    );

    if (!assignment) {
        return null;
    }

    const rangeStart = getNodeStartIndex(declarationNode);
    const owningStatement = statementContainer[statementIndex];
    const rangeEnd = getNodeEndIndex(owningStatement ?? declarationNode);

    const fixDetail = createFeatherFixDetail(diagnostic, {
        target: variableName,
        range: {
            start: rangeStart,
            end: rangeEnd
        }
    });

    if (!fixDetail) {
        return null;
    }

    statementContainer.splice(statementIndex, 0, hoistedDeclaration);
    blockBody[declarationIndex] = assignment;

    copyCommentMetadata(declarationNode, assignment);

    attachFeatherFixMetadata(hoistedDeclaration, [fixDetail]);
    attachFeatherFixMetadata(assignment, [fixDetail]);

    return fixDetail;
}

function createHoistedVariableDeclaration(declaratorTemplate) {
    if (
        !declaratorTemplate ||
        declaratorTemplate.type !== "VariableDeclarator"
    ) {
        return null;
    }

    const identifier = cloneIdentifier(declaratorTemplate.id);

    if (!identifier) {
        return null;
    }

    const declarator = {
        type: "VariableDeclarator",
        id: identifier,
        init: null
    };

    if (hasOwn(declaratorTemplate, "start")) {
        declarator.start = cloneLocation(declaratorTemplate.start);
    }

    if (hasOwn(declaratorTemplate, "end")) {
        declarator.end = cloneLocation(declaratorTemplate.end);
    }

    const declaration = {
        type: "VariableDeclaration",
        kind: "var",
        declarations: [declarator]
    };

    if (hasOwn(declaratorTemplate, "start")) {
        declaration.start = cloneLocation(declaratorTemplate.start);
    }

    if (hasOwn(declaratorTemplate, "end")) {
        declaration.end = cloneLocation(declaratorTemplate.end);
    }

    return declaration;
}

function removeInvalidEventInheritedCalls({ ast, diagnostic }) {
    if (!diagnostic || !ast || typeof ast !== "object") {
        return [];
    }

    const fixes = [];

    const visitArray = (array, owner, ownerKey) => {
        if (!Array.isArray(array)) {
            return;
        }

        for (let index = 0; index < array.length; ) {
            const removed = visit(array[index], array, index, owner, ownerKey);

            if (!removed) {
                index += 1;
            }
        }
    };

    const visit = (node, parent, property, owner, ownerKey) => {
        if (!node) {
            return false;
        }

        if (Array.isArray(node)) {
            visitArray(node, owner, ownerKey);
            return false;
        }

        if (typeof node !== "object") {
            return false;
        }

        if (node.type === "CallExpression") {
            const fix = removeEventInheritedCall(
                node,
                parent,
                property,
                owner,
                ownerKey,
                diagnostic
            );

            if (fix) {
                fixes.push(fix);
                return true;
            }
        }

        for (const [key, value] of Object.entries(node)) {
            if (!value || typeof value !== "object") {
                continue;
            }

            if (Array.isArray(value)) {
                visitArray(value, node, key);
            } else {
                visit(value, node, key, node, key);
            }
        }

        return false;
    };

    visit(ast, null, null, null, null);

    return fixes;
}

function removeEventInheritedCall(
    node,
    parent,
    property,
    owner,
    ownerKey,
    diagnostic
) {
    if (!Array.isArray(parent) || typeof property !== "number") {
        return null;
    }

    if (!isStatementContainer(owner, ownerKey)) {
        return null;
    }

    if (!isEventInheritedCall(node)) {
        return null;
    }

    const fixDetail = createFeatherFixDetail(diagnostic, {
        target: node.object?.name ?? null,
        range: {
            start: getNodeStartIndex(node),
            end: getNodeEndIndex(node)
        }
    });

    if (!fixDetail) {
        return null;
    }

    parent.splice(property, 1);

    return fixDetail;
}

function ensureColourWriteEnableIsReset({ ast, diagnostic }) {
    if (!diagnostic || !ast || typeof ast !== "object") {
        return [];
    }

    const fixes = [];

    const visit = (node, parent, property) => {
        if (!node) {
            return;
        }

        if (Array.isArray(node)) {
            for (let index = 0; index < node.length; index += 1) {
                visit(node[index], node, index);
            }
            return;
        }

        if (typeof node !== "object") {
            return;
        }

        if (node.type === "CallExpression") {
            const fix = ensureColourWriteEnableResetAfterCall(
                node,
                parent,
                property,
                diagnostic
            );

            if (fix) {
                fixes.push(fix);
                return;
            }
        }

        for (const [key, value] of Object.entries(node)) {
            if (value && typeof value === "object") {
                visit(value, node, key);
            }
        }
    };

    visit(ast, null, null);

    return fixes;
}

function ensureColourWriteEnableResetAfterCall(
    node,
    parent,
    property,
    diagnostic
) {
    if (!Array.isArray(parent) || typeof property !== "number") {
        return null;
    }

    if (!node || node.type !== "CallExpression") {
        return null;
    }

    if (!isIdentifierWithName(node.object, "gpu_set_colourwriteenable")) {
        return null;
    }

    const args = getCallExpressionArguments(node);

    if (!hasDisabledColourChannel(args)) {
        return null;
    }

    const siblings = parent;

    const insertionInfo = computeStateResetInsertionIndex({
        siblings,
        startIndex: property + 1,
        isResetCall: isColourWriteEnableResetCall
    });

    if (!insertionInfo) {
        return null;
    }

    if (insertionInfo.alreadyReset) {
        return null;
    }

    const resetCall = createColourWriteEnableResetCall(node);

    if (!resetCall) {
        return null;
    }

    const fixDetail = createFeatherFixDetail(diagnostic, {
        target: node.object?.name ?? null,
        range: {
            start: getNodeStartIndex(node),
            end: getNodeEndIndex(node)
        }
    });

    if (!fixDetail) {
        return null;
    }

    let insertionIndex = insertionInfo.index;

    const previousSibling = siblings[insertionIndex - 1] ?? node;
    const nextSibling = siblings[insertionIndex] ?? null;
    const shouldInsertSeparator =
        insertionIndex > property + 1 &&
        !isTriviallyIgnorableStatement(previousSibling) &&
        !hasOriginalBlankLineBetween(previousSibling, nextSibling);

    if (shouldInsertSeparator) {
        siblings.splice(
            insertionIndex,
            0,
            createEmptyStatementLike(previousSibling)
        );
        insertionIndex += 1;
    }

    siblings.splice(insertionIndex, 0, resetCall);
    attachFeatherFixMetadata(resetCall, [fixDetail]);

    return fixDetail;
}

function ensureRequiredArgumentProvided({ ast, diagnostic, callTemplate }) {
    if (
        !diagnostic ||
        !ast ||
        typeof ast !== "object" ||
        !callTemplate?.functionName ||
        !callTemplate.argumentTemplate
    ) {
        return [];
    }

    const fixes = [];

    const visit = (node) => {
        if (!node) {
            return;
        }

        if (Array.isArray(node)) {
            for (const item of node) {
                visit(item);
            }
            return;
        }

        if (typeof node !== "object") {
            return;
        }

        if (node.type === "CallExpression") {
            const fix = ensureCallHasRequiredArgument(
                node,
                diagnostic,
                callTemplate
            );

            if (fix) {
                fixes.push(fix);
                return;
            }
        }

        for (const value of Object.values(node)) {
            if (value && typeof value === "object") {
                visit(value);
            }
        }
    };

    visit(ast);

    return fixes;
}

function ensureCallHasRequiredArgument(node, diagnostic, callTemplate) {
    if (!node || node.type !== "CallExpression") {
        return null;
    }

    if (!isIdentifierWithName(node.object, callTemplate.functionName)) {
        return null;
    }

    if (isNonEmptyArray(node.arguments)) {
        return null;
    }

    const argumentNode = cloneNodeWithoutLocations(
        callTemplate.argumentTemplate
    );

    if (!argumentNode || typeof argumentNode !== "object") {
        return null;
    }

    const fixDetail = createFeatherFixDetail(diagnostic, {
        target: node.object?.name ?? null,
        range: {
            start: getNodeStartIndex(node),
            end: getNodeEndIndex(node)
        }
    });

    if (!fixDetail) {
        return null;
    }

    if (!Array.isArray(node.arguments)) {
        node.arguments = [];
    }

    node.arguments.push(argumentNode);
    attachFeatherFixMetadata(node, [fixDetail]);

    return fixDetail;
}

function createFunctionCallTemplateFromDiagnostic(diagnostic) {
    const example =
        typeof diagnostic?.goodExample === "string"
            ? diagnostic.goodExample
            : null;

    if (!example) {
        return null;
    }

    try {
        const exampleAst = GMLParser.parse(example, {
            getLocations: true,
            simplifyLocations: false
        });
        const callExpression = findFirstCallExpression(exampleAst);

        if (!callExpression || !isIdentifier(callExpression.object)) {
            return null;
        }

        const args = getCallExpressionArguments(callExpression);

        if (args.length === 0) {
            return null;
        }

        return {
            functionName: callExpression.object.name,
            argumentTemplate: cloneNodeWithoutLocations(args[0])
        };
    } catch (error) {
        return null;
    }
}

function findFirstCallExpression(node) {
    if (!node) {
        return null;
    }

    if (Array.isArray(node)) {
        for (const item of node) {
            const result = findFirstCallExpression(item);

            if (result) {
                return result;
            }
        }

        return null;
    }

    if (typeof node !== "object") {
        return null;
    }

    if (node.type === "CallExpression") {
        return node;
    }

    for (const value of Object.values(node)) {
        const result = findFirstCallExpression(value);

        if (result) {
            return result;
        }
    }

    return null;
}

function cloneNodeWithoutLocations(node) {
    if (!node || typeof node !== "object") {
        return node;
    }

    if (Array.isArray(node)) {
        return node.map((item) => cloneNodeWithoutLocations(item));
    }

    const clone = {};

    for (const [key, value] of Object.entries(node)) {
        if (key === "start" || key === "end") {
            continue;
        }

        clone[key] = cloneNodeWithoutLocations(value);
    }

    return clone;
}

function ensureNumericOperationsUseRealLiteralCoercion({ ast, diagnostic }) {
    if (!diagnostic || !ast || typeof ast !== "object") {
        return [];
    }

    const fixes = [];

    const visit = (node, parent, property) => {
        if (!node) {
            return;
        }

        if (Array.isArray(node)) {
            for (let index = 0; index < node.length; index += 1) {
                visit(node[index], node, index);
            }
            return;
        }

        if (typeof node !== "object") {
            return;
        }

        if (node.type === "BinaryExpression") {
            const fix = coerceStringLiteralsInBinaryExpression(
                node,
                diagnostic
            );

            if (fix) {
                fixes.push(fix);
                return;
            }
        }

        for (const [key, value] of Object.entries(node)) {
            if (value && typeof value === "object") {
                visit(value, node, key);
            }
        }
    };

    visit(ast, null, null);

    return fixes;
}

function coerceStringLiteralsInBinaryExpression(node, diagnostic) {
    if (!node || node.type !== "BinaryExpression") {
        return null;
    }

    if (node.operator !== "+") {
        return null;
    }

    const leftLiteral = isCoercibleStringLiteral(node.left) ? node.left : null;
    const rightLiteral = isCoercibleStringLiteral(node.right)
        ? node.right
        : null;

    if (!leftLiteral && !rightLiteral) {
        return null;
    }

    if (leftLiteral) {
        node.left = createRealCoercionCall(leftLiteral);
    }

    if (rightLiteral) {
        node.right = createRealCoercionCall(rightLiteral);
    }

    const fixDetail = createFeatherFixDetail(diagnostic, {
        target: node.operator ?? null,
        range: {
            start: getNodeStartIndex(node),
            end: getNodeEndIndex(node)
        }
    });

    if (!fixDetail) {
        return null;
    }

    attachFeatherFixMetadata(node, [fixDetail]);

    return fixDetail;
}

function isCoercibleStringLiteral(node) {
    if (!node || node.type !== "Literal") {
        return false;
    }

    const rawValue = typeof node.value === "string" ? node.value : null;

    if (!rawValue) {
        return false;
    }

    let literalText = null;

    if (rawValue.startsWith('@"') && rawValue.endsWith('"')) {
        literalText = rawValue.slice(2, -1);
    } else if (rawValue.length >= 2) {
        const startingQuote = rawValue[0];
        const endingQuote = rawValue[rawValue.length - 1];

        if (
            (startingQuote === '"' || startingQuote === "'") &&
            startingQuote === endingQuote
        ) {
            literalText = rawValue.slice(1, -1);
        }
    }

    if (literalText == null) {
        return false;
    }

    const trimmed = literalText.trim();

    if (trimmed.length === 0) {
        return false;
    }

    return NUMERIC_STRING_LITERAL_PATTERN.test(trimmed);
}

function createRealCoercionCall(literal) {
    const argument = cloneLiteral(literal) ?? literal;

    if (argument && typeof argument === "object") {
        argument._skipNumericStringCoercion = true;
    }

    const identifier = createIdentifierFromTemplate("real", literal);

    const callExpression = {
        type: "CallExpression",
        object: identifier,
        arguments: [argument],
        start: cloneLocation(literal.start),
        end: cloneLocation(literal.end)
    };

    return callExpression;
}

function addMissingEnumMembers({ ast, diagnostic }) {
    if (!diagnostic || !ast || typeof ast !== "object") {
        return [];
    }

    const enumRegistry = collectEnumDeclarations(ast);

    if (enumRegistry.size === 0) {
        return [];
    }

    const fixes = [];

    const visit = (node, parent, property) => {
        if (!node) {
            return;
        }

        if (Array.isArray(node)) {
            for (let index = 0; index < node.length; index += 1) {
                visit(node[index], node, index);
            }
            return;
        }

        if (typeof node !== "object") {
            return;
        }

        if (node.type === "MemberDotExpression") {
            const fix = addMissingEnumMember(node, enumRegistry, diagnostic);

            if (fix) {
                fixes.push(fix);
                return;
            }
        }

        for (const [key, value] of Object.entries(node)) {
            if (value && typeof value === "object") {
                visit(value, node, key);
            }
        }
    };

    visit(ast, null, null);

    return fixes;
}

function collectEnumDeclarations(ast) {
    const registry = new Map();

    const visit = (node) => {
        if (!node) {
            return;
        }

        if (Array.isArray(node)) {
            for (const item of node) {
                visit(item);
            }
            return;
        }

        if (typeof node !== "object") {
            return;
        }

        if (node.type === "EnumDeclaration") {
            const enumName = node.name?.name;

            if (enumName && !registry.has(enumName)) {
                let members = Array.isArray(node.members) ? node.members : null;

                if (!members) {
                    members = [];
                    node.members = members;
                }

                const memberNames = new Set();

                for (const member of members) {
                    const memberName = member?.name?.name;
                    if (memberName) {
                        memberNames.add(memberName);
                    }
                }

                registry.set(enumName, {
                    declaration: node,
                    members,
                    memberNames
                });
            }
        }

        for (const value of Object.values(node)) {
            if (value && typeof value === "object") {
                visit(value);
            }
        }
    };

    visit(ast);

    return registry;
}

function addMissingEnumMember(memberExpression, enumRegistry, diagnostic) {
    if (!memberExpression || memberExpression.type !== "MemberDotExpression") {
        return null;
    }

    const enumIdentifier = memberExpression.object;
    const memberIdentifier = memberExpression.property;

    if (!enumIdentifier || enumIdentifier.type !== "Identifier") {
        return null;
    }

    if (!memberIdentifier || memberIdentifier.type !== "Identifier") {
        return null;
    }

    const enumName = enumIdentifier.name;
    const memberName = memberIdentifier.name;

    if (!enumName || !memberName) {
        return null;
    }

    const enumInfo = enumRegistry.get(enumName);

    if (!enumInfo) {
        return null;
    }

    if (enumInfo.memberNames.has(memberName)) {
        return null;
    }

    const newMember = createEnumMember(memberName);

    if (!newMember) {
        return null;
    }

    const insertIndex = getEnumInsertionIndex(enumInfo.members);
    enumInfo.members.splice(insertIndex, 0, newMember);
    enumInfo.memberNames.add(memberName);

    const start = getNodeStartIndex(memberIdentifier);
    const end = getNodeEndIndex(memberIdentifier);

    const fixDetail = createFeatherFixDetail(diagnostic, {
        target: `${enumName}.${memberName}`,
        range: start !== null && end !== null ? { start, end } : null
    });

    if (!fixDetail) {
        return null;
    }

    attachFeatherFixMetadata(newMember, [fixDetail]);

    const declaration = enumInfo.declaration;
    if (declaration && typeof declaration === "object") {
        attachFeatherFixMetadata(declaration, [fixDetail]);
    }

    return fixDetail;
}

function createEnumMember(name) {
    if (typeof name !== "string" || name.length === 0) {
        return null;
    }

    return {
        type: "EnumMember",
        name: {
            type: "Identifier",
            name
        },
        initializer: null
    };
}

function getEnumInsertionIndex(members) {
    if (!Array.isArray(members) || members.length === 0) {
        return Array.isArray(members) ? members.length : 0;
    }

    const lastIndex = members.length - 1;
    const lastMember = members[lastIndex];

    if (isSizeofEnumMember(lastMember)) {
        return lastIndex;
    }

    return members.length;
}

function isSizeofEnumMember(member) {
    if (!member || member.type !== "EnumMember") {
        return false;
    }

    const identifier = member.name;

    if (!identifier || identifier.type !== "Identifier") {
        return false;
    }

    return identifier.name === "SIZEOF";
}

function ensureTextureRepeatIsReset({ ast, diagnostic }) {
    if (!diagnostic || !ast || typeof ast !== "object") {
        return [];
    }

    const fixes = [];

    const visit = (node, parent, property) => {
        if (!node) {
            return;
        }

        if (Array.isArray(node)) {
            for (let index = 0; index < node.length; index += 1) {
                visit(node[index], node, index);
            }
            return;
        }

        if (typeof node !== "object") {
            return;
        }

        if (node.type === "CallExpression") {
            const fix = ensureTextureRepeatResetAfterCall(
                node,
                parent,
                property,
                diagnostic
            );

            if (fix) {
                fixes.push(fix);
                return;
            }
        }

        for (const [key, value] of Object.entries(node)) {
            if (value && typeof value === "object") {
                visit(value, node, key);
            }
        }
    };

    visit(ast, null, null);

    return fixes;
}

function ensureTextureRepeatResetAfterCall(node, parent, property, diagnostic) {
    if (!Array.isArray(parent) || typeof property !== "number") {
        return null;
    }

    if (!node || node.type !== "CallExpression") {
        return null;
    }

    if (!isIdentifierWithName(node.object, "gpu_set_texrepeat")) {
        return null;
    }

    const args = Array.isArray(node.arguments) ? node.arguments : [];

    if (args.length === 0) {
        return null;
    }

    if (!shouldResetTextureRepeat(args[0])) {
        return null;
    }

    const siblings = parent;
    let insertionIndex = siblings.length;

    for (let index = property + 1; index < siblings.length; index += 1) {
        const sibling = siblings[index];

        if (isTextureRepeatResetCall(sibling)) {
            return null;
        }

        if (!isTriviallyIgnorableStatement(sibling)) {
            insertionIndex = index + 1;
            break;
        }
    }

    const resetCall = createTextureRepeatResetCall(node);

    if (!resetCall) {
        return null;
    }

    const fixDetail = createFeatherFixDetail(diagnostic, {
        target: node.object?.name ?? null,
        range: {
            start: getNodeStartIndex(node),
            end: getNodeEndIndex(node)
        }
    });

    if (!fixDetail) {
        return null;
    }

    const previousSibling = siblings[insertionIndex - 1] ?? node;
    const nextSibling = siblings[insertionIndex] ?? null;
    const needsSeparator =
        insertionIndex > property + 1 &&
        !isTriviallyIgnorableStatement(previousSibling) &&
        nextSibling &&
        !isTriviallyIgnorableStatement(nextSibling) &&
        !hasOriginalBlankLineBetween(previousSibling, nextSibling);

    if (needsSeparator) {
        siblings.splice(
            insertionIndex,
            0,
            createEmptyStatementLike(previousSibling)
        );
        insertionIndex += 1;
    }

    siblings.splice(insertionIndex, 0, resetCall);
    attachFeatherFixMetadata(resetCall, [fixDetail]);

    return fixDetail;
}

function computeStateResetInsertionIndex({
    siblings,
    startIndex,
    isResetCall
}) {
    if (!Array.isArray(siblings)) {
        return null;
    }

    let insertionIndex = siblings.length;

    for (let index = startIndex; index < siblings.length; index += 1) {
        const sibling = siblings[index];

        if (typeof isResetCall === "function" && isResetCall(sibling)) {
            return { alreadyReset: true };
        }

        if (isExitLikeStatement(sibling)) {
            insertionIndex = index;
            break;
        }
    }

    while (
        insertionIndex > startIndex &&
        insertionIndex <= siblings.length &&
        isTriviallyIgnorableStatement(siblings[insertionIndex - 1])
    ) {
        insertionIndex -= 1;
    }

    return { index: insertionIndex };
}

function isExitLikeStatement(node) {
    if (!node || typeof node !== "object") {
        return false;
    }

    switch (node.type) {
        case "ReturnStatement":
        case "ThrowStatement":
        case "ExitStatement":
            return true;
        default:
            return false;
    }
}

function isTriviallyIgnorableStatement(node) {
    if (!node || typeof node !== "object") {
        return true;
    }

    if (node.type === "EmptyStatement") {
        return true;
    }

    if (Array.isArray(node)) {
        return node.length === 0;
    }

    return false;
}

function createEmptyStatementLike(template) {
    const empty = { type: "EmptyStatement" };

    if (template && typeof template === "object") {
        if (Object.hasOwn(template, "start")) {
            empty.start = cloneLocation(template.start);
        }

        if (Object.hasOwn(template, "end")) {
            empty.end = cloneLocation(template.end);
        }
    }

    return empty;
}

function hasOriginalBlankLineBetween(beforeNode, afterNode) {
    const beforeEndLine =
        typeof beforeNode?.end?.line === "number" ? beforeNode.end.line : null;
    const afterStartLine =
        typeof afterNode?.start?.line === "number"
            ? afterNode.start.line
            : null;

    if (beforeEndLine == null || afterStartLine == null) {
        return false;
    }

    return afterStartLine > beforeEndLine + 1;
}

function correctDataStructureAccessorTokens({ ast, diagnostic }) {
    if (!diagnostic || !ast || typeof ast !== "object") {
        return [];
    }

    const accessorReplacement =
        getAccessorReplacementFromDiagnostic(diagnostic);

    if (!accessorReplacement) {
        return [];
    }

    const { incorrectAccessor, correctAccessor } = accessorReplacement;

    if (incorrectAccessor === correctAccessor) {
        return [];
    }

    const fixes = [];

    const visit = (node, parent, property) => {
        if (!node) {
            return;
        }

        if (Array.isArray(node)) {
            for (let index = 0; index < node.length; index += 1) {
                visit(node[index], node, index);
            }
            return;
        }

        if (typeof node !== "object") {
            return;
        }

        if (node.type === "MemberIndexExpression") {
            const fix = updateMemberIndexAccessor(node, {
                incorrectAccessor,
                correctAccessor,
                diagnostic
            });

            if (fix) {
                fixes.push(fix);
                return;
            }
        }

        for (const [key, value] of Object.entries(node)) {
            if (value && typeof value === "object") {
                visit(value, node, key);
            }
        }
    };

    visit(ast, null, null);

    return fixes;
}

function updateMemberIndexAccessor(
    node,
    { incorrectAccessor, correctAccessor, diagnostic }
) {
    if (!node || node.type !== "MemberIndexExpression") {
        return null;
    }

    if (
        typeof incorrectAccessor !== "string" ||
        typeof correctAccessor !== "string"
    ) {
        return null;
    }

    if (node.accessor !== incorrectAccessor) {
        return null;
    }

    node.accessor = correctAccessor;

    const fixDetail = createFeatherFixDetail(diagnostic, {
        target: typeof node.object?.name === "string" ? node.object.name : null,
        range: {
            start: getNodeStartIndex(node),
            end: getNodeEndIndex(node)
        }
    });

    if (!fixDetail) {
        return null;
    }

    attachFeatherFixMetadata(node, [fixDetail]);

    return fixDetail;
}

function getAccessorReplacementFromDiagnostic(diagnostic) {
    if (!diagnostic) {
        return null;
    }

    const incorrectAccessor = extractAccessorFromExample(diagnostic.badExample);
    const correctAccessor = extractAccessorFromExample(diagnostic.goodExample);

    if (!incorrectAccessor || !correctAccessor) {
        return null;
    }

    if (incorrectAccessor === correctAccessor) {
        return null;
    }

    return { incorrectAccessor, correctAccessor };
}

function extractAccessorFromExample(example) {
    if (typeof example !== "string" || example.length === 0) {
        return null;
    }

    for (const token of DATA_STRUCTURE_ACCESSOR_TOKENS) {
        const search = `[${token}`;

        if (example.includes(search)) {
            return search;
        }
    }

    return null;
}

function ensureFileFindSearchesAreSerialized({ ast, diagnostic }) {
    if (!diagnostic || !ast || typeof ast !== "object") {
        return [];
    }

    const fixes = [];
    const state = createFileFindState();

    processStatementBlock(getProgramStatements(ast), state);

    return fixes;

    function processStatementBlock(statements, currentState) {
        if (
            !Array.isArray(statements) ||
            statements.length === 0 ||
            !currentState
        ) {
            return;
        }

        let index = 0;

        while (index < statements.length) {
            const statement = statements[index];

            if (isFileFindCloseStatement(statement)) {
                currentState.openCount = Math.max(
                    currentState.openCount - 1,
                    0
                );
                index += 1;
                continue;
            }

            const callNode = getFileFindFirstCallFromStatement(statement);

            if (callNode && currentState.openCount > 0) {
                const insertion = insertFileFindCloseBefore(
                    statements,
                    index,
                    callNode
                );

                if (insertion?.fixDetail) {
                    fixes.push(insertion.fixDetail);
                    currentState.openCount = Math.max(
                        currentState.openCount - 1,
                        0
                    );
                    index += insertion.insertedBefore;
                    continue;
                }
            }

            if (callNode) {
                currentState.openCount += 1;
            }

            handleNestedStatements(statement, currentState);
            index += 1;
        }
    }

    function handleNestedStatements(statement, currentState) {
        if (!statement || typeof statement !== "object" || !currentState) {
            return;
        }

        switch (statement.type) {
            case "BlockStatement": {
                processStatementBlock(statement.body ?? [], currentState);
                break;
            }
            case "IfStatement": {
                processBranch(statement, "consequent", currentState);

                if (statement.alternate) {
                    processBranch(statement, "alternate", currentState);
                }

                break;
            }
            case "WhileStatement":
            case "RepeatStatement":
            case "DoWhileStatement":
            case "ForStatement": {
                processBranch(statement, "body", currentState);
                break;
            }
            case "SwitchStatement": {
                const cases = Array.isArray(statement.cases)
                    ? statement.cases
                    : [];

                for (const caseClause of cases) {
                    const branchState = cloneFileFindState(currentState);
                    processStatementBlock(
                        caseClause?.consequent ?? [],
                        branchState
                    );
                }
                break;
            }
            case "TryStatement": {
                if (statement.block) {
                    processStatementBlock(
                        statement.block.body ?? [],
                        currentState
                    );
                }

                if (statement.handler) {
                    processBranch(statement.handler, "body", currentState);
                }

                if (statement.finalizer) {
                    processStatementBlock(
                        statement.finalizer.body ?? [],
                        currentState
                    );
                }
                break;
            }
            default:
                break;
        }
    }

    function processBranch(parent, key, currentState) {
        if (!parent || typeof parent !== "object" || !currentState) {
            return;
        }

        const statements = getBranchStatements(parent, key);

        if (!statements) {
            return;
        }

        const branchState = cloneFileFindState(currentState);
        processStatementBlock(statements, branchState);
    }

    function getBranchStatements(parent, key) {
        if (!parent || typeof parent !== "object" || !key) {
            return null;
        }

        let target = parent[key];

        if (!target) {
            return null;
        }

        if (target.type !== "BlockStatement") {
            target = ensureBlockStatement(parent, key, target);
        }

        if (!target || target.type !== "BlockStatement") {
            return null;
        }

        return Array.isArray(target.body) ? target.body : [];
    }

    function insertFileFindCloseBefore(statements, index, callNode) {
        if (!Array.isArray(statements) || typeof index !== "number") {
            return null;
        }

        const closeCall = createFileFindCloseCall(callNode);

        if (!closeCall) {
            return null;
        }

        const fixDetail = createFeatherFixDetail(diagnostic, {
            target: callNode?.object?.name ?? null,
            range: {
                start: getNodeStartIndex(callNode),
                end: getNodeEndIndex(callNode)
            }
        });

        if (!fixDetail) {
            return null;
        }

        attachFeatherFixMetadata(closeCall, [fixDetail]);
        statements.splice(index, 0, closeCall);

        return {
            fixDetail,
            insertedBefore: 1
        };
    }

    function getFileFindFirstCallFromStatement(statement) {
        if (!statement || typeof statement !== "object") {
            return null;
        }

        switch (statement.type) {
            case "CallExpression":
                return isIdentifierWithName(statement.object, "file_find_first")
                    ? statement
                    : null;
            case "AssignmentExpression":
                return getFileFindFirstCallFromExpression(statement.right);
            case "VariableDeclaration": {
                const declarations = Array.isArray(statement.declarations)
                    ? statement.declarations
                    : [];

                for (const declarator of declarations) {
                    const call = getFileFindFirstCallFromExpression(
                        declarator?.init
                    );
                    if (call) {
                        return call;
                    }
                }
                return null;
            }
            case "ReturnStatement":
            case "ThrowStatement":
                return getFileFindFirstCallFromExpression(statement.argument);
            case "ExpressionStatement":
                return getFileFindFirstCallFromExpression(statement.expression);
            default:
                return null;
        }
    }

    function getFileFindFirstCallFromExpression(expression) {
        if (!expression || typeof expression !== "object") {
            return null;
        }

        if (expression.type === "CallExpression") {
            return isIdentifierWithName(expression.object, "file_find_first")
                ? expression
                : null;
        }

        if (expression.type === "ParenthesizedExpression") {
            return getFileFindFirstCallFromExpression(expression.expression);
        }

        if (expression.type === "AssignmentExpression") {
            return getFileFindFirstCallFromExpression(expression.right);
        }

        if (expression.type === "SequenceExpression") {
            const expressions = Array.isArray(expression.expressions)
                ? expression.expressions
                : [];

            for (const item of expressions) {
                const call = getFileFindFirstCallFromExpression(item);
                if (call) {
                    return call;
                }
            }
        }

        if (
            expression.type === "BinaryExpression" ||
            expression.type === "LogicalExpression"
        ) {
            const leftCall = getFileFindFirstCallFromExpression(
                expression.left
            );
            if (leftCall) {
                return leftCall;
            }

            return getFileFindFirstCallFromExpression(expression.right);
        }

        if (
            expression.type === "ConditionalExpression" ||
            expression.type === "TernaryExpression"
        ) {
            const consequentCall = getFileFindFirstCallFromExpression(
                expression.consequent
            );
            if (consequentCall) {
                return consequentCall;
            }

            return getFileFindFirstCallFromExpression(expression.alternate);
        }

        return null;
    }

    function isFileFindCloseStatement(statement) {
        if (!statement || typeof statement !== "object") {
            return false;
        }

        if (statement.type === "CallExpression") {
            return isIdentifierWithName(statement.object, "file_find_close");
        }

        if (statement.type === "ExpressionStatement") {
            return isFileFindCloseStatement(statement.expression);
        }

        if (
            statement.type === "ReturnStatement" ||
            statement.type === "ThrowStatement"
        ) {
            return isFileFindCloseStatement(statement.argument);
        }

        return false;
    }

    function getProgramStatements(node) {
        if (!node || typeof node !== "object") {
            return [];
        }

        if (Array.isArray(node.body)) {
            return node.body;
        }

        if (node.body && Array.isArray(node.body.body)) {
            return node.body.body;
        }

        return [];
    }

    function createFileFindState() {
        return {
            openCount: 0
        };
    }

    function cloneFileFindState(existing) {
        if (!existing || typeof existing !== "object") {
            return createFileFindState();
        }

        return {
            openCount: existing.openCount ?? 0
        };
    }

    function createFileFindCloseCall(template) {
        const identifier = createIdentifier(
            "file_find_close",
            template?.object ?? template
        );

        if (!identifier) {
            return null;
        }

        const callExpression = {
            type: "CallExpression",
            object: identifier,
            arguments: []
        };

        if (Object.hasOwn(template, "start")) {
            callExpression.start = cloneLocation(template.start);
        }

        if (Object.hasOwn(template, "end")) {
            callExpression.end = cloneLocation(template.end);
        }

        return callExpression;
    }

    function ensureBlockStatement(parent, key, statement) {
        if (!parent || typeof parent !== "object" || !key) {
            return null;
        }

        if (!statement || typeof statement !== "object") {
            return null;
        }

        const block = {
            type: "BlockStatement",
            body: [statement]
        };

        if (Object.hasOwn(statement, "start")) {
            block.start = cloneLocation(statement.start);
        }

        if (Object.hasOwn(statement, "end")) {
            block.end = cloneLocation(statement.end);
        }

        parent[key] = block;

        return block;
    }
}

function ensureGpuStateIsPopped({ ast, diagnostic }) {
    if (!diagnostic || !ast || typeof ast !== "object") {
        return [];
    }

    const fixes = [];

    const visit = (node, parent, property) => {
        if (!node) {
            return;
        }

        if (Array.isArray(node)) {
            for (let index = 0; index < node.length; index += 1) {
                visit(node[index], node, index);
            }
            return;
        }

        if (typeof node !== "object") {
            return;
        }

        if (node.type === "IfStatement") {
            const fix = moveGpuPopStateCallOutOfConditional(
                node,
                parent,
                property,
                diagnostic
            );

            if (fix) {
                fixes.push(fix);
            }
        }

        for (const [key, value] of Object.entries(node)) {
            if (value && typeof value === "object") {
                visit(value, node, key);
            }
        }
    };

    visit(ast, null, null);

    return fixes;
}

function moveGpuPopStateCallOutOfConditional(
    node,
    parent,
    property,
    diagnostic
) {
    if (!Array.isArray(parent) || typeof property !== "number") {
        return null;
    }

    if (!node || node.type !== "IfStatement") {
        return null;
    }

    const consequentBlock = node.consequent;

    if (!consequentBlock || consequentBlock.type !== "BlockStatement") {
        return null;
    }

    const consequentBody = Array.isArray(consequentBlock.body)
        ? consequentBlock.body
        : null;

    if (!consequentBody || consequentBody.length === 0) {
        return null;
    }

    const trailingPopIndex = findTrailingGpuPopIndex(consequentBody);

    if (trailingPopIndex === -1) {
        return null;
    }

    if (hasTrailingGpuPopInAlternate(node.alternate)) {
        return null;
    }

    const siblings = parent;

    if (hasGpuPopStateAfterIndex(siblings, property)) {
        return null;
    }

    if (!hasGpuPushStateBeforeIndex(siblings, property)) {
        return null;
    }

    const [popStatement] = consequentBody.splice(trailingPopIndex, 1);
    const callExpression = getCallExpression(popStatement);

    if (
        !callExpression ||
        !isIdentifierWithName(callExpression.object, "gpu_pop_state")
    ) {
        return null;
    }

    const fixDetail = createFeatherFixDetail(diagnostic, {
        target: callExpression.object?.name ?? "gpu_pop_state",
        range: {
            start: getNodeStartIndex(callExpression),
            end: getNodeEndIndex(callExpression)
        }
    });

    if (!fixDetail) {
        return null;
    }

    siblings.splice(property + 1, 0, popStatement);
    attachFeatherFixMetadata(callExpression, [fixDetail]);

    return fixDetail;
}

function hasTrailingGpuPopInAlternate(alternate) {
    if (!alternate) {
        return false;
    }

    if (alternate.type === "BlockStatement") {
        const body = Array.isArray(alternate.body) ? alternate.body : null;

        if (!body || body.length === 0) {
            return false;
        }

        return isGpuPopStateCallStatement(body[body.length - 1]);
    }

    if (alternate.type === "IfStatement") {
        return true;
    }

    return isGpuPopStateCallStatement(alternate);
}

function findTrailingGpuPopIndex(statements) {
    if (!Array.isArray(statements) || statements.length === 0) {
        return -1;
    }

    for (let index = statements.length - 1; index >= 0; index -= 1) {
        const statement = statements[index];

        if (isGpuPopStateCallStatement(statement)) {
            return index;
        }

        if (!isEmptyStatement(statement)) {
            break;
        }
    }

    return -1;
}

function isEmptyStatement(node) {
    return !!node && node.type === "EmptyStatement";
}

function hasGpuPopStateAfterIndex(statements, index) {
    if (!Array.isArray(statements)) {
        return false;
    }

    for (let offset = index + 1; offset < statements.length; offset += 1) {
        const statement = statements[offset];
        if (isEmptyStatement(statement)) {
            continue;
        }

        if (isGpuPopStateCallStatement(statement)) {
            return true;
        }

        break;
    }

    return false;
}

function hasGpuPushStateBeforeIndex(statements, index) {
    if (!Array.isArray(statements)) {
        return false;
    }

    for (let offset = index - 1; offset >= 0; offset -= 1) {
        const statement = statements[offset];
        if (isEmptyStatement(statement)) {
            continue;
        }
        if (isGpuPushStateCallStatement(statement)) {
            return true;
        }
    }

    return false;
}

function isGpuPopStateCallStatement(node) {
    const expression = getCallExpression(node);

    if (!expression) {
        return false;
    }

    return isIdentifierWithName(expression.object, "gpu_pop_state");
}

function isGpuPushStateCallStatement(node) {
    const expression = getCallExpression(node);

    if (!expression) {
        return false;
    }

    return isIdentifierWithName(expression.object, "gpu_push_state");
}

function getCallExpression(node) {
    if (!node) {
        return null;
    }

    if (node.type === "CallExpression") {
        return node;
    }

    if (node.type === "ExpressionStatement") {
        const expression = node.expression;

        if (expression && expression.type === "CallExpression") {
            return expression;
        }
    }

    return null;
}

function removeDanglingFileFindCalls({ ast, diagnostic }) {
    if (!diagnostic || !ast || typeof ast !== "object") {
        return [];
    }

    const fixes = [];

    const visit = (node, parent, property) => {
        if (!node) {
            return;
        }

        if (Array.isArray(node)) {
            if (isStatementList(parent, property)) {
                sanitizeFileFindCalls(node, parent, fixes, diagnostic, ast);
            }

            for (let index = 0; index < node.length; index += 1) {
                visit(node[index], node, index);
            }
            return;
        }

        if (typeof node !== "object") {
            return;
        }

        for (const [key, value] of Object.entries(node)) {
            if (value && typeof value === "object") {
                visit(value, node, key);
            }
        }
    };

    visit(ast, null, null);

    return fixes;
}

function sanitizeFileFindCalls(
    statements,
    parent,
    fixes,
    diagnostic,
    metadataRoot
) {
    if (!Array.isArray(statements) || statements.length === 0) {
        return;
    }

    for (let index = 0; index < statements.length; index += 1) {
        const statement = statements[index];

        if (!isFileFindBlockFunctionCall(statement)) {
            continue;
        }

        if (!hasPrecedingFileFindClose(statements, index)) {
            continue;
        }

        const fixDetail = createFeatherFixDetail(diagnostic, {
            target: getCallExpressionCalleeName(statement),
            range: {
                start: getNodeStartIndex(statement),
                end: getNodeEndIndex(statement)
            }
        });

        if (!fixDetail) {
            continue;
        }

        const metadataTarget =
            parent && typeof parent === "object" ? parent : null;
        if (metadataTarget && metadataTarget !== metadataRoot) {
            attachFeatherFixMetadata(metadataTarget, [fixDetail]);
        }

        statements.splice(index, 1);
        index -= 1;

        fixes.push(fixDetail);
    }
}

function isStatementList(parent, property) {
    if (!parent || typeof property === "number") {
        return false;
    }

    if (property === "body") {
        return parent.type === "Program" || parent.type === "BlockStatement";
    }

    if (property === "consequent" && parent.type === "SwitchCase") {
        return true;
    }

    return false;
}

function isFileFindBlockFunctionCall(statement) {
    if (!statement || typeof statement !== "object") {
        return false;
    }

    const calleeName = getCallExpressionCalleeName(statement);

    if (!calleeName) {
        return false;
    }

    return FILE_FIND_BLOCK_CALL_TARGETS.has(calleeName);
}

function hasPrecedingFileFindClose(statements, index) {
    for (let offset = index - 1; offset >= 0; offset -= 1) {
        const candidate = statements[offset];

        if (
            isCallExpressionStatementWithName(
                candidate,
                FILE_FIND_CLOSE_FUNCTION_NAME
            )
        ) {
            return true;
        }
    }

    return false;
}

function isCallExpressionStatementWithName(statement, name) {
    if (!statement || typeof statement !== "object" || !name) {
        return false;
    }

    const calleeName = getCallExpressionCalleeName(statement);

    return calleeName === name;
}

function getCallExpressionCalleeName(node) {
    if (!node || typeof node !== "object") {
        return null;
    }

    if (node.type === "CallExpression") {
        return node.object?.name ?? null;
    }

    if (node.type === "ExpressionStatement") {
        return getCallExpressionCalleeName(node.expression);
    }

    return null;
}

function ensureVertexFormatDefinitionsAreClosed({ ast, diagnostic }) {
    if (!diagnostic || !ast || typeof ast !== "object") {
        return [];
    }

    const fixes = [];

    const visit = (node, parent, property) => {
        if (!node) {
            return;
        }

        if (Array.isArray(node)) {
            for (let index = 0; index < node.length; index += 1) {
                visit(node[index], node, index);
            }
            return;
        }

        if (typeof node !== "object") {
            return;
        }

        if (node.type === "CallExpression") {
            const fix = ensureVertexFormatDefinitionIsClosed(
                node,
                parent,
                property,
                diagnostic
            );

            if (fix) {
                fixes.push(fix);
                return;
            }
        }

        for (const [key, value] of Object.entries(node)) {
            if (value && typeof value === "object") {
                visit(value, node, key);
            }
        }
    };

    visit(ast, null, null);

    return fixes;
}

function ensureVertexFormatsClosedBeforeStartingNewOnes({ ast, diagnostic }) {
    if (!diagnostic || !ast || typeof ast !== "object") {
        return [];
    }

    const fixes = [];

    const visit = (node, parent, property) => {
        if (!node) {
            return;
        }

        if (Array.isArray(node)) {
            if (shouldProcessStatementSequence(parent, property)) {
                ensureSequentialVertexFormatsAreClosed(node, diagnostic, fixes);
            }

            for (let index = 0; index < node.length; index += 1) {
                visit(node[index], node, index);
            }

            return;
        }

        if (typeof node !== "object") {
            return;
        }

        for (const [key, value] of Object.entries(node)) {
            if (value && typeof value === "object") {
                visit(value, node, key);
            }
        }
    };

    visit(ast, null, null);

    return fixes;
}

function ensureSequentialVertexFormatsAreClosed(statements, diagnostic, fixes) {
    if (!Array.isArray(statements) || statements.length === 0) {
        return;
    }

    const openBegins = [];

    for (let index = 0; index < statements.length; index += 1) {
        const statement = statements[index];

        if (!statement || typeof statement !== "object") {
            continue;
        }

        if (isVertexFormatBeginCall(statement)) {
            if (openBegins.length > 0) {
                const previousBegin = openBegins[openBegins.length - 1];

                if (previousBegin && previousBegin !== statement) {
                    const fixDetail = insertVertexFormatEndBefore(
                        statements,
                        index,
                        previousBegin,
                        diagnostic
                    );

                    if (fixDetail) {
                        fixes.push(fixDetail);
                        openBegins.pop();
                    }
                }
            }

            if (openBegins[openBegins.length - 1] !== statement) {
                openBegins.push(statement);
            }
            continue;
        }

        const closingCount = countVertexFormatEndCalls(statement);

        for (
            let consumed = 0;
            consumed < closingCount && openBegins.length > 0;
            consumed += 1
        ) {
            openBegins.pop();
        }
    }
}

function shouldProcessStatementSequence(parent, property) {
    if (!parent) {
        return true;
    }

    if (property === "body") {
        return parent.type === "Program" || parent.type === "BlockStatement";
    }

    return parent.type === "CaseClause" && property === "consequent";
}

function insertVertexFormatEndBefore(
    statements,
    index,
    templateBegin,
    diagnostic
) {
    if (!Array.isArray(statements) || typeof index !== "number") {
        return null;
    }

    if (!templateBegin || typeof templateBegin !== "object") {
        return null;
    }

    const replacement = createVertexFormatEndCall(templateBegin);

    if (!replacement) {
        return null;
    }

    const fixDetail = createFeatherFixDetail(diagnostic, {
        target: templateBegin?.object?.name ?? null,
        range: {
            start: getNodeStartIndex(templateBegin),
            end: getNodeEndIndex(templateBegin)
        }
    });

    if (!fixDetail) {
        return null;
    }

    statements.splice(index, 0, replacement);
    attachFeatherFixMetadata(replacement, [fixDetail]);

    return fixDetail;
}

function countVertexFormatEndCalls(node) {
    const stack = [node];
    const seen = new Set();
    let count = 0;

    while (stack.length > 0) {
        const current = stack.pop();

        if (!current || typeof current !== "object") {
            continue;
        }

        if (seen.has(current)) {
            continue;
        }

        seen.add(current);

        if (isVertexFormatEndCall(current)) {
            count += 1;
        }

        if (Array.isArray(current)) {
            for (let index = 0; index < current.length; index += 1) {
                stack.push(current[index]);
            }
            continue;
        }

        for (const value of Object.values(current)) {
            if (value && typeof value === "object") {
                stack.push(value);
            }
        }
    }

    return count;
}

function ensureVertexFormatDefinitionIsClosed(
    node,
    parent,
    property,
    diagnostic
) {
    if (!Array.isArray(parent) || typeof property !== "number") {
        return null;
    }

    if (!node || node.type !== "CallExpression") {
        return null;
    }

    if (!isIdentifierWithName(node.object, "vertex_format_begin")) {
        return null;
    }

    const siblings = parent;
    let insertionIndex = property + 1;

    for (let index = property + 1; index < siblings.length; index += 1) {
        const sibling = siblings[index];

        if (nodeContainsVertexFormatEndCall(sibling)) {
            return null;
        }

        if (isVertexFormatBeginCall(sibling)) {
            break;
        }

        if (isVertexFormatAddCall(sibling)) {
            insertionIndex = index + 1;
            continue;
        }

        break;
    }

    const vertexFormatEndCall = createVertexFormatEndCall(node);

    if (!vertexFormatEndCall) {
        return null;
    }

    const fixDetail = createFeatherFixDetail(diagnostic, {
        target: "vertex_format_end",
        range: {
            start: getNodeStartIndex(node),
            end: getNodeEndIndex(node)
        }
    });

    if (!fixDetail) {
        return null;
    }

    siblings.splice(insertionIndex, 0, vertexFormatEndCall);
    attachFeatherFixMetadata(vertexFormatEndCall, [fixDetail]);

    return fixDetail;
}

function nodeContainsVertexFormatEndCall(node) {
    if (!node || typeof node !== "object") {
        return false;
    }

    if (isVertexFormatEndCall(node)) {
        return true;
    }

    if (Array.isArray(node)) {
        return node.some(nodeContainsVertexFormatEndCall);
    }

    for (const value of Object.values(node)) {
        if (nodeContainsVertexFormatEndCall(value)) {
            return true;
        }
    }

    return false;
}

function isVertexFormatEndCall(node) {
    return (
        !!node &&
        node.type === "CallExpression" &&
        isIdentifierWithName(node.object, "vertex_format_end")
    );
}

function isVertexFormatBeginCall(node) {
    return (
        !!node &&
        node.type === "CallExpression" &&
        isIdentifierWithName(node.object, "vertex_format_begin")
    );
}

function isVertexFormatAddCall(node) {
    if (!node || node.type !== "CallExpression") {
        return false;
    }

    const identifier = node.object;

    if (!identifier || identifier.type !== "Identifier") {
        return false;
    }

    return (
        typeof identifier.name === "string" &&
        identifier.name.startsWith("vertex_format_add_")
    );
}

function createVertexFormatEndCall(template) {
    if (!template || template.type !== "CallExpression") {
        return null;
    }

    const identifier = createIdentifier("vertex_format_end", template.object);

    if (!identifier) {
        return null;
    }

    const callExpression = {
        type: "CallExpression",
        object: identifier,
        arguments: []
    };

    if (hasOwn(template, "start")) {
        callExpression.start = cloneLocation(template.start);
    }

    if (hasOwn(template, "end")) {
        callExpression.end = cloneLocation(template.end);
    }

    return callExpression;
}

function harmonizeTexturePointerTernaries({ ast, diagnostic }) {
    if (!diagnostic || !ast || typeof ast !== "object") {
        return [];
    }

    const fixes = [];

    const visit = (node, parent, property) => {
        if (!node) {
            return;
        }

        if (Array.isArray(node)) {
            for (let index = 0; index < node.length; index += 1) {
                visit(node[index], node, index);
            }
            return;
        }

        if (typeof node !== "object") {
            return;
        }

        if (node.type === "TernaryExpression") {
            const fix = harmonizeTexturePointerTernary(
                node,
                parent,
                property,
                diagnostic
            );

            if (fix) {
                fixes.push(fix);
                return;
            }
        }

        for (const [key, value] of Object.entries(node)) {
            if (value && typeof value === "object") {
                visit(value, node, key);
            }
        }
    };

    visit(ast, null, null);

    return fixes;
}

const INSTANCE_CREATE_FUNCTION_NAMES = new Set([
    "instance_create_layer",
    "instance_create_depth",
    "instance_create_depth_ext",
    "instance_create_layer_ext",
    "instance_create_at",
    "instance_create",
    "instance_create_z"
]);

function annotateInstanceVariableStructAssignments({ ast, diagnostic }) {
    if (!diagnostic || !ast || typeof ast !== "object") {
        return [];
    }

    const fixes = [];

    const visit = (node) => {
        if (!node) {
            return;
        }

        if (Array.isArray(node)) {
            for (const entry of node) {
                visit(entry);
            }
            return;
        }

        if (typeof node !== "object") {
            return;
        }

        if (node.type === "CallExpression") {
            const callFixes = annotateInstanceCreateCall(node, diagnostic);

            if (isNonEmptyArray(callFixes)) {
                fixes.push(...callFixes);
            }
        }

        for (const value of Object.values(node)) {
            if (value && typeof value === "object") {
                visit(value);
            }
        }
    };

    visit(ast);

    return fixes;
}

function annotateInstanceCreateCall(node, diagnostic) {
    if (!node || node.type !== "CallExpression") {
        return [];
    }

    if (!isInstanceCreateIdentifier(node.object)) {
        return [];
    }

    const structArgument = findStructArgument(node.arguments);

    if (!structArgument) {
        return [];
    }

    return annotateVariableStructProperties(structArgument, diagnostic);
}

function isInstanceCreateIdentifier(node) {
    if (!node || node.type !== "Identifier") {
        return false;
    }

    if (INSTANCE_CREATE_FUNCTION_NAMES.has(node.name)) {
        return true;
    }

    return node.name?.startsWith?.("instance_create_") ?? false;
}

function findStructArgument(args) {
    if (!Array.isArray(args) || args.length === 0) {
        return null;
    }

    for (let index = args.length - 1; index >= 0; index -= 1) {
        const candidate = args[index];

        if (candidate && candidate.type === "StructExpression") {
            return candidate;
        }
    }

    return null;
}

function annotateVariableStructProperties(structExpression, diagnostic) {
    if (!structExpression || structExpression.type !== "StructExpression") {
        return [];
    }

    const properties = Array.isArray(structExpression.properties)
        ? structExpression.properties
        : [];

    if (properties.length === 0) {
        return [];
    }

    const fixes = [];

    for (const property of properties) {
        const fixDetail = annotateVariableStructProperty(property, diagnostic);

        if (fixDetail) {
            fixes.push(fixDetail);
        }
    }

    return fixes;
}

function annotateVariableStructProperty(property, diagnostic) {
    if (!property || property.type !== "Property") {
        return null;
    }

    const value = property.value;

    if (
        !value ||
        value.type !== "Identifier" ||
        typeof value.name !== "string"
    ) {
        return null;
    }

    const fixDetail = createFeatherFixDetail(diagnostic, {
        target: value.name,
        range: {
            start: getNodeStartIndex(property),
            end: getNodeEndIndex(property)
        },
        automatic: false
    });

    if (!fixDetail) {
        return null;
    }

    attachFeatherFixMetadata(property, [fixDetail]);

    return fixDetail;
}

function harmonizeTexturePointerTernary(node, parent, property, diagnostic) {
    if (!node || node.type !== "TernaryExpression") {
        return null;
    }

    if (
        !parent ||
        parent.type !== "AssignmentExpression" ||
        property !== "right"
    ) {
        return null;
    }

    if (!isSpriteGetTextureCall(node.consequent)) {
        return null;
    }

    const alternate = node.alternate;

    if (!isNegativeOneLiteral(alternate)) {
        return null;
    }

    const pointerIdentifier = createIdentifier("pointer_null", alternate);

    if (!pointerIdentifier) {
        return null;
    }

    copyCommentMetadata(alternate, pointerIdentifier);
    node.alternate = pointerIdentifier;

    const fixDetail = createFeatherFixDetail(diagnostic, {
        target: isIdentifier(parent.left) ? parent.left.name : null,
        range: {
            start: getNodeStartIndex(node),
            end: getNodeEndIndex(node)
        }
    });

    if (!fixDetail) {
        return null;
    }

    attachFeatherFixMetadata(node, [fixDetail]);

    return fixDetail;
}

function createAssignmentFromDeclarator(declarator, declarationNode) {
    if (!declarator || typeof declarator !== "object") {
        return null;
    }

    const identifier = declarator.id;

    if (!isIdentifier(identifier)) {
        return null;
    }

    if (!declarator.init) {
        return null;
    }

    const assignment = {
        type: "AssignmentExpression",
        operator: "=",
        left: cloneIdentifier(identifier),
        right: declarator.init,
        start: cloneLocation(declarator.start ?? declarationNode?.start),
        end: cloneLocation(declarator.end ?? declarationNode?.end)
    };

    copyCommentMetadata(declarator, assignment);

    return assignment;
}

function isFunctionLikeNode(node) {
    if (!node || typeof node !== "object") {
        return false;
    }

    if (typeof node.type !== "string") {
        return false;
    }

    return FUNCTION_LIKE_TYPES.has(node.type);
}

function getFunctionParameterNames(node) {
    const params = Array.isArray(node?.params) ? node.params : [];
    const names = [];

    for (const param of params) {
        if (!param || typeof param !== "object") {
            continue;
        }

        if (isIdentifier(param)) {
            if (param.name) {
                names.push(param.name);
            }
            continue;
        }

        if (param.type === "DefaultParameter" && isIdentifier(param.left)) {
            if (param.left.name) {
                names.push(param.left.name);
            }
            continue;
        }
    }

    return names;
}

function getVariableDeclaratorName(declarator) {
    if (!declarator || typeof declarator !== "object") {
        return null;
    }

    const identifier = declarator.id;

    if (!isIdentifier(identifier)) {
        return null;
    }

    return identifier.name ?? null;
}

function cloneLiteral(node) {
    if (!node || node.type !== "Literal") {
        return null;
    }

    const cloned = {
        type: "Literal",
        value: node.value
    };

    if (Object.hasOwn(node, "start")) {
        cloned.start = cloneLocation(node.start);
    }

    if (Object.hasOwn(node, "end")) {
        cloned.end = cloneLocation(node.end);
    }

    return cloned;
}

function createIdentifierFromTemplate(name, template) {
    const identifier = {
        type: "Identifier",
        name
    };

    if (template && typeof template === "object") {
        if (Object.hasOwn(template, "start")) {
            identifier.start = cloneLocation(template.start);
        }

        if (Object.hasOwn(template, "end")) {
            identifier.end = cloneLocation(template.end);
        }
    }

    return identifier;
}

function cloneIdentifier(node) {
    if (!node || node.type !== "Identifier") {
        return null;
    }

    const cloned = {
        type: "Identifier",
        name: node.name
    };

    if (Object.hasOwn(node, "start")) {
        cloned.start = cloneLocation(node.start);
    }

    if (Object.hasOwn(node, "end")) {
        cloned.end = cloneLocation(node.end);
    }

    return cloned;
}

function copyCommentMetadata(source, target) {
    if (!source || !target) {
        return;
    }

    [
        "leadingComments",
        "trailingComments",
        "innerComments",
        "comments"
    ].forEach((key) => {
        if (Object.hasOwn(source, key)) {
            target[key] = source[key];
        }
    });
}

function extractIdentifierNameFromLiteral(value) {
    if (typeof value !== "string") {
        return null;
    }

    const stripped = stripStringQuotes(value);
    if (!stripped) {
        return null;
    }

    if (!IDENTIFIER_NAME_PATTERN.test(stripped)) {
        return null;
    }

    return stripped;
}

function stripStringQuotes(value) {
    if (typeof value !== "string" || value.length < 2) {
        return null;
    }

    const firstChar = value[0];
    const lastChar = value[value.length - 1];

    if ((firstChar === '"' || firstChar === "'") && firstChar === lastChar) {
        return value.slice(1, -1);
    }

    return null;
}

function isIdentifierWithName(node, name) {
    if (!node || node.type !== "Identifier") {
        return false;
    }

    return node.name === name;
}

function isIdentifier(node) {
    return !!node && node.type === "Identifier";
}

function isDrawPrimitiveBeginCall(node) {
    return isCallExpressionWithName(node, "draw_primitive_begin");
}

function isDrawPrimitiveEndCall(node) {
    return isCallExpressionWithName(node, "draw_primitive_end");
}

function isCallExpressionWithName(node, name) {
    if (!node || node.type !== "CallExpression") {
        return false;
    }

    return isIdentifierWithName(node.object, name);
}

function createPrimitiveBeginCall(template) {
    if (!template || template.type !== "CallExpression") {
        return null;
    }

    const identifier = createIdentifier(
        "draw_primitive_begin",
        template.object
    );

    if (!identifier) {
        return null;
    }

    const primitiveType = createIdentifier("pr_linelist");

    const callExpression = {
        type: "CallExpression",
        object: identifier,
        arguments: [primitiveType].filter(Boolean)
    };

    if (Object.hasOwn(template, "start")) {
        callExpression.start = cloneLocation(template.start);
    }

    if (Object.hasOwn(template, "end")) {
        const referenceLocation = template.start ?? template.end;

        if (referenceLocation) {
            callExpression.end = cloneLocation(referenceLocation);
        }
    }

    return callExpression;
}

function isLiteralZero(node) {
    if (!node || node.type !== "Literal") {
        return false;
    }

    return node.value === "0" || node.value === 0;
}

function isDrawSurfaceCall(node) {
    if (!isCallExpression(node)) {
        return false;
    }

    const name = node.object?.name;

    if (typeof name !== "string") {
        return false;
    }

    return name.startsWith("draw_surface");
}

function isTerminatingStatement(node) {
    if (!node || typeof node !== "object") {
        return false;
    }

    return (
        node.type === "ReturnStatement" ||
        node.type === "BreakStatement" ||
        node.type === "ContinueStatement" ||
        node.type === "ThrowStatement" ||
        node.type === "ExitStatement"
    );
}

function isLiteralOne(node) {
    if (!node || node.type !== "Literal") {
        return false;
    }

    return node.value === "1" || node.value === 1;
}

function isLiteralTrue(node) {
    if (!node || node.type !== "Literal") {
        return false;
    }

    return node.value === "true" || node.value === true;
}

function isLiteralFalse(node) {
    if (!node || node.type !== "Literal") {
        return false;
    }

    return node.value === "false" || node.value === false;
}

function isShaderResetCall(node) {
    if (!node || node.type !== "CallExpression") {
        return false;
    }

    if (!isIdentifierWithName(node.object, "shader_reset")) {
        return false;
    }

    const args = Array.isArray(node.arguments) ? node.arguments : [];

    return args.length === 0;
}

function isFogResetCall(node) {
    if (!node || node.type !== "CallExpression") {
        return false;
    }

    if (!isIdentifierWithName(node.object, "gpu_set_fog")) {
        return false;
    }

    const args = Array.isArray(node.arguments) ? node.arguments : [];

    if (args.length < 4) {
        return false;
    }

    return (
        isLiteralFalse(args[0]) &&
        isIdentifierWithName(args[1], "c_black") &&
        isLiteralZero(args[2]) &&
        isLiteralOne(args[3])
    );
}

function isAlphaTestEnableResetCall(node) {
    if (!node || node.type !== "CallExpression") {
        return false;
    }

    if (!isIdentifierWithName(node.object, "gpu_set_alphatestenable")) {
        return false;
    }

    const args = Array.isArray(node.arguments) ? node.arguments : [];

    if (args.length === 0) {
        return false;
    }

    return isLiteralFalse(args[0]);
}

function isAlphaTestRefResetCall(node) {
    if (!node || node.type !== "CallExpression") {
        return false;
    }

    if (!isIdentifierWithName(node.object, "gpu_set_alphatestref")) {
        return false;
    }

    const args = Array.isArray(node.arguments) ? node.arguments : [];

    if (args.length === 0) {
        return false;
    }

    return isLiteralZero(args[0]);
}

function isHalignResetCall(node) {
    if (!node || node.type !== "CallExpression") {
        return false;
    }

    if (!isIdentifierWithName(node.object, "draw_set_halign")) {
        return false;
    }

    const args = Array.isArray(node.arguments) ? node.arguments : [];

    if (args.length === 0) {
        return false;
    }

    return isIdentifierWithName(args[0], "fa_left");
}

function isCullModeResetCall(node) {
    if (!node || node.type !== "CallExpression") {
        return false;
    }

    if (!isIdentifierWithName(node.object, "gpu_set_cullmode")) {
        return false;
    }

    const args = Array.isArray(node.arguments) ? node.arguments : [];

    if (args.length === 0) {
        return false;
    }

    return isIdentifierWithName(args[0], "cull_noculling");
}

function isColourWriteEnableResetCall(node) {
    if (!node || node.type !== "CallExpression") {
        return false;
    }

    if (!isIdentifierWithName(node.object, "gpu_set_colourwriteenable")) {
        return false;
    }

    const args = Array.isArray(node.arguments) ? node.arguments : [];

    if (args.length < 4) {
        return false;
    }

    return args
        .slice(0, 4)
        .every((argument) => isBooleanLiteral(argument, true));
}

function isAlphaTestDisableCall(node) {
    if (!node || node.type !== "CallExpression") {
        return false;
    }

    if (!isIdentifierWithName(node.object, "gpu_set_alphatestenable")) {
        return false;
    }

    const args = Array.isArray(node.arguments) ? node.arguments : [];

    if (args.length === 0) {
        return false;
    }

    const [argument] = args;

    return isLiteralFalse(argument) || isLiteralZero(argument);
}

function createAlphaTestEnableResetCall(template) {
    if (!template || template.type !== "CallExpression") {
        return null;
    }

    const identifier = cloneIdentifier(template.object);

    if (!identifier || identifier.name !== "gpu_set_alphatestenable") {
        return null;
    }

    const literalFalse = createLiteral("false", template.arguments?.[0]);

    const callExpression = {
        type: "CallExpression",
        object: identifier,
        arguments: [literalFalse]
    };

    if (hasOwn(template, "start")) {
        callExpression.start = cloneLocation(template.start);
    }

    if (hasOwn(template, "end")) {
        callExpression.end = cloneLocation(template.end);
    }

    return callExpression;
}

function createAlphaTestRefResetCall(template) {
    if (!template || template.type !== "CallExpression") {
        return null;
    }

    const identifier = cloneIdentifier(template.object);

    if (!identifier || identifier.name !== "gpu_set_alphatestref") {
        return null;
    }

    const literalZero = createLiteral("0", template.arguments?.[0]);

    const callExpression = {
        type: "CallExpression",
        object: identifier,
        arguments: [literalZero]
    };

    if (Object.hasOwn(template, "start")) {
        callExpression.start = cloneLocation(template.start);
    }

    if (Object.hasOwn(template, "end")) {
        callExpression.end = cloneLocation(template.end);
    }

    return callExpression;
}

function createBlendModeResetCall(template) {
    if (!template || template.type !== "CallExpression") {
        return null;
    }

    const identifier = cloneIdentifier(template.object);

    if (!identifier || identifier.name !== "gpu_set_blendmode") {
        return null;
    }

    const blendModeIdentifier = createIdentifier(
        "bm_normal",
        template.arguments?.[0]
    );

    if (!blendModeIdentifier) {
        return null;
    }

    const callExpression = {
        type: "CallExpression",
        object: identifier,
        arguments: [blendModeIdentifier]
    };

    if (Object.hasOwn(template, "start")) {
        callExpression.start = cloneLocation(template.start);
    }

    if (Object.hasOwn(template, "end")) {
        callExpression.end = cloneLocation(template.end);
    }

    return callExpression;
}

function isSurfaceSetTargetCall(node) {
    if (!node || node.type !== "CallExpression") {
        return false;
    }

    return isIdentifierWithName(node.object, "surface_set_target");
}

function createHalignResetCall(template) {
    if (!template || template.type !== "CallExpression") {
        return null;
    }

    const identifier = cloneIdentifier(template.object);

    if (!identifier || identifier.name !== "draw_set_halign") {
        return null;
    }

    const faLeft = createIdentifier("fa_left", template.arguments?.[0]);

    if (!faLeft) {
        return null;
    }

    const callExpression = {
        type: "CallExpression",
        object: identifier,
        arguments: [faLeft]
    };

    if (Object.hasOwn(template, "start")) {
        callExpression.start = cloneLocation(template.start);
    }

    if (Object.hasOwn(template, "end")) {
        callExpression.end = cloneLocation(template.end);
    }

    return callExpression;
}

function createCullModeResetCall(template) {
    if (!template || template.type !== "CallExpression") {
        return null;
    }

    const identifier = cloneIdentifier(template.object);

    if (!identifier || identifier.name !== "gpu_set_cullmode") {
        return null;
    }

    const resetArgument = createIdentifier(
        "cull_noculling",
        template.arguments?.[0]
    );

    if (!resetArgument) {
        return null;
    }

    const callExpression = {
        type: "CallExpression",
        object: identifier,
        arguments: [resetArgument]
    };

    if (Object.hasOwn(template, "start")) {
        callExpression.start = cloneLocation(template.start);
    }

    if (Object.hasOwn(template, "end")) {
        callExpression.end = cloneLocation(template.end);
    }

    return callExpression;
}

function createColourWriteEnableResetCall(template) {
    if (!template || template.type !== "CallExpression") {
        return null;
    }

    const identifier = cloneIdentifier(template.object);

    if (!identifier || identifier.name !== "gpu_set_colourwriteenable") {
        return null;
    }

    const templateArgs = Array.isArray(template.arguments)
        ? template.arguments
        : [];
    const argumentsList = [];

    for (let index = 0; index < 4; index += 1) {
        const argumentTemplate =
            templateArgs[index] ??
            templateArgs[templateArgs.length - 1] ??
            template;
        const literalTrue = createLiteral("true", argumentTemplate);
        argumentsList.push(literalTrue);
    }

    const callExpression = {
        type: "CallExpression",
        object: identifier,
        arguments: argumentsList
    };

    if (Object.hasOwn(template, "start")) {
        callExpression.start = cloneLocation(template.start);
    }

    if (Object.hasOwn(template, "end")) {
        callExpression.end = cloneLocation(template.end);
    }

    return callExpression;
}

function isBlendModeNormalArgument(node) {
    if (!node || typeof node !== "object") {
        return false;
    }

    if (isIdentifierWithName(node, "bm_normal")) {
        return true;
    }

    if (node.type === "Literal") {
        return node.value === "bm_normal";
    }

    return false;
}

function shouldResetBlendEnable(argument) {
    if (!argument || typeof argument !== "object") {
        return false;
    }

    return isLiteralFalse(argument) || isLiteralZero(argument);
}

function shouldResetTextureRepeat(argument) {
    if (!argument || typeof argument !== "object") {
        return false;
    }

    if (isLiteralFalse(argument) || isLiteralZero(argument)) {
        return false;
    }

    return isLiteralTrue(argument) || isLiteralOne(argument);
}

function isTextureRepeatResetCall(node) {
    if (!node || node.type !== "CallExpression") {
        return false;
    }

    if (!isIdentifierWithName(node.object, "gpu_set_texrepeat")) {
        return false;
    }

    const args = Array.isArray(node.arguments) ? node.arguments : [];

    if (args.length === 0) {
        return false;
    }

    const [argument] = args;

    return isLiteralFalse(argument) || isLiteralZero(argument);
}

function createTextureRepeatResetCall(template) {
    if (!template || template.type !== "CallExpression") {
        return null;
    }

    const identifier = cloneIdentifier(template.object);

    if (!identifier || identifier.name !== "gpu_set_texrepeat") {
        return null;
    }

    const literalFalse = createLiteral("false", template.arguments?.[0]);

    const callExpression = {
        type: "CallExpression",
        object: identifier,
        arguments: [literalFalse]
    };

    if (Object.hasOwn(template, "start")) {
        callExpression.start = cloneLocation(template.start);
    }

    if (Object.hasOwn(template, "end")) {
        callExpression.end = cloneLocation(template.end);
    }

    return callExpression;
}

function isBlendModeResetCall(node) {
    if (!node || node.type !== "CallExpression") {
        return false;
    }

    if (!isIdentifierWithName(node.object, "gpu_set_blendmode")) {
        return false;
    }

    const args = getCallExpressionArguments(node);

    if (args.length === 0) {
        return false;
    }

    return isBlendModeNormalArgument(args[0]);
}

function isBlendEnableResetCall(node) {
    if (!node || node.type !== "CallExpression") {
        return false;
    }

    if (!isIdentifierWithName(node.object, "gpu_set_blendenable")) {
        return false;
    }

    const args = Array.isArray(node.arguments) ? node.arguments : [];

    if (args.length === 0) {
        return false;
    }

    const [argument] = args;

    return isLiteralTrue(argument) || isLiteralOne(argument);
}

function createShaderResetCall(template) {
    if (!template || template.type !== "CallExpression") {
        return null;
    }

    const identifier = createIdentifier("shader_reset", template.object);

    if (!identifier) {
        return null;
    }

    const callExpression = {
        type: "CallExpression",
        object: identifier,
        arguments: []
    };

    if (Object.hasOwn(template, "start")) {
        callExpression.start = cloneLocation(template.start);
    }

    if (Object.hasOwn(template, "end")) {
        callExpression.end = cloneLocation(template.end);
    }

    return callExpression;
}

function createFogResetCall(template) {
    if (!template || template.type !== "CallExpression") {
        return null;
    }

    const identifier = cloneIdentifier(template.object);

    if (!identifier || identifier.name !== "gpu_set_fog") {
        return null;
    }

    const [argument0, argument1, argument2, argument3] = Array.isArray(
        template.arguments
    )
        ? template.arguments
        : [];

    const falseLiteral = createLiteral("false", argument0);
    const colorIdentifier = createIdentifier("c_black", argument1);
    const zeroLiteral = createLiteral("0", argument2);
    const oneLiteral = createLiteral("1", argument3);

    if (!falseLiteral || !colorIdentifier || !zeroLiteral || !oneLiteral) {
        return null;
    }

    const callExpression = {
        type: "CallExpression",
        object: identifier,
        arguments: [falseLiteral, colorIdentifier, zeroLiteral, oneLiteral]
    };

    if (Object.hasOwn(template, "start")) {
        callExpression.start = cloneLocation(template.start);
    }

    if (Object.hasOwn(template, "end")) {
        callExpression.end = cloneLocation(template.end);
    }

    return callExpression;
}

function createBlendEnableResetCall(template) {
    if (!template || template.type !== "CallExpression") {
        return null;
    }

    const identifier = cloneIdentifier(template.object);

    if (!identifier || identifier.name !== "gpu_set_blendenable") {
        return null;
    }

    const literalTrue = createLiteral("true", template.arguments?.[0]);

    const callExpression = {
        type: "CallExpression",
        object: identifier,
        arguments: [literalTrue]
    };

    if (Object.hasOwn(template, "start")) {
        callExpression.start = cloneLocation(template.start);
    }

    if (Object.hasOwn(template, "end")) {
        callExpression.end = cloneLocation(template.end);
    }

    return callExpression;
}

function createLiteral(value, template) {
    const literalValue = typeof value === "number" ? String(value) : value;

    const literal = {
        type: "Literal",
        value: literalValue
    };

    if (template && typeof template === "object") {
        if (Object.hasOwn(template, "start")) {
            literal.start = cloneLocation(template.start);
        }

        if (Object.hasOwn(template, "end")) {
            literal.end = cloneLocation(template.end);
        }
    }

    return literal;
}

function reorderOptionalParameters({ ast, diagnostic }) {
    if (!diagnostic || !ast || typeof ast !== "object") {
        return [];
    }

    const fixes = [];

    const visit = (node) => {
        if (!node) {
            return;
        }

        if (Array.isArray(node)) {
            for (const item of node) {
                visit(item);
            }
            return;
        }

        if (typeof node !== "object") {
            return;
        }

        if (node.type === "FunctionDeclaration") {
            const fix = reorderFunctionOptionalParameters(node, diagnostic);

            if (fix) {
                fixes.push(fix);
            }
        }

        for (const value of Object.values(node)) {
            if (value && typeof value === "object") {
                visit(value);
            }
        }
    };

    visit(ast);

    return fixes;
}

function reorderFunctionOptionalParameters(node, diagnostic) {
    if (!node || node.type !== "FunctionDeclaration") {
        return null;
    }

    const params = Array.isArray(node.params) ? node.params : null;

    if (!params || params.length === 0) {
        return null;
    }

    let encounteredOptional = false;
    let needsReordering = false;

    for (const param of params) {
        if (isOptionalParameter(param)) {
            encounteredOptional = true;
        } else if (encounteredOptional) {
            needsReordering = true;
            break;
        }
    }

    if (!needsReordering) {
        return null;
    }

    const requiredParams = [];
    const optionalParams = [];

    for (const param of params) {
        if (isOptionalParameter(param)) {
            optionalParams.push(param);
        } else {
            requiredParams.push(param);
        }
    }

    const reorderedParams = requiredParams.concat(optionalParams);

    if (reorderedParams.length !== params.length) {
        return null;
    }

    node.params = reorderedParams;
    node._flattenSyntheticNumericParens = true;

    const fixDetail = createFeatherFixDetail(diagnostic, {
        target: getFunctionIdentifierName(node),
        range: {
            start: getNodeStartIndex(node),
            end: getNodeEndIndex(node)
        }
    });

    if (!fixDetail) {
        return null;
    }

    attachFeatherFixMetadata(node, [fixDetail]);

    return fixDetail;
}

function isOptionalParameter(parameter) {
    return parameter?.type === "DefaultParameter";
}

function getFunctionIdentifierName(node) {
    if (!node) {
        return null;
    }

    const { id, name, key } = node;

    if (typeof id === "string") {
        return id;
    }

    if (id && typeof id === "object") {
        if (typeof id.name === "string") {
            return id.name;
        }

        if (id.type === "Identifier" && typeof id.name === "string") {
            return id.name;
        }
    }

    if (typeof name === "string") {
        return name;
    }

    if (key && typeof key === "object" && typeof key.name === "string") {
        return key.name;
    }

    return null;
}

function sanitizeMalformedJsDocTypes({ ast, diagnostic, typeSystemInfo }) {
    if (!diagnostic || !ast || typeof ast !== "object") {
        return [];
    }

    const comments = collectCommentNodes(ast);

    if (comments.length === 0) {
        return [];
    }

    const fixes = [];

    for (const comment of comments) {
        const result = sanitizeDocCommentType(comment, typeSystemInfo);

        if (!result) {
            continue;
        }

        const fixDetail = createFeatherFixDetail(diagnostic, {
            target: result.target ?? null,
            range: {
                start: getNodeStartIndex(comment),
                end: getNodeEndIndex(comment)
            }
        });

        if (!fixDetail) {
            continue;
        }

        attachFeatherFixMetadata(comment, [fixDetail]);
        fixes.push(fixDetail);
    }

    return fixes;
}

function sanitizeDocCommentType(comment, typeSystemInfo) {
    if (!comment || comment.type !== "CommentLine") {
        return null;
    }

    const rawValue = typeof comment.value === "string" ? comment.value : "";

    if (
        !rawValue ||
        rawValue.indexOf("@") === -1 ||
        rawValue.indexOf("{") === -1
    ) {
        return null;
    }

    const tagMatch = rawValue.match(/\/\s*@([A-Za-z]+)/);

    if (!tagMatch) {
        return null;
    }

    const tagName = tagMatch[1]?.toLowerCase();

    if (tagName !== "param" && tagName !== "return" && tagName !== "returns") {
        return null;
    }

    const annotation = extractTypeAnnotation(rawValue);

    if (!annotation) {
        return null;
    }

    const { beforeBrace, typeText, remainder, hadClosingBrace } = annotation;

    if (typeof typeText !== "string") {
        return null;
    }

    const sanitizedType = sanitizeTypeAnnotationText(typeText, typeSystemInfo);
    const needsClosingBrace = hadClosingBrace === false;
    const hasTypeChange = sanitizedType !== typeText.trim();

    if (!hasTypeChange && !needsClosingBrace) {
        return null;
    }

    const updatedValue = `${beforeBrace}${sanitizedType}}${remainder}`;

    if (updatedValue === rawValue) {
        return null;
    }

    comment.value = updatedValue;

    if (typeof comment.raw === "string") {
        comment.raw = `//${updatedValue}`;
    }

    const target =
        tagName === "param"
            ? extractParameterNameFromDocRemainder(remainder)
            : null;

    return {
        target
    };
}

function extractTypeAnnotation(value) {
    if (typeof value !== "string") {
        return null;
    }

    const braceIndex = value.indexOf("{");

    if (braceIndex === -1) {
        return null;
    }

    const beforeBrace = value.slice(0, braceIndex + 1);
    const afterBrace = value.slice(braceIndex + 1);

    const closingIndex = afterBrace.indexOf("}");
    let typeText;
    let remainder;
    let hadClosingBrace = true;

    if (closingIndex === -1) {
        const split = splitTypeAndRemainder(afterBrace);
        typeText = split.type;
        remainder = split.remainder;
        hadClosingBrace = false;
    } else {
        typeText = afterBrace.slice(0, closingIndex);
        remainder = afterBrace.slice(closingIndex + 1);
    }

    const trimmedType = toTrimmedString(typeText);

    return {
        beforeBrace,
        typeText: trimmedType,
        remainder,
        hadClosingBrace
    };
}

function splitTypeAndRemainder(text) {
    if (typeof text !== "string") {
        return { type: "", remainder: "" };
    }

    let depthSquare = 0;
    let depthAngle = 0;
    let depthParen = 0;

    for (let index = 0; index < text.length; index += 1) {
        const char = text[index];

        if (char === "[") {
            depthSquare += 1;
        } else if (char === "]") {
            depthSquare = Math.max(0, depthSquare - 1);
        } else if (char === "<") {
            depthAngle += 1;
        } else if (char === ">") {
            depthAngle = Math.max(0, depthAngle - 1);
        } else if (char === "(") {
            depthParen += 1;
        } else if (char === ")") {
            depthParen = Math.max(0, depthParen - 1);
        }

        if (
            WHITESPACE_PATTERN.test(char) &&
            depthSquare === 0 &&
            depthAngle === 0 &&
            depthParen === 0
        ) {
            const typePart = text.slice(0, index).trimEnd();
            const remainder = text.slice(index);
            return { type: typePart, remainder };
        }
    }

    return {
        type: text.trim(),
        remainder: ""
    };
}

const WHITESPACE_PATTERN = /\s/;

function sanitizeTypeAnnotationText(typeText, typeSystemInfo) {
    if (typeof typeText !== "string" || typeText.length === 0) {
        return typeText ?? "";
    }

    const normalized = typeText.trim();
    const balanced = balanceTypeAnnotationDelimiters(normalized);

    const specifierSanitized = fixSpecifierSpacing(
        balanced,
        typeSystemInfo?.specifierBaseTypeNamesLower
    );

    return fixTypeUnionSpacing(
        specifierSanitized,
        typeSystemInfo?.baseTypeNamesLower
    );
}

function balanceTypeAnnotationDelimiters(typeText) {
    if (typeof typeText !== "string" || typeText.length === 0) {
        return typeText ?? "";
    }

    const stack = [];

    for (const char of typeText) {
        if (char === "[") {
            stack.push("]");
        } else if (char === "<") {
            stack.push(">");
        } else if (char === "(") {
            stack.push(")");
        } else if (char === "]" || char === ">" || char === ")") {
            if (stack.length > 0 && stack[stack.length - 1] === char) {
                stack.pop();
            }
        }
    }

    if (stack.length === 0) {
        return typeText;
    }

    return typeText + stack.reverse().join("");
}

function fixSpecifierSpacing(typeText, specifierBaseTypes) {
    if (typeof typeText !== "string" || typeText.length === 0) {
        return typeText ?? "";
    }

    if (!(specifierBaseTypes instanceof Set) || specifierBaseTypes.size === 0) {
        return typeText;
    }

    const patternSource = [...specifierBaseTypes]
        .map((name) => escapeRegExp(name))
        .join("|");

    if (!patternSource) {
        return typeText;
    }

    const regex = new RegExp(`\\b(${patternSource})\\b`, "gi");
    let result = "";
    let lastIndex = 0;
    let match;

    while ((match = regex.exec(typeText)) !== null) {
        const matchStart = match.index;
        const matchEnd = regex.lastIndex;
        const before = typeText.slice(lastIndex, matchStart);
        const matchedText = typeText.slice(matchStart, matchEnd);
        result += before + matchedText;

        const remainder = typeText.slice(matchEnd);
        const specifierInfo = readSpecifierToken(remainder);

        if (specifierInfo) {
            if (specifierInfo.needsDot) {
                result += `.${specifierInfo.token}`;
            } else {
                result += remainder.slice(0, specifierInfo.consumedLength);
            }

            regex.lastIndex = matchEnd + specifierInfo.consumedLength;
            lastIndex = regex.lastIndex;
        } else {
            lastIndex = matchEnd;
        }
    }

    result += typeText.slice(lastIndex);
    return result;
}

function readSpecifierToken(text) {
    if (typeof text !== "string" || text.length === 0) {
        return null;
    }

    let offset = 0;

    while (offset < text.length && WHITESPACE_PATTERN.test(text[offset])) {
        offset += 1;
    }

    if (offset === 0) {
        return null;
    }

    const firstChar = text[offset];

    if (
        !firstChar ||
        firstChar === "." ||
        firstChar === "," ||
        firstChar === "|" ||
        firstChar === "}"
    ) {
        return {
            consumedLength: offset,
            needsDot: false
        };
    }

    let consumed = offset;
    let token = "";
    let depthSquare = 0;
    let depthAngle = 0;
    let depthParen = 0;

    while (consumed < text.length) {
        const char = text[consumed];

        if (
            WHITESPACE_PATTERN.test(char) &&
            depthSquare === 0 &&
            depthAngle === 0 &&
            depthParen === 0
        ) {
            break;
        }

        if (
            (char === "," || char === "|" || char === "}") &&
            depthSquare === 0 &&
            depthAngle === 0 &&
            depthParen === 0
        ) {
            break;
        }

        if (char === "[") {
            depthSquare += 1;
        } else if (char === "]") {
            depthSquare = Math.max(0, depthSquare - 1);
        } else if (char === "<") {
            depthAngle += 1;
        } else if (char === ">") {
            depthAngle = Math.max(0, depthAngle - 1);
        } else if (char === "(") {
            depthParen += 1;
        } else if (char === ")") {
            depthParen = Math.max(0, depthParen - 1);
        }

        token += char;
        consumed += 1;
    }

    if (token.length === 0) {
        return {
            consumedLength: offset,
            needsDot: false
        };
    }

    return {
        consumedLength: consumed,
        token,
        needsDot: true
    };
}

function fixTypeUnionSpacing(typeText, baseTypesLower) {
    if (typeof typeText !== "string" || typeText.length === 0) {
        return typeText ?? "";
    }

    if (!(baseTypesLower instanceof Set) || baseTypesLower.size === 0) {
        return typeText;
    }

    if (!WHITESPACE_PATTERN.test(typeText)) {
        return typeText;
    }

    if (hasDelimiterOutsideNesting(typeText, [",", "|"])) {
        return typeText;
    }

    const segments = splitTypeSegments(typeText);

    if (segments.length <= 1) {
        return typeText;
    }

    const trimmedSegments = segments
        .map((segment) => segment.trim())
        .filter((segment) => segment.length > 0);

    if (trimmedSegments.length <= 1) {
        return typeText;
    }

    const recognizedCount = trimmedSegments.reduce((count, segment) => {
        const baseTypeName = extractBaseTypeName(segment);

        if (baseTypeName && baseTypesLower.has(baseTypeName.toLowerCase())) {
            return count + 1;
        }

        return count;
    }, 0);

    if (recognizedCount < 2) {
        return typeText;
    }

    return trimmedSegments.join(",");
}

function splitTypeSegments(text) {
    const segments = [];
    let current = "";
    let depthSquare = 0;
    let depthAngle = 0;
    let depthParen = 0;

    for (let index = 0; index < text.length; index += 1) {
        const char = text[index];

        if (char === "[") {
            depthSquare += 1;
        } else if (char === "]") {
            depthSquare = Math.max(0, depthSquare - 1);
        } else if (char === "<") {
            depthAngle += 1;
        } else if (char === ">") {
            depthAngle = Math.max(0, depthAngle - 1);
        } else if (char === "(") {
            depthParen += 1;
        } else if (char === ")") {
            depthParen = Math.max(0, depthParen - 1);
        }

        if (
            (WHITESPACE_PATTERN.test(char) || char === "," || char === "|") &&
            depthSquare === 0 &&
            depthAngle === 0 &&
            depthParen === 0
        ) {
            if (isNonEmptyTrimmedString(current)) {
                segments.push(current.trim());
            }
            current = "";
            continue;
        }

        current += char;
    }

    if (isNonEmptyTrimmedString(current)) {
        segments.push(current.trim());
    }

    return segments;
}

function hasDelimiterOutsideNesting(text, delimiters) {
    if (typeof text !== "string" || text.length === 0) {
        return false;
    }

    const delimiterSet = new Set(delimiters ?? []);
    let depthSquare = 0;
    let depthAngle = 0;
    let depthParen = 0;

    for (const char of text) {
        if (char === "[") {
            depthSquare += 1;
        } else if (char === "]") {
            depthSquare = Math.max(0, depthSquare - 1);
        } else if (char === "<") {
            depthAngle += 1;
        } else if (char === ">") {
            depthAngle = Math.max(0, depthAngle - 1);
        } else if (char === "(") {
            depthParen += 1;
        } else if (char === ")") {
            depthParen = Math.max(0, depthParen - 1);
        }

        if (
            delimiterSet.has(char) &&
            depthSquare === 0 &&
            depthAngle === 0 &&
            depthParen === 0
        ) {
            return true;
        }
    }

    return false;
}

function createTemporaryIdentifierName(argument, siblings) {
    const existingNames = new Set();

    if (Array.isArray(siblings)) {
        for (const entry of siblings) {
            collectIdentifierNames(entry, existingNames);
        }
    }

    const baseName = sanitizeIdentifierName(
        getIdentifierName(argument) || "value"
    );
    const prefix = `__featherFix_${baseName}`;
    let candidate = prefix;
    let suffix = 1;

    while (existingNames.has(candidate)) {
        candidate = `${prefix}_${suffix}`;
        suffix += 1;
    }

    return candidate;
}

function sanitizeIdentifierName(name) {
    if (typeof name !== "string" || name.length === 0) {
        return "value";
    }

    let sanitized = name.replace(/[^A-Za-z0-9_]/g, "_");

    if (!/^[A-Za-z_]/.test(sanitized)) {
        sanitized = `value_${sanitized}`;
    }

    return sanitized || "value";
}

function collectIdentifierNames(node, registry) {
    if (!node || !registry) {
        return;
    }

    if (Array.isArray(node)) {
        for (const entry of node) {
            collectIdentifierNames(entry, registry);
        }
        return;
    }

    if (typeof node !== "object") {
        return;
    }

    if (node.type === "Identifier" && typeof node.name === "string") {
        registry.add(node.name);
    }

    for (const value of Object.values(node)) {
        if (value && typeof value === "object") {
            collectIdentifierNames(value, registry);
        }
    }
}

function getIdentifierName(node) {
    if (!node) {
        return null;
    }

    if (node.type === "Identifier" && typeof node.name === "string") {
        return node.name;
    }

    return null;
}

function cloneNode(node) {
    if (node === null || typeof node !== "object") {
        return node;
    }

    return structuredClone(node);
}

function createIdentifier(name, template) {
    if (!name) {
        return null;
    }

    const identifier = {
        type: "Identifier",
        name
    };

    if (template && typeof template === "object") {
        if (Object.hasOwn(template, "start")) {
            identifier.start = cloneLocation(template.start);
        }

        if (Object.hasOwn(template, "end")) {
            identifier.end = cloneLocation(template.end);
        }
    }

    return identifier;
}

function isSpriteGetTextureCall(node) {
    if (!node || node.type !== "CallExpression") {
        return false;
    }

    return isIdentifierWithName(node.object, "sprite_get_texture");
}

function isSurfaceResetTargetCall(node) {
    if (!node || node.type !== "CallExpression") {
        return false;
    }

    return isIdentifierWithName(node.object, "surface_reset_target");
}

function createSurfaceResetTargetCall(template) {
    if (!template || template.type !== "CallExpression") {
        return null;
    }

    const identifier = createIdentifier(
        "surface_reset_target",
        template.object
    );

    if (!identifier) {
        return null;
    }

    const callExpression = {
        type: "CallExpression",
        object: identifier,
        arguments: []
    };

    if (Object.hasOwn(template, "start")) {
        callExpression.start = cloneLocation(template.start);
    }

    if (Object.hasOwn(template, "end")) {
        callExpression.end = cloneLocation(template.end);
    }

    return callExpression;
}

function isDrawFunctionCall(node) {
    if (!node || node.type !== "CallExpression") {
        return false;
    }

    const identifier = node.object;

    if (!isIdentifier(identifier)) {
        return false;
    }

    return (
        typeof identifier.name === "string" &&
        identifier.name.startsWith("draw_")
    );
}

function extractSurfaceTargetName(node) {
    if (!node || node.type !== "CallExpression") {
        return null;
    }

    const args = Array.isArray(node.arguments) ? node.arguments : [];

    if (args.length > 0 && isIdentifier(args[0])) {
        return args[0].name;
    }

    return node.object?.name ?? null;
}

function isNegativeOneLiteral(node) {
    if (!node || typeof node !== "object") {
        return false;
    }

    if (node.type === "Literal") {
        return node.value === "-1" || node.value === -1;
    }

    if (
        node.type === "UnaryExpression" &&
        node.operator === "-" &&
        node.prefix
    ) {
        const argument = node.argument;

        if (!argument || argument.type !== "Literal") {
            return false;
        }

        return argument.value === "1" || argument.value === 1;
    }

    return false;
}

function isEventInheritedCall(node) {
    if (!node || node.type !== "CallExpression") {
        return false;
    }

    if (!isIdentifierWithName(node.object, "event_inherited")) {
        return false;
    }

    const args = Array.isArray(node.arguments) ? node.arguments : [];

    return args.length === 0;
}

function isStatementContainer(owner, ownerKey) {
    if (!owner || typeof owner !== "object") {
        return false;
    }

    if (ownerKey === "body") {
        return owner.type === "Program" || owner.type === "BlockStatement";
    }

    if (owner.type === "SwitchCase" && ownerKey === "consequent") {
        return true;
    }

    return false;
}

function extractBaseTypeName(segment) {
    if (typeof segment !== "string") {
        return null;
    }

    const match = segment.match(/^[A-Za-z_][A-Za-z0-9_]*/);

    return match ? match[0] : null;
}

function extractParameterNameFromDocRemainder(remainder) {
    if (typeof remainder !== "string") {
        return null;
    }

    const match = remainder.match(/^\s*([A-Za-z_][A-Za-z0-9_]*)/);

    return match ? match[1] : null;
}

function renameReservedIdentifiers({ ast, diagnostic, sourceText }) {
    if (
        !diagnostic ||
        !ast ||
        typeof ast !== "object" ||
        RESERVED_IDENTIFIER_NAMES.size === 0
    ) {
        return [];
    }

    const fixes = [];

    const visit = (node) => {
        if (!node) {
            return;
        }

        if (Array.isArray(node)) {
            for (const child of node) {
                visit(child);
            }
            return;
        }

        if (typeof node !== "object") {
            return;
        }

        if (
            node.type === "VariableDeclaration" &&
            isSupportedVariableDeclaration(node)
        ) {
            const declarationFixes =
                renameReservedIdentifiersInVariableDeclaration(
                    node,
                    diagnostic
                );

            if (isNonEmptyArray(declarationFixes)) {
                fixes.push(...declarationFixes);
            }
        } else if (node.type === "MacroDeclaration") {
            const macroFix = renameReservedIdentifierInMacro(
                node,
                diagnostic,
                sourceText
            );

            if (macroFix) {
                fixes.push(macroFix);
            }
        }

        for (const value of Object.values(node)) {
            if (value && typeof value === "object") {
                visit(value);
            }
        }
    };

    visit(ast);

    return fixes;
}

function isSupportedVariableDeclaration(node) {
    if (!node || node.type !== "VariableDeclaration") {
        return false;
    }

    const kind = typeof node.kind === "string" ? node.kind.toLowerCase() : null;

    return kind === "var" || kind === "static";
}

function renameReservedIdentifiersInVariableDeclaration(node, diagnostic) {
    const declarations = Array.isArray(node?.declarations)
        ? node.declarations
        : [];

    if (declarations.length === 0) {
        return [];
    }

    const fixes = [];

    for (const declarator of declarations) {
        if (!declarator || declarator.type !== "VariableDeclarator") {
            continue;
        }

        const fix = renameReservedIdentifierNode(declarator.id, diagnostic);

        if (fix) {
            fixes.push(fix);
        }
    }

    return fixes;
}

function renameReservedIdentifierNode(identifier, diagnostic, options = {}) {
    if (!identifier || identifier.type !== "Identifier") {
        return null;
    }

    const name = identifier.name;

    if (!isReservedIdentifier(name)) {
        return null;
    }

    const replacement = getReplacementIdentifierName(name);

    if (!replacement || replacement === name) {
        return null;
    }

    const fixDetail = createFeatherFixDetail(diagnostic, {
        target: name ?? null,
        range: {
            start: getNodeStartIndex(identifier),
            end: getNodeEndIndex(identifier)
        }
    });

    if (!fixDetail) {
        return null;
    }

    identifier.name = replacement;

    if (typeof options.onRename === "function") {
        try {
            options.onRename({
                identifier,
                originalName: name,
                replacement
            });
        } catch {
            // Swallow callback errors to avoid interrupting the fix pipeline.
        }
    }

    attachFeatherFixMetadata(identifier, [fixDetail]);

    return fixDetail;
}

function renameReservedIdentifierInMacro(node, diagnostic, sourceText) {
    if (!node || node.type !== "MacroDeclaration") {
        return null;
    }

    return renameReservedIdentifierNode(node.name, diagnostic, {
        onRename: ({ originalName, replacement }) => {
            const updatedText = buildMacroReplacementText({
                macro: node,
                originalName,
                replacement,
                sourceText
            });

            if (typeof updatedText === "string") {
                node._featherMacroText = updatedText;
            }
        }
    });
}

function isReservedIdentifier(name) {
    if (typeof name !== "string" || name.length === 0) {
        return false;
    }

    return RESERVED_IDENTIFIER_NAMES.has(name.toLowerCase());
}

function getReplacementIdentifierName(originalName) {
    if (typeof originalName !== "string" || originalName.length === 0) {
        return null;
    }

    let candidate = `_${originalName}`;
    const seen = new Set();

    while (isReservedIdentifier(candidate)) {
        if (seen.has(candidate)) {
            return null;
        }

        seen.add(candidate);
        candidate = `_${candidate}`;
    }

    return candidate;
}

function buildMacroReplacementText({
    macro,
    originalName,
    replacement,
    sourceText
}) {
    if (
        !macro ||
        macro.type !== "MacroDeclaration" ||
        typeof replacement !== "string"
    ) {
        return null;
    }

    const baseText = getMacroBaseText(macro, sourceText);

    if (!isNonEmptyString(baseText)) {
        return null;
    }

    if (isNonEmptyString(originalName)) {
        const nameIndex = baseText.indexOf(originalName);

        if (nameIndex >= 0) {
            return (
                baseText.slice(0, nameIndex) +
                replacement +
                baseText.slice(nameIndex + originalName.length)
            );
        }
    }

    return null;
}

function getMacroBaseText(macro, sourceText) {
    if (!macro || macro.type !== "MacroDeclaration") {
        return null;
    }

    if (isNonEmptyString(macro._featherMacroText)) {
        return macro._featherMacroText;
    }

    if (typeof sourceText !== "string" || sourceText.length === 0) {
        return null;
    }

    const startIndex = getNodeStartIndex(macro);
    const endIndex = getNodeEndIndex(macro);

    if (
        typeof startIndex !== "number" ||
        typeof endIndex !== "number" ||
        endIndex < startIndex
    ) {
        return null;
    }

    return sourceText.slice(startIndex, endIndex);
}

function buildReservedIdentifierNameSet() {
    try {
        const metadata = require("../../../../resources/gml-identifiers.json");
        const identifiers = metadata?.identifiers;

        if (identifiers && typeof identifiers === "object") {
            const disallowedTypes = new Set(["literal", "keyword"]);

            return new Set(
                Object.entries(identifiers)
                    .filter(([name, info]) => {
                        if (typeof name !== "string" || name.length === 0) {
                            return false;
                        }

                        const type =
                            typeof info?.type === "string" ? info.type : "";
                        return !disallowedTypes.has(type.toLowerCase());
                    })
                    .map(([name]) => name.toLowerCase())
            );
        }
    } catch {
        // Ignore metadata loading failures and fall back to a no-op set.
    }

    return new Set();
}

function registerManualFeatherFix({ ast, diagnostic }) {
    if (!ast || typeof ast !== "object" || !diagnostic?.id) {
        return [];
    }

    const manualFixIds = getManualFeatherFixRegistry(ast);

    if (manualFixIds.has(diagnostic.id)) {
        return [];
    }

    manualFixIds.add(diagnostic.id);

    const fixDetail = createFeatherFixDetail(diagnostic, {
        automatic: false,
        range: null,
        target: null
    });

    return [fixDetail];
}

function balanceGpuStateStack({ ast, diagnostic }) {
    if (!diagnostic || !ast || typeof ast !== "object") {
        return [];
    }

    const fixes = [];

    const visit = (node) => {
        if (!node) {
            return;
        }

        if (Array.isArray(node)) {
            for (const item of node) {
                visit(item);
            }
            return;
        }

        if (typeof node !== "object") {
            return;
        }

        if (node.type === "Program" || node.type === "BlockStatement") {
            const statements = getBodyStatements(node);

            if (statements.length > 0) {
                const blockFixes = balanceGpuStateCallsInStatements(
                    statements,
                    diagnostic,
                    node
                );

                if (blockFixes.length > 0) {
                    fixes.push(...blockFixes);
                }
            }

            for (const statement of statements) {
                visit(statement);
            }

            for (const [key, value] of Object.entries(node)) {
                if (key === "body") {
                    continue;
                }

                if (value && typeof value === "object") {
                    visit(value);
                }
            }

            return;
        }

        if (node.type === "CaseClause") {
            const statements = getArrayProperty(node, "consequent");

            if (statements.length > 0) {
                const blockFixes = balanceGpuStateCallsInStatements(
                    statements,
                    diagnostic,
                    node
                );

                if (blockFixes.length > 0) {
                    fixes.push(...blockFixes);
                }
            }

            if (node.test) {
                visit(node.test);
            }

            for (const statement of statements) {
                visit(statement);
            }

            for (const [key, value] of Object.entries(node)) {
                if (key === "consequent" || key === "test") {
                    continue;
                }

                if (value && typeof value === "object") {
                    visit(value);
                }
            }

            return;
        }

        for (const value of Object.values(node)) {
            if (value && typeof value === "object") {
                visit(value);
            }
        }
    };

    visit(ast);

    return fixes;
}

function balanceGpuStateCallsInStatements(statements, diagnostic, container) {
    if (!Array.isArray(statements) || statements.length === 0) {
        return [];
    }

    const unmatchedPushes = [];
    const fixes = [];

    for (let index = 0; index < statements.length; index += 1) {
        const statement = statements[index];

        if (!statement || typeof statement !== "object") {
            continue;
        }

        if (isGpuPushStateCall(statement)) {
            unmatchedPushes.push({ index, node: statement });
            continue;
        }

        if (isGpuPopStateCall(statement)) {
            if (unmatchedPushes.length > 0) {
                unmatchedPushes.pop();
                continue;
            }

            const fixDetail = createFeatherFixDetail(diagnostic, {
                target: statement.object?.name ?? "gpu_pop_state",
                range: {
                    start: getNodeStartIndex(statement),
                    end: getNodeEndIndex(statement)
                }
            });

            statements.splice(index, 1);
            index -= 1;

            if (!fixDetail) {
                continue;
            }

            fixes.push(fixDetail);
        }
    }

    if (unmatchedPushes.length > 0) {
        for (const entry of unmatchedPushes) {
            const popCall = createGpuStateCall("gpu_pop_state", entry.node);

            if (!popCall) {
                continue;
            }

            const fixDetail = createFeatherFixDetail(diagnostic, {
                target: entry.node?.object?.name ?? "gpu_push_state",
                range: {
                    start: getNodeStartIndex(entry.node),
                    end: getNodeEndIndex(entry.node)
                }
            });

            if (!fixDetail) {
                continue;
            }

            statements.push(popCall);
            attachFeatherFixMetadata(popCall, [fixDetail]);
            fixes.push(fixDetail);
        }
    }

    if (fixes.length > 0 && container && typeof container === "object") {
        attachFeatherFixMetadata(container, fixes);
    }

    return fixes;
}

<<<<<<< HEAD
function removeRedeclaredGlobalFunctions({ ast, diagnostic }) {
    if (!diagnostic || !ast || typeof ast !== "object") {
        return [];
    }

    const body = Array.isArray(ast.body) ? ast.body : null;

    if (!body || body.length === 0) {
        return [];
    }

    const seenDeclarations = new Map();
    const fixes = [];

    for (let index = 0; index < body.length; ) {
        const node = body[index];

        if (!node || node.type !== "FunctionDeclaration") {
            index += 1;
            continue;
        }

        const functionId = typeof node.id === "string" ? node.id : null;

        if (!functionId) {
            index += 1;
            continue;
        }

        const originalDeclaration = seenDeclarations.get(functionId);

        if (!originalDeclaration) {
            seenDeclarations.set(functionId, node);
            index += 1;
            continue;
        }

        const range = {
            start: getNodeStartIndex(node),
            end: getNodeEndIndex(node)
        };

        const fixDetail = createFeatherFixDetail(diagnostic, {
            target: functionId,
            range
        });

        if (fixDetail) {
            fixes.push(fixDetail);

            if (originalDeclaration && typeof originalDeclaration === "object") {
                attachFeatherFixMetadata(originalDeclaration, [fixDetail]);
            }
        }

        body.splice(index, 1);
    }

    return fixes;
}

function ensureAlphaTestRefResetAfterCall(node, parent, property, diagnostic) {
    if (!Array.isArray(parent) || typeof property !== "number") {
=======
function createGpuStateCall(name, template) {
    if (!name) {
>>>>>>> e6be9e45
        return null;
    }

    const identifier = createIdentifier(name, template?.object);

    if (!identifier) {
        return null;
    }

    const callExpression = {
        type: "CallExpression",
        object: identifier,
        arguments: []
    };

    if (template && typeof template === "object") {
        if (hasOwn(template, "start")) {
            callExpression.start = cloneLocation(template.start);
        }

        if (hasOwn(template, "end")) {
            callExpression.end = cloneLocation(template.end);
        }
    }

    return callExpression;
}

function isGpuPushStateCall(node) {
    if (!node || node.type !== "CallExpression") {
        return false;
    }

    return isIdentifierWithName(node.object, "gpu_push_state");
}

function isGpuPopStateCall(node) {
    if (!node || node.type !== "CallExpression") {
        return false;
    }

    return isIdentifierWithName(node.object, "gpu_pop_state");
}

function getManualFeatherFixRegistry(ast) {
    let registry = ast[MANUAL_FIX_TRACKING_KEY];

    if (registry instanceof Set) {
        return registry;
    }

    registry = new Set();

    Object.defineProperty(ast, MANUAL_FIX_TRACKING_KEY, {
        configurable: true,
        enumerable: false,
        writable: false,
        value: registry
    });

    return registry;
}

function createFeatherFixDetail(
    diagnostic,
    { target = null, range = null, automatic = true } = {}
) {
    if (!diagnostic) {
        return null;
    }

    return {
        id: diagnostic.id ?? null,
        title: diagnostic.title ?? null,
        description: diagnostic.description ?? null,
        correction: diagnostic.correction ?? null,
        target,
        range,
        automatic
    };
}

function attachFeatherFixMetadata(target, fixes) {
    if (
        !target ||
        typeof target !== "object" ||
        !Array.isArray(fixes) ||
        fixes.length === 0
    ) {
        return;
    }

    const key = "_appliedFeatherDiagnostics";

    if (!Array.isArray(target[key])) {
        Object.defineProperty(target, key, {
            configurable: true,
            enumerable: false,
            writable: true,
            value: []
        });
    }

    target[key].push(...fixes);
}

function applyMissingFunctionCallCorrections({ ast, diagnostic }) {
    if (!diagnostic || !ast || typeof ast !== "object") {
        return [];
    }

    const replacements =
        extractFunctionCallReplacementsFromExamples(diagnostic);

    if (!(replacements instanceof Map) || replacements.size === 0) {
        return [];
    }

    const fixes = [];

    const visit = (node) => {
        if (!node) {
            return;
        }

        if (Array.isArray(node)) {
            for (const item of node) {
                visit(item);
            }
            return;
        }

        if (typeof node !== "object") {
            return;
        }

        if (node.type === "CallExpression") {
            const fix = correctMissingFunctionCall(
                node,
                replacements,
                diagnostic
            );

            if (fix) {
                fixes.push(fix);
                return;
            }
        }

        for (const value of Object.values(node)) {
            if (value && typeof value === "object") {
                visit(value);
            }
        }
    };

    visit(ast);

    return fixes;
}

function correctMissingFunctionCall(node, replacements, diagnostic) {
    if (!node || node.type !== "CallExpression") {
        return null;
    }

    if (!(replacements instanceof Map) || replacements.size === 0) {
        return null;
    }

    const callee = node.object;

    if (!callee || callee.type !== "Identifier") {
        return null;
    }

    const replacementName = replacements.get(callee.name);

    if (!replacementName || replacementName === callee.name) {
        return null;
    }

    const startIndex = getNodeStartIndex(callee);
    const endIndex = getNodeEndIndex(callee);
    const range =
        typeof startIndex === "number" && typeof endIndex === "number"
            ? { start: startIndex, end: endIndex }
            : null;

    const fixDetail = createFeatherFixDetail(diagnostic, {
        target: callee.name ?? null,
        range
    });

    if (!fixDetail) {
        return null;
    }

    fixDetail.replacement = replacementName;

    callee.name = replacementName;
    attachFeatherFixMetadata(node, [fixDetail]);

    return fixDetail;
}

function extractFunctionCallReplacementsFromExamples(diagnostic) {
    const replacements = new Map();

    if (!diagnostic) {
        return replacements;
    }

    const badExampleCalls = extractFunctionCallNamesFromExample(
        diagnostic.badExample
    );
    const goodExampleCalls = extractFunctionCallNamesFromExample(
        diagnostic.goodExample
    );

    const count = Math.min(badExampleCalls.length, goodExampleCalls.length);

    for (let index = 0; index < count; index += 1) {
        const typo = badExampleCalls[index];
        const correction = goodExampleCalls[index];

        if (!typo || !correction || typo === correction) {
            continue;
        }

        if (!replacements.has(typo)) {
            replacements.set(typo, correction);
        }
    }

    return replacements;
}

function extractFunctionCallNamesFromExample(exampleText) {
    if (typeof exampleText !== "string" || exampleText.length === 0) {
        return [];
    }

    const matches = [];
    const lines = exampleText.split(/\r?\n/);

    for (const line of lines) {
        if (!line || !line.includes("(")) {
            continue;
        }

        const [code] = line.split("//", 1);
        if (!code || code.trim().length === 0) {
            continue;
        }

        const callPattern = /\b([A-Za-z_][A-Za-z0-9_]*)\s*(?=\()/g;
        let match;
        while ((match = callPattern.exec(code))) {
            matches.push(match[1]);
        }
    }

    return matches;
}

const ARGUMENT_BUILTINS = new Set([
    "argument",
    "argument_relative",
    "argument_count",
    ...Array.from({ length: 16 }, (_, index) => `argument${index}`)
]);

function relocateArgumentReferencesInsideFunctions({ ast, diagnostic }) {
    if (!diagnostic || !ast || typeof ast !== "object") {
        return [];
    }

    const programBody = Array.isArray(ast.body) ? ast.body : null;

    if (!programBody || programBody.length === 0) {
        return [];
    }

    const fixes = [];

    for (let index = 0; index < programBody.length; index += 1) {
        const entry = programBody[index];

        if (!isFunctionDeclaration(entry)) {
            continue;
        }

        const block = getFunctionBlock(entry);

        if (!block) {
            continue;
        }

        let nextIndex = index + 1;

        while (nextIndex < programBody.length) {
            const candidate = programBody[nextIndex];

            if (!candidate || typeof candidate !== "object") {
                break;
            }

            if (isFunctionDeclaration(candidate)) {
                break;
            }

            const argumentReference =
                findArgumentReferenceOutsideFunctions(candidate);

            if (!argumentReference) {
                break;
            }

            programBody.splice(nextIndex, 1);
            block.body.push(candidate);

            const fixDetail = createFeatherFixDetail(diagnostic, {
                target: argumentReference?.name ?? null,
                range: {
                    start: getNodeStartIndex(candidate),
                    end: getNodeEndIndex(candidate)
                }
            });

            if (fixDetail) {
                attachFeatherFixMetadata(candidate, [fixDetail]);
                fixes.push(fixDetail);
            }
        }
    }

    return fixes;
}

function isFunctionDeclaration(node) {
    if (!node || typeof node !== "object") {
        return false;
    }

    return node.type === "FunctionDeclaration";
}

function getFunctionBlock(declaration) {
    const body = declaration?.body;

    if (!body || body.type !== "BlockStatement") {
        return null;
    }

    const blockBody = Array.isArray(body.body) ? body.body : null;

    if (!blockBody) {
        return null;
    }

    return body;
}

function findArgumentReferenceOutsideFunctions(node) {
    let match = null;

    const visit = (current, isRoot = false) => {
        if (!current || match) {
            return;
        }

        if (Array.isArray(current)) {
            for (const item of current) {
                visit(item, false);

                if (match) {
                    break;
                }
            }

            return;
        }

        if (typeof current !== "object") {
            return;
        }

        if (!isRoot && isFunctionLikeNode(current)) {
            return;
        }

        if (current.type === "Identifier") {
            const builtin = getArgumentBuiltinName(current.name);

            if (builtin) {
                match = { name: builtin };
                return;
            }
        }

        if (
            current.type === "MemberIndexExpression" &&
            isIdentifierWithName(current.object, "argument")
        ) {
            match = { name: "argument" };
            return;
        }

        if (
            current.type === "MemberDotExpression" &&
            isIdentifierWithName(current.object, "argument")
        ) {
            match = { name: "argument" };
            return;
        }

        for (const value of Object.values(current)) {
            if (
                !value ||
                (typeof value !== "object" && !Array.isArray(value))
            ) {
                continue;
            }

            visit(value, false);

            if (match) {
                break;
            }
        }
    };

    visit(node, true);

    return match;
}

function getArgumentBuiltinName(name) {
    if (typeof name !== "string") {
        return null;
    }

    if (ARGUMENT_BUILTINS.has(name)) {
        return name;
    }

    return null;
}

function getNodeStartLine(node) {
    const location = node?.start;

    if (
        location &&
        typeof location === "object" &&
        typeof location.line === "number"
    ) {
        return location.line;
    }

    return undefined;
}

function collectGM1100Candidates(node) {
    const index = new Map();

    const visit = (candidate) => {
        if (!candidate) {
            return;
        }

        if (Array.isArray(candidate)) {
            for (const item of candidate) {
                visit(item);
            }
            return;
        }

        if (typeof candidate !== "object") {
            return;
        }

        if (
            (candidate.type === "VariableDeclaration" ||
                candidate.type === "AssignmentExpression") &&
            typeof getNodeStartLine(candidate) === "number"
        ) {
            const line = getNodeStartLine(candidate);

            if (typeof line === "number") {
                if (!index.has(line)) {
                    index.set(line, []);
                }

                index.get(line).push(candidate);
            }
        }

        for (const value of Object.values(candidate)) {
            if (value && typeof value === "object") {
                visit(value);
            }
        }
    };

    visit(node);

    return index;
}<|MERGE_RESOLUTION|>--- conflicted
+++ resolved
@@ -572,28 +572,6 @@
             continue;
         }
 
-<<<<<<< HEAD
-        if (diagnosticId === "GM1064") {
-            registerFeatherFixer(registry, diagnosticId, () => ({ ast }) => {
-                const fixes = removeRedeclaredGlobalFunctions({ ast, diagnostic });
-
-                if (Array.isArray(fixes) && fixes.length > 0) {
-                    return fixes;
-                }
-
-                return registerManualFeatherFix({ ast, diagnostic });
-            });
-            continue;
-        }
-
-        registerFeatherFixer(registry, diagnosticId, () => ({ ast }) =>
-            registerManualFeatherFix({ ast, diagnostic })
-        );
-    }
-
-    return registry;
-}
-=======
         if (diagnosticId === "GM2007") {
             registerFeatherFixer(
                 registry,
@@ -615,7 +593,6 @@
             );
             continue;
         }
->>>>>>> e6be9e45
 
         if (diagnosticId === "GM2008") {
             registerFeatherFixer(registry, diagnosticId, () => ({ ast }) => {
@@ -799,6 +776,22 @@
         if (diagnosticId === "GM2005") {
             registerFeatherFixer(registry, diagnosticId, () => ({ ast }) => {
                 const fixes = ensureSurfaceTargetResetForGM2005({
+                    ast,
+                    diagnostic
+                });
+
+                if (isNonEmptyArray(fixes)) {
+                    return fixes;
+                }
+
+                return registerManualFeatherFix({ ast, diagnostic });
+            });
+            continue;
+        }
+
+        if (diagnosticId === "GM1064") {
+            registerFeatherFixer(registry, diagnosticId, () => ({ ast }) => {
+                const fixes = removeRedeclaredGlobalFunctions({
                     ast,
                     diagnostic
                 });
@@ -8477,6 +8470,70 @@
     return fixes;
 }
 
+function removeRedeclaredGlobalFunctions({ ast, diagnostic }) {
+    if (!diagnostic || !ast || typeof ast !== "object") {
+        return [];
+    }
+
+    const body = Array.isArray(ast.body) ? ast.body : null;
+
+    if (!body || body.length === 0) {
+        return [];
+    }
+
+    const seenDeclarations = new Map();
+    const fixes = [];
+
+    for (let index = 0; index < body.length; ) {
+        const node = body[index];
+
+        if (!node || node.type !== "FunctionDeclaration") {
+            index += 1;
+            continue;
+        }
+
+        const functionId = typeof node.id === "string" ? node.id : null;
+
+        if (!functionId) {
+            index += 1;
+            continue;
+        }
+
+        const originalDeclaration = seenDeclarations.get(functionId);
+
+        if (!originalDeclaration) {
+            seenDeclarations.set(functionId, node);
+            index += 1;
+            continue;
+        }
+
+        const range = {
+            start: getNodeStartIndex(node),
+            end: getNodeEndIndex(node)
+        };
+
+        const fixDetail = createFeatherFixDetail(diagnostic, {
+            target: functionId,
+            range
+        });
+
+        if (fixDetail) {
+            fixes.push(fixDetail);
+
+            if (
+                originalDeclaration &&
+                typeof originalDeclaration === "object"
+            ) {
+                attachFeatherFixMetadata(originalDeclaration, [fixDetail]);
+            }
+        }
+
+        body.splice(index, 1);
+    }
+
+    return fixes;
+}
+
 function ensureHalignIsReset({ ast, diagnostic }) {
     if (!diagnostic || !ast || typeof ast !== "object") {
         return [];
@@ -15720,74 +15777,8 @@
     return fixes;
 }
 
-<<<<<<< HEAD
-function removeRedeclaredGlobalFunctions({ ast, diagnostic }) {
-    if (!diagnostic || !ast || typeof ast !== "object") {
-        return [];
-    }
-
-    const body = Array.isArray(ast.body) ? ast.body : null;
-
-    if (!body || body.length === 0) {
-        return [];
-    }
-
-    const seenDeclarations = new Map();
-    const fixes = [];
-
-    for (let index = 0; index < body.length; ) {
-        const node = body[index];
-
-        if (!node || node.type !== "FunctionDeclaration") {
-            index += 1;
-            continue;
-        }
-
-        const functionId = typeof node.id === "string" ? node.id : null;
-
-        if (!functionId) {
-            index += 1;
-            continue;
-        }
-
-        const originalDeclaration = seenDeclarations.get(functionId);
-
-        if (!originalDeclaration) {
-            seenDeclarations.set(functionId, node);
-            index += 1;
-            continue;
-        }
-
-        const range = {
-            start: getNodeStartIndex(node),
-            end: getNodeEndIndex(node)
-        };
-
-        const fixDetail = createFeatherFixDetail(diagnostic, {
-            target: functionId,
-            range
-        });
-
-        if (fixDetail) {
-            fixes.push(fixDetail);
-
-            if (originalDeclaration && typeof originalDeclaration === "object") {
-                attachFeatherFixMetadata(originalDeclaration, [fixDetail]);
-            }
-        }
-
-        body.splice(index, 1);
-    }
-
-    return fixes;
-}
-
-function ensureAlphaTestRefResetAfterCall(node, parent, property, diagnostic) {
-    if (!Array.isArray(parent) || typeof property !== "number") {
-=======
 function createGpuStateCall(name, template) {
     if (!name) {
->>>>>>> e6be9e45
         return null;
     }
 
