--- conflicted
+++ resolved
@@ -3167,14 +3167,11 @@
     const previousSibling = siblings[insertionIndex - 1] ?? node;
     const nextSibling = siblings[insertionIndex] ?? null;
     const needsSeparator =
-<<<<<<< HEAD
-    !isAlphaTestDisableCall(nextSibling) &&
-=======
-    !nextSibling &&
->>>>>>> 6ee77dbf
-    insertionIndex > property + 1 &&
-    !isTriviallyIgnorableStatement(previousSibling) &&
-    !hasOriginalBlankLineBetween(previousSibling, nextSibling);
+      !isAlphaTestDisableCall(nextSibling) &&
+      !nextSibling &&
+      insertionIndex > property + 1 &&
+      !isTriviallyIgnorableStatement(previousSibling) &&
+      !hasOriginalBlankLineBetween(previousSibling, nextSibling);
 
     if (needsSeparator) {
         siblings.splice(
@@ -3620,16 +3617,14 @@
         return null;
     }
 
-<<<<<<< HEAD
-=======
     const previousSibling = siblings[insertionIndex - 1] ?? node;
     const nextSibling = siblings[insertionIndex] ?? null;
     const shouldInsertSeparator =
-    !nextSibling &&
-    insertionIndex > property + 1 &&
-    !isTriviallyIgnorableStatement(previousSibling) &&
-    !hasOriginalBlankLineBetween(previousSibling, nextSibling) &&
-    !isAlphaTestDisableCall(nextSibling);
+      !nextSibling &&
+      insertionIndex > property + 1 &&
+      !isTriviallyIgnorableStatement(previousSibling) &&
+      !hasOriginalBlankLineBetween(previousSibling, nextSibling) &&
+      !isAlphaTestDisableCall(nextSibling);
 
     if (shouldInsertSeparator) {
         siblings.splice(
@@ -3640,7 +3635,6 @@
         insertionIndex += 1;
     }
 
->>>>>>> 6ee77dbf
     siblings.splice(insertionIndex, 0, resetCall);
     attachFeatherFixMetadata(resetCall, [fixDetail]);
 
