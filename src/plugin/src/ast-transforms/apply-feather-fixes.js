--- conflicted
+++ resolved
@@ -579,24 +579,7 @@
             continue;
         }
 
-<<<<<<< HEAD
-        if (diagnosticId === "GM2011") {
-            registerFeatherFixer(registry, diagnosticId, () => ({ ast }) => {
-                const fixes = ensureVertexBuffersAreClosed({ ast, diagnostic });
-
-                if (Array.isArray(fixes) && fixes.length > 0) {
-                    return fixes;
-                }
-
-                return registerManualFeatherFix({ ast, diagnostic });
-            });
-            continue;
-        }
-
-        if (diagnosticId === "GM2054") {
-=======
         if (diagnosticId === "GM2012") {
->>>>>>> 5715dea3
             registerFeatherFixer(registry, diagnosticId, () => ({ ast }) => {
                 const fixes = ensureVertexFormatsClosedBeforeStartingNewOnes({
                     ast,
@@ -704,6 +687,19 @@
                     ast,
                     diagnostic
                 });
+
+                if (isNonEmptyArray(fixes)) {
+                    return fixes;
+                }
+
+                return registerManualFeatherFix({ ast, diagnostic });
+            });
+            continue;
+        }
+
+        if (diagnosticId === "GM2011") {
+            registerFeatherFixer(registry, diagnosticId, () => ({ ast }) => {
+                const fixes = ensureVertexBuffersAreClosed({ ast, diagnostic });
 
                 if (isNonEmptyArray(fixes)) {
                     return fixes;
@@ -1177,251 +1173,9 @@
     return assignment;
 }
 
-<<<<<<< HEAD
-function ensureVertexBuffersAreClosed({ ast, diagnostic }) {
-    if (!diagnostic || !ast || typeof ast !== "object") {
-        return [];
-    }
-
-    const fixes = [];
-
-    const visit = (node, parent, property) => {
-        if (!node) {
-            return;
-        }
-
-        if (Array.isArray(node)) {
-            for (let index = 0; index < node.length; index += 1) {
-                visit(node[index], node, index);
-            }
-            return;
-        }
-
-        if (typeof node !== "object") {
-            return;
-        }
-
-        if (node.type === "CallExpression") {
-            const fix = ensureVertexEndInserted(node, parent, property, diagnostic);
-
-            if (fix) {
-                fixes.push(fix);
-                return;
-            }
-        }
-
-        for (const [key, value] of Object.entries(node)) {
-            if (value && typeof value === "object") {
-                visit(value, node, key);
-            }
-        }
-    };
-
-    visit(ast, null, null);
-
-    return fixes;
-}
-
-function ensureVertexEndInserted(node, parent, property, diagnostic) {
-    if (!Array.isArray(parent) || typeof property !== "number") {
-        return null;
-    }
-
-    if (!node || node.type !== "CallExpression") {
-        return null;
-    }
-
-    if (!isIdentifierWithName(node.object, "vertex_begin")) {
-        return null;
-    }
-
-    const args = Array.isArray(node.arguments) ? node.arguments : [];
-
-    if (args.length === 0) {
-        return null;
-    }
-
-    const bufferArgument = args[0];
-
-    if (!isIdentifier(bufferArgument)) {
-        return null;
-    }
-
-    const bufferName = bufferArgument.name;
-    const siblings = parent;
-
-    for (let index = property + 1; index < siblings.length; index += 1) {
-        const sibling = siblings[index];
-
-        if (isVertexEndCallForBuffer(sibling, bufferName)) {
-            return null;
-        }
-    }
-
-    const vertexEndCall = createVertexEndCall(node, bufferArgument);
-
-    if (!vertexEndCall) {
-        return null;
-    }
-
-    const insertionIndex = findVertexEndInsertionIndex({
-        siblings,
-        startIndex: property + 1,
-        bufferName
-    });
-
-    const fixDetail = createFeatherFixDetail(diagnostic, {
-        target: bufferName ?? null,
-        range: {
-            start: getNodeStartIndex(node),
-            end: getNodeEndIndex(node)
-        }
-    });
-
-    if (!fixDetail) {
-        return null;
-    }
-
-    siblings.splice(insertionIndex, 0, vertexEndCall);
-    attachFeatherFixMetadata(vertexEndCall, [fixDetail]);
-
-    return fixDetail;
-}
-
-function findVertexEndInsertionIndex({ siblings, startIndex, bufferName }) {
-    if (!Array.isArray(siblings)) {
-        return 0;
-    }
-
-    let index = typeof startIndex === "number" ? startIndex : 0;
-
-    while (index < siblings.length) {
-        const node = siblings[index];
-
-        if (!node || typeof node !== "object") {
-            break;
-        }
-
-        if (isVertexEndCallForBuffer(node, bufferName)) {
-            break;
-        }
-
-        if (!isCallExpression(node)) {
-            break;
-        }
-
-        if (isVertexSubmitCallForBuffer(node, bufferName)) {
-            break;
-        }
-
-        if (!hasFirstArgumentIdentifier(node, bufferName)) {
-            break;
-        }
-
-        index += 1;
-    }
-
-    return index;
-}
-
-function isCallExpression(node) {
-    return !!node && node.type === "CallExpression";
-}
-
-function hasFirstArgumentIdentifier(node, name) {
-    if (!isCallExpression(node)) {
-        return false;
-    }
-
-    const args = Array.isArray(node.arguments) ? node.arguments : [];
-
-    if (args.length === 0) {
-        return false;
-    }
-
-    const firstArg = args[0];
-
-    if (!isIdentifier(firstArg)) {
-        return false;
-    }
-
-    if (typeof name !== "string") {
-        return true;
-    }
-
-    return firstArg.name === name;
-}
-
-function isVertexSubmitCallForBuffer(node, bufferName) {
-    if (!isCallExpression(node)) {
-        return false;
-    }
-
-    if (!isIdentifierWithName(node.object, "vertex_submit")) {
-        return false;
-    }
-
-    return hasFirstArgumentIdentifier(node, bufferName);
-}
-
-function isVertexEndCallForBuffer(node, bufferName) {
-    if (!isCallExpression(node)) {
-        return false;
-    }
-
-    if (!isIdentifierWithName(node.object, "vertex_end")) {
-        return false;
-    }
-
-    if (typeof bufferName !== "string") {
-        return true;
-    }
-
-    const args = Array.isArray(node.arguments) ? node.arguments : [];
-
-    if (args.length === 0) {
-        return false;
-    }
-
-    const firstArg = args[0];
-
-    return isIdentifier(firstArg) && firstArg.name === bufferName;
-}
-
-function createVertexEndCall(template, bufferIdentifier) {
-    if (!template || template.type !== "CallExpression") {
-        return null;
-    }
-
-    if (!isIdentifier(bufferIdentifier)) {
-        return null;
-    }
-
-    const callExpression = {
-        type: "CallExpression",
-        object: createIdentifier("vertex_end"),
-        arguments: [cloneIdentifier(bufferIdentifier)]
-    };
-
-    if (Object.prototype.hasOwnProperty.call(template, "start")) {
-        callExpression.start = cloneLocation(template.start);
-    }
-
-    if (Object.prototype.hasOwnProperty.call(template, "end")) {
-        callExpression.end = cloneLocation(template.end);
-    }
-
-    return callExpression;
-}
-
-function harmonizeTexturePointerTernaries({ ast, diagnostic }) {
-    if (!diagnostic || !ast || typeof ast !== "object") {
-        return [];
-=======
 function isWithStatementTargetingOther(node) {
     if (!node || node.type !== "WithStatement") {
         return false;
->>>>>>> 5715dea3
     }
 
     const testExpression =
@@ -8662,6 +8416,247 @@
     return fixDetail;
 }
 
+function ensureVertexBuffersAreClosed({ ast, diagnostic }) {
+    if (!diagnostic || !ast || typeof ast !== "object") {
+        return [];
+    }
+
+    const fixes = [];
+
+    const visit = (node, parent, property) => {
+        if (!node) {
+            return;
+        }
+
+        if (Array.isArray(node)) {
+            for (let index = 0; index < node.length; index += 1) {
+                visit(node[index], node, index);
+            }
+            return;
+        }
+
+        if (typeof node !== "object") {
+            return;
+        }
+
+        if (node.type === "CallExpression") {
+            const fix = ensureVertexEndInserted(
+                node,
+                parent,
+                property,
+                diagnostic
+            );
+
+            if (fix) {
+                fixes.push(fix);
+                return;
+            }
+        }
+
+        for (const [key, value] of Object.entries(node)) {
+            if (value && typeof value === "object") {
+                visit(value, node, key);
+            }
+        }
+    };
+
+    visit(ast, null, null);
+
+    return fixes;
+}
+
+function ensureVertexEndInserted(node, parent, property, diagnostic) {
+    if (!Array.isArray(parent) || typeof property !== "number") {
+        return null;
+    }
+
+    if (!node || node.type !== "CallExpression") {
+        return null;
+    }
+
+    if (!isIdentifierWithName(node.object, "vertex_begin")) {
+        return null;
+    }
+
+    const args = Array.isArray(node.arguments) ? node.arguments : [];
+
+    if (args.length === 0) {
+        return null;
+    }
+
+    const bufferArgument = args[0];
+
+    if (!isIdentifier(bufferArgument)) {
+        return null;
+    }
+
+    const bufferName = bufferArgument.name;
+    const siblings = parent;
+
+    for (let index = property + 1; index < siblings.length; index += 1) {
+        const sibling = siblings[index];
+
+        if (isVertexEndCallForBuffer(sibling, bufferName)) {
+            return null;
+        }
+    }
+
+    const vertexEndCall = createVertexEndCall(node, bufferArgument);
+
+    if (!vertexEndCall) {
+        return null;
+    }
+
+    const insertionIndex = findVertexEndInsertionIndex({
+        siblings,
+        startIndex: property + 1,
+        bufferName
+    });
+
+    const fixDetail = createFeatherFixDetail(diagnostic, {
+        target: bufferName ?? null,
+        range: {
+            start: getNodeStartIndex(node),
+            end: getNodeEndIndex(node)
+        }
+    });
+
+    if (!fixDetail) {
+        return null;
+    }
+
+    siblings.splice(insertionIndex, 0, vertexEndCall);
+    attachFeatherFixMetadata(vertexEndCall, [fixDetail]);
+
+    return fixDetail;
+}
+
+function findVertexEndInsertionIndex({ siblings, startIndex, bufferName }) {
+    if (!Array.isArray(siblings)) {
+        return 0;
+    }
+
+    let index = typeof startIndex === "number" ? startIndex : 0;
+
+    while (index < siblings.length) {
+        const node = siblings[index];
+
+        if (!node || typeof node !== "object") {
+            break;
+        }
+
+        if (isVertexEndCallForBuffer(node, bufferName)) {
+            break;
+        }
+
+        if (!isCallExpression(node)) {
+            break;
+        }
+
+        if (isVertexSubmitCallForBuffer(node, bufferName)) {
+            break;
+        }
+
+        if (!hasFirstArgumentIdentifier(node, bufferName)) {
+            break;
+        }
+
+        index += 1;
+    }
+
+    return index;
+}
+
+function isCallExpression(node) {
+    return !!node && node.type === "CallExpression";
+}
+
+function hasFirstArgumentIdentifier(node, name) {
+    if (!isCallExpression(node)) {
+        return false;
+    }
+
+    const args = Array.isArray(node.arguments) ? node.arguments : [];
+
+    if (args.length === 0) {
+        return false;
+    }
+
+    const firstArg = args[0];
+
+    if (!isIdentifier(firstArg)) {
+        return false;
+    }
+
+    if (typeof name !== "string") {
+        return true;
+    }
+
+    return firstArg.name === name;
+}
+
+function isVertexSubmitCallForBuffer(node, bufferName) {
+    if (!isCallExpression(node)) {
+        return false;
+    }
+
+    if (!isIdentifierWithName(node.object, "vertex_submit")) {
+        return false;
+    }
+
+    return hasFirstArgumentIdentifier(node, bufferName);
+}
+
+function isVertexEndCallForBuffer(node, bufferName) {
+    if (!isCallExpression(node)) {
+        return false;
+    }
+
+    if (!isIdentifierWithName(node.object, "vertex_end")) {
+        return false;
+    }
+
+    if (typeof bufferName !== "string") {
+        return true;
+    }
+
+    const args = Array.isArray(node.arguments) ? node.arguments : [];
+
+    if (args.length === 0) {
+        return false;
+    }
+
+    const firstArg = args[0];
+
+    return isIdentifier(firstArg) && firstArg.name === bufferName;
+}
+
+function createVertexEndCall(template, bufferIdentifier) {
+    if (!template || template.type !== "CallExpression") {
+        return null;
+    }
+
+    if (!isIdentifier(bufferIdentifier)) {
+        return null;
+    }
+
+    const callExpression = {
+        type: "CallExpression",
+        object: createIdentifier("vertex_end"),
+        arguments: [cloneIdentifier(bufferIdentifier)]
+    };
+
+    if (Object.prototype.hasOwnProperty.call(template, "start")) {
+        callExpression.start = cloneLocation(template.start);
+    }
+
+    if (Object.prototype.hasOwnProperty.call(template, "end")) {
+        callExpression.end = cloneLocation(template.end);
+    }
+
+    return callExpression;
+}
+
 function ensureLocalVariablesAreDeclaredBeforeUse({ ast, diagnostic }) {
     if (!diagnostic || !ast || typeof ast !== "object") {
         return [];
