--- conflicted
+++ resolved
@@ -655,15 +655,9 @@
             continue;
         }
 
-<<<<<<< HEAD
-        if (diagnosticId === "GM2029") {
-            registerFeatherFixer(registry, diagnosticId, () => ({ ast }) => {
-                const fixes = ensureDrawVertexCallsAreWrapped({ ast, diagnostic });
-=======
         if (diagnosticId === "GM2050") {
             registerFeatherFixer(registry, diagnosticId, () => ({ ast }) => {
                 const fixes = ensureFogIsReset({ ast, diagnostic });
->>>>>>> f4dc89ed
 
                 if (Array.isArray(fixes) && fixes.length > 0) {
                     return fixes;
@@ -674,11 +668,6 @@
             continue;
         }
 
-<<<<<<< HEAD
-        registerFeatherFixer(registry, diagnosticId, () => ({ ast }) =>
-            registerManualFeatherFix({ ast, diagnostic })
-        );
-=======
         if (diagnosticId === "GM2035") {
             registerFeatherFixer(registry, diagnosticId, () => ({ ast }) => {
                 const fixes = ensureGpuStateIsPopped({ ast, diagnostic });
@@ -726,7 +715,6 @@
         }
 
         registerManualOnlyFeatherFix({ registry, diagnostic });
->>>>>>> f4dc89ed
     }
 
     return registry;
@@ -1379,6 +1367,11 @@
                 normalizeFunctionCallArgumentOrder({ ast, diagnostic })
         ],
         [
+            "GM2029",
+            ({ ast, diagnostic }) =>
+                ensureDrawVertexCallsAreWrapped({ ast, diagnostic })
+        ],
+        [
             "GM1063",
             ({ ast, diagnostic }) =>
                 harmonizeTexturePointerTernaries({ ast, diagnostic })
@@ -1487,217 +1480,8 @@
     return fixes;
 }
 
-<<<<<<< HEAD
-function ensureDrawVertexCallsAreWrapped({ ast, diagnostic }) {
-    if (!diagnostic || !ast || typeof ast !== "object") {
-        return [];
-    }
-
-    const fixes = [];
-
-    const visit = (node, parent, property) => {
-        if (!node) {
-            return;
-        }
-
-        if (Array.isArray(node)) {
-            const normalizedFixes = normalizeDrawVertexStatements(node, diagnostic);
-
-            if (Array.isArray(normalizedFixes) && normalizedFixes.length > 0) {
-                fixes.push(...normalizedFixes);
-            }
-
-            for (let index = 0; index < node.length; index += 1) {
-                visit(node[index], node, index);
-            }
-
-            return;
-        }
-
-        if (typeof node !== "object") {
-            return;
-        }
-
-        for (const [key, value] of Object.entries(node)) {
-            if (value && typeof value === "object") {
-                visit(value, node, key);
-            }
-        }
-    };
-
-    visit(ast, null, null);
-
-    return fixes;
-}
-
-function normalizeDrawVertexStatements(statements, diagnostic) {
-    if (!Array.isArray(statements) || statements.length === 0) {
-        return [];
-    }
-
-    const fixes = [];
-
-    for (let index = 0; index < statements.length; index += 1) {
-        const statement = statements[index];
-
-        if (!isDrawVertexCall(statement)) {
-            continue;
-        }
-
-        if (hasOpenPrimitiveBefore(statements, index)) {
-            continue;
-        }
-
-        let blockEnd = index;
-
-        while (blockEnd + 1 < statements.length && isDrawVertexCall(statements[blockEnd + 1])) {
-            blockEnd += 1;
-        }
-
-        const candidateBegin = statements[blockEnd + 1];
-
-        if (!isDrawPrimitiveBeginCall(candidateBegin)) {
-            continue;
-        }
-
-        const beginIndex = blockEnd + 1;
-        const endIndex = findMatchingDrawPrimitiveEnd(statements, beginIndex + 1);
-
-        if (endIndex === -1) {
-            continue;
-        }
-
-        const vertexStatements = statements.slice(index, blockEnd + 1);
-        const fixDetails = [];
-
-        for (const vertex of vertexStatements) {
-            const fixDetail = createFeatherFixDetail(diagnostic, {
-                target: getDrawCallName(vertex),
-                range: {
-                    start: getNodeStartIndex(vertex),
-                    end: getNodeEndIndex(vertex)
-                }
-            });
-
-            if (!fixDetail) {
-                continue;
-            }
-
-            attachFeatherFixMetadata(vertex, [fixDetail]);
-            fixDetails.push(fixDetail);
-        }
-
-        if (fixDetails.length === 0) {
-            continue;
-        }
-
-        const [primitiveBegin] = statements.splice(beginIndex, 1);
-
-        if (!primitiveBegin) {
-            continue;
-        }
-
-        statements.splice(index, 0, primitiveBegin);
-        fixes.push(...fixDetails);
-
-        index += vertexStatements.length;
-    }
-
-    return fixes;
-}
-
-function hasOpenPrimitiveBefore(statements, index) {
-    let depth = 0;
-
-    for (let cursor = 0; cursor < index; cursor += 1) {
-        const statement = statements[cursor];
-
-        if (isDrawPrimitiveBeginCall(statement)) {
-            depth += 1;
-            continue;
-        }
-
-        if (isDrawPrimitiveEndCall(statement) && depth > 0) {
-            depth -= 1;
-        }
-    }
-
-    return depth > 0;
-}
-
-function findMatchingDrawPrimitiveEnd(statements, startIndex) {
-    if (!Array.isArray(statements)) {
-        return -1;
-    }
-
-    let depth = 0;
-
-    for (let index = startIndex; index < statements.length; index += 1) {
-        const statement = statements[index];
-
-        if (isDrawPrimitiveBeginCall(statement)) {
-            depth += 1;
-            continue;
-        }
-
-        if (isDrawPrimitiveEndCall(statement)) {
-            if (depth === 0) {
-                return index;
-            }
-
-            depth -= 1;
-        }
-    }
-
-    return -1;
-}
-
-function isDrawPrimitiveBeginCall(node) {
-    return isCallExpressionWithIdentifier(node, "draw_primitive_begin");
-}
-
-function isDrawPrimitiveEndCall(node) {
-    return isCallExpressionWithIdentifier(node, "draw_primitive_end");
-}
-
-function isDrawVertexCall(node) {
-    const name = getDrawCallName(node);
-
-    if (!name) {
-        return false;
-    }
-
-    return name.startsWith("draw_vertex");
-}
-
-function getDrawCallName(node) {
-    if (!node || node.type !== "CallExpression") {
-        return null;
-    }
-
-    const object = node.object;
-
-    if (!object || object.type !== "Identifier") {
-        return null;
-    }
-
-    return object.name ?? null;
-}
-
-function isCallExpressionWithIdentifier(node, expectedName) {
-    if (!node || node.type !== "CallExpression") {
-        return false;
-    }
-
-    return isIdentifierWithName(node.object, expectedName);
-}
-
-function ensureAlphaTestRefResetAfterCall(node, parent, property, diagnostic) {
-    if (!Array.isArray(parent) || typeof property !== "number") {
-=======
 function convertLengthAccess(node, parent, property, diagnostic) {
     if (!node || node.type !== "MemberDotExpression") {
->>>>>>> f4dc89ed
         return null;
     }
 
@@ -7656,6 +7440,203 @@
     return fixDetail;
 }
 
+function ensureDrawVertexCallsAreWrapped({ ast, diagnostic }) {
+    if (!diagnostic || !ast || typeof ast !== "object") {
+        return [];
+    }
+
+    const fixes = [];
+
+    const visit = (node, parent, property) => {
+        if (!node) {
+            return;
+        }
+
+        if (Array.isArray(node)) {
+            const normalizedFixes = normalizeDrawVertexStatements(
+                node,
+                diagnostic
+            );
+
+            if (Array.isArray(normalizedFixes) && normalizedFixes.length > 0) {
+                fixes.push(...normalizedFixes);
+            }
+
+            for (let index = 0; index < node.length; index += 1) {
+                visit(node[index], node, index);
+            }
+
+            return;
+        }
+
+        if (typeof node !== "object") {
+            return;
+        }
+
+        for (const [key, value] of Object.entries(node)) {
+            if (value && typeof value === "object") {
+                visit(value, node, key);
+            }
+        }
+    };
+
+    visit(ast, null, null);
+
+    return fixes;
+}
+
+function normalizeDrawVertexStatements(statements, diagnostic) {
+    if (!Array.isArray(statements) || statements.length === 0) {
+        return [];
+    }
+
+    const fixes = [];
+
+    for (let index = 0; index < statements.length; index += 1) {
+        const statement = statements[index];
+
+        if (!isDrawVertexCall(statement)) {
+            continue;
+        }
+
+        if (hasOpenPrimitiveBefore(statements, index)) {
+            continue;
+        }
+
+        let blockEnd = index;
+
+        while (
+            blockEnd + 1 < statements.length &&
+            isDrawVertexCall(statements[blockEnd + 1])
+        ) {
+            blockEnd += 1;
+        }
+
+        const candidateBegin = statements[blockEnd + 1];
+
+        if (!isDrawPrimitiveBeginCall(candidateBegin)) {
+            continue;
+        }
+
+        const beginIndex = blockEnd + 1;
+        const endIndex = findMatchingDrawPrimitiveEnd(
+            statements,
+            beginIndex + 1
+        );
+
+        if (endIndex === -1) {
+            continue;
+        }
+
+        const vertexStatements = statements.slice(index, blockEnd + 1);
+        const fixDetails = [];
+
+        for (const vertex of vertexStatements) {
+            const fixDetail = createFeatherFixDetail(diagnostic, {
+                target: getDrawCallName(vertex),
+                range: {
+                    start: getNodeStartIndex(vertex),
+                    end: getNodeEndIndex(vertex)
+                }
+            });
+
+            if (!fixDetail) {
+                continue;
+            }
+
+            attachFeatherFixMetadata(vertex, [fixDetail]);
+            fixDetails.push(fixDetail);
+        }
+
+        if (fixDetails.length === 0) {
+            continue;
+        }
+
+        const [primitiveBegin] = statements.splice(beginIndex, 1);
+
+        if (!primitiveBegin) {
+            continue;
+        }
+
+        statements.splice(index, 0, primitiveBegin);
+        fixes.push(...fixDetails);
+
+        index += vertexStatements.length;
+    }
+
+    return fixes;
+}
+
+function hasOpenPrimitiveBefore(statements, index) {
+    let depth = 0;
+
+    for (let cursor = 0; cursor < index; cursor += 1) {
+        const statement = statements[cursor];
+
+        if (isDrawPrimitiveBeginCall(statement)) {
+            depth += 1;
+            continue;
+        }
+
+        if (isDrawPrimitiveEndCall(statement) && depth > 0) {
+            depth -= 1;
+        }
+    }
+
+    return depth > 0;
+}
+
+function findMatchingDrawPrimitiveEnd(statements, startIndex) {
+    if (!Array.isArray(statements)) {
+        return -1;
+    }
+
+    let depth = 0;
+
+    for (let index = startIndex; index < statements.length; index += 1) {
+        const statement = statements[index];
+
+        if (isDrawPrimitiveBeginCall(statement)) {
+            depth += 1;
+            continue;
+        }
+
+        if (isDrawPrimitiveEndCall(statement)) {
+            if (depth === 0) {
+                return index;
+            }
+
+            depth -= 1;
+        }
+    }
+
+    return -1;
+}
+
+function isDrawVertexCall(node) {
+    const name = getDrawCallName(node);
+
+    if (!name) {
+        return false;
+    }
+
+    return name.startsWith("draw_vertex");
+}
+
+function getDrawCallName(node) {
+    if (!node || node.type !== "CallExpression") {
+        return null;
+    }
+
+    const object = node.object;
+
+    if (!object || object.type !== "Identifier") {
+        return null;
+    }
+
+    return object.name ?? null;
+}
+
 function ensureCullModeIsReset({ ast, diagnostic }) {
     if (!diagnostic || !ast || typeof ast !== "object") {
         return [];
