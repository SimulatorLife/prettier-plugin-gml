import { createRequire } from "node:module";
import GMLParser from "gamemaker-language-parser";

import {
    getNodeEndIndex,
    getNodeStartIndex,
    cloneLocation
} from "../../../shared/ast-locations.js";
import {
    getCallExpressionArguments,
    isBooleanLiteral
} from "../../../shared/ast-node-helpers.js";
import {
    isNonEmptyString,
    isNonEmptyTrimmedString,
    toTrimmedString
} from "../../../shared/string-utils.js";
import { isNonEmptyArray } from "../../../shared/array-utils.js";
import { isObjectLike } from "../../../shared/object-utils.js";
import { escapeRegExp } from "../../../shared/regexp.js";
import { collectCommentNodes, getCommentArray } from "../comments/index.js";
import {
    getFeatherDiagnosticById,
    getFeatherDiagnostics,
    getFeatherMetadata
} from "../feather/metadata.js";

const require = createRequire(import.meta.url);
const TRAILING_MACRO_SEMICOLON_PATTERN = new RegExp(
    ";(?=[^\\S\\r\\n]*(?:(?:\\/\\/[^\\r\\n]*|\\/\\*[\\s\\S]*?\\*\/)[^\\S\\r\\n]*)*(?:\\r?\\n|$))"
);
const DATA_STRUCTURE_ACCESSOR_TOKENS = [
    "?",
    "|",
    "#",
    "@",
    "!",
    "$",
    "%",
    "&",
    "^",
    "~"
];
const NUMERIC_STRING_LITERAL_PATTERN =
    /^[+-]?(?:\d+(?:\.\d*)?|\.\d+)(?:[eE][+-]?\d+)?$/;
const ALLOWED_DELETE_MEMBER_TYPES = new Set([
    "MemberDotExpression",
    "MemberIndexExpression"
]);
const MANUAL_FIX_TRACKING_KEY = Symbol("manualFeatherFixes");
const FILE_FIND_BLOCK_CALL_TARGETS = new Set(["file_find_next"]);
const FILE_FIND_CLOSE_FUNCTION_NAME = "file_find_close";
const READ_ONLY_BUILT_IN_VARIABLES = new Set(["working_directory"]);
const FILE_ATTRIBUTE_IDENTIFIER_PATTERN = /^fa_[A-Za-z0-9_]+$/;
const STRING_LENGTH_CALL_BLACKLIST = new Set([
    "string_byte_at",
    "string_byte_length",
    "string_height",
    "string_height_ext",
    "string_length",
    "string_pos",
    "string_pos_ext",
    "string_width",
    "string_width_ext"
]);
const IDENTIFIER_TOKEN_PATTERN = /\b[A-Za-z_][A-Za-z0-9_]*\b/g;
const RESERVED_KEYWORD_TOKENS = new Set([
    "and",
    "break",
    "case",
    "continue",
    "constructor",
    "create",
    "default",
    "delete",
    "do",
    "else",
    "enum",
    "event",
    "for",
    "function",
    "globalvar",
    "if",
    "macro",
    "not",
    "or",
    "repeat",
    "return",
    "step",
    "switch",
    "until",
    "var",
    "while",
    "with"
]);
const RESERVED_IDENTIFIER_NAMES = buildReservedIdentifierNameSet();
const DEPRECATED_BUILTIN_VARIABLE_REPLACEMENTS =
    buildDeprecatedBuiltinVariableReplacements();
const ARGUMENT_IDENTIFIER_PATTERN = /^argument(\d+)$/;
const GM1041_CALL_ARGUMENT_TARGETS = new Map([
    ["instance_create_depth", [3]],
    ["instance_create_layer", [3]],
    ["instance_create_layer_depth", [4]],
    ["layer_instance_create", [3]]
]);
const FUNCTION_LIKE_TYPES = new Set([
    "FunctionDeclaration",
    "FunctionExpression",
    "LambdaExpression",
    "ConstructorDeclaration",
    "MethodDeclaration",
    "StructFunctionDeclaration",
    "StructDeclaration"
]);
const IDENTIFIER_NAME_PATTERN = /^[A-Za-z_][A-Za-z0-9_]*$/;
const FEATHER_TYPE_SYSTEM_INFO = buildFeatherTypeSystemInfo();
const AUTOMATIC_FEATHER_FIX_HANDLERS = createAutomaticFeatherFixHandlers();
const FEATHER_DIAGNOSTICS = getFeatherDiagnostics();
const FEATHER_FIX_IMPLEMENTATIONS =
    buildFeatherFixImplementations(FEATHER_DIAGNOSTICS);
const FEATHER_DIAGNOSTIC_FIXERS = buildFeatherDiagnosticFixers(
    FEATHER_DIAGNOSTICS,
    FEATHER_FIX_IMPLEMENTATIONS
);

export function preprocessSourceForFeatherFixes(sourceText) {
    if (typeof sourceText !== "string" || sourceText.length === 0) {
        return {
            sourceText,
            metadata: null
        };
    }

    const gm1100Metadata = [];
    const gm1016Metadata = [];
    const sanitizedParts = [];
    const newlinePattern = /\r?\n/g;
    let lastIndex = 0;
    let lineNumber = 1;
    let pendingGM1100Context = null;

    const processLine = (line) => {
        const indentationMatch = line.match(/^\s*/);
        const indentation = indentationMatch ? indentationMatch[0] : "";
        const trimmed = line.trim();

        if (trimmed.length === 0) {
            return { line, context: pendingGM1100Context };
        }

        const booleanLiteralMatch = line.match(/^(\s*)(true|false)\s*;?\s*$/);

        if (booleanLiteralMatch) {
            const leadingWhitespace = booleanLiteralMatch[1] ?? "";
            const sanitizedRemainder = " ".repeat(
                Math.max(0, line.length - leadingWhitespace.length)
            );
            const sanitizedLine = `${leadingWhitespace}${sanitizedRemainder}`;
            const trimmedRightLength = line.replace(/\s+$/, "").length;
            const startColumn = leadingWhitespace.length;
            const endColumn = Math.max(startColumn, trimmedRightLength - 1);
            const lineStartIndex = lastIndex;

            gm1016Metadata.push({
                start: {
                    line: lineNumber,
                    column: startColumn,
                    index: lineStartIndex + startColumn
                },
                end: {
                    line: lineNumber,
                    column: endColumn,
                    index: lineStartIndex + endColumn
                }
            });

            return { line: sanitizedLine, context: null };
        }

        const varMatch = line.match(/^\s*var\s+([A-Za-z_][A-Za-z0-9_]*)\b/);

        if (varMatch) {
            const identifier = varMatch[1];
            const remainder = line.slice(varMatch[0].length);
            const trimmedRemainder = remainder.replace(/^\s*/, "");

            if (trimmedRemainder.startsWith("*")) {
                const leadingWhitespaceLength =
                    remainder.length - trimmedRemainder.length;
                const leadingWhitespace =
                    leadingWhitespaceLength > 0
                        ? remainder.slice(0, leadingWhitespaceLength)
                        : "";
                const sanitizedLine = [
                    line.slice(0, varMatch[0].length),
                    leadingWhitespace,
                    "=",
                    trimmedRemainder.slice(1)
                ].join("");

                gm1100Metadata.push({
                    type: "declaration",
                    line: lineNumber,
                    identifier
                });

                return {
                    line: sanitizedLine,
                    context: {
                        identifier,
                        indentation
                    }
                };
            }
        }

        if (trimmed.startsWith("=") && pendingGM1100Context?.identifier) {
            const rawRemainder = line.slice(indentation.length);
            const identifier = pendingGM1100Context.identifier;

            gm1100Metadata.push({
                type: "assignment",
                line: lineNumber,
                identifier
            });

            const sanitizedLine = `${indentation}${" ".repeat(
                Math.max(0, rawRemainder.length)
            )}`;

            return { line: sanitizedLine, context: null };
        }

        if (trimmed.startsWith("/") || trimmed.startsWith("*")) {
            return { line, context: pendingGM1100Context };
        }

        return { line, context: null };
    };

    let match;

    while ((match = newlinePattern.exec(sourceText)) !== null) {
        const lineEnd = match.index;
        const line = sourceText.slice(lastIndex, lineEnd);
        const newline = match[0];
        const { line: sanitizedLine, context } = processLine(line);

        sanitizedParts.push(sanitizedLine, newline);
        pendingGM1100Context = context;
        lastIndex = match.index + newline.length;
        lineNumber += 1;
    }

    const finalLine = sourceText.slice(lastIndex);
    if (
        finalLine.length > 0 ||
        sourceText.endsWith("\n") ||
        sourceText.endsWith("\r")
    ) {
        const { line: sanitizedLine, context } = processLine(finalLine);
        sanitizedParts.push(sanitizedLine);
        pendingGM1100Context = context;
    }

    const sanitizedSourceText = sanitizedParts.join("");
    const metadata = {};

    if (gm1100Metadata.length > 0) {
        metadata.GM1100 = gm1100Metadata;
    }

    if (gm1016Metadata.length > 0) {
        metadata.GM1016 = gm1016Metadata;
    }

    if (Object.keys(metadata).length === 0) {
        return {
            sourceText,
            metadata: null
        };
    }

    return {
        sourceText: sanitizedSourceText,
        metadata
    };
}

export function getFeatherDiagnosticFixers() {
    return new Map(FEATHER_DIAGNOSTIC_FIXERS);
}

export function applyFeatherFixes(
    ast,
    { sourceText, preprocessedFixMetadata, options } = {}
) {
    if (!ast || typeof ast !== "object") {
        return ast;
    }

    const appliedFixes = [];

    for (const entry of FEATHER_DIAGNOSTIC_FIXERS.values()) {
        const fixes = entry.applyFix(ast, {
            sourceText,
            preprocessedFixMetadata,
            options
        });

        if (isNonEmptyArray(fixes)) {
            appliedFixes.push(...fixes);
        }
    }

    if (appliedFixes.length > 0) {
        attachFeatherFixMetadata(ast, appliedFixes);
    }

    return ast;
}

function buildFeatherDiagnosticFixers(diagnostics, implementationRegistry) {
    const registry = new Map();

    for (const diagnostic of Array.isArray(diagnostics) ? diagnostics : []) {
        const diagnosticId = diagnostic?.id;

        if (!diagnosticId || registry.has(diagnosticId)) {
            continue;
        }

        const applyFix = createFixerForDiagnostic(
            diagnostic,
            implementationRegistry
        );

        if (typeof applyFix !== "function") {
            continue;
        }

        registry.set(diagnosticId, {
            diagnostic,
            applyFix
        });
    }

    return registry;
}

function createFixerForDiagnostic(diagnostic, implementationRegistry) {
    if (!implementationRegistry) {
        return createNoOpFixer();
    }

    const implementationFactory = implementationRegistry.get(diagnostic?.id);

    if (typeof implementationFactory !== "function") {
        return createNoOpFixer();
    }

    const implementation = implementationFactory(diagnostic);
    if (typeof implementation !== "function") {
        return createNoOpFixer();
    }

    return (ast, context) => {
        const fixes = implementation({
            ast,
            sourceText: context?.sourceText,
            preprocessedFixMetadata: context?.preprocessedFixMetadata,
            options: context?.options
        });

        return Array.isArray(fixes) ? fixes : [];
    };
}

function createNoOpFixer() {
    return () => [];
}

function removeDuplicateEnumMembers({ ast, diagnostic }) {
    if (!diagnostic || !ast || typeof ast !== "object") {
        return [];
    }

    const fixes = [];

    const visit = (node) => {
        if (!node) {
            return;
        }

        if (Array.isArray(node)) {
            for (const item of node) {
                visit(item);
            }
            return;
        }

        if (typeof node !== "object") {
            return;
        }

        if (node.type === "EnumDeclaration") {
            const members = Array.isArray(node.members) ? node.members : [];

            if (members.length > 1) {
                const seen = new Map();

                for (let index = 0; index < members.length; index += 1) {
                    const member = members[index];

                    if (!member || typeof member !== "object") {
                        continue;
                    }

                    const name = member.name?.name;

                    if (typeof name !== "string" || name.length === 0) {
                        continue;
                    }

                    const normalizedName = name.toLowerCase();

                    if (!seen.has(normalizedName)) {
                        seen.set(normalizedName, member);
                        continue;
                    }

                    const fixDetail = createFeatherFixDetail(diagnostic, {
                        target: name,
                        range: {
                            start: getNodeStartIndex(member),
                            end: getNodeEndIndex(member)
                        }
                    });

                    if (fixDetail) {
                        fixes.push(fixDetail);
                        attachFeatherFixMetadata(node, [fixDetail]);
                    }

                    members.splice(index, 1);
                    index -= 1;
                }

                if (members.length === 0) {
                    node.hasTrailingComma = false;
                }
            }
        }

        for (const value of Object.values(node)) {
            if (value && typeof value === "object") {
                visit(value);
            }
        }
    };

    visit(ast);

    return fixes;
}

function buildFeatherFixImplementations(diagnostics) {
    const registry = new Map();

    for (const diagnostic of Array.isArray(diagnostics) ? diagnostics : []) {
        const diagnosticId = diagnostic?.id;

        if (!diagnosticId) {
            continue;
        }

        if (diagnosticId === "GM1005") {
            registerFeatherFixer(registry, diagnosticId, () => {
                const callTemplate =
                    createFunctionCallTemplateFromDiagnostic(diagnostic);

                return ({ ast }) => {
                    const fixes = ensureRequiredArgumentProvided({
                        ast,
                        diagnostic,
                        callTemplate
                    });

                    if (isNonEmptyArray(fixes)) {
                        return fixes;
                    }

                    return registerManualFeatherFix({ ast, diagnostic });
                };
            });
            continue;
        }

        if (diagnosticId === "GM1004") {
            registerFeatherFixer(registry, diagnosticId, () => ({ ast }) => {
                const fixes = removeDuplicateEnumMembers({ ast, diagnostic });

                if (isNonEmptyArray(fixes)) {
                    return fixes;
                }

                return registerManualFeatherFix({ ast, diagnostic });
            });
            continue;
        }

        if (diagnosticId === "GM1007") {
            registerFeatherFixer(
                registry,
                diagnosticId,
                () =>
                    ({ ast, sourceText }) => {
                        const fixes = flagInvalidAssignmentTargets({
                            ast,
                            sourceText,
                            diagnostic
                        });

                        if (isNonEmptyArray(fixes)) {
                            return fixes;
                        }

                        return registerManualFeatherFix({ ast, diagnostic });
                    }
            );
            continue;
        }

        if (diagnosticId === "GM1008") {
            registerFeatherFixer(registry, diagnosticId, () => ({ ast }) => {
                const fixes = convertReadOnlyBuiltInAssignments({
                    ast,
                    diagnostic
                });

                if (isNonEmptyArray(fixes)) {
                    return fixes;
                }

                return registerManualFeatherFix({ ast, diagnostic });
            });
            continue;
        }

<<<<<<< HEAD
        if (diagnosticId === "GM2012") {
            registerFeatherFixer(registry, diagnosticId, () => ({ ast }) => {
                const fixes = ensureVertexFormatsClosedBeforeStartingNewOnes({
                    ast,
                    diagnostic
                });

                if (Array.isArray(fixes) && fixes.length > 0) {
                    return fixes;
                }

                return registerManualFeatherFix({ ast, diagnostic });
            });
            continue;
        }

        if (diagnosticId === "GM2020") {
=======
        if (diagnosticId === "GM1010") {
>>>>>>> 164b1dd1
            registerFeatherFixer(registry, diagnosticId, () => ({ ast }) => {
                const fixes = ensureNumericOperationsUseRealLiteralCoercion({
                    ast,
                    diagnostic
                });

                if (isNonEmptyArray(fixes)) {
                    return fixes;
                }

                return registerManualFeatherFix({ ast, diagnostic });
            });
            continue;
        }

        if (diagnosticId === "GM1013") {
            registerFeatherFixer(registry, diagnosticId, () => ({ ast }) => {
                const fixes = resolveWithOtherVariableReferences({
                    ast,
                    diagnostic
                });

                if (isNonEmptyArray(fixes)) {
                    return fixes;
                }

                return registerManualFeatherFix({ ast, diagnostic });
            });
            continue;
        }

        if (diagnosticId === "GM2040") {
            registerFeatherFixer(registry, diagnosticId, () => ({ ast }) => {
                const fixes = removeInvalidEventInheritedCalls({
                    ast,
                    diagnostic
                });

                if (isNonEmptyArray(fixes)) {
                    return fixes;
                }

                return registerManualFeatherFix({ ast, diagnostic });
            });
            continue;
        }

        if (diagnosticId === "GM2030") {
            registerFeatherFixer(registry, diagnosticId, () => ({ ast }) => {
                const fixes = ensureDrawPrimitiveEndCallsAreBalanced({
                    ast,
                    diagnostic
                });

                if (isNonEmptyArray(fixes)) {
                    return fixes;
                }

                return registerManualFeatherFix({ ast, diagnostic });
            });
            continue;
        }

        if (diagnosticId === "GM2015") {
            registerFeatherFixer(registry, diagnosticId, () => ({ ast }) => {
                const fixes = ensureVertexFormatDefinitionsAreClosed({
                    ast,
                    diagnostic
                });

                if (isNonEmptyArray(fixes)) {
                    return fixes;
                }

                return registerManualFeatherFix({ ast, diagnostic });
            });
            continue;
        }

        if (diagnosticId === "GM2016") {
            registerFeatherFixer(
                registry,
                diagnosticId,
                () =>
                    ({ ast, sourceText }) => {
                        const fixes = localizeInstanceVariableAssignments({
                            ast,
                            diagnostic,
                            sourceText
                        });

                        if (isNonEmptyArray(fixes)) {
                            return fixes;
                        }

                        return registerManualFeatherFix({ ast, diagnostic });
                    }
            );
            continue;
        }

        if (diagnosticId === "GM2028") {
            registerFeatherFixer(registry, diagnosticId, () => ({ ast }) => {
                const fixes = ensurePrimitiveBeginPrecedesEnd({
                    ast,
                    diagnostic
                });

                if (isNonEmptyArray(fixes)) {
                    return fixes;
                }

                return registerManualFeatherFix({ ast, diagnostic });
            });
            continue;
        }

        if (diagnosticId === "GM1063") {
            registerFeatherFixer(registry, diagnosticId, () => ({ ast }) => {
                const fixes = harmonizeTexturePointerTernaries({
                    ast,
                    diagnostic
                });

                if (isNonEmptyArray(fixes)) {
                    return fixes;
                }

                return registerManualFeatherFix({ ast, diagnostic });
            });
            continue;
        }

        if (diagnosticId === "GM2043") {
            registerFeatherFixer(registry, diagnosticId, () => ({ ast }) => {
                const fixes = ensureLocalVariablesAreDeclaredBeforeUse({
                    ast,
                    diagnostic
                });

                if (isNonEmptyArray(fixes)) {
                    return fixes;
                }

                return registerManualFeatherFix({ ast, diagnostic });
            });
            continue;
        }

        if (diagnosticId === "GM2033") {
            registerFeatherFixer(registry, diagnosticId, () => ({ ast }) => {
                const fixes = removeDanglingFileFindCalls({ ast, diagnostic });

                if (isNonEmptyArray(fixes)) {
                    return fixes;
                }

                return registerManualFeatherFix({ ast, diagnostic });
            });
            continue;
        }

        if (diagnosticId === "GM2050") {
            registerFeatherFixer(registry, diagnosticId, () => ({ ast }) => {
                const fixes = ensureFogIsReset({ ast, diagnostic });

                if (isNonEmptyArray(fixes)) {
                    return fixes;
                }

                return registerManualFeatherFix({ ast, diagnostic });
            });
            continue;
        }

        if (diagnosticId === "GM2035") {
            registerFeatherFixer(registry, diagnosticId, () => ({ ast }) => {
                const fixes = ensureGpuStateIsPopped({ ast, diagnostic });

                if (isNonEmptyArray(fixes)) {
                    return fixes;
                }

                return registerManualFeatherFix({ ast, diagnostic });
            });
            continue;
        }

        const handler = AUTOMATIC_FEATHER_FIX_HANDLERS.get(diagnosticId);

        if (handler) {
            registerAutomaticFeatherFix({
                registry,
                diagnostic,
                handler
            });
            continue;
        }

        if (diagnosticId === "GM1017") {
            registerFeatherFixer(
                registry,
                diagnosticId,
                () =>
                    ({ ast, sourceText }) => {
                        const fixes = captureDeprecatedFunctionManualFixes({
                            ast,
                            sourceText,
                            diagnostic
                        });

                        if (isNonEmptyArray(fixes)) {
                            return fixes;
                        }

                        return registerManualFeatherFix({ ast, diagnostic });
                    }
            );
            continue;
        }

        registerManualOnlyFeatherFix({ registry, diagnostic });
    }

    return registry;
}

function registerAutomaticFeatherFix({ registry, diagnostic, handler }) {
    if (!diagnostic?.id || typeof handler !== "function") {
        return;
    }

    registerFeatherFixer(registry, diagnostic.id, () => (context = {}) => {
        const fixes = handler({ ...context, diagnostic });

        if (isNonEmptyArray(fixes)) {
            return fixes;
        }

        return registerManualFeatherFix({ ast: context.ast, diagnostic });
    });
}

function registerManualOnlyFeatherFix({ registry, diagnostic }) {
    if (!diagnostic?.id) {
        return;
    }

    registerFeatherFixer(
        registry,
        diagnostic.id,
        () =>
            ({ ast }) =>
                registerManualFeatherFix({ ast, diagnostic })
    );
}

function resolveWithOtherVariableReferences({ ast, diagnostic }) {
    if (!diagnostic || !ast || typeof ast !== "object") {
        return [];
    }

    const fixes = [];
    const variableDeclarations = new Map();
    const ancestorStack = [];

    const visit = (
        node,
        parent,
        property,
        arrayOwner,
        arrayProperty,
        context
    ) => {
        if (!node) {
            return;
        }

        if (Array.isArray(node)) {
            for (let index = 0; index < node.length; index += 1) {
                visit(
                    node[index],
                    node,
                    index,
                    arrayOwner ?? parent,
                    arrayProperty ?? property,
                    context
                );
            }
            return;
        }

        ancestorStack.push(node);

        if (node.type === "VariableDeclaration" && node.kind === "var") {
            recordVariableDeclaration(variableDeclarations, {
                declaration: node,
                parent,
                property,
                owner: arrayOwner ?? null
            });
        }

        const insideWithOther = Boolean(context?.insideWithOther);

        if (insideWithOther && node.type === "Identifier") {
            convertIdentifierReference({
                identifier: node,
                parent,
                property,
                arrayOwner,
                arrayProperty,
                variableDeclarations,
                diagnostic,
                fixes,
                ancestorStack,
                context
            });
            ancestorStack.pop();
            return;
        }

        if (
            node.type === "WithStatement" &&
            isWithStatementTargetingOther(node)
        ) {
            visit(node.test, node, "test", null, null, {
                insideWithOther,
                withBodies: context?.withBodies ?? []
            });

            visit(node.body, node, "body", node, "body", {
                insideWithOther: true,
                withBodies: [...(context?.withBodies ?? []), node.body]
            });

            ancestorStack.pop();
            return;
        }

        for (const [key, value] of Object.entries(node)) {
            if (!value || typeof value !== "object") {
                continue;
            }

            if (Array.isArray(value)) {
                visit(value, node, key, node, key, context);
            } else {
                visit(value, node, key, null, null, context);
            }
        }

        ancestorStack.pop();
    };

    visit(ast, null, null, null, null, {
        insideWithOther: false,
        withBodies: []
    });

    return fixes;
}

function recordVariableDeclaration(registry, context) {
    if (!registry || !context) {
        return;
    }

    const { declaration, parent, property, owner } = context;

    if (!Array.isArray(parent) || typeof property !== "number") {
        return;
    }

    const declarations = Array.isArray(declaration?.declarations)
        ? declaration.declarations
        : [];

    if (declarations.length !== 1) {
        return;
    }

    const declarator = declarations[0];

    if (
        !declarator ||
        declarator.id?.type !== "Identifier" ||
        !declarator.init
    ) {
        return;
    }

    const name = declarator.id.name;

    if (!name) {
        return;
    }

    const startIndex = getNodeStartIndex(declaration);
    const entry = {
        declaration,
        declarator,
        parent,
        property,
        owner,
        startIndex: typeof startIndex === "number" ? startIndex : null,
        replaced: false,
        invalid: false,
        assignment: null,
        fixDetail: null
    };

    if (!registry.has(name)) {
        registry.set(name, []);
    }

    registry.get(name).push(entry);
}

function convertIdentifierReference({
    identifier,
    parent,
    property,
    arrayOwner,
    arrayProperty,
    variableDeclarations,
    diagnostic,
    fixes,
    ancestorStack,
    context
}) {
    if (!identifier || identifier.type !== "Identifier") {
        return;
    }

    const ownerNode = Array.isArray(parent) ? arrayOwner : parent;
    const ownerProperty = Array.isArray(parent) ? arrayProperty : property;

    if (
        Array.isArray(parent) &&
        (!ownerNode || typeof ownerNode !== "object")
    ) {
        return;
    }

    if (
        !ownerNode ||
        !shouldConvertIdentifierInWith(identifier, ownerNode, ownerProperty)
    ) {
        return;
    }

    const candidates = variableDeclarations.get(identifier.name);

    if (!Array.isArray(candidates) || candidates.length === 0) {
        return;
    }

    const withBodies = Array.isArray(context?.withBodies)
        ? context.withBodies
        : [];
    const identifierStart = getNodeStartIndex(identifier);
    const identifierEnd = getNodeEndIndex(identifier);

    let matchedContext = null;

    for (let index = candidates.length - 1; index >= 0; index -= 1) {
        const candidate = candidates[index];

        if (!candidate || candidate.invalid) {
            continue;
        }

        if (candidate.owner && withBodies.includes(candidate.owner)) {
            continue;
        }

        if (candidate.owner && !ancestorStack.includes(candidate.owner)) {
            continue;
        }

        if (
            typeof candidate.startIndex === "number" &&
            typeof identifierStart === "number" &&
            candidate.startIndex > identifierStart
        ) {
            continue;
        }

        matchedContext = candidate;
        break;
    }

    if (!matchedContext) {
        return;
    }

    if (!matchedContext.replaced) {
        const assignment = promoteVariableDeclaration(
            matchedContext,
            diagnostic,
            fixes
        );

        if (!assignment) {
            matchedContext.invalid = true;
            return;
        }
    }

    const memberExpression = createOtherMemberExpression(identifier);

    if (Array.isArray(parent)) {
        parent[property] = memberExpression;
    } else if (parent && typeof parent === "object") {
        parent[property] = memberExpression;
    }

    const range =
        typeof identifierStart === "number" && typeof identifierEnd === "number"
            ? { start: identifierStart, end: identifierEnd }
            : null;

    const fixDetail = createFeatherFixDetail(diagnostic, {
        target: identifier.name ?? null,
        range
    });

    if (!fixDetail) {
        return;
    }

    attachFeatherFixMetadata(memberExpression, [fixDetail]);
    fixes.push(fixDetail);
}

function promoteVariableDeclaration(context, diagnostic, fixes) {
    if (!context || context.replaced) {
        return context?.assignment ?? null;
    }

    if (
        !Array.isArray(context.parent) ||
        typeof context.property !== "number"
    ) {
        return null;
    }

    const declaration = context.declaration;
    const declarator = context.declarator;

    if (
        !declarator ||
        declarator.id?.type !== "Identifier" ||
        !declarator.init
    ) {
        return null;
    }

    const assignment = {
        type: "AssignmentExpression",
        operator: "=",
        left: cloneIdentifier(declarator.id),
        right: declarator.init,
        start: cloneLocation(declaration.start),
        end: cloneLocation(declaration.end)
    };

    copyCommentMetadata(declaration, assignment);

    context.parent[context.property] = assignment;

    const startIndex = getNodeStartIndex(declaration);
    const endIndex = getNodeEndIndex(declaration);
    const range =
        typeof startIndex === "number" && typeof endIndex === "number"
            ? { start: startIndex, end: endIndex }
            : null;

    const fixDetail = createFeatherFixDetail(diagnostic, {
        target: declarator.id?.name ?? null,
        range
    });

    if (fixDetail) {
        attachFeatherFixMetadata(assignment, [fixDetail]);
        fixes.push(fixDetail);
        context.fixDetail = fixDetail;
    }

    context.replaced = true;
    context.assignment = assignment;

    return assignment;
}

<<<<<<< HEAD
function ensureVertexFormatsClosedBeforeStartingNewOnes({ ast, diagnostic }) {
    if (!diagnostic || !ast || typeof ast !== "object") {
        return [];
    }

    const fixes = [];

    const visit = (node, parent, property) => {
        if (!node) {
            return;
        }

        if (Array.isArray(node)) {
            if (shouldProcessStatementSequence(parent, property)) {
                ensureSequentialVertexFormatsAreClosed(node, diagnostic, fixes);
            }

            for (let index = 0; index < node.length; index += 1) {
                visit(node[index], node, index);
            }

            return;
        }

        if (typeof node !== "object") {
            return;
        }

        for (const [key, value] of Object.entries(node)) {
            if (value && typeof value === "object") {
                visit(value, node, key);
            }
        }
    };

    visit(ast, null, null);

    return fixes;
}

function ensureSequentialVertexFormatsAreClosed(statements, diagnostic, fixes) {
    if (!Array.isArray(statements) || statements.length === 0) {
        return;
    }

    const openBegins = [];

    for (let index = 0; index < statements.length; index += 1) {
        const statement = statements[index];

        if (!statement || typeof statement !== "object") {
            continue;
        }

        if (isVertexFormatBeginCall(statement)) {
            if (openBegins.length > 0) {
                const previousBegin = openBegins[openBegins.length - 1];

                if (previousBegin && previousBegin !== statement) {
                    const fixDetail = insertVertexFormatEndBefore(
                        statements,
                        index,
                        previousBegin,
                        diagnostic
                    );

                    if (fixDetail) {
                        fixes.push(fixDetail);
                        openBegins.pop();
                    }
                }
            }

            if (openBegins[openBegins.length - 1] !== statement) {
                openBegins.push(statement);
            }
            continue;
        }

        const closingCount = countVertexFormatEndCalls(statement);

        for (let consumed = 0; consumed < closingCount && openBegins.length > 0; consumed += 1) {
            openBegins.pop();
        }
    }
}

function shouldProcessStatementSequence(parent, property) {
    if (!parent) {
        return true;
    }

    if (property === "body") {
        return parent.type === "Program" || parent.type === "BlockStatement";
    }

    return parent.type === "CaseClause" && property === "consequent";
}

function insertVertexFormatEndBefore(statements, index, templateBegin, diagnostic) {
    if (!Array.isArray(statements) || typeof index !== "number") {
        return null;
    }

    if (!templateBegin || typeof templateBegin !== "object") {
        return null;
    }

    const replacement = createVertexFormatEndCall(templateBegin);

    if (!replacement) {
        return null;
    }

    const fixDetail = createFeatherFixDetail(diagnostic, {
        target: templateBegin?.object?.name ?? null,
        range: {
            start: getNodeStartIndex(templateBegin),
            end: getNodeEndIndex(templateBegin)
        }
    });

    if (!fixDetail) {
        return null;
    }

    statements.splice(index, 0, replacement);
    attachFeatherFixMetadata(replacement, [fixDetail]);

    return fixDetail;
}

function harmonizeTexturePointerTernaries({ ast, diagnostic }) {
    if (!diagnostic || !ast || typeof ast !== "object") {
        return [];
=======
function isWithStatementTargetingOther(node) {
    if (!node || node.type !== "WithStatement") {
        return false;
>>>>>>> 164b1dd1
    }

    const testExpression =
        node.test?.type === "ParenthesizedExpression"
            ? node.test.expression
            : node.test;

    return isIdentifierWithName(testExpression, "other");
}

function shouldConvertIdentifierInWith(identifier, parent, property) {
    if (!identifier || identifier.type !== "Identifier") {
        return false;
    }

    if (!parent || typeof parent !== "object") {
        return false;
    }

    if (identifier.name === "other" || identifier.name === "self") {
        return false;
    }

    if (parent.type === "AssignmentExpression" && property === "left") {
        return false;
    }

    if (parent.type === "CallExpression" && property === "object") {
        return false;
    }

    if (
        parent.type === "MemberDotExpression" ||
        parent.type === "MemberIndexExpression"
    ) {
        return false;
    }

    if (
        property === "property" ||
        property === "id" ||
        property === "name" ||
        property === "params"
    ) {
        return false;
    }

    if (
        parent.type === "FunctionDeclaration" ||
        parent.type === "FunctionExpression"
    ) {
        if (property === "name" || property === "id") {
            return false;
        }
    }

    if (parent.type === "StructLiteralMember" && property === "key") {
        return false;
    }

    return true;
}

function createOtherMemberExpression(identifier) {
    const memberExpression = {
        type: "MemberDotExpression",
        object: createIdentifier("other"),
        property: cloneIdentifier(identifier)
    };

    if (Object.hasOwn(identifier, "start")) {
        memberExpression.start = cloneLocation(identifier.start);
    }

    if (Object.hasOwn(identifier, "end")) {
        memberExpression.end = cloneLocation(identifier.end);
    }

    return memberExpression;
}

function createAutomaticFeatherFixHandlers() {
    return new Map([
        [
            "GM1009",
            ({ ast, diagnostic, sourceText }) => {
                const fixes = [];

                const attributeFixes = convertFileAttributeAdditionsToBitwiseOr(
                    {
                        ast,
                        diagnostic
                    }
                );

                if (isNonEmptyArray(attributeFixes)) {
                    fixes.push(...attributeFixes);
                }

                const roomFixes = convertRoomNavigationArithmetic({
                    ast,
                    diagnostic,
                    sourceText
                });

                if (isNonEmptyArray(roomFixes)) {
                    fixes.push(...roomFixes);
                }

                return fixes;
            }
        ],
        [
            "GM1021",
            ({ ast, diagnostic }) =>
                applyMissingFunctionCallCorrections({ ast, diagnostic })
        ],
        [
            "GM1023",
            ({ ast, diagnostic }) =>
                replaceDeprecatedConstantReferences({ ast, diagnostic })
        ],
        [
            "GM1024",
            ({ ast, diagnostic }) =>
                replaceDeprecatedBuiltinVariables({ ast, diagnostic })
        ],
        [
            "GM1026",
            ({ ast, diagnostic }) =>
                rewriteInvalidPostfixExpressions({ ast, diagnostic })
        ],
        [
            "GM1028",
            ({ ast, diagnostic }) =>
                correctDataStructureAccessorTokens({ ast, diagnostic })
        ],
        [
            "GM1029",
            ({ ast, diagnostic }) =>
                convertNumericStringArgumentsToNumbers({ ast, diagnostic })
        ],
        [
            "GM1032",
            ({ ast, diagnostic }) =>
                normalizeArgumentBuiltinReferences({ ast, diagnostic })
        ],
        [
            "GM1033",
            ({ ast, sourceText, diagnostic }) =>
                removeDuplicateSemicolons({ ast, sourceText, diagnostic })
        ],
        [
            "GM1030",
            ({ ast, sourceText, diagnostic }) =>
                renameReservedIdentifiers({ ast, diagnostic, sourceText })
        ],
        [
            "GM1034",
            ({ ast, diagnostic }) =>
                relocateArgumentReferencesInsideFunctions({ ast, diagnostic })
        ],
        [
            "GM1036",
            ({ ast, diagnostic }) =>
                normalizeMultidimensionalArrayIndexing({ ast, diagnostic })
        ],
        [
            "GM1038",
            ({ ast, diagnostic }) =>
                removeDuplicateMacroDeclarations({ ast, diagnostic })
        ],
        [
            "GM1012",
            ({ ast, diagnostic }) =>
                convertStringLengthPropertyAccesses({ ast, diagnostic })
        ],
        [
            "GM1014",
            ({ ast, diagnostic }) => addMissingEnumMembers({ ast, diagnostic })
        ],
        [
            "GM1051",
            ({ ast, sourceText, diagnostic }) =>
                removeTrailingMacroSemicolons({ ast, sourceText, diagnostic })
        ],
        [
            "GM1015",
            ({ ast, diagnostic }) =>
                preventDivisionOrModuloByZero({ ast, diagnostic })
        ],
        [
            "GM1016",
            ({ ast, preprocessedFixMetadata, diagnostic }) =>
                removeBooleanLiteralStatements({
                    ast,
                    diagnostic,
                    metadata: preprocessedFixMetadata
                })
        ],
        [
            "GM1041",
            ({ ast, diagnostic }) =>
                convertAssetArgumentStringsToIdentifiers({ ast, diagnostic })
        ],
        [
            "GM1100",
            ({ ast, preprocessedFixMetadata, diagnostic }) =>
                normalizeObviousSyntaxErrors({
                    ast,
                    diagnostic,
                    metadata: preprocessedFixMetadata
                })
        ],
        [
            "GM1058",
            ({ ast, diagnostic }) =>
                ensureConstructorDeclarationsForNewExpressions({
                    ast,
                    diagnostic
                })
        ],
        [
            "GM1054",
            ({ ast, diagnostic }) =>
                ensureConstructorParentsExist({ ast, diagnostic })
        ],
        [
            "GM1059",
            ({ ast, options, diagnostic }) =>
                renameDuplicateFunctionParameters({ ast, diagnostic, options })
        ],
        [
            "GM1062",
            ({ ast, diagnostic }) =>
                sanitizeMalformedJsDocTypes({
                    ast,
                    diagnostic,
                    typeSystemInfo: FEATHER_TYPE_SYSTEM_INFO
                })
        ],
        [
            "GM1056",
            ({ ast, diagnostic }) =>
                reorderOptionalParameters({ ast, diagnostic })
        ],
        [
            "GM1052",
            ({ ast, diagnostic }) =>
                replaceInvalidDeleteStatements({ ast, diagnostic })
        ],
        [
            "GM2020",
            ({ ast, diagnostic }) =>
                convertAllDotAssignmentsToWithStatements({ ast, diagnostic })
        ],
        [
            "GM2032",
            ({ ast, diagnostic }) =>
                ensureFileFindFirstBeforeClose({ ast, diagnostic })
        ],
        [
            "GM2031",
            ({ ast, diagnostic }) =>
                ensureFileFindSearchesAreSerialized({ ast, diagnostic })
        ],
        [
            "GM2023",
            ({ ast, diagnostic }) =>
                normalizeFunctionCallArgumentOrder({ ast, diagnostic })
        ],
        [
            "GM2026",
            ({ ast, diagnostic }) => ensureHalignIsReset({ ast, diagnostic })
        ],
        [
            "GM2029",
            ({ ast, diagnostic }) =>
                ensureDrawVertexCallsAreWrapped({ ast, diagnostic })
        ],
        [
            "GM1063",
            ({ ast, diagnostic }) =>
                harmonizeTexturePointerTernaries({ ast, diagnostic })
        ],
        [
            "GM2042",
            ({ ast, diagnostic }) => balanceGpuStateStack({ ast, diagnostic })
        ],
        [
            "GM2044",
            ({ ast, diagnostic }) =>
                deduplicateLocalVariableDeclarations({ ast, diagnostic })
        ],
        [
            "GM2046",
            ({ ast, diagnostic }) =>
                ensureSurfaceTargetsAreReset({ ast, diagnostic })
        ],
        [
            "GM2048",
            ({ ast, diagnostic }) =>
                ensureBlendEnableIsReset({ ast, diagnostic })
        ],
        [
            "GM2051",
            ({ ast, diagnostic }) => ensureCullModeIsReset({ ast, diagnostic })
        ],
        [
            "GM2052",
            ({ ast, diagnostic }) =>
                ensureColourWriteEnableIsReset({ ast, diagnostic })
        ],
        [
            "GM2053",
            ({ ast, diagnostic }) =>
                ensureAlphaTestEnableIsReset({ ast, diagnostic })
        ],
        [
            "GM2054",
            ({ ast, diagnostic }) =>
                ensureAlphaTestRefIsReset({ ast, diagnostic })
        ],
        [
            "GM2056",
            ({ ast, diagnostic }) =>
                ensureTextureRepeatIsReset({ ast, diagnostic })
        ],
        [
            "GM2061",
            ({ ast, diagnostic }) =>
                convertNullishCoalesceOpportunities({ ast, diagnostic })
        ],
        [
            "GM2064",
            ({ ast, diagnostic }) =>
                annotateInstanceVariableStructAssignments({ ast, diagnostic })
        ]
    ]);
}

function convertStringLengthPropertyAccesses({ ast, diagnostic }) {
    if (!diagnostic || !ast || typeof ast !== "object") {
        return [];
    }

    const fixes = [];

    const visit = (node, parent, property) => {
        if (!node) {
            return;
        }

        if (Array.isArray(node)) {
            for (let index = 0; index < node.length; index += 1) {
                visit(node[index], node, index);
            }
            return;
        }

        if (typeof node !== "object") {
            return;
        }

        if (node.type === "MemberDotExpression") {
            const fix = convertLengthAccess(node, parent, property, diagnostic);

            if (fix) {
                fixes.push(fix);
                return;
            }
        }

        for (const [key, value] of Object.entries(node)) {
            if (value && typeof value === "object") {
                visit(value, node, key);
            }
        }
    };

    visit(ast, null, null);

    return fixes;
}

function convertLengthAccess(node, parent, property, diagnostic) {
    if (!node || node.type !== "MemberDotExpression") {
        return null;
    }

    if (!parent || property === undefined || property === null) {
        return null;
    }

    if (parent.type === "AssignmentExpression" && parent.left === node) {
        return null;
    }

    if (parent.type === "CallExpression" && parent.object === node) {
        return null;
    }

    const propertyIdentifier = node.property;

    if (!isIdentifierWithName(propertyIdentifier, "length")) {
        return null;
    }

    const argumentExpression = node.object;

    if (!argumentExpression || typeof argumentExpression !== "object") {
        return null;
    }

    if (!isStringReturningExpression(argumentExpression)) {
        return null;
    }

    const stringLengthIdentifier = createIdentifier(
        "string_length",
        propertyIdentifier
    );

    if (!stringLengthIdentifier) {
        return null;
    }

    const callExpression = {
        type: "CallExpression",
        object: stringLengthIdentifier,
        arguments: [argumentExpression]
    };

    if (Object.prototype.hasOwnProperty.call(node, "start")) {
        callExpression.start = cloneLocation(node.start);
    }

    if (Object.prototype.hasOwnProperty.call(node, "end")) {
        callExpression.end = cloneLocation(node.end);
    }

    copyCommentMetadata(node, callExpression);

    const fixDetail = createFeatherFixDetail(diagnostic, {
        target: propertyIdentifier?.name ?? null,
        range: {
            start: getNodeStartIndex(node),
            end: getNodeEndIndex(node)
        }
    });

    if (!fixDetail) {
        return null;
    }

    if (Array.isArray(parent)) {
        parent[property] = callExpression;
    } else if (parent && typeof property === "string") {
        parent[property] = callExpression;
    } else {
        return null;
    }

    attachFeatherFixMetadata(callExpression, [fixDetail]);

    return fixDetail;
}

function isStringReturningExpression(node) {
    if (!node || typeof node !== "object") {
        return false;
    }

    if (node.type === "CallExpression") {
        const callee = node.object;

        if (isIdentifierWithName(callee, "string")) {
            return true;
        }

<<<<<<< HEAD
function isVertexFormatBeginCall(node) {
    if (!node || node.type !== "CallExpression") {
        return false;
    }

    return isIdentifierWithName(node.object, "vertex_format_begin");
}

function isVertexFormatEndCall(node) {
    if (!node || node.type !== "CallExpression") {
        return false;
    }

    return isIdentifierWithName(node.object, "vertex_format_end");
}

function isLiteralZero(node) {
    if (!node || node.type !== "Literal") {
        return false;
=======
        if (callee?.type === "Identifier") {
            const name = callee.name;

            if (STRING_LENGTH_CALL_BLACKLIST.has(name)) {
                return false;
            }

            if (name.startsWith("string_")) {
                return true;
            }
        }
>>>>>>> 164b1dd1
    }

    return false;
}

function convertAssetArgumentStringsToIdentifiers({ ast, diagnostic }) {
    if (!diagnostic || !ast || typeof ast !== "object") {
        return [];
    }

    const fixes = [];

    const visit = (node) => {
        if (!node) {
            return;
        }

        if (Array.isArray(node)) {
            for (const entry of node) {
                visit(entry);
            }
            return;
        }

        if (typeof node !== "object") {
            return;
        }

        if (node.type === "CallExpression") {
            const calleeName =
                node.object?.type === "Identifier" ? node.object.name : null;

            if (
                typeof calleeName === "string" &&
                GM1041_CALL_ARGUMENT_TARGETS.has(calleeName)
            ) {
                const argumentIndexes =
                    GM1041_CALL_ARGUMENT_TARGETS.get(calleeName) ?? [];
                const args = Array.isArray(node.arguments)
                    ? node.arguments
                    : [];

                for (const argumentIndex of argumentIndexes) {
                    if (
                        typeof argumentIndex !== "number" ||
                        argumentIndex < 0 ||
                        argumentIndex >= args.length
                    ) {
                        continue;
                    }

                    const fixDetail = convertStringLiteralArgumentToIdentifier({
                        argument: args[argumentIndex],
                        container: args,
                        index: argumentIndex,
                        diagnostic
                    });

                    if (fixDetail) {
                        fixes.push(fixDetail);
                    }
                }
            }
        }

        for (const value of Object.values(node)) {
            if (value && typeof value === "object") {
                visit(value);
            }
        }
    };

    visit(ast);

    return fixes;
}

function convertStringLiteralArgumentToIdentifier({
    argument,
    container,
    index,
    diagnostic
}) {
    if (!Array.isArray(container) || typeof index !== "number") {
        return null;
    }

    if (
        !argument ||
        argument.type !== "Literal" ||
        typeof argument.value !== "string"
    ) {
        return null;
    }

    const identifierName = extractIdentifierNameFromLiteral(argument.value);
    if (!identifierName) {
        return null;
    }

    const identifierNode = {
        type: "Identifier",
        name: identifierName
    };

    if (Object.hasOwn(argument, "start")) {
        identifierNode.start = cloneLocation(argument.start);
    }

    if (Object.hasOwn(argument, "end")) {
        identifierNode.end = cloneLocation(argument.end);
    }

<<<<<<< HEAD
    return callExpression;
}

function createVertexFormatEndCall(template) {
    const identifier = createIdentifier("vertex_format_end", template?.object ?? template);

    if (!identifier) {
        return null;
    }

    const callExpression = {
        type: "CallExpression",
        object: identifier,
        arguments: []
    };

    if (template && typeof template === "object") {
        if (Object.prototype.hasOwnProperty.call(template, "start")) {
            callExpression.start = cloneLocation(template.start);
        }

        if (Object.prototype.hasOwnProperty.call(template, "end")) {
            callExpression.end = cloneLocation(template.end);
        }
    }

    return callExpression;
}

function countVertexFormatEndCalls(node) {
    const stack = [node];
    const seen = new Set();
    let count = 0;

    while (stack.length > 0) {
        const current = stack.pop();

        if (!current || typeof current !== "object") {
            continue;
        }

        if (seen.has(current)) {
            continue;
        }

        seen.add(current);

        if (isVertexFormatEndCall(current)) {
            count += 1;
        }

        if (Array.isArray(current)) {
            for (let index = 0; index < current.length; index += 1) {
                stack.push(current[index]);
            }
            continue;
        }

        for (const value of Object.values(current)) {
            if (value && typeof value === "object") {
                stack.push(value);
            }
        }
    }

    return count;
}

function createLiteral(value, template) {
    const literalValue = typeof value === "number" ? String(value) : value;

    const literal = {
        type: "Literal",
        value: literalValue
    };
=======
    copyCommentMetadata(argument, identifierNode);
>>>>>>> 164b1dd1

    const fixDetail = createFeatherFixDetail(diagnostic, {
        target: identifierName,
        range: {
            start: getNodeStartIndex(argument),
            end: getNodeEndIndex(argument)
        }
    });

    if (!fixDetail) {
        return null;
    }

    container[index] = identifierNode;
    attachFeatherFixMetadata(identifierNode, [fixDetail]);

    return fixDetail;
}

function buildFeatherTypeSystemInfo() {
    const metadata = getFeatherMetadata();
    const typeSystem = metadata?.typeSystem;

    const baseTypes = new Set();
    const baseTypesLowercase = new Set();
    const specifierBaseTypes = new Set();

    const entries = Array.isArray(typeSystem?.baseTypes)
        ? typeSystem.baseTypes
        : [];

    for (const entry of entries) {
        const name = toTrimmedString(entry?.name);

        if (!name) {
            continue;
        }

        baseTypes.add(name);
        baseTypesLowercase.add(name.toLowerCase());

        const specifierExamples = Array.isArray(entry?.specifierExamples)
            ? entry.specifierExamples
            : [];
        const hasDotSpecifier = specifierExamples.some((example) => {
            if (typeof example !== "string") {
                return false;
            }

            return example.trim().startsWith(".");
        });

        const description =
            typeof entry?.description === "string" ? entry.description : "";
        const requiresSpecifier =
            /requires specifiers/i.test(description) ||
            /constructor/i.test(description);

        if (hasDotSpecifier || requiresSpecifier) {
            specifierBaseTypes.add(name.toLowerCase());
        }
    }

    return {
        baseTypeNames: [...baseTypes],
        baseTypeNamesLower: baseTypesLowercase,
        specifierBaseTypeNamesLower: specifierBaseTypes
    };
}

function registerFeatherFixer(registry, diagnosticId, factory) {
    if (!registry || typeof registry.set !== "function") {
        return;
    }

    if (!diagnosticId || typeof factory !== "function") {
        return;
    }

    if (!registry.has(diagnosticId)) {
        registry.set(diagnosticId, factory);
    }
}

function flagInvalidAssignmentTargets({ ast, diagnostic, sourceText }) {
    if (!diagnostic || !ast || typeof ast !== "object") {
        return [];
    }

    const fixes = [];

    const visit = (node) => {
        if (!node) {
            return;
        }

        if (Array.isArray(node)) {
            for (const item of node) {
                visit(item);
            }
            return;
        }

        if (typeof node !== "object") {
            return;
        }

        if (node.type === "AssignmentExpression") {
            const fix = flagInvalidAssignmentTarget(
                node,
                diagnostic,
                sourceText
            );
            if (fix) {
                fixes.push(fix);
                return;
            }
        }

        for (const value of Object.values(node)) {
            if (value && typeof value === "object") {
                visit(value);
            }
        }
    };

    visit(ast);

    return fixes;
}

function flagInvalidAssignmentTarget(node, diagnostic, sourceText) {
    if (!node || node.type !== "AssignmentExpression") {
        return null;
    }

    const left = node.left;

    if (!left || isAssignableTarget(left)) {
        return null;
    }

    const startIndex = getNodeStartIndex(left);
    const endIndex = getNodeEndIndex(left);

    const range =
        typeof startIndex === "number" && typeof endIndex === "number"
            ? {
                start: startIndex,
                end: endIndex
            }
            : null;

    const targetText = getSourceTextSlice({
        sourceText,
        startIndex,
        endIndex
    });

    const fixDetail = createFeatherFixDetail(diagnostic, {
        automatic: false,
        range,
        target: targetText
    });

    if (!fixDetail) {
        return null;
    }

    attachFeatherFixMetadata(node, [fixDetail]);

    return fixDetail;
}

function isAssignableTarget(node) {
    if (!node || typeof node !== "object") {
        return false;
    }

    if (node.type === "Identifier") {
        return true;
    }

    if (
        node.type === "MemberDotExpression" ||
        node.type === "MemberIndexExpression"
    ) {
        return true;
    }

    return false;
}

function getSourceTextSlice({ sourceText, startIndex, endIndex }) {
    if (typeof sourceText !== "string") {
        return null;
    }

    if (typeof startIndex !== "number" || typeof endIndex !== "number") {
        return null;
    }

    if (startIndex < 0 || endIndex > sourceText.length) {
        return null;
    }

    const slice = sourceText.slice(startIndex, endIndex);

    if (slice.length === 0) {
        return null;
    }

    return slice.trim() || null;
}

function convertReadOnlyBuiltInAssignments({ ast, diagnostic }) {
    if (!diagnostic || !ast || typeof ast !== "object") {
        return [];
    }

    const fixes = [];
    const nameRegistry = collectAllIdentifierNames(ast);

    const visit = (node, parent, property) => {
        if (!node) {
            return;
        }

        if (Array.isArray(node)) {
            for (let index = 0; index < node.length; index += 1) {
                visit(node[index], node, index);
            }
            return;
        }

        if (typeof node !== "object") {
            return;
        }

        if (node.type === "AssignmentExpression") {
            const fixDetail = convertReadOnlyAssignment(
                node,
                parent,
                property,
                diagnostic,
                nameRegistry
            );

            if (fixDetail) {
                fixes.push(fixDetail);
                return;
            }
        }

        for (const [key, value] of Object.entries(node)) {
            if (value && typeof value === "object") {
                visit(value, node, key);
            }
        }
    };

    visit(ast, null, null);

    return fixes;
}

function convertReadOnlyAssignment(
    node,
    parent,
    property,
    diagnostic,
    nameRegistry
) {
    if (!Array.isArray(parent) || typeof property !== "number") {
        return null;
    }

    if (
        !node ||
        node.type !== "AssignmentExpression" ||
        node.operator !== "="
    ) {
        return null;
    }

    const identifier = node.left;

    if (!identifier || identifier.type !== "Identifier") {
        return null;
    }

    if (!READ_ONLY_BUILT_IN_VARIABLES.has(identifier.name)) {
        return null;
    }

    const replacementName = createReadOnlyReplacementName(
        identifier.name,
        nameRegistry
    );
    const replacementIdentifier = createIdentifierFromTemplate(
        replacementName,
        identifier
    );

    const declarator = {
        type: "VariableDeclarator",
        id: replacementIdentifier,
        init: node.right,
        start: cloneLocation(node.start),
        end: cloneLocation(node.end)
    };

    const declaration = {
        type: "VariableDeclaration",
        declarations: [declarator],
        kind: "var",
        start: cloneLocation(node.start),
        end: cloneLocation(node.end)
    };

    copyCommentMetadata(node, declaration);

    parent[property] = declaration;

    const fixDetail = createFeatherFixDetail(diagnostic, {
        target: identifier.name ?? null,
        range: {
            start: getNodeStartIndex(node),
            end: getNodeEndIndex(node)
        }
    });

    if (!fixDetail) {
        return null;
    }

    attachFeatherFixMetadata(declaration, [fixDetail]);

    replaceReadOnlyIdentifierReferences(
        parent,
        property + 1,
        identifier.name,
        replacementName
    );

    return fixDetail;
}

function replaceReadOnlyIdentifierReferences(
    siblings,
    startIndex,
    originalName,
    replacementName
) {
    if (!Array.isArray(siblings)) {
        return;
    }

    for (let index = startIndex; index < siblings.length; index += 1) {
        renameIdentifiersInNode(siblings[index], originalName, replacementName);
    }
}

function renameIdentifiersInNode(root, originalName, replacementName) {
    const stack = [{ node: root, parent: null, property: null, ancestors: [] }];

    while (stack.length > 0) {
        const { node, parent, property, ancestors } = stack.pop();

        if (!node) {
            continue;
        }

        if (Array.isArray(node)) {
            const arrayContext = { node, parent, property };
            const nextAncestors = ancestors.concat(arrayContext);

            for (let index = node.length - 1; index >= 0; index -= 1) {
                stack.push({
                    node: node[index],
                    parent: node,
                    property: index,
                    ancestors: nextAncestors
                });
            }
            continue;
        }

        if (typeof node !== "object") {
            continue;
        }

        if (node.type === "Identifier" && node.name === originalName) {
            if (
                !shouldSkipIdentifierReplacement({
                    parent,
                    property,
                    ancestors
                })
            ) {
                const replacement = createIdentifierFromTemplate(
                    replacementName,
                    node
                );

                if (parent && property !== null && property !== undefined) {
                    parent[property] = replacement;
                }
            }
            continue;
        }

        const nextAncestors = ancestors.concat({ node, parent, property });

        for (const [key, value] of Object.entries(node)) {
            if (value && typeof value === "object") {
                stack.push({
                    node: value,
                    parent: node,
                    property: key,
                    ancestors: nextAncestors
                });
            }
        }
    }
}

const IDENTIFIER_DECLARATION_CONTEXTS = new Set([
    "VariableDeclarator:id",
    "FunctionDeclaration:id",
    "ConstructorDeclaration:id",
    "StructDeclaration:id",
    "EnumDeclaration:name",
    "EnumMember:name",
    "ConstructorParentClause:id",
    "MacroDeclaration:name",
    "NamespaceDeclaration:id",
    "DefaultParameter:left"
]);

function shouldSkipIdentifierReplacement({ parent, property, ancestors }) {
    if (!parent) {
        return true;
    }

    if (parent.type === "MemberDotExpression" && property === "property") {
        return true;
    }

    if (parent.type === "NamespaceAccessExpression" && property === "name") {
        return true;
    }

    const contextKey = parent.type ? `${parent.type}:${property}` : null;

    if (contextKey && IDENTIFIER_DECLARATION_CONTEXTS.has(contextKey)) {
        return true;
    }

    if (!Array.isArray(parent)) {
        return false;
    }

    let arrayIndex = -1;
    for (let index = ancestors.length - 1; index >= 0; index -= 1) {
        if (ancestors[index].node === parent) {
            arrayIndex = index;
            break;
        }
    }

    if (arrayIndex === -1) {
        return false;
    }

    const arrayContext = ancestors[arrayIndex];
    const ownerContext = arrayIndex > 0 ? ancestors[arrayIndex - 1] : null;
    const containerNode = ownerContext?.node ?? null;
    const containerProperty = arrayContext?.property ?? null;

    if (
        containerNode &&
        containerProperty === "params" &&
        (containerNode.type === "FunctionDeclaration" ||
            containerNode.type === "ConstructorDeclaration" ||
            containerNode.type === "StructDeclaration" ||
            containerNode.type === "ConstructorParentClause")
    ) {
        return true;
    }

    return false;
}

function createReadOnlyReplacementName(originalName, nameRegistry) {
    const baseName = isNonEmptyString(originalName) ? originalName : "value";
    const sanitized = baseName.replace(/[^a-zA-Z0-9_]/g, "_");
    let candidate = `__feather_${sanitized}`;
    let suffix = 1;

    while (nameRegistry.has(candidate)) {
        suffix += 1;
        candidate = `__feather_${sanitized}_${suffix}`;
    }

    nameRegistry.add(candidate);

    return candidate;
}

function collectAllIdentifierNames(root) {
    const names = new Set();

    const visit = (node) => {
        if (!node) {
            return;
        }

        if (Array.isArray(node)) {
            for (const value of node) {
                visit(value);
            }
            return;
        }

        if (typeof node !== "object") {
            return;
        }

        if (node.type === "Identifier" && typeof node.name === "string") {
            names.add(node.name);
        }

        for (const value of Object.values(node)) {
            if (value && typeof value === "object") {
                visit(value);
            }
        }
    };

    visit(root);

    return names;
}

function convertFileAttributeAdditionsToBitwiseOr({ ast, diagnostic }) {
    if (!diagnostic || !ast || typeof ast !== "object") {
        return [];
    }

    const fixes = [];

    const visit = (node) => {
        if (!node) {
            return;
        }

        if (Array.isArray(node)) {
            for (const item of node) {
                visit(item);
            }
            return;
        }

        if (typeof node !== "object") {
            return;
        }

        if (node.type === "BinaryExpression") {
            const fix = normalizeFileAttributeAddition(node, diagnostic);

            if (fix) {
                fixes.push(fix);
                return;
            }
        }

        for (const value of Object.values(node)) {
            if (value && typeof value === "object") {
                visit(value);
            }
        }
    };

    visit(ast);

    return fixes;
}

function normalizeFileAttributeAddition(node, diagnostic) {
    if (!node || node.type !== "BinaryExpression") {
        return null;
    }

    if (node.operator !== "+") {
        return null;
    }

    const leftIdentifier = unwrapIdentifierFromExpression(node.left);
    const rightIdentifier = unwrapIdentifierFromExpression(node.right);

    if (
        !isFileAttributeIdentifier(leftIdentifier) ||
        !isFileAttributeIdentifier(rightIdentifier)
    ) {
        return null;
    }

    const originalOperator = node.operator;
    node.operator = "|";

    const fixDetail = createFeatherFixDetail(diagnostic, {
        target: originalOperator ?? null,
        range: {
            start: getNodeStartIndex(node),
            end: getNodeEndIndex(node)
        }
    });

    if (!fixDetail) {
        return null;
    }

    attachFeatherFixMetadata(node, [fixDetail]);

    return fixDetail;
}

function unwrapIdentifierFromExpression(node) {
    if (!node || typeof node !== "object") {
        return null;
    }

    if (node.type === "Identifier") {
        return node;
    }

    if (node.type === "ParenthesizedExpression") {
        return unwrapIdentifierFromExpression(node.expression);
    }

    return null;
}

function unwrapLiteralFromExpression(node) {
    if (!node || typeof node !== "object") {
        return null;
    }

    if (node.type === "Literal") {
        return node;
    }

    if (node.type === "ParenthesizedExpression") {
        return unwrapLiteralFromExpression(node.expression);
    }

    return null;
}

function isFileAttributeIdentifier(node) {
    if (!node || node.type !== "Identifier") {
        return false;
    }

    if (typeof node.name !== "string") {
        return false;
    }

    return FILE_ATTRIBUTE_IDENTIFIER_PATTERN.test(node.name);
}

function convertRoomNavigationArithmetic({ ast, diagnostic, sourceText }) {
    if (!diagnostic || !ast || typeof ast !== "object") {
        return [];
    }

    const fixes = [];

    const visit = (node, parent, property) => {
        if (!node) {
            return;
        }

        if (Array.isArray(node)) {
            for (let index = 0; index < node.length; index += 1) {
                visit(node[index], node, index);
            }
            return;
        }

        if (typeof node !== "object") {
            return;
        }

        if (node.type === "CallExpression") {
            const fix = rewriteRoomGotoCall({
                node,
                diagnostic,
                sourceText
            });

            if (fix) {
                fixes.push(fix);
            }
        }

        if (node.type === "BinaryExpression") {
            const fix = rewriteRoomNavigationBinaryExpression({
                node,
                parent,
                property,
                diagnostic,
                sourceText
            });

            if (fix) {
                fixes.push(fix);
                return;
            }
        }

        for (const [key, value] of Object.entries(node)) {
            if (value && typeof value === "object") {
                visit(value, node, key);
            }
        }
    };

    visit(ast, null, null);

    return fixes;
}

function rewriteRoomNavigationBinaryExpression({
    node,
    parent,
    property,
    diagnostic,
    sourceText
}) {
    if (!node || node.type !== "BinaryExpression") {
        return null;
    }

    if (!isEligibleRoomBinaryParent(parent, property)) {
        return null;
    }

    const navigation = resolveRoomNavigationFromBinaryExpression(node);

    if (!navigation) {
        return null;
    }

    const { direction, baseIdentifier } = navigation;
    const replacementName =
        direction === "previous" ? "room_previous" : "room_next";
    const calleeIdentifier = createIdentifier(replacementName, baseIdentifier);
    const argumentIdentifier = cloneIdentifier(baseIdentifier);

    if (!calleeIdentifier || !argumentIdentifier) {
        return null;
    }

    const callExpression = {
        type: "CallExpression",
        object: calleeIdentifier,
        arguments: [argumentIdentifier]
    };

    if (Object.hasOwn(node, "start")) {
        callExpression.start = cloneLocation(node.start);
    }

    if (Object.hasOwn(node, "end")) {
        callExpression.end = cloneLocation(node.end);
    }

    copyCommentMetadata(node, callExpression);

    const startIndex = getNodeStartIndex(node);
    const endIndex = getNodeEndIndex(node);
    const range =
        typeof startIndex === "number" && typeof endIndex === "number"
            ? { start: startIndex, end: endIndex }
            : null;

    const target =
        getSourceTextSlice({
            sourceText,
            startIndex,
            endIndex
        }) ?? null;

    const fixDetail = createFeatherFixDetail(diagnostic, {
        target,
        range
    });

    if (!fixDetail) {
        return null;
    }

    fixDetail.replacement = replacementName;

    if (Array.isArray(parent)) {
        parent[property] = callExpression;
    } else if (parent && typeof property === "string") {
        parent[property] = callExpression;
    } else {
        return null;
    }

    attachFeatherFixMetadata(callExpression, [fixDetail]);

    return fixDetail;
}

function rewriteRoomGotoCall({ node, diagnostic, sourceText }) {
    if (!node || node.type !== "CallExpression") {
        return null;
    }

    if (!isIdentifierWithName(node.object, "room_goto")) {
        return null;
    }

    const args = Array.isArray(node.arguments) ? node.arguments : [];

    if (args.length !== 1) {
        return null;
    }

    const navigation = resolveRoomNavigationFromBinaryExpression(args[0]);

    if (!navigation) {
        return null;
    }

    const replacementName =
        navigation.direction === "previous"
            ? "room_goto_previous"
            : "room_goto_next";

    const startIndex = getNodeStartIndex(node);
    const endIndex = getNodeEndIndex(node);
    const range =
        typeof startIndex === "number" && typeof endIndex === "number"
            ? { start: startIndex, end: endIndex }
            : null;

    const target =
        getSourceTextSlice({
            sourceText,
            startIndex,
            endIndex
        }) ??
        node.object?.name ??
        null;

    const fixDetail = createFeatherFixDetail(diagnostic, {
        target,
        range
    });

    if (!fixDetail) {
        return null;
    }

    fixDetail.replacement = replacementName;

    const updatedCallee = createIdentifier(replacementName, node.object);

    if (!updatedCallee) {
        return null;
    }

    node.object = updatedCallee;
    node.arguments = [];

    attachFeatherFixMetadata(node, [fixDetail]);

    return fixDetail;
}

function resolveRoomNavigationFromBinaryExpression(node) {
    if (!node || node.type !== "BinaryExpression") {
        return null;
    }

    const leftIdentifier = unwrapIdentifierFromExpression(node.left);
    const rightIdentifier = unwrapIdentifierFromExpression(node.right);
    const leftLiteral = unwrapLiteralFromExpression(node.left);
    const rightLiteral = unwrapLiteralFromExpression(node.right);

    if (isIdentifierWithName(leftIdentifier, "room")) {
        if (node.operator === "+") {
            if (isLiteralOne(rightLiteral)) {
                return { direction: "next", baseIdentifier: leftIdentifier };
            }

            if (isNegativeOneLiteral(rightLiteral)) {
                return {
                    direction: "previous",
                    baseIdentifier: leftIdentifier
                };
            }
        }

        if (node.operator === "-") {
            if (isLiteralOne(rightLiteral)) {
                return {
                    direction: "previous",
                    baseIdentifier: leftIdentifier
                };
            }

            if (isNegativeOneLiteral(rightLiteral)) {
                return { direction: "next", baseIdentifier: leftIdentifier };
            }
        }
    }

    if (isIdentifierWithName(rightIdentifier, "room")) {
        if (node.operator === "+") {
            if (isLiteralOne(leftLiteral)) {
                return { direction: "next", baseIdentifier: rightIdentifier };
            }

            if (isNegativeOneLiteral(leftLiteral)) {
                return {
                    direction: "previous",
                    baseIdentifier: rightIdentifier
                };
            }
        }

        if (node.operator === "-") {
            if (isLiteralOne(leftLiteral)) {
                return {
                    direction: "previous",
                    baseIdentifier: rightIdentifier
                };
            }

            if (isNegativeOneLiteral(leftLiteral)) {
                return { direction: "next", baseIdentifier: rightIdentifier };
            }
        }
    }

    return null;
}

function isEligibleRoomBinaryParent(parent, property) {
    if (!parent) {
        return false;
    }

    if (parent.type === "VariableDeclarator" && property === "init") {
        return true;
    }

    if (parent.type === "AssignmentExpression" && property === "right") {
        return true;
    }

    return false;
}

function preventDivisionOrModuloByZero({ ast, diagnostic }) {
    if (!diagnostic || !ast || typeof ast !== "object") {
        return [];
    }

    const fixes = [];

    const visit = (node) => {
        if (!node) {
            return;
        }

        if (Array.isArray(node)) {
            for (const item of node) {
                visit(item);
            }
            return;
        }

        if (typeof node !== "object") {
            return;
        }

        if (node.type === "BinaryExpression") {
            const fix = normalizeDivisionBinaryExpression(node, diagnostic);

            if (fix) {
                fixes.push(fix);
            }
        } else if (node.type === "AssignmentExpression") {
            const fix = normalizeDivisionAssignmentExpression(node, diagnostic);

            if (fix) {
                fixes.push(fix);
            }
        }

        for (const value of Object.values(node)) {
            if (value && typeof value === "object") {
                visit(value);
            }
        }
    };

    visit(ast);

    return fixes;
}

function normalizeDivisionBinaryExpression(node, diagnostic) {
    if (!node || node.type !== "BinaryExpression") {
        return null;
    }

    if (node.operator !== "/" && node.operator !== "%") {
        return null;
    }

    const zeroLiteralInfo = findZeroLiteralInfo(node.right);

    if (!zeroLiteralInfo) {
        return null;
    }

    const { literal, container, property } = zeroLiteralInfo;
    const replacementLiteral = createLiteral("1", literal);

    if (!replacementLiteral) {
        return null;
    }

    if (container && property) {
        container[property] = replacementLiteral;
    } else {
        node.right = replacementLiteral;
    }

    const fixDetail = createFeatherFixDetail(diagnostic, {
        target: literal?.value ?? null,
        range: {
            start: getNodeStartIndex(literal),
            end: getNodeEndIndex(literal)
        }
    });

    if (!fixDetail) {
        return null;
    }

    attachFeatherFixMetadata(node, [fixDetail]);

    return fixDetail;
}

function normalizeDivisionAssignmentExpression(node, diagnostic) {
    if (!node || node.type !== "AssignmentExpression") {
        return null;
    }

    if (node.operator !== "/=" && node.operator !== "%=") {
        return null;
    }

    const zeroLiteralInfo = findZeroLiteralInfo(node.right);

    if (!zeroLiteralInfo) {
        return null;
    }

    const { literal, container, property } = zeroLiteralInfo;
    const replacementLiteral = createLiteral("1", literal);

    if (!replacementLiteral) {
        return null;
    }

    if (container && property) {
        container[property] = replacementLiteral;
    } else {
        node.right = replacementLiteral;
    }

    const fixDetail = createFeatherFixDetail(diagnostic, {
        target: literal?.value ?? null,
        range: {
            start: getNodeStartIndex(literal),
            end: getNodeEndIndex(literal)
        }
    });

    if (!fixDetail) {
        return null;
    }

    attachFeatherFixMetadata(node, [fixDetail]);

    return fixDetail;
}

function findZeroLiteralInfo(node) {
    if (!node || typeof node !== "object") {
        return null;
    }

    if (node.type === "Literal") {
        return isZeroLiteral(node)
            ? { literal: node, container: null, property: null }
            : null;
    }

    if (node.type === "ParenthesizedExpression") {
        if (!node.expression || typeof node.expression !== "object") {
            return null;
        }

        const innerInfo = findZeroLiteralInfo(node.expression);

        if (!innerInfo) {
            return null;
        }

        if (!innerInfo.container) {
            return {
                literal: innerInfo.literal,
                container: node,
                property: "expression"
            };
        }

        return innerInfo;
    }

    if (node.type === "UnaryExpression") {
        if (node.operator !== "+" && node.operator !== "-") {
            return null;
        }

        if (!node.argument || typeof node.argument !== "object") {
            return null;
        }

        const innerInfo = findZeroLiteralInfo(node.argument);

        if (!innerInfo) {
            return null;
        }

        if (!innerInfo.container) {
            return {
                literal: innerInfo.literal,
                container: node,
                property: "argument"
            };
        }

        return innerInfo;
    }

    return null;
}

function isZeroLiteral(node) {
    if (!node || node.type !== "Literal") {
        return false;
    }

    const rawValue = node.value;

    if (typeof rawValue === "number") {
        return rawValue === 0;
    }

    if (typeof rawValue !== "string" || rawValue.length === 0) {
        return false;
    }

    const normalized = Number(rawValue);

    if (!Number.isFinite(normalized)) {
        return false;
    }

    return normalized === 0;
}

function normalizeArgumentBuiltinReferences({ ast, diagnostic }) {
    if (!diagnostic || !ast || typeof ast !== "object") {
        return [];
    }

    const fixes = [];

    const visit = (node) => {
        if (!node) {
            return;
        }

        if (Array.isArray(node)) {
            for (const child of node) {
                visit(child);
            }
            return;
        }

        if (typeof node !== "object") {
            return;
        }

        if (isFunctionLikeNode(node)) {
            const functionFixes = fixArgumentReferencesWithinFunction(
                node,
                diagnostic
            );

            if (isNonEmptyArray(functionFixes)) {
                fixes.push(...functionFixes);
            }

            return;
        }

        for (const value of Object.values(node)) {
            if (value && typeof value === "object") {
                visit(value);
            }
        }
    };

    visit(ast);

    return fixes;
}

function fixArgumentReferencesWithinFunction(functionNode, diagnostic) {
    const fixes = [];
    const references = [];

    const traverse = (node) => {
        if (!node) {
            return;
        }

        if (Array.isArray(node)) {
            for (const child of node) {
                traverse(child);
            }
            return;
        }

        if (typeof node !== "object") {
            return;
        }

        if (node !== functionNode && isFunctionLikeNode(node)) {
            const nestedFixes = fixArgumentReferencesWithinFunction(
                node,
                diagnostic
            );

            if (isNonEmptyArray(nestedFixes)) {
                fixes.push(...nestedFixes);
            }

            return;
        }

        const argumentIndex = getArgumentIdentifierIndex(node);

        if (typeof argumentIndex === "number") {
            references.push({ node, index: argumentIndex });
            return;
        }

        for (const value of Object.values(node)) {
            if (value && typeof value === "object") {
                traverse(value);
            }
        }
    };

    const body = functionNode?.body;

    if (body && typeof body === "object") {
        traverse(body);
    } else {
        traverse(functionNode);
    }

    if (references.length === 0) {
        return fixes;
    }

    const mapping = createArgumentIndexMapping(
        references.map((reference) => reference.index)
    );

    if (!(mapping instanceof Map) || mapping.size === 0) {
        return fixes;
    }

    const hasChanges = [...mapping.entries()].some(
        ([oldIndex, newIndex]) => oldIndex !== newIndex
    );

    if (!hasChanges) {
        return fixes;
    }

    for (const reference of references) {
        const newIndex = mapping.get(reference.index);

        if (typeof newIndex !== "number" || newIndex === reference.index) {
            continue;
        }

        const newName = `argument${newIndex}`;
        const fixDetail = createFeatherFixDetail(diagnostic, {
            target: newName,
            range: {
                start: getNodeStartIndex(reference.node),
                end: getNodeEndIndex(reference.node)
            }
        });

        if (!fixDetail) {
            continue;
        }

        reference.node.name = newName;
        attachFeatherFixMetadata(reference.node, [fixDetail]);
        fixes.push(fixDetail);
    }

    return fixes;
}

function createArgumentIndexMapping(indices) {
    if (!Array.isArray(indices) || indices.length === 0) {
        return null;
    }

    const uniqueIndices = [
        ...new Set(
            indices.filter((index) => Number.isInteger(index) && index >= 0)
        )
    ].sort((left, right) => left - right);

    if (uniqueIndices.length === 0) {
        return null;
    }

    const mapping = new Map();
    let expectedIndex = 0;

    for (const index of uniqueIndices) {
        if (!Number.isInteger(index) || index < 0) {
            continue;
        }

        if (index === expectedIndex) {
            mapping.set(index, index);
            expectedIndex = index + 1;
            continue;
        }

        if (index > expectedIndex) {
            mapping.set(index, expectedIndex);
            expectedIndex += 1;
            continue;
        }

        mapping.set(index, expectedIndex);
        expectedIndex += 1;
    }

    return mapping;
}

function getArgumentIdentifierIndex(node) {
    if (!node || node.type !== "Identifier") {
        return null;
    }

    const name = node.name;

    if (typeof name !== "string") {
        return null;
    }

    const match = ARGUMENT_IDENTIFIER_PATTERN.exec(name);

    if (!match) {
        return null;
    }

    const parsed = Number.parseInt(match[1], 10);

    if (!Number.isInteger(parsed) || parsed < 0) {
        return null;
    }

    return parsed;
}

function removeDuplicateMacroDeclarations({ ast, diagnostic }) {
    if (!diagnostic || !ast || typeof ast !== "object") {
        return [];
    }

    const fixes = [];
    const seenMacros = new Set();

    const visit = (node, parent, property) => {
        if (!node) {
            return false;
        }

        if (Array.isArray(node)) {
            for (let index = 0; index < node.length; index += 1) {
                const child = node[index];
                const removed = visit(child, node, index);

                if (removed) {
                    index -= 1;
                }
            }

            return false;
        }

        if (typeof node !== "object") {
            return false;
        }

        if (node.type === "MacroDeclaration") {
            const macroName = node.name?.name;

            if (!macroName) {
                return false;
            }

            if (!seenMacros.has(macroName)) {
                seenMacros.add(macroName);
                return false;
            }

            if (!Array.isArray(parent) || typeof property !== "number") {
                return false;
            }

            const fixDetail = createFeatherFixDetail(diagnostic, {
                target: macroName,
                range: {
                    start: getNodeStartIndex(node),
                    end: getNodeEndIndex(node)
                }
            });

            if (!fixDetail) {
                return false;
            }

            parent.splice(property, 1);
            fixes.push(fixDetail);

            return true;
        }

        for (const [key, value] of Object.entries(node)) {
            if (value && typeof value === "object") {
                visit(value, node, key);
            }
        }

        return false;
    };

    visit(ast, null, null);

    return fixes;
}

function replaceDeprecatedBuiltinVariables({ ast, diagnostic }) {
    if (
        !diagnostic ||
        !ast ||
        typeof ast !== "object" ||
        DEPRECATED_BUILTIN_VARIABLE_REPLACEMENTS.size === 0
    ) {
        return [];
    }

    const fixes = [];

    const visit = (node, parent, property, owner, ownerKey) => {
        if (!node) {
            return;
        }

        if (Array.isArray(node)) {
            for (let index = 0; index < node.length; index += 1) {
                visit(node[index], node, index, owner, ownerKey);
            }
            return;
        }

        if (typeof node !== "object") {
            return;
        }

        if (node.type === "Identifier") {
            const fix = replaceDeprecatedIdentifier(
                node,
                parent,
                property,
                owner,
                ownerKey,
                diagnostic
            );

            if (fix) {
                fixes.push(fix);
                return;
            }
        }

        for (const [key, value] of Object.entries(node)) {
            if (value && typeof value === "object") {
                visit(value, node, key, node, key);
            }
        }
    };

    visit(ast, null, null, null, null);

    return fixes;
}

function replaceDeprecatedIdentifier(
    node,
    parent,
    property,
    owner,
    ownerKey,
    diagnostic
) {
    if (!node || node.type !== "Identifier") {
        return null;
    }

    const normalizedName =
        typeof node.name === "string" ? node.name.toLowerCase() : null;

    if (!normalizedName || normalizedName.length === 0) {
        return null;
    }

    const replacementEntry =
        getDeprecatedBuiltinReplacementEntry(normalizedName);

    if (!replacementEntry) {
        return null;
    }

    if (
        shouldSkipDeprecatedIdentifierReplacement({
            parent,
            property,
            owner,
            ownerKey
        })
    ) {
        return null;
    }

    const originalName = node.name;
    const replacementName = replacementEntry.replacement;

    if (!replacementName || replacementName === originalName) {
        return null;
    }

    node.name = replacementName;

    const fixDetail = createFeatherFixDetail(diagnostic, {
        target: replacementEntry.deprecated ?? originalName,
        range: {
            start: getNodeStartIndex(node),
            end: getNodeEndIndex(node)
        }
    });

    if (!fixDetail) {
        return null;
    }

    attachFeatherFixMetadata(node, [fixDetail]);

    return fixDetail;
}

function shouldSkipDeprecatedIdentifierReplacement({
    parent,
    property,
    owner,
    ownerKey
}) {
    if (!parent) {
        return false;
    }

    if (parent.type === "MemberDotExpression" && property === "property") {
        return true;
    }

    if (parent.type === "VariableDeclarator" && property === "id") {
        return true;
    }

    if (parent.type === "MacroDeclaration" && property === "name") {
        return true;
    }

    if (parent.type === "EnumDeclaration" && property === "name") {
        return true;
    }

    if (parent.type === "EnumMember" && property === "name") {
        return true;
    }

    if (Array.isArray(parent)) {
        if (ownerKey === "params") {
            const ownerType = owner?.type;

            if (
                ownerType === "FunctionDeclaration" ||
                ownerType === "FunctionExpression" ||
                ownerType === "ConstructorDeclaration"
            ) {
                return true;
            }
        }
    }

    return false;
}

function buildDeprecatedBuiltinVariableReplacements() {
    const replacements = new Map();
    const diagnostic = getFeatherDiagnosticById("GM1024");

    if (!diagnostic) {
        return replacements;
    }

    const entries = deriveDeprecatedBuiltinVariableReplacementsFromExamples(
        diagnostic.badExample,
        diagnostic.goodExample
    );

    for (const entry of entries) {
        if (!replacements.has(entry.normalized)) {
            replacements.set(entry.normalized, entry);
        }
    }

    return replacements;
}

function deriveDeprecatedBuiltinVariableReplacementsFromExamples(
    badExample,
    goodExample
) {
    const entries = [];
    const badTokens = extractIdentifierTokens(badExample);
    const goodTokens = extractIdentifierTokens(goodExample);

    if (badTokens.length === 0 || goodTokens.length === 0) {
        return entries;
    }

    const goodTokenSet = new Set(goodTokens.map((token) => token.normalized));
    const deprecatedTokens = badTokens.filter(
        (token) => !goodTokenSet.has(token.normalized)
    );

    if (deprecatedTokens.length === 0) {
        return entries;
    }

    const badTokenSet = new Set(badTokens.map((token) => token.normalized));
    const replacementTokens = goodTokens.filter(
        (token) => !badTokenSet.has(token.normalized)
    );

    const pairCount = Math.min(
        deprecatedTokens.length,
        replacementTokens.length
    );

    for (let index = 0; index < pairCount; index += 1) {
        const deprecatedToken = deprecatedTokens[index];
        const replacementToken = replacementTokens[index];

        if (!deprecatedToken || !replacementToken) {
            continue;
        }

        entries.push({
            normalized: deprecatedToken.normalized,
            deprecated: deprecatedToken.token,
            replacement: replacementToken.token
        });
    }

    return entries;
}

function extractIdentifierTokens(text) {
    if (typeof text !== "string" || text.length === 0) {
        return [];
    }

    const matches = text.match(IDENTIFIER_TOKEN_PATTERN) ?? [];
    const tokens = [];
    const seen = new Set();

    for (const match of matches) {
        const normalized = match.toLowerCase();

        if (RESERVED_KEYWORD_TOKENS.has(normalized)) {
            continue;
        }

        if (seen.has(normalized)) {
            continue;
        }

        seen.add(normalized);
        tokens.push({ token: match, normalized });
    }

    return tokens;
}

function getDeprecatedBuiltinReplacementEntry(name) {
    if (!name) {
        return null;
    }

    return DEPRECATED_BUILTIN_VARIABLE_REPLACEMENTS.get(name) ?? null;
}

function rewriteInvalidPostfixExpressions({ ast, diagnostic }) {
    if (!diagnostic || !ast || typeof ast !== "object") {
        return [];
    }

    const fixes = [];

    const visit = (node, parent, property) => {
        if (!node) {
            return;
        }

        if (Array.isArray(node)) {
            for (let index = 0; index < node.length; index += 1) {
                visit(node[index], node, index);
            }
            return;
        }

        if (typeof node !== "object") {
            return;
        }

        if (node.type === "IncDecStatement") {
            const fix = rewritePostfixStatement(
                node,
                parent,
                property,
                diagnostic
            );

            if (fix) {
                fixes.push(fix);
                return;
            }
        }

        for (const [key, value] of Object.entries(node)) {
            if (value && typeof value === "object") {
                visit(value, node, key);
            }
        }
    };

    visit(ast, null, null);

    return fixes;
}

function rewritePostfixStatement(node, parent, property, diagnostic) {
    if (!Array.isArray(parent) || typeof property !== "number") {
        return null;
    }

    if (!node || node.type !== "IncDecStatement" || node.prefix !== false) {
        return null;
    }

    const argument = node.argument;

    if (!argument || typeof argument !== "object") {
        return null;
    }

    const argumentName = getIdentifierName(argument);

    if (
        typeof argumentName === "string" &&
        argumentName.startsWith("__featherFix_")
    ) {
        return null;
    }

    const siblings = parent;
    const temporaryName = createTemporaryIdentifierName(argument, siblings);

    if (!temporaryName) {
        return null;
    }

    const initializer = cloneNode(argument);
    const declarationIdentifier = createIdentifier(temporaryName, argument);

    if (!initializer || !declarationIdentifier) {
        return null;
    }

    const declarator = {
        type: "VariableDeclarator",
        id: declarationIdentifier,
        init: initializer
    };

    if (Object.prototype.hasOwnProperty.call(argument, "start")) {
        declarator.start = cloneLocation(argument.start);
    }

    if (Object.prototype.hasOwnProperty.call(argument, "end")) {
        declarator.end = cloneLocation(argument.end);
    }

    const variableDeclaration = {
        type: "VariableDeclaration",
        declarations: [declarator],
        kind: "var"
    };

    if (Object.prototype.hasOwnProperty.call(node, "start")) {
        variableDeclaration.start = cloneLocation(node.start);
    }

    if (Object.prototype.hasOwnProperty.call(node, "end")) {
        variableDeclaration.end = cloneLocation(node.end);
    }

    const temporaryIdentifier = createIdentifier(temporaryName, argument);

    if (!temporaryIdentifier) {
        return null;
    }

    const rewrittenStatement = {
        type: "IncDecStatement",
        operator: node.operator,
        prefix: node.prefix,
        argument: temporaryIdentifier
    };

    if (Object.prototype.hasOwnProperty.call(node, "start")) {
        rewrittenStatement.start = cloneLocation(node.start);
    }

    if (Object.prototype.hasOwnProperty.call(node, "end")) {
        rewrittenStatement.end = cloneLocation(node.end);
    }

    copyCommentMetadata(node, variableDeclaration);
    copyCommentMetadata(node, rewrittenStatement);

    const fixDetail = createFeatherFixDetail(diagnostic, {
        target: getIdentifierName(argument),
        range: {
            start: getNodeStartIndex(node),
            end: getNodeEndIndex(node)
        }
    });

    if (!fixDetail) {
        return null;
    }

    parent.splice(property, 1, variableDeclaration, rewrittenStatement);

    attachFeatherFixMetadata(variableDeclaration, [fixDetail]);
    attachFeatherFixMetadata(rewrittenStatement, [fixDetail]);

    return fixDetail;
}

function normalizeMultidimensionalArrayIndexing({ ast, diagnostic }) {
    if (!diagnostic || !ast || typeof ast !== "object") {
        return [];
    }

    const fixes = [];

    const visit = (node, parent, property) => {
        if (!node) {
            return;
        }

        if (Array.isArray(node)) {
            for (let index = 0; index < node.length; index += 1) {
                visit(node[index], node, index);
            }
            return;
        }

        if (typeof node !== "object") {
            return;
        }

        if (node.type === "MemberIndexExpression") {
            const fix = convertMultidimensionalMemberIndex(
                node,
                parent,
                property,
                diagnostic
            );

            if (fix) {
                fixes.push(fix);
                return;
            }
        }

        for (const [key, value] of Object.entries(node)) {
            if (value && typeof value === "object") {
                visit(value, node, key);
            }
        }
    };

    visit(ast, null, null);

    return fixes;
}

function convertMultidimensionalMemberIndex(
    node,
    parent,
    property,
    diagnostic
) {
    if (
        !Array.isArray(parent) &&
        (typeof parent !== "object" || parent === null)
    ) {
        return null;
    }

    if (property === undefined || property === null) {
        return null;
    }

    if (!node || node.type !== "MemberIndexExpression") {
        return null;
    }

    const indices = Array.isArray(node.property) ? node.property : null;

    if (node.accessor && node.accessor !== "[") {
        // Non-standard accessors such as '[#' (ds_grid) use comma-separated
        // coordinates rather than nested lookups. Leave them unchanged so the
        // grid access semantics remain intact.
        return null;
    }

    if (!indices || indices.length <= 1) {
        return null;
    }

    const nestedExpression = buildNestedMemberIndexExpression({
        object: node.object,
        indices,
        template: node
    });

    if (!nestedExpression) {
        return null;
    }

    const fixDetail = createFeatherFixDetail(diagnostic, {
        target: getMemberExpressionRootIdentifier(node) ?? null,
        range: {
            start: getNodeStartIndex(node),
            end: getNodeEndIndex(node)
        }
    });

    if (!fixDetail) {
        return null;
    }

    copyCommentMetadata(node, nestedExpression);

    if (Array.isArray(parent)) {
        parent[property] = nestedExpression;
    } else if (isObjectLike(parent)) {
        parent[property] = nestedExpression;
    }

    attachFeatherFixMetadata(nestedExpression, [fixDetail]);

    return fixDetail;
}

function buildNestedMemberIndexExpression({ object, indices, template }) {
    if (!object || !Array.isArray(indices) || indices.length === 0) {
        return null;
    }

    const [firstIndex, ...remaining] = indices;
    const accessor = template?.accessor ?? "[";

    let current = {
        type: "MemberIndexExpression",
        object,
        property: [firstIndex],
        accessor
    };

    if (Object.hasOwn(template, "start")) {
        current.start = cloneLocation(template.start);
    }

    if (remaining.length === 0 && Object.hasOwn(template, "end")) {
        current.end = cloneLocation(template.end);
    }

    for (let index = 0; index < remaining.length; index += 1) {
        const propertyNode = remaining[index];

        const next = {
            type: "MemberIndexExpression",
            object: current,
            property: [propertyNode],
            accessor
        };

        if (Object.hasOwn(template, "start")) {
            next.start = cloneLocation(template.start);
        }

        if (index === remaining.length - 1 && Object.hasOwn(template, "end")) {
            next.end = cloneLocation(template.end);
        }

        current = next;
    }

    return current;
}

function removeDuplicateSemicolons({ ast, sourceText, diagnostic }) {
    if (
        !diagnostic ||
        !ast ||
        typeof sourceText !== "string" ||
        sourceText.length === 0
    ) {
        return [];
    }

    const fixes = [];
    const recordedRanges = new Set();

    const recordFix = (container, range) => {
        if (
            !range ||
            typeof range.start !== "number" ||
            typeof range.end !== "number"
        ) {
            return;
        }

        const key = `${range.start}:${range.end}`;
        if (recordedRanges.has(key)) {
            return;
        }

        const fixDetail = createFeatherFixDetail(diagnostic, {
            target: null,
            range
        });

        if (!fixDetail) {
            return;
        }

        recordedRanges.add(key);
        fixes.push(fixDetail);

        if (container && typeof container === "object") {
            attachFeatherFixMetadata(container, [fixDetail]);
        }
    };

    const processSegment = (container, startIndex, endIndex) => {
        if (typeof startIndex !== "number" || typeof endIndex !== "number") {
            return;
        }

        if (endIndex <= startIndex) {
            return;
        }

        const segment = sourceText.slice(startIndex, endIndex);

        if (!segment || segment.indexOf(";") === -1) {
            return;
        }

        for (const range of findDuplicateSemicolonRanges(segment, startIndex)) {
            recordFix(container, range);
        }
    };

    const processStatementList = (container, statements) => {
        if (!Array.isArray(statements) || statements.length === 0) {
            return;
        }

        const bounds = getStatementListBounds(container, sourceText);

        let previousEnd = bounds.start;

        for (const statement of statements) {
            const statementStart = getNodeStartIndex(statement);
            const statementEnd = getNodeEndIndex(statement);

            if (
                typeof previousEnd === "number" &&
                typeof statementStart === "number"
            ) {
                processSegment(container, previousEnd, statementStart);
            }

            if (typeof statementEnd === "number") {
                previousEnd = statementEnd;
            } else {
                previousEnd = statementStart;
            }
        }

        if (typeof previousEnd === "number" && typeof bounds.end === "number") {
            processSegment(container, previousEnd, bounds.end);
        }
    };

    const visit = (node) => {
        if (!node) {
            return;
        }

        if (Array.isArray(node)) {
            for (const item of node) {
                visit(item);
            }
            return;
        }

        if (typeof node !== "object") {
            return;
        }

        if (isNonEmptyArray(node.body)) {
            processStatementList(node, node.body);
        }

        for (const value of Object.values(node)) {
            if (value && typeof value === "object") {
                visit(value);
            }
        }
    };

    visit(ast);

    return fixes;
}

function getStatementListBounds(node, sourceText) {
    if (!node || typeof sourceText !== "string") {
        return { start: null, end: null };
    }

    let start = getNodeStartIndex(node);
    let end = getNodeEndIndex(node);

    if (node.type === "Program") {
        start = 0;
        end = sourceText.length;
    } else if (node.type === "BlockStatement") {
        if (typeof start === "number" && sourceText[start] === "{") {
            start += 1;
        }

        if (typeof end === "number" && sourceText[end - 1] === "}") {
            end -= 1;
        }
    } else if (node.type === "SwitchCase") {
        if (typeof start === "number") {
            const colonIndex = findCharacterInRange(
                sourceText,
                ":",
                start,
                end
            );

            if (colonIndex !== -1) {
                start = colonIndex + 1;
            }
        }
    }

    return {
        start: typeof start === "number" ? start : null,
        end: typeof end === "number" ? end : null
    };
}

function findCharacterInRange(text, character, start, end) {
    if (typeof start !== "number") {
        return -1;
    }

    const limit = typeof end === "number" ? end : text.length;
    const index = text.indexOf(character, start);

    if (index === -1 || index >= limit) {
        return -1;
    }

    return index;
}

function findDuplicateSemicolonRanges(segment, offset) {
    const ranges = [];

    if (typeof segment !== "string" || segment.length === 0) {
        return ranges;
    }

    let runStart = -1;
    let runLength = 0;
    let inLineComment = false;
    let inBlockComment = false;
    let inString = false;
    let stringDelimiter = null;

    for (let index = 0; index < segment.length; index += 1) {
        const char = segment[index];
        const nextChar = index + 1 < segment.length ? segment[index + 1] : "";

        if (inString) {
            if (char === "\\") {
                index += 1;
                continue;
            }

            if (char === stringDelimiter) {
                inString = false;
                stringDelimiter = null;
            }

            continue;
        }

        if (inLineComment) {
            if (char === "\n" || char === "\r") {
                inLineComment = false;
            }
            continue;
        }

        if (inBlockComment) {
            if (char === "*" && nextChar === "/") {
                inBlockComment = false;
                index += 1;
            }
            continue;
        }

        if (char === "/" && nextChar === "/") {
            inLineComment = true;
            index += 1;
            continue;
        }

        if (char === "/" && nextChar === "*") {
            inBlockComment = true;
            index += 1;
            continue;
        }

        if (char === '"' || char === "'") {
            inString = true;
            stringDelimiter = char;
            continue;
        }

        if (char === ";") {
            if (runStart === -1) {
                runStart = index;
                runLength = 1;
            } else {
                runLength += 1;
            }
            continue;
        }

        if (runStart !== -1 && runLength > 1) {
            ranges.push({
                start: offset + runStart + 1,
                end: offset + runStart + runLength
            });
        }

        runStart = -1;
        runLength = 0;
    }

    if (runStart !== -1 && runLength > 1) {
        ranges.push({
            start: offset + runStart + 1,
            end: offset + runStart + runLength
        });
    }

    return ranges;
}

function getMemberExpressionRootIdentifier(node) {
    if (!node || typeof node !== "object") {
        return null;
    }

    if (node.type === "Identifier") {
        return node.name ?? null;
    }

    if (
        node.type === "MemberDotExpression" ||
        node.type === "MemberIndexExpression"
    ) {
        return getMemberExpressionRootIdentifier(node.object);
    }

    if (node.type === "CallExpression") {
        return getMemberExpressionRootIdentifier(node.object);
    }

    return null;
}

function normalizeObviousSyntaxErrors({ ast, diagnostic, metadata }) {
    if (!diagnostic || !ast || typeof ast !== "object") {
        return [];
    }

    const gm1100Entries = Array.isArray(metadata?.GM1100)
        ? metadata.GM1100
        : [];

    if (gm1100Entries.length === 0) {
        return [];
    }

    const nodeIndex = collectGM1100Candidates(ast);
    const handledNodes = new Set();
    const fixes = [];

    for (const entry of gm1100Entries) {
        const lineNumber = entry?.line;

        if (typeof lineNumber !== "number") {
            continue;
        }

        const candidates = nodeIndex.get(lineNumber) ?? [];
        let node = null;

        if (entry.type === "declaration") {
            node =
                candidates.find(
                    (candidate) => candidate?.type === "VariableDeclaration"
                ) ?? null;
        } else if (entry.type === "assignment") {
            node =
                candidates.find(
                    (candidate) => candidate?.type === "AssignmentExpression"
                ) ?? null;
        }

        if (!node || handledNodes.has(node)) {
            continue;
        }

        handledNodes.add(node);

        const fixDetail = createFeatherFixDetail(diagnostic, {
            target: entry?.identifier ?? null,
            range: {
                start: getNodeStartIndex(node),
                end: getNodeEndIndex(node)
            }
        });

        if (!fixDetail) {
            continue;
        }

        attachFeatherFixMetadata(node, [fixDetail]);
        fixes.push(fixDetail);
    }

    return fixes;
}

function removeTrailingMacroSemicolons({ ast, sourceText, diagnostic }) {
    if (
        !diagnostic ||
        typeof sourceText !== "string" ||
        sourceText.length === 0
    ) {
        return [];
    }

    const fixes = [];

    const visit = (node) => {
        if (!node || typeof node !== "object") {
            return;
        }

        if (Array.isArray(node)) {
            for (const item of node) {
                visit(item);
            }
            return;
        }

        if (node.type === "MacroDeclaration") {
            const fixInfo = sanitizeMacroDeclaration(
                node,
                sourceText,
                diagnostic
            );
            if (fixInfo) {
                fixes.push(fixInfo);
            }
        }

        for (const value of Object.values(node)) {
            if (value && typeof value === "object") {
                visit(value);
            }
        }
    };

    visit(ast);

    return fixes;
}

function removeBooleanLiteralStatements({ ast, diagnostic, metadata }) {
    if (!diagnostic || !ast || typeof ast !== "object") {
        return [];
    }

    const fixes = [];
    const gm1016MetadataEntries = extractFeatherPreprocessMetadata(
        metadata,
        "GM1016"
    );

    for (const entry of gm1016MetadataEntries) {
        const range = normalizePreprocessedRange(entry);

        if (!range) {
            continue;
        }

        const fixDetail = createFeatherFixDetail(diagnostic, {
            target: null,
            range
        });

        if (!fixDetail) {
            continue;
        }

        const owner = findInnermostBlockForRange(
            ast,
            range.start.index,
            range.end.index
        );

        if (owner && owner !== ast) {
            attachFeatherFixMetadata(owner, [fixDetail]);
        }

        fixes.push(fixDetail);
    }

    const arrayOwners = new WeakMap();

    const visitNode = (node) => {
        if (!node || typeof node !== "object") {
            return;
        }

        for (const value of Object.values(node)) {
            if (!value || typeof value !== "object") {
                continue;
            }

            if (Array.isArray(value)) {
                arrayOwners.set(value, node);
                visitArray(value);
                continue;
            }

            visitNode(value);
        }
    };

    const visitArray = (array) => {
        if (!Array.isArray(array)) {
            return;
        }

        for (let index = 0; index < array.length; index += 1) {
            const item = array[index];

            if (
                item &&
                typeof item === "object" &&
                item.type === "ExpressionStatement"
            ) {
                const fix = removeBooleanLiteralExpression(item, array, index);

                if (fix) {
                    const owner = arrayOwners.get(array) ?? ast;
                    if (owner !== ast) {
                        attachFeatherFixMetadata(owner, [fix]);
                    }
                    fixes.push(fix);
                    array.splice(index, 1);
                    index -= 1;
                    continue;
                }
            }

            visitNode(item);
        }
    };

    function removeBooleanLiteralExpression(
        node,
        parentArray = null,
        index = -1
    ) {
        if (!parentArray || !Array.isArray(parentArray) || index < 0) {
            return null;
        }

        const expression = node.expression;

        if (!isBooleanLiteral(expression, true)) {
            return null;
        }

        const fixDetail = createFeatherFixDetail(diagnostic, {
            target: null,
            range: {
                start: getNodeStartIndex(node),
                end: getNodeEndIndex(node)
            }
        });

        if (!fixDetail) {
            return null;
        }

        return fixDetail;
    }

    visitNode(ast);

    if (fixes.length === 0) {
        return [];
    }

    return fixes;
}

function replaceDeprecatedConstantReferences({ ast, diagnostic }) {
    if (!diagnostic || !ast || typeof ast !== "object") {
        return [];
    }

    const metadata = extractDeprecatedConstantReplacement(diagnostic);

    if (!metadata) {
        return [];
    }

    const { deprecatedConstant, replacementConstant } = metadata;

    if (!deprecatedConstant || !replacementConstant) {
        return [];
    }

    const fixes = [];

    const visit = (node) => {
        if (!node) {
            return;
        }

        if (Array.isArray(node)) {
            for (const item of node) {
                visit(item);
            }
            return;
        }

        if (typeof node !== "object") {
            return;
        }

        if (node.type === "Identifier" && node.name === deprecatedConstant) {
            const start = getNodeStartIndex(node);
            const end = getNodeEndIndex(node);

            const fixDetail = createFeatherFixDetail(diagnostic, {
                target: replacementConstant,
                range:
                    typeof start === "number" && typeof end === "number"
                        ? { start, end }
                        : null
            });

            if (!fixDetail) {
                return;
            }

            node.name = replacementConstant;
            attachFeatherFixMetadata(node, [fixDetail]);
            fixes.push(fixDetail);
            return;
        }

        for (const value of Object.values(node)) {
            if (value && typeof value === "object") {
                visit(value);
            }
        }
    };

    visit(ast);

    return fixes;
}

function extractDeprecatedConstantReplacement(diagnostic) {
    if (!diagnostic) {
        return null;
    }

    const badExample =
        typeof diagnostic.badExample === "string" ? diagnostic.badExample : "";
    const correction =
        typeof diagnostic.correction === "string" ? diagnostic.correction : "";
    const goodExample =
        typeof diagnostic.goodExample === "string"
            ? diagnostic.goodExample
            : "";

    const deprecatedMatch = badExample.match(
        /Constant\s+'([A-Za-z_][A-Za-z0-9_]*)'\s+is\s+deprecated/
    );
    const replacementFromCorrection = correction.match(
        /\b(?:modern|replacement)\s+constant\s+is\s+([A-Za-z_][A-Za-z0-9_]*)\b/i
    );

    let deprecatedConstant = deprecatedMatch?.[1] ?? null;
    let replacementConstant = replacementFromCorrection?.[1] ?? null;

    if (!replacementConstant) {
        const replacementFromGoodExample = findReplacementConstantInExample({
            goodExample,
            badExample,
            deprecatedConstant
        });

        if (replacementFromGoodExample) {
            replacementConstant = replacementFromGoodExample;
        }
    }

    if (!deprecatedConstant) {
        deprecatedConstant = findDeprecatedConstantInExample({
            badExample,
            goodExample,
            replacementConstant
        });
    }

    if (!deprecatedConstant || !replacementConstant) {
        return null;
    }

    return { deprecatedConstant, replacementConstant };
}

function collectIdentifiers(example) {
    if (typeof example !== "string" || example.length === 0) {
        return new Set();
    }

    const matches = example.match(/\b[A-Za-z_][A-Za-z0-9_]*\b/g);

    if (!Array.isArray(matches)) {
        return new Set();
    }

    return new Set(matches);
}

function isLikelyConstant(identifier) {
    if (typeof identifier !== "string" || identifier.length === 0) {
        return false;
    }

    if (/^[A-Z0-9_]+$/.test(identifier)) {
        return true;
    }

    if (/^[a-z0-9]+(_[a-z0-9]+)+$/.test(identifier)) {
        return true;
    }

    return false;
}

function findReplacementConstantInExample({
    goodExample,
    badExample,
    deprecatedConstant
}) {
    const goodIdentifiers = collectIdentifiers(goodExample);
    const badIdentifiers = collectIdentifiers(badExample);

    for (const identifier of goodIdentifiers) {
        if (identifier === deprecatedConstant) {
            continue;
        }

        if (badIdentifiers.has(identifier)) {
            continue;
        }

        if (isLikelyConstant(identifier)) {
            return identifier;
        }
    }

    return null;
}

function findDeprecatedConstantInExample({
    badExample,
    goodExample,
    replacementConstant
}) {
    const badIdentifiers = collectIdentifiers(badExample);
    const goodIdentifiers = collectIdentifiers(goodExample);

    for (const identifier of badIdentifiers) {
        if (identifier === replacementConstant) {
            continue;
        }

        if (goodIdentifiers.has(identifier)) {
            continue;
        }

        if (isLikelyConstant(identifier)) {
            return identifier;
        }
    }

    return null;
}

function extractFeatherPreprocessMetadata(metadata, key) {
    if (!metadata || typeof metadata !== "object") {
        return [];
    }

    const entries = metadata[key];

    return Array.isArray(entries) ? entries.filter(Boolean) : [];
}

function normalizePreprocessedRange(entry) {
    const startIndex = entry?.start?.index;
    const endIndex = entry?.end?.index;

    if (typeof startIndex !== "number" || typeof endIndex !== "number") {
        return null;
    }

    if (endIndex < startIndex) {
        return null;
    }

    const startLine = entry?.start?.line;
    const endLine = entry?.end?.line;

    const startLocation = { index: startIndex };
    const endLocation = { index: endIndex };

    if (typeof startLine === "number") {
        startLocation.line = startLine;
    }

    if (typeof endLine === "number") {
        endLocation.line = endLine;
    }

    return { start: startLocation, end: endLocation };
}

function findInnermostBlockForRange(ast, startIndex, endIndex) {
    if (!ast || typeof ast !== "object") {
        return null;
    }

    let bestMatch = null;

    const visit = (node) => {
        if (!node || typeof node !== "object") {
            return;
        }

        const nodeStart = getNodeStartIndex(node);
        const nodeEnd = getNodeEndIndex(node);

        if (
            typeof nodeStart !== "number" ||
            typeof nodeEnd !== "number" ||
            nodeStart > startIndex ||
            nodeEnd < endIndex
        ) {
            return;
        }

        if (node.type === "BlockStatement") {
            if (!bestMatch) {
                bestMatch = node;
            } else {
                const bestStart = getNodeStartIndex(bestMatch);
                const bestEnd = getNodeEndIndex(bestMatch);

                if (
                    typeof bestStart === "number" &&
                    typeof bestEnd === "number" &&
                    (nodeStart > bestStart || nodeEnd < bestEnd)
                ) {
                    bestMatch = node;
                }
            }
        }

        for (const value of Object.values(node)) {
            if (Array.isArray(value)) {
                for (const item of value) {
                    visit(item);
                }
                continue;
            }

            visit(value);
        }
    };

    visit(ast);

    return bestMatch;
}

function hasDisabledColourChannel(args) {
    if (!Array.isArray(args)) {
        return false;
    }

    const channels = args.slice(0, 4);

    return channels.some((argument) => isLiteralFalse(argument));
}

function sanitizeMacroDeclaration(node, sourceText, diagnostic) {
    if (!node || typeof node !== "object") {
        return null;
    }

    const tokens = Array.isArray(node.tokens) ? node.tokens : null;
    if (!tokens || tokens.length === 0) {
        return null;
    }

    const lastToken = tokens[tokens.length - 1];
    if (lastToken !== ";") {
        return null;
    }

    const startIndex = node.start?.index;
    const endIndex = node.end?.index;

    if (typeof startIndex !== "number" || typeof endIndex !== "number") {
        return null;
    }

    const originalText = sourceText.slice(startIndex, endIndex + 1);

    // Only strip semicolons that appear at the end of the macro definition.
    const sanitizedText = originalText.replace(
        TRAILING_MACRO_SEMICOLON_PATTERN,
        ""
    );

    if (sanitizedText === originalText) {
        return null;
    }

    node.tokens = tokens.slice(0, tokens.length - 1);
    node._featherMacroText = sanitizedText;

    const fixDetail = createFeatherFixDetail(diagnostic, {
        target: node.name?.name ?? null,
        range: {
            start: getNodeStartIndex(node),
            end: getNodeEndIndex(node)
        }
    });

    if (!fixDetail) {
        return null;
    }

    attachFeatherFixMetadata(node, [fixDetail]);

    return fixDetail;
}

function captureDeprecatedFunctionManualFixes({ ast, sourceText, diagnostic }) {
    if (
        !diagnostic ||
        !ast ||
        typeof ast !== "object" ||
        typeof sourceText !== "string"
    ) {
        return [];
    }

    const deprecatedFunctions = collectDeprecatedFunctionNames(ast, sourceText);

    if (!deprecatedFunctions || deprecatedFunctions.size === 0) {
        return [];
    }

    const fixes = [];
    const seenLocations = new Set();

    const visit = (node) => {
        if (!node) {
            return;
        }

        if (Array.isArray(node)) {
            for (const item of node) {
                visit(item);
            }
            return;
        }

        if (typeof node !== "object") {
            return;
        }

        if (node.type === "CallExpression") {
            const fix = recordDeprecatedCallMetadata(
                node,
                deprecatedFunctions,
                diagnostic
            );

            if (fix) {
                const startIndex = fix.range?.start;
                const endIndex = fix.range?.end;
                const locationKey = `${startIndex}:${endIndex}`;

                if (!seenLocations.has(locationKey)) {
                    seenLocations.add(locationKey);
                    fixes.push(fix);
                    attachFeatherFixMetadata(node, [fix]);
                }
            }
        }

        for (const value of Object.values(node)) {
            if (value && typeof value === "object") {
                visit(value);
            }
        }
    };

    visit(ast);

    return fixes;
}

function recordDeprecatedCallMetadata(node, deprecatedFunctions, diagnostic) {
    if (!node || node.type !== "CallExpression") {
        return null;
    }

    const callee = node.object;

    if (!callee || callee.type !== "Identifier") {
        return null;
    }

    const functionName = callee.name;

    if (!deprecatedFunctions.has(functionName)) {
        return null;
    }

    const startIndex = getNodeStartIndex(node);
    const endIndex = getNodeEndIndex(node);

    if (typeof startIndex !== "number" || typeof endIndex !== "number") {
        return null;
    }

    const fixDetail = createFeatherFixDetail(diagnostic, {
        target: functionName,
        range: {
            start: startIndex,
            end: endIndex
        },
        automatic: false
    });

    return fixDetail;
}

function collectDeprecatedFunctionNames(ast, sourceText) {
    const names = new Set();

    if (!ast || typeof ast !== "object") {
        return names;
    }

    const comments = getCommentArray(ast);
    const body = Array.isArray(ast.body) ? ast.body : [];

    if (comments.length === 0 || body.length === 0) {
        return names;
    }

    const sortedComments = comments
        .filter((comment) => typeof getCommentEndIndex(comment) === "number")
        .sort(
            (left, right) =>
                getCommentEndIndex(left) - getCommentEndIndex(right)
        );

    const nodes = body
        .filter((node) => node && typeof node === "object")
        .sort((left, right) => {
            const leftIndex = getNodeStartIndex(left);
            const rightIndex = getNodeStartIndex(right);

            if (
                typeof leftIndex !== "number" ||
                typeof rightIndex !== "number"
            ) {
                return 0;
            }

            return leftIndex - rightIndex;
        });

    let commentIndex = 0;

    for (const node of nodes) {
        if (!node || node.type !== "FunctionDeclaration") {
            continue;
        }

        const startIndex = getNodeStartIndex(node);

        if (typeof startIndex !== "number") {
            continue;
        }

        while (
            commentIndex < sortedComments.length &&
            getCommentEndIndex(sortedComments[commentIndex]) < startIndex
        ) {
            commentIndex += 1;
        }

        const comment = sortedComments[commentIndex - 1];

        if (!isDeprecatedComment(comment)) {
            continue;
        }

        const commentEnd = getCommentEndIndex(comment);

        if (typeof commentEnd !== "number") {
            continue;
        }

        const between = sourceText.slice(commentEnd + 1, startIndex);

        if (!isWhitespaceOnly(between)) {
            continue;
        }

        const identifier =
            typeof node.id === "string" ? node.id : node.id?.name;

        if (identifier) {
            names.add(identifier);
        }
    }

    return names;
}

function getCommentEndIndex(comment) {
    if (!comment) {
        return null;
    }

    const end = comment.end;

    if (typeof end === "number") {
        return end;
    }

    if (end && typeof end.index === "number") {
        return end.index;
    }

    return null;
}

function isDeprecatedComment(comment) {
    if (!comment || typeof comment.value !== "string") {
        return false;
    }

    return /@deprecated\b/i.test(comment.value);
}

function isWhitespaceOnly(text) {
    if (typeof text !== "string") {
        return true;
    }

    return text.trim().length === 0;
}

function convertNumericStringArgumentsToNumbers({ ast, diagnostic }) {
    if (!diagnostic || !ast || typeof ast !== "object") {
        return [];
    }

    const fixes = [];

    const visit = (node) => {
        if (!node) {
            return;
        }

        if (Array.isArray(node)) {
            for (const item of node) {
                visit(item);
            }
            return;
        }

        if (typeof node !== "object") {
            return;
        }

        if (node.type === "CallExpression") {
            const args = Array.isArray(node.arguments) ? node.arguments : [];

            for (const argument of args) {
                const fix = convertNumericStringLiteral(argument, diagnostic);

                if (fix) {
                    fixes.push(fix);
                }
            }
        }

        for (const value of Object.values(node)) {
            if (value && typeof value === "object") {
                visit(value);
            }
        }
    };

    visit(ast);

    return fixes;
}

function convertNumericStringLiteral(argument, diagnostic) {
    const literal = extractLiteral(argument);

    if (!literal) {
        return null;
    }

    if (literal._skipNumericStringCoercion) {
        return null;
    }

    const rawValue = literal.value;

    if (typeof rawValue !== "string" || rawValue.length < 2) {
        return null;
    }

    if (!rawValue.startsWith('"') || !rawValue.endsWith('"')) {
        return null;
    }

    const numericText = rawValue.slice(1, -1);

    if (!NUMERIC_STRING_LITERAL_PATTERN.test(numericText)) {
        return null;
    }

    literal.value = numericText;

    const fixDetail = createFeatherFixDetail(diagnostic, {
        target: numericText,
        range: {
            start: getNodeStartIndex(literal),
            end: getNodeEndIndex(literal)
        }
    });

    if (!fixDetail) {
        return null;
    }

    attachFeatherFixMetadata(literal, [fixDetail]);

    return fixDetail;
}

function extractLiteral(node) {
    if (!node || typeof node !== "object") {
        return null;
    }

    if (node.type === "Literal") {
        return node;
    }

    if (node.type === "ParenthesizedExpression") {
        return extractLiteral(node.expression);
    }

    return null;
}

function ensureConstructorDeclarationsForNewExpressions({ ast, diagnostic }) {
    if (!diagnostic || !ast || typeof ast !== "object") {
        return [];
    }

    const fixes = [];
    const functionDeclarations = new Map();

    const collectFunctions = (node) => {
        if (!node) {
            return;
        }

        if (Array.isArray(node)) {
            for (const item of node) {
                collectFunctions(item);
            }
            return;
        }

        if (typeof node !== "object") {
            return;
        }

        if (node.type === "FunctionDeclaration") {
            const functionName = isNonEmptyString(node.id) ? node.id : null;

            if (functionName && !functionDeclarations.has(functionName)) {
                functionDeclarations.set(functionName, node);
            }
        }

        for (const value of Object.values(node)) {
            if (value && typeof value === "object") {
                collectFunctions(value);
            }
        }
    };

    collectFunctions(ast);

    if (functionDeclarations.size === 0) {
        return [];
    }

    const convertedFunctions = new Set();

    const visit = (node) => {
        if (!node) {
            return;
        }

        if (Array.isArray(node)) {
            for (const item of node) {
                visit(item);
            }
            return;
        }

        if (typeof node !== "object") {
            return;
        }

        if (node.type === "NewExpression") {
            const expression = node.expression;
            const constructorName =
                expression?.type === "Identifier" &&
                typeof expression.name === "string"
                    ? expression.name
                    : null;

            if (constructorName) {
                const functionNode = functionDeclarations.get(constructorName);

                if (
                    functionNode &&
                    functionNode.type === "FunctionDeclaration" &&
                    !convertedFunctions.has(functionNode)
                ) {
                    const fix = convertFunctionDeclarationToConstructor(
                        functionNode,
                        diagnostic
                    );

                    if (fix) {
                        fixes.push(fix);
                        convertedFunctions.add(functionNode);
                    }
                }
            }
        }

        for (const value of Object.values(node)) {
            if (value && typeof value === "object") {
                visit(value);
            }
        }
    };

    visit(ast);

    return fixes;
}

function convertFunctionDeclarationToConstructor(functionNode, diagnostic) {
    if (!functionNode || functionNode.type !== "FunctionDeclaration") {
        return null;
    }

    const fixDetail = createFeatherFixDetail(diagnostic, {
        target: typeof functionNode.id === "string" ? functionNode.id : null,
        range: {
            start: getNodeStartIndex(functionNode),
            end: getNodeEndIndex(functionNode)
        }
    });

    if (!fixDetail) {
        return null;
    }

    functionNode.type = "ConstructorDeclaration";

    if (!Object.hasOwn(functionNode, "parent")) {
        functionNode.parent = null;
    }

    attachFeatherFixMetadata(functionNode, [fixDetail]);

    return fixDetail;
}

function deduplicateLocalVariableDeclarations({ ast, diagnostic }) {
    if (!diagnostic || !ast || typeof ast !== "object") {
        return [];
    }

    const fixes = [];
    const scopeStack = [];

    const pushScope = (initialNames = []) => {
        const scope = new Map();

        if (Array.isArray(initialNames)) {
            for (const name of initialNames) {
                if (isNonEmptyString(name)) {
                    scope.set(name, true);
                }
            }
        }

        scopeStack.push(scope);
    };

    const popScope = () => {
        scopeStack.pop();
    };

    const declareLocal = (name) => {
        if (!isNonEmptyString(name)) {
            return true;
        }

        const scope = scopeStack[scopeStack.length - 1];

        if (!scope) {
            return true;
        }

        if (scope.has(name)) {
            return false;
        }

        scope.set(name, true);
        return true;
    };

    const handleVariableDeclaration = (node, parent, property) => {
        const declarations = Array.isArray(node.declarations)
            ? node.declarations
            : [];

        if (declarations.length === 0) {
            return [];
        }

        const retained = [];
        const duplicates = [];

        for (const declarator of declarations) {
            if (!declarator || typeof declarator !== "object") {
                retained.push(declarator);
                continue;
            }

            const name = getVariableDeclaratorName(declarator);

            if (!name) {
                retained.push(declarator);
                continue;
            }

            const isNewDeclaration = declareLocal(name);

            if (isNewDeclaration) {
                retained.push(declarator);
                continue;
            }

            duplicates.push(declarator);
        }

        if (duplicates.length === 0) {
            return [];
        }

        if (!Array.isArray(parent) || typeof property !== "number") {
            return [];
        }

        const fixDetails = [];
        const assignments = [];

        for (const declarator of duplicates) {
            const name = getVariableDeclaratorName(declarator);

            const fixDetail = createFeatherFixDetail(diagnostic, {
                target: name,
                range: {
                    start: getNodeStartIndex(declarator),
                    end: getNodeEndIndex(declarator)
                }
            });

            if (!fixDetail) {
                continue;
            }

            const assignment = createAssignmentFromDeclarator(declarator, node);

            if (assignment) {
                attachFeatherFixMetadata(assignment, [fixDetail]);
                assignments.push(assignment);
            }

            fixDetails.push(fixDetail);
        }

        if (fixDetails.length === 0) {
            return [];
        }

        node.declarations = retained;

        if (retained.length === 0) {
            if (assignments.length > 0) {
                parent.splice(property, 1, ...assignments);
            } else {
                parent.splice(property, 1);
            }
        } else if (assignments.length > 0) {
            parent.splice(property + 1, 0, ...assignments);
        }

        if (retained.length > 0) {
            attachFeatherFixMetadata(node, fixDetails);
        }

        return fixDetails;
    };

    const visit = (node, parent, property) => {
        if (!node) {
            return;
        }

        if (Array.isArray(node)) {
            for (let index = 0; index < node.length; index += 1) {
                const initialLength = node.length;
                visit(node[index], node, index);

                if (node.length < initialLength) {
                    index -= 1;
                }
            }
            return;
        }

        if (typeof node !== "object") {
            return;
        }

        if (isFunctionLikeNode(node)) {
            const paramNames = getFunctionParameterNames(node);

            pushScope(paramNames);

            const params = Array.isArray(node.params) ? node.params : [];
            for (const param of params) {
                visit(param, node, "params");
            }

            visit(node.body, node, "body");
            popScope();
            return;
        }

        if (node.type === "VariableDeclaration" && node.kind === "var") {
            const fixDetails = handleVariableDeclaration(
                node,
                parent,
                property
            );

            if (isNonEmptyArray(fixDetails)) {
                fixes.push(...fixDetails);
            }
        }

        for (const [key, value] of Object.entries(node)) {
            if (key === "body" && isFunctionLikeNode(node)) {
                continue;
            }

            if (!value || typeof value !== "object") {
                continue;
            }

            visit(value, node, key);
        }
    };

    pushScope();
    visit(ast, null, null);
    popScope();

    return fixes;
}

function renameDuplicateFunctionParameters({ ast, diagnostic, options }) {
    if (!diagnostic || !ast || typeof ast !== "object") {
        return [];
    }

    const fixes = [];

    const visit = (node) => {
        if (!node) {
            return;
        }

        if (Array.isArray(node)) {
            node.forEach(visit);
            return;
        }

        if (typeof node !== "object") {
            return;
        }

        if (
            node.type === "FunctionDeclaration" ||
            node.type === "ConstructorDeclaration"
        ) {
            const functionFixes = renameDuplicateParametersInFunction(
                node,
                diagnostic,
                options
            );
            if (isNonEmptyArray(functionFixes)) {
                fixes.push(...functionFixes);
            }
        }

        for (const value of Object.values(node)) {
            if (value && typeof value === "object") {
                visit(value);
            }
        }
    };

    visit(ast);

    return fixes;
}

function renameDuplicateParametersInFunction(functionNode, diagnostic) {
    const params = Array.isArray(functionNode?.params)
        ? functionNode.params
        : [];

    if (params.length === 0) {
        return [];
    }

    const fixes = [];
    const seenNames = new Set();

    for (let index = 0; index < params.length; index += 1) {
        const param = params[index];
        const identifier = getFunctionParameterIdentifier(param);

        const hasIdentifier =
            identifier &&
            typeof identifier.name === "string" &&
            identifier.name.length > 0;

        if (!hasIdentifier) {
            continue;
        }

        const originalName = identifier.name;

        if (!seenNames.has(originalName)) {
            seenNames.add(originalName);
            continue;
        }

        const range = {
            start: getNodeStartIndex(identifier),
            end: getNodeEndIndex(identifier)
        };

        const fixDetail = createFeatherFixDetail(diagnostic, {
            target: originalName,
            range
        });

        if (fixDetail) {
            attachFeatherFixMetadata(functionNode, [fixDetail]);
            fixes.push(fixDetail);
        }

        params.splice(index, 1);
        index -= 1;
    }

    return fixes;
}

function getFunctionParameterIdentifier(param) {
    if (!param || typeof param !== "object") {
        return null;
    }

    if (param.type === "Identifier") {
        return param;
    }

    if (
        param.type === "DefaultParameter" &&
        param.left?.type === "Identifier"
    ) {
        return param.left;
    }

    if (
        param.type === "RestParameter" &&
        param.argument?.type === "Identifier"
    ) {
        return param.argument;
    }

    return null;
}

function replaceInvalidDeleteStatements({ ast, diagnostic }) {
    if (!diagnostic || !ast || typeof ast !== "object") {
        return [];
    }

    const fixes = [];

    const visit = (node, parent, property) => {
        if (!node) {
            return;
        }

        if (Array.isArray(node)) {
            for (let index = 0; index < node.length; index += 1) {
                visit(node[index], node, index);
            }
            return;
        }

        if (typeof node !== "object") {
            return;
        }

        if (node.type === "DeleteStatement") {
            const fix = convertDeleteStatementToUndefinedAssignment(
                node,
                parent,
                property,
                diagnostic
            );

            if (fix) {
                fixes.push(fix);
                return;
            }
        }

        for (const [key, value] of Object.entries(node)) {
            if (value && typeof value === "object") {
                visit(value, node, key);
            }
        }
    };

    visit(ast, null, null);

    return fixes;
}

function convertDeleteStatementToUndefinedAssignment(
    node,
    parent,
    property,
    diagnostic
) {
    if (!node || node.type !== "DeleteStatement" || !diagnostic) {
        return null;
    }

    if (!isValidDeleteTarget(node.argument)) {
        return null;
    }

    const targetName = getDeleteTargetName(node.argument);
    const assignment = {
        type: "AssignmentExpression",
        operator: "=",
        left: node.argument,
        right: createLiteral("undefined"),
        start: cloneLocation(node.start),
        end: cloneLocation(node.end)
    };

    copyCommentMetadata(node, assignment);

    const fixDetail = createFeatherFixDetail(diagnostic, {
        target: targetName,
        range: {
            start: getNodeStartIndex(node),
            end: getNodeEndIndex(node)
        }
    });

    if (!fixDetail) {
        return null;
    }

    if (!replaceNodeInParent(parent, property, assignment)) {
        return null;
    }

    attachFeatherFixMetadata(assignment, [fixDetail]);

    return fixDetail;
}

function isValidDeleteTarget(node) {
    if (!node || typeof node !== "object") {
        return false;
    }

    if (isIdentifierNode(node)) {
        return true;
    }

    return ALLOWED_DELETE_MEMBER_TYPES.has(node.type);
}

function isIdentifierNode(node) {
    return (
        node &&
        node.type === "Identifier" &&
        typeof node.name === "string" &&
        node.name.length > 0
    );
}

function getDeleteTargetName(node) {
    if (!node || typeof node !== "object") {
        return null;
    }

    if (isIdentifierNode(node)) {
        return node.name;
    }

    if (node.type === "MemberDotExpression") {
        return node.property?.name ?? null;
    }

    return null;
}

function replaceNodeInParent(parent, property, replacement) {
    if (Array.isArray(parent)) {
        if (
            typeof property !== "number" ||
            property < 0 ||
            property >= parent.length
        ) {
            return false;
        }

        parent[property] = replacement;
        return true;
    }

    if (parent && typeof parent === "object" && property != null) {
        parent[property] = replacement;
        return true;
    }

    return false;
}

function localizeInstanceVariableAssignments({ ast, diagnostic, sourceText }) {
    if (!diagnostic || !ast || typeof ast !== "object") {
        return [];
    }

    const fixes = [];
    const eventMarkers = buildEventMarkerIndex(ast);
    const memberPropertyNames = collectMemberPropertyNames(ast);

    const visit = (node, parent, property) => {
        if (!node) {
            return;
        }

        if (Array.isArray(node)) {
            for (let index = 0; index < node.length; index += 1) {
                visit(node[index], node, index);
            }
            return;
        }

        if (typeof node !== "object") {
            return;
        }

        if (node.type === "AssignmentExpression") {
            const fix = convertAssignmentToLocalVariable({
                node,
                parent,
                property,
                diagnostic,
                eventMarkers,
                memberPropertyNames,
                sourceText
            });

            if (fix) {
                fixes.push(fix);
                return;
            }
        }

        for (const [key, value] of Object.entries(node)) {
            if (value && typeof value === "object") {
                visit(value, node, key);
            }
        }
    };

    visit(ast, null, null);

    return fixes;
}

function convertAssignmentToLocalVariable({
    node,
    parent,
    property,
    diagnostic,
    eventMarkers,
    memberPropertyNames,
    sourceText
}) {
    if (!Array.isArray(parent) || typeof property !== "number") {
        return null;
    }

    if (
        !node ||
        node.type !== "AssignmentExpression" ||
        node.operator !== "="
    ) {
        return null;
    }

    const left = node.left;

    if (!isIdentifier(left)) {
        return null;
    }

    const identifierName = left?.name;
    const originalIdentifierName =
        typeof sourceText === "string"
            ? getOriginalIdentifierName(left, sourceText)
            : null;

    if (
        identifierName &&
        memberPropertyNames &&
        memberPropertyNames.has(identifierName)
    ) {
        return null;
    }

    if (
        originalIdentifierName &&
        memberPropertyNames &&
        memberPropertyNames.has(originalIdentifierName)
    ) {
        return null;
    }

    if (!Array.isArray(eventMarkers) || eventMarkers.length === 0) {
        return null;
    }

    const eventMarker = findEventMarkerForIndex(
        eventMarkers,
        getNodeStartIndex(node)
    );

    if (!eventMarker || isCreateEventMarker(eventMarker)) {
        return null;
    }

    const clonedIdentifier = cloneIdentifier(left);

    if (!clonedIdentifier) {
        return null;
    }

    const declarator = {
        type: "VariableDeclarator",
        id: clonedIdentifier,
        init: node.right,
        start: cloneLocation(left?.start ?? node.start),
        end: cloneLocation(node.end)
    };

    const declaration = {
        type: "VariableDeclaration",
        declarations: [declarator],
        kind: "var",
        start: cloneLocation(node.start),
        end: cloneLocation(node.end)
    };

    copyCommentMetadata(node, declaration);

    const fixDetail = createFeatherFixDetail(diagnostic, {
        target: left?.name ?? null,
        range: {
            start: getNodeStartIndex(node),
            end: getNodeEndIndex(node)
        }
    });

    if (!fixDetail) {
        return null;
    }

    parent[property] = declaration;
    attachFeatherFixMetadata(declaration, [fixDetail]);

    return fixDetail;
}

function buildEventMarkerIndex(ast) {
    if (!ast || typeof ast !== "object") {
        return [];
    }

    const markerComments = new Set();
    const directComments = Array.isArray(ast.comments) ? ast.comments : [];

    for (const comment of directComments) {
        if (comment) {
            markerComments.add(comment);
        }
    }

    for (const comment of collectCommentNodes(ast)) {
        if (comment) {
            markerComments.add(comment);
        }
    }

    const markers = [];

    for (const comment of markerComments) {
        const eventName = extractEventNameFromComment(comment?.value);

        if (!eventName) {
            continue;
        }

        const markerIndex = getCommentIndex(comment);

        if (typeof markerIndex !== "number") {
            continue;
        }

        markers.push({
            index: markerIndex,
            name: eventName
        });
    }

    markers.sort((left, right) => left.index - right.index);

    return markers;
}

function extractEventNameFromComment(value) {
    if (typeof value !== "string") {
        return null;
    }

    const trimmed = value.trim();

    if (!trimmed.startsWith("/")) {
        return null;
    }

    const normalized = trimmed.replace(/^\/\s*/, "");

    if (!/\bEvent\b/i.test(normalized)) {
        return null;
    }

    return normalized;
}

function getCommentIndex(comment) {
    if (!comment || typeof comment !== "object") {
        return null;
    }

    if (typeof comment.start?.index === "number") {
        return comment.start.index;
    }

    if (typeof comment.end?.index === "number") {
        return comment.end.index;
    }

    return null;
}

function findEventMarkerForIndex(markers, index) {
    if (!Array.isArray(markers) || markers.length === 0) {
        return null;
    }

    if (typeof index !== "number") {
        return null;
    }

    let result = null;

    for (const marker of markers) {
        if (marker.index <= index) {
            result = marker;
            continue;
        }

        break;
    }

    return result;
}

function isCreateEventMarker(marker) {
    if (!marker || typeof marker.name !== "string") {
        return false;
    }

    return /\bCreate\s+Event\b/i.test(marker.name);
}

function collectMemberPropertyNames(ast) {
    if (!ast || typeof ast !== "object") {
        return new Set();
    }

    const names = new Set();

    const visit = (node) => {
        if (!node || typeof node !== "object") {
            return;
        }

        if (Array.isArray(node)) {
            for (const item of node) {
                visit(item);
            }
            return;
        }

        if (node.type === "MemberDotExpression") {
            const property = node.property;

            if (property?.type === "Identifier" && property.name) {
                names.add(property.name);
            }
        }

        if (node.type === "MemberIndexExpression") {
            const property = node.property;

            if (property?.type === "Identifier" && property.name) {
                names.add(property.name);
            }
        }

        for (const value of Object.values(node)) {
            if (value && typeof value === "object") {
                visit(value);
            }
        }
    };

    visit(ast);

    return names;
}

function getOriginalIdentifierName(identifier, sourceText) {
    if (!identifier || typeof sourceText !== "string") {
        return null;
    }

    const startIndex = getNodeStartIndex(identifier);
    const endIndex = getNodeEndIndex(identifier);

    if (typeof startIndex !== "number" || typeof endIndex !== "number") {
        return null;
    }

    const slice = sourceText.slice(startIndex, endIndex + 1);

    if (typeof slice !== "string") {
        return null;
    }

    const trimmed = slice.trim();

    if (!trimmed) {
        return null;
    }

    const match = /^[A-Za-z_][A-Za-z0-9_]*$/.exec(trimmed);

    if (!match) {
        return null;
    }

    return match[0];
}

function convertAllDotAssignmentsToWithStatements({ ast, diagnostic }) {
    if (!diagnostic || !ast || typeof ast !== "object") {
        return [];
    }

    const fixes = [];

    const visit = (node, parent, property) => {
        if (!node) {
            return;
        }

        if (Array.isArray(node)) {
            for (let index = 0; index < node.length; index += 1) {
                visit(node[index], node, index);
            }
            return;
        }

        if (typeof node !== "object") {
            return;
        }

        if (node.type === "AssignmentExpression") {
            const fix = convertAllAssignment(
                node,
                parent,
                property,
                diagnostic
            );
            if (fix) {
                fixes.push(fix);
                return;
            }
        }

        for (const [key, value] of Object.entries(node)) {
            if (value && typeof value === "object") {
                visit(value, node, key);
            }
        }
    };

    visit(ast, null, null);

    return fixes;
}

function normalizeFunctionCallArgumentOrder({ ast, diagnostic }) {
    if (!diagnostic || !ast || typeof ast !== "object") {
        return [];
    }

    const fixes = [];
    const state = {
        counter: 0
    };

    const visit = (node, parent, property, ancestors) => {
        if (!node) {
            return;
        }

        const nextAncestors = Array.isArray(ancestors)
            ? ancestors.concat([{ node, parent, property }])
            : [{ node, parent, property }];

        if (Array.isArray(node)) {
            for (let index = 0; index < node.length; index += 1) {
                visit(node[index], node, index, nextAncestors);
            }
            return;
        }

        if (typeof node !== "object") {
            return;
        }

        for (const [key, value] of Object.entries(node)) {
            if (value && typeof value === "object") {
                visit(value, node, key, nextAncestors);
            }
        }

        if (node.type === "CallExpression") {
            const fix = normalizeCallExpressionArguments({
                node,
                parent,
                property,
                diagnostic,
                ancestors: nextAncestors,
                state
            });

            if (fix) {
                fixes.push(fix);
            }
        }
    };

    visit(ast, null, null, []);

    return fixes;
}

function normalizeCallExpressionArguments({
    node,
    parent,
    property,
    diagnostic,
    ancestors,
    state
}) {
    if (!node || node.type !== "CallExpression") {
        return null;
    }

    const args = Array.isArray(node.arguments) ? node.arguments : [];
    if (args.length === 0) {
        return null;
    }

    const callArgumentInfos = [];

    for (let index = 0; index < args.length; index += 1) {
        const argument = args[index];

        if (!argument || argument.type !== "CallExpression") {
            continue;
        }

        callArgumentInfos.push({
            argument,
            index
        });
    }

    if (callArgumentInfos.length < 2) {
        return null;
    }

    const statementContext = findStatementContext(ancestors);

    if (!statementContext) {
        return null;
    }

    const temporaryDeclarations = [];

    for (const { argument, index } of callArgumentInfos) {
        const tempName = buildTemporaryIdentifierName(state);
        const tempIdentifier = createIdentifier(tempName, argument);

        if (!tempIdentifier) {
            continue;
        }

        const declaration = createTemporaryVariableDeclaration(
            tempName,
            argument
        );

        if (!declaration) {
            continue;
        }

        temporaryDeclarations.push({
            declaration,
            index,
            identifier: tempIdentifier
        });
    }

    if (temporaryDeclarations.length !== callArgumentInfos.length) {
        return null;
    }

    const fixDetail = createFeatherFixDetail(diagnostic, {
        target: node.object?.name ?? null,
        range: {
            start: getNodeStartIndex(node),
            end: getNodeEndIndex(node)
        }
    });

    if (!fixDetail) {
        return null;
    }

    for (const { declaration, index, identifier } of temporaryDeclarations) {
        node.arguments[index] = createIdentifier(identifier.name, identifier);
    }

    statementContext.statements.splice(
        statementContext.index,
        0,
        ...temporaryDeclarations.map(({ declaration }) => declaration)
    );

    for (const { declaration } of temporaryDeclarations) {
        attachFeatherFixMetadata(declaration, [fixDetail]);
    }

    attachFeatherFixMetadata(node, [fixDetail]);

    return fixDetail;
}

function buildTemporaryIdentifierName(state) {
    if (!state || typeof state !== "object") {
        return "__feather_call_arg_0";
    }

    const nextIndex = typeof state.counter === "number" ? state.counter : 0;
    state.counter = nextIndex + 1;

    return `__feather_call_arg_${nextIndex}`;
}

function createTemporaryVariableDeclaration(name, init) {
    if (!name || !init || typeof init !== "object") {
        return null;
    }

    const id = createIdentifier(name, init);

    if (!id) {
        return null;
    }

    const declarator = {
        type: "VariableDeclarator",
        id,
        init,
        start: cloneLocation(init.start),
        end: cloneLocation(init.end)
    };

    const declaration = {
        type: "VariableDeclaration",
        declarations: [declarator],
        kind: "var",
        start: cloneLocation(init.start),
        end: cloneLocation(init.end)
    };

    return declaration;
}

function findStatementContext(ancestors) {
    if (!Array.isArray(ancestors)) {
        return null;
    }

    for (let index = ancestors.length - 1; index >= 0; index -= 1) {
        const entry = ancestors[index];

        if (
            !entry ||
            !Array.isArray(entry.parent) ||
            typeof entry.property !== "number"
        ) {
            continue;
        }

        const arrayAncestor = ancestors[index - 1];

        if (!arrayAncestor) {
            continue;
        }

        if (!isStatementArray(arrayAncestor)) {
            continue;
        }

        return {
            statements: entry.parent,
            index: entry.property
        };
    }

    return null;
}

function isStatementArray(entry) {
    if (!entry || !Array.isArray(entry.node)) {
        return false;
    }

    const owner = entry.parent;
    const propertyName = entry.property;

    if (!owner || typeof propertyName !== "string") {
        return false;
    }

    if (propertyName !== "body") {
        return false;
    }

    const parentType = owner?.type;

    return (
        parentType === "Program" ||
        parentType === "BlockStatement" ||
        parentType === "SwitchCase"
    );
}

function convertAllAssignment(node, parent, property, diagnostic) {
    if (!Array.isArray(parent) || typeof property !== "number") {
        return null;
    }

    if (
        !node ||
        node.type !== "AssignmentExpression" ||
        node.operator !== "="
    ) {
        return null;
    }

    const member = node.left;
    if (!member || member.type !== "MemberDotExpression") {
        return null;
    }

    const object = member.object;
    if (!object || object.type !== "Identifier" || object.name !== "all") {
        return null;
    }

    const propertyIdentifier = member.property;
    if (!propertyIdentifier || propertyIdentifier.type !== "Identifier") {
        return null;
    }

    const normalizedAssignment = {
        type: "AssignmentExpression",
        operator: node.operator,
        left: cloneIdentifier(propertyIdentifier),
        right: node.right,
        start: cloneLocation(node.start),
        end: cloneLocation(node.end)
    };

    const blockStatement = {
        type: "BlockStatement",
        body: [normalizedAssignment],
        start: cloneLocation(node.start),
        end: cloneLocation(node.end)
    };

    const parenthesizedExpression = {
        type: "ParenthesizedExpression",
        expression: cloneIdentifier(object),
        start: cloneLocation(object?.start ?? node.start),
        end: cloneLocation(object?.end ?? node.end)
    };

    const withStatement = {
        type: "WithStatement",
        test: parenthesizedExpression,
        body: blockStatement,
        start: cloneLocation(node.start),
        end: cloneLocation(node.end)
    };

    copyCommentMetadata(node, withStatement);

    const fixDetail = createFeatherFixDetail(diagnostic, {
        target: propertyIdentifier?.name ?? null,
        range: {
            start: getNodeStartIndex(node),
            end: getNodeEndIndex(node)
        }
    });

    if (!fixDetail) {
        return null;
    }

    parent[property] = withStatement;
    attachFeatherFixMetadata(withStatement, [fixDetail]);

    return fixDetail;
}

function convertNullishCoalesceOpportunities({ ast, diagnostic }) {
    if (!diagnostic || !ast || typeof ast !== "object") {
        return [];
    }

    const fixes = [];

    const visit = (node, parent, property) => {
        if (!node) {
            return false;
        }

        if (Array.isArray(node)) {
            for (let index = 0; index < node.length; ) {
                const mutated = visit(node[index], node, index);
                if (mutated) {
                    continue;
                }
                index += 1;
            }
            return false;
        }

        if (typeof node !== "object") {
            return false;
        }

        if (node.type === "IfStatement") {
            const result = convertNullishIfStatement(
                node,
                parent,
                property,
                diagnostic
            );

            if (result && result.fix) {
                fixes.push(result.fix);
                return result.mutatedParent === true;
            }
        }

        for (const [key, value] of Object.entries(node)) {
            if (value && typeof value === "object") {
                visit(value, node, key);
            }
        }

        return false;
    };

    visit(ast, null, null);

    return fixes;
}

function convertNullishIfStatement(node, parent, property, diagnostic) {
    if (!Array.isArray(parent) || typeof property !== "number") {
        return null;
    }

    if (!node || node.type !== "IfStatement" || node.alternate) {
        return null;
    }

    const comparison = unwrapParenthesizedExpression(node.test);

    if (!comparison || comparison.type !== "BinaryExpression") {
        return null;
    }

    if (comparison.operator !== "==") {
        return null;
    }

    const identifierInfo = extractUndefinedComparisonIdentifier(comparison);

    if (!identifierInfo) {
        return null;
    }

    const consequentAssignment = extractConsequentAssignment(node.consequent);

    if (!consequentAssignment || consequentAssignment.operator !== "=") {
        return null;
    }

    const assignmentIdentifier = consequentAssignment.left;

    if (
        !isIdentifier(assignmentIdentifier) ||
        assignmentIdentifier.name !== identifierInfo.name
    ) {
        return null;
    }

    const fallbackExpression = consequentAssignment.right;

    if (!fallbackExpression) {
        return null;
    }

    const previousNode = parent[property - 1];

    if (
        previousNode &&
        previousNode.type === "AssignmentExpression" &&
        previousNode.operator === "=" &&
        isIdentifier(previousNode.left) &&
        previousNode.left.name === identifierInfo.name &&
        previousNode.right
    ) {
        const previousRight = previousNode.right;

        const binaryExpression = {
            type: "BinaryExpression",
            operator: "??",
            left: previousRight,
            right: fallbackExpression
        };

        if (Object.prototype.hasOwnProperty.call(previousRight, "start")) {
            binaryExpression.start = cloneLocation(previousRight.start);
        } else if (
            Object.prototype.hasOwnProperty.call(previousNode, "start")
        ) {
            binaryExpression.start = cloneLocation(previousNode.start);
        }

        if (Object.prototype.hasOwnProperty.call(fallbackExpression, "end")) {
            binaryExpression.end = cloneLocation(fallbackExpression.end);
        } else if (
            Object.prototype.hasOwnProperty.call(consequentAssignment, "end")
        ) {
            binaryExpression.end = cloneLocation(consequentAssignment.end);
        }

        previousNode.right = binaryExpression;

        if (Object.prototype.hasOwnProperty.call(node, "end")) {
            previousNode.end = cloneLocation(node.end);
        } else if (
            Object.prototype.hasOwnProperty.call(consequentAssignment, "end")
        ) {
            previousNode.end = cloneLocation(consequentAssignment.end);
        }

        const fixDetail = createFeatherFixDetail(diagnostic, {
            target: identifierInfo.name,
            range: {
                start: getNodeStartIndex(previousNode),
                end: getNodeEndIndex(previousNode)
            }
        });

        if (!fixDetail) {
            return null;
        }

        parent.splice(property, 1);
        attachFeatherFixMetadata(previousNode, [fixDetail]);

        return { fix: fixDetail, mutatedParent: true };
    }

    const nullishAssignment = {
        type: "AssignmentExpression",
        operator: "??=",
        left: assignmentIdentifier,
        right: fallbackExpression
    };

    if (Object.prototype.hasOwnProperty.call(consequentAssignment, "start")) {
        nullishAssignment.start = cloneLocation(consequentAssignment.start);
    } else if (Object.prototype.hasOwnProperty.call(node, "start")) {
        nullishAssignment.start = cloneLocation(node.start);
    }

    if (Object.prototype.hasOwnProperty.call(node, "end")) {
        nullishAssignment.end = cloneLocation(node.end);
    } else if (
        Object.prototype.hasOwnProperty.call(consequentAssignment, "end")
    ) {
        nullishAssignment.end = cloneLocation(consequentAssignment.end);
    }

    const fixDetail = createFeatherFixDetail(diagnostic, {
        target: identifierInfo.name,
        range: {
            start: getNodeStartIndex(nullishAssignment),
            end: getNodeEndIndex(nullishAssignment)
        }
    });

    if (!fixDetail) {
        return null;
    }

    parent[property] = nullishAssignment;
    attachFeatherFixMetadata(nullishAssignment, [fixDetail]);

    return { fix: fixDetail, mutatedParent: false };
}

function unwrapParenthesizedExpression(node) {
    let current = node;

    while (current && current.type === "ParenthesizedExpression") {
        current = current.expression;
    }

    return current;
}

function extractUndefinedComparisonIdentifier(expression) {
    if (!expression || expression.type !== "BinaryExpression") {
        return null;
    }

    const { left, right } = expression;

    if (isIdentifier(left) && isUndefinedLiteral(right)) {
        return { node: left, name: left.name };
    }

    if (isIdentifier(right) && isUndefinedLiteral(left)) {
        return { node: right, name: right.name };
    }

    return null;
}

function isUndefinedLiteral(node) {
    if (!node) {
        return false;
    }

    if (node.type === "Literal") {
        return node.value === "undefined" || node.value === undefined;
    }

    if (isIdentifier(node)) {
        return node.name === "undefined";
    }

    return false;
}

function extractConsequentAssignment(consequent) {
    if (!consequent || typeof consequent !== "object") {
        return null;
    }

    if (consequent.type === "AssignmentExpression") {
        return consequent;
    }

    if (consequent.type === "BlockStatement") {
        const statements = Array.isArray(consequent.body)
            ? consequent.body.filter(Boolean)
            : [];

        if (statements.length !== 1) {
            return null;
        }

        const [single] = statements;

        if (single && single.type === "AssignmentExpression") {
            return single;
        }
    }

    return null;
}

function ensureFogIsReset({ ast, diagnostic }) {
    if (!diagnostic || !ast || typeof ast !== "object") {
        return [];
    }

    const fixes = [];

    const visit = (node, parent, property) => {
        if (!node) {
            return;
        }

        if (Array.isArray(node)) {
            for (let index = 0; index < node.length; index += 1) {
                visit(node[index], node, index);
            }
            return;
        }

        if (typeof node !== "object") {
            return;
        }

        if (node.type === "CallExpression") {
            const fix = ensureFogResetAfterCall(
                node,
                parent,
                property,
                diagnostic
            );

            if (fix) {
                fixes.push(fix);
                return;
            }
        }

        for (const [key, value] of Object.entries(node)) {
            if (value && typeof value === "object") {
                visit(value, node, key);
            }
        }
    };

    visit(ast, null, null);

    return fixes;
}

function ensureFogResetAfterCall(node, parent, property, diagnostic) {
    if (!Array.isArray(parent) || typeof property !== "number") {
        return null;
    }

    if (!node || node.type !== "CallExpression") {
        return null;
    }

    if (!isIdentifierWithName(node.object, "gpu_set_fog")) {
        return null;
    }

    if (isFogResetCall(node)) {
        return null;
    }

    const args = Array.isArray(node.arguments) ? node.arguments : [];

    if (args.length === 0) {
        return null;
    }

    if (isLiteralFalse(args[0])) {
        return null;
    }

    const siblings = parent;
    const nextNode = siblings[property + 1];

    if (isFogResetCall(nextNode)) {
        return null;
    }

    const resetCall = createFogResetCall(node);

    if (!resetCall) {
        return null;
    }

    const fixDetail = createFeatherFixDetail(diagnostic, {
        target: node.object?.name ?? null,
        range: {
            start: getNodeStartIndex(node),
            end: getNodeEndIndex(node)
        }
    });

    if (!fixDetail) {
        return null;
    }

    siblings.splice(property + 1, 0, resetCall);
    attachFeatherFixMetadata(resetCall, [fixDetail]);

    return fixDetail;
}

function ensureSurfaceTargetsAreReset({ ast, diagnostic }) {
    if (!diagnostic || !ast || typeof ast !== "object") {
        return [];
    }

    const fixes = [];

    const visit = (node, parent, property) => {
        if (!node) {
            return;
        }

        if (Array.isArray(node)) {
            for (let index = 0; index < node.length; index += 1) {
                visit(node[index], node, index);
            }
            return;
        }

        if (typeof node !== "object") {
            return;
        }

        if (node.type === "CallExpression") {
            const fix = ensureSurfaceTargetResetAfterCall(
                node,
                parent,
                property,
                diagnostic
            );

            if (fix) {
                fixes.push(fix);
                return;
            }
        }

        for (const [key, value] of Object.entries(node)) {
            if (value && typeof value === "object") {
                visit(value, node, key);
            }
        }
    };

    visit(ast, null, null);

    return fixes;
}

function ensureSurfaceTargetResetAfterCall(node, parent, property, diagnostic) {
    if (!Array.isArray(parent) || typeof property !== "number") {
        return null;
    }

    if (!node || node.type !== "CallExpression") {
        return null;
    }

    if (!isIdentifierWithName(node.object, "surface_set_target")) {
        return null;
    }

    const siblings = parent;
    let insertionIndex = property + 1;
    let lastDrawCallIndex = property;

    while (insertionIndex < siblings.length) {
        const candidate = siblings[insertionIndex];

        if (isSurfaceResetTargetCall(candidate)) {
            return null;
        }

        if (!candidate || candidate.type !== "CallExpression") {
            break;
        }

        if (!isDrawFunctionCall(candidate)) {
            break;
        }

        lastDrawCallIndex = insertionIndex;
        insertionIndex += 1;
    }

    if (lastDrawCallIndex > property) {
        insertionIndex = lastDrawCallIndex + 1;
    } else if (insertionIndex >= siblings.length) {
        insertionIndex = siblings.length;
    } else {
        return null;
    }

    const resetCall = createSurfaceResetTargetCall(node);

    if (!resetCall) {
        return null;
    }

    const fixDetail = createFeatherFixDetail(diagnostic, {
        target: extractSurfaceTargetName(node),
        range: {
            start: getNodeStartIndex(node),
            end: getNodeEndIndex(node)
        }
    });

    if (!fixDetail) {
        return null;
    }

    siblings.splice(insertionIndex, 0, resetCall);
    attachFeatherFixMetadata(resetCall, [fixDetail]);

    return fixDetail;
}

function ensureBlendEnableIsReset({ ast, diagnostic }) {
    if (!diagnostic || !ast || typeof ast !== "object") {
        return [];
    }

    const fixes = [];

    const visit = (node, parent, property) => {
        if (!node) {
            return;
        }

        if (Array.isArray(node)) {
            for (let index = 0; index < node.length; index += 1) {
                visit(node[index], node, index);
            }
            return;
        }

        if (typeof node !== "object") {
            return;
        }

        if (node.type === "CallExpression") {
            const fix = ensureBlendEnableResetAfterCall(
                node,
                parent,
                property,
                diagnostic
            );

            if (fix) {
                fixes.push(fix);
                return;
            }
        }

        for (const [key, value] of Object.entries(node)) {
            if (value && typeof value === "object") {
                visit(value, node, key);
            }
        }
    };

    visit(ast, null, null);

    return fixes;
}

function ensureBlendEnableResetAfterCall(node, parent, property, diagnostic) {
    if (!Array.isArray(parent) || typeof property !== "number") {
        return null;
    }

    if (!node || node.type !== "CallExpression") {
        return null;
    }

    if (!isIdentifierWithName(node.object, "gpu_set_blendenable")) {
        return null;
    }

    const args = Array.isArray(node.arguments) ? node.arguments : [];

    if (args.length === 0) {
        return null;
    }

    if (!shouldResetBlendEnable(args[0])) {
        return null;
    }

    const siblings = parent;
    let insertionIndex = siblings.length;

    for (let index = property + 1; index < siblings.length; index += 1) {
        const sibling = siblings[index];

        if (isBlendEnableResetCall(sibling)) {
            return null;
        }

        if (!isTriviallyIgnorableStatement(sibling)) {
            insertionIndex = index + 1;
            break;
        }
    }

    const resetCall = createBlendEnableResetCall(node);

    if (!resetCall) {
        return null;
    }

    const fixDetail = createFeatherFixDetail(diagnostic, {
        target: node.object?.name ?? null,
        range: {
            start: getNodeStartIndex(node),
            end: getNodeEndIndex(node)
        }
    });

    if (!fixDetail) {
        return null;
    }

    const previousSibling = siblings[insertionIndex - 1] ?? node;
    const nextSibling = siblings[insertionIndex] ?? null;
    const needsSeparator =
        !isAlphaTestDisableCall(nextSibling) &&
        !nextSibling &&
        insertionIndex > property + 1 &&
        !isTriviallyIgnorableStatement(previousSibling) &&
        !hasOriginalBlankLineBetween(previousSibling, nextSibling);

    if (needsSeparator) {
        siblings.splice(
            insertionIndex,
            0,
            createEmptyStatementLike(previousSibling)
        );
        insertionIndex += 1;
    }

    siblings.splice(insertionIndex, 0, resetCall);
    attachFeatherFixMetadata(resetCall, [fixDetail]);

    return fixDetail;
}

function ensureFileFindFirstBeforeClose({ ast, diagnostic }) {
    if (!diagnostic || !ast || typeof ast !== "object") {
        return [];
    }

    const fixes = [];

    const visit = (node, parent, property) => {
        if (!node) {
            return;
        }

        if (Array.isArray(node)) {
            for (let index = 0; index < node.length; index += 1) {
                visit(node[index], node, index);
            }
            return;
        }

        if (typeof node !== "object") {
            return;
        }

        if (node.type === "CallExpression") {
            const fix = ensureFileFindFirstBeforeCloseCall(
                node,
                parent,
                property,
                diagnostic
            );

            if (fix) {
                fixes.push(fix);
                return;
            }
        }

        for (const [key, value] of Object.entries(node)) {
            if (value && typeof value === "object") {
                visit(value, node, key);
            }
        }
    };

    visit(ast, null, null);

    return fixes;
}

function ensureFileFindFirstBeforeCloseCall(
    node,
    parent,
    property,
    diagnostic
) {
    if (!Array.isArray(parent) || typeof property !== "number") {
        return null;
    }

    if (!node || node.type !== "CallExpression") {
        return null;
    }

    if (!isIdentifierWithName(node.object, "file_find_close")) {
        return null;
    }

    const diagnosticMetadata = Array.isArray(node._appliedFeatherDiagnostics)
        ? node._appliedFeatherDiagnostics
        : [];

    const insertedForSerializedSearch = diagnosticMetadata.some(
        (entry) => entry?.id === "GM2031"
    );

    if (insertedForSerializedSearch) {
        return null;
    }

    const siblings = parent;

    for (let index = property - 1; index >= 0; index -= 1) {
        const sibling = siblings[index];

        if (!sibling) {
            continue;
        }

        if (containsFileFindFirstCall(sibling)) {
            return null;
        }
    }

    const fileFindFirstCall = createFileFindFirstCall(node);

    if (!fileFindFirstCall) {
        return null;
    }

    const fixDetail = createFeatherFixDetail(diagnostic, {
        target: node.object?.name ?? null,
        range: {
            start: getNodeStartIndex(node),
            end: getNodeEndIndex(node)
        }
    });

    if (!fixDetail) {
        return null;
    }

    siblings.splice(property, 0, fileFindFirstCall);
    attachFeatherFixMetadata(fileFindFirstCall, [fixDetail]);

    return fixDetail;
}

function containsFileFindFirstCall(node) {
    if (!node) {
        return false;
    }

    if (Array.isArray(node)) {
        for (const item of node) {
            if (containsFileFindFirstCall(item)) {
                return true;
            }
        }
        return false;
    }

    if (typeof node !== "object") {
        return false;
    }

    if (
        node.type === "FunctionDeclaration" ||
        node.type === "FunctionExpression"
    ) {
        return false;
    }

    if (
        node.type === "CallExpression" &&
        isIdentifierWithName(node.object, "file_find_first")
    ) {
        return true;
    }

    for (const value of Object.values(node)) {
        if (value && typeof value === "object") {
            if (containsFileFindFirstCall(value)) {
                return true;
            }
        }
    }

    return false;
}

function createFileFindFirstCall(template) {
    const identifier = createIdentifier("file_find_first", template?.object);

    if (!identifier) {
        return null;
    }

    const searchPattern = createLiteral('""', null);
    const attributes = createIdentifier("fa_none", null);

    const callExpression = {
        type: "CallExpression",
        object: identifier,
        arguments: []
    };

    if (searchPattern) {
        callExpression.arguments.push(searchPattern);
    }

    if (attributes) {
        callExpression.arguments.push(attributes);
    }

    if (Object.hasOwn(template, "start")) {
        callExpression.start = cloneLocation(template.start);
    }

    if (Object.hasOwn(template, "end")) {
        callExpression.end = cloneLocation(template.end);
    }

    return callExpression;
}

function ensureAlphaTestEnableIsReset({ ast, diagnostic }) {
    if (!diagnostic || !ast || typeof ast !== "object") {
        return [];
    }

    const fixes = [];

    const visit = (node, parent, property) => {
        if (!node) {
            return;
        }

        if (Array.isArray(node)) {
            for (let index = 0; index < node.length; index += 1) {
                visit(node[index], node, index);
            }
            return;
        }

        if (typeof node !== "object") {
            return;
        }

        if (node.type === "CallExpression") {
            const fix = ensureAlphaTestEnableResetAfterCall(
                node,
                parent,
                property,
                diagnostic
            );

            if (fix) {
                fixes.push(fix);
                return;
            }
        }

        for (const [key, value] of Object.entries(node)) {
            if (value && typeof value === "object") {
                visit(value, node, key);
            }
        }
    };

    visit(ast, null, null);

    return fixes;
}

function ensureAlphaTestRefIsReset({ ast, diagnostic }) {
    if (!diagnostic || !ast || typeof ast !== "object") {
        return [];
    }

    const fixes = [];

    const visit = (node, parent, property) => {
        if (!node) {
            return;
        }

        if (Array.isArray(node)) {
            for (let index = 0; index < node.length; index += 1) {
                visit(node[index], node, index);
            }
            return;
        }

        if (typeof node !== "object") {
            return;
        }

        if (node.type === "CallExpression") {
            const fix = ensureAlphaTestRefResetAfterCall(
                node,
                parent,
                property,
                diagnostic
            );

            if (fix) {
                fixes.push(fix);
                return;
            }
        }

        for (const [key, value] of Object.entries(node)) {
            if (value && typeof value === "object") {
                visit(value, node, key);
            }
        }
    };

    visit(ast, null, null);

    return fixes;
}

function ensureHalignIsReset({ ast, diagnostic }) {
    if (!diagnostic || !ast || typeof ast !== "object") {
        return [];
    }

    const fixes = [];

    const visit = (node, parent, property) => {
        if (!node) {
            return;
        }

        if (Array.isArray(node)) {
            for (let index = 0; index < node.length; index += 1) {
                visit(node[index], node, index);
            }
            return;
        }

        if (typeof node !== "object") {
            return;
        }

        if (node.type === "CallExpression") {
            const fix = ensureHalignResetAfterCall(
                node,
                parent,
                property,
                diagnostic
            );

            if (fix) {
                fixes.push(fix);
                return;
            }
        }

        for (const [key, value] of Object.entries(node)) {
            if (value && typeof value === "object") {
                visit(value, node, key);
            }
        }
    };

    visit(ast, null, null);

    return fixes;
}

function ensureConstructorParentsExist({ ast, diagnostic }) {
    if (!diagnostic || !ast || typeof ast !== "object") {
        return [];
    }

    const constructors = new Map();
    const functions = new Map();

    const collect = (node) => {
        if (!node) {
            return;
        }

        if (Array.isArray(node)) {
            for (const entry of node) {
                collect(entry);
            }
            return;
        }

        if (typeof node !== "object") {
            return;
        }

        if (
            node.type === "ConstructorDeclaration" &&
            typeof node.id === "string"
        ) {
            if (!constructors.has(node.id)) {
                constructors.set(node.id, node);
            }
        } else if (
            node.type === "FunctionDeclaration" &&
            typeof node.id === "string"
        ) {
            if (!functions.has(node.id)) {
                functions.set(node.id, node);
            }
        }

        for (const value of Object.values(node)) {
            if (value && typeof value === "object") {
                collect(value);
            }
        }
    };

    collect(ast);

    const fixes = [];

    const visit = (node) => {
        if (!node) {
            return;
        }

        if (Array.isArray(node)) {
            for (const entry of node) {
                visit(entry);
            }
            return;
        }

        if (typeof node !== "object") {
            return;
        }

        if (node.type === "ConstructorDeclaration") {
            const parentClause = node.parent;

            if (parentClause && typeof parentClause === "object") {
                const parentName = parentClause.id;

                if (isNonEmptyString(parentName)) {
                    if (!constructors.has(parentName)) {
                        const fallback = functions.get(parentName);

                        if (
                            fallback &&
                            fallback.type === "FunctionDeclaration"
                        ) {
                            fallback.type = "ConstructorDeclaration";

                            if (!Object.hasOwn(fallback, "parent")) {
                                fallback.parent = null;
                            }

                            constructors.set(parentName, fallback);
                            functions.delete(parentName);

                            const fixDetail = createFeatherFixDetail(
                                diagnostic,
                                {
                                    target: parentName,
                                    range: {
                                        start: getNodeStartIndex(fallback),
                                        end: getNodeEndIndex(fallback)
                                    }
                                }
                            );

                            if (fixDetail) {
                                attachFeatherFixMetadata(fallback, [fixDetail]);
                                fixes.push(fixDetail);
                            }
                        } else {
                            const fixDetail = createFeatherFixDetail(
                                diagnostic,
                                {
                                    target: parentName,
                                    range: {
                                        start: getNodeStartIndex(parentClause),
                                        end: getNodeEndIndex(parentClause)
                                    }
                                }
                            );

                            if (fixDetail) {
                                node.parent = null;
                                attachFeatherFixMetadata(node, [fixDetail]);
                                fixes.push(fixDetail);
                            }
                        }
                    }
                }
            }
        }

        for (const value of Object.values(node)) {
            if (value && typeof value === "object") {
                visit(value);
            }
        }
    };

    visit(ast);

    return fixes;
}

function ensurePrimitiveBeginPrecedesEnd({ ast, diagnostic }) {
    if (!diagnostic || !ast || typeof ast !== "object") {
        return [];
    }

    const fixes = [];

    const visit = (node, parent, property) => {
        if (!node) {
            return;
        }

        if (Array.isArray(node)) {
            if (isStatementArray({ node, parent, property })) {
                let index = 0;

                while (index < node.length) {
                    const statement = node[index];

                    if (isDrawPrimitiveEndCall(statement)) {
                        const fix = ensurePrimitiveBeginBeforeEnd({
                            statements: node,
                            index,
                            endCall: statement,
                            diagnostic
                        });

                        if (fix) {
                            fixes.push(fix);
                        }
                    }

                    visit(node[index], node, index);
                    index += 1;
                }

                return;
            }

            for (let index = 0; index < node.length; index += 1) {
                visit(node[index], node, index);
            }
            return;
        }

        if (typeof node !== "object") {
            return;
        }

        for (const [key, value] of Object.entries(node)) {
            if (value && typeof value === "object") {
                visit(value, node, key);
            }
        }
    };

    visit(ast, null, null);

    return fixes;
}

function ensurePrimitiveBeginBeforeEnd({
    statements,
    index,
    endCall,
    diagnostic
}) {
    if (!Array.isArray(statements) || typeof index !== "number") {
        return null;
    }

    if (!endCall || !isDrawPrimitiveEndCall(endCall)) {
        return null;
    }

    let unmatchedBegins = 0;

    for (let position = 0; position < index; position += 1) {
        const statement = statements[position];

        if (isDrawPrimitiveBeginCall(statement)) {
            unmatchedBegins += 1;
            continue;
        }

        if (isDrawPrimitiveEndCall(statement) && unmatchedBegins > 0) {
            unmatchedBegins -= 1;
        }
    }

    if (unmatchedBegins > 0) {
        return null;
    }

    const beginCall = createPrimitiveBeginCall(endCall);

    if (!beginCall) {
        return null;
    }

    const fixDetail = createFeatherFixDetail(diagnostic, {
        target: endCall?.object?.name ?? null,
        range: {
            start: getNodeStartIndex(endCall),
            end: getNodeEndIndex(endCall)
        }
    });

    if (!fixDetail) {
        return null;
    }

    statements.splice(index, 0, beginCall);
    attachFeatherFixMetadata(beginCall, [fixDetail]);

    return fixDetail;
}

function ensureDrawPrimitiveEndCallsAreBalanced({ ast, diagnostic }) {
    if (!diagnostic || !ast || typeof ast !== "object") {
        return [];
    }

    const fixes = [];

    const visit = (node, parent, property) => {
        if (!node) {
            return;
        }

        if (Array.isArray(node)) {
            ensurePrimitiveSequenceBalance(
                node,
                parent,
                property,
                fixes,
                diagnostic
            );

            for (let index = 0; index < node.length; index += 1) {
                visit(node[index], node, index);
            }
            return;
        }

        if (typeof node !== "object") {
            return;
        }

        for (const [key, value] of Object.entries(node)) {
            if (value && typeof value === "object") {
                visit(value, node, key);
            }
        }
    };

    visit(ast, null, null);

    return fixes;
}

function ensurePrimitiveSequenceBalance(
    statements,
    parent,
    property,
    fixes,
    diagnostic
) {
    if (!Array.isArray(statements) || statements.length === 0) {
        return;
    }

    for (let index = 0; index < statements.length; index += 1) {
        const current = statements[index];

        if (!isDrawPrimitiveBeginCall(current)) {
            continue;
        }

        const nextNode = statements[index + 1];

        if (!nextNode || nextNode.type !== "IfStatement") {
            continue;
        }

        const followingNode = statements[index + 2];

        if (isDrawPrimitiveEndCall(followingNode)) {
            continue;
        }

        const fix = liftDrawPrimitiveEndCallFromConditional(
            nextNode,
            statements,
            index + 1,
            diagnostic
        );

        if (fix) {
            fixes.push(fix);
        }
    }
}

function liftDrawPrimitiveEndCallFromConditional(
    conditional,
    siblings,
    conditionalIndex,
    diagnostic
) {
    if (!conditional || conditional.type !== "IfStatement") {
        return null;
    }

    const consequentInfo = getDrawPrimitiveEndCallInfo(conditional.consequent);
    const alternateInfo = getDrawPrimitiveEndCallInfo(conditional.alternate);

    if (!consequentInfo || !alternateInfo) {
        return null;
    }

    const totalMatches =
        consequentInfo.matches.length + alternateInfo.matches.length;

    if (totalMatches !== 1) {
        return null;
    }

    const branchWithCall =
        consequentInfo.matches.length === 1 ? consequentInfo : alternateInfo;
    const branchWithoutCall =
        branchWithCall === consequentInfo ? alternateInfo : consequentInfo;

    if (
        branchWithCall.matches.length !== 1 ||
        branchWithoutCall.matches.length !== 0
    ) {
        return null;
    }

    const [match] = branchWithCall.matches;

    if (!match || match.index !== branchWithCall.body.length - 1) {
        return null;
    }

    const callNode = match.node;

    if (!callNode || !isDrawPrimitiveEndCall(callNode)) {
        return null;
    }

    const fixDetail = createFeatherFixDetail(diagnostic, {
        target: callNode.object?.name ?? null,
        range: {
            start: getNodeStartIndex(callNode),
            end: getNodeEndIndex(callNode)
        }
    });

    if (!fixDetail) {
        return null;
    }

    branchWithCall.body.splice(match.index, 1);

    const insertionIndex = conditionalIndex + 1;

    siblings.splice(insertionIndex, 0, callNode);

    attachFeatherFixMetadata(callNode, [fixDetail]);

    return fixDetail;
}

function getDrawPrimitiveEndCallInfo(block) {
    if (!block || block.type !== "BlockStatement") {
        return null;
    }

    const body = Array.isArray(block.body) ? block.body : [];
    const matches = [];

    for (let index = 0; index < body.length; index += 1) {
        const statement = body[index];

        if (isDrawPrimitiveEndCall(statement)) {
            matches.push({ index, node: statement });
        }
    }

    return { body, matches };
}

function ensureAlphaTestEnableResetAfterCall(
    node,
    parent,
    property,
    diagnostic
) {
    if (!Array.isArray(parent) || typeof property !== "number") {
        return null;
    }

    if (!node || node.type !== "CallExpression") {
        return null;
    }

    if (!isIdentifierWithName(node.object, "gpu_set_alphatestenable")) {
        return null;
    }

    const args = Array.isArray(node.arguments) ? node.arguments : [];

    if (args.length === 0) {
        return null;
    }

    if (!isLiteralTrue(args[0])) {
        return null;
    }

    const siblings = parent;

    const insertionInfo = computeStateResetInsertionIndex({
        siblings,
        startIndex: property + 1,
        isResetCall: isAlphaTestEnableResetCall
    });

    if (!insertionInfo) {
        return null;
    }

    if (insertionInfo.alreadyReset) {
        return null;
    }

    const resetCall = createAlphaTestEnableResetCall(node);

    if (!resetCall) {
        return null;
    }

    const fixDetail = createFeatherFixDetail(diagnostic, {
        target: node.object?.name ?? null,
        range: {
            start: getNodeStartIndex(node),
            end: getNodeEndIndex(node)
        }
    });

    if (!fixDetail) {
        return null;
    }

    let insertionIndex = insertionInfo.index;

    const previousSibling =
        siblings[insertionIndex - 1] ?? siblings[property] ?? node;
    const nextSibling = siblings[insertionIndex] ?? null;
    const shouldInsertSeparator =
        insertionIndex > property + 1 &&
        !isTriviallyIgnorableStatement(previousSibling) &&
        (!nextSibling || !isTriviallyIgnorableStatement(nextSibling)) &&
        !isAlphaTestDisableCall(nextSibling) &&
        !hasOriginalBlankLineBetween(previousSibling, nextSibling);

    if (shouldInsertSeparator) {
        siblings.splice(
            insertionIndex,
            0,
            createEmptyStatementLike(previousSibling)
        );
        insertionIndex += 1;
    }

    siblings.splice(insertionIndex, 0, resetCall);
    attachFeatherFixMetadata(resetCall, [fixDetail]);

    return fixDetail;
}

function ensureHalignResetAfterCall(node, parent, property, diagnostic) {
    if (!Array.isArray(parent) || typeof property !== "number") {
        return null;
    }

    if (!node || node.type !== "CallExpression") {
        return null;
    }

    if (!isIdentifierWithName(node.object, "draw_set_halign")) {
        return null;
    }

    const args = Array.isArray(node.arguments) ? node.arguments : [];

    if (args.length === 0) {
        return null;
    }

    if (isIdentifierWithName(args[0], "fa_left")) {
        return null;
    }

    const siblings = parent;

    const insertionInfo = computeStateResetInsertionIndex({
        siblings,
        startIndex: property + 1,
        isResetCall: isHalignResetCall
    });

    if (!insertionInfo) {
        return null;
    }

    if (insertionInfo.alreadyReset) {
        return null;
    }

    const resetCall = createHalignResetCall(node);

    if (!resetCall) {
        return null;
    }

    const fixDetail = createFeatherFixDetail(diagnostic, {
        target: node.object?.name ?? null,
        range: {
            start: getNodeStartIndex(node),
            end: getNodeEndIndex(node)
        }
    });

    if (!fixDetail) {
        return null;
    }

    let insertionIndex =
        typeof insertionInfo.index === "number"
            ? insertionInfo.index
            : siblings.length;

    siblings.splice(insertionIndex, 0, resetCall);
    attachFeatherFixMetadata(resetCall, [fixDetail]);

    return fixDetail;
}

function ensureAlphaTestRefResetAfterCall(node, parent, property, diagnostic) {
    if (!Array.isArray(parent) || typeof property !== "number") {
        return null;
    }

    if (!node || node.type !== "CallExpression") {
        return null;
    }

    if (!isIdentifierWithName(node.object, "gpu_set_alphatestref")) {
        return null;
    }

    const args = Array.isArray(node.arguments) ? node.arguments : [];

    if (args.length === 0) {
        return null;
    }

    if (isLiteralZero(args[0])) {
        return null;
    }

    const siblings = parent;
    let insertionIndex = siblings.length;

    for (let index = property + 1; index < siblings.length; index += 1) {
        const sibling = siblings[index];

        if (isAlphaTestRefResetCall(sibling)) {
            return null;
        }

        if (isAlphaTestDisableCall(sibling)) {
            insertionIndex = index;
            break;
        }
    }

    const resetCall = createAlphaTestRefResetCall(node);

    if (!resetCall) {
        return null;
    }

    const fixDetail = createFeatherFixDetail(diagnostic, {
        target: node.object?.name ?? null,
        range: {
            start: getNodeStartIndex(node),
            end: getNodeEndIndex(node)
        }
    });

    if (!fixDetail) {
        return null;
    }

    const previousSibling = siblings[insertionIndex - 1] ?? node;
    const nextSibling = siblings[insertionIndex] ?? null;
    const shouldInsertSeparator =
        !nextSibling &&
        insertionIndex > property + 1 &&
        !isTriviallyIgnorableStatement(previousSibling) &&
        !hasOriginalBlankLineBetween(previousSibling, nextSibling) &&
        !isAlphaTestDisableCall(nextSibling);

    if (shouldInsertSeparator) {
        siblings.splice(
            insertionIndex,
            0,
            createEmptyStatementLike(previousSibling)
        );
        insertionIndex += 1;
    }

    siblings.splice(insertionIndex, 0, resetCall);
    attachFeatherFixMetadata(resetCall, [fixDetail]);

    return fixDetail;
}

function ensureDrawVertexCallsAreWrapped({ ast, diagnostic }) {
    if (!diagnostic || !ast || typeof ast !== "object") {
        return [];
    }

    const fixes = [];

    const visit = (node, parent, property) => {
        if (!node) {
            return;
        }

        if (Array.isArray(node)) {
            const normalizedFixes = normalizeDrawVertexStatements(
                node,
                diagnostic
            );

            if (isNonEmptyArray(normalizedFixes)) {
                fixes.push(...normalizedFixes);
            }

            for (let index = 0; index < node.length; index += 1) {
                visit(node[index], node, index);
            }

            return;
        }

        if (typeof node !== "object") {
            return;
        }

        for (const [key, value] of Object.entries(node)) {
            if (value && typeof value === "object") {
                visit(value, node, key);
            }
        }
    };

    visit(ast, null, null);

    return fixes;
}

function normalizeDrawVertexStatements(statements, diagnostic) {
    if (!Array.isArray(statements) || statements.length === 0) {
        return [];
    }

    const fixes = [];

    for (let index = 0; index < statements.length; index += 1) {
        const statement = statements[index];

        if (!isDrawVertexCall(statement)) {
            continue;
        }

        if (hasOpenPrimitiveBefore(statements, index)) {
            continue;
        }

        let blockEnd = index;

        while (
            blockEnd + 1 < statements.length &&
            isDrawVertexCall(statements[blockEnd + 1])
        ) {
            blockEnd += 1;
        }

        const candidateBegin = statements[blockEnd + 1];

        if (!isDrawPrimitiveBeginCall(candidateBegin)) {
            continue;
        }

        const beginIndex = blockEnd + 1;
        const endIndex = findMatchingDrawPrimitiveEnd(
            statements,
            beginIndex + 1
        );

        if (endIndex === -1) {
            continue;
        }

        const vertexStatements = statements.slice(index, blockEnd + 1);
        const fixDetails = [];

        for (const vertex of vertexStatements) {
            const fixDetail = createFeatherFixDetail(diagnostic, {
                target: getDrawCallName(vertex),
                range: {
                    start: getNodeStartIndex(vertex),
                    end: getNodeEndIndex(vertex)
                }
            });

            if (!fixDetail) {
                continue;
            }

            attachFeatherFixMetadata(vertex, [fixDetail]);
            fixDetails.push(fixDetail);
        }

        if (fixDetails.length === 0) {
            continue;
        }

        const [primitiveBegin] = statements.splice(beginIndex, 1);

        if (!primitiveBegin) {
            continue;
        }

        statements.splice(index, 0, primitiveBegin);
        fixes.push(...fixDetails);

        index += vertexStatements.length;
    }

    return fixes;
}

function hasOpenPrimitiveBefore(statements, index) {
    let depth = 0;

    for (let cursor = 0; cursor < index; cursor += 1) {
        const statement = statements[cursor];

        if (isDrawPrimitiveBeginCall(statement)) {
            depth += 1;
            continue;
        }

        if (isDrawPrimitiveEndCall(statement) && depth > 0) {
            depth -= 1;
        }
    }

    return depth > 0;
}

function findMatchingDrawPrimitiveEnd(statements, startIndex) {
    if (!Array.isArray(statements)) {
        return -1;
    }

    let depth = 0;

    for (let index = startIndex; index < statements.length; index += 1) {
        const statement = statements[index];

        if (isDrawPrimitiveBeginCall(statement)) {
            depth += 1;
            continue;
        }

        if (isDrawPrimitiveEndCall(statement)) {
            if (depth === 0) {
                return index;
            }

            depth -= 1;
        }
    }

    return -1;
}

function isDrawVertexCall(node) {
    const name = getDrawCallName(node);

    if (!name) {
        return false;
    }

    return name.startsWith("draw_vertex");
}

function getDrawCallName(node) {
    if (!node || node.type !== "CallExpression") {
        return null;
    }

    const object = node.object;

    if (!object || object.type !== "Identifier") {
        return null;
    }

    return object.name ?? null;
}

function ensureCullModeIsReset({ ast, diagnostic }) {
    if (!diagnostic || !ast || typeof ast !== "object") {
        return [];
    }

    const fixes = [];

    const visit = (node, parent, property) => {
        if (!node) {
            return;
        }

        if (Array.isArray(node)) {
            for (let index = 0; index < node.length; index += 1) {
                visit(node[index], node, index);
            }
            return;
        }

        if (typeof node !== "object") {
            return;
        }

        if (node.type === "CallExpression") {
            const fix = ensureCullModeResetAfterCall(
                node,
                parent,
                property,
                diagnostic
            );

            if (fix) {
                fixes.push(fix);
                return;
            }
        }

        for (const [key, value] of Object.entries(node)) {
            if (value && typeof value === "object") {
                visit(value, node, key);
            }
        }
    };

    visit(ast, null, null);

    return fixes;
}

function ensureCullModeResetAfterCall(node, parent, property, diagnostic) {
    if (!Array.isArray(parent) || typeof property !== "number") {
        return null;
    }

    if (!node || node.type !== "CallExpression") {
        return null;
    }

    if (!isIdentifierWithName(node.object, "gpu_set_cullmode")) {
        return null;
    }

    const args = Array.isArray(node.arguments) ? node.arguments : [];

    if (args.length === 0) {
        return null;
    }

    const [modeArgument] = args;

    if (!isIdentifier(modeArgument)) {
        return null;
    }

    if (isIdentifierWithName(modeArgument, "cull_noculling")) {
        return null;
    }

    const siblings = parent;
    const nextNode = siblings[property + 1];

    if (isCullModeResetCall(nextNode)) {
        return null;
    }

    const resetCall = createCullModeResetCall(node);

    if (!resetCall) {
        return null;
    }

    const fixDetail = createFeatherFixDetail(diagnostic, {
        target: node.object?.name ?? null,
        range: {
            start: getNodeStartIndex(node),
            end: getNodeEndIndex(node)
        }
    });

    if (!fixDetail) {
        return null;
    }

    siblings.splice(property + 1, 0, resetCall);
    attachFeatherFixMetadata(resetCall, [fixDetail]);

    return fixDetail;
}

function ensureLocalVariablesAreDeclaredBeforeUse({ ast, diagnostic }) {
    if (!diagnostic || !ast || typeof ast !== "object") {
        return [];
    }

    const fixes = [];
    const ancestors = [];
    const visitedNodes = new WeakSet();

    const visitNode = (node, parent, property, container, index) => {
        if (!node || typeof node !== "object") {
            return;
        }

        if (visitedNodes.has(node)) {
            return;
        }

        visitedNodes.add(node);

        const context = { node, parent, property, container, index };
        ancestors.push(context);

        const action = handleLocalVariableDeclarationPatterns({
            context,
            ancestors,
            diagnostic,
            fixes
        });

        if (action?.skipChildren) {
            ancestors.pop();
            return;
        }

        for (const [key, value] of Object.entries(node)) {
            if (!value || typeof value !== "object") {
                continue;
            }

            if (Array.isArray(value)) {
                for (
                    let childIndex = 0;
                    childIndex < value.length;
                    childIndex += 1
                ) {
                    visitNode(value[childIndex], node, key, value, childIndex);
                }
                continue;
            }

            visitNode(value, node, key, null, null);
        }

        ancestors.pop();
    };

    visitNode(ast, null, null, null, null);

    return fixes;
}

function handleLocalVariableDeclarationPatterns({
    context,
    ancestors,
    diagnostic,
    fixes
}) {
    const { node, container, index } = context;

    if (!node || typeof node !== "object") {
        return null;
    }

    if (node.type !== "VariableDeclaration" || node.kind !== "var") {
        return null;
    }

    const declarator = getSingleVariableDeclarator(node);

    if (!declarator) {
        return null;
    }

    const variableName = getDeclaratorName(declarator);

    if (!variableName) {
        return null;
    }

    if (container && Array.isArray(container) && typeof index === "number") {
        const precedingNode = container[index - 1];
        const fixDetail = convertPrecedingAssignmentToVariableDeclaration({
            assignmentNode: precedingNode,
            declarationNode: node,
            container,
            assignmentIndex: index - 1,
            declarationIndex: index,
            diagnostic,
            variableName
        });

        if (fixDetail) {
            fixes.push(fixDetail);
            return { skipChildren: true };
        }
    }

    if (context.parent?.type !== "BlockStatement") {
        return null;
    }

    const blockBody = Array.isArray(container) ? container : null;

    if (!blockBody) {
        return null;
    }

    const owningStatementContext = findNearestStatementContext(
        ancestors.slice(0, -1)
    );

    if (!owningStatementContext) {
        return null;
    }

    const { container: statementContainer, index: statementIndex } =
        owningStatementContext;

    if (
        !statementContainer ||
        !Array.isArray(statementContainer) ||
        typeof statementIndex !== "number"
    ) {
        return null;
    }

    if (
        hasVariableDeclarationInContainer(
            statementContainer,
            variableName,
            statementIndex
        )
    ) {
        return null;
    }

    if (
        !referencesIdentifierAfterIndex(
            statementContainer,
            variableName,
            statementIndex + 1
        )
    ) {
        return null;
    }

    const fixDetail = hoistVariableDeclarationOutOfBlock({
        declarationNode: node,
        blockBody,
        declarationIndex: index,
        statementContainer,
        statementIndex,
        diagnostic,
        variableName
    });

    if (fixDetail) {
        fixes.push(fixDetail);
        return { skipChildren: true };
    }

    return null;
}

function getSingleVariableDeclarator(node) {
    if (!node || node.type !== "VariableDeclaration") {
        return null;
    }

    const declarations = Array.isArray(node.declarations)
        ? node.declarations
        : [];

    if (declarations.length !== 1) {
        return null;
    }

    const [declarator] = declarations;

    if (!declarator || declarator.type !== "VariableDeclarator") {
        return null;
    }

    return declarator;
}

function getDeclaratorName(declarator) {
    const identifier = declarator?.id;

    if (!identifier || identifier.type !== "Identifier") {
        return null;
    }

    return identifier.name ?? null;
}

function convertPrecedingAssignmentToVariableDeclaration({
    assignmentNode,
    declarationNode,
    container,
    assignmentIndex,
    declarationIndex,
    diagnostic,
    variableName
}) {
    if (
        !assignmentNode ||
        assignmentNode.type !== "AssignmentExpression" ||
        assignmentNode.operator !== "="
    ) {
        return null;
    }

    if (!container || !Array.isArray(container)) {
        return null;
    }

    if (
        typeof assignmentIndex !== "number" ||
        typeof declarationIndex !== "number"
    ) {
        return null;
    }

    if (
        !assignmentNode.left ||
        assignmentNode.left.type !== "Identifier" ||
        assignmentNode.left.name !== variableName
    ) {
        return null;
    }

    const declarator = getSingleVariableDeclarator(declarationNode);

    if (!declarator || !declarator.init) {
        return null;
    }

    const variableDeclaration = createVariableDeclarationFromAssignment(
        assignmentNode,
        declarator
    );

    if (!variableDeclaration) {
        return null;
    }

    const assignmentExpression = createAssignmentFromDeclarator(
        declarator,
        declarationNode
    );

    if (!assignmentExpression) {
        return null;
    }

    const rangeStart = getNodeStartIndex(assignmentNode);
    const rangeEnd = getNodeEndIndex(declarationNode);

    const fixDetail = createFeatherFixDetail(diagnostic, {
        target: variableName,
        range: {
            start: rangeStart,
            end: rangeEnd
        }
    });

    if (!fixDetail) {
        return null;
    }

    container[assignmentIndex] = variableDeclaration;
    container[declarationIndex] = assignmentExpression;

    copyCommentMetadata(assignmentNode, variableDeclaration);
    copyCommentMetadata(declarationNode, assignmentExpression);

    attachFeatherFixMetadata(variableDeclaration, [fixDetail]);
    attachFeatherFixMetadata(assignmentExpression, [fixDetail]);

    return fixDetail;
}

function createVariableDeclarationFromAssignment(
    assignmentNode,
    declaratorTemplate
) {
    if (!assignmentNode || assignmentNode.type !== "AssignmentExpression") {
        return null;
    }

    const identifier = cloneIdentifier(assignmentNode.left);

    if (!identifier) {
        return null;
    }

    const declarator = {
        type: "VariableDeclarator",
        id: identifier,
        init: assignmentNode.right
    };

    if (declaratorTemplate && typeof declaratorTemplate === "object") {
        if (Object.prototype.hasOwnProperty.call(declaratorTemplate, "start")) {
            declarator.start = cloneLocation(declaratorTemplate.start);
        }

        if (Object.prototype.hasOwnProperty.call(declaratorTemplate, "end")) {
            declarator.end = cloneLocation(declaratorTemplate.end);
        }
    }

    const declaration = {
        type: "VariableDeclaration",
        kind: "var",
        declarations: [declarator]
    };

    if (Object.prototype.hasOwnProperty.call(assignmentNode, "start")) {
        declaration.start = cloneLocation(assignmentNode.start);
    }

    if (Object.prototype.hasOwnProperty.call(assignmentNode, "end")) {
        declaration.end = cloneLocation(assignmentNode.end);
    }

    return declaration;
}

function findNearestStatementContext(ancestors) {
    if (!Array.isArray(ancestors)) {
        return null;
    }

    for (let index = ancestors.length - 1; index >= 0; index -= 1) {
        const entry = ancestors[index];

        if (!entry || !Array.isArray(entry.container)) {
            continue;
        }

        if (typeof entry.index !== "number") {
            continue;
        }

        if (
            entry.node &&
            entry.node.type === "VariableDeclaration" &&
            entry.node.kind === "var"
        ) {
            continue;
        }

        return entry;
    }

    return null;
}

function hasVariableDeclarationInContainer(container, variableName, uptoIndex) {
    if (!Array.isArray(container) || !variableName) {
        return false;
    }

    const limit = typeof uptoIndex === "number" ? uptoIndex : container.length;

    for (let index = 0; index < limit; index += 1) {
        const node = container[index];

        if (
            !node ||
            node.type !== "VariableDeclaration" ||
            node.kind !== "var"
        ) {
            continue;
        }

        const declarations = Array.isArray(node.declarations)
            ? node.declarations
            : [];

        for (const declarator of declarations) {
            if (!declarator || declarator.type !== "VariableDeclarator") {
                continue;
            }

            if (
                declarator.id?.type === "Identifier" &&
                declarator.id.name === variableName
            ) {
                return true;
            }
        }
    }

    return false;
}

function referencesIdentifierAfterIndex(container, variableName, startIndex) {
    if (!Array.isArray(container) || !variableName) {
        return false;
    }

    const initialIndex = typeof startIndex === "number" ? startIndex : 0;

    for (let index = initialIndex; index < container.length; index += 1) {
        if (referencesIdentifier(container[index], variableName)) {
            return true;
        }
    }

    return false;
}

function referencesIdentifier(node, variableName) {
    if (!node || typeof node !== "object") {
        return false;
    }

    const stack = [{ value: node, parent: null, key: null }];

    while (stack.length > 0) {
        const { value, parent, key } = stack.pop();

        if (!value || typeof value !== "object") {
            continue;
        }

        if (Array.isArray(value)) {
            for (const item of value) {
                stack.push({ value: item, parent, key });
            }
            continue;
        }

        if (value.type === "Identifier" && value.name === variableName) {
            const isDeclaratorId =
                parent?.type === "VariableDeclarator" && key === "id";

            if (!isDeclaratorId) {
                return true;
            }
        }

        for (const [childKey, childValue] of Object.entries(value)) {
            if (childValue && typeof childValue === "object") {
                stack.push({ value: childValue, parent: value, key: childKey });
            }
        }
    }

    return false;
}

function hoistVariableDeclarationOutOfBlock({
    declarationNode,
    blockBody,
    declarationIndex,
    statementContainer,
    statementIndex,
    diagnostic,
    variableName
}) {
    if (!declarationNode || declarationNode.type !== "VariableDeclaration") {
        return null;
    }

    if (!Array.isArray(blockBody) || typeof declarationIndex !== "number") {
        return null;
    }

    if (
        !Array.isArray(statementContainer) ||
        typeof statementIndex !== "number"
    ) {
        return null;
    }

    const declarator = getSingleVariableDeclarator(declarationNode);

    if (!declarator || !declarator.init) {
        return null;
    }

    const hoistedDeclaration = createHoistedVariableDeclaration(declarator);

    if (!hoistedDeclaration) {
        return null;
    }

    const assignment = createAssignmentFromDeclarator(
        declarator,
        declarationNode
    );

    if (!assignment) {
        return null;
    }

    const rangeStart = getNodeStartIndex(declarationNode);
    const owningStatement = statementContainer[statementIndex];
    const rangeEnd = getNodeEndIndex(owningStatement ?? declarationNode);

    const fixDetail = createFeatherFixDetail(diagnostic, {
        target: variableName,
        range: {
            start: rangeStart,
            end: rangeEnd
        }
    });

    if (!fixDetail) {
        return null;
    }

    statementContainer.splice(statementIndex, 0, hoistedDeclaration);
    blockBody[declarationIndex] = assignment;

    copyCommentMetadata(declarationNode, assignment);

    attachFeatherFixMetadata(hoistedDeclaration, [fixDetail]);
    attachFeatherFixMetadata(assignment, [fixDetail]);

    return fixDetail;
}

function createHoistedVariableDeclaration(declaratorTemplate) {
    if (
        !declaratorTemplate ||
        declaratorTemplate.type !== "VariableDeclarator"
    ) {
        return null;
    }

    const identifier = cloneIdentifier(declaratorTemplate.id);

    if (!identifier) {
        return null;
    }

    const declarator = {
        type: "VariableDeclarator",
        id: identifier,
        init: null
    };

    if (Object.prototype.hasOwnProperty.call(declaratorTemplate, "start")) {
        declarator.start = cloneLocation(declaratorTemplate.start);
    }

    if (Object.prototype.hasOwnProperty.call(declaratorTemplate, "end")) {
        declarator.end = cloneLocation(declaratorTemplate.end);
    }

    const declaration = {
        type: "VariableDeclaration",
        kind: "var",
        declarations: [declarator]
    };

    if (Object.prototype.hasOwnProperty.call(declaratorTemplate, "start")) {
        declaration.start = cloneLocation(declaratorTemplate.start);
    }

    if (Object.prototype.hasOwnProperty.call(declaratorTemplate, "end")) {
        declaration.end = cloneLocation(declaratorTemplate.end);
    }

    return declaration;
}

function removeInvalidEventInheritedCalls({ ast, diagnostic }) {
    if (!diagnostic || !ast || typeof ast !== "object") {
        return [];
    }

    const fixes = [];

    const visitArray = (array, owner, ownerKey) => {
        if (!Array.isArray(array)) {
            return;
        }

        for (let index = 0; index < array.length; ) {
            const removed = visit(array[index], array, index, owner, ownerKey);

            if (!removed) {
                index += 1;
            }
        }
    };

    const visit = (node, parent, property, owner, ownerKey) => {
        if (!node) {
            return false;
        }

        if (Array.isArray(node)) {
            visitArray(node, owner, ownerKey);
            return false;
        }

        if (typeof node !== "object") {
            return false;
        }

        if (node.type === "CallExpression") {
            const fix = removeEventInheritedCall(
                node,
                parent,
                property,
                owner,
                ownerKey,
                diagnostic
            );

            if (fix) {
                fixes.push(fix);
                return true;
            }
        }

        for (const [key, value] of Object.entries(node)) {
            if (!value || typeof value !== "object") {
                continue;
            }

            if (Array.isArray(value)) {
                visitArray(value, node, key);
            } else {
                visit(value, node, key, node, key);
            }
        }

        return false;
    };

    visit(ast, null, null, null, null);

    return fixes;
}

function removeEventInheritedCall(
    node,
    parent,
    property,
    owner,
    ownerKey,
    diagnostic
) {
    if (!Array.isArray(parent) || typeof property !== "number") {
        return null;
    }

    if (!isStatementContainer(owner, ownerKey)) {
        return null;
    }

    if (!isEventInheritedCall(node)) {
        return null;
    }

    const fixDetail = createFeatherFixDetail(diagnostic, {
        target: node.object?.name ?? null,
        range: {
            start: getNodeStartIndex(node),
            end: getNodeEndIndex(node)
        }
    });

    if (!fixDetail) {
        return null;
    }

    parent.splice(property, 1);

    return fixDetail;
}

function ensureColourWriteEnableIsReset({ ast, diagnostic }) {
    if (!diagnostic || !ast || typeof ast !== "object") {
        return [];
    }

    const fixes = [];

    const visit = (node, parent, property) => {
        if (!node) {
            return;
        }

        if (Array.isArray(node)) {
            for (let index = 0; index < node.length; index += 1) {
                visit(node[index], node, index);
            }
            return;
        }

        if (typeof node !== "object") {
            return;
        }

        if (node.type === "CallExpression") {
            const fix = ensureColourWriteEnableResetAfterCall(
                node,
                parent,
                property,
                diagnostic
            );

            if (fix) {
                fixes.push(fix);
                return;
            }
        }

        for (const [key, value] of Object.entries(node)) {
            if (value && typeof value === "object") {
                visit(value, node, key);
            }
        }
    };

    visit(ast, null, null);

    return fixes;
}

function ensureColourWriteEnableResetAfterCall(
    node,
    parent,
    property,
    diagnostic
) {
    if (!Array.isArray(parent) || typeof property !== "number") {
        return null;
    }

    if (!node || node.type !== "CallExpression") {
        return null;
    }

    if (!isIdentifierWithName(node.object, "gpu_set_colourwriteenable")) {
        return null;
    }

    const args = Array.isArray(node.arguments) ? node.arguments : [];

    if (!hasDisabledColourChannel(args)) {
        return null;
    }

    const siblings = parent;

    const insertionInfo = computeStateResetInsertionIndex({
        siblings,
        startIndex: property + 1,
        isResetCall: isColourWriteEnableResetCall
    });

    if (!insertionInfo) {
        return null;
    }

    if (insertionInfo.alreadyReset) {
        return null;
    }

    const resetCall = createColourWriteEnableResetCall(node);

    if (!resetCall) {
        return null;
    }

    const fixDetail = createFeatherFixDetail(diagnostic, {
        target: node.object?.name ?? null,
        range: {
            start: getNodeStartIndex(node),
            end: getNodeEndIndex(node)
        }
    });

    if (!fixDetail) {
        return null;
    }

    let insertionIndex = insertionInfo.index;

    const previousSibling = siblings[insertionIndex - 1] ?? node;
    const nextSibling = siblings[insertionIndex] ?? null;
    const shouldInsertSeparator =
        insertionIndex > property + 1 &&
        !isTriviallyIgnorableStatement(previousSibling) &&
        !hasOriginalBlankLineBetween(previousSibling, nextSibling);

    if (shouldInsertSeparator) {
        siblings.splice(
            insertionIndex,
            0,
            createEmptyStatementLike(previousSibling)
        );
        insertionIndex += 1;
    }

    siblings.splice(insertionIndex, 0, resetCall);
    attachFeatherFixMetadata(resetCall, [fixDetail]);

    return fixDetail;
}

function ensureRequiredArgumentProvided({ ast, diagnostic, callTemplate }) {
    if (
        !diagnostic ||
        !ast ||
        typeof ast !== "object" ||
        !callTemplate?.functionName ||
        !callTemplate.argumentTemplate
    ) {
        return [];
    }

    const fixes = [];

    const visit = (node) => {
        if (!node) {
            return;
        }

        if (Array.isArray(node)) {
            for (const item of node) {
                visit(item);
            }
            return;
        }

        if (typeof node !== "object") {
            return;
        }

        if (node.type === "CallExpression") {
            const fix = ensureCallHasRequiredArgument(
                node,
                diagnostic,
                callTemplate
            );

            if (fix) {
                fixes.push(fix);
                return;
            }
        }

        for (const value of Object.values(node)) {
            if (value && typeof value === "object") {
                visit(value);
            }
        }
    };

    visit(ast);

    return fixes;
}

function ensureCallHasRequiredArgument(node, diagnostic, callTemplate) {
    if (!node || node.type !== "CallExpression") {
        return null;
    }

    if (!isIdentifierWithName(node.object, callTemplate.functionName)) {
        return null;
    }

    if (isNonEmptyArray(node.arguments)) {
        return null;
    }

    const argumentNode = cloneNodeWithoutLocations(
        callTemplate.argumentTemplate
    );

    if (!argumentNode || typeof argumentNode !== "object") {
        return null;
    }

    const fixDetail = createFeatherFixDetail(diagnostic, {
        target: node.object?.name ?? null,
        range: {
            start: getNodeStartIndex(node),
            end: getNodeEndIndex(node)
        }
    });

    if (!fixDetail) {
        return null;
    }

    if (!Array.isArray(node.arguments)) {
        node.arguments = [];
    }

    node.arguments.push(argumentNode);
    attachFeatherFixMetadata(node, [fixDetail]);

    return fixDetail;
}

function createFunctionCallTemplateFromDiagnostic(diagnostic) {
    const example =
        typeof diagnostic?.goodExample === "string"
            ? diagnostic.goodExample
            : null;

    if (!example) {
        return null;
    }

    try {
        const exampleAst = GMLParser.parse(example, {
            getLocations: true,
            simplifyLocations: false
        });
        const callExpression = findFirstCallExpression(exampleAst);

        if (!callExpression || !isIdentifier(callExpression.object)) {
            return null;
        }

        const args = getCallExpressionArguments(callExpression);

        if (args.length === 0) {
            return null;
        }

        return {
            functionName: callExpression.object.name,
            argumentTemplate: cloneNodeWithoutLocations(args[0])
        };
    } catch (error) {
        return null;
    }
}

function findFirstCallExpression(node) {
    if (!node) {
        return null;
    }

    if (Array.isArray(node)) {
        for (const item of node) {
            const result = findFirstCallExpression(item);

            if (result) {
                return result;
            }
        }

        return null;
    }

    if (typeof node !== "object") {
        return null;
    }

    if (node.type === "CallExpression") {
        return node;
    }

    for (const value of Object.values(node)) {
        const result = findFirstCallExpression(value);

        if (result) {
            return result;
        }
    }

    return null;
}

function cloneNodeWithoutLocations(node) {
    if (!node || typeof node !== "object") {
        return node;
    }

    if (Array.isArray(node)) {
        return node.map((item) => cloneNodeWithoutLocations(item));
    }

    const clone = {};

    for (const [key, value] of Object.entries(node)) {
        if (key === "start" || key === "end") {
            continue;
        }

        clone[key] = cloneNodeWithoutLocations(value);
    }

    return clone;
}

function ensureNumericOperationsUseRealLiteralCoercion({ ast, diagnostic }) {
    if (!diagnostic || !ast || typeof ast !== "object") {
        return [];
    }

    const fixes = [];

    const visit = (node, parent, property) => {
        if (!node) {
            return;
        }

        if (Array.isArray(node)) {
            for (let index = 0; index < node.length; index += 1) {
                visit(node[index], node, index);
            }
            return;
        }

        if (typeof node !== "object") {
            return;
        }

        if (node.type === "BinaryExpression") {
            const fix = coerceStringLiteralsInBinaryExpression(
                node,
                diagnostic
            );

            if (fix) {
                fixes.push(fix);
                return;
            }
        }

        for (const [key, value] of Object.entries(node)) {
            if (value && typeof value === "object") {
                visit(value, node, key);
            }
        }
    };

    visit(ast, null, null);

    return fixes;
}

function coerceStringLiteralsInBinaryExpression(node, diagnostic) {
    if (!node || node.type !== "BinaryExpression") {
        return null;
    }

    if (node.operator !== "+") {
        return null;
    }

    const leftLiteral = isCoercibleStringLiteral(node.left) ? node.left : null;
    const rightLiteral = isCoercibleStringLiteral(node.right)
        ? node.right
        : null;

    if (!leftLiteral && !rightLiteral) {
        return null;
    }

    if (leftLiteral) {
        node.left = createRealCoercionCall(leftLiteral);
    }

    if (rightLiteral) {
        node.right = createRealCoercionCall(rightLiteral);
    }

    const fixDetail = createFeatherFixDetail(diagnostic, {
        target: node.operator ?? null,
        range: {
            start: getNodeStartIndex(node),
            end: getNodeEndIndex(node)
        }
    });

    if (!fixDetail) {
        return null;
    }

    attachFeatherFixMetadata(node, [fixDetail]);

    return fixDetail;
}

function isCoercibleStringLiteral(node) {
    if (!node || node.type !== "Literal") {
        return false;
    }

    const rawValue = typeof node.value === "string" ? node.value : null;

    if (!rawValue) {
        return false;
    }

    let literalText = null;

    if (rawValue.startsWith('@"') && rawValue.endsWith('"')) {
        literalText = rawValue.slice(2, -1);
    } else if (rawValue.length >= 2) {
        const startingQuote = rawValue[0];
        const endingQuote = rawValue[rawValue.length - 1];

        if (
            (startingQuote === '"' || startingQuote === "'") &&
            startingQuote === endingQuote
        ) {
            literalText = rawValue.slice(1, -1);
        }
    }

    if (literalText == null) {
        return false;
    }

    const trimmed = literalText.trim();

    if (trimmed.length === 0) {
        return false;
    }

    return NUMERIC_STRING_LITERAL_PATTERN.test(trimmed);
}

function createRealCoercionCall(literal) {
    const argument = cloneLiteral(literal) ?? literal;

    if (argument && typeof argument === "object") {
        argument._skipNumericStringCoercion = true;
    }

    const identifier = createIdentifierFromTemplate("real", literal);

    const callExpression = {
        type: "CallExpression",
        object: identifier,
        arguments: [argument],
        start: cloneLocation(literal.start),
        end: cloneLocation(literal.end)
    };

    return callExpression;
}

function addMissingEnumMembers({ ast, diagnostic }) {
    if (!diagnostic || !ast || typeof ast !== "object") {
        return [];
    }

    const enumRegistry = collectEnumDeclarations(ast);

    if (enumRegistry.size === 0) {
        return [];
    }

    const fixes = [];

    const visit = (node, parent, property) => {
        if (!node) {
            return;
        }

        if (Array.isArray(node)) {
            for (let index = 0; index < node.length; index += 1) {
                visit(node[index], node, index);
            }
            return;
        }

        if (typeof node !== "object") {
            return;
        }

        if (node.type === "MemberDotExpression") {
            const fix = addMissingEnumMember(node, enumRegistry, diagnostic);

            if (fix) {
                fixes.push(fix);
                return;
            }
        }

        for (const [key, value] of Object.entries(node)) {
            if (value && typeof value === "object") {
                visit(value, node, key);
            }
        }
    };

    visit(ast, null, null);

    return fixes;
}

function collectEnumDeclarations(ast) {
    const registry = new Map();

    const visit = (node) => {
        if (!node) {
            return;
        }

        if (Array.isArray(node)) {
            for (const item of node) {
                visit(item);
            }
            return;
        }

        if (typeof node !== "object") {
            return;
        }

        if (node.type === "EnumDeclaration") {
            const enumName = node.name?.name;

            if (enumName && !registry.has(enumName)) {
                const members = Array.isArray(node.members) ? node.members : [];
                const memberNames = new Set();

                for (const member of members) {
                    const memberName = member?.name?.name;
                    if (memberName) {
                        memberNames.add(memberName);
                    }
                }

                registry.set(enumName, {
                    declaration: node,
                    members,
                    memberNames
                });
            }
        }

        for (const value of Object.values(node)) {
            if (value && typeof value === "object") {
                visit(value);
            }
        }
    };

    visit(ast);

    return registry;
}

function addMissingEnumMember(memberExpression, enumRegistry, diagnostic) {
    if (!memberExpression || memberExpression.type !== "MemberDotExpression") {
        return null;
    }

    const enumIdentifier = memberExpression.object;
    const memberIdentifier = memberExpression.property;

    if (!enumIdentifier || enumIdentifier.type !== "Identifier") {
        return null;
    }

    if (!memberIdentifier || memberIdentifier.type !== "Identifier") {
        return null;
    }

    const enumName = enumIdentifier.name;
    const memberName = memberIdentifier.name;

    if (!enumName || !memberName) {
        return null;
    }

    const enumInfo = enumRegistry.get(enumName);

    if (!enumInfo) {
        return null;
    }

    if (enumInfo.memberNames.has(memberName)) {
        return null;
    }

    const newMember = createEnumMember(memberName);

    if (!newMember) {
        return null;
    }

    const insertIndex = getEnumInsertionIndex(enumInfo.members);
    enumInfo.members.splice(insertIndex, 0, newMember);
    enumInfo.memberNames.add(memberName);

    const start = getNodeStartIndex(memberIdentifier);
    const end = getNodeEndIndex(memberIdentifier);

    const fixDetail = createFeatherFixDetail(diagnostic, {
        target: `${enumName}.${memberName}`,
        range: start !== null && end !== null ? { start, end } : null
    });

    if (!fixDetail) {
        return null;
    }

    attachFeatherFixMetadata(newMember, [fixDetail]);

    const declaration = enumInfo.declaration;
    if (declaration && typeof declaration === "object") {
        attachFeatherFixMetadata(declaration, [fixDetail]);
    }

    return fixDetail;
}

function createEnumMember(name) {
    if (typeof name !== "string" || name.length === 0) {
        return null;
    }

    return {
        type: "EnumMember",
        name: {
            type: "Identifier",
            name
        },
        initializer: null
    };
}

function getEnumInsertionIndex(members) {
    if (!Array.isArray(members) || members.length === 0) {
        return Array.isArray(members) ? members.length : 0;
    }

    const lastIndex = members.length - 1;
    const lastMember = members[lastIndex];

    if (isSizeofEnumMember(lastMember)) {
        return lastIndex;
    }

    return members.length;
}

function isSizeofEnumMember(member) {
    if (!member || member.type !== "EnumMember") {
        return false;
    }

    const identifier = member.name;

    if (!identifier || identifier.type !== "Identifier") {
        return false;
    }

    return identifier.name === "SIZEOF";
}

function ensureTextureRepeatIsReset({ ast, diagnostic }) {
    if (!diagnostic || !ast || typeof ast !== "object") {
        return [];
    }

    const fixes = [];

    const visit = (node, parent, property) => {
        if (!node) {
            return;
        }

        if (Array.isArray(node)) {
            for (let index = 0; index < node.length; index += 1) {
                visit(node[index], node, index);
            }
            return;
        }

        if (typeof node !== "object") {
            return;
        }

        if (node.type === "CallExpression") {
            const fix = ensureTextureRepeatResetAfterCall(
                node,
                parent,
                property,
                diagnostic
            );

            if (fix) {
                fixes.push(fix);
                return;
            }
        }

        for (const [key, value] of Object.entries(node)) {
            if (value && typeof value === "object") {
                visit(value, node, key);
            }
        }
    };

    visit(ast, null, null);

    return fixes;
}

function ensureTextureRepeatResetAfterCall(node, parent, property, diagnostic) {
    if (!Array.isArray(parent) || typeof property !== "number") {
        return null;
    }

    if (!node || node.type !== "CallExpression") {
        return null;
    }

    if (!isIdentifierWithName(node.object, "gpu_set_texrepeat")) {
        return null;
    }

    const args = Array.isArray(node.arguments) ? node.arguments : [];

    if (args.length === 0) {
        return null;
    }

    if (!shouldResetTextureRepeat(args[0])) {
        return null;
    }

    const siblings = parent;
    let insertionIndex = siblings.length;

    for (let index = property + 1; index < siblings.length; index += 1) {
        const sibling = siblings[index];

        if (isTextureRepeatResetCall(sibling)) {
            return null;
        }

        if (!isTriviallyIgnorableStatement(sibling)) {
            insertionIndex = index + 1;
            break;
        }
    }

    const resetCall = createTextureRepeatResetCall(node);

    if (!resetCall) {
        return null;
    }

    const fixDetail = createFeatherFixDetail(diagnostic, {
        target: node.object?.name ?? null,
        range: {
            start: getNodeStartIndex(node),
            end: getNodeEndIndex(node)
        }
    });

    if (!fixDetail) {
        return null;
    }

    const previousSibling = siblings[insertionIndex - 1] ?? node;
    const nextSibling = siblings[insertionIndex] ?? null;
    const needsSeparator =
        insertionIndex > property + 1 &&
        !isTriviallyIgnorableStatement(previousSibling) &&
        nextSibling &&
        !isTriviallyIgnorableStatement(nextSibling) &&
        !hasOriginalBlankLineBetween(previousSibling, nextSibling);

    if (needsSeparator) {
        siblings.splice(
            insertionIndex,
            0,
            createEmptyStatementLike(previousSibling)
        );
        insertionIndex += 1;
    }

    siblings.splice(insertionIndex, 0, resetCall);
    attachFeatherFixMetadata(resetCall, [fixDetail]);

    return fixDetail;
}

function computeStateResetInsertionIndex({
    siblings,
    startIndex,
    isResetCall
}) {
    if (!Array.isArray(siblings)) {
        return null;
    }

    let insertionIndex = siblings.length;

    for (let index = startIndex; index < siblings.length; index += 1) {
        const sibling = siblings[index];

        if (typeof isResetCall === "function" && isResetCall(sibling)) {
            return { alreadyReset: true };
        }

        if (isExitLikeStatement(sibling)) {
            insertionIndex = index;
            break;
        }
    }

    while (
        insertionIndex > startIndex &&
        insertionIndex <= siblings.length &&
        isTriviallyIgnorableStatement(siblings[insertionIndex - 1])
    ) {
        insertionIndex -= 1;
    }

    return { index: insertionIndex };
}

function isExitLikeStatement(node) {
    if (!node || typeof node !== "object") {
        return false;
    }

    switch (node.type) {
        case "ReturnStatement":
        case "ThrowStatement":
        case "ExitStatement":
            return true;
        default:
            return false;
    }
}

function isTriviallyIgnorableStatement(node) {
    if (!node || typeof node !== "object") {
        return true;
    }

    if (node.type === "EmptyStatement") {
        return true;
    }

    if (Array.isArray(node)) {
        return node.length === 0;
    }

    return false;
}

function createEmptyStatementLike(template) {
    const empty = { type: "EmptyStatement" };

    if (template && typeof template === "object") {
        if (Object.hasOwn(template, "start")) {
            empty.start = cloneLocation(template.start);
        }

        if (Object.hasOwn(template, "end")) {
            empty.end = cloneLocation(template.end);
        }
    }

    return empty;
}

function hasOriginalBlankLineBetween(beforeNode, afterNode) {
    const beforeEndLine =
        typeof beforeNode?.end?.line === "number" ? beforeNode.end.line : null;
    const afterStartLine =
        typeof afterNode?.start?.line === "number"
            ? afterNode.start.line
            : null;

    if (beforeEndLine == null || afterStartLine == null) {
        return false;
    }

    return afterStartLine > beforeEndLine + 1;
}

function correctDataStructureAccessorTokens({ ast, diagnostic }) {
    if (!diagnostic || !ast || typeof ast !== "object") {
        return [];
    }

    const accessorReplacement =
        getAccessorReplacementFromDiagnostic(diagnostic);

    if (!accessorReplacement) {
        return [];
    }

    const { incorrectAccessor, correctAccessor } = accessorReplacement;

    if (incorrectAccessor === correctAccessor) {
        return [];
    }

    const fixes = [];

    const visit = (node, parent, property) => {
        if (!node) {
            return;
        }

        if (Array.isArray(node)) {
            for (let index = 0; index < node.length; index += 1) {
                visit(node[index], node, index);
            }
            return;
        }

        if (typeof node !== "object") {
            return;
        }

        if (node.type === "MemberIndexExpression") {
            const fix = updateMemberIndexAccessor(node, {
                incorrectAccessor,
                correctAccessor,
                diagnostic
            });

            if (fix) {
                fixes.push(fix);
                return;
            }
        }

        for (const [key, value] of Object.entries(node)) {
            if (value && typeof value === "object") {
                visit(value, node, key);
            }
        }
    };

    visit(ast, null, null);

    return fixes;
}

function updateMemberIndexAccessor(
    node,
    { incorrectAccessor, correctAccessor, diagnostic }
) {
    if (!node || node.type !== "MemberIndexExpression") {
        return null;
    }

    if (
        typeof incorrectAccessor !== "string" ||
        typeof correctAccessor !== "string"
    ) {
        return null;
    }

    if (node.accessor !== incorrectAccessor) {
        return null;
    }

    node.accessor = correctAccessor;

    const fixDetail = createFeatherFixDetail(diagnostic, {
        target: typeof node.object?.name === "string" ? node.object.name : null,
        range: {
            start: getNodeStartIndex(node),
            end: getNodeEndIndex(node)
        }
    });

    if (!fixDetail) {
        return null;
    }

    attachFeatherFixMetadata(node, [fixDetail]);

    return fixDetail;
}

function getAccessorReplacementFromDiagnostic(diagnostic) {
    if (!diagnostic) {
        return null;
    }

    const incorrectAccessor = extractAccessorFromExample(diagnostic.badExample);
    const correctAccessor = extractAccessorFromExample(diagnostic.goodExample);

    if (!incorrectAccessor || !correctAccessor) {
        return null;
    }

    if (incorrectAccessor === correctAccessor) {
        return null;
    }

    return { incorrectAccessor, correctAccessor };
}

function extractAccessorFromExample(example) {
    if (typeof example !== "string" || example.length === 0) {
        return null;
    }

    for (const token of DATA_STRUCTURE_ACCESSOR_TOKENS) {
        const search = `[${token}`;

        if (example.includes(search)) {
            return search;
        }
    }

    return null;
}

function ensureFileFindSearchesAreSerialized({ ast, diagnostic }) {
    if (!diagnostic || !ast || typeof ast !== "object") {
        return [];
    }

    const fixes = [];
    const state = createFileFindState();

    processStatementBlock(getProgramStatements(ast), state);

    return fixes;

    function processStatementBlock(statements, currentState) {
        if (
            !Array.isArray(statements) ||
            statements.length === 0 ||
            !currentState
        ) {
            return;
        }

        let index = 0;

        while (index < statements.length) {
            const statement = statements[index];

            if (isFileFindCloseStatement(statement)) {
                currentState.openCount = Math.max(
                    currentState.openCount - 1,
                    0
                );
                index += 1;
                continue;
            }

            const callNode = getFileFindFirstCallFromStatement(statement);

            if (callNode && currentState.openCount > 0) {
                const insertion = insertFileFindCloseBefore(
                    statements,
                    index,
                    callNode
                );

                if (insertion?.fixDetail) {
                    fixes.push(insertion.fixDetail);
                    currentState.openCount = Math.max(
                        currentState.openCount - 1,
                        0
                    );
                    index += insertion.insertedBefore;
                    continue;
                }
            }

            if (callNode) {
                currentState.openCount += 1;
            }

            handleNestedStatements(statement, currentState);
            index += 1;
        }
    }

    function handleNestedStatements(statement, currentState) {
        if (!statement || typeof statement !== "object" || !currentState) {
            return;
        }

        switch (statement.type) {
            case "BlockStatement": {
                processStatementBlock(statement.body ?? [], currentState);
                break;
            }
            case "IfStatement": {
                processBranch(statement, "consequent", currentState);

                if (statement.alternate) {
                    processBranch(statement, "alternate", currentState);
                }

                break;
            }
            case "WhileStatement":
            case "RepeatStatement":
            case "DoWhileStatement":
            case "ForStatement": {
                processBranch(statement, "body", currentState);
                break;
            }
            case "SwitchStatement": {
                const cases = Array.isArray(statement.cases)
                    ? statement.cases
                    : [];

                for (const caseClause of cases) {
                    const branchState = cloneFileFindState(currentState);
                    processStatementBlock(
                        caseClause?.consequent ?? [],
                        branchState
                    );
                }
                break;
            }
            case "TryStatement": {
                if (statement.block) {
                    processStatementBlock(
                        statement.block.body ?? [],
                        currentState
                    );
                }

                if (statement.handler) {
                    processBranch(statement.handler, "body", currentState);
                }

                if (statement.finalizer) {
                    processStatementBlock(
                        statement.finalizer.body ?? [],
                        currentState
                    );
                }
                break;
            }
            default:
                break;
        }
    }

    function processBranch(parent, key, currentState) {
        if (!parent || typeof parent !== "object" || !currentState) {
            return;
        }

        const statements = getBranchStatements(parent, key);

        if (!statements) {
            return;
        }

        const branchState = cloneFileFindState(currentState);
        processStatementBlock(statements, branchState);
    }

    function getBranchStatements(parent, key) {
        if (!parent || typeof parent !== "object" || !key) {
            return null;
        }

        let target = parent[key];

        if (!target) {
            return null;
        }

        if (target.type !== "BlockStatement") {
            target = ensureBlockStatement(parent, key, target);
        }

        if (!target || target.type !== "BlockStatement") {
            return null;
        }

        return Array.isArray(target.body) ? target.body : [];
    }

    function insertFileFindCloseBefore(statements, index, callNode) {
        if (!Array.isArray(statements) || typeof index !== "number") {
            return null;
        }

        const closeCall = createFileFindCloseCall(callNode);

        if (!closeCall) {
            return null;
        }

        const fixDetail = createFeatherFixDetail(diagnostic, {
            target: callNode?.object?.name ?? null,
            range: {
                start: getNodeStartIndex(callNode),
                end: getNodeEndIndex(callNode)
            }
        });

        if (!fixDetail) {
            return null;
        }

        attachFeatherFixMetadata(closeCall, [fixDetail]);
        statements.splice(index, 0, closeCall);

        return {
            fixDetail,
            insertedBefore: 1
        };
    }

    function getFileFindFirstCallFromStatement(statement) {
        if (!statement || typeof statement !== "object") {
            return null;
        }

        switch (statement.type) {
            case "CallExpression":
                return isIdentifierWithName(statement.object, "file_find_first")
                    ? statement
                    : null;
            case "AssignmentExpression":
                return getFileFindFirstCallFromExpression(statement.right);
            case "VariableDeclaration": {
                const declarations = Array.isArray(statement.declarations)
                    ? statement.declarations
                    : [];

                for (const declarator of declarations) {
                    const call = getFileFindFirstCallFromExpression(
                        declarator?.init
                    );
                    if (call) {
                        return call;
                    }
                }
                return null;
            }
            case "ReturnStatement":
            case "ThrowStatement":
                return getFileFindFirstCallFromExpression(statement.argument);
            case "ExpressionStatement":
                return getFileFindFirstCallFromExpression(statement.expression);
            default:
                return null;
        }
    }

    function getFileFindFirstCallFromExpression(expression) {
        if (!expression || typeof expression !== "object") {
            return null;
        }

        if (expression.type === "CallExpression") {
            return isIdentifierWithName(expression.object, "file_find_first")
                ? expression
                : null;
        }

        if (expression.type === "ParenthesizedExpression") {
            return getFileFindFirstCallFromExpression(expression.expression);
        }

        if (expression.type === "AssignmentExpression") {
            return getFileFindFirstCallFromExpression(expression.right);
        }

        if (expression.type === "SequenceExpression") {
            const expressions = Array.isArray(expression.expressions)
                ? expression.expressions
                : [];

            for (const item of expressions) {
                const call = getFileFindFirstCallFromExpression(item);
                if (call) {
                    return call;
                }
            }
        }

        if (
            expression.type === "BinaryExpression" ||
            expression.type === "LogicalExpression"
        ) {
            const leftCall = getFileFindFirstCallFromExpression(
                expression.left
            );
            if (leftCall) {
                return leftCall;
            }

            return getFileFindFirstCallFromExpression(expression.right);
        }

        if (
            expression.type === "ConditionalExpression" ||
            expression.type === "TernaryExpression"
        ) {
            const consequentCall = getFileFindFirstCallFromExpression(
                expression.consequent
            );
            if (consequentCall) {
                return consequentCall;
            }

            return getFileFindFirstCallFromExpression(expression.alternate);
        }

        return null;
    }

    function isFileFindCloseStatement(statement) {
        if (!statement || typeof statement !== "object") {
            return false;
        }

        if (statement.type === "CallExpression") {
            return isIdentifierWithName(statement.object, "file_find_close");
        }

        if (statement.type === "ExpressionStatement") {
            return isFileFindCloseStatement(statement.expression);
        }

        if (
            statement.type === "ReturnStatement" ||
            statement.type === "ThrowStatement"
        ) {
            return isFileFindCloseStatement(statement.argument);
        }

        return false;
    }

    function getProgramStatements(node) {
        if (!node || typeof node !== "object") {
            return [];
        }

        if (Array.isArray(node.body)) {
            return node.body;
        }

        if (node.body && Array.isArray(node.body.body)) {
            return node.body.body;
        }

        return [];
    }

    function createFileFindState() {
        return {
            openCount: 0
        };
    }

    function cloneFileFindState(existing) {
        if (!existing || typeof existing !== "object") {
            return createFileFindState();
        }

        return {
            openCount: existing.openCount ?? 0
        };
    }

    function createFileFindCloseCall(template) {
        const identifier = createIdentifier(
            "file_find_close",
            template?.object ?? template
        );

        if (!identifier) {
            return null;
        }

        const callExpression = {
            type: "CallExpression",
            object: identifier,
            arguments: []
        };

        if (Object.hasOwn(template, "start")) {
            callExpression.start = cloneLocation(template.start);
        }

        if (Object.hasOwn(template, "end")) {
            callExpression.end = cloneLocation(template.end);
        }

        return callExpression;
    }

    function ensureBlockStatement(parent, key, statement) {
        if (!parent || typeof parent !== "object" || !key) {
            return null;
        }

        if (!statement || typeof statement !== "object") {
            return null;
        }

        const block = {
            type: "BlockStatement",
            body: [statement]
        };

        if (Object.hasOwn(statement, "start")) {
            block.start = cloneLocation(statement.start);
        }

        if (Object.hasOwn(statement, "end")) {
            block.end = cloneLocation(statement.end);
        }

        parent[key] = block;

        return block;
    }
}

function ensureGpuStateIsPopped({ ast, diagnostic }) {
    if (!diagnostic || !ast || typeof ast !== "object") {
        return [];
    }

    const fixes = [];

    const visit = (node, parent, property) => {
        if (!node) {
            return;
        }

        if (Array.isArray(node)) {
            for (let index = 0; index < node.length; index += 1) {
                visit(node[index], node, index);
            }
            return;
        }

        if (typeof node !== "object") {
            return;
        }

        if (node.type === "IfStatement") {
            const fix = moveGpuPopStateCallOutOfConditional(
                node,
                parent,
                property,
                diagnostic
            );

            if (fix) {
                fixes.push(fix);
            }
        }

        for (const [key, value] of Object.entries(node)) {
            if (value && typeof value === "object") {
                visit(value, node, key);
            }
        }
    };

    visit(ast, null, null);

    return fixes;
}

function moveGpuPopStateCallOutOfConditional(
    node,
    parent,
    property,
    diagnostic
) {
    if (!Array.isArray(parent) || typeof property !== "number") {
        return null;
    }

    if (!node || node.type !== "IfStatement") {
        return null;
    }

    const consequentBlock = node.consequent;

    if (!consequentBlock || consequentBlock.type !== "BlockStatement") {
        return null;
    }

    const consequentBody = Array.isArray(consequentBlock.body)
        ? consequentBlock.body
        : null;

    if (!consequentBody || consequentBody.length === 0) {
        return null;
    }

    const trailingPopIndex = findTrailingGpuPopIndex(consequentBody);

    if (trailingPopIndex === -1) {
        return null;
    }

    if (hasTrailingGpuPopInAlternate(node.alternate)) {
        return null;
    }

    const siblings = parent;

    if (hasGpuPopStateAfterIndex(siblings, property)) {
        return null;
    }

    if (!hasGpuPushStateBeforeIndex(siblings, property)) {
        return null;
    }

    const [popStatement] = consequentBody.splice(trailingPopIndex, 1);
    const callExpression = getCallExpression(popStatement);

    if (
        !callExpression ||
        !isIdentifierWithName(callExpression.object, "gpu_pop_state")
    ) {
        return null;
    }

    const fixDetail = createFeatherFixDetail(diagnostic, {
        target: callExpression.object?.name ?? "gpu_pop_state",
        range: {
            start: getNodeStartIndex(callExpression),
            end: getNodeEndIndex(callExpression)
        }
    });

    if (!fixDetail) {
        return null;
    }

    siblings.splice(property + 1, 0, popStatement);
    attachFeatherFixMetadata(callExpression, [fixDetail]);

    return fixDetail;
}

function hasTrailingGpuPopInAlternate(alternate) {
    if (!alternate) {
        return false;
    }

    if (alternate.type === "BlockStatement") {
        const body = Array.isArray(alternate.body) ? alternate.body : null;

        if (!body || body.length === 0) {
            return false;
        }

        return isGpuPopStateCallStatement(body[body.length - 1]);
    }

    if (alternate.type === "IfStatement") {
        return true;
    }

    return isGpuPopStateCallStatement(alternate);
}

function findTrailingGpuPopIndex(statements) {
    if (!Array.isArray(statements) || statements.length === 0) {
        return -1;
    }

    for (let index = statements.length - 1; index >= 0; index -= 1) {
        const statement = statements[index];

        if (isGpuPopStateCallStatement(statement)) {
            return index;
        }

        if (!isEmptyStatement(statement)) {
            break;
        }
    }

    return -1;
}

function isEmptyStatement(node) {
    return !!node && node.type === "EmptyStatement";
}

function hasGpuPopStateAfterIndex(statements, index) {
    if (!Array.isArray(statements)) {
        return false;
    }

    for (let offset = index + 1; offset < statements.length; offset += 1) {
        const statement = statements[offset];
        if (isEmptyStatement(statement)) {
            continue;
        }

        if (isGpuPopStateCallStatement(statement)) {
            return true;
        }

        break;
    }

    return false;
}

function hasGpuPushStateBeforeIndex(statements, index) {
    if (!Array.isArray(statements)) {
        return false;
    }

    for (let offset = index - 1; offset >= 0; offset -= 1) {
        const statement = statements[offset];
        if (isEmptyStatement(statement)) {
            continue;
        }
        if (isGpuPushStateCallStatement(statement)) {
            return true;
        }
    }

    return false;
}

function isGpuPopStateCallStatement(node) {
    const expression = getCallExpression(node);

    if (!expression) {
        return false;
    }

    return isIdentifierWithName(expression.object, "gpu_pop_state");
}

function isGpuPushStateCallStatement(node) {
    const expression = getCallExpression(node);

    if (!expression) {
        return false;
    }

    return isIdentifierWithName(expression.object, "gpu_push_state");
}

function getCallExpression(node) {
    if (!node) {
        return null;
    }

    if (node.type === "CallExpression") {
        return node;
    }

    if (node.type === "ExpressionStatement") {
        const expression = node.expression;

        if (expression && expression.type === "CallExpression") {
            return expression;
        }
    }

    return null;
}

function removeDanglingFileFindCalls({ ast, diagnostic }) {
    if (!diagnostic || !ast || typeof ast !== "object") {
        return [];
    }

    const fixes = [];

    const visit = (node, parent, property) => {
        if (!node) {
            return;
        }

        if (Array.isArray(node)) {
            if (isStatementList(parent, property)) {
                sanitizeFileFindCalls(node, parent, fixes, diagnostic, ast);
            }

            for (let index = 0; index < node.length; index += 1) {
                visit(node[index], node, index);
            }
            return;
        }

        if (typeof node !== "object") {
            return;
        }

        for (const [key, value] of Object.entries(node)) {
            if (value && typeof value === "object") {
                visit(value, node, key);
            }
        }
    };

    visit(ast, null, null);

    return fixes;
}

function sanitizeFileFindCalls(
    statements,
    parent,
    fixes,
    diagnostic,
    metadataRoot
) {
    if (!Array.isArray(statements) || statements.length === 0) {
        return;
    }

    for (let index = 0; index < statements.length; index += 1) {
        const statement = statements[index];

        if (!isFileFindBlockFunctionCall(statement)) {
            continue;
        }

        if (!hasPrecedingFileFindClose(statements, index)) {
            continue;
        }

        const fixDetail = createFeatherFixDetail(diagnostic, {
            target: getCallExpressionCalleeName(statement),
            range: {
                start: getNodeStartIndex(statement),
                end: getNodeEndIndex(statement)
            }
        });

        if (!fixDetail) {
            continue;
        }

        const metadataTarget =
            parent && typeof parent === "object" ? parent : null;
        if (metadataTarget && metadataTarget !== metadataRoot) {
            attachFeatherFixMetadata(metadataTarget, [fixDetail]);
        }

        statements.splice(index, 1);
        index -= 1;

        fixes.push(fixDetail);
    }
}

function isStatementList(parent, property) {
    if (!parent || typeof property === "number") {
        return false;
    }

    if (property === "body") {
        return parent.type === "Program" || parent.type === "BlockStatement";
    }

    if (property === "consequent" && parent.type === "SwitchCase") {
        return true;
    }

    return false;
}

function isFileFindBlockFunctionCall(statement) {
    if (!statement || typeof statement !== "object") {
        return false;
    }

    const calleeName = getCallExpressionCalleeName(statement);

    if (!calleeName) {
        return false;
    }

    return FILE_FIND_BLOCK_CALL_TARGETS.has(calleeName);
}

function hasPrecedingFileFindClose(statements, index) {
    for (let offset = index - 1; offset >= 0; offset -= 1) {
        const candidate = statements[offset];

        if (
            isCallExpressionStatementWithName(
                candidate,
                FILE_FIND_CLOSE_FUNCTION_NAME
            )
        ) {
            return true;
        }
    }

    return false;
}

function isCallExpressionStatementWithName(statement, name) {
    if (!statement || typeof statement !== "object" || !name) {
        return false;
    }

    const calleeName = getCallExpressionCalleeName(statement);

    return calleeName === name;
}

function getCallExpressionCalleeName(node) {
    if (!node || typeof node !== "object") {
        return null;
    }

    if (node.type === "CallExpression") {
        return node.object?.name ?? null;
    }

    if (node.type === "ExpressionStatement") {
        return getCallExpressionCalleeName(node.expression);
    }

    return null;
}

function ensureVertexFormatDefinitionsAreClosed({ ast, diagnostic }) {
    if (!diagnostic || !ast || typeof ast !== "object") {
        return [];
    }

    const fixes = [];

    const visit = (node, parent, property) => {
        if (!node) {
            return;
        }

        if (Array.isArray(node)) {
            for (let index = 0; index < node.length; index += 1) {
                visit(node[index], node, index);
            }
            return;
        }

        if (typeof node !== "object") {
            return;
        }

        if (node.type === "CallExpression") {
            const fix = ensureVertexFormatDefinitionIsClosed(
                node,
                parent,
                property,
                diagnostic
            );

            if (fix) {
                fixes.push(fix);
                return;
            }
        }

        for (const [key, value] of Object.entries(node)) {
            if (value && typeof value === "object") {
                visit(value, node, key);
            }
        }
    };

    visit(ast, null, null);

    return fixes;
}

function ensureVertexFormatDefinitionIsClosed(
    node,
    parent,
    property,
    diagnostic
) {
    if (!Array.isArray(parent) || typeof property !== "number") {
        return null;
    }

    if (!node || node.type !== "CallExpression") {
        return null;
    }

    if (!isIdentifierWithName(node.object, "vertex_format_begin")) {
        return null;
    }

    const siblings = parent;
    let insertionIndex = property + 1;

    for (let index = property + 1; index < siblings.length; index += 1) {
        const sibling = siblings[index];

        if (nodeContainsVertexFormatEndCall(sibling)) {
            return null;
        }

        if (isVertexFormatBeginCall(sibling)) {
            break;
        }

        if (isVertexFormatAddCall(sibling)) {
            insertionIndex = index + 1;
            continue;
        }

        break;
    }

    const vertexFormatEndCall = createVertexFormatEndCall(node);

    if (!vertexFormatEndCall) {
        return null;
    }

    const fixDetail = createFeatherFixDetail(diagnostic, {
        target: "vertex_format_end",
        range: {
            start: getNodeStartIndex(node),
            end: getNodeEndIndex(node)
        }
    });

    if (!fixDetail) {
        return null;
    }

    siblings.splice(insertionIndex, 0, vertexFormatEndCall);
    attachFeatherFixMetadata(vertexFormatEndCall, [fixDetail]);

    return fixDetail;
}

function nodeContainsVertexFormatEndCall(node) {
    if (!node || typeof node !== "object") {
        return false;
    }

    if (isVertexFormatEndCall(node)) {
        return true;
    }

    if (Array.isArray(node)) {
        return node.some(nodeContainsVertexFormatEndCall);
    }

    for (const value of Object.values(node)) {
        if (nodeContainsVertexFormatEndCall(value)) {
            return true;
        }
    }

    return false;
}

function isVertexFormatEndCall(node) {
    return (
        !!node &&
        node.type === "CallExpression" &&
        isIdentifierWithName(node.object, "vertex_format_end")
    );
}

function isVertexFormatBeginCall(node) {
    return (
        !!node &&
        node.type === "CallExpression" &&
        isIdentifierWithName(node.object, "vertex_format_begin")
    );
}

function isVertexFormatAddCall(node) {
    if (!node || node.type !== "CallExpression") {
        return false;
    }

    const identifier = node.object;

    if (!identifier || identifier.type !== "Identifier") {
        return false;
    }

    return (
        typeof identifier.name === "string" &&
        identifier.name.startsWith("vertex_format_add_")
    );
}

function createVertexFormatEndCall(template) {
    if (!template || template.type !== "CallExpression") {
        return null;
    }

    const identifier = createIdentifier("vertex_format_end", template.object);

    if (!identifier) {
        return null;
    }

    const callExpression = {
        type: "CallExpression",
        object: identifier,
        arguments: []
    };

    if (Object.prototype.hasOwnProperty.call(template, "start")) {
        callExpression.start = cloneLocation(template.start);
    }

    if (Object.prototype.hasOwnProperty.call(template, "end")) {
        callExpression.end = cloneLocation(template.end);
    }

    return callExpression;
}

function harmonizeTexturePointerTernaries({ ast, diagnostic }) {
    if (!diagnostic || !ast || typeof ast !== "object") {
        return [];
    }

    const fixes = [];

    const visit = (node, parent, property) => {
        if (!node) {
            return;
        }

        if (Array.isArray(node)) {
            for (let index = 0; index < node.length; index += 1) {
                visit(node[index], node, index);
            }
            return;
        }

        if (typeof node !== "object") {
            return;
        }

        if (node.type === "TernaryExpression") {
            const fix = harmonizeTexturePointerTernary(
                node,
                parent,
                property,
                diagnostic
            );

            if (fix) {
                fixes.push(fix);
                return;
            }
        }

        for (const [key, value] of Object.entries(node)) {
            if (value && typeof value === "object") {
                visit(value, node, key);
            }
        }
    };

    visit(ast, null, null);

    return fixes;
}

const INSTANCE_CREATE_FUNCTION_NAMES = new Set([
    "instance_create_layer",
    "instance_create_depth",
    "instance_create_depth_ext",
    "instance_create_layer_ext",
    "instance_create_at",
    "instance_create",
    "instance_create_z"
]);

function annotateInstanceVariableStructAssignments({ ast, diagnostic }) {
    if (!diagnostic || !ast || typeof ast !== "object") {
        return [];
    }

    const fixes = [];

    const visit = (node) => {
        if (!node) {
            return;
        }

        if (Array.isArray(node)) {
            for (const entry of node) {
                visit(entry);
            }
            return;
        }

        if (typeof node !== "object") {
            return;
        }

        if (node.type === "CallExpression") {
            const callFixes = annotateInstanceCreateCall(node, diagnostic);

            if (isNonEmptyArray(callFixes)) {
                fixes.push(...callFixes);
            }
        }

        for (const value of Object.values(node)) {
            if (value && typeof value === "object") {
                visit(value);
            }
        }
    };

    visit(ast);

    return fixes;
}

function annotateInstanceCreateCall(node, diagnostic) {
    if (!node || node.type !== "CallExpression") {
        return [];
    }

    if (!isInstanceCreateIdentifier(node.object)) {
        return [];
    }

    const structArgument = findStructArgument(node.arguments);

    if (!structArgument) {
        return [];
    }

    return annotateVariableStructProperties(structArgument, diagnostic);
}

function isInstanceCreateIdentifier(node) {
    if (!node || node.type !== "Identifier") {
        return false;
    }

    if (INSTANCE_CREATE_FUNCTION_NAMES.has(node.name)) {
        return true;
    }

    return node.name?.startsWith?.("instance_create_") ?? false;
}

function findStructArgument(args) {
    if (!Array.isArray(args) || args.length === 0) {
        return null;
    }

    for (let index = args.length - 1; index >= 0; index -= 1) {
        const candidate = args[index];

        if (candidate && candidate.type === "StructExpression") {
            return candidate;
        }
    }

    return null;
}

function annotateVariableStructProperties(structExpression, diagnostic) {
    if (!structExpression || structExpression.type !== "StructExpression") {
        return [];
    }

    const properties = Array.isArray(structExpression.properties)
        ? structExpression.properties
        : [];

    if (properties.length === 0) {
        return [];
    }

    const fixes = [];

    for (const property of properties) {
        const fixDetail = annotateVariableStructProperty(property, diagnostic);

        if (fixDetail) {
            fixes.push(fixDetail);
        }
    }

    return fixes;
}

function annotateVariableStructProperty(property, diagnostic) {
    if (!property || property.type !== "Property") {
        return null;
    }

    const value = property.value;

    if (
        !value ||
        value.type !== "Identifier" ||
        typeof value.name !== "string"
    ) {
        return null;
    }

    const fixDetail = createFeatherFixDetail(diagnostic, {
        target: value.name,
        range: {
            start: getNodeStartIndex(property),
            end: getNodeEndIndex(property)
        },
        automatic: false
    });

    if (!fixDetail) {
        return null;
    }

    attachFeatherFixMetadata(property, [fixDetail]);

    return fixDetail;
}

function harmonizeTexturePointerTernary(node, parent, property, diagnostic) {
    if (!node || node.type !== "TernaryExpression") {
        return null;
    }

    if (
        !parent ||
        parent.type !== "AssignmentExpression" ||
        property !== "right"
    ) {
        return null;
    }

    if (!isSpriteGetTextureCall(node.consequent)) {
        return null;
    }

    const alternate = node.alternate;

    if (!isNegativeOneLiteral(alternate)) {
        return null;
    }

    const pointerIdentifier = createIdentifier("pointer_null", alternate);

    if (!pointerIdentifier) {
        return null;
    }

    copyCommentMetadata(alternate, pointerIdentifier);
    node.alternate = pointerIdentifier;

    const fixDetail = createFeatherFixDetail(diagnostic, {
        target: isIdentifier(parent.left) ? parent.left.name : null,
        range: {
            start: getNodeStartIndex(node),
            end: getNodeEndIndex(node)
        }
    });

    if (!fixDetail) {
        return null;
    }

    attachFeatherFixMetadata(node, [fixDetail]);

    return fixDetail;
}

function createAssignmentFromDeclarator(declarator, declarationNode) {
    if (!declarator || typeof declarator !== "object") {
        return null;
    }

    const identifier = declarator.id;

    if (!isIdentifier(identifier)) {
        return null;
    }

    if (!declarator.init) {
        return null;
    }

    const assignment = {
        type: "AssignmentExpression",
        operator: "=",
        left: cloneIdentifier(identifier),
        right: declarator.init,
        start: cloneLocation(declarator.start ?? declarationNode?.start),
        end: cloneLocation(declarator.end ?? declarationNode?.end)
    };

    copyCommentMetadata(declarator, assignment);

    return assignment;
}

function isFunctionLikeNode(node) {
    if (!node || typeof node !== "object") {
        return false;
    }

    if (typeof node.type !== "string") {
        return false;
    }

    return FUNCTION_LIKE_TYPES.has(node.type);
}

function getFunctionParameterNames(node) {
    const params = Array.isArray(node?.params) ? node.params : [];
    const names = [];

    for (const param of params) {
        if (!param || typeof param !== "object") {
            continue;
        }

        if (isIdentifier(param)) {
            if (param.name) {
                names.push(param.name);
            }
            continue;
        }

        if (param.type === "DefaultParameter" && isIdentifier(param.left)) {
            if (param.left.name) {
                names.push(param.left.name);
            }
            continue;
        }
    }

    return names;
}

function getVariableDeclaratorName(declarator) {
    if (!declarator || typeof declarator !== "object") {
        return null;
    }

    const identifier = declarator.id;

    if (!isIdentifier(identifier)) {
        return null;
    }

    return identifier.name ?? null;
}

function cloneLiteral(node) {
    if (!node || node.type !== "Literal") {
        return null;
    }

    const cloned = {
        type: "Literal",
        value: node.value
    };

    if (Object.hasOwn(node, "start")) {
        cloned.start = cloneLocation(node.start);
    }

    if (Object.hasOwn(node, "end")) {
        cloned.end = cloneLocation(node.end);
    }

    return cloned;
}

function createIdentifierFromTemplate(name, template) {
    const identifier = {
        type: "Identifier",
        name
    };

    if (template && typeof template === "object") {
        if (Object.hasOwn(template, "start")) {
            identifier.start = cloneLocation(template.start);
        }

        if (Object.hasOwn(template, "end")) {
            identifier.end = cloneLocation(template.end);
        }
    }

    return identifier;
}

function cloneIdentifier(node) {
    if (!node || node.type !== "Identifier") {
        return null;
    }

    const cloned = {
        type: "Identifier",
        name: node.name
    };

    if (Object.hasOwn(node, "start")) {
        cloned.start = cloneLocation(node.start);
    }

    if (Object.hasOwn(node, "end")) {
        cloned.end = cloneLocation(node.end);
    }

    return cloned;
}

function copyCommentMetadata(source, target) {
    if (!source || !target) {
        return;
    }

    [
        "leadingComments",
        "trailingComments",
        "innerComments",
        "comments"
    ].forEach((key) => {
        if (Object.hasOwn(source, key)) {
            target[key] = source[key];
        }
    });
}

function extractIdentifierNameFromLiteral(value) {
    if (typeof value !== "string") {
        return null;
    }

    const stripped = stripStringQuotes(value);
    if (!stripped) {
        return null;
    }

    if (!IDENTIFIER_NAME_PATTERN.test(stripped)) {
        return null;
    }

    return stripped;
}

function stripStringQuotes(value) {
    if (typeof value !== "string" || value.length < 2) {
        return null;
    }

    const firstChar = value[0];
    const lastChar = value[value.length - 1];

    if ((firstChar === '"' || firstChar === "'") && firstChar === lastChar) {
        return value.slice(1, -1);
    }

    return null;
}

function isIdentifierWithName(node, name) {
    if (!node || node.type !== "Identifier") {
        return false;
    }

    return node.name === name;
}

function isIdentifier(node) {
    return !!node && node.type === "Identifier";
}

function isDrawPrimitiveBeginCall(node) {
    return isCallExpressionWithName(node, "draw_primitive_begin");
}

function isDrawPrimitiveEndCall(node) {
    return isCallExpressionWithName(node, "draw_primitive_end");
}

function isCallExpressionWithName(node, name) {
    if (!node || node.type !== "CallExpression") {
        return false;
    }

    return isIdentifierWithName(node.object, name);
}

function createPrimitiveBeginCall(template) {
    if (!template || template.type !== "CallExpression") {
        return null;
    }

    const identifier = createIdentifier(
        "draw_primitive_begin",
        template.object
    );

    if (!identifier) {
        return null;
    }

    const primitiveType = createIdentifier("pr_linelist");

    const callExpression = {
        type: "CallExpression",
        object: identifier,
        arguments: [primitiveType].filter(Boolean)
    };

    if (Object.hasOwn(template, "start")) {
        callExpression.start = cloneLocation(template.start);
    }

    if (Object.hasOwn(template, "end")) {
        const referenceLocation = template.start ?? template.end;

        if (referenceLocation) {
            callExpression.end = cloneLocation(referenceLocation);
        }
    }

    return callExpression;
}

function isLiteralZero(node) {
    if (!node || node.type !== "Literal") {
        return false;
    }

    return node.value === "0" || node.value === 0;
}

function isLiteralOne(node) {
    if (!node || node.type !== "Literal") {
        return false;
    }

    return node.value === "1" || node.value === 1;
}

function isLiteralTrue(node) {
    if (!node || node.type !== "Literal") {
        return false;
    }

    return node.value === "true" || node.value === true;
}

function isLiteralFalse(node) {
    if (!node || node.type !== "Literal") {
        return false;
    }

    return node.value === "false" || node.value === false;
}

function isFogResetCall(node) {
    if (!node || node.type !== "CallExpression") {
        return false;
    }

    if (!isIdentifierWithName(node.object, "gpu_set_fog")) {
        return false;
    }

    const args = Array.isArray(node.arguments) ? node.arguments : [];

    if (args.length < 4) {
        return false;
    }

    return (
        isLiteralFalse(args[0]) &&
        isIdentifierWithName(args[1], "c_black") &&
        isLiteralZero(args[2]) &&
        isLiteralOne(args[3])
    );
}

function isAlphaTestEnableResetCall(node) {
    if (!node || node.type !== "CallExpression") {
        return false;
    }

    if (!isIdentifierWithName(node.object, "gpu_set_alphatestenable")) {
        return false;
    }

    const args = Array.isArray(node.arguments) ? node.arguments : [];

    if (args.length === 0) {
        return false;
    }

    return isLiteralFalse(args[0]);
}

function isAlphaTestRefResetCall(node) {
    if (!node || node.type !== "CallExpression") {
        return false;
    }

    if (!isIdentifierWithName(node.object, "gpu_set_alphatestref")) {
        return false;
    }

    const args = Array.isArray(node.arguments) ? node.arguments : [];

    if (args.length === 0) {
        return false;
    }

    return isLiteralZero(args[0]);
}

function isHalignResetCall(node) {
    if (!node || node.type !== "CallExpression") {
        return false;
    }

    if (!isIdentifierWithName(node.object, "draw_set_halign")) {
        return false;
    }

    const args = Array.isArray(node.arguments) ? node.arguments : [];

    if (args.length === 0) {
        return false;
    }

    return isIdentifierWithName(args[0], "fa_left");
}

function isCullModeResetCall(node) {
    if (!node || node.type !== "CallExpression") {
        return false;
    }

    if (!isIdentifierWithName(node.object, "gpu_set_cullmode")) {
        return false;
    }

    const args = Array.isArray(node.arguments) ? node.arguments : [];

    if (args.length === 0) {
        return false;
    }

    return isIdentifierWithName(args[0], "cull_noculling");
}

function isColourWriteEnableResetCall(node) {
    if (!node || node.type !== "CallExpression") {
        return false;
    }

    if (!isIdentifierWithName(node.object, "gpu_set_colourwriteenable")) {
        return false;
    }

    const args = Array.isArray(node.arguments) ? node.arguments : [];

    if (args.length < 4) {
        return false;
    }

    return args
        .slice(0, 4)
        .every((argument) => isBooleanLiteral(argument, true));
}

function isAlphaTestDisableCall(node) {
    if (!node || node.type !== "CallExpression") {
        return false;
    }

    if (!isIdentifierWithName(node.object, "gpu_set_alphatestenable")) {
        return false;
    }

    const args = Array.isArray(node.arguments) ? node.arguments : [];

    if (args.length === 0) {
        return false;
    }

    const [argument] = args;

    return isLiteralFalse(argument) || isLiteralZero(argument);
}

function createAlphaTestEnableResetCall(template) {
    if (!template || template.type !== "CallExpression") {
        return null;
    }

    const identifier = cloneIdentifier(template.object);

    if (!identifier || identifier.name !== "gpu_set_alphatestenable") {
        return null;
    }

    const literalFalse = createLiteral("false", template.arguments?.[0]);

    const callExpression = {
        type: "CallExpression",
        object: identifier,
        arguments: [literalFalse]
    };

    if (Object.prototype.hasOwnProperty.call(template, "start")) {
        callExpression.start = cloneLocation(template.start);
    }

    if (Object.prototype.hasOwnProperty.call(template, "end")) {
        callExpression.end = cloneLocation(template.end);
    }

    return callExpression;
}

function createAlphaTestRefResetCall(template) {
    if (!template || template.type !== "CallExpression") {
        return null;
    }

    const identifier = cloneIdentifier(template.object);

    if (!identifier || identifier.name !== "gpu_set_alphatestref") {
        return null;
    }

    const literalZero = createLiteral("0", template.arguments?.[0]);

    const callExpression = {
        type: "CallExpression",
        object: identifier,
        arguments: [literalZero]
    };

    if (Object.hasOwn(template, "start")) {
        callExpression.start = cloneLocation(template.start);
    }

    if (Object.hasOwn(template, "end")) {
        callExpression.end = cloneLocation(template.end);
    }

    return callExpression;
}

function createHalignResetCall(template) {
    if (!template || template.type !== "CallExpression") {
        return null;
    }

    const identifier = cloneIdentifier(template.object);

    if (!identifier || identifier.name !== "draw_set_halign") {
        return null;
    }

    const faLeft = createIdentifier("fa_left", template.arguments?.[0]);

    if (!faLeft) {
        return null;
    }

    const callExpression = {
        type: "CallExpression",
        object: identifier,
        arguments: [faLeft]
    };

    if (Object.hasOwn(template, "start")) {
        callExpression.start = cloneLocation(template.start);
    }

    if (Object.hasOwn(template, "end")) {
        callExpression.end = cloneLocation(template.end);
    }

    return callExpression;
}

function createCullModeResetCall(template) {
    if (!template || template.type !== "CallExpression") {
        return null;
    }

    const identifier = cloneIdentifier(template.object);

    if (!identifier || identifier.name !== "gpu_set_cullmode") {
        return null;
    }

    const resetArgument = createIdentifier(
        "cull_noculling",
        template.arguments?.[0]
    );

    if (!resetArgument) {
        return null;
    }

    const callExpression = {
        type: "CallExpression",
        object: identifier,
        arguments: [resetArgument]
    };

    if (Object.hasOwn(template, "start")) {
        callExpression.start = cloneLocation(template.start);
    }

    if (Object.hasOwn(template, "end")) {
        callExpression.end = cloneLocation(template.end);
    }

    return callExpression;
}

function createColourWriteEnableResetCall(template) {
    if (!template || template.type !== "CallExpression") {
        return null;
    }

    const identifier = cloneIdentifier(template.object);

    if (!identifier || identifier.name !== "gpu_set_colourwriteenable") {
        return null;
    }

    const templateArgs = Array.isArray(template.arguments)
        ? template.arguments
        : [];
    const argumentsList = [];

    for (let index = 0; index < 4; index += 1) {
        const argumentTemplate =
            templateArgs[index] ??
            templateArgs[templateArgs.length - 1] ??
            template;
        const literalTrue = createLiteral("true", argumentTemplate);
        argumentsList.push(literalTrue);
    }

    const callExpression = {
        type: "CallExpression",
        object: identifier,
        arguments: argumentsList
    };

    if (Object.hasOwn(template, "start")) {
        callExpression.start = cloneLocation(template.start);
    }

    if (Object.hasOwn(template, "end")) {
        callExpression.end = cloneLocation(template.end);
    }

    return callExpression;
}

function shouldResetBlendEnable(argument) {
    if (!argument || typeof argument !== "object") {
        return false;
    }

    return isLiteralFalse(argument) || isLiteralZero(argument);
}

function shouldResetTextureRepeat(argument) {
    if (!argument || typeof argument !== "object") {
        return false;
    }

    if (isLiteralFalse(argument) || isLiteralZero(argument)) {
        return false;
    }

    return isLiteralTrue(argument) || isLiteralOne(argument);
}

function isTextureRepeatResetCall(node) {
    if (!node || node.type !== "CallExpression") {
        return false;
    }

    if (!isIdentifierWithName(node.object, "gpu_set_texrepeat")) {
        return false;
    }

    const args = Array.isArray(node.arguments) ? node.arguments : [];

    if (args.length === 0) {
        return false;
    }

    const [argument] = args;

    return isLiteralFalse(argument) || isLiteralZero(argument);
}

function createTextureRepeatResetCall(template) {
    if (!template || template.type !== "CallExpression") {
        return null;
    }

    const identifier = cloneIdentifier(template.object);

    if (!identifier || identifier.name !== "gpu_set_texrepeat") {
        return null;
    }

    const literalFalse = createLiteral("false", template.arguments?.[0]);

    const callExpression = {
        type: "CallExpression",
        object: identifier,
        arguments: [literalFalse]
    };

    if (Object.hasOwn(template, "start")) {
        callExpression.start = cloneLocation(template.start);
    }

    if (Object.hasOwn(template, "end")) {
        callExpression.end = cloneLocation(template.end);
    }

    return callExpression;
}

function isBlendEnableResetCall(node) {
    if (!node || node.type !== "CallExpression") {
        return false;
    }

    if (!isIdentifierWithName(node.object, "gpu_set_blendenable")) {
        return false;
    }

    const args = Array.isArray(node.arguments) ? node.arguments : [];

    if (args.length === 0) {
        return false;
    }

    const [argument] = args;

    return isLiteralTrue(argument) || isLiteralOne(argument);
}

function createFogResetCall(template) {
    if (!template || template.type !== "CallExpression") {
        return null;
    }

    const identifier = cloneIdentifier(template.object);

    if (!identifier || identifier.name !== "gpu_set_fog") {
        return null;
    }

    const [argument0, argument1, argument2, argument3] = Array.isArray(
        template.arguments
    )
        ? template.arguments
        : [];

    const falseLiteral = createLiteral("false", argument0);
    const colorIdentifier = createIdentifier("c_black", argument1);
    const zeroLiteral = createLiteral("0", argument2);
    const oneLiteral = createLiteral("1", argument3);

    if (!falseLiteral || !colorIdentifier || !zeroLiteral || !oneLiteral) {
        return null;
    }

    const callExpression = {
        type: "CallExpression",
        object: identifier,
        arguments: [falseLiteral, colorIdentifier, zeroLiteral, oneLiteral]
    };

    if (Object.hasOwn(template, "start")) {
        callExpression.start = cloneLocation(template.start);
    }

    if (Object.hasOwn(template, "end")) {
        callExpression.end = cloneLocation(template.end);
    }

    return callExpression;
}

function createBlendEnableResetCall(template) {
    if (!template || template.type !== "CallExpression") {
        return null;
    }

    const identifier = cloneIdentifier(template.object);

    if (!identifier || identifier.name !== "gpu_set_blendenable") {
        return null;
    }

    const literalTrue = createLiteral("true", template.arguments?.[0]);

    const callExpression = {
        type: "CallExpression",
        object: identifier,
        arguments: [literalTrue]
    };

    if (Object.hasOwn(template, "start")) {
        callExpression.start = cloneLocation(template.start);
    }

    if (Object.hasOwn(template, "end")) {
        callExpression.end = cloneLocation(template.end);
    }

    return callExpression;
}

function createLiteral(value, template) {
    const literalValue = typeof value === "number" ? String(value) : value;

    const literal = {
        type: "Literal",
        value: literalValue
    };

    if (template && typeof template === "object") {
        if (Object.hasOwn(template, "start")) {
            literal.start = cloneLocation(template.start);
        }

        if (Object.hasOwn(template, "end")) {
            literal.end = cloneLocation(template.end);
        }
    }

    return literal;
}

function reorderOptionalParameters({ ast, diagnostic }) {
    if (!diagnostic || !ast || typeof ast !== "object") {
        return [];
    }

    const fixes = [];

    const visit = (node) => {
        if (!node) {
            return;
        }

        if (Array.isArray(node)) {
            for (const item of node) {
                visit(item);
            }
            return;
        }

        if (typeof node !== "object") {
            return;
        }

        if (node.type === "FunctionDeclaration") {
            const fix = reorderFunctionOptionalParameters(node, diagnostic);

            if (fix) {
                fixes.push(fix);
            }
        }

        for (const value of Object.values(node)) {
            if (value && typeof value === "object") {
                visit(value);
            }
        }
    };

    visit(ast);

    return fixes;
}

function reorderFunctionOptionalParameters(node, diagnostic) {
    if (!node || node.type !== "FunctionDeclaration") {
        return null;
    }

    const params = Array.isArray(node.params) ? node.params : null;

    if (!params || params.length === 0) {
        return null;
    }

    let encounteredOptional = false;
    let needsReordering = false;

    for (const param of params) {
        if (isOptionalParameter(param)) {
            encounteredOptional = true;
        } else if (encounteredOptional) {
            needsReordering = true;
            break;
        }
    }

    if (!needsReordering) {
        return null;
    }

    const requiredParams = [];
    const optionalParams = [];

    for (const param of params) {
        if (isOptionalParameter(param)) {
            optionalParams.push(param);
        } else {
            requiredParams.push(param);
        }
    }

    const reorderedParams = requiredParams.concat(optionalParams);

    if (reorderedParams.length !== params.length) {
        return null;
    }

    node.params = reorderedParams;
    node._flattenSyntheticNumericParens = true;

    const fixDetail = createFeatherFixDetail(diagnostic, {
        target: getFunctionIdentifierName(node),
        range: {
            start: getNodeStartIndex(node),
            end: getNodeEndIndex(node)
        }
    });

    if (!fixDetail) {
        return null;
    }

    attachFeatherFixMetadata(node, [fixDetail]);

    return fixDetail;
}

function isOptionalParameter(parameter) {
    return parameter?.type === "DefaultParameter";
}

function getFunctionIdentifierName(node) {
    if (!node) {
        return null;
    }

    const { id, name, key } = node;

    if (typeof id === "string") {
        return id;
    }

    if (id && typeof id === "object") {
        if (typeof id.name === "string") {
            return id.name;
        }

        if (id.type === "Identifier" && typeof id.name === "string") {
            return id.name;
        }
    }

    if (typeof name === "string") {
        return name;
    }

    if (key && typeof key === "object" && typeof key.name === "string") {
        return key.name;
    }

    return null;
}

function sanitizeMalformedJsDocTypes({ ast, diagnostic, typeSystemInfo }) {
    if (!diagnostic || !ast || typeof ast !== "object") {
        return [];
    }

    const comments = collectCommentNodes(ast);

    if (comments.length === 0) {
        return [];
    }

    const fixes = [];

    for (const comment of comments) {
        const result = sanitizeDocCommentType(comment, typeSystemInfo);

        if (!result) {
            continue;
        }

        const fixDetail = createFeatherFixDetail(diagnostic, {
            target: result.target ?? null,
            range: {
                start: getNodeStartIndex(comment),
                end: getNodeEndIndex(comment)
            }
        });

        if (!fixDetail) {
            continue;
        }

        attachFeatherFixMetadata(comment, [fixDetail]);
        fixes.push(fixDetail);
    }

    return fixes;
}

function sanitizeDocCommentType(comment, typeSystemInfo) {
    if (!comment || comment.type !== "CommentLine") {
        return null;
    }

    const rawValue = typeof comment.value === "string" ? comment.value : "";

    if (
        !rawValue ||
        rawValue.indexOf("@") === -1 ||
        rawValue.indexOf("{") === -1
    ) {
        return null;
    }

    const tagMatch = rawValue.match(/\/\s*@([A-Za-z]+)/);

    if (!tagMatch) {
        return null;
    }

    const tagName = tagMatch[1]?.toLowerCase();

    if (tagName !== "param" && tagName !== "return" && tagName !== "returns") {
        return null;
    }

    const annotation = extractTypeAnnotation(rawValue);

    if (!annotation) {
        return null;
    }

    const { beforeBrace, typeText, remainder, hadClosingBrace } = annotation;

    if (typeof typeText !== "string") {
        return null;
    }

    const sanitizedType = sanitizeTypeAnnotationText(typeText, typeSystemInfo);
    const needsClosingBrace = hadClosingBrace === false;
    const hasTypeChange = sanitizedType !== typeText.trim();

    if (!hasTypeChange && !needsClosingBrace) {
        return null;
    }

    const updatedValue = `${beforeBrace}${sanitizedType}}${remainder}`;

    if (updatedValue === rawValue) {
        return null;
    }

    comment.value = updatedValue;

    if (typeof comment.raw === "string") {
        comment.raw = `//${updatedValue}`;
    }

    const target =
        tagName === "param"
            ? extractParameterNameFromDocRemainder(remainder)
            : null;

    return {
        target
    };
}

function extractTypeAnnotation(value) {
    if (typeof value !== "string") {
        return null;
    }

    const braceIndex = value.indexOf("{");

    if (braceIndex === -1) {
        return null;
    }

    const beforeBrace = value.slice(0, braceIndex + 1);
    const afterBrace = value.slice(braceIndex + 1);

    const closingIndex = afterBrace.indexOf("}");
    let typeText;
    let remainder;
    let hadClosingBrace = true;

    if (closingIndex === -1) {
        const split = splitTypeAndRemainder(afterBrace);
        typeText = split.type;
        remainder = split.remainder;
        hadClosingBrace = false;
    } else {
        typeText = afterBrace.slice(0, closingIndex);
        remainder = afterBrace.slice(closingIndex + 1);
    }

    const trimmedType = toTrimmedString(typeText);

    return {
        beforeBrace,
        typeText: trimmedType,
        remainder,
        hadClosingBrace
    };
}

function splitTypeAndRemainder(text) {
    if (typeof text !== "string") {
        return { type: "", remainder: "" };
    }

    let depthSquare = 0;
    let depthAngle = 0;
    let depthParen = 0;

    for (let index = 0; index < text.length; index += 1) {
        const char = text[index];

        if (char === "[") {
            depthSquare += 1;
        } else if (char === "]") {
            depthSquare = Math.max(0, depthSquare - 1);
        } else if (char === "<") {
            depthAngle += 1;
        } else if (char === ">") {
            depthAngle = Math.max(0, depthAngle - 1);
        } else if (char === "(") {
            depthParen += 1;
        } else if (char === ")") {
            depthParen = Math.max(0, depthParen - 1);
        }

        if (
            WHITESPACE_PATTERN.test(char) &&
            depthSquare === 0 &&
            depthAngle === 0 &&
            depthParen === 0
        ) {
            const typePart = text.slice(0, index).trimEnd();
            const remainder = text.slice(index);
            return { type: typePart, remainder };
        }
    }

    return {
        type: text.trim(),
        remainder: ""
    };
}

const WHITESPACE_PATTERN = /\s/;

function sanitizeTypeAnnotationText(typeText, typeSystemInfo) {
    if (typeof typeText !== "string" || typeText.length === 0) {
        return typeText ?? "";
    }

    const normalized = typeText.trim();
    const balanced = balanceTypeAnnotationDelimiters(normalized);

    const specifierSanitized = fixSpecifierSpacing(
        balanced,
        typeSystemInfo?.specifierBaseTypeNamesLower
    );

    return fixTypeUnionSpacing(
        specifierSanitized,
        typeSystemInfo?.baseTypeNamesLower
    );
}

function balanceTypeAnnotationDelimiters(typeText) {
    if (typeof typeText !== "string" || typeText.length === 0) {
        return typeText ?? "";
    }

    const stack = [];

    for (const char of typeText) {
        if (char === "[") {
            stack.push("]");
        } else if (char === "<") {
            stack.push(">");
        } else if (char === "(") {
            stack.push(")");
        } else if (char === "]" || char === ">" || char === ")") {
            if (stack.length > 0 && stack[stack.length - 1] === char) {
                stack.pop();
            }
        }
    }

    if (stack.length === 0) {
        return typeText;
    }

    return typeText + stack.reverse().join("");
}

function fixSpecifierSpacing(typeText, specifierBaseTypes) {
    if (typeof typeText !== "string" || typeText.length === 0) {
        return typeText ?? "";
    }

    if (!(specifierBaseTypes instanceof Set) || specifierBaseTypes.size === 0) {
        return typeText;
    }

    const patternSource = [...specifierBaseTypes]
        .map((name) => escapeRegExp(name))
        .join("|");

    if (!patternSource) {
        return typeText;
    }

    const regex = new RegExp(`\\b(${patternSource})\\b`, "gi");
    let result = "";
    let lastIndex = 0;
    let match;

    while ((match = regex.exec(typeText)) !== null) {
        const matchStart = match.index;
        const matchEnd = regex.lastIndex;
        const before = typeText.slice(lastIndex, matchStart);
        const matchedText = typeText.slice(matchStart, matchEnd);
        result += before + matchedText;

        const remainder = typeText.slice(matchEnd);
        const specifierInfo = readSpecifierToken(remainder);

        if (specifierInfo) {
            if (specifierInfo.needsDot) {
                result += `.${specifierInfo.token}`;
            } else {
                result += remainder.slice(0, specifierInfo.consumedLength);
            }

            regex.lastIndex = matchEnd + specifierInfo.consumedLength;
            lastIndex = regex.lastIndex;
        } else {
            lastIndex = matchEnd;
        }
    }

    result += typeText.slice(lastIndex);
    return result;
}

function readSpecifierToken(text) {
    if (typeof text !== "string" || text.length === 0) {
        return null;
    }

    let offset = 0;

    while (offset < text.length && WHITESPACE_PATTERN.test(text[offset])) {
        offset += 1;
    }

    if (offset === 0) {
        return null;
    }

    const firstChar = text[offset];

    if (
        !firstChar ||
        firstChar === "." ||
        firstChar === "," ||
        firstChar === "|" ||
        firstChar === "}"
    ) {
        return {
            consumedLength: offset,
            needsDot: false
        };
    }

    let consumed = offset;
    let token = "";
    let depthSquare = 0;
    let depthAngle = 0;
    let depthParen = 0;

    while (consumed < text.length) {
        const char = text[consumed];

        if (
            WHITESPACE_PATTERN.test(char) &&
            depthSquare === 0 &&
            depthAngle === 0 &&
            depthParen === 0
        ) {
            break;
        }

        if (
            (char === "," || char === "|" || char === "}") &&
            depthSquare === 0 &&
            depthAngle === 0 &&
            depthParen === 0
        ) {
            break;
        }

        if (char === "[") {
            depthSquare += 1;
        } else if (char === "]") {
            depthSquare = Math.max(0, depthSquare - 1);
        } else if (char === "<") {
            depthAngle += 1;
        } else if (char === ">") {
            depthAngle = Math.max(0, depthAngle - 1);
        } else if (char === "(") {
            depthParen += 1;
        } else if (char === ")") {
            depthParen = Math.max(0, depthParen - 1);
        }

        token += char;
        consumed += 1;
    }

    if (token.length === 0) {
        return {
            consumedLength: offset,
            needsDot: false
        };
    }

    return {
        consumedLength: consumed,
        token,
        needsDot: true
    };
}

function fixTypeUnionSpacing(typeText, baseTypesLower) {
    if (typeof typeText !== "string" || typeText.length === 0) {
        return typeText ?? "";
    }

    if (!(baseTypesLower instanceof Set) || baseTypesLower.size === 0) {
        return typeText;
    }

    if (!WHITESPACE_PATTERN.test(typeText)) {
        return typeText;
    }

    if (hasDelimiterOutsideNesting(typeText, [",", "|"])) {
        return typeText;
    }

    const segments = splitTypeSegments(typeText);

    if (segments.length <= 1) {
        return typeText;
    }

    const trimmedSegments = segments
        .map((segment) => segment.trim())
        .filter((segment) => segment.length > 0);

    if (trimmedSegments.length <= 1) {
        return typeText;
    }

    const recognizedCount = trimmedSegments.reduce((count, segment) => {
        const baseTypeName = extractBaseTypeName(segment);

        if (baseTypeName && baseTypesLower.has(baseTypeName.toLowerCase())) {
            return count + 1;
        }

        return count;
    }, 0);

    if (recognizedCount < 2) {
        return typeText;
    }

    return trimmedSegments.join(",");
}

function splitTypeSegments(text) {
    const segments = [];
    let current = "";
    let depthSquare = 0;
    let depthAngle = 0;
    let depthParen = 0;

    for (let index = 0; index < text.length; index += 1) {
        const char = text[index];

        if (char === "[") {
            depthSquare += 1;
        } else if (char === "]") {
            depthSquare = Math.max(0, depthSquare - 1);
        } else if (char === "<") {
            depthAngle += 1;
        } else if (char === ">") {
            depthAngle = Math.max(0, depthAngle - 1);
        } else if (char === "(") {
            depthParen += 1;
        } else if (char === ")") {
            depthParen = Math.max(0, depthParen - 1);
        }

        if (
            (WHITESPACE_PATTERN.test(char) || char === "," || char === "|") &&
            depthSquare === 0 &&
            depthAngle === 0 &&
            depthParen === 0
        ) {
            if (isNonEmptyTrimmedString(current)) {
                segments.push(current.trim());
            }
            current = "";
            continue;
        }

        current += char;
    }

    if (isNonEmptyTrimmedString(current)) {
        segments.push(current.trim());
    }

    return segments;
}

function hasDelimiterOutsideNesting(text, delimiters) {
    if (typeof text !== "string" || text.length === 0) {
        return false;
    }

    const delimiterSet = new Set(delimiters ?? []);
    let depthSquare = 0;
    let depthAngle = 0;
    let depthParen = 0;

    for (const char of text) {
        if (char === "[") {
            depthSquare += 1;
        } else if (char === "]") {
            depthSquare = Math.max(0, depthSquare - 1);
        } else if (char === "<") {
            depthAngle += 1;
        } else if (char === ">") {
            depthAngle = Math.max(0, depthAngle - 1);
        } else if (char === "(") {
            depthParen += 1;
        } else if (char === ")") {
            depthParen = Math.max(0, depthParen - 1);
        }

        if (
            delimiterSet.has(char) &&
            depthSquare === 0 &&
            depthAngle === 0 &&
            depthParen === 0
        ) {
            return true;
        }
    }

    return false;
}

function createTemporaryIdentifierName(argument, siblings) {
    const existingNames = new Set();

    if (Array.isArray(siblings)) {
        for (const entry of siblings) {
            collectIdentifierNames(entry, existingNames);
        }
    }

    const baseName = sanitizeIdentifierName(
        getIdentifierName(argument) || "value"
    );
    const prefix = `__featherFix_${baseName}`;
    let candidate = prefix;
    let suffix = 1;

    while (existingNames.has(candidate)) {
        candidate = `${prefix}_${suffix}`;
        suffix += 1;
    }

    return candidate;
}

function sanitizeIdentifierName(name) {
    if (typeof name !== "string" || name.length === 0) {
        return "value";
    }

    let sanitized = name.replace(/[^A-Za-z0-9_]/g, "_");

    if (!/^[A-Za-z_]/.test(sanitized)) {
        sanitized = `value_${sanitized}`;
    }

    return sanitized || "value";
}

function collectIdentifierNames(node, registry) {
    if (!node || !registry) {
        return;
    }

    if (Array.isArray(node)) {
        for (const entry of node) {
            collectIdentifierNames(entry, registry);
        }
        return;
    }

    if (typeof node !== "object") {
        return;
    }

    if (node.type === "Identifier" && typeof node.name === "string") {
        registry.add(node.name);
    }

    for (const value of Object.values(node)) {
        if (value && typeof value === "object") {
            collectIdentifierNames(value, registry);
        }
    }
}

function getIdentifierName(node) {
    if (!node) {
        return null;
    }

    if (node.type === "Identifier" && typeof node.name === "string") {
        return node.name;
    }

    return null;
}

function cloneNode(node) {
    if (node === null || typeof node !== "object") {
        return node;
    }

    return structuredClone(node);
}

function createIdentifier(name, template) {
    if (!name) {
        return null;
    }

    const identifier = {
        type: "Identifier",
        name
    };

    if (template && typeof template === "object") {
        if (Object.hasOwn(template, "start")) {
            identifier.start = cloneLocation(template.start);
        }

        if (Object.hasOwn(template, "end")) {
            identifier.end = cloneLocation(template.end);
        }
    }

    return identifier;
}

function isSpriteGetTextureCall(node) {
    if (!node || node.type !== "CallExpression") {
        return false;
    }

    return isIdentifierWithName(node.object, "sprite_get_texture");
}

function isSurfaceResetTargetCall(node) {
    if (!node || node.type !== "CallExpression") {
        return false;
    }

    return isIdentifierWithName(node.object, "surface_reset_target");
}

function createSurfaceResetTargetCall(template) {
    if (!template || template.type !== "CallExpression") {
        return null;
    }

    const identifier = createIdentifier(
        "surface_reset_target",
        template.object
    );

    if (!identifier) {
        return null;
    }

    const callExpression = {
        type: "CallExpression",
        object: identifier,
        arguments: []
    };

    if (Object.hasOwn(template, "start")) {
        callExpression.start = cloneLocation(template.start);
    }

    if (Object.hasOwn(template, "end")) {
        callExpression.end = cloneLocation(template.end);
    }

    return callExpression;
}

function isDrawFunctionCall(node) {
    if (!node || node.type !== "CallExpression") {
        return false;
    }

    const identifier = node.object;

    if (!isIdentifier(identifier)) {
        return false;
    }

    return (
        typeof identifier.name === "string" &&
        identifier.name.startsWith("draw_")
    );
}

function extractSurfaceTargetName(node) {
    if (!node || node.type !== "CallExpression") {
        return null;
    }

    const args = Array.isArray(node.arguments) ? node.arguments : [];

    if (args.length > 0 && isIdentifier(args[0])) {
        return args[0].name;
    }

    return node.object?.name ?? null;
}

function isNegativeOneLiteral(node) {
    if (!node || typeof node !== "object") {
        return false;
    }

    if (node.type === "Literal") {
        return node.value === "-1" || node.value === -1;
    }

    if (
        node.type === "UnaryExpression" &&
        node.operator === "-" &&
        node.prefix
    ) {
        const argument = node.argument;

        if (!argument || argument.type !== "Literal") {
            return false;
        }

        return argument.value === "1" || argument.value === 1;
    }

    return false;
}

function isEventInheritedCall(node) {
    if (!node || node.type !== "CallExpression") {
        return false;
    }

    if (!isIdentifierWithName(node.object, "event_inherited")) {
        return false;
    }

    const args = Array.isArray(node.arguments) ? node.arguments : [];

    return args.length === 0;
}

function isStatementContainer(owner, ownerKey) {
    if (!owner || typeof owner !== "object") {
        return false;
    }

    if (ownerKey === "body") {
        return owner.type === "Program" || owner.type === "BlockStatement";
    }

    if (owner.type === "SwitchCase" && ownerKey === "consequent") {
        return true;
    }

    return false;
}

function extractBaseTypeName(segment) {
    if (typeof segment !== "string") {
        return null;
    }

    const match = segment.match(/^[A-Za-z_][A-Za-z0-9_]*/);

    return match ? match[0] : null;
}

function extractParameterNameFromDocRemainder(remainder) {
    if (typeof remainder !== "string") {
        return null;
    }

    const match = remainder.match(/^\s*([A-Za-z_][A-Za-z0-9_]*)/);

    return match ? match[1] : null;
}

function renameReservedIdentifiers({ ast, diagnostic, sourceText }) {
    if (
        !diagnostic ||
        !ast ||
        typeof ast !== "object" ||
        RESERVED_IDENTIFIER_NAMES.size === 0
    ) {
        return [];
    }

    const fixes = [];

    const visit = (node) => {
        if (!node) {
            return;
        }

        if (Array.isArray(node)) {
            for (const child of node) {
                visit(child);
            }
            return;
        }

        if (typeof node !== "object") {
            return;
        }

        if (
            node.type === "VariableDeclaration" &&
            isSupportedVariableDeclaration(node)
        ) {
            const declarationFixes =
                renameReservedIdentifiersInVariableDeclaration(
                    node,
                    diagnostic
                );

            if (isNonEmptyArray(declarationFixes)) {
                fixes.push(...declarationFixes);
            }
        } else if (node.type === "MacroDeclaration") {
            const macroFix = renameReservedIdentifierInMacro(
                node,
                diagnostic,
                sourceText
            );

            if (macroFix) {
                fixes.push(macroFix);
            }
        }

        for (const value of Object.values(node)) {
            if (value && typeof value === "object") {
                visit(value);
            }
        }
    };

    visit(ast);

    return fixes;
}

function isSupportedVariableDeclaration(node) {
    if (!node || node.type !== "VariableDeclaration") {
        return false;
    }

    const kind = typeof node.kind === "string" ? node.kind.toLowerCase() : null;

    return kind === "var" || kind === "static";
}

function renameReservedIdentifiersInVariableDeclaration(node, diagnostic) {
    const declarations = Array.isArray(node?.declarations)
        ? node.declarations
        : [];

    if (declarations.length === 0) {
        return [];
    }

    const fixes = [];

    for (const declarator of declarations) {
        if (!declarator || declarator.type !== "VariableDeclarator") {
            continue;
        }

        const fix = renameReservedIdentifierNode(declarator.id, diagnostic);

        if (fix) {
            fixes.push(fix);
        }
    }

    return fixes;
}

function renameReservedIdentifierNode(identifier, diagnostic, options = {}) {
    if (!identifier || identifier.type !== "Identifier") {
        return null;
    }

    const name = identifier.name;

    if (!isReservedIdentifier(name)) {
        return null;
    }

    const replacement = getReplacementIdentifierName(name);

    if (!replacement || replacement === name) {
        return null;
    }

    const fixDetail = createFeatherFixDetail(diagnostic, {
        target: name ?? null,
        range: {
            start: getNodeStartIndex(identifier),
            end: getNodeEndIndex(identifier)
        }
    });

    if (!fixDetail) {
        return null;
    }

    identifier.name = replacement;

    if (typeof options.onRename === "function") {
        try {
            options.onRename({
                identifier,
                originalName: name,
                replacement
            });
        } catch {
            // Swallow callback errors to avoid interrupting the fix pipeline.
        }
    }

    attachFeatherFixMetadata(identifier, [fixDetail]);

    return fixDetail;
}

function renameReservedIdentifierInMacro(node, diagnostic, sourceText) {
    if (!node || node.type !== "MacroDeclaration") {
        return null;
    }

    return renameReservedIdentifierNode(node.name, diagnostic, {
        onRename: ({ originalName, replacement }) => {
            const updatedText = buildMacroReplacementText({
                macro: node,
                originalName,
                replacement,
                sourceText
            });

            if (typeof updatedText === "string") {
                node._featherMacroText = updatedText;
            }
        }
    });
}

function isReservedIdentifier(name) {
    if (typeof name !== "string" || name.length === 0) {
        return false;
    }

    return RESERVED_IDENTIFIER_NAMES.has(name.toLowerCase());
}

function getReplacementIdentifierName(originalName) {
    if (typeof originalName !== "string" || originalName.length === 0) {
        return null;
    }

    let candidate = `_${originalName}`;
    const seen = new Set();

    while (isReservedIdentifier(candidate)) {
        if (seen.has(candidate)) {
            return null;
        }

        seen.add(candidate);
        candidate = `_${candidate}`;
    }

    return candidate;
}

function buildMacroReplacementText({
    macro,
    originalName,
    replacement,
    sourceText
}) {
    if (
        !macro ||
        macro.type !== "MacroDeclaration" ||
        typeof replacement !== "string"
    ) {
        return null;
    }

    const baseText = getMacroBaseText(macro, sourceText);

    if (!isNonEmptyString(baseText)) {
        return null;
    }

    if (isNonEmptyString(originalName)) {
        const nameIndex = baseText.indexOf(originalName);

        if (nameIndex >= 0) {
            return (
                baseText.slice(0, nameIndex) +
                replacement +
                baseText.slice(nameIndex + originalName.length)
            );
        }
    }

    return null;
}

function getMacroBaseText(macro, sourceText) {
    if (!macro || macro.type !== "MacroDeclaration") {
        return null;
    }

    if (isNonEmptyString(macro._featherMacroText)) {
        return macro._featherMacroText;
    }

    if (typeof sourceText !== "string" || sourceText.length === 0) {
        return null;
    }

    const startIndex = getNodeStartIndex(macro);
    const endIndex = getNodeEndIndex(macro);

    if (
        typeof startIndex !== "number" ||
        typeof endIndex !== "number" ||
        endIndex < startIndex
    ) {
        return null;
    }

    return sourceText.slice(startIndex, endIndex);
}

function buildReservedIdentifierNameSet() {
    try {
        const metadata = require("../../../../resources/gml-identifiers.json");
        const identifiers = metadata?.identifiers;

        if (identifiers && typeof identifiers === "object") {
            const disallowedTypes = new Set(["literal", "keyword"]);

            return new Set(
                Object.entries(identifiers)
                    .filter(([name, info]) => {
                        if (typeof name !== "string" || name.length === 0) {
                            return false;
                        }

                        const type =
                            typeof info?.type === "string" ? info.type : "";
                        return !disallowedTypes.has(type.toLowerCase());
                    })
                    .map(([name]) => name.toLowerCase())
            );
        }
    } catch {
        // Ignore metadata loading failures and fall back to a no-op set.
    }

    return new Set();
}

function registerManualFeatherFix({ ast, diagnostic }) {
    if (!ast || typeof ast !== "object" || !diagnostic?.id) {
        return [];
    }

    const manualFixIds = getManualFeatherFixRegistry(ast);

    if (manualFixIds.has(diagnostic.id)) {
        return [];
    }

    manualFixIds.add(diagnostic.id);

    const fixDetail = createFeatherFixDetail(diagnostic, {
        automatic: false,
        range: null,
        target: null
    });

    return [fixDetail];
}

function balanceGpuStateStack({ ast, diagnostic }) {
    if (!diagnostic || !ast || typeof ast !== "object") {
        return [];
    }

    const fixes = [];

    const visit = (node) => {
        if (!node) {
            return;
        }

        if (Array.isArray(node)) {
            for (const item of node) {
                visit(item);
            }
            return;
        }

        if (typeof node !== "object") {
            return;
        }

        if (node.type === "Program" || node.type === "BlockStatement") {
            const statements = Array.isArray(node.body) ? node.body : null;

            if (statements && statements.length > 0) {
                const blockFixes = balanceGpuStateCallsInStatements(
                    statements,
                    diagnostic,
                    node
                );

                if (blockFixes.length > 0) {
                    fixes.push(...blockFixes);
                }
            }

            if (Array.isArray(node.body)) {
                for (const statement of node.body) {
                    visit(statement);
                }
            }

            for (const [key, value] of Object.entries(node)) {
                if (key === "body") {
                    continue;
                }

                if (value && typeof value === "object") {
                    visit(value);
                }
            }

            return;
        }

        if (node.type === "CaseClause") {
            const statements = Array.isArray(node.consequent)
                ? node.consequent
                : null;

            if (statements && statements.length > 0) {
                const blockFixes = balanceGpuStateCallsInStatements(
                    statements,
                    diagnostic,
                    node
                );

                if (blockFixes.length > 0) {
                    fixes.push(...blockFixes);
                }
            }

            if (node.test) {
                visit(node.test);
            }

            if (Array.isArray(node.consequent)) {
                for (const statement of node.consequent) {
                    visit(statement);
                }
            }

            for (const [key, value] of Object.entries(node)) {
                if (key === "consequent" || key === "test") {
                    continue;
                }

                if (value && typeof value === "object") {
                    visit(value);
                }
            }

            return;
        }

        for (const value of Object.values(node)) {
            if (value && typeof value === "object") {
                visit(value);
            }
        }
    };

    visit(ast);

    return fixes;
}

function balanceGpuStateCallsInStatements(statements, diagnostic, container) {
    if (!Array.isArray(statements) || statements.length === 0) {
        return [];
    }

    const unmatchedPushes = [];
    const fixes = [];

    for (let index = 0; index < statements.length; index += 1) {
        const statement = statements[index];

        if (!statement || typeof statement !== "object") {
            continue;
        }

        if (isGpuPushStateCall(statement)) {
            unmatchedPushes.push({ index, node: statement });
            continue;
        }

        if (isGpuPopStateCall(statement)) {
            if (unmatchedPushes.length > 0) {
                unmatchedPushes.pop();
                continue;
            }

            const fixDetail = createFeatherFixDetail(diagnostic, {
                target: statement.object?.name ?? "gpu_pop_state",
                range: {
                    start: getNodeStartIndex(statement),
                    end: getNodeEndIndex(statement)
                }
            });

            statements.splice(index, 1);
            index -= 1;

            if (!fixDetail) {
                continue;
            }

            fixes.push(fixDetail);
        }
    }

    if (unmatchedPushes.length > 0) {
        for (const entry of unmatchedPushes) {
            const popCall = createGpuStateCall("gpu_pop_state", entry.node);

            if (!popCall) {
                continue;
            }

            const fixDetail = createFeatherFixDetail(diagnostic, {
                target: entry.node?.object?.name ?? "gpu_push_state",
                range: {
                    start: getNodeStartIndex(entry.node),
                    end: getNodeEndIndex(entry.node)
                }
            });

            if (!fixDetail) {
                continue;
            }

            statements.push(popCall);
            attachFeatherFixMetadata(popCall, [fixDetail]);
            fixes.push(fixDetail);
        }
    }

    if (fixes.length > 0 && container && typeof container === "object") {
        attachFeatherFixMetadata(container, fixes);
    }

    return fixes;
}

function createGpuStateCall(name, template) {
    if (!name) {
        return null;
    }

    const identifier = createIdentifier(name, template?.object);

    if (!identifier) {
        return null;
    }

    const callExpression = {
        type: "CallExpression",
        object: identifier,
        arguments: []
    };

    if (template && typeof template === "object") {
        if (Object.prototype.hasOwnProperty.call(template, "start")) {
            callExpression.start = cloneLocation(template.start);
        }

        if (Object.prototype.hasOwnProperty.call(template, "end")) {
            callExpression.end = cloneLocation(template.end);
        }
    }

    return callExpression;
}

function isGpuPushStateCall(node) {
    if (!node || node.type !== "CallExpression") {
        return false;
    }

    return isIdentifierWithName(node.object, "gpu_push_state");
}

function isGpuPopStateCall(node) {
    if (!node || node.type !== "CallExpression") {
        return false;
    }

    return isIdentifierWithName(node.object, "gpu_pop_state");
}

function getManualFeatherFixRegistry(ast) {
    let registry = ast[MANUAL_FIX_TRACKING_KEY];

    if (registry instanceof Set) {
        return registry;
    }

    registry = new Set();

    Object.defineProperty(ast, MANUAL_FIX_TRACKING_KEY, {
        configurable: true,
        enumerable: false,
        writable: false,
        value: registry
    });

    return registry;
}

function createFeatherFixDetail(
    diagnostic,
    { target = null, range = null, automatic = true } = {}
) {
    if (!diagnostic) {
        return null;
    }

    return {
        id: diagnostic.id ?? null,
        title: diagnostic.title ?? null,
        description: diagnostic.description ?? null,
        correction: diagnostic.correction ?? null,
        target,
        range,
        automatic
    };
}

function attachFeatherFixMetadata(target, fixes) {
    if (
        !target ||
        typeof target !== "object" ||
        !Array.isArray(fixes) ||
        fixes.length === 0
    ) {
        return;
    }

    const key = "_appliedFeatherDiagnostics";

    if (!Array.isArray(target[key])) {
        Object.defineProperty(target, key, {
            configurable: true,
            enumerable: false,
            writable: true,
            value: []
        });
    }

    target[key].push(...fixes);
}

function applyMissingFunctionCallCorrections({ ast, diagnostic }) {
    if (!diagnostic || !ast || typeof ast !== "object") {
        return [];
    }

    const replacements =
        extractFunctionCallReplacementsFromExamples(diagnostic);

    if (!(replacements instanceof Map) || replacements.size === 0) {
        return [];
    }

    const fixes = [];

    const visit = (node) => {
        if (!node) {
            return;
        }

        if (Array.isArray(node)) {
            for (const item of node) {
                visit(item);
            }
            return;
        }

        if (typeof node !== "object") {
            return;
        }

        if (node.type === "CallExpression") {
            const fix = correctMissingFunctionCall(
                node,
                replacements,
                diagnostic
            );

            if (fix) {
                fixes.push(fix);
                return;
            }
        }

        for (const value of Object.values(node)) {
            if (value && typeof value === "object") {
                visit(value);
            }
        }
    };

    visit(ast);

    return fixes;
}

function correctMissingFunctionCall(node, replacements, diagnostic) {
    if (!node || node.type !== "CallExpression") {
        return null;
    }

    if (!(replacements instanceof Map) || replacements.size === 0) {
        return null;
    }

    const callee = node.object;

    if (!callee || callee.type !== "Identifier") {
        return null;
    }

    const replacementName = replacements.get(callee.name);

    if (!replacementName || replacementName === callee.name) {
        return null;
    }

    const startIndex = getNodeStartIndex(callee);
    const endIndex = getNodeEndIndex(callee);
    const range =
        typeof startIndex === "number" && typeof endIndex === "number"
            ? { start: startIndex, end: endIndex }
            : null;

    const fixDetail = createFeatherFixDetail(diagnostic, {
        target: callee.name ?? null,
        range
    });

    if (!fixDetail) {
        return null;
    }

    fixDetail.replacement = replacementName;

    callee.name = replacementName;
    attachFeatherFixMetadata(node, [fixDetail]);

    return fixDetail;
}

function extractFunctionCallReplacementsFromExamples(diagnostic) {
    const replacements = new Map();

    if (!diagnostic) {
        return replacements;
    }

    const badExampleCalls = extractFunctionCallNamesFromExample(
        diagnostic.badExample
    );
    const goodExampleCalls = extractFunctionCallNamesFromExample(
        diagnostic.goodExample
    );

    const count = Math.min(badExampleCalls.length, goodExampleCalls.length);

    for (let index = 0; index < count; index += 1) {
        const typo = badExampleCalls[index];
        const correction = goodExampleCalls[index];

        if (!typo || !correction || typo === correction) {
            continue;
        }

        if (!replacements.has(typo)) {
            replacements.set(typo, correction);
        }
    }

    return replacements;
}

function extractFunctionCallNamesFromExample(exampleText) {
    if (typeof exampleText !== "string" || exampleText.length === 0) {
        return [];
    }

    const matches = [];
    const lines = exampleText.split(/\r?\n/);

    for (const line of lines) {
        if (!line || !line.includes("(")) {
            continue;
        }

        const [code] = line.split("//", 1);
        if (!code || code.trim().length === 0) {
            continue;
        }

        const callPattern = /\b([A-Za-z_][A-Za-z0-9_]*)\s*(?=\()/g;
        let match;
        while ((match = callPattern.exec(code))) {
            matches.push(match[1]);
        }
    }

    return matches;
}

const ARGUMENT_BUILTINS = new Set([
    "argument",
    "argument_relative",
    "argument_count",
    ...Array.from({ length: 16 }, (_, index) => `argument${index}`)
]);

function relocateArgumentReferencesInsideFunctions({ ast, diagnostic }) {
    if (!diagnostic || !ast || typeof ast !== "object") {
        return [];
    }

    const programBody = Array.isArray(ast.body) ? ast.body : null;

    if (!programBody || programBody.length === 0) {
        return [];
    }

    const fixes = [];

    for (let index = 0; index < programBody.length; index += 1) {
        const entry = programBody[index];

        if (!isFunctionDeclaration(entry)) {
            continue;
        }

        const block = getFunctionBlock(entry);

        if (!block) {
            continue;
        }

        let nextIndex = index + 1;

        while (nextIndex < programBody.length) {
            const candidate = programBody[nextIndex];

            if (!candidate || typeof candidate !== "object") {
                break;
            }

            if (isFunctionDeclaration(candidate)) {
                break;
            }

            const argumentReference =
                findArgumentReferenceOutsideFunctions(candidate);

            if (!argumentReference) {
                break;
            }

            programBody.splice(nextIndex, 1);
            block.body.push(candidate);

            const fixDetail = createFeatherFixDetail(diagnostic, {
                target: argumentReference?.name ?? null,
                range: {
                    start: getNodeStartIndex(candidate),
                    end: getNodeEndIndex(candidate)
                }
            });

            if (fixDetail) {
                attachFeatherFixMetadata(candidate, [fixDetail]);
                fixes.push(fixDetail);
            }
        }
    }

    return fixes;
}

function isFunctionDeclaration(node) {
    if (!node || typeof node !== "object") {
        return false;
    }

    return node.type === "FunctionDeclaration";
}

function getFunctionBlock(declaration) {
    const body = declaration?.body;

    if (!body || body.type !== "BlockStatement") {
        return null;
    }

    const blockBody = Array.isArray(body.body) ? body.body : null;

    if (!blockBody) {
        return null;
    }

    return body;
}

function findArgumentReferenceOutsideFunctions(node) {
    let match = null;

    const visit = (current, isRoot = false) => {
        if (!current || match) {
            return;
        }

        if (Array.isArray(current)) {
            for (const item of current) {
                visit(item, false);

                if (match) {
                    break;
                }
            }

            return;
        }

        if (typeof current !== "object") {
            return;
        }

        if (!isRoot && isFunctionLikeNode(current)) {
            return;
        }

        if (current.type === "Identifier") {
            const builtin = getArgumentBuiltinName(current.name);

            if (builtin) {
                match = { name: builtin };
                return;
            }
        }

        if (
            current.type === "MemberIndexExpression" &&
            isIdentifierWithName(current.object, "argument")
        ) {
            match = { name: "argument" };
            return;
        }

        if (
            current.type === "MemberDotExpression" &&
            isIdentifierWithName(current.object, "argument")
        ) {
            match = { name: "argument" };
            return;
        }

        for (const value of Object.values(current)) {
            if (
                !value ||
                (typeof value !== "object" && !Array.isArray(value))
            ) {
                continue;
            }

            visit(value, false);

            if (match) {
                break;
            }
        }
    };

    visit(node, true);

    return match;
}

function getArgumentBuiltinName(name) {
    if (typeof name !== "string") {
        return null;
    }

    if (ARGUMENT_BUILTINS.has(name)) {
        return name;
    }

    return null;
}

function getNodeStartLine(node) {
    const location = node?.start;

    if (
        location &&
        typeof location === "object" &&
        typeof location.line === "number"
    ) {
        return location.line;
    }

    return undefined;
}

function collectGM1100Candidates(node) {
    const index = new Map();

    const visit = (candidate) => {
        if (!candidate) {
            return;
        }

        if (Array.isArray(candidate)) {
            for (const item of candidate) {
                visit(item);
            }
            return;
        }

        if (typeof candidate !== "object") {
            return;
        }

        if (
            (candidate.type === "VariableDeclaration" ||
                candidate.type === "AssignmentExpression") &&
            typeof getNodeStartLine(candidate) === "number"
        ) {
            const line = getNodeStartLine(candidate);

            if (typeof line === "number") {
                if (!index.has(line)) {
                    index.set(line, []);
                }

                index.get(line).push(candidate);
            }
        }

        for (const value of Object.values(candidate)) {
            if (value && typeof value === "object") {
                visit(value);
            }
        }
    };

    visit(node);

    return index;
}<|MERGE_RESOLUTION|>--- conflicted
+++ resolved
@@ -547,27 +547,7 @@
             continue;
         }
 
-<<<<<<< HEAD
-        if (diagnosticId === "GM2012") {
-            registerFeatherFixer(registry, diagnosticId, () => ({ ast }) => {
-                const fixes = ensureVertexFormatsClosedBeforeStartingNewOnes({
-                    ast,
-                    diagnostic
-                });
-
-                if (Array.isArray(fixes) && fixes.length > 0) {
-                    return fixes;
-                }
-
-                return registerManualFeatherFix({ ast, diagnostic });
-            });
-            continue;
-        }
-
-        if (diagnosticId === "GM2020") {
-=======
         if (diagnosticId === "GM1010") {
->>>>>>> 164b1dd1
             registerFeatherFixer(registry, diagnosticId, () => ({ ast }) => {
                 const fixes = ensureNumericOperationsUseRealLiteralCoercion({
                     ast,
@@ -586,6 +566,22 @@
         if (diagnosticId === "GM1013") {
             registerFeatherFixer(registry, diagnosticId, () => ({ ast }) => {
                 const fixes = resolveWithOtherVariableReferences({
+                    ast,
+                    diagnostic
+                });
+
+                if (isNonEmptyArray(fixes)) {
+                    return fixes;
+                }
+
+                return registerManualFeatherFix({ ast, diagnostic });
+            });
+            continue;
+        }
+
+        if (diagnosticId === "GM2012") {
+            registerFeatherFixer(registry, diagnosticId, () => ({ ast }) => {
+                const fixes = ensureVertexFormatsClosedBeforeStartingNewOnes({
                     ast,
                     diagnostic
                 });
@@ -1164,147 +1160,9 @@
     return assignment;
 }
 
-<<<<<<< HEAD
-function ensureVertexFormatsClosedBeforeStartingNewOnes({ ast, diagnostic }) {
-    if (!diagnostic || !ast || typeof ast !== "object") {
-        return [];
-    }
-
-    const fixes = [];
-
-    const visit = (node, parent, property) => {
-        if (!node) {
-            return;
-        }
-
-        if (Array.isArray(node)) {
-            if (shouldProcessStatementSequence(parent, property)) {
-                ensureSequentialVertexFormatsAreClosed(node, diagnostic, fixes);
-            }
-
-            for (let index = 0; index < node.length; index += 1) {
-                visit(node[index], node, index);
-            }
-
-            return;
-        }
-
-        if (typeof node !== "object") {
-            return;
-        }
-
-        for (const [key, value] of Object.entries(node)) {
-            if (value && typeof value === "object") {
-                visit(value, node, key);
-            }
-        }
-    };
-
-    visit(ast, null, null);
-
-    return fixes;
-}
-
-function ensureSequentialVertexFormatsAreClosed(statements, diagnostic, fixes) {
-    if (!Array.isArray(statements) || statements.length === 0) {
-        return;
-    }
-
-    const openBegins = [];
-
-    for (let index = 0; index < statements.length; index += 1) {
-        const statement = statements[index];
-
-        if (!statement || typeof statement !== "object") {
-            continue;
-        }
-
-        if (isVertexFormatBeginCall(statement)) {
-            if (openBegins.length > 0) {
-                const previousBegin = openBegins[openBegins.length - 1];
-
-                if (previousBegin && previousBegin !== statement) {
-                    const fixDetail = insertVertexFormatEndBefore(
-                        statements,
-                        index,
-                        previousBegin,
-                        diagnostic
-                    );
-
-                    if (fixDetail) {
-                        fixes.push(fixDetail);
-                        openBegins.pop();
-                    }
-                }
-            }
-
-            if (openBegins[openBegins.length - 1] !== statement) {
-                openBegins.push(statement);
-            }
-            continue;
-        }
-
-        const closingCount = countVertexFormatEndCalls(statement);
-
-        for (let consumed = 0; consumed < closingCount && openBegins.length > 0; consumed += 1) {
-            openBegins.pop();
-        }
-    }
-}
-
-function shouldProcessStatementSequence(parent, property) {
-    if (!parent) {
-        return true;
-    }
-
-    if (property === "body") {
-        return parent.type === "Program" || parent.type === "BlockStatement";
-    }
-
-    return parent.type === "CaseClause" && property === "consequent";
-}
-
-function insertVertexFormatEndBefore(statements, index, templateBegin, diagnostic) {
-    if (!Array.isArray(statements) || typeof index !== "number") {
-        return null;
-    }
-
-    if (!templateBegin || typeof templateBegin !== "object") {
-        return null;
-    }
-
-    const replacement = createVertexFormatEndCall(templateBegin);
-
-    if (!replacement) {
-        return null;
-    }
-
-    const fixDetail = createFeatherFixDetail(diagnostic, {
-        target: templateBegin?.object?.name ?? null,
-        range: {
-            start: getNodeStartIndex(templateBegin),
-            end: getNodeEndIndex(templateBegin)
-        }
-    });
-
-    if (!fixDetail) {
-        return null;
-    }
-
-    statements.splice(index, 0, replacement);
-    attachFeatherFixMetadata(replacement, [fixDetail]);
-
-    return fixDetail;
-}
-
-function harmonizeTexturePointerTernaries({ ast, diagnostic }) {
-    if (!diagnostic || !ast || typeof ast !== "object") {
-        return [];
-=======
 function isWithStatementTargetingOther(node) {
     if (!node || node.type !== "WithStatement") {
         return false;
->>>>>>> 164b1dd1
     }
 
     const testExpression =
@@ -1785,27 +1643,6 @@
             return true;
         }
 
-<<<<<<< HEAD
-function isVertexFormatBeginCall(node) {
-    if (!node || node.type !== "CallExpression") {
-        return false;
-    }
-
-    return isIdentifierWithName(node.object, "vertex_format_begin");
-}
-
-function isVertexFormatEndCall(node) {
-    if (!node || node.type !== "CallExpression") {
-        return false;
-    }
-
-    return isIdentifierWithName(node.object, "vertex_format_end");
-}
-
-function isLiteralZero(node) {
-    if (!node || node.type !== "Literal") {
-        return false;
-=======
         if (callee?.type === "Identifier") {
             const name = callee.name;
 
@@ -1817,7 +1654,6 @@
                 return true;
             }
         }
->>>>>>> 164b1dd1
     }
 
     return false;
@@ -1931,85 +1767,7 @@
         identifierNode.end = cloneLocation(argument.end);
     }
 
-<<<<<<< HEAD
-    return callExpression;
-}
-
-function createVertexFormatEndCall(template) {
-    const identifier = createIdentifier("vertex_format_end", template?.object ?? template);
-
-    if (!identifier) {
-        return null;
-    }
-
-    const callExpression = {
-        type: "CallExpression",
-        object: identifier,
-        arguments: []
-    };
-
-    if (template && typeof template === "object") {
-        if (Object.prototype.hasOwnProperty.call(template, "start")) {
-            callExpression.start = cloneLocation(template.start);
-        }
-
-        if (Object.prototype.hasOwnProperty.call(template, "end")) {
-            callExpression.end = cloneLocation(template.end);
-        }
-    }
-
-    return callExpression;
-}
-
-function countVertexFormatEndCalls(node) {
-    const stack = [node];
-    const seen = new Set();
-    let count = 0;
-
-    while (stack.length > 0) {
-        const current = stack.pop();
-
-        if (!current || typeof current !== "object") {
-            continue;
-        }
-
-        if (seen.has(current)) {
-            continue;
-        }
-
-        seen.add(current);
-
-        if (isVertexFormatEndCall(current)) {
-            count += 1;
-        }
-
-        if (Array.isArray(current)) {
-            for (let index = 0; index < current.length; index += 1) {
-                stack.push(current[index]);
-            }
-            continue;
-        }
-
-        for (const value of Object.values(current)) {
-            if (value && typeof value === "object") {
-                stack.push(value);
-            }
-        }
-    }
-
-    return count;
-}
-
-function createLiteral(value, template) {
-    const literalValue = typeof value === "number" ? String(value) : value;
-
-    const literal = {
-        type: "Literal",
-        value: literalValue
-    };
-=======
     copyCommentMetadata(argument, identifierNode);
->>>>>>> 164b1dd1
 
     const fixDetail = createFeatherFixDetail(diagnostic, {
         target: identifierName,
@@ -11246,6 +11004,186 @@
     return fixes;
 }
 
+function ensureVertexFormatsClosedBeforeStartingNewOnes({ ast, diagnostic }) {
+    if (!diagnostic || !ast || typeof ast !== "object") {
+        return [];
+    }
+
+    const fixes = [];
+
+    const visit = (node, parent, property) => {
+        if (!node) {
+            return;
+        }
+
+        if (Array.isArray(node)) {
+            if (shouldProcessStatementSequence(parent, property)) {
+                ensureSequentialVertexFormatsAreClosed(node, diagnostic, fixes);
+            }
+
+            for (let index = 0; index < node.length; index += 1) {
+                visit(node[index], node, index);
+            }
+
+            return;
+        }
+
+        if (typeof node !== "object") {
+            return;
+        }
+
+        for (const [key, value] of Object.entries(node)) {
+            if (value && typeof value === "object") {
+                visit(value, node, key);
+            }
+        }
+    };
+
+    visit(ast, null, null);
+
+    return fixes;
+}
+
+function ensureSequentialVertexFormatsAreClosed(statements, diagnostic, fixes) {
+    if (!Array.isArray(statements) || statements.length === 0) {
+        return;
+    }
+
+    const openBegins = [];
+
+    for (let index = 0; index < statements.length; index += 1) {
+        const statement = statements[index];
+
+        if (!statement || typeof statement !== "object") {
+            continue;
+        }
+
+        if (isVertexFormatBeginCall(statement)) {
+            if (openBegins.length > 0) {
+                const previousBegin = openBegins[openBegins.length - 1];
+
+                if (previousBegin && previousBegin !== statement) {
+                    const fixDetail = insertVertexFormatEndBefore(
+                        statements,
+                        index,
+                        previousBegin,
+                        diagnostic
+                    );
+
+                    if (fixDetail) {
+                        fixes.push(fixDetail);
+                        openBegins.pop();
+                    }
+                }
+            }
+
+            if (openBegins[openBegins.length - 1] !== statement) {
+                openBegins.push(statement);
+            }
+            continue;
+        }
+
+        const closingCount = countVertexFormatEndCalls(statement);
+
+        for (
+            let consumed = 0;
+            consumed < closingCount && openBegins.length > 0;
+            consumed += 1
+        ) {
+            openBegins.pop();
+        }
+    }
+}
+
+function shouldProcessStatementSequence(parent, property) {
+    if (!parent) {
+        return true;
+    }
+
+    if (property === "body") {
+        return parent.type === "Program" || parent.type === "BlockStatement";
+    }
+
+    return parent.type === "CaseClause" && property === "consequent";
+}
+
+function insertVertexFormatEndBefore(
+    statements,
+    index,
+    templateBegin,
+    diagnostic
+) {
+    if (!Array.isArray(statements) || typeof index !== "number") {
+        return null;
+    }
+
+    if (!templateBegin || typeof templateBegin !== "object") {
+        return null;
+    }
+
+    const replacement = createVertexFormatEndCall(templateBegin);
+
+    if (!replacement) {
+        return null;
+    }
+
+    const fixDetail = createFeatherFixDetail(diagnostic, {
+        target: templateBegin?.object?.name ?? null,
+        range: {
+            start: getNodeStartIndex(templateBegin),
+            end: getNodeEndIndex(templateBegin)
+        }
+    });
+
+    if (!fixDetail) {
+        return null;
+    }
+
+    statements.splice(index, 0, replacement);
+    attachFeatherFixMetadata(replacement, [fixDetail]);
+
+    return fixDetail;
+}
+
+function countVertexFormatEndCalls(node) {
+    const stack = [node];
+    const seen = new Set();
+    let count = 0;
+
+    while (stack.length > 0) {
+        const current = stack.pop();
+
+        if (!current || typeof current !== "object") {
+            continue;
+        }
+
+        if (seen.has(current)) {
+            continue;
+        }
+
+        seen.add(current);
+
+        if (isVertexFormatEndCall(current)) {
+            count += 1;
+        }
+
+        if (Array.isArray(current)) {
+            for (let index = 0; index < current.length; index += 1) {
+                stack.push(current[index]);
+            }
+            continue;
+        }
+
+        for (const value of Object.values(current)) {
+            if (value && typeof value === "object") {
+                stack.push(value);
+            }
+        }
+    }
+
+    return count;
+}
+
 function ensureVertexFormatDefinitionIsClosed(
     node,
     parent,
