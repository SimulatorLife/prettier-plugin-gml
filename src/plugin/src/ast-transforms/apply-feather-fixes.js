--- conflicted
+++ resolved
@@ -35,7 +35,6 @@
     "MemberIndexExpression"
 ]);
 const MANUAL_FIX_TRACKING_KEY = Symbol("manualFeatherFixes");
-<<<<<<< HEAD
 const STRING_LENGTH_CALL_BLACKLIST = new Set([
     "string_byte_at",
     "string_byte_length",
@@ -47,7 +46,6 @@
     "string_width",
     "string_width_ext"
 ]);
-=======
 const IDENTIFIER_TOKEN_PATTERN = /\b[A-Za-z_][A-Za-z0-9_]*\b/g;
 const RESERVED_KEYWORD_TOKENS = new Set([
     "and",
@@ -271,7 +269,6 @@
         metadata
     };
 }
->>>>>>> d6aa5f2a
 
 export function getFeatherDiagnosticFixers() {
     return new Map(FEATHER_DIAGNOSTIC_FIXERS);
@@ -376,47 +373,7 @@
             continue;
         }
 
-<<<<<<< HEAD
-        if (diagnosticId === "GM1012") {
-            registerFeatherFixer(registry, diagnosticId, () => ({ ast }) => {
-                const fixes = convertStringLengthPropertyAccesses({ ast, diagnostic });
-
-                if (Array.isArray(fixes) && fixes.length > 0) {
-                    return fixes;
-                }
-
-                return registerManualFeatherFix({ ast, diagnostic });
-            });
-            continue;
-        }
-
-        if (diagnosticId === "GM1051") {
-            registerFeatherFixer(registry, diagnosticId, () => ({ ast, sourceText }) => {
-                const fixes = removeTrailingMacroSemicolons({
-                    ast,
-                    sourceText,
-                    diagnostic
-                });
-
-                if (Array.isArray(fixes) && fixes.length > 0) {
-                    return fixes;
-                }
-
-                return registerManualFeatherFix({ ast, diagnostic });
-            });
-            continue;
-        }
-
-        if (diagnosticId === "GM2020") {
-            registerFeatherFixer(registry, diagnosticId, () => ({ ast }) => {
-                const fixes = convertAllDotAssignmentsToWithStatements({ ast, diagnostic });
-
-                if (Array.isArray(fixes) && fixes.length > 0) {
-                    return fixes;
-                }
-=======
         const handler = AUTOMATIC_FEATHER_FIX_HANDLERS.get(diagnosticId);
->>>>>>> d6aa5f2a
 
         if (handler) {
             registerAutomaticFeatherFix({
@@ -546,6 +503,11 @@
             "GM1038",
             ({ ast, diagnostic }) =>
                 removeDuplicateMacroDeclarations({ ast, diagnostic })
+        ],
+        [
+            "GM1012",
+            ({ ast, diagnostic }) =>
+                convertStringLengthPropertyAccesses({ ast, diagnostic })
         ],
         [
             "GM1014",
@@ -678,6 +640,161 @@
     return Array.isArray(value) && value.length > 0;
 }
 
+function convertStringLengthPropertyAccesses({ ast, diagnostic }) {
+    if (!diagnostic || !ast || typeof ast !== "object") {
+        return [];
+    }
+
+    const fixes = [];
+
+    const visit = (node, parent, property) => {
+        if (!node) {
+            return;
+        }
+
+        if (Array.isArray(node)) {
+            for (let index = 0; index < node.length; index += 1) {
+                visit(node[index], node, index);
+            }
+            return;
+        }
+
+        if (typeof node !== "object") {
+            return;
+        }
+
+        if (node.type === "MemberDotExpression") {
+            const fix = convertLengthAccess(node, parent, property, diagnostic);
+
+            if (fix) {
+                fixes.push(fix);
+                return;
+            }
+        }
+
+        for (const [key, value] of Object.entries(node)) {
+            if (value && typeof value === "object") {
+                visit(value, node, key);
+            }
+        }
+    };
+
+    visit(ast, null, null);
+
+    return fixes;
+}
+
+function convertLengthAccess(node, parent, property, diagnostic) {
+    if (!node || node.type !== "MemberDotExpression") {
+        return null;
+    }
+
+    if (!parent || property === undefined || property === null) {
+        return null;
+    }
+
+    if (parent.type === "AssignmentExpression" && parent.left === node) {
+        return null;
+    }
+
+    if (parent.type === "CallExpression" && parent.object === node) {
+        return null;
+    }
+
+    const propertyIdentifier = node.property;
+
+    if (!isIdentifierWithName(propertyIdentifier, "length")) {
+        return null;
+    }
+
+    const argumentExpression = node.object;
+
+    if (!argumentExpression || typeof argumentExpression !== "object") {
+        return null;
+    }
+
+    if (!isStringReturningExpression(argumentExpression)) {
+        return null;
+    }
+
+    const stringLengthIdentifier = createIdentifier(
+        "string_length",
+        propertyIdentifier
+    );
+
+    if (!stringLengthIdentifier) {
+        return null;
+    }
+
+    const callExpression = {
+        type: "CallExpression",
+        object: stringLengthIdentifier,
+        arguments: [argumentExpression]
+    };
+
+    if (Object.prototype.hasOwnProperty.call(node, "start")) {
+        callExpression.start = cloneLocation(node.start);
+    }
+
+    if (Object.prototype.hasOwnProperty.call(node, "end")) {
+        callExpression.end = cloneLocation(node.end);
+    }
+
+    copyCommentMetadata(node, callExpression);
+
+    const fixDetail = createFeatherFixDetail(diagnostic, {
+        target: propertyIdentifier?.name ?? null,
+        range: {
+            start: getNodeStartIndex(node),
+            end: getNodeEndIndex(node)
+        }
+    });
+
+    if (!fixDetail) {
+        return null;
+    }
+
+    if (Array.isArray(parent)) {
+        parent[property] = callExpression;
+    } else if (parent && typeof property === "string") {
+        parent[property] = callExpression;
+    } else {
+        return null;
+    }
+
+    attachFeatherFixMetadata(callExpression, [fixDetail]);
+
+    return fixDetail;
+}
+
+function isStringReturningExpression(node) {
+    if (!node || typeof node !== "object") {
+        return false;
+    }
+
+    if (node.type === "CallExpression") {
+        const callee = node.object;
+
+        if (isIdentifierWithName(callee, "string")) {
+            return true;
+        }
+
+        if (callee?.type === "Identifier") {
+            const name = callee.name;
+
+            if (STRING_LENGTH_CALL_BLACKLIST.has(name)) {
+                return false;
+            }
+
+            if (name.startsWith("string_")) {
+                return true;
+            }
+        }
+    }
+
+    return false;
+}
+
 function convertAssetArgumentStringsToIdentifiers({ ast, diagnostic }) {
     if (!diagnostic || !ast || typeof ast !== "object") {
         return [];
@@ -920,165 +1037,8 @@
     return fixes;
 }
 
-<<<<<<< HEAD
-function convertStringLengthPropertyAccesses({ ast, diagnostic }) {
-    if (!diagnostic || !ast || typeof ast !== "object") {
-        return [];
-    }
-
-    const fixes = [];
-
-    const visit = (node, parent, property) => {
-        if (!node) {
-            return;
-        }
-
-        if (Array.isArray(node)) {
-            for (let index = 0; index < node.length; index += 1) {
-                visit(node[index], node, index);
-            }
-            return;
-        }
-
-        if (typeof node !== "object") {
-            return;
-        }
-
-        if (node.type === "MemberDotExpression") {
-            const fix = convertLengthAccess(node, parent, property, diagnostic);
-
-            if (fix) {
-                fixes.push(fix);
-                return;
-            }
-        }
-
-        for (const [key, value] of Object.entries(node)) {
-            if (value && typeof value === "object") {
-                visit(value, node, key);
-            }
-        }
-    };
-
-    visit(ast, null, null);
-
-    return fixes;
-}
-
-function convertLengthAccess(node, parent, property, diagnostic) {
-    if (!node || node.type !== "MemberDotExpression") {
-        return null;
-    }
-
-    if (!parent || property === undefined || property === null) {
-        return null;
-    }
-
-    if (parent.type === "AssignmentExpression" && parent.left === node) {
-        return null;
-    }
-
-    if (parent.type === "CallExpression" && parent.object === node) {
-        return null;
-    }
-
-    const propertyIdentifier = node.property;
-
-    if (!isIdentifierWithName(propertyIdentifier, "length")) {
-        return null;
-    }
-
-    const argumentExpression = node.object;
-
-    if (!argumentExpression || typeof argumentExpression !== "object") {
-        return null;
-    }
-
-    if (!isStringReturningExpression(argumentExpression)) {
-        return null;
-    }
-
-    const stringLengthIdentifier = createIdentifier("string_length", propertyIdentifier);
-
-    if (!stringLengthIdentifier) {
-        return null;
-    }
-
-    const callExpression = {
-        type: "CallExpression",
-        object: stringLengthIdentifier,
-        arguments: [argumentExpression]
-    };
-
-    if (Object.prototype.hasOwnProperty.call(node, "start")) {
-        callExpression.start = cloneLocation(node.start);
-    }
-
-    if (Object.prototype.hasOwnProperty.call(node, "end")) {
-        callExpression.end = cloneLocation(node.end);
-    }
-
-    copyCommentMetadata(node, callExpression);
-
-    const fixDetail = createFeatherFixDetail(diagnostic, {
-        target: propertyIdentifier?.name ?? null,
-        range: {
-            start: getNodeStartIndex(node),
-            end: getNodeEndIndex(node)
-        }
-    });
-
-    if (!fixDetail) {
-        return null;
-    }
-
-    if (Array.isArray(parent)) {
-        parent[property] = callExpression;
-    } else if (parent && typeof property === "string") {
-        parent[property] = callExpression;
-    } else {
-        return null;
-    }
-
-    attachFeatherFixMetadata(callExpression, [fixDetail]);
-
-    return fixDetail;
-}
-
-function isStringReturningExpression(node) {
-    if (!node || typeof node !== "object") {
-        return false;
-    }
-
-    if (node.type === "CallExpression") {
-        const callee = node.object;
-
-        if (isIdentifierWithName(callee, "string")) {
-            return true;
-        }
-
-        if (callee && callee.type === "Identifier") {
-            const name = callee.name;
-
-            if (STRING_LENGTH_CALL_BLACKLIST.has(name)) {
-                return false;
-            }
-
-            if (name.startsWith("string_")) {
-                return true;
-            }
-        }
-    }
-
-    return false;
-}
-
-function convertAllAssignment(node, parent, property, diagnostic) {
-    if (!Array.isArray(parent) || typeof property !== "number") {
-=======
 function normalizeDivisionBinaryExpression(node, diagnostic) {
     if (!node || node.type !== "BinaryExpression") {
->>>>>>> d6aa5f2a
         return null;
     }
 
@@ -7914,35 +7874,6 @@
 
     const count = Math.min(badExampleCalls.length, goodExampleCalls.length);
 
-<<<<<<< HEAD
-function createIdentifier(name, template) {
-    if (typeof name !== "string" || name.length === 0) {
-        return null;
-    }
-
-    const identifier = {
-        type: "Identifier",
-        name
-    };
-
-    if (template && typeof template === "object") {
-        if (Object.prototype.hasOwnProperty.call(template, "start")) {
-            identifier.start = cloneLocation(template.start);
-        }
-
-        if (Object.prototype.hasOwnProperty.call(template, "end")) {
-            identifier.end = cloneLocation(template.end);
-        }
-    }
-
-    return identifier;
-}
-
-function cloneLocation(location) {
-    if (typeof location === "number") {
-        return location;
-    }
-=======
     for (let index = 0; index < count; index += 1) {
         const typo = badExampleCalls[index];
         const correction = goodExampleCalls[index];
@@ -7950,7 +7881,6 @@
         if (!typo || !correction || typo === correction) {
             continue;
         }
->>>>>>> d6aa5f2a
 
         if (!replacements.has(typo)) {
             replacements.set(typo, correction);
