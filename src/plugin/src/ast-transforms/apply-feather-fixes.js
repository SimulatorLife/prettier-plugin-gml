--- conflicted
+++ resolved
@@ -23,7 +23,6 @@
     "MemberIndexExpression"
 ]);
 const MANUAL_FIX_TRACKING_KEY = Symbol("manualFeatherFixes");
-<<<<<<< HEAD
 const GM1041_CALL_ARGUMENT_TARGETS = new Map([
     ["instance_create_depth", [3]],
     ["instance_create_layer", [3]],
@@ -31,7 +30,6 @@
     ["layer_instance_create", [3]]
 ]);
 const IDENTIFIER_NAME_PATTERN = /^[A-Za-z_][A-Za-z0-9_]*$/;
-=======
 const DEFAULT_DUPLICATE_PARAMETER_SUFFIX_START = 2;
 const FEATHER_TYPE_SYSTEM_INFO = buildFeatherTypeSystemInfo();
 
@@ -195,7 +193,6 @@
         metadata
     };
 }
->>>>>>> e876eba7
 
 export function getFeatherDiagnosticFixers() {
     return new Map(FEATHER_DIAGNOSTIC_FIXERS);
@@ -300,18 +297,6 @@
             continue;
         }
 
-<<<<<<< HEAD
-        if (diagnosticId === "GM1041") {
-            registerFeatherFixer(registry, diagnosticId, () => ({ ast }) => {
-                const fixes = convertAssetArgumentStringsToIdentifiers({ ast, diagnostic });
-
-                if (Array.isArray(fixes) && fixes.length > 0) {
-                    return fixes;
-                }
-
-                return registerManualFeatherFix({ ast, diagnostic });
-            });
-=======
         if (diagnosticId === "GM1016") {
             registerFeatherFixer(
                 registry,
@@ -331,7 +316,19 @@
                         return registerManualFeatherFix({ ast, diagnostic });
                     }
             );
->>>>>>> e876eba7
+            continue;
+        }
+
+        if (diagnosticId === "GM1041") {
+            registerFeatherFixer(registry, diagnosticId, () => ({ ast }) => {
+                const fixes = convertAssetArgumentStringsToIdentifiers({ ast, diagnostic });
+
+                if (Array.isArray(fixes) && fixes.length > 0) {
+                    return fixes;
+                }
+
+                return registerManualFeatherFix({ ast, diagnostic });
+            });
             continue;
         }
 
@@ -436,125 +433,10 @@
                     return fixes;
                 }
 
-<<<<<<< HEAD
-function convertAssetArgumentStringsToIdentifiers({ ast, diagnostic }) {
-    if (!diagnostic || !ast || typeof ast !== "object") {
-        return [];
-    }
-
-    const fixes = [];
-
-    const visit = (node) => {
-        if (!node) {
-            return;
-        }
-
-        if (Array.isArray(node)) {
-            for (const entry of node) {
-                visit(entry);
-            }
-            return;
-        }
-
-        if (typeof node !== "object") {
-            return;
-        }
-
-        if (node.type === "CallExpression") {
-            const calleeName = node.object?.type === "Identifier" ? node.object.name : null;
-
-            if (typeof calleeName === "string" && GM1041_CALL_ARGUMENT_TARGETS.has(calleeName)) {
-                const argumentIndexes = GM1041_CALL_ARGUMENT_TARGETS.get(calleeName) ?? [];
-                const args = Array.isArray(node.arguments) ? node.arguments : [];
-
-                for (const argumentIndex of argumentIndexes) {
-                    if (typeof argumentIndex !== "number" || argumentIndex < 0 || argumentIndex >= args.length) {
-                        continue;
-                    }
-
-                    const fixDetail = convertStringLiteralArgumentToIdentifier({
-                        argument: args[argumentIndex],
-                        container: args,
-                        index: argumentIndex,
-                        diagnostic
-                    });
-
-                    if (fixDetail) {
-                        fixes.push(fixDetail);
-                    }
-                }
-            }
-        }
-
-        for (const value of Object.values(node)) {
-            if (value && typeof value === "object") {
-                visit(value);
-            }
-        }
-    };
-
-    visit(ast);
-
-    return fixes;
-}
-
-function convertStringLiteralArgumentToIdentifier({ argument, container, index, diagnostic }) {
-    if (!Array.isArray(container) || typeof index !== "number") {
-        return null;
-    }
-
-    if (!argument || argument.type !== "Literal" || typeof argument.value !== "string") {
-        return null;
-    }
-
-    const identifierName = extractIdentifierNameFromLiteral(argument.value);
-    if (!identifierName) {
-        return null;
-    }
-
-    const identifierNode = {
-        type: "Identifier",
-        name: identifierName
-    };
-
-    if (Object.prototype.hasOwnProperty.call(argument, "start")) {
-        identifierNode.start = cloneLocation(argument.start);
-    }
-
-    if (Object.prototype.hasOwnProperty.call(argument, "end")) {
-        identifierNode.end = cloneLocation(argument.end);
-    }
-
-    copyCommentMetadata(argument, identifierNode);
-
-    const fixDetail = createFeatherFixDetail(diagnostic, {
-        target: identifierName,
-        range: {
-            start: getNodeStartIndex(argument),
-            end: getNodeEndIndex(argument)
-        }
-    });
-
-    if (!fixDetail) {
-        return null;
-    }
-
-    container[index] = identifierNode;
-    attachFeatherFixMetadata(identifierNode, [fixDetail]);
-
-    return fixDetail;
-}
-
-function registerFeatherFixer(registry, diagnosticId, factory) {
-    if (!registry || typeof registry.set !== "function") {
-        return;
-    }
-=======
                 return registerManualFeatherFix({ ast, diagnostic });
             });
             continue;
         }
->>>>>>> e876eba7
 
         if (diagnosticId === "GM1056") {
             registerFeatherFixer(registry, diagnosticId, () => ({ ast }) => {
@@ -730,6 +612,114 @@
     return registry;
 }
 
+function convertAssetArgumentStringsToIdentifiers({ ast, diagnostic }) {
+    if (!diagnostic || !ast || typeof ast !== "object") {
+        return [];
+    }
+
+    const fixes = [];
+
+    const visit = (node) => {
+        if (!node) {
+            return;
+        }
+
+        if (Array.isArray(node)) {
+            for (const entry of node) {
+                visit(entry);
+            }
+            return;
+        }
+
+        if (typeof node !== "object") {
+            return;
+        }
+
+        if (node.type === "CallExpression") {
+            const calleeName = node.object?.type === "Identifier" ? node.object.name : null;
+
+            if (typeof calleeName === "string" && GM1041_CALL_ARGUMENT_TARGETS.has(calleeName)) {
+                const argumentIndexes = GM1041_CALL_ARGUMENT_TARGETS.get(calleeName) ?? [];
+                const args = Array.isArray(node.arguments) ? node.arguments : [];
+
+                for (const argumentIndex of argumentIndexes) {
+                    if (typeof argumentIndex !== "number" || argumentIndex < 0 || argumentIndex >= args.length) {
+                        continue;
+                    }
+
+                    const fixDetail = convertStringLiteralArgumentToIdentifier({
+                        argument: args[argumentIndex],
+                        container: args,
+                        index: argumentIndex,
+                        diagnostic
+                    });
+
+                    if (fixDetail) {
+                        fixes.push(fixDetail);
+                    }
+                }
+            }
+        }
+
+        for (const value of Object.values(node)) {
+            if (value && typeof value === "object") {
+                visit(value);
+            }
+        }
+    };
+
+    visit(ast);
+
+    return fixes;
+}
+
+function convertStringLiteralArgumentToIdentifier({ argument, container, index, diagnostic }) {
+    if (!Array.isArray(container) || typeof index !== "number") {
+        return null;
+    }
+
+    if (!argument || argument.type !== "Literal" || typeof argument.value !== "string") {
+        return null;
+    }
+
+    const identifierName = extractIdentifierNameFromLiteral(argument.value);
+    if (!identifierName) {
+        return null;
+    }
+
+    const identifierNode = {
+        type: "Identifier",
+        name: identifierName
+    };
+
+    if (Object.prototype.hasOwnProperty.call(argument, "start")) {
+        identifierNode.start = cloneLocation(argument.start);
+    }
+
+    if (Object.prototype.hasOwnProperty.call(argument, "end")) {
+        identifierNode.end = cloneLocation(argument.end);
+    }
+
+    copyCommentMetadata(argument, identifierNode);
+
+    const fixDetail = createFeatherFixDetail(diagnostic, {
+        target: identifierName,
+        range: {
+            start: getNodeStartIndex(argument),
+            end: getNodeEndIndex(argument)
+        }
+    });
+
+    if (!fixDetail) {
+        return null;
+    }
+
+    container[index] = identifierNode;
+    attachFeatherFixMetadata(identifierNode, [fixDetail]);
+
+    return fixDetail;
+}
+
 function buildFeatherTypeSystemInfo() {
     const metadata = getFeatherMetadata();
     const typeSystem = metadata?.typeSystem;
@@ -764,10 +754,10 @@
         });
 
         const description =
-      typeof entry?.description === "string" ? entry.description : "";
+            typeof entry?.description === "string" ? entry.description : "";
         const requiresSpecifier =
-      /requires specifiers/i.test(description) ||
-      /constructor/i.test(description);
+            /requires specifiers/i.test(description) ||
+            /constructor/i.test(description);
 
         if (hasDotSpecifier || requiresSpecifier) {
             specifierBaseTypes.add(name.toLowerCase());
@@ -3641,6 +3631,38 @@
     );
 }
 
+function extractIdentifierNameFromLiteral(value) {
+    if (typeof value !== "string") {
+        return null;
+    }
+
+    const stripped = stripStringQuotes(value);
+    if (!stripped) {
+        return null;
+    }
+
+    if (!IDENTIFIER_NAME_PATTERN.test(stripped)) {
+        return null;
+    }
+
+    return stripped;
+}
+
+function stripStringQuotes(value) {
+    if (typeof value !== "string" || value.length < 2) {
+        return null;
+    }
+
+    const firstChar = value[0];
+    const lastChar = value[value.length - 1];
+
+    if ((firstChar === '"' || firstChar === "'") && firstChar === lastChar) {
+        return value.slice(1, -1);
+    }
+
+    return null;
+}
+
 function isIdentifierWithName(node, name) {
     if (!node || node.type !== "Identifier") {
         return false;
@@ -4291,47 +4313,9 @@
     );
 }
 
-<<<<<<< HEAD
-function extractIdentifierNameFromLiteral(value) {
-    if (typeof value !== "string") {
-        return null;
-    }
-
-    const stripped = stripStringQuotes(value);
-    if (!stripped) {
-        return null;
-    }
-
-    if (!IDENTIFIER_NAME_PATTERN.test(stripped)) {
-        return null;
-    }
-
-    return stripped;
-}
-
-function stripStringQuotes(value) {
-    if (typeof value !== "string" || value.length < 2) {
-        return null;
-    }
-
-    const firstChar = value[0];
-    const lastChar = value[value.length - 1];
-
-    if ((firstChar === '"' || firstChar === "'") && firstChar === lastChar) {
-        return value.slice(1, -1);
-    }
-
-    return null;
-}
-
-function isIdentifierWithName(node, name) {
-    if (!node || node.type !== "Identifier") {
-        return false;
-=======
 function balanceTypeAnnotationDelimiters(typeText) {
     if (typeof typeText !== "string" || typeText.length === 0) {
         return typeText ?? "";
->>>>>>> e876eba7
     }
 
     const stack = [];
