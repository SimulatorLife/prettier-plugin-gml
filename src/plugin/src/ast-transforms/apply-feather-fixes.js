--- conflicted
+++ resolved
@@ -606,10 +606,12 @@
             continue;
         }
 
-<<<<<<< HEAD
         if (diagnosticId === "GM2043") {
             registerFeatherFixer(registry, diagnosticId, () => ({ ast }) => {
-                const fixes = ensureLocalVariablesAreDeclaredBeforeUse({ ast, diagnostic });
+                const fixes = ensureLocalVariablesAreDeclaredBeforeUse({
+                    ast,
+                    diagnostic
+                });
 
                 if (Array.isArray(fixes) && fixes.length > 0) {
                     return fixes;
@@ -620,10 +622,7 @@
             continue;
         }
 
-        if (diagnosticId === "GM2054") {
-=======
         if (diagnosticId === "GM2050") {
->>>>>>> a8fb7c80
             registerFeatherFixer(registry, diagnosticId, () => ({ ast }) => {
                 const fixes = ensureFogIsReset({ ast, diagnostic });
 
@@ -1513,440 +1512,6 @@
     return fixDetail;
 }
 
-<<<<<<< HEAD
-function ensureLocalVariablesAreDeclaredBeforeUse({ ast, diagnostic }) {
-    if (!diagnostic || !ast || typeof ast !== "object") {
-        return [];
-    }
-
-    const fixes = [];
-    const ancestors = [];
-    const visitedNodes = new WeakSet();
-
-    const visitNode = (node, parent, property, container, index) => {
-        if (!node || typeof node !== "object") {
-            return;
-        }
-
-        if (visitedNodes.has(node)) {
-            return;
-        }
-
-        visitedNodes.add(node);
-
-        const context = { node, parent, property, container, index };
-        ancestors.push(context);
-
-        const action = handleLocalVariableDeclarationPatterns({
-            context,
-            ancestors,
-            diagnostic,
-            fixes
-        });
-
-        if (action?.skipChildren) {
-            ancestors.pop();
-            return;
-        }
-
-        for (const [key, value] of Object.entries(node)) {
-            if (!value || typeof value !== "object") {
-                continue;
-            }
-
-            if (Array.isArray(value)) {
-                for (let childIndex = 0; childIndex < value.length; childIndex += 1) {
-                    visitNode(value[childIndex], node, key, value, childIndex);
-                }
-                continue;
-            }
-
-            visitNode(value, node, key, null, null);
-        }
-
-        ancestors.pop();
-    };
-
-    visitNode(ast, null, null, null, null);
-
-    return fixes;
-}
-
-function handleLocalVariableDeclarationPatterns({ context, ancestors, diagnostic, fixes }) {
-    const { node, container, index } = context;
-
-    if (!node || typeof node !== "object") {
-        return null;
-    }
-
-    if (node.type !== "VariableDeclaration" || node.kind !== "var") {
-        return null;
-    }
-
-    const declarator = getSingleVariableDeclarator(node);
-
-    if (!declarator) {
-        return null;
-    }
-
-    const variableName = getDeclaratorName(declarator);
-
-    if (!variableName) {
-        return null;
-    }
-
-    if (container && Array.isArray(container) && typeof index === "number") {
-        const precedingNode = container[index - 1];
-        const fixDetail = convertPrecedingAssignmentToVariableDeclaration({
-            assignmentNode: precedingNode,
-            declarationNode: node,
-            container,
-            assignmentIndex: index - 1,
-            declarationIndex: index,
-            diagnostic,
-            variableName
-        });
-
-        if (fixDetail) {
-            fixes.push(fixDetail);
-            return { skipChildren: true };
-        }
-    }
-
-    if (context.parent?.type !== "BlockStatement") {
-        return null;
-    }
-
-    const blockBody = Array.isArray(container) ? container : null;
-
-    if (!blockBody) {
-        return null;
-    }
-
-    const owningStatementContext = findNearestStatementContext(ancestors.slice(0, -1));
-
-    if (!owningStatementContext) {
-        return null;
-    }
-
-    const { container: statementContainer, index: statementIndex } = owningStatementContext;
-
-    if (!statementContainer || !Array.isArray(statementContainer) || typeof statementIndex !== "number") {
-        return null;
-    }
-
-    if (hasVariableDeclarationInContainer(statementContainer, variableName, statementIndex)) {
-        return null;
-    }
-
-    if (!referencesIdentifierAfterIndex(statementContainer, variableName, statementIndex + 1)) {
-        return null;
-    }
-
-    const fixDetail = hoistVariableDeclarationOutOfBlock({
-        declarationNode: node,
-        blockBody,
-        declarationIndex: index,
-        statementContainer,
-        statementIndex,
-        diagnostic,
-        variableName
-    });
-
-    if (fixDetail) {
-        fixes.push(fixDetail);
-        return { skipChildren: true };
-    }
-
-    return null;
-}
-
-function getSingleVariableDeclarator(node) {
-    if (!node || node.type !== "VariableDeclaration") {
-        return null;
-    }
-
-    const declarations = Array.isArray(node.declarations) ? node.declarations : [];
-
-    if (declarations.length !== 1) {
-        return null;
-    }
-
-    const [declarator] = declarations;
-
-    if (!declarator || declarator.type !== "VariableDeclarator") {
-        return null;
-    }
-
-    return declarator;
-}
-
-function getDeclaratorName(declarator) {
-    const identifier = declarator?.id;
-
-    if (!identifier || identifier.type !== "Identifier") {
-        return null;
-    }
-
-    return identifier.name ?? null;
-}
-
-function convertPrecedingAssignmentToVariableDeclaration({
-    assignmentNode,
-    declarationNode,
-    container,
-    assignmentIndex,
-    declarationIndex,
-    diagnostic,
-    variableName
-}) {
-    if (!assignmentNode || assignmentNode.type !== "AssignmentExpression" || assignmentNode.operator !== "=") {
-        return null;
-    }
-
-    if (!container || !Array.isArray(container)) {
-        return null;
-    }
-
-    if (typeof assignmentIndex !== "number" || typeof declarationIndex !== "number") {
-        return null;
-    }
-
-    if (!assignmentNode.left || assignmentNode.left.type !== "Identifier" || assignmentNode.left.name !== variableName) {
-        return null;
-    }
-
-    const declarator = getSingleVariableDeclarator(declarationNode);
-
-    if (!declarator || !declarator.init) {
-        return null;
-    }
-
-    const variableDeclaration = createVariableDeclarationFromAssignment(assignmentNode, declarator);
-
-    if (!variableDeclaration) {
-        return null;
-    }
-
-    const assignmentExpression = createAssignmentFromDeclarator(declarator, declarationNode);
-
-    if (!assignmentExpression) {
-        return null;
-    }
-
-    const rangeStart = getNodeStartIndex(assignmentNode);
-    const rangeEnd = getNodeEndIndex(declarationNode);
-
-    const fixDetail = createFeatherFixDetail(diagnostic, {
-        target: variableName,
-        range: {
-            start: rangeStart,
-            end: rangeEnd
-        }
-    });
-
-    if (!fixDetail) {
-        return null;
-    }
-
-    container[assignmentIndex] = variableDeclaration;
-    container[declarationIndex] = assignmentExpression;
-
-    copyCommentMetadata(assignmentNode, variableDeclaration);
-    copyCommentMetadata(declarationNode, assignmentExpression);
-
-    attachFeatherFixMetadata(variableDeclaration, [fixDetail]);
-    attachFeatherFixMetadata(assignmentExpression, [fixDetail]);
-
-    return fixDetail;
-}
-
-function createVariableDeclarationFromAssignment(assignmentNode, declaratorTemplate) {
-    if (!assignmentNode || assignmentNode.type !== "AssignmentExpression") {
-        return null;
-    }
-
-    const identifier = cloneIdentifier(assignmentNode.left);
-
-    if (!identifier) {
-        return null;
-    }
-
-    const declarator = {
-        type: "VariableDeclarator",
-        id: identifier,
-        init: assignmentNode.right
-    };
-
-    if (declaratorTemplate && typeof declaratorTemplate === "object") {
-        if (Object.prototype.hasOwnProperty.call(declaratorTemplate, "start")) {
-            declarator.start = cloneLocation(declaratorTemplate.start);
-        }
-
-        if (Object.prototype.hasOwnProperty.call(declaratorTemplate, "end")) {
-            declarator.end = cloneLocation(declaratorTemplate.end);
-        }
-    }
-
-    const declaration = {
-        type: "VariableDeclaration",
-        kind: "var",
-        declarations: [declarator]
-    };
-
-    if (Object.prototype.hasOwnProperty.call(assignmentNode, "start")) {
-        declaration.start = cloneLocation(assignmentNode.start);
-    }
-
-    if (Object.prototype.hasOwnProperty.call(assignmentNode, "end")) {
-        declaration.end = cloneLocation(assignmentNode.end);
-    }
-
-    return declaration;
-}
-
-function createAssignmentFromDeclarator(declarator, templateNode) {
-    if (!declarator || declarator.type !== "VariableDeclarator") {
-        return null;
-    }
-
-    if (!declarator.init) {
-        return null;
-    }
-
-    const identifier = cloneIdentifier(declarator.id);
-
-    if (!identifier) {
-        return null;
-    }
-
-    const assignment = {
-        type: "AssignmentExpression",
-        operator: "=",
-        left: identifier,
-        right: declarator.init
-    };
-
-    if (templateNode && typeof templateNode === "object") {
-        if (Object.prototype.hasOwnProperty.call(templateNode, "start")) {
-            assignment.start = cloneLocation(templateNode.start);
-        }
-
-        if (Object.prototype.hasOwnProperty.call(templateNode, "end")) {
-            assignment.end = cloneLocation(templateNode.end);
-        }
-    }
-
-    return assignment;
-}
-
-function findNearestStatementContext(ancestors) {
-    if (!Array.isArray(ancestors)) {
-        return null;
-    }
-
-    for (let index = ancestors.length - 1; index >= 0; index -= 1) {
-        const entry = ancestors[index];
-
-        if (!entry || !Array.isArray(entry.container)) {
-            continue;
-        }
-
-        if (typeof entry.index !== "number") {
-            continue;
-        }
-
-        if (entry.node && entry.node.type === "VariableDeclaration" && entry.node.kind === "var") {
-            continue;
-        }
-
-        return entry;
-    }
-
-    return null;
-}
-
-function hasVariableDeclarationInContainer(container, variableName, uptoIndex) {
-    if (!Array.isArray(container) || !variableName) {
-        return false;
-    }
-
-    const limit = typeof uptoIndex === "number" ? uptoIndex : container.length;
-
-    for (let index = 0; index < limit; index += 1) {
-        const node = container[index];
-
-        if (!node || node.type !== "VariableDeclaration" || node.kind !== "var") {
-            continue;
-        }
-
-        const declarations = Array.isArray(node.declarations) ? node.declarations : [];
-
-        for (const declarator of declarations) {
-            if (!declarator || declarator.type !== "VariableDeclarator") {
-                continue;
-            }
-
-            if (declarator.id?.type === "Identifier" && declarator.id.name === variableName) {
-                return true;
-            }
-        }
-    }
-
-    return false;
-}
-
-function referencesIdentifierAfterIndex(container, variableName, startIndex) {
-    if (!Array.isArray(container) || !variableName) {
-        return false;
-    }
-
-    const initialIndex = typeof startIndex === "number" ? startIndex : 0;
-
-    for (let index = initialIndex; index < container.length; index += 1) {
-        if (referencesIdentifier(container[index], variableName)) {
-            return true;
-        }
-    }
-
-    return false;
-}
-
-function referencesIdentifier(node, variableName) {
-    if (!node || typeof node !== "object") {
-        return false;
-    }
-
-    const stack = [{ value: node, parent: null, key: null }];
-
-    while (stack.length > 0) {
-        const { value, parent, key } = stack.pop();
-
-        if (!value || typeof value !== "object") {
-            continue;
-        }
-
-        if (Array.isArray(value)) {
-            for (const item of value) {
-                stack.push({ value: item, parent, key });
-            }
-            continue;
-        }
-
-        if (value.type === "Identifier" && value.name === variableName) {
-            const isDeclaratorId = parent?.type === "VariableDeclarator" && key === "id";
-
-            if (!isDeclaratorId) {
-                return true;
-            }
-        }
-
-        for (const [childKey, childValue] of Object.entries(value)) {
-            if (childValue && typeof childValue === "object") {
-                stack.push({ value: childValue, parent: value, key: childKey });
-            }
-        }
-=======
 function isStringReturningExpression(node) {
     if (!node || typeof node !== "object") {
         return false;
@@ -1970,125 +1535,12 @@
                 return true;
             }
         }
->>>>>>> a8fb7c80
     }
 
     return false;
 }
 
-<<<<<<< HEAD
-function hoistVariableDeclarationOutOfBlock({
-    declarationNode,
-    blockBody,
-    declarationIndex,
-    statementContainer,
-    statementIndex,
-    diagnostic,
-    variableName
-}) {
-    if (!declarationNode || declarationNode.type !== "VariableDeclaration") {
-        return null;
-    }
-
-    if (!Array.isArray(blockBody) || typeof declarationIndex !== "number") {
-        return null;
-    }
-
-    if (!Array.isArray(statementContainer) || typeof statementIndex !== "number") {
-        return null;
-    }
-
-    const declarator = getSingleVariableDeclarator(declarationNode);
-
-    if (!declarator || !declarator.init) {
-        return null;
-    }
-
-    const hoistedDeclaration = createHoistedVariableDeclaration(declarator);
-
-    if (!hoistedDeclaration) {
-        return null;
-    }
-
-    const assignment = createAssignmentFromDeclarator(declarator, declarationNode);
-
-    if (!assignment) {
-        return null;
-    }
-
-    const rangeStart = getNodeStartIndex(declarationNode);
-    const owningStatement = statementContainer[statementIndex];
-    const rangeEnd = getNodeEndIndex(owningStatement ?? declarationNode);
-
-    const fixDetail = createFeatherFixDetail(diagnostic, {
-        target: variableName,
-        range: {
-            start: rangeStart,
-            end: rangeEnd
-        }
-    });
-
-    if (!fixDetail) {
-        return null;
-    }
-
-    statementContainer.splice(statementIndex, 0, hoistedDeclaration);
-    blockBody[declarationIndex] = assignment;
-
-    copyCommentMetadata(declarationNode, assignment);
-
-    attachFeatherFixMetadata(hoistedDeclaration, [fixDetail]);
-    attachFeatherFixMetadata(assignment, [fixDetail]);
-
-    return fixDetail;
-}
-
-function createHoistedVariableDeclaration(declaratorTemplate) {
-    if (!declaratorTemplate || declaratorTemplate.type !== "VariableDeclarator") {
-        return null;
-    }
-
-    const identifier = cloneIdentifier(declaratorTemplate.id);
-
-    if (!identifier) {
-        return null;
-    }
-
-    const declarator = {
-        type: "VariableDeclarator",
-        id: identifier,
-        init: null
-    };
-
-    if (Object.prototype.hasOwnProperty.call(declaratorTemplate, "start")) {
-        declarator.start = cloneLocation(declaratorTemplate.start);
-    }
-
-    if (Object.prototype.hasOwnProperty.call(declaratorTemplate, "end")) {
-        declarator.end = cloneLocation(declaratorTemplate.end);
-    }
-
-    const declaration = {
-        type: "VariableDeclaration",
-        kind: "var",
-        declarations: [declarator]
-    };
-
-    if (Object.prototype.hasOwnProperty.call(declaratorTemplate, "start")) {
-        declaration.start = cloneLocation(declaratorTemplate.start);
-    }
-
-    if (Object.prototype.hasOwnProperty.call(declaratorTemplate, "end")) {
-        declaration.end = cloneLocation(declaratorTemplate.end);
-    }
-
-    return declaration;
-}
-
-function harmonizeTexturePointerTernaries({ ast, diagnostic }) {
-=======
 function convertAssetArgumentStringsToIdentifiers({ ast, diagnostic }) {
->>>>>>> a8fb7c80
     if (!diagnostic || !ast || typeof ast !== "object") {
         return [];
     }
@@ -7873,6 +7325,568 @@
     return fixDetail;
 }
 
+function ensureLocalVariablesAreDeclaredBeforeUse({ ast, diagnostic }) {
+    if (!diagnostic || !ast || typeof ast !== "object") {
+        return [];
+    }
+
+    const fixes = [];
+    const ancestors = [];
+    const visitedNodes = new WeakSet();
+
+    const visitNode = (node, parent, property, container, index) => {
+        if (!node || typeof node !== "object") {
+            return;
+        }
+
+        if (visitedNodes.has(node)) {
+            return;
+        }
+
+        visitedNodes.add(node);
+
+        const context = { node, parent, property, container, index };
+        ancestors.push(context);
+
+        const action = handleLocalVariableDeclarationPatterns({
+            context,
+            ancestors,
+            diagnostic,
+            fixes
+        });
+
+        if (action?.skipChildren) {
+            ancestors.pop();
+            return;
+        }
+
+        for (const [key, value] of Object.entries(node)) {
+            if (!value || typeof value !== "object") {
+                continue;
+            }
+
+            if (Array.isArray(value)) {
+                for (let childIndex = 0; childIndex < value.length; childIndex += 1) {
+                    visitNode(value[childIndex], node, key, value, childIndex);
+                }
+                continue;
+            }
+
+            visitNode(value, node, key, null, null);
+        }
+
+        ancestors.pop();
+    };
+
+    visitNode(ast, null, null, null, null);
+
+    return fixes;
+}
+
+function handleLocalVariableDeclarationPatterns({
+    context,
+    ancestors,
+    diagnostic,
+    fixes
+}) {
+    const { node, container, index } = context;
+
+    if (!node || typeof node !== "object") {
+        return null;
+    }
+
+    if (node.type !== "VariableDeclaration" || node.kind !== "var") {
+        return null;
+    }
+
+    const declarator = getSingleVariableDeclarator(node);
+
+    if (!declarator) {
+        return null;
+    }
+
+    const variableName = getDeclaratorName(declarator);
+
+    if (!variableName) {
+        return null;
+    }
+
+    if (container && Array.isArray(container) && typeof index === "number") {
+        const precedingNode = container[index - 1];
+        const fixDetail = convertPrecedingAssignmentToVariableDeclaration({
+            assignmentNode: precedingNode,
+            declarationNode: node,
+            container,
+            assignmentIndex: index - 1,
+            declarationIndex: index,
+            diagnostic,
+            variableName
+        });
+
+        if (fixDetail) {
+            fixes.push(fixDetail);
+            return { skipChildren: true };
+        }
+    }
+
+    if (context.parent?.type !== "BlockStatement") {
+        return null;
+    }
+
+    const blockBody = Array.isArray(container) ? container : null;
+
+    if (!blockBody) {
+        return null;
+    }
+
+    const owningStatementContext = findNearestStatementContext(
+        ancestors.slice(0, -1)
+    );
+
+    if (!owningStatementContext) {
+        return null;
+    }
+
+    const { container: statementContainer, index: statementIndex } =
+        owningStatementContext;
+
+    if (
+        !statementContainer ||
+        !Array.isArray(statementContainer) ||
+        typeof statementIndex !== "number"
+    ) {
+        return null;
+    }
+
+    if (
+        hasVariableDeclarationInContainer(
+            statementContainer,
+            variableName,
+            statementIndex
+        )
+    ) {
+        return null;
+    }
+
+    if (
+        !referencesIdentifierAfterIndex(
+            statementContainer,
+            variableName,
+            statementIndex + 1
+        )
+    ) {
+        return null;
+    }
+
+    const fixDetail = hoistVariableDeclarationOutOfBlock({
+        declarationNode: node,
+        blockBody,
+        declarationIndex: index,
+        statementContainer,
+        statementIndex,
+        diagnostic,
+        variableName
+    });
+
+    if (fixDetail) {
+        fixes.push(fixDetail);
+        return { skipChildren: true };
+    }
+
+    return null;
+}
+
+function getSingleVariableDeclarator(node) {
+    if (!node || node.type !== "VariableDeclaration") {
+        return null;
+    }
+
+    const declarations = Array.isArray(node.declarations) ? node.declarations : [];
+
+    if (declarations.length !== 1) {
+        return null;
+    }
+
+    const [declarator] = declarations;
+
+    if (!declarator || declarator.type !== "VariableDeclarator") {
+        return null;
+    }
+
+    return declarator;
+}
+
+function getDeclaratorName(declarator) {
+    const identifier = declarator?.id;
+
+    if (!identifier || identifier.type !== "Identifier") {
+        return null;
+    }
+
+    return identifier.name ?? null;
+}
+
+function convertPrecedingAssignmentToVariableDeclaration({
+    assignmentNode,
+    declarationNode,
+    container,
+    assignmentIndex,
+    declarationIndex,
+    diagnostic,
+    variableName
+}) {
+    if (
+        !assignmentNode ||
+        assignmentNode.type !== "AssignmentExpression" ||
+        assignmentNode.operator !== "="
+    ) {
+        return null;
+    }
+
+    if (!container || !Array.isArray(container)) {
+        return null;
+    }
+
+    if (
+        typeof assignmentIndex !== "number" ||
+        typeof declarationIndex !== "number"
+    ) {
+        return null;
+    }
+
+    if (
+        !assignmentNode.left ||
+        assignmentNode.left.type !== "Identifier" ||
+        assignmentNode.left.name !== variableName
+    ) {
+        return null;
+    }
+
+    const declarator = getSingleVariableDeclarator(declarationNode);
+
+    if (!declarator || !declarator.init) {
+        return null;
+    }
+
+    const variableDeclaration = createVariableDeclarationFromAssignment(
+        assignmentNode,
+        declarator
+    );
+
+    if (!variableDeclaration) {
+        return null;
+    }
+
+    const assignmentExpression = createAssignmentFromDeclarator(
+        declarator,
+        declarationNode
+    );
+
+    if (!assignmentExpression) {
+        return null;
+    }
+
+    const rangeStart = getNodeStartIndex(assignmentNode);
+    const rangeEnd = getNodeEndIndex(declarationNode);
+
+    const fixDetail = createFeatherFixDetail(diagnostic, {
+        target: variableName,
+        range: {
+            start: rangeStart,
+            end: rangeEnd
+        }
+    });
+
+    if (!fixDetail) {
+        return null;
+    }
+
+    container[assignmentIndex] = variableDeclaration;
+    container[declarationIndex] = assignmentExpression;
+
+    copyCommentMetadata(assignmentNode, variableDeclaration);
+    copyCommentMetadata(declarationNode, assignmentExpression);
+
+    attachFeatherFixMetadata(variableDeclaration, [fixDetail]);
+    attachFeatherFixMetadata(assignmentExpression, [fixDetail]);
+
+    return fixDetail;
+}
+
+function createVariableDeclarationFromAssignment(assignmentNode, declaratorTemplate) {
+    if (!assignmentNode || assignmentNode.type !== "AssignmentExpression") {
+        return null;
+    }
+
+    const identifier = cloneIdentifier(assignmentNode.left);
+
+    if (!identifier) {
+        return null;
+    }
+
+    const declarator = {
+        type: "VariableDeclarator",
+        id: identifier,
+        init: assignmentNode.right
+    };
+
+    if (declaratorTemplate && typeof declaratorTemplate === "object") {
+        if (Object.prototype.hasOwnProperty.call(declaratorTemplate, "start")) {
+            declarator.start = cloneLocation(declaratorTemplate.start);
+        }
+
+        if (Object.prototype.hasOwnProperty.call(declaratorTemplate, "end")) {
+            declarator.end = cloneLocation(declaratorTemplate.end);
+        }
+    }
+
+    const declaration = {
+        type: "VariableDeclaration",
+        kind: "var",
+        declarations: [declarator]
+    };
+
+    if (Object.prototype.hasOwnProperty.call(assignmentNode, "start")) {
+        declaration.start = cloneLocation(assignmentNode.start);
+    }
+
+    if (Object.prototype.hasOwnProperty.call(assignmentNode, "end")) {
+        declaration.end = cloneLocation(assignmentNode.end);
+    }
+
+    return declaration;
+}
+
+function findNearestStatementContext(ancestors) {
+    if (!Array.isArray(ancestors)) {
+        return null;
+    }
+
+    for (let index = ancestors.length - 1; index >= 0; index -= 1) {
+        const entry = ancestors[index];
+
+        if (!entry || !Array.isArray(entry.container)) {
+            continue;
+        }
+
+        if (typeof entry.index !== "number") {
+            continue;
+        }
+
+        if (
+            entry.node &&
+            entry.node.type === "VariableDeclaration" &&
+            entry.node.kind === "var"
+        ) {
+            continue;
+        }
+
+        return entry;
+    }
+
+    return null;
+}
+
+function hasVariableDeclarationInContainer(container, variableName, uptoIndex) {
+    if (!Array.isArray(container) || !variableName) {
+        return false;
+    }
+
+    const limit = typeof uptoIndex === "number" ? uptoIndex : container.length;
+
+    for (let index = 0; index < limit; index += 1) {
+        const node = container[index];
+
+        if (!node || node.type !== "VariableDeclaration" || node.kind !== "var") {
+            continue;
+        }
+
+        const declarations = Array.isArray(node.declarations) ? node.declarations : [];
+
+        for (const declarator of declarations) {
+            if (!declarator || declarator.type !== "VariableDeclarator") {
+                continue;
+            }
+
+            if (
+                declarator.id?.type === "Identifier" &&
+                declarator.id.name === variableName
+            ) {
+                return true;
+            }
+        }
+    }
+
+    return false;
+}
+
+function referencesIdentifierAfterIndex(container, variableName, startIndex) {
+    if (!Array.isArray(container) || !variableName) {
+        return false;
+    }
+
+    const initialIndex = typeof startIndex === "number" ? startIndex : 0;
+
+    for (let index = initialIndex; index < container.length; index += 1) {
+        if (referencesIdentifier(container[index], variableName)) {
+            return true;
+        }
+    }
+
+    return false;
+}
+
+function referencesIdentifier(node, variableName) {
+    if (!node || typeof node !== "object") {
+        return false;
+    }
+
+    const stack = [{ value: node, parent: null, key: null }];
+
+    while (stack.length > 0) {
+        const { value, parent, key } = stack.pop();
+
+        if (!value || typeof value !== "object") {
+            continue;
+        }
+
+        if (Array.isArray(value)) {
+            for (const item of value) {
+                stack.push({ value: item, parent, key });
+            }
+            continue;
+        }
+
+        if (value.type === "Identifier" && value.name === variableName) {
+            const isDeclaratorId =
+                parent?.type === "VariableDeclarator" && key === "id";
+
+            if (!isDeclaratorId) {
+                return true;
+            }
+        }
+
+        for (const [childKey, childValue] of Object.entries(value)) {
+            if (childValue && typeof childValue === "object") {
+                stack.push({ value: childValue, parent: value, key: childKey });
+            }
+        }
+    }
+
+    return false;
+}
+
+function hoistVariableDeclarationOutOfBlock({
+    declarationNode,
+    blockBody,
+    declarationIndex,
+    statementContainer,
+    statementIndex,
+    diagnostic,
+    variableName
+}) {
+    if (!declarationNode || declarationNode.type !== "VariableDeclaration") {
+        return null;
+    }
+
+    if (!Array.isArray(blockBody) || typeof declarationIndex !== "number") {
+        return null;
+    }
+
+    if (!Array.isArray(statementContainer) || typeof statementIndex !== "number") {
+        return null;
+    }
+
+    const declarator = getSingleVariableDeclarator(declarationNode);
+
+    if (!declarator || !declarator.init) {
+        return null;
+    }
+
+    const hoistedDeclaration = createHoistedVariableDeclaration(declarator);
+
+    if (!hoistedDeclaration) {
+        return null;
+    }
+
+    const assignment = createAssignmentFromDeclarator(
+        declarator,
+        declarationNode
+    );
+
+    if (!assignment) {
+        return null;
+    }
+
+    const rangeStart = getNodeStartIndex(declarationNode);
+    const owningStatement = statementContainer[statementIndex];
+    const rangeEnd = getNodeEndIndex(owningStatement ?? declarationNode);
+
+    const fixDetail = createFeatherFixDetail(diagnostic, {
+        target: variableName,
+        range: {
+            start: rangeStart,
+            end: rangeEnd
+        }
+    });
+
+    if (!fixDetail) {
+        return null;
+    }
+
+    statementContainer.splice(statementIndex, 0, hoistedDeclaration);
+    blockBody[declarationIndex] = assignment;
+
+    copyCommentMetadata(declarationNode, assignment);
+
+    attachFeatherFixMetadata(hoistedDeclaration, [fixDetail]);
+    attachFeatherFixMetadata(assignment, [fixDetail]);
+
+    return fixDetail;
+}
+
+function createHoistedVariableDeclaration(declaratorTemplate) {
+    if (!declaratorTemplate || declaratorTemplate.type !== "VariableDeclarator") {
+        return null;
+    }
+
+    const identifier = cloneIdentifier(declaratorTemplate.id);
+
+    if (!identifier) {
+        return null;
+    }
+
+    const declarator = {
+        type: "VariableDeclarator",
+        id: identifier,
+        init: null
+    };
+
+    if (Object.prototype.hasOwnProperty.call(declaratorTemplate, "start")) {
+        declarator.start = cloneLocation(declaratorTemplate.start);
+    }
+
+    if (Object.prototype.hasOwnProperty.call(declaratorTemplate, "end")) {
+        declarator.end = cloneLocation(declaratorTemplate.end);
+    }
+
+    const declaration = {
+        type: "VariableDeclaration",
+        kind: "var",
+        declarations: [declarator]
+    };
+
+    if (Object.prototype.hasOwnProperty.call(declaratorTemplate, "start")) {
+        declaration.start = cloneLocation(declaratorTemplate.start);
+    }
+
+    if (Object.prototype.hasOwnProperty.call(declaratorTemplate, "end")) {
+        declaration.end = cloneLocation(declaratorTemplate.end);
+    }
+
+    return declaration;
+}
+
 function removeInvalidEventInheritedCalls({ ast, diagnostic }) {
     if (!diagnostic || !ast || typeof ast !== "object") {
         return [];
