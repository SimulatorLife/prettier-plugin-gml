import { createRequire } from "node:module";
import GMLParser from "gamemaker-language-parser";

import {
    getNodeEndIndex,
    getNodeStartIndex,
    cloneLocation
} from "../../../shared/ast-locations.js";
import {
    getCallExpressionArguments,
    isBooleanLiteral
} from "../../../shared/ast-node-helpers.js";
import {
    isNonEmptyString,
    isNonEmptyTrimmedString,
    toTrimmedString
} from "../../../shared/string-utils.js";
import { isNonEmptyArray } from "../../../shared/array-utils.js";
import { isObjectLike } from "../../../shared/object-utils.js";
import { escapeRegExp } from "../../../shared/regexp.js";
import { collectCommentNodes } from "../comments/index.js";
import {
    getFeatherDiagnosticById,
    getFeatherDiagnostics,
    getFeatherMetadata
} from "../feather/metadata.js";

const require = createRequire(import.meta.url);
const TRAILING_MACRO_SEMICOLON_PATTERN = new RegExp(
    ";(?=[^\\S\\r\\n]*(?:(?:\\/\\/[^\\r\\n]*|\\/\\*[\\s\\S]*?\\*\/)[^\\S\\r\\n]*)*(?:\\r?\\n|$))"
);
const DATA_STRUCTURE_ACCESSOR_TOKENS = [
    "?",
    "|",
    "#",
    "@",
    "!",
    "$",
    "%",
    "&",
    "^",
    "~"
];
const NUMERIC_STRING_LITERAL_PATTERN =
    /^[+-]?(?:\d+(?:\.\d*)?|\.\d+)(?:[eE][+-]?\d+)?$/;
const ALLOWED_DELETE_MEMBER_TYPES = new Set([
    "MemberDotExpression",
    "MemberIndexExpression"
]);
const MANUAL_FIX_TRACKING_KEY = Symbol("manualFeatherFixes");
const FILE_FIND_BLOCK_CALL_TARGETS = new Set(["file_find_next"]);
const FILE_FIND_CLOSE_FUNCTION_NAME = "file_find_close";
const READ_ONLY_BUILT_IN_VARIABLES = new Set(["working_directory"]);
const FILE_ATTRIBUTE_IDENTIFIER_PATTERN = /^fa_[A-Za-z0-9_]+$/;
const STRING_LENGTH_CALL_BLACKLIST = new Set([
    "string_byte_at",
    "string_byte_length",
    "string_height",
    "string_height_ext",
    "string_length",
    "string_pos",
    "string_pos_ext",
    "string_width",
    "string_width_ext"
]);
const IDENTIFIER_TOKEN_PATTERN = /\b[A-Za-z_][A-Za-z0-9_]*\b/g;
const RESERVED_KEYWORD_TOKENS = new Set([
    "and",
    "break",
    "case",
    "continue",
    "constructor",
    "create",
    "default",
    "delete",
    "do",
    "else",
    "enum",
    "event",
    "for",
    "function",
    "globalvar",
    "if",
    "macro",
    "not",
    "or",
    "repeat",
    "return",
    "step",
    "switch",
    "until",
    "var",
    "while",
    "with"
]);
const RESERVED_IDENTIFIER_NAMES = buildReservedIdentifierNameSet();
const DEPRECATED_BUILTIN_VARIABLE_REPLACEMENTS =
    buildDeprecatedBuiltinVariableReplacements();
const ARGUMENT_IDENTIFIER_PATTERN = /^argument(\d+)$/;
const GM1041_CALL_ARGUMENT_TARGETS = new Map([
    ["instance_create_depth", [3]],
    ["instance_create_layer", [3]],
    ["instance_create_layer_depth", [4]],
    ["layer_instance_create", [3]]
]);
const FUNCTION_LIKE_TYPES = new Set([
    "FunctionDeclaration",
    "FunctionExpression",
    "LambdaExpression",
    "ConstructorDeclaration",
    "MethodDeclaration",
    "StructFunctionDeclaration",
    "StructDeclaration"
]);
const IDENTIFIER_NAME_PATTERN = /^[A-Za-z_][A-Za-z0-9_]*$/;
const FEATHER_TYPE_SYSTEM_INFO = buildFeatherTypeSystemInfo();
const AUTOMATIC_FEATHER_FIX_HANDLERS = createAutomaticFeatherFixHandlers();
const FEATHER_DIAGNOSTICS = getFeatherDiagnostics();
const FEATHER_FIX_IMPLEMENTATIONS =
    buildFeatherFixImplementations(FEATHER_DIAGNOSTICS);
const FEATHER_DIAGNOSTIC_FIXERS = buildFeatherDiagnosticFixers(
    FEATHER_DIAGNOSTICS,
    FEATHER_FIX_IMPLEMENTATIONS
);

export function preprocessSourceForFeatherFixes(sourceText) {
    if (typeof sourceText !== "string" || sourceText.length === 0) {
        return {
            sourceText,
            metadata: null
        };
    }

    const gm1100Metadata = [];
    const gm1016Metadata = [];
    const sanitizedParts = [];
    const newlinePattern = /\r?\n/g;
    let lastIndex = 0;
    let lineNumber = 1;
    let pendingGM1100Context = null;

    const processLine = (line) => {
        const indentationMatch = line.match(/^\s*/);
        const indentation = indentationMatch ? indentationMatch[0] : "";
        const trimmed = line.trim();

        if (trimmed.length === 0) {
            return { line, context: pendingGM1100Context };
        }

        const booleanLiteralMatch = line.match(/^(\s*)(true|false)\s*;?\s*$/);

        if (booleanLiteralMatch) {
            const leadingWhitespace = booleanLiteralMatch[1] ?? "";
            const sanitizedRemainder = " ".repeat(
                Math.max(0, line.length - leadingWhitespace.length)
            );
            const sanitizedLine = `${leadingWhitespace}${sanitizedRemainder}`;
            const trimmedRightLength = line.replace(/\s+$/, "").length;
            const startColumn = leadingWhitespace.length;
            const endColumn = Math.max(startColumn, trimmedRightLength - 1);
            const lineStartIndex = lastIndex;

            gm1016Metadata.push({
                start: {
                    line: lineNumber,
                    column: startColumn,
                    index: lineStartIndex + startColumn
                },
                end: {
                    line: lineNumber,
                    column: endColumn,
                    index: lineStartIndex + endColumn
                }
            });

            return { line: sanitizedLine, context: null };
        }

        const varMatch = line.match(/^\s*var\s+([A-Za-z_][A-Za-z0-9_]*)\b/);

        if (varMatch) {
            const identifier = varMatch[1];
            const remainder = line.slice(varMatch[0].length);
            const trimmedRemainder = remainder.replace(/^\s*/, "");

            if (trimmedRemainder.startsWith("*")) {
                const leadingWhitespaceLength =
                    remainder.length - trimmedRemainder.length;
                const leadingWhitespace =
                    leadingWhitespaceLength > 0
                        ? remainder.slice(0, leadingWhitespaceLength)
                        : "";
                const sanitizedLine = [
                    line.slice(0, varMatch[0].length),
                    leadingWhitespace,
                    "=",
                    trimmedRemainder.slice(1)
                ].join("");

                gm1100Metadata.push({
                    type: "declaration",
                    line: lineNumber,
                    identifier
                });

                return {
                    line: sanitizedLine,
                    context: {
                        identifier,
                        indentation
                    }
                };
            }
        }

        if (trimmed.startsWith("=") && pendingGM1100Context?.identifier) {
            const rawRemainder = line.slice(indentation.length);
            const identifier = pendingGM1100Context.identifier;

            gm1100Metadata.push({
                type: "assignment",
                line: lineNumber,
                identifier
            });

            const sanitizedLine = `${indentation}${" ".repeat(
                Math.max(0, rawRemainder.length)
            )}`;

            return { line: sanitizedLine, context: null };
        }

        if (trimmed.startsWith("/") || trimmed.startsWith("*")) {
            return { line, context: pendingGM1100Context };
        }

        return { line, context: null };
    };

    let match;

    while ((match = newlinePattern.exec(sourceText)) !== null) {
        const lineEnd = match.index;
        const line = sourceText.slice(lastIndex, lineEnd);
        const newline = match[0];
        const { line: sanitizedLine, context } = processLine(line);

        sanitizedParts.push(sanitizedLine, newline);
        pendingGM1100Context = context;
        lastIndex = match.index + newline.length;
        lineNumber += 1;
    }

    const finalLine = sourceText.slice(lastIndex);
    if (
        finalLine.length > 0 ||
        sourceText.endsWith("\n") ||
        sourceText.endsWith("\r")
    ) {
        const { line: sanitizedLine, context } = processLine(finalLine);
        sanitizedParts.push(sanitizedLine);
        pendingGM1100Context = context;
    }

    const sanitizedSourceText = sanitizedParts.join("");
    const metadata = {};

    if (gm1100Metadata.length > 0) {
        metadata.GM1100 = gm1100Metadata;
    }

    if (gm1016Metadata.length > 0) {
        metadata.GM1016 = gm1016Metadata;
    }

    if (Object.keys(metadata).length === 0) {
        return {
            sourceText,
            metadata: null
        };
    }

    return {
        sourceText: sanitizedSourceText,
        metadata
    };
}

export function getFeatherDiagnosticFixers() {
    return new Map(FEATHER_DIAGNOSTIC_FIXERS);
}

export function applyFeatherFixes(
    ast,
    { sourceText, preprocessedFixMetadata, options } = {}
) {
    if (!ast || typeof ast !== "object") {
        return ast;
    }

    const appliedFixes = [];

    for (const entry of FEATHER_DIAGNOSTIC_FIXERS.values()) {
        const fixes = entry.applyFix(ast, {
            sourceText,
            preprocessedFixMetadata,
            options
        });

        if (isNonEmptyArray(fixes)) {
            appliedFixes.push(...fixes);
        }
    }

    if (appliedFixes.length > 0) {
        attachFeatherFixMetadata(ast, appliedFixes);
    }

    return ast;
}

function buildFeatherDiagnosticFixers(diagnostics, implementationRegistry) {
    const registry = new Map();

    for (const diagnostic of Array.isArray(diagnostics) ? diagnostics : []) {
        const diagnosticId = diagnostic?.id;

        if (!diagnosticId || registry.has(diagnosticId)) {
            continue;
        }

        const applyFix = createFixerForDiagnostic(
            diagnostic,
            implementationRegistry
        );

        if (typeof applyFix !== "function") {
            continue;
        }

        registry.set(diagnosticId, {
            diagnostic,
            applyFix
        });
    }

    return registry;
}

function createFixerForDiagnostic(diagnostic, implementationRegistry) {
    if (!implementationRegistry) {
        return createNoOpFixer();
    }

    const implementationFactory = implementationRegistry.get(diagnostic?.id);

    if (typeof implementationFactory !== "function") {
        return createNoOpFixer();
    }

    const implementation = implementationFactory(diagnostic);
    if (typeof implementation !== "function") {
        return createNoOpFixer();
    }

    return (ast, context) => {
        const fixes = implementation({
            ast,
            sourceText: context?.sourceText,
            preprocessedFixMetadata: context?.preprocessedFixMetadata,
            options: context?.options
        });

        return Array.isArray(fixes) ? fixes : [];
    };
}

function createNoOpFixer() {
    return () => [];
}

function removeDuplicateEnumMembers({ ast, diagnostic }) {
    if (!diagnostic || !ast || typeof ast !== "object") {
        return [];
    }

    const fixes = [];

    const visit = (node) => {
        if (!node) {
            return;
        }

        if (Array.isArray(node)) {
            for (const item of node) {
                visit(item);
            }
            return;
        }

        if (typeof node !== "object") {
            return;
        }

        if (node.type === "EnumDeclaration") {
            const members = Array.isArray(node.members) ? node.members : [];

            if (members.length > 1) {
                const seen = new Map();

                for (let index = 0; index < members.length; index += 1) {
                    const member = members[index];

                    if (!member || typeof member !== "object") {
                        continue;
                    }

                    const name = member.name?.name;

                    if (typeof name !== "string" || name.length === 0) {
                        continue;
                    }

                    const normalizedName = name.toLowerCase();

                    if (!seen.has(normalizedName)) {
                        seen.set(normalizedName, member);
                        continue;
                    }

                    const fixDetail = createFeatherFixDetail(diagnostic, {
                        target: name,
                        range: {
                            start: getNodeStartIndex(member),
                            end: getNodeEndIndex(member)
                        }
                    });

                    if (fixDetail) {
                        fixes.push(fixDetail);
                        attachFeatherFixMetadata(node, [fixDetail]);
                    }

                    members.splice(index, 1);
                    index -= 1;
                }

                if (members.length === 0) {
                    node.hasTrailingComma = false;
                }
            }
        }

        for (const value of Object.values(node)) {
            if (value && typeof value === "object") {
                visit(value);
            }
        }
    };

    visit(ast);

    return fixes;
}

function buildFeatherFixImplementations(diagnostics) {
    const registry = new Map();

    for (const diagnostic of Array.isArray(diagnostics) ? diagnostics : []) {
        const diagnosticId = diagnostic?.id;

        if (!diagnosticId) {
            continue;
        }

        if (diagnosticId === "GM1005") {
            registerFeatherFixer(registry, diagnosticId, () => {
                const callTemplate =
                    createFunctionCallTemplateFromDiagnostic(diagnostic);

                return ({ ast }) => {
                    const fixes = ensureRequiredArgumentProvided({
                        ast,
                        diagnostic,
                        callTemplate
                    });

                    if (isNonEmptyArray(fixes)) {
                        return fixes;
                    }

                    return registerManualFeatherFix({ ast, diagnostic });
                };
            });
            continue;
        }

        if (diagnosticId === "GM1004") {
            registerFeatherFixer(registry, diagnosticId, () => ({ ast }) => {
                const fixes = removeDuplicateEnumMembers({ ast, diagnostic });

                if (isNonEmptyArray(fixes)) {
                    return fixes;
                }

                return registerManualFeatherFix({ ast, diagnostic });
            });
            continue;
        }

        if (diagnosticId === "GM1007") {
            registerFeatherFixer(
                registry,
                diagnosticId,
                () =>
                    ({ ast, sourceText }) => {
                        const fixes = flagInvalidAssignmentTargets({
                            ast,
                            sourceText,
                            diagnostic
                        });

                        if (isNonEmptyArray(fixes)) {
                            return fixes;
                        }

                        return registerManualFeatherFix({ ast, diagnostic });
                    }
            );
            continue;
        }

        if (diagnosticId === "GM1008") {
            registerFeatherFixer(registry, diagnosticId, () => ({ ast }) => {
                const fixes = convertReadOnlyBuiltInAssignments({
                    ast,
                    diagnostic
                });

                if (isNonEmptyArray(fixes)) {
                    return fixes;
                }

                return registerManualFeatherFix({ ast, diagnostic });
            });
            continue;
        }

        if (diagnosticId === "GM1010") {
            registerFeatherFixer(registry, diagnosticId, () => ({ ast }) => {
                const fixes = ensureNumericOperationsUseRealLiteralCoercion({
                    ast,
                    diagnostic
                });

                if (isNonEmptyArray(fixes)) {
                    return fixes;
                }

                return registerManualFeatherFix({ ast, diagnostic });
            });
            continue;
        }

        if (diagnosticId === "GM1013") {
            registerFeatherFixer(registry, diagnosticId, () => ({ ast }) => {
                const fixes = resolveWithOtherVariableReferences({
                    ast,
                    diagnostic
                });

                if (isNonEmptyArray(fixes)) {
                    return fixes;
                }

                return registerManualFeatherFix({ ast, diagnostic });
            });
            continue;
        }

        if (diagnosticId === "GM2040") {
            registerFeatherFixer(registry, diagnosticId, () => ({ ast }) => {
                const fixes = removeInvalidEventInheritedCalls({
                    ast,
                    diagnostic
                });

                if (isNonEmptyArray(fixes)) {
                    return fixes;
                }

                return registerManualFeatherFix({ ast, diagnostic });
            });
            continue;
        }

        if (diagnosticId === "GM2030") {
            registerFeatherFixer(registry, diagnosticId, () => ({ ast }) => {
                const fixes = ensureDrawPrimitiveEndCallsAreBalanced({
                    ast,
                    diagnostic
                });

                if (isNonEmptyArray(fixes)) {
                    return fixes;
                }

                return registerManualFeatherFix({ ast, diagnostic });
            });
            continue;
        }

<<<<<<< HEAD
        if (diagnosticId === "GM2015") {
            registerFeatherFixer(registry, diagnosticId, () => ({ ast }) => {
                const fixes = ensureVertexFormatDefinitionsAreClosed({
                    ast,
                    diagnostic
                });

                if (Array.isArray(fixes) && fixes.length > 0) {
                    return fixes;
                }

                return registerManualFeatherFix({ ast, diagnostic });
            });
            continue;
        }

        if (diagnosticId === "GM2020") {
=======
        if (diagnosticId === "GM2028") {
>>>>>>> 7baa0962
            registerFeatherFixer(registry, diagnosticId, () => ({ ast }) => {
                const fixes = ensurePrimitiveBeginPrecedesEnd({
                    ast,
                    diagnostic
                });

                if (isNonEmptyArray(fixes)) {
                    return fixes;
                }

                return registerManualFeatherFix({ ast, diagnostic });
            });
            continue;
        }

        if (diagnosticId === "GM1063") {
            registerFeatherFixer(registry, diagnosticId, () => ({ ast }) => {
                const fixes = harmonizeTexturePointerTernaries({
                    ast,
                    diagnostic
                });

                if (isNonEmptyArray(fixes)) {
                    return fixes;
                }

                return registerManualFeatherFix({ ast, diagnostic });
            });
            continue;
        }

        if (diagnosticId === "GM2043") {
            registerFeatherFixer(registry, diagnosticId, () => ({ ast }) => {
                const fixes = ensureLocalVariablesAreDeclaredBeforeUse({
                    ast,
                    diagnostic
                });

                if (isNonEmptyArray(fixes)) {
                    return fixes;
                }

                return registerManualFeatherFix({ ast, diagnostic });
            });
            continue;
        }

        if (diagnosticId === "GM2033") {
            registerFeatherFixer(registry, diagnosticId, () => ({ ast }) => {
                const fixes = removeDanglingFileFindCalls({ ast, diagnostic });

                if (isNonEmptyArray(fixes)) {
                    return fixes;
                }

                return registerManualFeatherFix({ ast, diagnostic });
            });
            continue;
        }

        if (diagnosticId === "GM2050") {
            registerFeatherFixer(registry, diagnosticId, () => ({ ast }) => {
                const fixes = ensureFogIsReset({ ast, diagnostic });

                if (isNonEmptyArray(fixes)) {
                    return fixes;
                }

                return registerManualFeatherFix({ ast, diagnostic });
            });
            continue;
        }

        if (diagnosticId === "GM2035") {
            registerFeatherFixer(registry, diagnosticId, () => ({ ast }) => {
                const fixes = ensureGpuStateIsPopped({ ast, diagnostic });

                if (isNonEmptyArray(fixes)) {
                    return fixes;
                }

                return registerManualFeatherFix({ ast, diagnostic });
            });
            continue;
        }

        const handler = AUTOMATIC_FEATHER_FIX_HANDLERS.get(diagnosticId);

        if (handler) {
            registerAutomaticFeatherFix({
                registry,
                diagnostic,
                handler
            });
            continue;
        }

        if (diagnosticId === "GM1017") {
            registerFeatherFixer(
                registry,
                diagnosticId,
                () =>
                    ({ ast, sourceText }) => {
                        const fixes = captureDeprecatedFunctionManualFixes({
                            ast,
                            sourceText,
                            diagnostic
                        });

                        if (isNonEmptyArray(fixes)) {
                            return fixes;
                        }

                        return registerManualFeatherFix({ ast, diagnostic });
                    }
            );
            continue;
        }

        registerManualOnlyFeatherFix({ registry, diagnostic });
    }

    return registry;
}

function registerAutomaticFeatherFix({ registry, diagnostic, handler }) {
    if (!diagnostic?.id || typeof handler !== "function") {
        return;
    }

    registerFeatherFixer(registry, diagnostic.id, () => (context = {}) => {
        const fixes = handler({ ...context, diagnostic });

        if (isNonEmptyArray(fixes)) {
            return fixes;
        }

        return registerManualFeatherFix({ ast: context.ast, diagnostic });
    });
}

function registerManualOnlyFeatherFix({ registry, diagnostic }) {
    if (!diagnostic?.id) {
        return;
    }

    registerFeatherFixer(
        registry,
        diagnostic.id,
        () =>
            ({ ast }) =>
                registerManualFeatherFix({ ast, diagnostic })
    );
}

function resolveWithOtherVariableReferences({ ast, diagnostic }) {
    if (!diagnostic || !ast || typeof ast !== "object") {
        return [];
    }

    const fixes = [];
    const variableDeclarations = new Map();
    const ancestorStack = [];

    const visit = (
        node,
        parent,
        property,
        arrayOwner,
        arrayProperty,
        context
    ) => {
        if (!node) {
            return;
        }

        if (Array.isArray(node)) {
            for (let index = 0; index < node.length; index += 1) {
                visit(
                    node[index],
                    node,
                    index,
                    arrayOwner ?? parent,
                    arrayProperty ?? property,
                    context
                );
            }
            return;
        }

        ancestorStack.push(node);

        if (node.type === "VariableDeclaration" && node.kind === "var") {
            recordVariableDeclaration(variableDeclarations, {
                declaration: node,
                parent,
                property,
                owner: arrayOwner ?? null
            });
        }

        const insideWithOther = Boolean(context?.insideWithOther);

        if (insideWithOther && node.type === "Identifier") {
            convertIdentifierReference({
                identifier: node,
                parent,
                property,
                arrayOwner,
                arrayProperty,
                variableDeclarations,
                diagnostic,
                fixes,
                ancestorStack,
                context
            });
            ancestorStack.pop();
            return;
        }

        if (
            node.type === "WithStatement" &&
            isWithStatementTargetingOther(node)
        ) {
            visit(node.test, node, "test", null, null, {
                insideWithOther,
                withBodies: context?.withBodies ?? []
            });

            visit(node.body, node, "body", node, "body", {
                insideWithOther: true,
                withBodies: [...(context?.withBodies ?? []), node.body]
            });

            ancestorStack.pop();
            return;
        }

        for (const [key, value] of Object.entries(node)) {
            if (!value || typeof value !== "object") {
                continue;
            }

            if (Array.isArray(value)) {
                visit(value, node, key, node, key, context);
            } else {
                visit(value, node, key, null, null, context);
            }
        }

        ancestorStack.pop();
    };

    visit(ast, null, null, null, null, {
        insideWithOther: false,
        withBodies: []
    });

    return fixes;
}

function recordVariableDeclaration(registry, context) {
    if (!registry || !context) {
        return;
    }

    const { declaration, parent, property, owner } = context;

    if (!Array.isArray(parent) || typeof property !== "number") {
        return;
    }

    const declarations = Array.isArray(declaration?.declarations)
        ? declaration.declarations
        : [];

    if (declarations.length !== 1) {
        return;
    }

    const declarator = declarations[0];

    if (
        !declarator ||
        declarator.id?.type !== "Identifier" ||
        !declarator.init
    ) {
        return;
    }

    const name = declarator.id.name;

    if (!name) {
        return;
    }

    const startIndex = getNodeStartIndex(declaration);
    const entry = {
        declaration,
        declarator,
        parent,
        property,
        owner,
        startIndex: typeof startIndex === "number" ? startIndex : null,
        replaced: false,
        invalid: false,
        assignment: null,
        fixDetail: null
    };

    if (!registry.has(name)) {
        registry.set(name, []);
    }

    registry.get(name).push(entry);
}

function convertIdentifierReference({
    identifier,
    parent,
    property,
    arrayOwner,
    arrayProperty,
    variableDeclarations,
    diagnostic,
    fixes,
    ancestorStack,
    context
}) {
    if (!identifier || identifier.type !== "Identifier") {
        return;
    }

    const ownerNode = Array.isArray(parent) ? arrayOwner : parent;
    const ownerProperty = Array.isArray(parent) ? arrayProperty : property;

    if (
        Array.isArray(parent) &&
        (!ownerNode || typeof ownerNode !== "object")
    ) {
        return;
    }

    if (
        !ownerNode ||
        !shouldConvertIdentifierInWith(identifier, ownerNode, ownerProperty)
    ) {
        return;
    }

    const candidates = variableDeclarations.get(identifier.name);

    if (!Array.isArray(candidates) || candidates.length === 0) {
        return;
    }

    const withBodies = Array.isArray(context?.withBodies)
        ? context.withBodies
        : [];
    const identifierStart = getNodeStartIndex(identifier);
    const identifierEnd = getNodeEndIndex(identifier);

    let matchedContext = null;

    for (let index = candidates.length - 1; index >= 0; index -= 1) {
        const candidate = candidates[index];

        if (!candidate || candidate.invalid) {
            continue;
        }

        if (candidate.owner && withBodies.includes(candidate.owner)) {
            continue;
        }

        if (candidate.owner && !ancestorStack.includes(candidate.owner)) {
            continue;
        }

        if (
            typeof candidate.startIndex === "number" &&
            typeof identifierStart === "number" &&
            candidate.startIndex > identifierStart
        ) {
            continue;
        }

        matchedContext = candidate;
        break;
    }

    if (!matchedContext) {
        return;
    }

    if (!matchedContext.replaced) {
        const assignment = promoteVariableDeclaration(
            matchedContext,
            diagnostic,
            fixes
        );

        if (!assignment) {
            matchedContext.invalid = true;
            return;
        }
    }

    const memberExpression = createOtherMemberExpression(identifier);

    if (Array.isArray(parent)) {
        parent[property] = memberExpression;
    } else if (parent && typeof parent === "object") {
        parent[property] = memberExpression;
    }

    const range =
        typeof identifierStart === "number" && typeof identifierEnd === "number"
            ? { start: identifierStart, end: identifierEnd }
            : null;

    const fixDetail = createFeatherFixDetail(diagnostic, {
        target: identifier.name ?? null,
        range
    });

    if (!fixDetail) {
        return;
    }

    attachFeatherFixMetadata(memberExpression, [fixDetail]);
    fixes.push(fixDetail);
}

function promoteVariableDeclaration(context, diagnostic, fixes) {
    if (!context || context.replaced) {
        return context?.assignment ?? null;
    }

    if (
        !Array.isArray(context.parent) ||
        typeof context.property !== "number"
    ) {
        return null;
    }

    const declaration = context.declaration;
    const declarator = context.declarator;

    if (
        !declarator ||
        declarator.id?.type !== "Identifier" ||
        !declarator.init
    ) {
        return null;
    }

    const assignment = {
        type: "AssignmentExpression",
        operator: "=",
        left: cloneIdentifier(declarator.id),
        right: declarator.init,
        start: cloneLocation(declaration.start),
        end: cloneLocation(declaration.end)
    };

    copyCommentMetadata(declaration, assignment);

    context.parent[context.property] = assignment;

    const startIndex = getNodeStartIndex(declaration);
    const endIndex = getNodeEndIndex(declaration);
    const range =
        typeof startIndex === "number" && typeof endIndex === "number"
            ? { start: startIndex, end: endIndex }
            : null;

    const fixDetail = createFeatherFixDetail(diagnostic, {
        target: declarator.id?.name ?? null,
        range
    });

    if (fixDetail) {
        attachFeatherFixMetadata(assignment, [fixDetail]);
        fixes.push(fixDetail);
        context.fixDetail = fixDetail;
    }

    context.replaced = true;
    context.assignment = assignment;

    return assignment;
}

function isWithStatementTargetingOther(node) {
    if (!node || node.type !== "WithStatement") {
        return false;
    }

    const testExpression =
        node.test?.type === "ParenthesizedExpression"
            ? node.test.expression
            : node.test;

    return isIdentifierWithName(testExpression, "other");
}

function shouldConvertIdentifierInWith(identifier, parent, property) {
    if (!identifier || identifier.type !== "Identifier") {
        return false;
    }

    if (!parent || typeof parent !== "object") {
        return false;
    }

    if (identifier.name === "other" || identifier.name === "self") {
        return false;
    }

    if (parent.type === "AssignmentExpression" && property === "left") {
        return false;
    }

    if (parent.type === "CallExpression" && property === "object") {
        return false;
    }

    if (
        parent.type === "MemberDotExpression" ||
        parent.type === "MemberIndexExpression"
    ) {
        return false;
    }

    if (
        property === "property" ||
        property === "id" ||
        property === "name" ||
        property === "params"
    ) {
        return false;
    }

    if (
        parent.type === "FunctionDeclaration" ||
        parent.type === "FunctionExpression"
    ) {
        if (property === "name" || property === "id") {
            return false;
        }
    }

    if (parent.type === "StructLiteralMember" && property === "key") {
        return false;
    }

    return true;
}

function createOtherMemberExpression(identifier) {
    const memberExpression = {
        type: "MemberDotExpression",
        object: createIdentifier("other"),
        property: cloneIdentifier(identifier)
    };

    if (Object.hasOwn(identifier, "start")) {
        memberExpression.start = cloneLocation(identifier.start);
    }

    if (Object.hasOwn(identifier, "end")) {
        memberExpression.end = cloneLocation(identifier.end);
    }

    return memberExpression;
}

function createAutomaticFeatherFixHandlers() {
    return new Map([
        [
            "GM1009",
            ({ ast, diagnostic, sourceText }) => {
                const fixes = [];

                const attributeFixes = convertFileAttributeAdditionsToBitwiseOr(
                    {
                        ast,
                        diagnostic
                    }
                );

                if (isNonEmptyArray(attributeFixes)) {
                    fixes.push(...attributeFixes);
                }

                const roomFixes = convertRoomNavigationArithmetic({
                    ast,
                    diagnostic,
                    sourceText
                });

                if (isNonEmptyArray(roomFixes)) {
                    fixes.push(...roomFixes);
                }

                return fixes;
            }
        ],
        [
            "GM1021",
            ({ ast, diagnostic }) =>
                applyMissingFunctionCallCorrections({ ast, diagnostic })
        ],
        [
            "GM1023",
            ({ ast, diagnostic }) =>
                replaceDeprecatedConstantReferences({ ast, diagnostic })
        ],
        [
            "GM1024",
            ({ ast, diagnostic }) =>
                replaceDeprecatedBuiltinVariables({ ast, diagnostic })
        ],
        [
            "GM1026",
            ({ ast, diagnostic }) =>
                rewriteInvalidPostfixExpressions({ ast, diagnostic })
        ],
        [
            "GM1028",
            ({ ast, diagnostic }) =>
                correctDataStructureAccessorTokens({ ast, diagnostic })
        ],
        [
            "GM1029",
            ({ ast, diagnostic }) =>
                convertNumericStringArgumentsToNumbers({ ast, diagnostic })
        ],
        [
            "GM1032",
            ({ ast, diagnostic }) =>
                normalizeArgumentBuiltinReferences({ ast, diagnostic })
        ],
        [
            "GM1033",
            ({ ast, sourceText, diagnostic }) =>
                removeDuplicateSemicolons({ ast, sourceText, diagnostic })
        ],
        [
            "GM1030",
            ({ ast, sourceText, diagnostic }) =>
                renameReservedIdentifiers({ ast, diagnostic, sourceText })
        ],
        [
            "GM1034",
            ({ ast, diagnostic }) =>
                relocateArgumentReferencesInsideFunctions({ ast, diagnostic })
        ],
        [
            "GM1036",
            ({ ast, diagnostic }) =>
                normalizeMultidimensionalArrayIndexing({ ast, diagnostic })
        ],
        [
            "GM1038",
            ({ ast, diagnostic }) =>
                removeDuplicateMacroDeclarations({ ast, diagnostic })
        ],
        [
            "GM1012",
            ({ ast, diagnostic }) =>
                convertStringLengthPropertyAccesses({ ast, diagnostic })
        ],
        [
            "GM1014",
            ({ ast, diagnostic }) => addMissingEnumMembers({ ast, diagnostic })
        ],
        [
            "GM1051",
            ({ ast, sourceText, diagnostic }) =>
                removeTrailingMacroSemicolons({ ast, sourceText, diagnostic })
        ],
        [
            "GM1015",
            ({ ast, diagnostic }) =>
                preventDivisionOrModuloByZero({ ast, diagnostic })
        ],
        [
            "GM1016",
            ({ ast, preprocessedFixMetadata, diagnostic }) =>
                removeBooleanLiteralStatements({
                    ast,
                    diagnostic,
                    metadata: preprocessedFixMetadata
                })
        ],
        [
            "GM1041",
            ({ ast, diagnostic }) =>
                convertAssetArgumentStringsToIdentifiers({ ast, diagnostic })
        ],
        [
            "GM1100",
            ({ ast, preprocessedFixMetadata, diagnostic }) =>
                normalizeObviousSyntaxErrors({
                    ast,
                    diagnostic,
                    metadata: preprocessedFixMetadata
                })
        ],
        [
            "GM1058",
            ({ ast, diagnostic }) =>
                ensureConstructorDeclarationsForNewExpressions({
                    ast,
                    diagnostic
                })
        ],
        [
            "GM1054",
            ({ ast, diagnostic }) =>
                ensureConstructorParentsExist({ ast, diagnostic })
        ],
        [
            "GM1059",
            ({ ast, options, diagnostic }) =>
                renameDuplicateFunctionParameters({ ast, diagnostic, options })
        ],
        [
            "GM1062",
            ({ ast, diagnostic }) =>
                sanitizeMalformedJsDocTypes({
                    ast,
                    diagnostic,
                    typeSystemInfo: FEATHER_TYPE_SYSTEM_INFO
                })
        ],
        [
            "GM1056",
            ({ ast, diagnostic }) =>
                reorderOptionalParameters({ ast, diagnostic })
        ],
        [
            "GM1052",
            ({ ast, diagnostic }) =>
                replaceInvalidDeleteStatements({ ast, diagnostic })
        ],
        [
            "GM2020",
            ({ ast, diagnostic }) =>
                convertAllDotAssignmentsToWithStatements({ ast, diagnostic })
        ],
        [
            "GM2032",
            ({ ast, diagnostic }) =>
                ensureFileFindFirstBeforeClose({ ast, diagnostic })
        ],
        [
            "GM2031",
            ({ ast, diagnostic }) =>
                ensureFileFindSearchesAreSerialized({ ast, diagnostic })
        ],
        [
            "GM2023",
            ({ ast, diagnostic }) =>
                normalizeFunctionCallArgumentOrder({ ast, diagnostic })
        ],
        [
            "GM2026",
            ({ ast, diagnostic }) => ensureHalignIsReset({ ast, diagnostic })
        ],
        [
            "GM2029",
            ({ ast, diagnostic }) =>
                ensureDrawVertexCallsAreWrapped({ ast, diagnostic })
        ],
        [
            "GM1063",
            ({ ast, diagnostic }) =>
                harmonizeTexturePointerTernaries({ ast, diagnostic })
        ],
        [
            "GM2042",
            ({ ast, diagnostic }) => balanceGpuStateStack({ ast, diagnostic })
        ],
        [
            "GM2044",
            ({ ast, diagnostic }) =>
                deduplicateLocalVariableDeclarations({ ast, diagnostic })
        ],
        [
            "GM2046",
            ({ ast, diagnostic }) =>
                ensureSurfaceTargetsAreReset({ ast, diagnostic })
        ],
        [
            "GM2048",
            ({ ast, diagnostic }) =>
                ensureBlendEnableIsReset({ ast, diagnostic })
        ],
        [
            "GM2051",
            ({ ast, diagnostic }) => ensureCullModeIsReset({ ast, diagnostic })
        ],
        [
            "GM2052",
            ({ ast, diagnostic }) =>
                ensureColourWriteEnableIsReset({ ast, diagnostic })
        ],
        [
            "GM2053",
            ({ ast, diagnostic }) =>
                ensureAlphaTestEnableIsReset({ ast, diagnostic })
        ],
        [
            "GM2054",
            ({ ast, diagnostic }) =>
                ensureAlphaTestRefIsReset({ ast, diagnostic })
        ],
        [
            "GM2056",
            ({ ast, diagnostic }) =>
                ensureTextureRepeatIsReset({ ast, diagnostic })
        ],
        [
            "GM2061",
            ({ ast, diagnostic }) =>
                convertNullishCoalesceOpportunities({ ast, diagnostic })
        ],
        [
            "GM2064",
            ({ ast, diagnostic }) =>
                annotateInstanceVariableStructAssignments({ ast, diagnostic })
        ]
    ]);
}

function convertStringLengthPropertyAccesses({ ast, diagnostic }) {
    if (!diagnostic || !ast || typeof ast !== "object") {
        return [];
    }

    const fixes = [];

    const visit = (node, parent, property) => {
        if (!node) {
            return;
        }

        if (Array.isArray(node)) {
            for (let index = 0; index < node.length; index += 1) {
                visit(node[index], node, index);
            }
            return;
        }

        if (typeof node !== "object") {
            return;
        }

        if (node.type === "MemberDotExpression") {
            const fix = convertLengthAccess(node, parent, property, diagnostic);

            if (fix) {
                fixes.push(fix);
                return;
            }
        }

        for (const [key, value] of Object.entries(node)) {
            if (value && typeof value === "object") {
                visit(value, node, key);
            }
        }
    };

    visit(ast, null, null);

    return fixes;
}

function convertLengthAccess(node, parent, property, diagnostic) {
    if (!node || node.type !== "MemberDotExpression") {
        return null;
    }

    if (!parent || property === undefined || property === null) {
        return null;
    }

    if (parent.type === "AssignmentExpression" && parent.left === node) {
        return null;
    }

    if (parent.type === "CallExpression" && parent.object === node) {
        return null;
    }

    const propertyIdentifier = node.property;

    if (!isIdentifierWithName(propertyIdentifier, "length")) {
        return null;
    }

    const argumentExpression = node.object;

    if (!argumentExpression || typeof argumentExpression !== "object") {
        return null;
    }

    if (!isStringReturningExpression(argumentExpression)) {
        return null;
    }

    const stringLengthIdentifier = createIdentifier(
        "string_length",
        propertyIdentifier
    );

    if (!stringLengthIdentifier) {
        return null;
    }

    const callExpression = {
        type: "CallExpression",
        object: stringLengthIdentifier,
        arguments: [argumentExpression]
    };

    if (Object.prototype.hasOwnProperty.call(node, "start")) {
        callExpression.start = cloneLocation(node.start);
    }

    if (Object.prototype.hasOwnProperty.call(node, "end")) {
        callExpression.end = cloneLocation(node.end);
    }

    copyCommentMetadata(node, callExpression);

    const fixDetail = createFeatherFixDetail(diagnostic, {
        target: propertyIdentifier?.name ?? null,
        range: {
            start: getNodeStartIndex(node),
            end: getNodeEndIndex(node)
        }
    });

    if (!fixDetail) {
        return null;
    }

    if (Array.isArray(parent)) {
        parent[property] = callExpression;
    } else if (parent && typeof property === "string") {
        parent[property] = callExpression;
    } else {
        return null;
    }

    attachFeatherFixMetadata(callExpression, [fixDetail]);

    return fixDetail;
}

function isStringReturningExpression(node) {
    if (!node || typeof node !== "object") {
        return false;
    }

    if (node.type === "CallExpression") {
        const callee = node.object;

        if (isIdentifierWithName(callee, "string")) {
            return true;
        }

        if (callee?.type === "Identifier") {
            const name = callee.name;

            if (STRING_LENGTH_CALL_BLACKLIST.has(name)) {
                return false;
            }

            if (name.startsWith("string_")) {
                return true;
            }
        }
    }

    return false;
}

function convertAssetArgumentStringsToIdentifiers({ ast, diagnostic }) {
    if (!diagnostic || !ast || typeof ast !== "object") {
        return [];
    }

    const fixes = [];

    const visit = (node) => {
        if (!node) {
            return;
        }

        if (Array.isArray(node)) {
            for (const entry of node) {
                visit(entry);
            }
            return;
        }

        if (typeof node !== "object") {
            return;
        }

        if (node.type === "CallExpression") {
            const calleeName =
                node.object?.type === "Identifier" ? node.object.name : null;

            if (
                typeof calleeName === "string" &&
                GM1041_CALL_ARGUMENT_TARGETS.has(calleeName)
            ) {
                const argumentIndexes =
                    GM1041_CALL_ARGUMENT_TARGETS.get(calleeName) ?? [];
                const args = Array.isArray(node.arguments)
                    ? node.arguments
                    : [];

                for (const argumentIndex of argumentIndexes) {
                    if (
                        typeof argumentIndex !== "number" ||
                        argumentIndex < 0 ||
                        argumentIndex >= args.length
                    ) {
                        continue;
                    }

                    const fixDetail = convertStringLiteralArgumentToIdentifier({
                        argument: args[argumentIndex],
                        container: args,
                        index: argumentIndex,
                        diagnostic
                    });

                    if (fixDetail) {
                        fixes.push(fixDetail);
                    }
                }
            }
        }

        for (const value of Object.values(node)) {
            if (value && typeof value === "object") {
                visit(value);
            }
        }
    };

    visit(ast);

    return fixes;
}

<<<<<<< HEAD
function ensureVertexFormatDefinitionsAreClosed({ ast, diagnostic }) {
    if (!diagnostic || !ast || typeof ast !== "object") {
        return [];
    }

    const fixes = [];

    const visit = (node, parent, property) => {
        if (!node) {
            return;
        }

        if (Array.isArray(node)) {
            for (let index = 0; index < node.length; index += 1) {
                visit(node[index], node, index);
            }
            return;
        }

        if (typeof node !== "object") {
            return;
        }

        if (node.type === "CallExpression") {
            const fix = ensureVertexFormatDefinitionIsClosed(node, parent, property, diagnostic);

            if (fix) {
                fixes.push(fix);
                return;
            }
        }

        for (const [key, value] of Object.entries(node)) {
            if (value && typeof value === "object") {
                visit(value, node, key);
            }
        }
    };

    visit(ast, null, null);

    return fixes;
}

function ensureVertexFormatDefinitionIsClosed(node, parent, property, diagnostic) {
    if (!Array.isArray(parent) || typeof property !== "number") {
        return null;
    }

    if (!node || node.type !== "CallExpression") {
        return null;
    }

    if (!isIdentifierWithName(node.object, "vertex_format_begin")) {
        return null;
    }

    const siblings = parent;
    let insertionIndex = property + 1;

    for (let index = property + 1; index < siblings.length; index += 1) {
        const sibling = siblings[index];

        if (nodeContainsVertexFormatEndCall(sibling)) {
            return null;
        }

        if (isVertexFormatBeginCall(sibling)) {
            break;
        }

        if (isVertexFormatAddCall(sibling)) {
            insertionIndex = index + 1;
            continue;
        }

        break;
    }

    const vertexFormatEndCall = createVertexFormatEndCall(node);

    if (!vertexFormatEndCall) {
        return null;
    }

    const fixDetail = createFeatherFixDetail(diagnostic, {
        target: "vertex_format_end",
        range: {
            start: getNodeStartIndex(node),
            end: getNodeEndIndex(node)
        }
    });

    if (!fixDetail) {
        return null;
    }

    siblings.splice(insertionIndex, 0, vertexFormatEndCall);
    attachFeatherFixMetadata(vertexFormatEndCall, [fixDetail]);

    return fixDetail;
}

function nodeContainsVertexFormatEndCall(node) {
    if (!node || typeof node !== "object") {
        return false;
    }

    if (isVertexFormatEndCall(node)) {
        return true;
    }

    if (Array.isArray(node)) {
        return node.some(nodeContainsVertexFormatEndCall);
    }

    for (const value of Object.values(node)) {
        if (nodeContainsVertexFormatEndCall(value)) {
            return true;
        }
    }

    return false;
}

function isVertexFormatEndCall(node) {
    return !!node && node.type === "CallExpression" && isIdentifierWithName(node.object, "vertex_format_end");
}

function isVertexFormatBeginCall(node) {
    return !!node && node.type === "CallExpression" && isIdentifierWithName(node.object, "vertex_format_begin");
}

function isVertexFormatAddCall(node) {
    if (!node || node.type !== "CallExpression") {
        return false;
    }

    const identifier = node.object;

    if (!identifier || identifier.type !== "Identifier") {
        return false;
    }

    return typeof identifier.name === "string" && identifier.name.startsWith("vertex_format_add_");
}

function createVertexFormatEndCall(template) {
    if (!template || template.type !== "CallExpression") {
        return null;
    }

    const identifier = createIdentifier("vertex_format_end", template.object);

    if (!identifier) {
        return null;
    }

    const callExpression = {
        type: "CallExpression",
        object: identifier,
        arguments: []
    };

    if (Object.prototype.hasOwnProperty.call(template, "start")) {
        callExpression.start = cloneLocation(template.start);
    }

    if (Object.prototype.hasOwnProperty.call(template, "end")) {
        callExpression.end = cloneLocation(template.end);
    }

    return callExpression;
}

function harmonizeTexturePointerTernary(node, parent, property, diagnostic) {
    if (!node || node.type !== "TernaryExpression") {
=======
function convertStringLiteralArgumentToIdentifier({
    argument,
    container,
    index,
    diagnostic
}) {
    if (!Array.isArray(container) || typeof index !== "number") {
>>>>>>> 7baa0962
        return null;
    }

    if (
        !argument ||
        argument.type !== "Literal" ||
        typeof argument.value !== "string"
    ) {
        return null;
    }

    const identifierName = extractIdentifierNameFromLiteral(argument.value);
    if (!identifierName) {
        return null;
    }

    const identifierNode = {
        type: "Identifier",
        name: identifierName
    };

    if (Object.hasOwn(argument, "start")) {
        identifierNode.start = cloneLocation(argument.start);
    }

    if (Object.hasOwn(argument, "end")) {
        identifierNode.end = cloneLocation(argument.end);
    }

    copyCommentMetadata(argument, identifierNode);

    const fixDetail = createFeatherFixDetail(diagnostic, {
        target: identifierName,
        range: {
            start: getNodeStartIndex(argument),
            end: getNodeEndIndex(argument)
        }
    });

    if (!fixDetail) {
        return null;
    }

    container[index] = identifierNode;
    attachFeatherFixMetadata(identifierNode, [fixDetail]);

    return fixDetail;
}

function buildFeatherTypeSystemInfo() {
    const metadata = getFeatherMetadata();
    const typeSystem = metadata?.typeSystem;

    const baseTypes = new Set();
    const baseTypesLowercase = new Set();
    const specifierBaseTypes = new Set();

    const entries = Array.isArray(typeSystem?.baseTypes)
        ? typeSystem.baseTypes
        : [];

    for (const entry of entries) {
        const name = toTrimmedString(entry?.name);

        if (!name) {
            continue;
        }

        baseTypes.add(name);
        baseTypesLowercase.add(name.toLowerCase());

        const specifierExamples = Array.isArray(entry?.specifierExamples)
            ? entry.specifierExamples
            : [];
        const hasDotSpecifier = specifierExamples.some((example) => {
            if (typeof example !== "string") {
                return false;
            }

            return example.trim().startsWith(".");
        });

        const description =
            typeof entry?.description === "string" ? entry.description : "";
        const requiresSpecifier =
            /requires specifiers/i.test(description) ||
            /constructor/i.test(description);

        if (hasDotSpecifier || requiresSpecifier) {
            specifierBaseTypes.add(name.toLowerCase());
        }
    }

    return {
        baseTypeNames: [...baseTypes],
        baseTypeNamesLower: baseTypesLowercase,
        specifierBaseTypeNamesLower: specifierBaseTypes
    };
}

function registerFeatherFixer(registry, diagnosticId, factory) {
    if (!registry || typeof registry.set !== "function") {
        return;
    }

    if (!diagnosticId || typeof factory !== "function") {
        return;
    }

    if (!registry.has(diagnosticId)) {
        registry.set(diagnosticId, factory);
    }
}

function flagInvalidAssignmentTargets({ ast, diagnostic, sourceText }) {
    if (!diagnostic || !ast || typeof ast !== "object") {
        return [];
    }

    const fixes = [];

    const visit = (node) => {
        if (!node) {
            return;
        }

        if (Array.isArray(node)) {
            for (const item of node) {
                visit(item);
            }
            return;
        }

        if (typeof node !== "object") {
            return;
        }

        if (node.type === "AssignmentExpression") {
            const fix = flagInvalidAssignmentTarget(
                node,
                diagnostic,
                sourceText
            );
            if (fix) {
                fixes.push(fix);
                return;
            }
        }

        for (const value of Object.values(node)) {
            if (value && typeof value === "object") {
                visit(value);
            }
        }
    };

    visit(ast);

    return fixes;
}

function flagInvalidAssignmentTarget(node, diagnostic, sourceText) {
    if (!node || node.type !== "AssignmentExpression") {
        return null;
    }

    const left = node.left;

    if (!left || isAssignableTarget(left)) {
        return null;
    }

    const startIndex = getNodeStartIndex(left);
    const endIndex = getNodeEndIndex(left);

    const range =
        typeof startIndex === "number" && typeof endIndex === "number"
            ? {
                start: startIndex,
                end: endIndex
            }
            : null;

    const targetText = getSourceTextSlice({
        sourceText,
        startIndex,
        endIndex
    });

    const fixDetail = createFeatherFixDetail(diagnostic, {
        automatic: false,
        range,
        target: targetText
    });

    if (!fixDetail) {
        return null;
    }

    attachFeatherFixMetadata(node, [fixDetail]);

    return fixDetail;
}

function isAssignableTarget(node) {
    if (!node || typeof node !== "object") {
        return false;
    }

    if (node.type === "Identifier") {
        return true;
    }

    if (
        node.type === "MemberDotExpression" ||
        node.type === "MemberIndexExpression"
    ) {
        return true;
    }

    return false;
}

function getSourceTextSlice({ sourceText, startIndex, endIndex }) {
    if (typeof sourceText !== "string") {
        return null;
    }

    if (typeof startIndex !== "number" || typeof endIndex !== "number") {
        return null;
    }

    if (startIndex < 0 || endIndex > sourceText.length) {
        return null;
    }

    const slice = sourceText.slice(startIndex, endIndex);

    if (slice.length === 0) {
        return null;
    }

    return slice.trim() || null;
}

function convertReadOnlyBuiltInAssignments({ ast, diagnostic }) {
    if (!diagnostic || !ast || typeof ast !== "object") {
        return [];
    }

    const fixes = [];
    const nameRegistry = collectAllIdentifierNames(ast);

    const visit = (node, parent, property) => {
        if (!node) {
            return;
        }

        if (Array.isArray(node)) {
            for (let index = 0; index < node.length; index += 1) {
                visit(node[index], node, index);
            }
            return;
        }

        if (typeof node !== "object") {
            return;
        }

        if (node.type === "AssignmentExpression") {
            const fixDetail = convertReadOnlyAssignment(
                node,
                parent,
                property,
                diagnostic,
                nameRegistry
            );

            if (fixDetail) {
                fixes.push(fixDetail);
                return;
            }
        }

        for (const [key, value] of Object.entries(node)) {
            if (value && typeof value === "object") {
                visit(value, node, key);
            }
        }
    };

    visit(ast, null, null);

    return fixes;
}

function convertReadOnlyAssignment(
    node,
    parent,
    property,
    diagnostic,
    nameRegistry
) {
    if (!Array.isArray(parent) || typeof property !== "number") {
        return null;
    }

    if (
        !node ||
        node.type !== "AssignmentExpression" ||
        node.operator !== "="
    ) {
        return null;
    }

    const identifier = node.left;

    if (!identifier || identifier.type !== "Identifier") {
        return null;
    }

    if (!READ_ONLY_BUILT_IN_VARIABLES.has(identifier.name)) {
        return null;
    }

    const replacementName = createReadOnlyReplacementName(
        identifier.name,
        nameRegistry
    );
    const replacementIdentifier = createIdentifierFromTemplate(
        replacementName,
        identifier
    );

    const declarator = {
        type: "VariableDeclarator",
        id: replacementIdentifier,
        init: node.right,
        start: cloneLocation(node.start),
        end: cloneLocation(node.end)
    };

    const declaration = {
        type: "VariableDeclaration",
        declarations: [declarator],
        kind: "var",
        start: cloneLocation(node.start),
        end: cloneLocation(node.end)
    };

    copyCommentMetadata(node, declaration);

    parent[property] = declaration;

    const fixDetail = createFeatherFixDetail(diagnostic, {
        target: identifier.name ?? null,
        range: {
            start: getNodeStartIndex(node),
            end: getNodeEndIndex(node)
        }
    });

    if (!fixDetail) {
        return null;
    }

    attachFeatherFixMetadata(declaration, [fixDetail]);

    replaceReadOnlyIdentifierReferences(
        parent,
        property + 1,
        identifier.name,
        replacementName
    );

    return fixDetail;
}

function replaceReadOnlyIdentifierReferences(
    siblings,
    startIndex,
    originalName,
    replacementName
) {
    if (!Array.isArray(siblings)) {
        return;
    }

    for (let index = startIndex; index < siblings.length; index += 1) {
        renameIdentifiersInNode(siblings[index], originalName, replacementName);
    }
}

function renameIdentifiersInNode(root, originalName, replacementName) {
    const stack = [{ node: root, parent: null, property: null, ancestors: [] }];

    while (stack.length > 0) {
        const { node, parent, property, ancestors } = stack.pop();

        if (!node) {
            continue;
        }

        if (Array.isArray(node)) {
            const arrayContext = { node, parent, property };
            const nextAncestors = ancestors.concat(arrayContext);

            for (let index = node.length - 1; index >= 0; index -= 1) {
                stack.push({
                    node: node[index],
                    parent: node,
                    property: index,
                    ancestors: nextAncestors
                });
            }
            continue;
        }

        if (typeof node !== "object") {
            continue;
        }

        if (node.type === "Identifier" && node.name === originalName) {
            if (
                !shouldSkipIdentifierReplacement({
                    parent,
                    property,
                    ancestors
                })
            ) {
                const replacement = createIdentifierFromTemplate(
                    replacementName,
                    node
                );

                if (parent && property !== null && property !== undefined) {
                    parent[property] = replacement;
                }
            }
            continue;
        }

        const nextAncestors = ancestors.concat({ node, parent, property });

        for (const [key, value] of Object.entries(node)) {
            if (value && typeof value === "object") {
                stack.push({
                    node: value,
                    parent: node,
                    property: key,
                    ancestors: nextAncestors
                });
            }
        }
    }
}

const IDENTIFIER_DECLARATION_CONTEXTS = new Set([
    "VariableDeclarator:id",
    "FunctionDeclaration:id",
    "ConstructorDeclaration:id",
    "StructDeclaration:id",
    "EnumDeclaration:name",
    "EnumMember:name",
    "ConstructorParentClause:id",
    "MacroDeclaration:name",
    "NamespaceDeclaration:id",
    "DefaultParameter:left"
]);

function shouldSkipIdentifierReplacement({ parent, property, ancestors }) {
    if (!parent) {
        return true;
    }

    if (parent.type === "MemberDotExpression" && property === "property") {
        return true;
    }

    if (parent.type === "NamespaceAccessExpression" && property === "name") {
        return true;
    }

    const contextKey = parent.type ? `${parent.type}:${property}` : null;

    if (contextKey && IDENTIFIER_DECLARATION_CONTEXTS.has(contextKey)) {
        return true;
    }

    if (!Array.isArray(parent)) {
        return false;
    }

    let arrayIndex = -1;
    for (let index = ancestors.length - 1; index >= 0; index -= 1) {
        if (ancestors[index].node === parent) {
            arrayIndex = index;
            break;
        }
    }

    if (arrayIndex === -1) {
        return false;
    }

    const arrayContext = ancestors[arrayIndex];
    const ownerContext = arrayIndex > 0 ? ancestors[arrayIndex - 1] : null;
    const containerNode = ownerContext?.node ?? null;
    const containerProperty = arrayContext?.property ?? null;

    if (
        containerNode &&
        containerProperty === "params" &&
        (containerNode.type === "FunctionDeclaration" ||
            containerNode.type === "ConstructorDeclaration" ||
            containerNode.type === "StructDeclaration" ||
            containerNode.type === "ConstructorParentClause")
    ) {
        return true;
    }

    return false;
}

function createReadOnlyReplacementName(originalName, nameRegistry) {
    const baseName = isNonEmptyString(originalName) ? originalName : "value";
    const sanitized = baseName.replace(/[^a-zA-Z0-9_]/g, "_");
    let candidate = `__feather_${sanitized}`;
    let suffix = 1;

    while (nameRegistry.has(candidate)) {
        suffix += 1;
        candidate = `__feather_${sanitized}_${suffix}`;
    }

    nameRegistry.add(candidate);

    return candidate;
}

function collectAllIdentifierNames(root) {
    const names = new Set();

    const visit = (node) => {
        if (!node) {
            return;
        }

        if (Array.isArray(node)) {
            for (const value of node) {
                visit(value);
            }
            return;
        }

        if (typeof node !== "object") {
            return;
        }

        if (node.type === "Identifier" && typeof node.name === "string") {
            names.add(node.name);
        }

        for (const value of Object.values(node)) {
            if (value && typeof value === "object") {
                visit(value);
            }
        }
    };

    visit(root);

    return names;
}

function convertFileAttributeAdditionsToBitwiseOr({ ast, diagnostic }) {
    if (!diagnostic || !ast || typeof ast !== "object") {
        return [];
    }

    const fixes = [];

    const visit = (node) => {
        if (!node) {
            return;
        }

        if (Array.isArray(node)) {
            for (const item of node) {
                visit(item);
            }
            return;
        }

        if (typeof node !== "object") {
            return;
        }

        if (node.type === "BinaryExpression") {
            const fix = normalizeFileAttributeAddition(node, diagnostic);

            if (fix) {
                fixes.push(fix);
                return;
            }
        }

        for (const value of Object.values(node)) {
            if (value && typeof value === "object") {
                visit(value);
            }
        }
    };

    visit(ast);

    return fixes;
}

function normalizeFileAttributeAddition(node, diagnostic) {
    if (!node || node.type !== "BinaryExpression") {
        return null;
    }

    if (node.operator !== "+") {
        return null;
    }

    const leftIdentifier = unwrapIdentifierFromExpression(node.left);
    const rightIdentifier = unwrapIdentifierFromExpression(node.right);

    if (
        !isFileAttributeIdentifier(leftIdentifier) ||
        !isFileAttributeIdentifier(rightIdentifier)
    ) {
        return null;
    }

    const originalOperator = node.operator;
    node.operator = "|";

    const fixDetail = createFeatherFixDetail(diagnostic, {
        target: originalOperator ?? null,
        range: {
            start: getNodeStartIndex(node),
            end: getNodeEndIndex(node)
        }
    });

    if (!fixDetail) {
        return null;
    }

    attachFeatherFixMetadata(node, [fixDetail]);

    return fixDetail;
}

function unwrapIdentifierFromExpression(node) {
    if (!node || typeof node !== "object") {
        return null;
    }

    if (node.type === "Identifier") {
        return node;
    }

    if (node.type === "ParenthesizedExpression") {
        return unwrapIdentifierFromExpression(node.expression);
    }

    return null;
}

function unwrapLiteralFromExpression(node) {
    if (!node || typeof node !== "object") {
        return null;
    }

    if (node.type === "Literal") {
        return node;
    }

    if (node.type === "ParenthesizedExpression") {
        return unwrapLiteralFromExpression(node.expression);
    }

    return null;
}

function isFileAttributeIdentifier(node) {
    if (!node || node.type !== "Identifier") {
        return false;
    }

    if (typeof node.name !== "string") {
        return false;
    }

    return FILE_ATTRIBUTE_IDENTIFIER_PATTERN.test(node.name);
}

function convertRoomNavigationArithmetic({ ast, diagnostic, sourceText }) {
    if (!diagnostic || !ast || typeof ast !== "object") {
        return [];
    }

    const fixes = [];

    const visit = (node, parent, property) => {
        if (!node) {
            return;
        }

        if (Array.isArray(node)) {
            for (let index = 0; index < node.length; index += 1) {
                visit(node[index], node, index);
            }
            return;
        }

        if (typeof node !== "object") {
            return;
        }

        if (node.type === "CallExpression") {
            const fix = rewriteRoomGotoCall({
                node,
                diagnostic,
                sourceText
            });

            if (fix) {
                fixes.push(fix);
            }
        }

        if (node.type === "BinaryExpression") {
            const fix = rewriteRoomNavigationBinaryExpression({
                node,
                parent,
                property,
                diagnostic,
                sourceText
            });

            if (fix) {
                fixes.push(fix);
                return;
            }
        }

        for (const [key, value] of Object.entries(node)) {
            if (value && typeof value === "object") {
                visit(value, node, key);
            }
        }
    };

    visit(ast, null, null);

    return fixes;
}

function rewriteRoomNavigationBinaryExpression({
    node,
    parent,
    property,
    diagnostic,
    sourceText
}) {
    if (!node || node.type !== "BinaryExpression") {
        return null;
    }

    if (!isEligibleRoomBinaryParent(parent, property)) {
        return null;
    }

    const navigation = resolveRoomNavigationFromBinaryExpression(node);

    if (!navigation) {
        return null;
    }

    const { direction, baseIdentifier } = navigation;
    const replacementName =
        direction === "previous" ? "room_previous" : "room_next";
    const calleeIdentifier = createIdentifier(replacementName, baseIdentifier);
    const argumentIdentifier = cloneIdentifier(baseIdentifier);

    if (!calleeIdentifier || !argumentIdentifier) {
        return null;
    }

    const callExpression = {
        type: "CallExpression",
        object: calleeIdentifier,
        arguments: [argumentIdentifier]
    };

    if (Object.hasOwn(node, "start")) {
        callExpression.start = cloneLocation(node.start);
    }

    if (Object.hasOwn(node, "end")) {
        callExpression.end = cloneLocation(node.end);
    }

    copyCommentMetadata(node, callExpression);

    const startIndex = getNodeStartIndex(node);
    const endIndex = getNodeEndIndex(node);
    const range =
        typeof startIndex === "number" && typeof endIndex === "number"
            ? { start: startIndex, end: endIndex }
            : null;

    const target =
        getSourceTextSlice({
            sourceText,
            startIndex,
            endIndex
        }) ?? null;

    const fixDetail = createFeatherFixDetail(diagnostic, {
        target,
        range
    });

    if (!fixDetail) {
        return null;
    }

    fixDetail.replacement = replacementName;

    if (Array.isArray(parent)) {
        parent[property] = callExpression;
    } else if (parent && typeof property === "string") {
        parent[property] = callExpression;
    } else {
        return null;
    }

    attachFeatherFixMetadata(callExpression, [fixDetail]);

    return fixDetail;
}

function rewriteRoomGotoCall({ node, diagnostic, sourceText }) {
    if (!node || node.type !== "CallExpression") {
        return null;
    }

    if (!isIdentifierWithName(node.object, "room_goto")) {
        return null;
    }

    const args = Array.isArray(node.arguments) ? node.arguments : [];

    if (args.length !== 1) {
        return null;
    }

    const navigation = resolveRoomNavigationFromBinaryExpression(args[0]);

    if (!navigation) {
        return null;
    }

    const replacementName =
        navigation.direction === "previous"
            ? "room_goto_previous"
            : "room_goto_next";

    const startIndex = getNodeStartIndex(node);
    const endIndex = getNodeEndIndex(node);
    const range =
        typeof startIndex === "number" && typeof endIndex === "number"
            ? { start: startIndex, end: endIndex }
            : null;

    const target =
        getSourceTextSlice({
            sourceText,
            startIndex,
            endIndex
        }) ??
        node.object?.name ??
        null;

    const fixDetail = createFeatherFixDetail(diagnostic, {
        target,
        range
    });

    if (!fixDetail) {
        return null;
    }

    fixDetail.replacement = replacementName;

    const updatedCallee = createIdentifier(replacementName, node.object);

    if (!updatedCallee) {
        return null;
    }

    node.object = updatedCallee;
    node.arguments = [];

    attachFeatherFixMetadata(node, [fixDetail]);

    return fixDetail;
}

function resolveRoomNavigationFromBinaryExpression(node) {
    if (!node || node.type !== "BinaryExpression") {
        return null;
    }

    const leftIdentifier = unwrapIdentifierFromExpression(node.left);
    const rightIdentifier = unwrapIdentifierFromExpression(node.right);
    const leftLiteral = unwrapLiteralFromExpression(node.left);
    const rightLiteral = unwrapLiteralFromExpression(node.right);

    if (isIdentifierWithName(leftIdentifier, "room")) {
        if (node.operator === "+") {
            if (isLiteralOne(rightLiteral)) {
                return { direction: "next", baseIdentifier: leftIdentifier };
            }

            if (isNegativeOneLiteral(rightLiteral)) {
                return {
                    direction: "previous",
                    baseIdentifier: leftIdentifier
                };
            }
        }

        if (node.operator === "-") {
            if (isLiteralOne(rightLiteral)) {
                return {
                    direction: "previous",
                    baseIdentifier: leftIdentifier
                };
            }

            if (isNegativeOneLiteral(rightLiteral)) {
                return { direction: "next", baseIdentifier: leftIdentifier };
            }
        }
    }

    if (isIdentifierWithName(rightIdentifier, "room")) {
        if (node.operator === "+") {
            if (isLiteralOne(leftLiteral)) {
                return { direction: "next", baseIdentifier: rightIdentifier };
            }

            if (isNegativeOneLiteral(leftLiteral)) {
                return {
                    direction: "previous",
                    baseIdentifier: rightIdentifier
                };
            }
        }

        if (node.operator === "-") {
            if (isLiteralOne(leftLiteral)) {
                return {
                    direction: "previous",
                    baseIdentifier: rightIdentifier
                };
            }

            if (isNegativeOneLiteral(leftLiteral)) {
                return { direction: "next", baseIdentifier: rightIdentifier };
            }
        }
    }

    return null;
}

function isEligibleRoomBinaryParent(parent, property) {
    if (!parent) {
        return false;
    }

    if (parent.type === "VariableDeclarator" && property === "init") {
        return true;
    }

    if (parent.type === "AssignmentExpression" && property === "right") {
        return true;
    }

    return false;
}

function preventDivisionOrModuloByZero({ ast, diagnostic }) {
    if (!diagnostic || !ast || typeof ast !== "object") {
        return [];
    }

    const fixes = [];

    const visit = (node) => {
        if (!node) {
            return;
        }

        if (Array.isArray(node)) {
            for (const item of node) {
                visit(item);
            }
            return;
        }

        if (typeof node !== "object") {
            return;
        }

        if (node.type === "BinaryExpression") {
            const fix = normalizeDivisionBinaryExpression(node, diagnostic);

            if (fix) {
                fixes.push(fix);
            }
        } else if (node.type === "AssignmentExpression") {
            const fix = normalizeDivisionAssignmentExpression(node, diagnostic);

            if (fix) {
                fixes.push(fix);
            }
        }

        for (const value of Object.values(node)) {
            if (value && typeof value === "object") {
                visit(value);
            }
        }
    };

    visit(ast);

    return fixes;
}

function normalizeDivisionBinaryExpression(node, diagnostic) {
    if (!node || node.type !== "BinaryExpression") {
        return null;
    }

    if (node.operator !== "/" && node.operator !== "%") {
        return null;
    }

    const zeroLiteralInfo = findZeroLiteralInfo(node.right);

    if (!zeroLiteralInfo) {
        return null;
    }

    const { literal, container, property } = zeroLiteralInfo;
    const replacementLiteral = createLiteral("1", literal);

    if (!replacementLiteral) {
        return null;
    }

    if (container && property) {
        container[property] = replacementLiteral;
    } else {
        node.right = replacementLiteral;
    }

    const fixDetail = createFeatherFixDetail(diagnostic, {
        target: literal?.value ?? null,
        range: {
            start: getNodeStartIndex(literal),
            end: getNodeEndIndex(literal)
        }
    });

    if (!fixDetail) {
        return null;
    }

    attachFeatherFixMetadata(node, [fixDetail]);

    return fixDetail;
}

function normalizeDivisionAssignmentExpression(node, diagnostic) {
    if (!node || node.type !== "AssignmentExpression") {
        return null;
    }

    if (node.operator !== "/=" && node.operator !== "%=") {
        return null;
    }

    const zeroLiteralInfo = findZeroLiteralInfo(node.right);

    if (!zeroLiteralInfo) {
        return null;
    }

    const { literal, container, property } = zeroLiteralInfo;
    const replacementLiteral = createLiteral("1", literal);

    if (!replacementLiteral) {
        return null;
    }

    if (container && property) {
        container[property] = replacementLiteral;
    } else {
        node.right = replacementLiteral;
    }

    const fixDetail = createFeatherFixDetail(diagnostic, {
        target: literal?.value ?? null,
        range: {
            start: getNodeStartIndex(literal),
            end: getNodeEndIndex(literal)
        }
    });

    if (!fixDetail) {
        return null;
    }

    attachFeatherFixMetadata(node, [fixDetail]);

    return fixDetail;
}

function findZeroLiteralInfo(node) {
    if (!node || typeof node !== "object") {
        return null;
    }

    if (node.type === "Literal") {
        return isZeroLiteral(node)
            ? { literal: node, container: null, property: null }
            : null;
    }

    if (node.type === "ParenthesizedExpression") {
        if (!node.expression || typeof node.expression !== "object") {
            return null;
        }

        const innerInfo = findZeroLiteralInfo(node.expression);

        if (!innerInfo) {
            return null;
        }

        if (!innerInfo.container) {
            return {
                literal: innerInfo.literal,
                container: node,
                property: "expression"
            };
        }

        return innerInfo;
    }

    if (node.type === "UnaryExpression") {
        if (node.operator !== "+" && node.operator !== "-") {
            return null;
        }

        if (!node.argument || typeof node.argument !== "object") {
            return null;
        }

        const innerInfo = findZeroLiteralInfo(node.argument);

        if (!innerInfo) {
            return null;
        }

        if (!innerInfo.container) {
            return {
                literal: innerInfo.literal,
                container: node,
                property: "argument"
            };
        }

        return innerInfo;
    }

    return null;
}

function isZeroLiteral(node) {
    if (!node || node.type !== "Literal") {
        return false;
    }

    const rawValue = node.value;

    if (typeof rawValue === "number") {
        return rawValue === 0;
    }

    if (typeof rawValue !== "string" || rawValue.length === 0) {
        return false;
    }

    const normalized = Number(rawValue);

    if (!Number.isFinite(normalized)) {
        return false;
    }

    return normalized === 0;
}

function normalizeArgumentBuiltinReferences({ ast, diagnostic }) {
    if (!diagnostic || !ast || typeof ast !== "object") {
        return [];
    }

    const fixes = [];

    const visit = (node) => {
        if (!node) {
            return;
        }

        if (Array.isArray(node)) {
            for (const child of node) {
                visit(child);
            }
            return;
        }

        if (typeof node !== "object") {
            return;
        }

        if (isFunctionLikeNode(node)) {
            const functionFixes = fixArgumentReferencesWithinFunction(
                node,
                diagnostic
            );

            if (isNonEmptyArray(functionFixes)) {
                fixes.push(...functionFixes);
            }

            return;
        }

        for (const value of Object.values(node)) {
            if (value && typeof value === "object") {
                visit(value);
            }
        }
    };

    visit(ast);

    return fixes;
}

function fixArgumentReferencesWithinFunction(functionNode, diagnostic) {
    const fixes = [];
    const references = [];

    const traverse = (node) => {
        if (!node) {
            return;
        }

        if (Array.isArray(node)) {
            for (const child of node) {
                traverse(child);
            }
            return;
        }

        if (typeof node !== "object") {
            return;
        }

        if (node !== functionNode && isFunctionLikeNode(node)) {
            const nestedFixes = fixArgumentReferencesWithinFunction(
                node,
                diagnostic
            );

            if (isNonEmptyArray(nestedFixes)) {
                fixes.push(...nestedFixes);
            }

            return;
        }

        const argumentIndex = getArgumentIdentifierIndex(node);

        if (typeof argumentIndex === "number") {
            references.push({ node, index: argumentIndex });
            return;
        }

        for (const value of Object.values(node)) {
            if (value && typeof value === "object") {
                traverse(value);
            }
        }
    };

    const body = functionNode?.body;

    if (body && typeof body === "object") {
        traverse(body);
    } else {
        traverse(functionNode);
    }

    if (references.length === 0) {
        return fixes;
    }

    const mapping = createArgumentIndexMapping(
        references.map((reference) => reference.index)
    );

    if (!(mapping instanceof Map) || mapping.size === 0) {
        return fixes;
    }

    const hasChanges = [...mapping.entries()].some(
        ([oldIndex, newIndex]) => oldIndex !== newIndex
    );

    if (!hasChanges) {
        return fixes;
    }

    for (const reference of references) {
        const newIndex = mapping.get(reference.index);

        if (typeof newIndex !== "number" || newIndex === reference.index) {
            continue;
        }

        const newName = `argument${newIndex}`;
        const fixDetail = createFeatherFixDetail(diagnostic, {
            target: newName,
            range: {
                start: getNodeStartIndex(reference.node),
                end: getNodeEndIndex(reference.node)
            }
        });

        if (!fixDetail) {
            continue;
        }

        reference.node.name = newName;
        attachFeatherFixMetadata(reference.node, [fixDetail]);
        fixes.push(fixDetail);
    }

    return fixes;
}

function createArgumentIndexMapping(indices) {
    if (!Array.isArray(indices) || indices.length === 0) {
        return null;
    }

    const uniqueIndices = [
        ...new Set(
            indices.filter((index) => Number.isInteger(index) && index >= 0)
        )
    ].sort((left, right) => left - right);

    if (uniqueIndices.length === 0) {
        return null;
    }

    const mapping = new Map();
    let expectedIndex = 0;

    for (const index of uniqueIndices) {
        if (!Number.isInteger(index) || index < 0) {
            continue;
        }

        if (index === expectedIndex) {
            mapping.set(index, index);
            expectedIndex = index + 1;
            continue;
        }

        if (index > expectedIndex) {
            mapping.set(index, expectedIndex);
            expectedIndex += 1;
            continue;
        }

        mapping.set(index, expectedIndex);
        expectedIndex += 1;
    }

    return mapping;
}

function getArgumentIdentifierIndex(node) {
    if (!node || node.type !== "Identifier") {
        return null;
    }

    const name = node.name;

    if (typeof name !== "string") {
        return null;
    }

    const match = ARGUMENT_IDENTIFIER_PATTERN.exec(name);

    if (!match) {
        return null;
    }

    const parsed = Number.parseInt(match[1], 10);

    if (!Number.isInteger(parsed) || parsed < 0) {
        return null;
    }

    return parsed;
}

function removeDuplicateMacroDeclarations({ ast, diagnostic }) {
    if (!diagnostic || !ast || typeof ast !== "object") {
        return [];
    }

    const fixes = [];
    const seenMacros = new Set();

    const visit = (node, parent, property) => {
        if (!node) {
            return false;
        }

        if (Array.isArray(node)) {
            for (let index = 0; index < node.length; index += 1) {
                const child = node[index];
                const removed = visit(child, node, index);

                if (removed) {
                    index -= 1;
                }
            }

            return false;
        }

        if (typeof node !== "object") {
            return false;
        }

        if (node.type === "MacroDeclaration") {
            const macroName = node.name?.name;

            if (!macroName) {
                return false;
            }

            if (!seenMacros.has(macroName)) {
                seenMacros.add(macroName);
                return false;
            }

            if (!Array.isArray(parent) || typeof property !== "number") {
                return false;
            }

            const fixDetail = createFeatherFixDetail(diagnostic, {
                target: macroName,
                range: {
                    start: getNodeStartIndex(node),
                    end: getNodeEndIndex(node)
                }
            });

            if (!fixDetail) {
                return false;
            }

            parent.splice(property, 1);
            fixes.push(fixDetail);

            return true;
        }

        for (const [key, value] of Object.entries(node)) {
            if (value && typeof value === "object") {
                visit(value, node, key);
            }
        }

        return false;
    };

    visit(ast, null, null);

    return fixes;
}

function replaceDeprecatedBuiltinVariables({ ast, diagnostic }) {
    if (
        !diagnostic ||
        !ast ||
        typeof ast !== "object" ||
        DEPRECATED_BUILTIN_VARIABLE_REPLACEMENTS.size === 0
    ) {
        return [];
    }

    const fixes = [];

    const visit = (node, parent, property, owner, ownerKey) => {
        if (!node) {
            return;
        }

        if (Array.isArray(node)) {
            for (let index = 0; index < node.length; index += 1) {
                visit(node[index], node, index, owner, ownerKey);
            }
            return;
        }

        if (typeof node !== "object") {
            return;
        }

        if (node.type === "Identifier") {
            const fix = replaceDeprecatedIdentifier(
                node,
                parent,
                property,
                owner,
                ownerKey,
                diagnostic
            );

            if (fix) {
                fixes.push(fix);
                return;
            }
        }

        for (const [key, value] of Object.entries(node)) {
            if (value && typeof value === "object") {
                visit(value, node, key, node, key);
            }
        }
    };

    visit(ast, null, null, null, null);

    return fixes;
}

function replaceDeprecatedIdentifier(
    node,
    parent,
    property,
    owner,
    ownerKey,
    diagnostic
) {
    if (!node || node.type !== "Identifier") {
        return null;
    }

    const normalizedName =
        typeof node.name === "string" ? node.name.toLowerCase() : null;

    if (!normalizedName || normalizedName.length === 0) {
        return null;
    }

    const replacementEntry =
        getDeprecatedBuiltinReplacementEntry(normalizedName);

    if (!replacementEntry) {
        return null;
    }

    if (
        shouldSkipDeprecatedIdentifierReplacement({
            parent,
            property,
            owner,
            ownerKey
        })
    ) {
        return null;
    }

    const originalName = node.name;
    const replacementName = replacementEntry.replacement;

    if (!replacementName || replacementName === originalName) {
        return null;
    }

    node.name = replacementName;

    const fixDetail = createFeatherFixDetail(diagnostic, {
        target: replacementEntry.deprecated ?? originalName,
        range: {
            start: getNodeStartIndex(node),
            end: getNodeEndIndex(node)
        }
    });

    if (!fixDetail) {
        return null;
    }

    attachFeatherFixMetadata(node, [fixDetail]);

    return fixDetail;
}

function shouldSkipDeprecatedIdentifierReplacement({
    parent,
    property,
    owner,
    ownerKey
}) {
    if (!parent) {
        return false;
    }

    if (parent.type === "MemberDotExpression" && property === "property") {
        return true;
    }

    if (parent.type === "VariableDeclarator" && property === "id") {
        return true;
    }

    if (parent.type === "MacroDeclaration" && property === "name") {
        return true;
    }

    if (parent.type === "EnumDeclaration" && property === "name") {
        return true;
    }

    if (parent.type === "EnumMember" && property === "name") {
        return true;
    }

    if (Array.isArray(parent)) {
        if (ownerKey === "params") {
            const ownerType = owner?.type;

            if (
                ownerType === "FunctionDeclaration" ||
                ownerType === "FunctionExpression" ||
                ownerType === "ConstructorDeclaration"
            ) {
                return true;
            }
        }
    }

    return false;
}

function buildDeprecatedBuiltinVariableReplacements() {
    const replacements = new Map();
    const diagnostic = getFeatherDiagnosticById("GM1024");

    if (!diagnostic) {
        return replacements;
    }

    const entries = deriveDeprecatedBuiltinVariableReplacementsFromExamples(
        diagnostic.badExample,
        diagnostic.goodExample
    );

    for (const entry of entries) {
        if (!replacements.has(entry.normalized)) {
            replacements.set(entry.normalized, entry);
        }
    }

    return replacements;
}

function deriveDeprecatedBuiltinVariableReplacementsFromExamples(
    badExample,
    goodExample
) {
    const entries = [];
    const badTokens = extractIdentifierTokens(badExample);
    const goodTokens = extractIdentifierTokens(goodExample);

    if (badTokens.length === 0 || goodTokens.length === 0) {
        return entries;
    }

    const goodTokenSet = new Set(goodTokens.map((token) => token.normalized));
    const deprecatedTokens = badTokens.filter(
        (token) => !goodTokenSet.has(token.normalized)
    );

    if (deprecatedTokens.length === 0) {
        return entries;
    }

    const badTokenSet = new Set(badTokens.map((token) => token.normalized));
    const replacementTokens = goodTokens.filter(
        (token) => !badTokenSet.has(token.normalized)
    );

    const pairCount = Math.min(
        deprecatedTokens.length,
        replacementTokens.length
    );

    for (let index = 0; index < pairCount; index += 1) {
        const deprecatedToken = deprecatedTokens[index];
        const replacementToken = replacementTokens[index];

        if (!deprecatedToken || !replacementToken) {
            continue;
        }

        entries.push({
            normalized: deprecatedToken.normalized,
            deprecated: deprecatedToken.token,
            replacement: replacementToken.token
        });
    }

    return entries;
}

function extractIdentifierTokens(text) {
    if (typeof text !== "string" || text.length === 0) {
        return [];
    }

    const matches = text.match(IDENTIFIER_TOKEN_PATTERN) ?? [];
    const tokens = [];
    const seen = new Set();

    for (const match of matches) {
        const normalized = match.toLowerCase();

        if (RESERVED_KEYWORD_TOKENS.has(normalized)) {
            continue;
        }

        if (seen.has(normalized)) {
            continue;
        }

        seen.add(normalized);
        tokens.push({ token: match, normalized });
    }

    return tokens;
}

function getDeprecatedBuiltinReplacementEntry(name) {
    if (!name) {
        return null;
    }

    return DEPRECATED_BUILTIN_VARIABLE_REPLACEMENTS.get(name) ?? null;
}

function rewriteInvalidPostfixExpressions({ ast, diagnostic }) {
    if (!diagnostic || !ast || typeof ast !== "object") {
        return [];
    }

    const fixes = [];

    const visit = (node, parent, property) => {
        if (!node) {
            return;
        }

        if (Array.isArray(node)) {
            for (let index = 0; index < node.length; index += 1) {
                visit(node[index], node, index);
            }
            return;
        }

        if (typeof node !== "object") {
            return;
        }

        if (node.type === "IncDecStatement") {
            const fix = rewritePostfixStatement(
                node,
                parent,
                property,
                diagnostic
            );

            if (fix) {
                fixes.push(fix);
                return;
            }
        }

        for (const [key, value] of Object.entries(node)) {
            if (value && typeof value === "object") {
                visit(value, node, key);
            }
        }
    };

    visit(ast, null, null);

    return fixes;
}

function rewritePostfixStatement(node, parent, property, diagnostic) {
    if (!Array.isArray(parent) || typeof property !== "number") {
        return null;
    }

    if (!node || node.type !== "IncDecStatement" || node.prefix !== false) {
        return null;
    }

    const argument = node.argument;

    if (!argument || typeof argument !== "object") {
        return null;
    }

    const argumentName = getIdentifierName(argument);

    if (
        typeof argumentName === "string" &&
        argumentName.startsWith("__featherFix_")
    ) {
        return null;
    }

    const siblings = parent;
    const temporaryName = createTemporaryIdentifierName(argument, siblings);

    if (!temporaryName) {
        return null;
    }

    const initializer = cloneNode(argument);
    const declarationIdentifier = createIdentifier(temporaryName, argument);

    if (!initializer || !declarationIdentifier) {
        return null;
    }

    const declarator = {
        type: "VariableDeclarator",
        id: declarationIdentifier,
        init: initializer
    };

    if (Object.prototype.hasOwnProperty.call(argument, "start")) {
        declarator.start = cloneLocation(argument.start);
    }

    if (Object.prototype.hasOwnProperty.call(argument, "end")) {
        declarator.end = cloneLocation(argument.end);
    }

    const variableDeclaration = {
        type: "VariableDeclaration",
        declarations: [declarator],
        kind: "var"
    };

    if (Object.prototype.hasOwnProperty.call(node, "start")) {
        variableDeclaration.start = cloneLocation(node.start);
    }

    if (Object.prototype.hasOwnProperty.call(node, "end")) {
        variableDeclaration.end = cloneLocation(node.end);
    }

    const temporaryIdentifier = createIdentifier(temporaryName, argument);

    if (!temporaryIdentifier) {
        return null;
    }

    const rewrittenStatement = {
        type: "IncDecStatement",
        operator: node.operator,
        prefix: node.prefix,
        argument: temporaryIdentifier
    };

    if (Object.prototype.hasOwnProperty.call(node, "start")) {
        rewrittenStatement.start = cloneLocation(node.start);
    }

    if (Object.prototype.hasOwnProperty.call(node, "end")) {
        rewrittenStatement.end = cloneLocation(node.end);
    }

    copyCommentMetadata(node, variableDeclaration);
    copyCommentMetadata(node, rewrittenStatement);

    const fixDetail = createFeatherFixDetail(diagnostic, {
        target: getIdentifierName(argument),
        range: {
            start: getNodeStartIndex(node),
            end: getNodeEndIndex(node)
        }
    });

    if (!fixDetail) {
        return null;
    }

    parent.splice(property, 1, variableDeclaration, rewrittenStatement);

    attachFeatherFixMetadata(variableDeclaration, [fixDetail]);
    attachFeatherFixMetadata(rewrittenStatement, [fixDetail]);

    return fixDetail;
}

function normalizeMultidimensionalArrayIndexing({ ast, diagnostic }) {
    if (!diagnostic || !ast || typeof ast !== "object") {
        return [];
    }

    const fixes = [];

    const visit = (node, parent, property) => {
        if (!node) {
            return;
        }

        if (Array.isArray(node)) {
            for (let index = 0; index < node.length; index += 1) {
                visit(node[index], node, index);
            }
            return;
        }

        if (typeof node !== "object") {
            return;
        }

        if (node.type === "MemberIndexExpression") {
            const fix = convertMultidimensionalMemberIndex(
                node,
                parent,
                property,
                diagnostic
            );

            if (fix) {
                fixes.push(fix);
                return;
            }
        }

        for (const [key, value] of Object.entries(node)) {
            if (value && typeof value === "object") {
                visit(value, node, key);
            }
        }
    };

    visit(ast, null, null);

    return fixes;
}

function convertMultidimensionalMemberIndex(
    node,
    parent,
    property,
    diagnostic
) {
    if (
        !Array.isArray(parent) &&
        (typeof parent !== "object" || parent === null)
    ) {
        return null;
    }

    if (property === undefined || property === null) {
        return null;
    }

    if (!node || node.type !== "MemberIndexExpression") {
        return null;
    }

    const indices = Array.isArray(node.property) ? node.property : null;

    if (node.accessor && node.accessor !== "[") {
        // Non-standard accessors such as '[#' (ds_grid) use comma-separated
        // coordinates rather than nested lookups. Leave them unchanged so the
        // grid access semantics remain intact.
        return null;
    }

    if (!indices || indices.length <= 1) {
        return null;
    }

    const nestedExpression = buildNestedMemberIndexExpression({
        object: node.object,
        indices,
        template: node
    });

    if (!nestedExpression) {
        return null;
    }

    const fixDetail = createFeatherFixDetail(diagnostic, {
        target: getMemberExpressionRootIdentifier(node) ?? null,
        range: {
            start: getNodeStartIndex(node),
            end: getNodeEndIndex(node)
        }
    });

    if (!fixDetail) {
        return null;
    }

    copyCommentMetadata(node, nestedExpression);

    if (Array.isArray(parent)) {
        parent[property] = nestedExpression;
    } else if (isObjectLike(parent)) {
        parent[property] = nestedExpression;
    }

    attachFeatherFixMetadata(nestedExpression, [fixDetail]);

    return fixDetail;
}

function buildNestedMemberIndexExpression({ object, indices, template }) {
    if (!object || !Array.isArray(indices) || indices.length === 0) {
        return null;
    }

    const [firstIndex, ...remaining] = indices;
    const accessor = template?.accessor ?? "[";

    let current = {
        type: "MemberIndexExpression",
        object,
        property: [firstIndex],
        accessor
    };

    if (Object.hasOwn(template, "start")) {
        current.start = cloneLocation(template.start);
    }

    if (remaining.length === 0 && Object.hasOwn(template, "end")) {
        current.end = cloneLocation(template.end);
    }

    for (let index = 0; index < remaining.length; index += 1) {
        const propertyNode = remaining[index];

        const next = {
            type: "MemberIndexExpression",
            object: current,
            property: [propertyNode],
            accessor
        };

        if (Object.hasOwn(template, "start")) {
            next.start = cloneLocation(template.start);
        }

        if (index === remaining.length - 1 && Object.hasOwn(template, "end")) {
            next.end = cloneLocation(template.end);
        }

        current = next;
    }

    return current;
}

function removeDuplicateSemicolons({ ast, sourceText, diagnostic }) {
    if (
        !diagnostic ||
        !ast ||
        typeof sourceText !== "string" ||
        sourceText.length === 0
    ) {
        return [];
    }

    const fixes = [];
    const recordedRanges = new Set();

    const recordFix = (container, range) => {
        if (
            !range ||
            typeof range.start !== "number" ||
            typeof range.end !== "number"
        ) {
            return;
        }

        const key = `${range.start}:${range.end}`;
        if (recordedRanges.has(key)) {
            return;
        }

        const fixDetail = createFeatherFixDetail(diagnostic, {
            target: null,
            range
        });

        if (!fixDetail) {
            return;
        }

        recordedRanges.add(key);
        fixes.push(fixDetail);

        if (container && typeof container === "object") {
            attachFeatherFixMetadata(container, [fixDetail]);
        }
    };

    const processSegment = (container, startIndex, endIndex) => {
        if (typeof startIndex !== "number" || typeof endIndex !== "number") {
            return;
        }

        if (endIndex <= startIndex) {
            return;
        }

        const segment = sourceText.slice(startIndex, endIndex);

        if (!segment || segment.indexOf(";") === -1) {
            return;
        }

        for (const range of findDuplicateSemicolonRanges(segment, startIndex)) {
            recordFix(container, range);
        }
    };

    const processStatementList = (container, statements) => {
        if (!Array.isArray(statements) || statements.length === 0) {
            return;
        }

        const bounds = getStatementListBounds(container, sourceText);

        let previousEnd = bounds.start;

        for (const statement of statements) {
            const statementStart = getNodeStartIndex(statement);
            const statementEnd = getNodeEndIndex(statement);

            if (
                typeof previousEnd === "number" &&
                typeof statementStart === "number"
            ) {
                processSegment(container, previousEnd, statementStart);
            }

            if (typeof statementEnd === "number") {
                previousEnd = statementEnd;
            } else {
                previousEnd = statementStart;
            }
        }

        if (typeof previousEnd === "number" && typeof bounds.end === "number") {
            processSegment(container, previousEnd, bounds.end);
        }
    };

    const visit = (node) => {
        if (!node) {
            return;
        }

        if (Array.isArray(node)) {
            for (const item of node) {
                visit(item);
            }
            return;
        }

        if (typeof node !== "object") {
            return;
        }

        if (isNonEmptyArray(node.body)) {
            processStatementList(node, node.body);
        }

        for (const value of Object.values(node)) {
            if (value && typeof value === "object") {
                visit(value);
            }
        }
    };

    visit(ast);

    return fixes;
}

function getStatementListBounds(node, sourceText) {
    if (!node || typeof sourceText !== "string") {
        return { start: null, end: null };
    }

    let start = getNodeStartIndex(node);
    let end = getNodeEndIndex(node);

    if (node.type === "Program") {
        start = 0;
        end = sourceText.length;
    } else if (node.type === "BlockStatement") {
        if (typeof start === "number" && sourceText[start] === "{") {
            start += 1;
        }

        if (typeof end === "number" && sourceText[end - 1] === "}") {
            end -= 1;
        }
    } else if (node.type === "SwitchCase") {
        if (typeof start === "number") {
            const colonIndex = findCharacterInRange(
                sourceText,
                ":",
                start,
                end
            );

            if (colonIndex !== -1) {
                start = colonIndex + 1;
            }
        }
    }

    return {
        start: typeof start === "number" ? start : null,
        end: typeof end === "number" ? end : null
    };
}

function findCharacterInRange(text, character, start, end) {
    if (typeof start !== "number") {
        return -1;
    }

    const limit = typeof end === "number" ? end : text.length;
    const index = text.indexOf(character, start);

    if (index === -1 || index >= limit) {
        return -1;
    }

    return index;
}

function findDuplicateSemicolonRanges(segment, offset) {
    const ranges = [];

    if (typeof segment !== "string" || segment.length === 0) {
        return ranges;
    }

    let runStart = -1;
    let runLength = 0;
    let inLineComment = false;
    let inBlockComment = false;
    let inString = false;
    let stringDelimiter = null;

    for (let index = 0; index < segment.length; index += 1) {
        const char = segment[index];
        const nextChar = index + 1 < segment.length ? segment[index + 1] : "";

        if (inString) {
            if (char === "\\") {
                index += 1;
                continue;
            }

            if (char === stringDelimiter) {
                inString = false;
                stringDelimiter = null;
            }

            continue;
        }

        if (inLineComment) {
            if (char === "\n" || char === "\r") {
                inLineComment = false;
            }
            continue;
        }

        if (inBlockComment) {
            if (char === "*" && nextChar === "/") {
                inBlockComment = false;
                index += 1;
            }
            continue;
        }

        if (char === "/" && nextChar === "/") {
            inLineComment = true;
            index += 1;
            continue;
        }

        if (char === "/" && nextChar === "*") {
            inBlockComment = true;
            index += 1;
            continue;
        }

        if (char === '"' || char === "'") {
            inString = true;
            stringDelimiter = char;
            continue;
        }

        if (char === ";") {
            if (runStart === -1) {
                runStart = index;
                runLength = 1;
            } else {
                runLength += 1;
            }
            continue;
        }

        if (runStart !== -1 && runLength > 1) {
            ranges.push({
                start: offset + runStart + 1,
                end: offset + runStart + runLength
            });
        }

        runStart = -1;
        runLength = 0;
    }

    if (runStart !== -1 && runLength > 1) {
        ranges.push({
            start: offset + runStart + 1,
            end: offset + runStart + runLength
        });
    }

    return ranges;
}

function getMemberExpressionRootIdentifier(node) {
    if (!node || typeof node !== "object") {
        return null;
    }

    if (node.type === "Identifier") {
        return node.name ?? null;
    }

    if (
        node.type === "MemberDotExpression" ||
        node.type === "MemberIndexExpression"
    ) {
        return getMemberExpressionRootIdentifier(node.object);
    }

    if (node.type === "CallExpression") {
        return getMemberExpressionRootIdentifier(node.object);
    }

    return null;
}

function normalizeObviousSyntaxErrors({ ast, diagnostic, metadata }) {
    if (!diagnostic || !ast || typeof ast !== "object") {
        return [];
    }

    const gm1100Entries = Array.isArray(metadata?.GM1100)
        ? metadata.GM1100
        : [];

    if (gm1100Entries.length === 0) {
        return [];
    }

    const nodeIndex = collectGM1100Candidates(ast);
    const handledNodes = new Set();
    const fixes = [];

    for (const entry of gm1100Entries) {
        const lineNumber = entry?.line;

        if (typeof lineNumber !== "number") {
            continue;
        }

        const candidates = nodeIndex.get(lineNumber) ?? [];
        let node = null;

        if (entry.type === "declaration") {
            node =
                candidates.find(
                    (candidate) => candidate?.type === "VariableDeclaration"
                ) ?? null;
        } else if (entry.type === "assignment") {
            node =
                candidates.find(
                    (candidate) => candidate?.type === "AssignmentExpression"
                ) ?? null;
        }

        if (!node || handledNodes.has(node)) {
            continue;
        }

        handledNodes.add(node);

        const fixDetail = createFeatherFixDetail(diagnostic, {
            target: entry?.identifier ?? null,
            range: {
                start: getNodeStartIndex(node),
                end: getNodeEndIndex(node)
            }
        });

        if (!fixDetail) {
            continue;
        }

        attachFeatherFixMetadata(node, [fixDetail]);
        fixes.push(fixDetail);
    }

    return fixes;
}

function removeTrailingMacroSemicolons({ ast, sourceText, diagnostic }) {
    if (
        !diagnostic ||
        typeof sourceText !== "string" ||
        sourceText.length === 0
    ) {
        return [];
    }

    const fixes = [];

    const visit = (node) => {
        if (!node || typeof node !== "object") {
            return;
        }

        if (Array.isArray(node)) {
            for (const item of node) {
                visit(item);
            }
            return;
        }

        if (node.type === "MacroDeclaration") {
            const fixInfo = sanitizeMacroDeclaration(
                node,
                sourceText,
                diagnostic
            );
            if (fixInfo) {
                fixes.push(fixInfo);
            }
        }

        for (const value of Object.values(node)) {
            if (value && typeof value === "object") {
                visit(value);
            }
        }
    };

    visit(ast);

    return fixes;
}

function removeBooleanLiteralStatements({ ast, diagnostic, metadata }) {
    if (!diagnostic || !ast || typeof ast !== "object") {
        return [];
    }

    const fixes = [];
    const gm1016MetadataEntries = extractFeatherPreprocessMetadata(
        metadata,
        "GM1016"
    );

    for (const entry of gm1016MetadataEntries) {
        const range = normalizePreprocessedRange(entry);

        if (!range) {
            continue;
        }

        const fixDetail = createFeatherFixDetail(diagnostic, {
            target: null,
            range
        });

        if (!fixDetail) {
            continue;
        }

        const owner = findInnermostBlockForRange(
            ast,
            range.start.index,
            range.end.index
        );

        if (owner && owner !== ast) {
            attachFeatherFixMetadata(owner, [fixDetail]);
        }

        fixes.push(fixDetail);
    }

    const arrayOwners = new WeakMap();

    const visitNode = (node) => {
        if (!node || typeof node !== "object") {
            return;
        }

        for (const value of Object.values(node)) {
            if (!value || typeof value !== "object") {
                continue;
            }

            if (Array.isArray(value)) {
                arrayOwners.set(value, node);
                visitArray(value);
                continue;
            }

            visitNode(value);
        }
    };

    const visitArray = (array) => {
        if (!Array.isArray(array)) {
            return;
        }

        for (let index = 0; index < array.length; index += 1) {
            const item = array[index];

            if (
                item &&
                typeof item === "object" &&
                item.type === "ExpressionStatement"
            ) {
                const fix = removeBooleanLiteralExpression(item, array, index);

                if (fix) {
                    const owner = arrayOwners.get(array) ?? ast;
                    if (owner !== ast) {
                        attachFeatherFixMetadata(owner, [fix]);
                    }
                    fixes.push(fix);
                    array.splice(index, 1);
                    index -= 1;
                    continue;
                }
            }

            visitNode(item);
        }
    };

    function removeBooleanLiteralExpression(
        node,
        parentArray = null,
        index = -1
    ) {
        if (!parentArray || !Array.isArray(parentArray) || index < 0) {
            return null;
        }

        const expression = node.expression;

        if (!isBooleanLiteral(expression, true)) {
            return null;
        }

        const fixDetail = createFeatherFixDetail(diagnostic, {
            target: null,
            range: {
                start: getNodeStartIndex(node),
                end: getNodeEndIndex(node)
            }
        });

        if (!fixDetail) {
            return null;
        }

        return fixDetail;
    }

    visitNode(ast);

    if (fixes.length === 0) {
        return [];
    }

    return fixes;
}

function replaceDeprecatedConstantReferences({ ast, diagnostic }) {
    if (!diagnostic || !ast || typeof ast !== "object") {
        return [];
    }

    const metadata = extractDeprecatedConstantReplacement(diagnostic);

    if (!metadata) {
        return [];
    }

    const { deprecatedConstant, replacementConstant } = metadata;

    if (!deprecatedConstant || !replacementConstant) {
        return [];
    }

    const fixes = [];

    const visit = (node) => {
        if (!node) {
            return;
        }

        if (Array.isArray(node)) {
            for (const item of node) {
                visit(item);
            }
            return;
        }

        if (typeof node !== "object") {
            return;
        }

        if (node.type === "Identifier" && node.name === deprecatedConstant) {
            const start = getNodeStartIndex(node);
            const end = getNodeEndIndex(node);

            const fixDetail = createFeatherFixDetail(diagnostic, {
                target: replacementConstant,
                range:
                    typeof start === "number" && typeof end === "number"
                        ? { start, end }
                        : null
            });

            if (!fixDetail) {
                return;
            }

            node.name = replacementConstant;
            attachFeatherFixMetadata(node, [fixDetail]);
            fixes.push(fixDetail);
            return;
        }

        for (const value of Object.values(node)) {
            if (value && typeof value === "object") {
                visit(value);
            }
        }
    };

    visit(ast);

    return fixes;
}

function extractDeprecatedConstantReplacement(diagnostic) {
    if (!diagnostic) {
        return null;
    }

    const badExample =
        typeof diagnostic.badExample === "string" ? diagnostic.badExample : "";
    const correction =
        typeof diagnostic.correction === "string" ? diagnostic.correction : "";
    const goodExample =
        typeof diagnostic.goodExample === "string"
            ? diagnostic.goodExample
            : "";

    const deprecatedMatch = badExample.match(
        /Constant\s+'([A-Za-z_][A-Za-z0-9_]*)'\s+is\s+deprecated/
    );
    const replacementFromCorrection = correction.match(
        /\b(?:modern|replacement)\s+constant\s+is\s+([A-Za-z_][A-Za-z0-9_]*)\b/i
    );

    let deprecatedConstant = deprecatedMatch?.[1] ?? null;
    let replacementConstant = replacementFromCorrection?.[1] ?? null;

    if (!replacementConstant) {
        const replacementFromGoodExample = findReplacementConstantInExample({
            goodExample,
            badExample,
            deprecatedConstant
        });

        if (replacementFromGoodExample) {
            replacementConstant = replacementFromGoodExample;
        }
    }

    if (!deprecatedConstant) {
        deprecatedConstant = findDeprecatedConstantInExample({
            badExample,
            goodExample,
            replacementConstant
        });
    }

    if (!deprecatedConstant || !replacementConstant) {
        return null;
    }

    return { deprecatedConstant, replacementConstant };
}

function collectIdentifiers(example) {
    if (typeof example !== "string" || example.length === 0) {
        return new Set();
    }

    const matches = example.match(/\b[A-Za-z_][A-Za-z0-9_]*\b/g);

    if (!Array.isArray(matches)) {
        return new Set();
    }

    return new Set(matches);
}

function isLikelyConstant(identifier) {
    if (typeof identifier !== "string" || identifier.length === 0) {
        return false;
    }

    if (/^[A-Z0-9_]+$/.test(identifier)) {
        return true;
    }

    if (/^[a-z0-9]+(_[a-z0-9]+)+$/.test(identifier)) {
        return true;
    }

    return false;
}

function findReplacementConstantInExample({
    goodExample,
    badExample,
    deprecatedConstant
}) {
    const goodIdentifiers = collectIdentifiers(goodExample);
    const badIdentifiers = collectIdentifiers(badExample);

    for (const identifier of goodIdentifiers) {
        if (identifier === deprecatedConstant) {
            continue;
        }

        if (badIdentifiers.has(identifier)) {
            continue;
        }

        if (isLikelyConstant(identifier)) {
            return identifier;
        }
    }

    return null;
}

function findDeprecatedConstantInExample({
    badExample,
    goodExample,
    replacementConstant
}) {
    const badIdentifiers = collectIdentifiers(badExample);
    const goodIdentifiers = collectIdentifiers(goodExample);

    for (const identifier of badIdentifiers) {
        if (identifier === replacementConstant) {
            continue;
        }

        if (goodIdentifiers.has(identifier)) {
            continue;
        }

        if (isLikelyConstant(identifier)) {
            return identifier;
        }
    }

    return null;
}

function extractFeatherPreprocessMetadata(metadata, key) {
    if (!metadata || typeof metadata !== "object") {
        return [];
    }

    const entries = metadata[key];

    return Array.isArray(entries) ? entries.filter(Boolean) : [];
}

function normalizePreprocessedRange(entry) {
    const startIndex = entry?.start?.index;
    const endIndex = entry?.end?.index;

    if (typeof startIndex !== "number" || typeof endIndex !== "number") {
        return null;
    }

    if (endIndex < startIndex) {
        return null;
    }

    const startLine = entry?.start?.line;
    const endLine = entry?.end?.line;

    const startLocation = { index: startIndex };
    const endLocation = { index: endIndex };

    if (typeof startLine === "number") {
        startLocation.line = startLine;
    }

    if (typeof endLine === "number") {
        endLocation.line = endLine;
    }

    return { start: startLocation, end: endLocation };
}

function findInnermostBlockForRange(ast, startIndex, endIndex) {
    if (!ast || typeof ast !== "object") {
        return null;
    }

    let bestMatch = null;

    const visit = (node) => {
        if (!node || typeof node !== "object") {
            return;
        }

        const nodeStart = getNodeStartIndex(node);
        const nodeEnd = getNodeEndIndex(node);

        if (
            typeof nodeStart !== "number" ||
            typeof nodeEnd !== "number" ||
            nodeStart > startIndex ||
            nodeEnd < endIndex
        ) {
            return;
        }

        if (node.type === "BlockStatement") {
            if (!bestMatch) {
                bestMatch = node;
            } else {
                const bestStart = getNodeStartIndex(bestMatch);
                const bestEnd = getNodeEndIndex(bestMatch);

                if (
                    typeof bestStart === "number" &&
                    typeof bestEnd === "number" &&
                    (nodeStart > bestStart || nodeEnd < bestEnd)
                ) {
                    bestMatch = node;
                }
            }
        }

        for (const value of Object.values(node)) {
            if (Array.isArray(value)) {
                for (const item of value) {
                    visit(item);
                }
                continue;
            }

            visit(value);
        }
    };

    visit(ast);

    return bestMatch;
}

function hasDisabledColourChannel(args) {
    if (!Array.isArray(args)) {
        return false;
    }

    const channels = args.slice(0, 4);

    return channels.some((argument) => isLiteralFalse(argument));
}

function sanitizeMacroDeclaration(node, sourceText, diagnostic) {
    if (!node || typeof node !== "object") {
        return null;
    }

    const tokens = Array.isArray(node.tokens) ? node.tokens : null;
    if (!tokens || tokens.length === 0) {
        return null;
    }

    const lastToken = tokens[tokens.length - 1];
    if (lastToken !== ";") {
        return null;
    }

    const startIndex = node.start?.index;
    const endIndex = node.end?.index;

    if (typeof startIndex !== "number" || typeof endIndex !== "number") {
        return null;
    }

    const originalText = sourceText.slice(startIndex, endIndex + 1);

    // Only strip semicolons that appear at the end of the macro definition.
    const sanitizedText = originalText.replace(
        TRAILING_MACRO_SEMICOLON_PATTERN,
        ""
    );

    if (sanitizedText === originalText) {
        return null;
    }

    node.tokens = tokens.slice(0, tokens.length - 1);
    node._featherMacroText = sanitizedText;

    const fixDetail = createFeatherFixDetail(diagnostic, {
        target: node.name?.name ?? null,
        range: {
            start: getNodeStartIndex(node),
            end: getNodeEndIndex(node)
        }
    });

    if (!fixDetail) {
        return null;
    }

    attachFeatherFixMetadata(node, [fixDetail]);

    return fixDetail;
}

function captureDeprecatedFunctionManualFixes({ ast, sourceText, diagnostic }) {
    if (
        !diagnostic ||
        !ast ||
        typeof ast !== "object" ||
        typeof sourceText !== "string"
    ) {
        return [];
    }

    const deprecatedFunctions = collectDeprecatedFunctionNames(ast, sourceText);

    if (!deprecatedFunctions || deprecatedFunctions.size === 0) {
        return [];
    }

    const fixes = [];
    const seenLocations = new Set();

    const visit = (node) => {
        if (!node) {
            return;
        }

        if (Array.isArray(node)) {
            for (const item of node) {
                visit(item);
            }
            return;
        }

        if (typeof node !== "object") {
            return;
        }

        if (node.type === "CallExpression") {
            const fix = recordDeprecatedCallMetadata(
                node,
                deprecatedFunctions,
                diagnostic
            );

            if (fix) {
                const startIndex = fix.range?.start;
                const endIndex = fix.range?.end;
                const locationKey = `${startIndex}:${endIndex}`;

                if (!seenLocations.has(locationKey)) {
                    seenLocations.add(locationKey);
                    fixes.push(fix);
                    attachFeatherFixMetadata(node, [fix]);
                }
            }
        }

        for (const value of Object.values(node)) {
            if (value && typeof value === "object") {
                visit(value);
            }
        }
    };

    visit(ast);

    return fixes;
}

function recordDeprecatedCallMetadata(node, deprecatedFunctions, diagnostic) {
    if (!node || node.type !== "CallExpression") {
        return null;
    }

    const callee = node.object;

    if (!callee || callee.type !== "Identifier") {
        return null;
    }

    const functionName = callee.name;

    if (!deprecatedFunctions.has(functionName)) {
        return null;
    }

    const startIndex = getNodeStartIndex(node);
    const endIndex = getNodeEndIndex(node);

    if (typeof startIndex !== "number" || typeof endIndex !== "number") {
        return null;
    }

    const fixDetail = createFeatherFixDetail(diagnostic, {
        target: functionName,
        range: {
            start: startIndex,
            end: endIndex
        },
        automatic: false
    });

    return fixDetail;
}

function collectDeprecatedFunctionNames(ast, sourceText) {
    const names = new Set();

    if (!ast || typeof ast !== "object") {
        return names;
    }

    const comments = Array.isArray(ast.comments) ? ast.comments : [];
    const body = Array.isArray(ast.body) ? ast.body : [];

    if (comments.length === 0 || body.length === 0) {
        return names;
    }

    const sortedComments = comments
        .filter((comment) => typeof getCommentEndIndex(comment) === "number")
        .sort(
            (left, right) =>
                getCommentEndIndex(left) - getCommentEndIndex(right)
        );

    const nodes = body
        .filter((node) => node && typeof node === "object")
        .sort((left, right) => {
            const leftIndex = getNodeStartIndex(left);
            const rightIndex = getNodeStartIndex(right);

            if (
                typeof leftIndex !== "number" ||
                typeof rightIndex !== "number"
            ) {
                return 0;
            }

            return leftIndex - rightIndex;
        });

    let commentIndex = 0;

    for (const node of nodes) {
        if (!node || node.type !== "FunctionDeclaration") {
            continue;
        }

        const startIndex = getNodeStartIndex(node);

        if (typeof startIndex !== "number") {
            continue;
        }

        while (
            commentIndex < sortedComments.length &&
            getCommentEndIndex(sortedComments[commentIndex]) < startIndex
        ) {
            commentIndex += 1;
        }

        const comment = sortedComments[commentIndex - 1];

        if (!isDeprecatedComment(comment)) {
            continue;
        }

        const commentEnd = getCommentEndIndex(comment);

        if (typeof commentEnd !== "number") {
            continue;
        }

        const between = sourceText.slice(commentEnd + 1, startIndex);

        if (!isWhitespaceOnly(between)) {
            continue;
        }

        const identifier =
            typeof node.id === "string" ? node.id : node.id?.name;

        if (identifier) {
            names.add(identifier);
        }
    }

    return names;
}

function getCommentEndIndex(comment) {
    if (!comment) {
        return null;
    }

    const end = comment.end;

    if (typeof end === "number") {
        return end;
    }

    if (end && typeof end.index === "number") {
        return end.index;
    }

    return null;
}

function isDeprecatedComment(comment) {
    if (!comment || typeof comment.value !== "string") {
        return false;
    }

    return /@deprecated\b/i.test(comment.value);
}

function isWhitespaceOnly(text) {
    if (typeof text !== "string") {
        return true;
    }

    return text.trim().length === 0;
}

function convertNumericStringArgumentsToNumbers({ ast, diagnostic }) {
    if (!diagnostic || !ast || typeof ast !== "object") {
        return [];
    }

    const fixes = [];

    const visit = (node) => {
        if (!node) {
            return;
        }

        if (Array.isArray(node)) {
            for (const item of node) {
                visit(item);
            }
            return;
        }

        if (typeof node !== "object") {
            return;
        }

        if (node.type === "CallExpression") {
            const args = Array.isArray(node.arguments) ? node.arguments : [];

            for (const argument of args) {
                const fix = convertNumericStringLiteral(argument, diagnostic);

                if (fix) {
                    fixes.push(fix);
                }
            }
        }

        for (const value of Object.values(node)) {
            if (value && typeof value === "object") {
                visit(value);
            }
        }
    };

    visit(ast);

    return fixes;
}

function convertNumericStringLiteral(argument, diagnostic) {
    const literal = extractLiteral(argument);

    if (!literal) {
        return null;
    }

    if (literal._skipNumericStringCoercion) {
        return null;
    }

    const rawValue = literal.value;

    if (typeof rawValue !== "string" || rawValue.length < 2) {
        return null;
    }

    if (!rawValue.startsWith('"') || !rawValue.endsWith('"')) {
        return null;
    }

    const numericText = rawValue.slice(1, -1);

    if (!NUMERIC_STRING_LITERAL_PATTERN.test(numericText)) {
        return null;
    }

    literal.value = numericText;

    const fixDetail = createFeatherFixDetail(diagnostic, {
        target: numericText,
        range: {
            start: getNodeStartIndex(literal),
            end: getNodeEndIndex(literal)
        }
    });

    if (!fixDetail) {
        return null;
    }

    attachFeatherFixMetadata(literal, [fixDetail]);

    return fixDetail;
}

function extractLiteral(node) {
    if (!node || typeof node !== "object") {
        return null;
    }

    if (node.type === "Literal") {
        return node;
    }

    if (node.type === "ParenthesizedExpression") {
        return extractLiteral(node.expression);
    }

    return null;
}

function ensureConstructorDeclarationsForNewExpressions({ ast, diagnostic }) {
    if (!diagnostic || !ast || typeof ast !== "object") {
        return [];
    }

    const fixes = [];
    const functionDeclarations = new Map();

    const collectFunctions = (node) => {
        if (!node) {
            return;
        }

        if (Array.isArray(node)) {
            for (const item of node) {
                collectFunctions(item);
            }
            return;
        }

        if (typeof node !== "object") {
            return;
        }

        if (node.type === "FunctionDeclaration") {
            const functionName = isNonEmptyString(node.id) ? node.id : null;

            if (functionName && !functionDeclarations.has(functionName)) {
                functionDeclarations.set(functionName, node);
            }
        }

        for (const value of Object.values(node)) {
            if (value && typeof value === "object") {
                collectFunctions(value);
            }
        }
    };

    collectFunctions(ast);

    if (functionDeclarations.size === 0) {
        return [];
    }

    const convertedFunctions = new Set();

    const visit = (node) => {
        if (!node) {
            return;
        }

        if (Array.isArray(node)) {
            for (const item of node) {
                visit(item);
            }
            return;
        }

        if (typeof node !== "object") {
            return;
        }

        if (node.type === "NewExpression") {
            const expression = node.expression;
            const constructorName =
                expression?.type === "Identifier" &&
                typeof expression.name === "string"
                    ? expression.name
                    : null;

            if (constructorName) {
                const functionNode = functionDeclarations.get(constructorName);

                if (
                    functionNode &&
                    functionNode.type === "FunctionDeclaration" &&
                    !convertedFunctions.has(functionNode)
                ) {
                    const fix = convertFunctionDeclarationToConstructor(
                        functionNode,
                        diagnostic
                    );

                    if (fix) {
                        fixes.push(fix);
                        convertedFunctions.add(functionNode);
                    }
                }
            }
        }

        for (const value of Object.values(node)) {
            if (value && typeof value === "object") {
                visit(value);
            }
        }
    };

    visit(ast);

    return fixes;
}

function convertFunctionDeclarationToConstructor(functionNode, diagnostic) {
    if (!functionNode || functionNode.type !== "FunctionDeclaration") {
        return null;
    }

    const fixDetail = createFeatherFixDetail(diagnostic, {
        target: typeof functionNode.id === "string" ? functionNode.id : null,
        range: {
            start: getNodeStartIndex(functionNode),
            end: getNodeEndIndex(functionNode)
        }
    });

    if (!fixDetail) {
        return null;
    }

    functionNode.type = "ConstructorDeclaration";

    if (!Object.hasOwn(functionNode, "parent")) {
        functionNode.parent = null;
    }

    attachFeatherFixMetadata(functionNode, [fixDetail]);

    return fixDetail;
}

function deduplicateLocalVariableDeclarations({ ast, diagnostic }) {
    if (!diagnostic || !ast || typeof ast !== "object") {
        return [];
    }

    const fixes = [];
    const scopeStack = [];

    const pushScope = (initialNames = []) => {
        const scope = new Map();

        if (Array.isArray(initialNames)) {
            for (const name of initialNames) {
                if (isNonEmptyString(name)) {
                    scope.set(name, true);
                }
            }
        }

        scopeStack.push(scope);
    };

    const popScope = () => {
        scopeStack.pop();
    };

    const declareLocal = (name) => {
        if (!isNonEmptyString(name)) {
            return true;
        }

        const scope = scopeStack[scopeStack.length - 1];

        if (!scope) {
            return true;
        }

        if (scope.has(name)) {
            return false;
        }

        scope.set(name, true);
        return true;
    };

    const handleVariableDeclaration = (node, parent, property) => {
        const declarations = Array.isArray(node.declarations)
            ? node.declarations
            : [];

        if (declarations.length === 0) {
            return [];
        }

        const retained = [];
        const duplicates = [];

        for (const declarator of declarations) {
            if (!declarator || typeof declarator !== "object") {
                retained.push(declarator);
                continue;
            }

            const name = getVariableDeclaratorName(declarator);

            if (!name) {
                retained.push(declarator);
                continue;
            }

            const isNewDeclaration = declareLocal(name);

            if (isNewDeclaration) {
                retained.push(declarator);
                continue;
            }

            duplicates.push(declarator);
        }

        if (duplicates.length === 0) {
            return [];
        }

        if (!Array.isArray(parent) || typeof property !== "number") {
            return [];
        }

        const fixDetails = [];
        const assignments = [];

        for (const declarator of duplicates) {
            const name = getVariableDeclaratorName(declarator);

            const fixDetail = createFeatherFixDetail(diagnostic, {
                target: name,
                range: {
                    start: getNodeStartIndex(declarator),
                    end: getNodeEndIndex(declarator)
                }
            });

            if (!fixDetail) {
                continue;
            }

            const assignment = createAssignmentFromDeclarator(declarator, node);

            if (assignment) {
                attachFeatherFixMetadata(assignment, [fixDetail]);
                assignments.push(assignment);
            }

            fixDetails.push(fixDetail);
        }

        if (fixDetails.length === 0) {
            return [];
        }

        node.declarations = retained;

        if (retained.length === 0) {
            if (assignments.length > 0) {
                parent.splice(property, 1, ...assignments);
            } else {
                parent.splice(property, 1);
            }
        } else if (assignments.length > 0) {
            parent.splice(property + 1, 0, ...assignments);
        }

        if (retained.length > 0) {
            attachFeatherFixMetadata(node, fixDetails);
        }

        return fixDetails;
    };

    const visit = (node, parent, property) => {
        if (!node) {
            return;
        }

        if (Array.isArray(node)) {
            for (let index = 0; index < node.length; index += 1) {
                const initialLength = node.length;
                visit(node[index], node, index);

                if (node.length < initialLength) {
                    index -= 1;
                }
            }
            return;
        }

        if (typeof node !== "object") {
            return;
        }

        if (isFunctionLikeNode(node)) {
            const paramNames = getFunctionParameterNames(node);

            pushScope(paramNames);

            const params = Array.isArray(node.params) ? node.params : [];
            for (const param of params) {
                visit(param, node, "params");
            }

            visit(node.body, node, "body");
            popScope();
            return;
        }

        if (node.type === "VariableDeclaration" && node.kind === "var") {
            const fixDetails = handleVariableDeclaration(
                node,
                parent,
                property
            );

            if (isNonEmptyArray(fixDetails)) {
                fixes.push(...fixDetails);
            }
        }

        for (const [key, value] of Object.entries(node)) {
            if (key === "body" && isFunctionLikeNode(node)) {
                continue;
            }

            if (!value || typeof value !== "object") {
                continue;
            }

            visit(value, node, key);
        }
    };

    pushScope();
    visit(ast, null, null);
    popScope();

    return fixes;
}

function renameDuplicateFunctionParameters({ ast, diagnostic, options }) {
    if (!diagnostic || !ast || typeof ast !== "object") {
        return [];
    }

    const fixes = [];

    const visit = (node) => {
        if (!node) {
            return;
        }

        if (Array.isArray(node)) {
            node.forEach(visit);
            return;
        }

        if (typeof node !== "object") {
            return;
        }

        if (
            node.type === "FunctionDeclaration" ||
            node.type === "ConstructorDeclaration"
        ) {
            const functionFixes = renameDuplicateParametersInFunction(
                node,
                diagnostic,
                options
            );
            if (isNonEmptyArray(functionFixes)) {
                fixes.push(...functionFixes);
            }
        }

        for (const value of Object.values(node)) {
            if (value && typeof value === "object") {
                visit(value);
            }
        }
    };

    visit(ast);

    return fixes;
}

function renameDuplicateParametersInFunction(functionNode, diagnostic) {
    const params = Array.isArray(functionNode?.params)
        ? functionNode.params
        : [];

    if (params.length === 0) {
        return [];
    }

    const fixes = [];
    const seenNames = new Set();

    for (let index = 0; index < params.length; index += 1) {
        const param = params[index];
        const identifier = getFunctionParameterIdentifier(param);

        const hasIdentifier =
            identifier &&
            typeof identifier.name === "string" &&
            identifier.name.length > 0;

        if (!hasIdentifier) {
            continue;
        }

        const originalName = identifier.name;

        if (!seenNames.has(originalName)) {
            seenNames.add(originalName);
            continue;
        }

        const range = {
            start: getNodeStartIndex(identifier),
            end: getNodeEndIndex(identifier)
        };

        const fixDetail = createFeatherFixDetail(diagnostic, {
            target: originalName,
            range
        });

        if (fixDetail) {
            attachFeatherFixMetadata(functionNode, [fixDetail]);
            fixes.push(fixDetail);
        }

        params.splice(index, 1);
        index -= 1;
    }

    return fixes;
}

function getFunctionParameterIdentifier(param) {
    if (!param || typeof param !== "object") {
        return null;
    }

    if (param.type === "Identifier") {
        return param;
    }

    if (
        param.type === "DefaultParameter" &&
        param.left?.type === "Identifier"
    ) {
        return param.left;
    }

    if (
        param.type === "RestParameter" &&
        param.argument?.type === "Identifier"
    ) {
        return param.argument;
    }

    return null;
}

function replaceInvalidDeleteStatements({ ast, diagnostic }) {
    if (!diagnostic || !ast || typeof ast !== "object") {
        return [];
    }

    const fixes = [];

    const visit = (node, parent, property) => {
        if (!node) {
            return;
        }

        if (Array.isArray(node)) {
            for (let index = 0; index < node.length; index += 1) {
                visit(node[index], node, index);
            }
            return;
        }

        if (typeof node !== "object") {
            return;
        }

        if (node.type === "DeleteStatement") {
            const fix = convertDeleteStatementToUndefinedAssignment(
                node,
                parent,
                property,
                diagnostic
            );

            if (fix) {
                fixes.push(fix);
                return;
            }
        }

        for (const [key, value] of Object.entries(node)) {
            if (value && typeof value === "object") {
                visit(value, node, key);
            }
        }
    };

    visit(ast, null, null);

    return fixes;
}

function convertDeleteStatementToUndefinedAssignment(
    node,
    parent,
    property,
    diagnostic
) {
    if (!node || node.type !== "DeleteStatement" || !diagnostic) {
        return null;
    }

    if (!isValidDeleteTarget(node.argument)) {
        return null;
    }

    const targetName = getDeleteTargetName(node.argument);
    const assignment = {
        type: "AssignmentExpression",
        operator: "=",
        left: node.argument,
        right: createLiteral("undefined"),
        start: cloneLocation(node.start),
        end: cloneLocation(node.end)
    };

    copyCommentMetadata(node, assignment);

    const fixDetail = createFeatherFixDetail(diagnostic, {
        target: targetName,
        range: {
            start: getNodeStartIndex(node),
            end: getNodeEndIndex(node)
        }
    });

    if (!fixDetail) {
        return null;
    }

    if (!replaceNodeInParent(parent, property, assignment)) {
        return null;
    }

    attachFeatherFixMetadata(assignment, [fixDetail]);

    return fixDetail;
}

function isValidDeleteTarget(node) {
    if (!node || typeof node !== "object") {
        return false;
    }

    if (isIdentifierNode(node)) {
        return true;
    }

    return ALLOWED_DELETE_MEMBER_TYPES.has(node.type);
}

function isIdentifierNode(node) {
    return (
        node &&
        node.type === "Identifier" &&
        typeof node.name === "string" &&
        node.name.length > 0
    );
}

function getDeleteTargetName(node) {
    if (!node || typeof node !== "object") {
        return null;
    }

    if (isIdentifierNode(node)) {
        return node.name;
    }

    if (node.type === "MemberDotExpression") {
        return node.property?.name ?? null;
    }

    return null;
}

function replaceNodeInParent(parent, property, replacement) {
    if (Array.isArray(parent)) {
        if (
            typeof property !== "number" ||
            property < 0 ||
            property >= parent.length
        ) {
            return false;
        }

        parent[property] = replacement;
        return true;
    }

    if (parent && typeof parent === "object" && property != null) {
        parent[property] = replacement;
        return true;
    }

    return false;
}

function convertAllDotAssignmentsToWithStatements({ ast, diagnostic }) {
    if (!diagnostic || !ast || typeof ast !== "object") {
        return [];
    }

    const fixes = [];

    const visit = (node, parent, property) => {
        if (!node) {
            return;
        }

        if (Array.isArray(node)) {
            for (let index = 0; index < node.length; index += 1) {
                visit(node[index], node, index);
            }
            return;
        }

        if (typeof node !== "object") {
            return;
        }

        if (node.type === "AssignmentExpression") {
            const fix = convertAllAssignment(
                node,
                parent,
                property,
                diagnostic
            );
            if (fix) {
                fixes.push(fix);
                return;
            }
        }

        for (const [key, value] of Object.entries(node)) {
            if (value && typeof value === "object") {
                visit(value, node, key);
            }
        }
    };

    visit(ast, null, null);

    return fixes;
}

function normalizeFunctionCallArgumentOrder({ ast, diagnostic }) {
    if (!diagnostic || !ast || typeof ast !== "object") {
        return [];
    }

    const fixes = [];
    const state = {
        counter: 0
    };

    const visit = (node, parent, property, ancestors) => {
        if (!node) {
            return;
        }

        const nextAncestors = Array.isArray(ancestors)
            ? ancestors.concat([{ node, parent, property }])
            : [{ node, parent, property }];

        if (Array.isArray(node)) {
            for (let index = 0; index < node.length; index += 1) {
                visit(node[index], node, index, nextAncestors);
            }
            return;
        }

        if (typeof node !== "object") {
            return;
        }

        for (const [key, value] of Object.entries(node)) {
            if (value && typeof value === "object") {
                visit(value, node, key, nextAncestors);
            }
        }

        if (node.type === "CallExpression") {
            const fix = normalizeCallExpressionArguments({
                node,
                parent,
                property,
                diagnostic,
                ancestors: nextAncestors,
                state
            });

            if (fix) {
                fixes.push(fix);
            }
        }
    };

    visit(ast, null, null, []);

    return fixes;
}

function normalizeCallExpressionArguments({
    node,
    parent,
    property,
    diagnostic,
    ancestors,
    state
}) {
    if (!node || node.type !== "CallExpression") {
        return null;
    }

    const args = Array.isArray(node.arguments) ? node.arguments : [];
    if (args.length === 0) {
        return null;
    }

    const callArgumentInfos = [];

    for (let index = 0; index < args.length; index += 1) {
        const argument = args[index];

        if (!argument || argument.type !== "CallExpression") {
            continue;
        }

        callArgumentInfos.push({
            argument,
            index
        });
    }

    if (callArgumentInfos.length < 2) {
        return null;
    }

    const statementContext = findStatementContext(ancestors);

    if (!statementContext) {
        return null;
    }

    const temporaryDeclarations = [];

    for (const { argument, index } of callArgumentInfos) {
        const tempName = buildTemporaryIdentifierName(state);
        const tempIdentifier = createIdentifier(tempName, argument);

        if (!tempIdentifier) {
            continue;
        }

        const declaration = createTemporaryVariableDeclaration(
            tempName,
            argument
        );

        if (!declaration) {
            continue;
        }

        temporaryDeclarations.push({
            declaration,
            index,
            identifier: tempIdentifier
        });
    }

    if (temporaryDeclarations.length !== callArgumentInfos.length) {
        return null;
    }

    const fixDetail = createFeatherFixDetail(diagnostic, {
        target: node.object?.name ?? null,
        range: {
            start: getNodeStartIndex(node),
            end: getNodeEndIndex(node)
        }
    });

    if (!fixDetail) {
        return null;
    }

    for (const { declaration, index, identifier } of temporaryDeclarations) {
        node.arguments[index] = createIdentifier(identifier.name, identifier);
    }

    statementContext.statements.splice(
        statementContext.index,
        0,
        ...temporaryDeclarations.map(({ declaration }) => declaration)
    );

    for (const { declaration } of temporaryDeclarations) {
        attachFeatherFixMetadata(declaration, [fixDetail]);
    }

    attachFeatherFixMetadata(node, [fixDetail]);

    return fixDetail;
}

function buildTemporaryIdentifierName(state) {
    if (!state || typeof state !== "object") {
        return "__feather_call_arg_0";
    }

    const nextIndex = typeof state.counter === "number" ? state.counter : 0;
    state.counter = nextIndex + 1;

    return `__feather_call_arg_${nextIndex}`;
}

function createTemporaryVariableDeclaration(name, init) {
    if (!name || !init || typeof init !== "object") {
        return null;
    }

    const id = createIdentifier(name, init);

    if (!id) {
        return null;
    }

    const declarator = {
        type: "VariableDeclarator",
        id,
        init,
        start: cloneLocation(init.start),
        end: cloneLocation(init.end)
    };

    const declaration = {
        type: "VariableDeclaration",
        declarations: [declarator],
        kind: "var",
        start: cloneLocation(init.start),
        end: cloneLocation(init.end)
    };

    return declaration;
}

function findStatementContext(ancestors) {
    if (!Array.isArray(ancestors)) {
        return null;
    }

    for (let index = ancestors.length - 1; index >= 0; index -= 1) {
        const entry = ancestors[index];

        if (
            !entry ||
            !Array.isArray(entry.parent) ||
            typeof entry.property !== "number"
        ) {
            continue;
        }

        const arrayAncestor = ancestors[index - 1];

        if (!arrayAncestor) {
            continue;
        }

        if (!isStatementArray(arrayAncestor)) {
            continue;
        }

        return {
            statements: entry.parent,
            index: entry.property
        };
    }

    return null;
}

function isStatementArray(entry) {
    if (!entry || !Array.isArray(entry.node)) {
        return false;
    }

    const owner = entry.parent;
    const propertyName = entry.property;

    if (!owner || typeof propertyName !== "string") {
        return false;
    }

    if (propertyName !== "body") {
        return false;
    }

    const parentType = owner?.type;

    return (
        parentType === "Program" ||
        parentType === "BlockStatement" ||
        parentType === "SwitchCase"
    );
}

function convertAllAssignment(node, parent, property, diagnostic) {
    if (!Array.isArray(parent) || typeof property !== "number") {
        return null;
    }

    if (
        !node ||
        node.type !== "AssignmentExpression" ||
        node.operator !== "="
    ) {
        return null;
    }

    const member = node.left;
    if (!member || member.type !== "MemberDotExpression") {
        return null;
    }

    const object = member.object;
    if (!object || object.type !== "Identifier" || object.name !== "all") {
        return null;
    }

    const propertyIdentifier = member.property;
    if (!propertyIdentifier || propertyIdentifier.type !== "Identifier") {
        return null;
    }

    const normalizedAssignment = {
        type: "AssignmentExpression",
        operator: node.operator,
        left: cloneIdentifier(propertyIdentifier),
        right: node.right,
        start: cloneLocation(node.start),
        end: cloneLocation(node.end)
    };

    const blockStatement = {
        type: "BlockStatement",
        body: [normalizedAssignment],
        start: cloneLocation(node.start),
        end: cloneLocation(node.end)
    };

    const parenthesizedExpression = {
        type: "ParenthesizedExpression",
        expression: cloneIdentifier(object),
        start: cloneLocation(object?.start ?? node.start),
        end: cloneLocation(object?.end ?? node.end)
    };

    const withStatement = {
        type: "WithStatement",
        test: parenthesizedExpression,
        body: blockStatement,
        start: cloneLocation(node.start),
        end: cloneLocation(node.end)
    };

    copyCommentMetadata(node, withStatement);

    const fixDetail = createFeatherFixDetail(diagnostic, {
        target: propertyIdentifier?.name ?? null,
        range: {
            start: getNodeStartIndex(node),
            end: getNodeEndIndex(node)
        }
    });

    if (!fixDetail) {
        return null;
    }

    parent[property] = withStatement;
    attachFeatherFixMetadata(withStatement, [fixDetail]);

    return fixDetail;
}

function convertNullishCoalesceOpportunities({ ast, diagnostic }) {
    if (!diagnostic || !ast || typeof ast !== "object") {
        return [];
    }

    const fixes = [];

    const visit = (node, parent, property) => {
        if (!node) {
            return false;
        }

        if (Array.isArray(node)) {
            for (let index = 0; index < node.length; ) {
                const mutated = visit(node[index], node, index);
                if (mutated) {
                    continue;
                }
                index += 1;
            }
            return false;
        }

        if (typeof node !== "object") {
            return false;
        }

        if (node.type === "IfStatement") {
            const result = convertNullishIfStatement(
                node,
                parent,
                property,
                diagnostic
            );

            if (result && result.fix) {
                fixes.push(result.fix);
                return result.mutatedParent === true;
            }
        }

        for (const [key, value] of Object.entries(node)) {
            if (value && typeof value === "object") {
                visit(value, node, key);
            }
        }

        return false;
    };

    visit(ast, null, null);

    return fixes;
}

function convertNullishIfStatement(node, parent, property, diagnostic) {
    if (!Array.isArray(parent) || typeof property !== "number") {
        return null;
    }

    if (!node || node.type !== "IfStatement" || node.alternate) {
        return null;
    }

    const comparison = unwrapParenthesizedExpression(node.test);

    if (!comparison || comparison.type !== "BinaryExpression") {
        return null;
    }

    if (comparison.operator !== "==") {
        return null;
    }

    const identifierInfo = extractUndefinedComparisonIdentifier(comparison);

    if (!identifierInfo) {
        return null;
    }

    const consequentAssignment = extractConsequentAssignment(node.consequent);

    if (!consequentAssignment || consequentAssignment.operator !== "=") {
        return null;
    }

    const assignmentIdentifier = consequentAssignment.left;

    if (
        !isIdentifier(assignmentIdentifier) ||
        assignmentIdentifier.name !== identifierInfo.name
    ) {
        return null;
    }

    const fallbackExpression = consequentAssignment.right;

    if (!fallbackExpression) {
        return null;
    }

    const previousNode = parent[property - 1];

    if (
        previousNode &&
        previousNode.type === "AssignmentExpression" &&
        previousNode.operator === "=" &&
        isIdentifier(previousNode.left) &&
        previousNode.left.name === identifierInfo.name &&
        previousNode.right
    ) {
        const previousRight = previousNode.right;

        const binaryExpression = {
            type: "BinaryExpression",
            operator: "??",
            left: previousRight,
            right: fallbackExpression
        };

        if (Object.prototype.hasOwnProperty.call(previousRight, "start")) {
            binaryExpression.start = cloneLocation(previousRight.start);
        } else if (
            Object.prototype.hasOwnProperty.call(previousNode, "start")
        ) {
            binaryExpression.start = cloneLocation(previousNode.start);
        }

        if (Object.prototype.hasOwnProperty.call(fallbackExpression, "end")) {
            binaryExpression.end = cloneLocation(fallbackExpression.end);
        } else if (
            Object.prototype.hasOwnProperty.call(consequentAssignment, "end")
        ) {
            binaryExpression.end = cloneLocation(consequentAssignment.end);
        }

        previousNode.right = binaryExpression;

        if (Object.prototype.hasOwnProperty.call(node, "end")) {
            previousNode.end = cloneLocation(node.end);
        } else if (
            Object.prototype.hasOwnProperty.call(consequentAssignment, "end")
        ) {
            previousNode.end = cloneLocation(consequentAssignment.end);
        }

        const fixDetail = createFeatherFixDetail(diagnostic, {
            target: identifierInfo.name,
            range: {
                start: getNodeStartIndex(previousNode),
                end: getNodeEndIndex(previousNode)
            }
        });

        if (!fixDetail) {
            return null;
        }

        parent.splice(property, 1);
        attachFeatherFixMetadata(previousNode, [fixDetail]);

        return { fix: fixDetail, mutatedParent: true };
    }

    const nullishAssignment = {
        type: "AssignmentExpression",
        operator: "??=",
        left: assignmentIdentifier,
        right: fallbackExpression
    };

    if (Object.prototype.hasOwnProperty.call(consequentAssignment, "start")) {
        nullishAssignment.start = cloneLocation(consequentAssignment.start);
    } else if (Object.prototype.hasOwnProperty.call(node, "start")) {
        nullishAssignment.start = cloneLocation(node.start);
    }

    if (Object.prototype.hasOwnProperty.call(node, "end")) {
        nullishAssignment.end = cloneLocation(node.end);
    } else if (
        Object.prototype.hasOwnProperty.call(consequentAssignment, "end")
    ) {
        nullishAssignment.end = cloneLocation(consequentAssignment.end);
    }

    const fixDetail = createFeatherFixDetail(diagnostic, {
        target: identifierInfo.name,
        range: {
            start: getNodeStartIndex(nullishAssignment),
            end: getNodeEndIndex(nullishAssignment)
        }
    });

    if (!fixDetail) {
        return null;
    }

    parent[property] = nullishAssignment;
    attachFeatherFixMetadata(nullishAssignment, [fixDetail]);

    return { fix: fixDetail, mutatedParent: false };
}

function unwrapParenthesizedExpression(node) {
    let current = node;

    while (current && current.type === "ParenthesizedExpression") {
        current = current.expression;
    }

    return current;
}

function extractUndefinedComparisonIdentifier(expression) {
    if (!expression || expression.type !== "BinaryExpression") {
        return null;
    }

    const { left, right } = expression;

    if (isIdentifier(left) && isUndefinedLiteral(right)) {
        return { node: left, name: left.name };
    }

    if (isIdentifier(right) && isUndefinedLiteral(left)) {
        return { node: right, name: right.name };
    }

    return null;
}

function isUndefinedLiteral(node) {
    if (!node) {
        return false;
    }

    if (node.type === "Literal") {
        return node.value === "undefined" || node.value === undefined;
    }

    if (isIdentifier(node)) {
        return node.name === "undefined";
    }

    return false;
}

function extractConsequentAssignment(consequent) {
    if (!consequent || typeof consequent !== "object") {
        return null;
    }

    if (consequent.type === "AssignmentExpression") {
        return consequent;
    }

    if (consequent.type === "BlockStatement") {
        const statements = Array.isArray(consequent.body)
            ? consequent.body.filter(Boolean)
            : [];

        if (statements.length !== 1) {
            return null;
        }

        const [single] = statements;

        if (single && single.type === "AssignmentExpression") {
            return single;
        }
    }

    return null;
}

function ensureFogIsReset({ ast, diagnostic }) {
    if (!diagnostic || !ast || typeof ast !== "object") {
        return [];
    }

    const fixes = [];

    const visit = (node, parent, property) => {
        if (!node) {
            return;
        }

        if (Array.isArray(node)) {
            for (let index = 0; index < node.length; index += 1) {
                visit(node[index], node, index);
            }
            return;
        }

        if (typeof node !== "object") {
            return;
        }

        if (node.type === "CallExpression") {
            const fix = ensureFogResetAfterCall(
                node,
                parent,
                property,
                diagnostic
            );

            if (fix) {
                fixes.push(fix);
                return;
            }
        }

        for (const [key, value] of Object.entries(node)) {
            if (value && typeof value === "object") {
                visit(value, node, key);
            }
        }
    };

    visit(ast, null, null);

    return fixes;
}

function ensureFogResetAfterCall(node, parent, property, diagnostic) {
    if (!Array.isArray(parent) || typeof property !== "number") {
        return null;
    }

    if (!node || node.type !== "CallExpression") {
        return null;
    }

    if (!isIdentifierWithName(node.object, "gpu_set_fog")) {
        return null;
    }

    if (isFogResetCall(node)) {
        return null;
    }

    const args = Array.isArray(node.arguments) ? node.arguments : [];

    if (args.length === 0) {
        return null;
    }

    if (isLiteralFalse(args[0])) {
        return null;
    }

    const siblings = parent;
    const nextNode = siblings[property + 1];

    if (isFogResetCall(nextNode)) {
        return null;
    }

    const resetCall = createFogResetCall(node);

    if (!resetCall) {
        return null;
    }

    const fixDetail = createFeatherFixDetail(diagnostic, {
        target: node.object?.name ?? null,
        range: {
            start: getNodeStartIndex(node),
            end: getNodeEndIndex(node)
        }
    });

    if (!fixDetail) {
        return null;
    }

    siblings.splice(property + 1, 0, resetCall);
    attachFeatherFixMetadata(resetCall, [fixDetail]);

    return fixDetail;
}

function ensureSurfaceTargetsAreReset({ ast, diagnostic }) {
    if (!diagnostic || !ast || typeof ast !== "object") {
        return [];
    }

    const fixes = [];

    const visit = (node, parent, property) => {
        if (!node) {
            return;
        }

        if (Array.isArray(node)) {
            for (let index = 0; index < node.length; index += 1) {
                visit(node[index], node, index);
            }
            return;
        }

        if (typeof node !== "object") {
            return;
        }

        if (node.type === "CallExpression") {
            const fix = ensureSurfaceTargetResetAfterCall(
                node,
                parent,
                property,
                diagnostic
            );

            if (fix) {
                fixes.push(fix);
                return;
            }
        }

        for (const [key, value] of Object.entries(node)) {
            if (value && typeof value === "object") {
                visit(value, node, key);
            }
        }
    };

    visit(ast, null, null);

    return fixes;
}

function ensureSurfaceTargetResetAfterCall(node, parent, property, diagnostic) {
    if (!Array.isArray(parent) || typeof property !== "number") {
        return null;
    }

    if (!node || node.type !== "CallExpression") {
        return null;
    }

    if (!isIdentifierWithName(node.object, "surface_set_target")) {
        return null;
    }

    const siblings = parent;
    let insertionIndex = property + 1;
    let lastDrawCallIndex = property;

    while (insertionIndex < siblings.length) {
        const candidate = siblings[insertionIndex];

        if (isSurfaceResetTargetCall(candidate)) {
            return null;
        }

        if (!candidate || candidate.type !== "CallExpression") {
            break;
        }

        if (!isDrawFunctionCall(candidate)) {
            break;
        }

        lastDrawCallIndex = insertionIndex;
        insertionIndex += 1;
    }

    if (lastDrawCallIndex > property) {
        insertionIndex = lastDrawCallIndex + 1;
    } else if (insertionIndex >= siblings.length) {
        insertionIndex = siblings.length;
    } else {
        return null;
    }

    const resetCall = createSurfaceResetTargetCall(node);

    if (!resetCall) {
        return null;
    }

    const fixDetail = createFeatherFixDetail(diagnostic, {
        target: extractSurfaceTargetName(node),
        range: {
            start: getNodeStartIndex(node),
            end: getNodeEndIndex(node)
        }
    });

    if (!fixDetail) {
        return null;
    }

    siblings.splice(insertionIndex, 0, resetCall);
    attachFeatherFixMetadata(resetCall, [fixDetail]);

    return fixDetail;
}

function ensureBlendEnableIsReset({ ast, diagnostic }) {
    if (!diagnostic || !ast || typeof ast !== "object") {
        return [];
    }

    const fixes = [];

    const visit = (node, parent, property) => {
        if (!node) {
            return;
        }

        if (Array.isArray(node)) {
            for (let index = 0; index < node.length; index += 1) {
                visit(node[index], node, index);
            }
            return;
        }

        if (typeof node !== "object") {
            return;
        }

        if (node.type === "CallExpression") {
            const fix = ensureBlendEnableResetAfterCall(
                node,
                parent,
                property,
                diagnostic
            );

            if (fix) {
                fixes.push(fix);
                return;
            }
        }

        for (const [key, value] of Object.entries(node)) {
            if (value && typeof value === "object") {
                visit(value, node, key);
            }
        }
    };

    visit(ast, null, null);

    return fixes;
}

function ensureBlendEnableResetAfterCall(node, parent, property, diagnostic) {
    if (!Array.isArray(parent) || typeof property !== "number") {
        return null;
    }

    if (!node || node.type !== "CallExpression") {
        return null;
    }

    if (!isIdentifierWithName(node.object, "gpu_set_blendenable")) {
        return null;
    }

    const args = Array.isArray(node.arguments) ? node.arguments : [];

    if (args.length === 0) {
        return null;
    }

    if (!shouldResetBlendEnable(args[0])) {
        return null;
    }

    const siblings = parent;
    let insertionIndex = siblings.length;

    for (let index = property + 1; index < siblings.length; index += 1) {
        const sibling = siblings[index];

        if (isBlendEnableResetCall(sibling)) {
            return null;
        }

        if (!isTriviallyIgnorableStatement(sibling)) {
            insertionIndex = index + 1;
            break;
        }
    }

    const resetCall = createBlendEnableResetCall(node);

    if (!resetCall) {
        return null;
    }

    const fixDetail = createFeatherFixDetail(diagnostic, {
        target: node.object?.name ?? null,
        range: {
            start: getNodeStartIndex(node),
            end: getNodeEndIndex(node)
        }
    });

    if (!fixDetail) {
        return null;
    }

    const previousSibling = siblings[insertionIndex - 1] ?? node;
    const nextSibling = siblings[insertionIndex] ?? null;
    const needsSeparator =
        !isAlphaTestDisableCall(nextSibling) &&
        !nextSibling &&
        insertionIndex > property + 1 &&
        !isTriviallyIgnorableStatement(previousSibling) &&
        !hasOriginalBlankLineBetween(previousSibling, nextSibling);

    if (needsSeparator) {
        siblings.splice(
            insertionIndex,
            0,
            createEmptyStatementLike(previousSibling)
        );
        insertionIndex += 1;
    }

    siblings.splice(insertionIndex, 0, resetCall);
    attachFeatherFixMetadata(resetCall, [fixDetail]);

    return fixDetail;
}

function ensureFileFindFirstBeforeClose({ ast, diagnostic }) {
    if (!diagnostic || !ast || typeof ast !== "object") {
        return [];
    }

    const fixes = [];

    const visit = (node, parent, property) => {
        if (!node) {
            return;
        }

        if (Array.isArray(node)) {
            for (let index = 0; index < node.length; index += 1) {
                visit(node[index], node, index);
            }
            return;
        }

        if (typeof node !== "object") {
            return;
        }

        if (node.type === "CallExpression") {
            const fix = ensureFileFindFirstBeforeCloseCall(
                node,
                parent,
                property,
                diagnostic
            );

            if (fix) {
                fixes.push(fix);
                return;
            }
        }

        for (const [key, value] of Object.entries(node)) {
            if (value && typeof value === "object") {
                visit(value, node, key);
            }
        }
    };

    visit(ast, null, null);

    return fixes;
}

function ensureFileFindFirstBeforeCloseCall(
    node,
    parent,
    property,
    diagnostic
) {
    if (!Array.isArray(parent) || typeof property !== "number") {
        return null;
    }

    if (!node || node.type !== "CallExpression") {
        return null;
    }

    if (!isIdentifierWithName(node.object, "file_find_close")) {
        return null;
    }

    const diagnosticMetadata = Array.isArray(node._appliedFeatherDiagnostics)
        ? node._appliedFeatherDiagnostics
        : [];

    const insertedForSerializedSearch = diagnosticMetadata.some(
        (entry) => entry?.id === "GM2031"
    );

    if (insertedForSerializedSearch) {
        return null;
    }

    const siblings = parent;

    for (let index = property - 1; index >= 0; index -= 1) {
        const sibling = siblings[index];

        if (!sibling) {
            continue;
        }

        if (containsFileFindFirstCall(sibling)) {
            return null;
        }
    }

    const fileFindFirstCall = createFileFindFirstCall(node);

    if (!fileFindFirstCall) {
        return null;
    }

    const fixDetail = createFeatherFixDetail(diagnostic, {
        target: node.object?.name ?? null,
        range: {
            start: getNodeStartIndex(node),
            end: getNodeEndIndex(node)
        }
    });

    if (!fixDetail) {
        return null;
    }

    siblings.splice(property, 0, fileFindFirstCall);
    attachFeatherFixMetadata(fileFindFirstCall, [fixDetail]);

    return fixDetail;
}

function containsFileFindFirstCall(node) {
    if (!node) {
        return false;
    }

    if (Array.isArray(node)) {
        for (const item of node) {
            if (containsFileFindFirstCall(item)) {
                return true;
            }
        }
        return false;
    }

    if (typeof node !== "object") {
        return false;
    }

    if (
        node.type === "FunctionDeclaration" ||
        node.type === "FunctionExpression"
    ) {
        return false;
    }

    if (
        node.type === "CallExpression" &&
        isIdentifierWithName(node.object, "file_find_first")
    ) {
        return true;
    }

    for (const value of Object.values(node)) {
        if (value && typeof value === "object") {
            if (containsFileFindFirstCall(value)) {
                return true;
            }
        }
    }

    return false;
}

function createFileFindFirstCall(template) {
    const identifier = createIdentifier("file_find_first", template?.object);

    if (!identifier) {
        return null;
    }

    const searchPattern = createLiteral('""', null);
    const attributes = createIdentifier("fa_none", null);

    const callExpression = {
        type: "CallExpression",
        object: identifier,
        arguments: []
    };

    if (searchPattern) {
        callExpression.arguments.push(searchPattern);
    }

    if (attributes) {
        callExpression.arguments.push(attributes);
    }

    if (Object.hasOwn(template, "start")) {
        callExpression.start = cloneLocation(template.start);
    }

    if (Object.hasOwn(template, "end")) {
        callExpression.end = cloneLocation(template.end);
    }

    return callExpression;
}

function ensureAlphaTestEnableIsReset({ ast, diagnostic }) {
    if (!diagnostic || !ast || typeof ast !== "object") {
        return [];
    }

    const fixes = [];

    const visit = (node, parent, property) => {
        if (!node) {
            return;
        }

        if (Array.isArray(node)) {
            for (let index = 0; index < node.length; index += 1) {
                visit(node[index], node, index);
            }
            return;
        }

        if (typeof node !== "object") {
            return;
        }

        if (node.type === "CallExpression") {
            const fix = ensureAlphaTestEnableResetAfterCall(
                node,
                parent,
                property,
                diagnostic
            );

            if (fix) {
                fixes.push(fix);
                return;
            }
        }

        for (const [key, value] of Object.entries(node)) {
            if (value && typeof value === "object") {
                visit(value, node, key);
            }
        }
    };

    visit(ast, null, null);

    return fixes;
}

function ensureAlphaTestRefIsReset({ ast, diagnostic }) {
    if (!diagnostic || !ast || typeof ast !== "object") {
        return [];
    }

    const fixes = [];

    const visit = (node, parent, property) => {
        if (!node) {
            return;
        }

        if (Array.isArray(node)) {
            for (let index = 0; index < node.length; index += 1) {
                visit(node[index], node, index);
            }
            return;
        }

        if (typeof node !== "object") {
            return;
        }

        if (node.type === "CallExpression") {
            const fix = ensureAlphaTestRefResetAfterCall(
                node,
                parent,
                property,
                diagnostic
            );

            if (fix) {
                fixes.push(fix);
                return;
            }
        }

        for (const [key, value] of Object.entries(node)) {
            if (value && typeof value === "object") {
                visit(value, node, key);
            }
        }
    };

    visit(ast, null, null);

    return fixes;
}

function ensureHalignIsReset({ ast, diagnostic }) {
    if (!diagnostic || !ast || typeof ast !== "object") {
        return [];
    }

    const fixes = [];

    const visit = (node, parent, property) => {
        if (!node) {
            return;
        }

        if (Array.isArray(node)) {
            for (let index = 0; index < node.length; index += 1) {
                visit(node[index], node, index);
            }
            return;
        }

        if (typeof node !== "object") {
            return;
        }

        if (node.type === "CallExpression") {
            const fix = ensureHalignResetAfterCall(
                node,
                parent,
                property,
                diagnostic
            );

            if (fix) {
                fixes.push(fix);
                return;
            }
        }

        for (const [key, value] of Object.entries(node)) {
            if (value && typeof value === "object") {
                visit(value, node, key);
            }
        }
    };

    visit(ast, null, null);

    return fixes;
}

function ensureConstructorParentsExist({ ast, diagnostic }) {
    if (!diagnostic || !ast || typeof ast !== "object") {
        return [];
    }

    const constructors = new Map();
    const functions = new Map();

    const collect = (node) => {
        if (!node) {
            return;
        }

        if (Array.isArray(node)) {
            for (const entry of node) {
                collect(entry);
            }
            return;
        }

        if (typeof node !== "object") {
            return;
        }

        if (
            node.type === "ConstructorDeclaration" &&
            typeof node.id === "string"
        ) {
            if (!constructors.has(node.id)) {
                constructors.set(node.id, node);
            }
        } else if (
            node.type === "FunctionDeclaration" &&
            typeof node.id === "string"
        ) {
            if (!functions.has(node.id)) {
                functions.set(node.id, node);
            }
        }

        for (const value of Object.values(node)) {
            if (value && typeof value === "object") {
                collect(value);
            }
        }
    };

    collect(ast);

    const fixes = [];

    const visit = (node) => {
        if (!node) {
            return;
        }

        if (Array.isArray(node)) {
            for (const entry of node) {
                visit(entry);
            }
            return;
        }

        if (typeof node !== "object") {
            return;
        }

        if (node.type === "ConstructorDeclaration") {
            const parentClause = node.parent;

            if (parentClause && typeof parentClause === "object") {
                const parentName = parentClause.id;

                if (isNonEmptyString(parentName)) {
                    if (!constructors.has(parentName)) {
                        const fallback = functions.get(parentName);

                        if (
                            fallback &&
                            fallback.type === "FunctionDeclaration"
                        ) {
                            fallback.type = "ConstructorDeclaration";

                            if (!Object.hasOwn(fallback, "parent")) {
                                fallback.parent = null;
                            }

                            constructors.set(parentName, fallback);
                            functions.delete(parentName);

                            const fixDetail = createFeatherFixDetail(
                                diagnostic,
                                {
                                    target: parentName,
                                    range: {
                                        start: getNodeStartIndex(fallback),
                                        end: getNodeEndIndex(fallback)
                                    }
                                }
                            );

                            if (fixDetail) {
                                attachFeatherFixMetadata(fallback, [fixDetail]);
                                fixes.push(fixDetail);
                            }
                        } else {
                            const fixDetail = createFeatherFixDetail(
                                diagnostic,
                                {
                                    target: parentName,
                                    range: {
                                        start: getNodeStartIndex(parentClause),
                                        end: getNodeEndIndex(parentClause)
                                    }
                                }
                            );

                            if (fixDetail) {
                                node.parent = null;
                                attachFeatherFixMetadata(node, [fixDetail]);
                                fixes.push(fixDetail);
                            }
                        }
                    }
                }
            }
        }

        for (const value of Object.values(node)) {
            if (value && typeof value === "object") {
                visit(value);
            }
        }
    };

    visit(ast);

    return fixes;
}

function ensurePrimitiveBeginPrecedesEnd({ ast, diagnostic }) {
    if (!diagnostic || !ast || typeof ast !== "object") {
        return [];
    }

    const fixes = [];

    const visit = (node, parent, property) => {
        if (!node) {
            return;
        }

        if (Array.isArray(node)) {
            if (isStatementArray({ node, parent, property })) {
                let index = 0;

                while (index < node.length) {
                    const statement = node[index];

                    if (isDrawPrimitiveEndCall(statement)) {
                        const fix = ensurePrimitiveBeginBeforeEnd({
                            statements: node,
                            index,
                            endCall: statement,
                            diagnostic
                        });

                        if (fix) {
                            fixes.push(fix);
                        }
                    }

                    visit(node[index], node, index);
                    index += 1;
                }

                return;
            }

            for (let index = 0; index < node.length; index += 1) {
                visit(node[index], node, index);
            }
            return;
        }

        if (typeof node !== "object") {
            return;
        }

        for (const [key, value] of Object.entries(node)) {
            if (value && typeof value === "object") {
                visit(value, node, key);
            }
        }
    };

    visit(ast, null, null);

    return fixes;
}

function ensurePrimitiveBeginBeforeEnd({
    statements,
    index,
    endCall,
    diagnostic
}) {
    if (!Array.isArray(statements) || typeof index !== "number") {
        return null;
    }

    if (!endCall || !isDrawPrimitiveEndCall(endCall)) {
        return null;
    }

    let unmatchedBegins = 0;

    for (let position = 0; position < index; position += 1) {
        const statement = statements[position];

        if (isDrawPrimitiveBeginCall(statement)) {
            unmatchedBegins += 1;
            continue;
        }

        if (isDrawPrimitiveEndCall(statement) && unmatchedBegins > 0) {
            unmatchedBegins -= 1;
        }
    }

    if (unmatchedBegins > 0) {
        return null;
    }

    const beginCall = createPrimitiveBeginCall(endCall);

    if (!beginCall) {
        return null;
    }

    const fixDetail = createFeatherFixDetail(diagnostic, {
        target: endCall?.object?.name ?? null,
        range: {
            start: getNodeStartIndex(endCall),
            end: getNodeEndIndex(endCall)
        }
    });

    if (!fixDetail) {
        return null;
    }

    statements.splice(index, 0, beginCall);
    attachFeatherFixMetadata(beginCall, [fixDetail]);

    return fixDetail;
}

function ensureDrawPrimitiveEndCallsAreBalanced({ ast, diagnostic }) {
    if (!diagnostic || !ast || typeof ast !== "object") {
        return [];
    }

    const fixes = [];

    const visit = (node, parent, property) => {
        if (!node) {
            return;
        }

        if (Array.isArray(node)) {
            ensurePrimitiveSequenceBalance(
                node,
                parent,
                property,
                fixes,
                diagnostic
            );

            for (let index = 0; index < node.length; index += 1) {
                visit(node[index], node, index);
            }
            return;
        }

        if (typeof node !== "object") {
            return;
        }

        for (const [key, value] of Object.entries(node)) {
            if (value && typeof value === "object") {
                visit(value, node, key);
            }
        }
    };

    visit(ast, null, null);

    return fixes;
}

function ensurePrimitiveSequenceBalance(
    statements,
    parent,
    property,
    fixes,
    diagnostic
) {
    if (!Array.isArray(statements) || statements.length === 0) {
        return;
    }

    for (let index = 0; index < statements.length; index += 1) {
        const current = statements[index];

        if (!isDrawPrimitiveBeginCall(current)) {
            continue;
        }

        const nextNode = statements[index + 1];

        if (!nextNode || nextNode.type !== "IfStatement") {
            continue;
        }

        const followingNode = statements[index + 2];

        if (isDrawPrimitiveEndCall(followingNode)) {
            continue;
        }

        const fix = liftDrawPrimitiveEndCallFromConditional(
            nextNode,
            statements,
            index + 1,
            diagnostic
        );

        if (fix) {
            fixes.push(fix);
        }
    }
}

function liftDrawPrimitiveEndCallFromConditional(
    conditional,
    siblings,
    conditionalIndex,
    diagnostic
) {
    if (!conditional || conditional.type !== "IfStatement") {
        return null;
    }

    const consequentInfo = getDrawPrimitiveEndCallInfo(conditional.consequent);
    const alternateInfo = getDrawPrimitiveEndCallInfo(conditional.alternate);

    if (!consequentInfo || !alternateInfo) {
        return null;
    }

    const totalMatches =
        consequentInfo.matches.length + alternateInfo.matches.length;

    if (totalMatches !== 1) {
        return null;
    }

    const branchWithCall =
        consequentInfo.matches.length === 1 ? consequentInfo : alternateInfo;
    const branchWithoutCall =
        branchWithCall === consequentInfo ? alternateInfo : consequentInfo;

    if (
        branchWithCall.matches.length !== 1 ||
        branchWithoutCall.matches.length !== 0
    ) {
        return null;
    }

    const [match] = branchWithCall.matches;

    if (!match || match.index !== branchWithCall.body.length - 1) {
        return null;
    }

    const callNode = match.node;

    if (!callNode || !isDrawPrimitiveEndCall(callNode)) {
        return null;
    }

    const fixDetail = createFeatherFixDetail(diagnostic, {
        target: callNode.object?.name ?? null,
        range: {
            start: getNodeStartIndex(callNode),
            end: getNodeEndIndex(callNode)
        }
    });

    if (!fixDetail) {
        return null;
    }

    branchWithCall.body.splice(match.index, 1);

    const insertionIndex = conditionalIndex + 1;

    siblings.splice(insertionIndex, 0, callNode);

    attachFeatherFixMetadata(callNode, [fixDetail]);

    return fixDetail;
}

function getDrawPrimitiveEndCallInfo(block) {
    if (!block || block.type !== "BlockStatement") {
        return null;
    }

    const body = Array.isArray(block.body) ? block.body : [];
    const matches = [];

    for (let index = 0; index < body.length; index += 1) {
        const statement = body[index];

        if (isDrawPrimitiveEndCall(statement)) {
            matches.push({ index, node: statement });
        }
    }

    return { body, matches };
}

function ensureAlphaTestEnableResetAfterCall(
    node,
    parent,
    property,
    diagnostic
) {
    if (!Array.isArray(parent) || typeof property !== "number") {
        return null;
    }

    if (!node || node.type !== "CallExpression") {
        return null;
    }

    if (!isIdentifierWithName(node.object, "gpu_set_alphatestenable")) {
        return null;
    }

    const args = Array.isArray(node.arguments) ? node.arguments : [];

    if (args.length === 0) {
        return null;
    }

    if (!isLiteralTrue(args[0])) {
        return null;
    }

    const siblings = parent;

    const insertionInfo = computeStateResetInsertionIndex({
        siblings,
        startIndex: property + 1,
        isResetCall: isAlphaTestEnableResetCall
    });

    if (!insertionInfo) {
        return null;
    }

    if (insertionInfo.alreadyReset) {
        return null;
    }

    const resetCall = createAlphaTestEnableResetCall(node);

    if (!resetCall) {
        return null;
    }

    const fixDetail = createFeatherFixDetail(diagnostic, {
        target: node.object?.name ?? null,
        range: {
            start: getNodeStartIndex(node),
            end: getNodeEndIndex(node)
        }
    });

    if (!fixDetail) {
        return null;
    }

    let insertionIndex = insertionInfo.index;

    siblings.splice(insertionIndex, 0, resetCall);
    attachFeatherFixMetadata(resetCall, [fixDetail]);

    return fixDetail;
}

function ensureHalignResetAfterCall(node, parent, property, diagnostic) {
    if (!Array.isArray(parent) || typeof property !== "number") {
        return null;
    }

    if (!node || node.type !== "CallExpression") {
        return null;
    }

    if (!isIdentifierWithName(node.object, "draw_set_halign")) {
        return null;
    }

    const args = Array.isArray(node.arguments) ? node.arguments : [];

    if (args.length === 0) {
        return null;
    }

    if (isIdentifierWithName(args[0], "fa_left")) {
        return null;
    }

    const siblings = parent;

    const insertionInfo = computeStateResetInsertionIndex({
        siblings,
        startIndex: property + 1,
        isResetCall: isHalignResetCall
    });

    if (!insertionInfo) {
        return null;
    }

    if (insertionInfo.alreadyReset) {
        return null;
    }

    const resetCall = createHalignResetCall(node);

    if (!resetCall) {
        return null;
    }

    const fixDetail = createFeatherFixDetail(diagnostic, {
        target: node.object?.name ?? null,
        range: {
            start: getNodeStartIndex(node),
            end: getNodeEndIndex(node)
        }
    });

    if (!fixDetail) {
        return null;
    }

    let insertionIndex =
        typeof insertionInfo.index === "number"
            ? insertionInfo.index
            : siblings.length;

    siblings.splice(insertionIndex, 0, resetCall);
    attachFeatherFixMetadata(resetCall, [fixDetail]);

    return fixDetail;
}

function ensureAlphaTestRefResetAfterCall(node, parent, property, diagnostic) {
    if (!Array.isArray(parent) || typeof property !== "number") {
        return null;
    }

    if (!node || node.type !== "CallExpression") {
        return null;
    }

    if (!isIdentifierWithName(node.object, "gpu_set_alphatestref")) {
        return null;
    }

    const args = Array.isArray(node.arguments) ? node.arguments : [];

    if (args.length === 0) {
        return null;
    }

    if (isLiteralZero(args[0])) {
        return null;
    }

    const siblings = parent;
    let insertionIndex = siblings.length;

    for (let index = property + 1; index < siblings.length; index += 1) {
        const sibling = siblings[index];

        if (isAlphaTestRefResetCall(sibling)) {
            return null;
        }

        if (isAlphaTestDisableCall(sibling)) {
            insertionIndex = index;
            break;
        }
    }

    const resetCall = createAlphaTestRefResetCall(node);

    if (!resetCall) {
        return null;
    }

    const fixDetail = createFeatherFixDetail(diagnostic, {
        target: node.object?.name ?? null,
        range: {
            start: getNodeStartIndex(node),
            end: getNodeEndIndex(node)
        }
    });

    if (!fixDetail) {
        return null;
    }

    const previousSibling = siblings[insertionIndex - 1] ?? node;
    const nextSibling = siblings[insertionIndex] ?? null;
    const shouldInsertSeparator =
        !nextSibling &&
        insertionIndex > property + 1 &&
        !isTriviallyIgnorableStatement(previousSibling) &&
        !hasOriginalBlankLineBetween(previousSibling, nextSibling) &&
        !isAlphaTestDisableCall(nextSibling);

    if (shouldInsertSeparator) {
        siblings.splice(
            insertionIndex,
            0,
            createEmptyStatementLike(previousSibling)
        );
        insertionIndex += 1;
    }

    siblings.splice(insertionIndex, 0, resetCall);
    attachFeatherFixMetadata(resetCall, [fixDetail]);

    return fixDetail;
}

function ensureDrawVertexCallsAreWrapped({ ast, diagnostic }) {
    if (!diagnostic || !ast || typeof ast !== "object") {
        return [];
    }

    const fixes = [];

    const visit = (node, parent, property) => {
        if (!node) {
            return;
        }

        if (Array.isArray(node)) {
            const normalizedFixes = normalizeDrawVertexStatements(
                node,
                diagnostic
            );

            if (isNonEmptyArray(normalizedFixes)) {
                fixes.push(...normalizedFixes);
            }

            for (let index = 0; index < node.length; index += 1) {
                visit(node[index], node, index);
            }

            return;
        }

        if (typeof node !== "object") {
            return;
        }

        for (const [key, value] of Object.entries(node)) {
            if (value && typeof value === "object") {
                visit(value, node, key);
            }
        }
    };

    visit(ast, null, null);

    return fixes;
}

function normalizeDrawVertexStatements(statements, diagnostic) {
    if (!Array.isArray(statements) || statements.length === 0) {
        return [];
    }

    const fixes = [];

    for (let index = 0; index < statements.length; index += 1) {
        const statement = statements[index];

        if (!isDrawVertexCall(statement)) {
            continue;
        }

        if (hasOpenPrimitiveBefore(statements, index)) {
            continue;
        }

        let blockEnd = index;

        while (
            blockEnd + 1 < statements.length &&
            isDrawVertexCall(statements[blockEnd + 1])
        ) {
            blockEnd += 1;
        }

        const candidateBegin = statements[blockEnd + 1];

        if (!isDrawPrimitiveBeginCall(candidateBegin)) {
            continue;
        }

        const beginIndex = blockEnd + 1;
        const endIndex = findMatchingDrawPrimitiveEnd(
            statements,
            beginIndex + 1
        );

        if (endIndex === -1) {
            continue;
        }

        const vertexStatements = statements.slice(index, blockEnd + 1);
        const fixDetails = [];

        for (const vertex of vertexStatements) {
            const fixDetail = createFeatherFixDetail(diagnostic, {
                target: getDrawCallName(vertex),
                range: {
                    start: getNodeStartIndex(vertex),
                    end: getNodeEndIndex(vertex)
                }
            });

            if (!fixDetail) {
                continue;
            }

            attachFeatherFixMetadata(vertex, [fixDetail]);
            fixDetails.push(fixDetail);
        }

        if (fixDetails.length === 0) {
            continue;
        }

        const [primitiveBegin] = statements.splice(beginIndex, 1);

        if (!primitiveBegin) {
            continue;
        }

        statements.splice(index, 0, primitiveBegin);
        fixes.push(...fixDetails);

        index += vertexStatements.length;
    }

    return fixes;
}

function hasOpenPrimitiveBefore(statements, index) {
    let depth = 0;

    for (let cursor = 0; cursor < index; cursor += 1) {
        const statement = statements[cursor];

        if (isDrawPrimitiveBeginCall(statement)) {
            depth += 1;
            continue;
        }

        if (isDrawPrimitiveEndCall(statement) && depth > 0) {
            depth -= 1;
        }
    }

    return depth > 0;
}

function findMatchingDrawPrimitiveEnd(statements, startIndex) {
    if (!Array.isArray(statements)) {
        return -1;
    }

    let depth = 0;

    for (let index = startIndex; index < statements.length; index += 1) {
        const statement = statements[index];

        if (isDrawPrimitiveBeginCall(statement)) {
            depth += 1;
            continue;
        }

        if (isDrawPrimitiveEndCall(statement)) {
            if (depth === 0) {
                return index;
            }

            depth -= 1;
        }
    }

    return -1;
}

function isDrawVertexCall(node) {
    const name = getDrawCallName(node);

    if (!name) {
        return false;
    }

    return name.startsWith("draw_vertex");
}

function getDrawCallName(node) {
    if (!node || node.type !== "CallExpression") {
        return null;
    }

    const object = node.object;

    if (!object || object.type !== "Identifier") {
        return null;
    }

    return object.name ?? null;
}

function ensureCullModeIsReset({ ast, diagnostic }) {
    if (!diagnostic || !ast || typeof ast !== "object") {
        return [];
    }

    const fixes = [];

    const visit = (node, parent, property) => {
        if (!node) {
            return;
        }

        if (Array.isArray(node)) {
            for (let index = 0; index < node.length; index += 1) {
                visit(node[index], node, index);
            }
            return;
        }

        if (typeof node !== "object") {
            return;
        }

        if (node.type === "CallExpression") {
            const fix = ensureCullModeResetAfterCall(
                node,
                parent,
                property,
                diagnostic
            );

            if (fix) {
                fixes.push(fix);
                return;
            }
        }

        for (const [key, value] of Object.entries(node)) {
            if (value && typeof value === "object") {
                visit(value, node, key);
            }
        }
    };

    visit(ast, null, null);

    return fixes;
}

function ensureCullModeResetAfterCall(node, parent, property, diagnostic) {
    if (!Array.isArray(parent) || typeof property !== "number") {
        return null;
    }

    if (!node || node.type !== "CallExpression") {
        return null;
    }

    if (!isIdentifierWithName(node.object, "gpu_set_cullmode")) {
        return null;
    }

    const args = Array.isArray(node.arguments) ? node.arguments : [];

    if (args.length === 0) {
        return null;
    }

    const [modeArgument] = args;

    if (!isIdentifier(modeArgument)) {
        return null;
    }

    if (isIdentifierWithName(modeArgument, "cull_noculling")) {
        return null;
    }

    const siblings = parent;
    const nextNode = siblings[property + 1];

    if (isCullModeResetCall(nextNode)) {
        return null;
    }

    const resetCall = createCullModeResetCall(node);

    if (!resetCall) {
        return null;
    }

    const fixDetail = createFeatherFixDetail(diagnostic, {
        target: node.object?.name ?? null,
        range: {
            start: getNodeStartIndex(node),
            end: getNodeEndIndex(node)
        }
    });

    if (!fixDetail) {
        return null;
    }

    siblings.splice(property + 1, 0, resetCall);
    attachFeatherFixMetadata(resetCall, [fixDetail]);

    return fixDetail;
}

function ensureLocalVariablesAreDeclaredBeforeUse({ ast, diagnostic }) {
    if (!diagnostic || !ast || typeof ast !== "object") {
        return [];
    }

    const fixes = [];
    const ancestors = [];
    const visitedNodes = new WeakSet();

    const visitNode = (node, parent, property, container, index) => {
        if (!node || typeof node !== "object") {
            return;
        }

        if (visitedNodes.has(node)) {
            return;
        }

        visitedNodes.add(node);

        const context = { node, parent, property, container, index };
        ancestors.push(context);

        const action = handleLocalVariableDeclarationPatterns({
            context,
            ancestors,
            diagnostic,
            fixes
        });

        if (action?.skipChildren) {
            ancestors.pop();
            return;
        }

        for (const [key, value] of Object.entries(node)) {
            if (!value || typeof value !== "object") {
                continue;
            }

            if (Array.isArray(value)) {
                for (
                    let childIndex = 0;
                    childIndex < value.length;
                    childIndex += 1
                ) {
                    visitNode(value[childIndex], node, key, value, childIndex);
                }
                continue;
            }

            visitNode(value, node, key, null, null);
        }

        ancestors.pop();
    };

    visitNode(ast, null, null, null, null);

    return fixes;
}

function handleLocalVariableDeclarationPatterns({
    context,
    ancestors,
    diagnostic,
    fixes
}) {
    const { node, container, index } = context;

    if (!node || typeof node !== "object") {
        return null;
    }

    if (node.type !== "VariableDeclaration" || node.kind !== "var") {
        return null;
    }

    const declarator = getSingleVariableDeclarator(node);

    if (!declarator) {
        return null;
    }

    const variableName = getDeclaratorName(declarator);

    if (!variableName) {
        return null;
    }

    if (container && Array.isArray(container) && typeof index === "number") {
        const precedingNode = container[index - 1];
        const fixDetail = convertPrecedingAssignmentToVariableDeclaration({
            assignmentNode: precedingNode,
            declarationNode: node,
            container,
            assignmentIndex: index - 1,
            declarationIndex: index,
            diagnostic,
            variableName
        });

        if (fixDetail) {
            fixes.push(fixDetail);
            return { skipChildren: true };
        }
    }

    if (context.parent?.type !== "BlockStatement") {
        return null;
    }

    const blockBody = Array.isArray(container) ? container : null;

    if (!blockBody) {
        return null;
    }

    const owningStatementContext = findNearestStatementContext(
        ancestors.slice(0, -1)
    );

    if (!owningStatementContext) {
        return null;
    }

    const { container: statementContainer, index: statementIndex } =
        owningStatementContext;

    if (
        !statementContainer ||
        !Array.isArray(statementContainer) ||
        typeof statementIndex !== "number"
    ) {
        return null;
    }

    if (
        hasVariableDeclarationInContainer(
            statementContainer,
            variableName,
            statementIndex
        )
    ) {
        return null;
    }

    if (
        !referencesIdentifierAfterIndex(
            statementContainer,
            variableName,
            statementIndex + 1
        )
    ) {
        return null;
    }

    const fixDetail = hoistVariableDeclarationOutOfBlock({
        declarationNode: node,
        blockBody,
        declarationIndex: index,
        statementContainer,
        statementIndex,
        diagnostic,
        variableName
    });

    if (fixDetail) {
        fixes.push(fixDetail);
        return { skipChildren: true };
    }

    return null;
}

function getSingleVariableDeclarator(node) {
    if (!node || node.type !== "VariableDeclaration") {
        return null;
    }

    const declarations = Array.isArray(node.declarations)
        ? node.declarations
        : [];

    if (declarations.length !== 1) {
        return null;
    }

    const [declarator] = declarations;

    if (!declarator || declarator.type !== "VariableDeclarator") {
        return null;
    }

    return declarator;
}

function getDeclaratorName(declarator) {
    const identifier = declarator?.id;

    if (!identifier || identifier.type !== "Identifier") {
        return null;
    }

    return identifier.name ?? null;
}

function convertPrecedingAssignmentToVariableDeclaration({
    assignmentNode,
    declarationNode,
    container,
    assignmentIndex,
    declarationIndex,
    diagnostic,
    variableName
}) {
    if (
        !assignmentNode ||
        assignmentNode.type !== "AssignmentExpression" ||
        assignmentNode.operator !== "="
    ) {
        return null;
    }

    if (!container || !Array.isArray(container)) {
        return null;
    }

    if (
        typeof assignmentIndex !== "number" ||
        typeof declarationIndex !== "number"
    ) {
        return null;
    }

    if (
        !assignmentNode.left ||
        assignmentNode.left.type !== "Identifier" ||
        assignmentNode.left.name !== variableName
    ) {
        return null;
    }

    const declarator = getSingleVariableDeclarator(declarationNode);

    if (!declarator || !declarator.init) {
        return null;
    }

    const variableDeclaration = createVariableDeclarationFromAssignment(
        assignmentNode,
        declarator
    );

    if (!variableDeclaration) {
        return null;
    }

    const assignmentExpression = createAssignmentFromDeclarator(
        declarator,
        declarationNode
    );

    if (!assignmentExpression) {
        return null;
    }

    const rangeStart = getNodeStartIndex(assignmentNode);
    const rangeEnd = getNodeEndIndex(declarationNode);

    const fixDetail = createFeatherFixDetail(diagnostic, {
        target: variableName,
        range: {
            start: rangeStart,
            end: rangeEnd
        }
    });

    if (!fixDetail) {
        return null;
    }

    container[assignmentIndex] = variableDeclaration;
    container[declarationIndex] = assignmentExpression;

    copyCommentMetadata(assignmentNode, variableDeclaration);
    copyCommentMetadata(declarationNode, assignmentExpression);

    attachFeatherFixMetadata(variableDeclaration, [fixDetail]);
    attachFeatherFixMetadata(assignmentExpression, [fixDetail]);

    return fixDetail;
}

function createVariableDeclarationFromAssignment(
    assignmentNode,
    declaratorTemplate
) {
    if (!assignmentNode || assignmentNode.type !== "AssignmentExpression") {
        return null;
    }

    const identifier = cloneIdentifier(assignmentNode.left);

    if (!identifier) {
        return null;
    }

    const declarator = {
        type: "VariableDeclarator",
        id: identifier,
        init: assignmentNode.right
    };

    if (declaratorTemplate && typeof declaratorTemplate === "object") {
        if (Object.prototype.hasOwnProperty.call(declaratorTemplate, "start")) {
            declarator.start = cloneLocation(declaratorTemplate.start);
        }

        if (Object.prototype.hasOwnProperty.call(declaratorTemplate, "end")) {
            declarator.end = cloneLocation(declaratorTemplate.end);
        }
    }

    const declaration = {
        type: "VariableDeclaration",
        kind: "var",
        declarations: [declarator]
    };

    if (Object.prototype.hasOwnProperty.call(assignmentNode, "start")) {
        declaration.start = cloneLocation(assignmentNode.start);
    }

    if (Object.prototype.hasOwnProperty.call(assignmentNode, "end")) {
        declaration.end = cloneLocation(assignmentNode.end);
    }

    return declaration;
}

function findNearestStatementContext(ancestors) {
    if (!Array.isArray(ancestors)) {
        return null;
    }

    for (let index = ancestors.length - 1; index >= 0; index -= 1) {
        const entry = ancestors[index];

        if (!entry || !Array.isArray(entry.container)) {
            continue;
        }

        if (typeof entry.index !== "number") {
            continue;
        }

        if (
            entry.node &&
            entry.node.type === "VariableDeclaration" &&
            entry.node.kind === "var"
        ) {
            continue;
        }

        return entry;
    }

    return null;
}

function hasVariableDeclarationInContainer(container, variableName, uptoIndex) {
    if (!Array.isArray(container) || !variableName) {
        return false;
    }

    const limit = typeof uptoIndex === "number" ? uptoIndex : container.length;

    for (let index = 0; index < limit; index += 1) {
        const node = container[index];

        if (
            !node ||
            node.type !== "VariableDeclaration" ||
            node.kind !== "var"
        ) {
            continue;
        }

        const declarations = Array.isArray(node.declarations)
            ? node.declarations
            : [];

        for (const declarator of declarations) {
            if (!declarator || declarator.type !== "VariableDeclarator") {
                continue;
            }

            if (
                declarator.id?.type === "Identifier" &&
                declarator.id.name === variableName
            ) {
                return true;
            }
        }
    }

    return false;
}

function referencesIdentifierAfterIndex(container, variableName, startIndex) {
    if (!Array.isArray(container) || !variableName) {
        return false;
    }

    const initialIndex = typeof startIndex === "number" ? startIndex : 0;

    for (let index = initialIndex; index < container.length; index += 1) {
        if (referencesIdentifier(container[index], variableName)) {
            return true;
        }
    }

    return false;
}

function referencesIdentifier(node, variableName) {
    if (!node || typeof node !== "object") {
        return false;
    }

    const stack = [{ value: node, parent: null, key: null }];

    while (stack.length > 0) {
        const { value, parent, key } = stack.pop();

        if (!value || typeof value !== "object") {
            continue;
        }

        if (Array.isArray(value)) {
            for (const item of value) {
                stack.push({ value: item, parent, key });
            }
            continue;
        }

        if (value.type === "Identifier" && value.name === variableName) {
            const isDeclaratorId =
                parent?.type === "VariableDeclarator" && key === "id";

            if (!isDeclaratorId) {
                return true;
            }
        }

        for (const [childKey, childValue] of Object.entries(value)) {
            if (childValue && typeof childValue === "object") {
                stack.push({ value: childValue, parent: value, key: childKey });
            }
        }
    }

    return false;
}

function hoistVariableDeclarationOutOfBlock({
    declarationNode,
    blockBody,
    declarationIndex,
    statementContainer,
    statementIndex,
    diagnostic,
    variableName
}) {
    if (!declarationNode || declarationNode.type !== "VariableDeclaration") {
        return null;
    }

    if (!Array.isArray(blockBody) || typeof declarationIndex !== "number") {
        return null;
    }

    if (
        !Array.isArray(statementContainer) ||
        typeof statementIndex !== "number"
    ) {
        return null;
    }

    const declarator = getSingleVariableDeclarator(declarationNode);

    if (!declarator || !declarator.init) {
        return null;
    }

    const hoistedDeclaration = createHoistedVariableDeclaration(declarator);

    if (!hoistedDeclaration) {
        return null;
    }

    const assignment = createAssignmentFromDeclarator(
        declarator,
        declarationNode
    );

    if (!assignment) {
        return null;
    }

    const rangeStart = getNodeStartIndex(declarationNode);
    const owningStatement = statementContainer[statementIndex];
    const rangeEnd = getNodeEndIndex(owningStatement ?? declarationNode);

    const fixDetail = createFeatherFixDetail(diagnostic, {
        target: variableName,
        range: {
            start: rangeStart,
            end: rangeEnd
        }
    });

    if (!fixDetail) {
        return null;
    }

    statementContainer.splice(statementIndex, 0, hoistedDeclaration);
    blockBody[declarationIndex] = assignment;

    copyCommentMetadata(declarationNode, assignment);

    attachFeatherFixMetadata(hoistedDeclaration, [fixDetail]);
    attachFeatherFixMetadata(assignment, [fixDetail]);

    return fixDetail;
}

function createHoistedVariableDeclaration(declaratorTemplate) {
    if (
        !declaratorTemplate ||
        declaratorTemplate.type !== "VariableDeclarator"
    ) {
        return null;
    }

    const identifier = cloneIdentifier(declaratorTemplate.id);

    if (!identifier) {
        return null;
    }

    const declarator = {
        type: "VariableDeclarator",
        id: identifier,
        init: null
    };

    if (Object.prototype.hasOwnProperty.call(declaratorTemplate, "start")) {
        declarator.start = cloneLocation(declaratorTemplate.start);
    }

    if (Object.prototype.hasOwnProperty.call(declaratorTemplate, "end")) {
        declarator.end = cloneLocation(declaratorTemplate.end);
    }

    const declaration = {
        type: "VariableDeclaration",
        kind: "var",
        declarations: [declarator]
    };

    if (Object.prototype.hasOwnProperty.call(declaratorTemplate, "start")) {
        declaration.start = cloneLocation(declaratorTemplate.start);
    }

    if (Object.prototype.hasOwnProperty.call(declaratorTemplate, "end")) {
        declaration.end = cloneLocation(declaratorTemplate.end);
    }

    return declaration;
}

function removeInvalidEventInheritedCalls({ ast, diagnostic }) {
    if (!diagnostic || !ast || typeof ast !== "object") {
        return [];
    }

    const fixes = [];

    const visitArray = (array, owner, ownerKey) => {
        if (!Array.isArray(array)) {
            return;
        }

        for (let index = 0; index < array.length; ) {
            const removed = visit(array[index], array, index, owner, ownerKey);

            if (!removed) {
                index += 1;
            }
        }
    };

    const visit = (node, parent, property, owner, ownerKey) => {
        if (!node) {
            return false;
        }

        if (Array.isArray(node)) {
            visitArray(node, owner, ownerKey);
            return false;
        }

        if (typeof node !== "object") {
            return false;
        }

        if (node.type === "CallExpression") {
            const fix = removeEventInheritedCall(
                node,
                parent,
                property,
                owner,
                ownerKey,
                diagnostic
            );

            if (fix) {
                fixes.push(fix);
                return true;
            }
        }

        for (const [key, value] of Object.entries(node)) {
            if (!value || typeof value !== "object") {
                continue;
            }

            if (Array.isArray(value)) {
                visitArray(value, node, key);
            } else {
                visit(value, node, key, node, key);
            }
        }

        return false;
    };

    visit(ast, null, null, null, null);

    return fixes;
}

function removeEventInheritedCall(
    node,
    parent,
    property,
    owner,
    ownerKey,
    diagnostic
) {
    if (!Array.isArray(parent) || typeof property !== "number") {
        return null;
    }

    if (!isStatementContainer(owner, ownerKey)) {
        return null;
    }

    if (!isEventInheritedCall(node)) {
        return null;
    }

    const fixDetail = createFeatherFixDetail(diagnostic, {
        target: node.object?.name ?? null,
        range: {
            start: getNodeStartIndex(node),
            end: getNodeEndIndex(node)
        }
    });

    if (!fixDetail) {
        return null;
    }

    parent.splice(property, 1);

    return fixDetail;
}

function ensureColourWriteEnableIsReset({ ast, diagnostic }) {
    if (!diagnostic || !ast || typeof ast !== "object") {
        return [];
    }

    const fixes = [];

    const visit = (node, parent, property) => {
        if (!node) {
            return;
        }

        if (Array.isArray(node)) {
            for (let index = 0; index < node.length; index += 1) {
                visit(node[index], node, index);
            }
            return;
        }

        if (typeof node !== "object") {
            return;
        }

        if (node.type === "CallExpression") {
            const fix = ensureColourWriteEnableResetAfterCall(
                node,
                parent,
                property,
                diagnostic
            );

            if (fix) {
                fixes.push(fix);
                return;
            }
        }

        for (const [key, value] of Object.entries(node)) {
            if (value && typeof value === "object") {
                visit(value, node, key);
            }
        }
    };

    visit(ast, null, null);

    return fixes;
}

function ensureColourWriteEnableResetAfterCall(
    node,
    parent,
    property,
    diagnostic
) {
    if (!Array.isArray(parent) || typeof property !== "number") {
        return null;
    }

    if (!node || node.type !== "CallExpression") {
        return null;
    }

    if (!isIdentifierWithName(node.object, "gpu_set_colourwriteenable")) {
        return null;
    }

    const args = Array.isArray(node.arguments) ? node.arguments : [];

    if (!hasDisabledColourChannel(args)) {
        return null;
    }

    const siblings = parent;

    const insertionInfo = computeStateResetInsertionIndex({
        siblings,
        startIndex: property + 1,
        isResetCall: isColourWriteEnableResetCall
    });

    if (!insertionInfo) {
        return null;
    }

    if (insertionInfo.alreadyReset) {
        return null;
    }

    const resetCall = createColourWriteEnableResetCall(node);

    if (!resetCall) {
        return null;
    }

    const fixDetail = createFeatherFixDetail(diagnostic, {
        target: node.object?.name ?? null,
        range: {
            start: getNodeStartIndex(node),
            end: getNodeEndIndex(node)
        }
    });

    if (!fixDetail) {
        return null;
    }

    let insertionIndex = insertionInfo.index;

    const previousSibling = siblings[insertionIndex - 1] ?? node;
    const nextSibling = siblings[insertionIndex] ?? null;
    const shouldInsertSeparator =
        insertionIndex > property + 1 &&
        !isTriviallyIgnorableStatement(previousSibling) &&
        !hasOriginalBlankLineBetween(previousSibling, nextSibling);

    if (shouldInsertSeparator) {
        siblings.splice(
            insertionIndex,
            0,
            createEmptyStatementLike(previousSibling)
        );
        insertionIndex += 1;
    }

    siblings.splice(insertionIndex, 0, resetCall);
    attachFeatherFixMetadata(resetCall, [fixDetail]);

    return fixDetail;
}

function ensureRequiredArgumentProvided({ ast, diagnostic, callTemplate }) {
    if (
        !diagnostic ||
        !ast ||
        typeof ast !== "object" ||
        !callTemplate?.functionName ||
        !callTemplate.argumentTemplate
    ) {
        return [];
    }

    const fixes = [];

    const visit = (node) => {
        if (!node) {
            return;
        }

        if (Array.isArray(node)) {
            for (const item of node) {
                visit(item);
            }
            return;
        }

        if (typeof node !== "object") {
            return;
        }

        if (node.type === "CallExpression") {
            const fix = ensureCallHasRequiredArgument(
                node,
                diagnostic,
                callTemplate
            );

            if (fix) {
                fixes.push(fix);
                return;
            }
        }

        for (const value of Object.values(node)) {
            if (value && typeof value === "object") {
                visit(value);
            }
        }
    };

    visit(ast);

    return fixes;
}

function ensureCallHasRequiredArgument(node, diagnostic, callTemplate) {
    if (!node || node.type !== "CallExpression") {
        return null;
    }

    if (!isIdentifierWithName(node.object, callTemplate.functionName)) {
        return null;
    }

    if (isNonEmptyArray(node.arguments)) {
        return null;
    }

    const argumentNode = cloneNodeWithoutLocations(
        callTemplate.argumentTemplate
    );

    if (!argumentNode || typeof argumentNode !== "object") {
        return null;
    }

    const fixDetail = createFeatherFixDetail(diagnostic, {
        target: node.object?.name ?? null,
        range: {
            start: getNodeStartIndex(node),
            end: getNodeEndIndex(node)
        }
    });

    if (!fixDetail) {
        return null;
    }

    if (!Array.isArray(node.arguments)) {
        node.arguments = [];
    }

    node.arguments.push(argumentNode);
    attachFeatherFixMetadata(node, [fixDetail]);

    return fixDetail;
}

function createFunctionCallTemplateFromDiagnostic(diagnostic) {
    const example =
        typeof diagnostic?.goodExample === "string"
            ? diagnostic.goodExample
            : null;

    if (!example) {
        return null;
    }

    try {
        const exampleAst = GMLParser.parse(example, {
            getLocations: true,
            simplifyLocations: false
        });
        const callExpression = findFirstCallExpression(exampleAst);

        if (!callExpression || !isIdentifier(callExpression.object)) {
            return null;
        }

        const args = getCallExpressionArguments(callExpression);

        if (args.length === 0) {
            return null;
        }

        return {
            functionName: callExpression.object.name,
            argumentTemplate: cloneNodeWithoutLocations(args[0])
        };
    } catch (error) {
        return null;
    }
}

function findFirstCallExpression(node) {
    if (!node) {
        return null;
    }

    if (Array.isArray(node)) {
        for (const item of node) {
            const result = findFirstCallExpression(item);

            if (result) {
                return result;
            }
        }

        return null;
    }

    if (typeof node !== "object") {
        return null;
    }

    if (node.type === "CallExpression") {
        return node;
    }

    for (const value of Object.values(node)) {
        const result = findFirstCallExpression(value);

        if (result) {
            return result;
        }
    }

    return null;
}

function cloneNodeWithoutLocations(node) {
    if (!node || typeof node !== "object") {
        return node;
    }

    if (Array.isArray(node)) {
        return node.map((item) => cloneNodeWithoutLocations(item));
    }

    const clone = {};

    for (const [key, value] of Object.entries(node)) {
        if (key === "start" || key === "end") {
            continue;
        }

        clone[key] = cloneNodeWithoutLocations(value);
    }

    return clone;
}

function ensureNumericOperationsUseRealLiteralCoercion({ ast, diagnostic }) {
    if (!diagnostic || !ast || typeof ast !== "object") {
        return [];
    }

    const fixes = [];

    const visit = (node, parent, property) => {
        if (!node) {
            return;
        }

        if (Array.isArray(node)) {
            for (let index = 0; index < node.length; index += 1) {
                visit(node[index], node, index);
            }
            return;
        }

        if (typeof node !== "object") {
            return;
        }

        if (node.type === "BinaryExpression") {
            const fix = coerceStringLiteralsInBinaryExpression(
                node,
                diagnostic
            );

            if (fix) {
                fixes.push(fix);
                return;
            }
        }

        for (const [key, value] of Object.entries(node)) {
            if (value && typeof value === "object") {
                visit(value, node, key);
            }
        }
    };

    visit(ast, null, null);

    return fixes;
}

function coerceStringLiteralsInBinaryExpression(node, diagnostic) {
    if (!node || node.type !== "BinaryExpression") {
        return null;
    }

    if (node.operator !== "+") {
        return null;
    }

    const leftLiteral = isCoercibleStringLiteral(node.left) ? node.left : null;
    const rightLiteral = isCoercibleStringLiteral(node.right)
        ? node.right
        : null;

    if (!leftLiteral && !rightLiteral) {
        return null;
    }

    if (leftLiteral) {
        node.left = createRealCoercionCall(leftLiteral);
    }

    if (rightLiteral) {
        node.right = createRealCoercionCall(rightLiteral);
    }

    const fixDetail = createFeatherFixDetail(diagnostic, {
        target: node.operator ?? null,
        range: {
            start: getNodeStartIndex(node),
            end: getNodeEndIndex(node)
        }
    });

    if (!fixDetail) {
        return null;
    }

    attachFeatherFixMetadata(node, [fixDetail]);

    return fixDetail;
}

function isCoercibleStringLiteral(node) {
    if (!node || node.type !== "Literal") {
        return false;
    }

    const rawValue = typeof node.value === "string" ? node.value : null;

    if (!rawValue) {
        return false;
    }

    let literalText = null;

    if (rawValue.startsWith('@"') && rawValue.endsWith('"')) {
        literalText = rawValue.slice(2, -1);
    } else if (rawValue.length >= 2) {
        const startingQuote = rawValue[0];
        const endingQuote = rawValue[rawValue.length - 1];

        if (
            (startingQuote === '"' || startingQuote === "'") &&
            startingQuote === endingQuote
        ) {
            literalText = rawValue.slice(1, -1);
        }
    }

    if (literalText == null) {
        return false;
    }

    const trimmed = literalText.trim();

    if (trimmed.length === 0) {
        return false;
    }

    return NUMERIC_STRING_LITERAL_PATTERN.test(trimmed);
}

function createRealCoercionCall(literal) {
    const argument = cloneLiteral(literal) ?? literal;

    if (argument && typeof argument === "object") {
        argument._skipNumericStringCoercion = true;
    }

    const identifier = createIdentifierFromTemplate("real", literal);

    const callExpression = {
        type: "CallExpression",
        object: identifier,
        arguments: [argument],
        start: cloneLocation(literal.start),
        end: cloneLocation(literal.end)
    };

    return callExpression;
}

function addMissingEnumMembers({ ast, diagnostic }) {
    if (!diagnostic || !ast || typeof ast !== "object") {
        return [];
    }

    const enumRegistry = collectEnumDeclarations(ast);

    if (enumRegistry.size === 0) {
        return [];
    }

    const fixes = [];

    const visit = (node, parent, property) => {
        if (!node) {
            return;
        }

        if (Array.isArray(node)) {
            for (let index = 0; index < node.length; index += 1) {
                visit(node[index], node, index);
            }
            return;
        }

        if (typeof node !== "object") {
            return;
        }

        if (node.type === "MemberDotExpression") {
            const fix = addMissingEnumMember(node, enumRegistry, diagnostic);

            if (fix) {
                fixes.push(fix);
                return;
            }
        }

        for (const [key, value] of Object.entries(node)) {
            if (value && typeof value === "object") {
                visit(value, node, key);
            }
        }
    };

    visit(ast, null, null);

    return fixes;
}

function collectEnumDeclarations(ast) {
    const registry = new Map();

    const visit = (node) => {
        if (!node) {
            return;
        }

        if (Array.isArray(node)) {
            for (const item of node) {
                visit(item);
            }
            return;
        }

        if (typeof node !== "object") {
            return;
        }

        if (node.type === "EnumDeclaration") {
            const enumName = node.name?.name;

            if (enumName && !registry.has(enumName)) {
                const members = Array.isArray(node.members) ? node.members : [];
                const memberNames = new Set();

                for (const member of members) {
                    const memberName = member?.name?.name;
                    if (memberName) {
                        memberNames.add(memberName);
                    }
                }

                registry.set(enumName, {
                    declaration: node,
                    members,
                    memberNames
                });
            }
        }

        for (const value of Object.values(node)) {
            if (value && typeof value === "object") {
                visit(value);
            }
        }
    };

    visit(ast);

    return registry;
}

function addMissingEnumMember(memberExpression, enumRegistry, diagnostic) {
    if (!memberExpression || memberExpression.type !== "MemberDotExpression") {
        return null;
    }

    const enumIdentifier = memberExpression.object;
    const memberIdentifier = memberExpression.property;

    if (!enumIdentifier || enumIdentifier.type !== "Identifier") {
        return null;
    }

    if (!memberIdentifier || memberIdentifier.type !== "Identifier") {
        return null;
    }

    const enumName = enumIdentifier.name;
    const memberName = memberIdentifier.name;

    if (!enumName || !memberName) {
        return null;
    }

    const enumInfo = enumRegistry.get(enumName);

    if (!enumInfo) {
        return null;
    }

    if (enumInfo.memberNames.has(memberName)) {
        return null;
    }

    const newMember = createEnumMember(memberName);

    if (!newMember) {
        return null;
    }

    const insertIndex = getEnumInsertionIndex(enumInfo.members);
    enumInfo.members.splice(insertIndex, 0, newMember);
    enumInfo.memberNames.add(memberName);

    const start = getNodeStartIndex(memberIdentifier);
    const end = getNodeEndIndex(memberIdentifier);

    const fixDetail = createFeatherFixDetail(diagnostic, {
        target: `${enumName}.${memberName}`,
        range: start !== null && end !== null ? { start, end } : null
    });

    if (!fixDetail) {
        return null;
    }

    attachFeatherFixMetadata(newMember, [fixDetail]);

    const declaration = enumInfo.declaration;
    if (declaration && typeof declaration === "object") {
        attachFeatherFixMetadata(declaration, [fixDetail]);
    }

    return fixDetail;
}

function createEnumMember(name) {
    if (typeof name !== "string" || name.length === 0) {
        return null;
    }

    return {
        type: "EnumMember",
        name: {
            type: "Identifier",
            name
        },
        initializer: null
    };
}

function getEnumInsertionIndex(members) {
    if (!Array.isArray(members) || members.length === 0) {
        return Array.isArray(members) ? members.length : 0;
    }

    const lastIndex = members.length - 1;
    const lastMember = members[lastIndex];

    if (isSizeofEnumMember(lastMember)) {
        return lastIndex;
    }

    return members.length;
}

function isSizeofEnumMember(member) {
    if (!member || member.type !== "EnumMember") {
        return false;
    }

    const identifier = member.name;

    if (!identifier || identifier.type !== "Identifier") {
        return false;
    }

    return identifier.name === "SIZEOF";
}

function ensureTextureRepeatIsReset({ ast, diagnostic }) {
    if (!diagnostic || !ast || typeof ast !== "object") {
        return [];
    }

    const fixes = [];

    const visit = (node, parent, property) => {
        if (!node) {
            return;
        }

        if (Array.isArray(node)) {
            for (let index = 0; index < node.length; index += 1) {
                visit(node[index], node, index);
            }
            return;
        }

        if (typeof node !== "object") {
            return;
        }

        if (node.type === "CallExpression") {
            const fix = ensureTextureRepeatResetAfterCall(
                node,
                parent,
                property,
                diagnostic
            );

            if (fix) {
                fixes.push(fix);
                return;
            }
        }

        for (const [key, value] of Object.entries(node)) {
            if (value && typeof value === "object") {
                visit(value, node, key);
            }
        }
    };

    visit(ast, null, null);

    return fixes;
}

function ensureTextureRepeatResetAfterCall(node, parent, property, diagnostic) {
    if (!Array.isArray(parent) || typeof property !== "number") {
        return null;
    }

    if (!node || node.type !== "CallExpression") {
        return null;
    }

    if (!isIdentifierWithName(node.object, "gpu_set_texrepeat")) {
        return null;
    }

    const args = Array.isArray(node.arguments) ? node.arguments : [];

    if (args.length === 0) {
        return null;
    }

    if (!shouldResetTextureRepeat(args[0])) {
        return null;
    }

    const siblings = parent;
    let insertionIndex = siblings.length;

    for (let index = property + 1; index < siblings.length; index += 1) {
        const sibling = siblings[index];

        if (isTextureRepeatResetCall(sibling)) {
            return null;
        }

        if (!isTriviallyIgnorableStatement(sibling)) {
            insertionIndex = index + 1;
            break;
        }
    }

    const resetCall = createTextureRepeatResetCall(node);

    if (!resetCall) {
        return null;
    }

    const fixDetail = createFeatherFixDetail(diagnostic, {
        target: node.object?.name ?? null,
        range: {
            start: getNodeStartIndex(node),
            end: getNodeEndIndex(node)
        }
    });

    if (!fixDetail) {
        return null;
    }

    const previousSibling = siblings[insertionIndex - 1] ?? node;
    const nextSibling = siblings[insertionIndex] ?? null;
    const needsSeparator =
        insertionIndex > property + 1 &&
        !isTriviallyIgnorableStatement(previousSibling) &&
        nextSibling &&
        !isTriviallyIgnorableStatement(nextSibling) &&
        !hasOriginalBlankLineBetween(previousSibling, nextSibling);

    if (needsSeparator) {
        siblings.splice(
            insertionIndex,
            0,
            createEmptyStatementLike(previousSibling)
        );
        insertionIndex += 1;
    }

    siblings.splice(insertionIndex, 0, resetCall);
    attachFeatherFixMetadata(resetCall, [fixDetail]);

    return fixDetail;
}

function computeStateResetInsertionIndex({
    siblings,
    startIndex,
    isResetCall
}) {
    if (!Array.isArray(siblings)) {
        return null;
    }

    let insertionIndex = siblings.length;

    for (let index = startIndex; index < siblings.length; index += 1) {
        const sibling = siblings[index];

        if (typeof isResetCall === "function" && isResetCall(sibling)) {
            return { alreadyReset: true };
        }

        if (isExitLikeStatement(sibling)) {
            insertionIndex = index;
            break;
        }
    }

    while (
        insertionIndex > startIndex &&
        insertionIndex <= siblings.length &&
        isTriviallyIgnorableStatement(siblings[insertionIndex - 1])
    ) {
        insertionIndex -= 1;
    }

    return { index: insertionIndex };
}

function isExitLikeStatement(node) {
    if (!node || typeof node !== "object") {
        return false;
    }

    switch (node.type) {
        case "ReturnStatement":
        case "ThrowStatement":
        case "ExitStatement":
            return true;
        default:
            return false;
    }
}

function isTriviallyIgnorableStatement(node) {
    if (!node || typeof node !== "object") {
        return true;
    }

    if (node.type === "EmptyStatement") {
        return true;
    }

    if (Array.isArray(node)) {
        return node.length === 0;
    }

    return false;
}

function createEmptyStatementLike(template) {
    const empty = { type: "EmptyStatement" };

    if (template && typeof template === "object") {
        if (Object.hasOwn(template, "start")) {
            empty.start = cloneLocation(template.start);
        }

        if (Object.hasOwn(template, "end")) {
            empty.end = cloneLocation(template.end);
        }
    }

    return empty;
}

function hasOriginalBlankLineBetween(beforeNode, afterNode) {
    const beforeEndLine =
        typeof beforeNode?.end?.line === "number" ? beforeNode.end.line : null;
    const afterStartLine =
        typeof afterNode?.start?.line === "number"
            ? afterNode.start.line
            : null;

    if (beforeEndLine == null || afterStartLine == null) {
        return false;
    }

    return afterStartLine > beforeEndLine + 1;
}

function correctDataStructureAccessorTokens({ ast, diagnostic }) {
    if (!diagnostic || !ast || typeof ast !== "object") {
        return [];
    }

    const accessorReplacement =
        getAccessorReplacementFromDiagnostic(diagnostic);

    if (!accessorReplacement) {
        return [];
    }

    const { incorrectAccessor, correctAccessor } = accessorReplacement;

    if (incorrectAccessor === correctAccessor) {
        return [];
    }

    const fixes = [];

    const visit = (node, parent, property) => {
        if (!node) {
            return;
        }

        if (Array.isArray(node)) {
            for (let index = 0; index < node.length; index += 1) {
                visit(node[index], node, index);
            }
            return;
        }

        if (typeof node !== "object") {
            return;
        }

        if (node.type === "MemberIndexExpression") {
            const fix = updateMemberIndexAccessor(node, {
                incorrectAccessor,
                correctAccessor,
                diagnostic
            });

            if (fix) {
                fixes.push(fix);
                return;
            }
        }

        for (const [key, value] of Object.entries(node)) {
            if (value && typeof value === "object") {
                visit(value, node, key);
            }
        }
    };

    visit(ast, null, null);

    return fixes;
}

function updateMemberIndexAccessor(
    node,
    { incorrectAccessor, correctAccessor, diagnostic }
) {
    if (!node || node.type !== "MemberIndexExpression") {
        return null;
    }

    if (
        typeof incorrectAccessor !== "string" ||
        typeof correctAccessor !== "string"
    ) {
        return null;
    }

    if (node.accessor !== incorrectAccessor) {
        return null;
    }

    node.accessor = correctAccessor;

    const fixDetail = createFeatherFixDetail(diagnostic, {
        target: typeof node.object?.name === "string" ? node.object.name : null,
        range: {
            start: getNodeStartIndex(node),
            end: getNodeEndIndex(node)
        }
    });

    if (!fixDetail) {
        return null;
    }

    attachFeatherFixMetadata(node, [fixDetail]);

    return fixDetail;
}

function getAccessorReplacementFromDiagnostic(diagnostic) {
    if (!diagnostic) {
        return null;
    }

    const incorrectAccessor = extractAccessorFromExample(diagnostic.badExample);
    const correctAccessor = extractAccessorFromExample(diagnostic.goodExample);

    if (!incorrectAccessor || !correctAccessor) {
        return null;
    }

    if (incorrectAccessor === correctAccessor) {
        return null;
    }

    return { incorrectAccessor, correctAccessor };
}

function extractAccessorFromExample(example) {
    if (typeof example !== "string" || example.length === 0) {
        return null;
    }

    for (const token of DATA_STRUCTURE_ACCESSOR_TOKENS) {
        const search = `[${token}`;

        if (example.includes(search)) {
            return search;
        }
    }

    return null;
}

function ensureFileFindSearchesAreSerialized({ ast, diagnostic }) {
    if (!diagnostic || !ast || typeof ast !== "object") {
        return [];
    }

    const fixes = [];
    const state = createFileFindState();

    processStatementBlock(getProgramStatements(ast), state);

    return fixes;

    function processStatementBlock(statements, currentState) {
        if (
            !Array.isArray(statements) ||
            statements.length === 0 ||
            !currentState
        ) {
            return;
        }

        let index = 0;

        while (index < statements.length) {
            const statement = statements[index];

            if (isFileFindCloseStatement(statement)) {
                currentState.openCount = Math.max(
                    currentState.openCount - 1,
                    0
                );
                index += 1;
                continue;
            }

            const callNode = getFileFindFirstCallFromStatement(statement);

            if (callNode && currentState.openCount > 0) {
                const insertion = insertFileFindCloseBefore(
                    statements,
                    index,
                    callNode
                );

                if (insertion?.fixDetail) {
                    fixes.push(insertion.fixDetail);
                    currentState.openCount = Math.max(
                        currentState.openCount - 1,
                        0
                    );
                    index += insertion.insertedBefore;
                    continue;
                }
            }

            if (callNode) {
                currentState.openCount += 1;
            }

            handleNestedStatements(statement, currentState);
            index += 1;
        }
    }

    function handleNestedStatements(statement, currentState) {
        if (!statement || typeof statement !== "object" || !currentState) {
            return;
        }

        switch (statement.type) {
            case "BlockStatement": {
                processStatementBlock(statement.body ?? [], currentState);
                break;
            }
            case "IfStatement": {
                processBranch(statement, "consequent", currentState);

                if (statement.alternate) {
                    processBranch(statement, "alternate", currentState);
                }

                break;
            }
            case "WhileStatement":
            case "RepeatStatement":
            case "DoWhileStatement":
            case "ForStatement": {
                processBranch(statement, "body", currentState);
                break;
            }
            case "SwitchStatement": {
                const cases = Array.isArray(statement.cases)
                    ? statement.cases
                    : [];

                for (const caseClause of cases) {
                    const branchState = cloneFileFindState(currentState);
                    processStatementBlock(
                        caseClause?.consequent ?? [],
                        branchState
                    );
                }
                break;
            }
            case "TryStatement": {
                if (statement.block) {
                    processStatementBlock(
                        statement.block.body ?? [],
                        currentState
                    );
                }

                if (statement.handler) {
                    processBranch(statement.handler, "body", currentState);
                }

                if (statement.finalizer) {
                    processStatementBlock(
                        statement.finalizer.body ?? [],
                        currentState
                    );
                }
                break;
            }
            default:
                break;
        }
    }

    function processBranch(parent, key, currentState) {
        if (!parent || typeof parent !== "object" || !currentState) {
            return;
        }

        const statements = getBranchStatements(parent, key);

        if (!statements) {
            return;
        }

        const branchState = cloneFileFindState(currentState);
        processStatementBlock(statements, branchState);
    }

    function getBranchStatements(parent, key) {
        if (!parent || typeof parent !== "object" || !key) {
            return null;
        }

        let target = parent[key];

        if (!target) {
            return null;
        }

        if (target.type !== "BlockStatement") {
            target = ensureBlockStatement(parent, key, target);
        }

        if (!target || target.type !== "BlockStatement") {
            return null;
        }

        return Array.isArray(target.body) ? target.body : [];
    }

    function insertFileFindCloseBefore(statements, index, callNode) {
        if (!Array.isArray(statements) || typeof index !== "number") {
            return null;
        }

        const closeCall = createFileFindCloseCall(callNode);

        if (!closeCall) {
            return null;
        }

        const fixDetail = createFeatherFixDetail(diagnostic, {
            target: callNode?.object?.name ?? null,
            range: {
                start: getNodeStartIndex(callNode),
                end: getNodeEndIndex(callNode)
            }
        });

        if (!fixDetail) {
            return null;
        }

        attachFeatherFixMetadata(closeCall, [fixDetail]);
        statements.splice(index, 0, closeCall);

        return {
            fixDetail,
            insertedBefore: 1
        };
    }

    function getFileFindFirstCallFromStatement(statement) {
        if (!statement || typeof statement !== "object") {
            return null;
        }

        switch (statement.type) {
            case "CallExpression":
                return isIdentifierWithName(statement.object, "file_find_first")
                    ? statement
                    : null;
            case "AssignmentExpression":
                return getFileFindFirstCallFromExpression(statement.right);
            case "VariableDeclaration": {
                const declarations = Array.isArray(statement.declarations)
                    ? statement.declarations
                    : [];

                for (const declarator of declarations) {
                    const call = getFileFindFirstCallFromExpression(
                        declarator?.init
                    );
                    if (call) {
                        return call;
                    }
                }
                return null;
            }
            case "ReturnStatement":
            case "ThrowStatement":
                return getFileFindFirstCallFromExpression(statement.argument);
            case "ExpressionStatement":
                return getFileFindFirstCallFromExpression(statement.expression);
            default:
                return null;
        }
    }

    function getFileFindFirstCallFromExpression(expression) {
        if (!expression || typeof expression !== "object") {
            return null;
        }

        if (expression.type === "CallExpression") {
            return isIdentifierWithName(expression.object, "file_find_first")
                ? expression
                : null;
        }

        if (expression.type === "ParenthesizedExpression") {
            return getFileFindFirstCallFromExpression(expression.expression);
        }

        if (expression.type === "AssignmentExpression") {
            return getFileFindFirstCallFromExpression(expression.right);
        }

        if (expression.type === "SequenceExpression") {
            const expressions = Array.isArray(expression.expressions)
                ? expression.expressions
                : [];

            for (const item of expressions) {
                const call = getFileFindFirstCallFromExpression(item);
                if (call) {
                    return call;
                }
            }
        }

        if (
            expression.type === "BinaryExpression" ||
            expression.type === "LogicalExpression"
        ) {
            const leftCall = getFileFindFirstCallFromExpression(
                expression.left
            );
            if (leftCall) {
                return leftCall;
            }

            return getFileFindFirstCallFromExpression(expression.right);
        }

        if (
            expression.type === "ConditionalExpression" ||
            expression.type === "TernaryExpression"
        ) {
            const consequentCall = getFileFindFirstCallFromExpression(
                expression.consequent
            );
            if (consequentCall) {
                return consequentCall;
            }

            return getFileFindFirstCallFromExpression(expression.alternate);
        }

        return null;
    }

    function isFileFindCloseStatement(statement) {
        if (!statement || typeof statement !== "object") {
            return false;
        }

        if (statement.type === "CallExpression") {
            return isIdentifierWithName(statement.object, "file_find_close");
        }

        if (statement.type === "ExpressionStatement") {
            return isFileFindCloseStatement(statement.expression);
        }

        if (
            statement.type === "ReturnStatement" ||
            statement.type === "ThrowStatement"
        ) {
            return isFileFindCloseStatement(statement.argument);
        }

        return false;
    }

    function getProgramStatements(node) {
        if (!node || typeof node !== "object") {
            return [];
        }

        if (Array.isArray(node.body)) {
            return node.body;
        }

        if (node.body && Array.isArray(node.body.body)) {
            return node.body.body;
        }

        return [];
    }

    function createFileFindState() {
        return {
            openCount: 0
        };
    }

    function cloneFileFindState(existing) {
        if (!existing || typeof existing !== "object") {
            return createFileFindState();
        }

        return {
            openCount: existing.openCount ?? 0
        };
    }

    function createFileFindCloseCall(template) {
        const identifier = createIdentifier(
            "file_find_close",
            template?.object ?? template
        );

        if (!identifier) {
            return null;
        }

        const callExpression = {
            type: "CallExpression",
            object: identifier,
            arguments: []
        };

        if (Object.hasOwn(template, "start")) {
            callExpression.start = cloneLocation(template.start);
        }

        if (Object.hasOwn(template, "end")) {
            callExpression.end = cloneLocation(template.end);
        }

        return callExpression;
    }

    function ensureBlockStatement(parent, key, statement) {
        if (!parent || typeof parent !== "object" || !key) {
            return null;
        }

        if (!statement || typeof statement !== "object") {
            return null;
        }

        const block = {
            type: "BlockStatement",
            body: [statement]
        };

        if (Object.hasOwn(statement, "start")) {
            block.start = cloneLocation(statement.start);
        }

        if (Object.hasOwn(statement, "end")) {
            block.end = cloneLocation(statement.end);
        }

        parent[key] = block;

        return block;
    }
}

function ensureGpuStateIsPopped({ ast, diagnostic }) {
    if (!diagnostic || !ast || typeof ast !== "object") {
        return [];
    }

    const fixes = [];

    const visit = (node, parent, property) => {
        if (!node) {
            return;
        }

        if (Array.isArray(node)) {
            for (let index = 0; index < node.length; index += 1) {
                visit(node[index], node, index);
            }
            return;
        }

        if (typeof node !== "object") {
            return;
        }

        if (node.type === "IfStatement") {
            const fix = moveGpuPopStateCallOutOfConditional(
                node,
                parent,
                property,
                diagnostic
            );

            if (fix) {
                fixes.push(fix);
            }
        }

        for (const [key, value] of Object.entries(node)) {
            if (value && typeof value === "object") {
                visit(value, node, key);
            }
        }
    };

    visit(ast, null, null);

    return fixes;
}

function moveGpuPopStateCallOutOfConditional(
    node,
    parent,
    property,
    diagnostic
) {
    if (!Array.isArray(parent) || typeof property !== "number") {
        return null;
    }

    if (!node || node.type !== "IfStatement") {
        return null;
    }

    const consequentBlock = node.consequent;

    if (!consequentBlock || consequentBlock.type !== "BlockStatement") {
        return null;
    }

    const consequentBody = Array.isArray(consequentBlock.body)
        ? consequentBlock.body
        : null;

    if (!consequentBody || consequentBody.length === 0) {
        return null;
    }

    const trailingPopIndex = findTrailingGpuPopIndex(consequentBody);

    if (trailingPopIndex === -1) {
        return null;
    }

    if (hasTrailingGpuPopInAlternate(node.alternate)) {
        return null;
    }

    const siblings = parent;

    if (hasGpuPopStateAfterIndex(siblings, property)) {
        return null;
    }

    if (!hasGpuPushStateBeforeIndex(siblings, property)) {
        return null;
    }

    const [popStatement] = consequentBody.splice(trailingPopIndex, 1);
    const callExpression = getCallExpression(popStatement);

    if (
        !callExpression ||
        !isIdentifierWithName(callExpression.object, "gpu_pop_state")
    ) {
        return null;
    }

    const fixDetail = createFeatherFixDetail(diagnostic, {
        target: callExpression.object?.name ?? "gpu_pop_state",
        range: {
            start: getNodeStartIndex(callExpression),
            end: getNodeEndIndex(callExpression)
        }
    });

    if (!fixDetail) {
        return null;
    }

    siblings.splice(property + 1, 0, popStatement);
    attachFeatherFixMetadata(callExpression, [fixDetail]);

    return fixDetail;
}

function hasTrailingGpuPopInAlternate(alternate) {
    if (!alternate) {
        return false;
    }

    if (alternate.type === "BlockStatement") {
        const body = Array.isArray(alternate.body) ? alternate.body : null;

        if (!body || body.length === 0) {
            return false;
        }

        return isGpuPopStateCallStatement(body[body.length - 1]);
    }

    if (alternate.type === "IfStatement") {
        return true;
    }

    return isGpuPopStateCallStatement(alternate);
}

function findTrailingGpuPopIndex(statements) {
    if (!Array.isArray(statements) || statements.length === 0) {
        return -1;
    }

    for (let index = statements.length - 1; index >= 0; index -= 1) {
        const statement = statements[index];

        if (isGpuPopStateCallStatement(statement)) {
            return index;
        }

        if (!isEmptyStatement(statement)) {
            break;
        }
    }

    return -1;
}

function isEmptyStatement(node) {
    return !!node && node.type === "EmptyStatement";
}

function hasGpuPopStateAfterIndex(statements, index) {
    if (!Array.isArray(statements)) {
        return false;
    }

    for (let offset = index + 1; offset < statements.length; offset += 1) {
        const statement = statements[offset];
        if (isEmptyStatement(statement)) {
            continue;
        }

        if (isGpuPopStateCallStatement(statement)) {
            return true;
        }

        break;
    }

    return false;
}

function hasGpuPushStateBeforeIndex(statements, index) {
    if (!Array.isArray(statements)) {
        return false;
    }

    for (let offset = index - 1; offset >= 0; offset -= 1) {
        const statement = statements[offset];
        if (isEmptyStatement(statement)) {
            continue;
        }
        if (isGpuPushStateCallStatement(statement)) {
            return true;
        }
    }

    return false;
}

function isGpuPopStateCallStatement(node) {
    const expression = getCallExpression(node);

    if (!expression) {
        return false;
    }

    return isIdentifierWithName(expression.object, "gpu_pop_state");
}

function isGpuPushStateCallStatement(node) {
    const expression = getCallExpression(node);

    if (!expression) {
        return false;
    }

    return isIdentifierWithName(expression.object, "gpu_push_state");
}

function getCallExpression(node) {
    if (!node) {
        return null;
    }

    if (node.type === "CallExpression") {
        return node;
    }

    if (node.type === "ExpressionStatement") {
        const expression = node.expression;

        if (expression && expression.type === "CallExpression") {
            return expression;
        }
    }

    return null;
}

function removeDanglingFileFindCalls({ ast, diagnostic }) {
    if (!diagnostic || !ast || typeof ast !== "object") {
        return [];
    }

    const fixes = [];

    const visit = (node, parent, property) => {
        if (!node) {
            return;
        }

        if (Array.isArray(node)) {
            if (isStatementList(parent, property)) {
                sanitizeFileFindCalls(node, parent, fixes, diagnostic, ast);
            }

            for (let index = 0; index < node.length; index += 1) {
                visit(node[index], node, index);
            }
            return;
        }

        if (typeof node !== "object") {
            return;
        }

        for (const [key, value] of Object.entries(node)) {
            if (value && typeof value === "object") {
                visit(value, node, key);
            }
        }
    };

    visit(ast, null, null);

    return fixes;
}

function sanitizeFileFindCalls(
    statements,
    parent,
    fixes,
    diagnostic,
    metadataRoot
) {
    if (!Array.isArray(statements) || statements.length === 0) {
        return;
    }

    for (let index = 0; index < statements.length; index += 1) {
        const statement = statements[index];

        if (!isFileFindBlockFunctionCall(statement)) {
            continue;
        }

        if (!hasPrecedingFileFindClose(statements, index)) {
            continue;
        }

        const fixDetail = createFeatherFixDetail(diagnostic, {
            target: getCallExpressionCalleeName(statement),
            range: {
                start: getNodeStartIndex(statement),
                end: getNodeEndIndex(statement)
            }
        });

        if (!fixDetail) {
            continue;
        }

        const metadataTarget =
            parent && typeof parent === "object" ? parent : null;
        if (metadataTarget && metadataTarget !== metadataRoot) {
            attachFeatherFixMetadata(metadataTarget, [fixDetail]);
        }

        statements.splice(index, 1);
        index -= 1;

        fixes.push(fixDetail);
    }
}

function isStatementList(parent, property) {
    if (!parent || typeof property === "number") {
        return false;
    }

    if (property === "body") {
        return parent.type === "Program" || parent.type === "BlockStatement";
    }

    if (property === "consequent" && parent.type === "SwitchCase") {
        return true;
    }

    return false;
}

function isFileFindBlockFunctionCall(statement) {
    if (!statement || typeof statement !== "object") {
        return false;
    }

    const calleeName = getCallExpressionCalleeName(statement);

    if (!calleeName) {
        return false;
    }

    return FILE_FIND_BLOCK_CALL_TARGETS.has(calleeName);
}

function hasPrecedingFileFindClose(statements, index) {
    for (let offset = index - 1; offset >= 0; offset -= 1) {
        const candidate = statements[offset];

        if (
            isCallExpressionStatementWithName(
                candidate,
                FILE_FIND_CLOSE_FUNCTION_NAME
            )
        ) {
            return true;
        }
    }

    return false;
}

function isCallExpressionStatementWithName(statement, name) {
    if (!statement || typeof statement !== "object" || !name) {
        return false;
    }

    const calleeName = getCallExpressionCalleeName(statement);

    return calleeName === name;
}

function getCallExpressionCalleeName(node) {
    if (!node || typeof node !== "object") {
        return null;
    }

    if (node.type === "CallExpression") {
        return node.object?.name ?? null;
    }

    if (node.type === "ExpressionStatement") {
        return getCallExpressionCalleeName(node.expression);
    }

    return null;
}

function harmonizeTexturePointerTernaries({ ast, diagnostic }) {
    if (!diagnostic || !ast || typeof ast !== "object") {
        return [];
    }

    const fixes = [];

    const visit = (node, parent, property) => {
        if (!node) {
            return;
        }

        if (Array.isArray(node)) {
            for (let index = 0; index < node.length; index += 1) {
                visit(node[index], node, index);
            }
            return;
        }

        if (typeof node !== "object") {
            return;
        }

        if (node.type === "TernaryExpression") {
            const fix = harmonizeTexturePointerTernary(
                node,
                parent,
                property,
                diagnostic
            );

            if (fix) {
                fixes.push(fix);
                return;
            }
        }

        for (const [key, value] of Object.entries(node)) {
            if (value && typeof value === "object") {
                visit(value, node, key);
            }
        }
    };

    visit(ast, null, null);

    return fixes;
}

const INSTANCE_CREATE_FUNCTION_NAMES = new Set([
    "instance_create_layer",
    "instance_create_depth",
    "instance_create_depth_ext",
    "instance_create_layer_ext",
    "instance_create_at",
    "instance_create",
    "instance_create_z"
]);

function annotateInstanceVariableStructAssignments({ ast, diagnostic }) {
    if (!diagnostic || !ast || typeof ast !== "object") {
        return [];
    }

    const fixes = [];

    const visit = (node) => {
        if (!node) {
            return;
        }

        if (Array.isArray(node)) {
            for (const entry of node) {
                visit(entry);
            }
            return;
        }

        if (typeof node !== "object") {
            return;
        }

        if (node.type === "CallExpression") {
            const callFixes = annotateInstanceCreateCall(node, diagnostic);

            if (isNonEmptyArray(callFixes)) {
                fixes.push(...callFixes);
            }
        }

        for (const value of Object.values(node)) {
            if (value && typeof value === "object") {
                visit(value);
            }
        }
    };

    visit(ast);

    return fixes;
}

function annotateInstanceCreateCall(node, diagnostic) {
    if (!node || node.type !== "CallExpression") {
        return [];
    }

    if (!isInstanceCreateIdentifier(node.object)) {
        return [];
    }

    const structArgument = findStructArgument(node.arguments);

    if (!structArgument) {
        return [];
    }

    return annotateVariableStructProperties(structArgument, diagnostic);
}

function isInstanceCreateIdentifier(node) {
    if (!node || node.type !== "Identifier") {
        return false;
    }

    if (INSTANCE_CREATE_FUNCTION_NAMES.has(node.name)) {
        return true;
    }

    return node.name?.startsWith?.("instance_create_") ?? false;
}

function findStructArgument(args) {
    if (!Array.isArray(args) || args.length === 0) {
        return null;
    }

    for (let index = args.length - 1; index >= 0; index -= 1) {
        const candidate = args[index];

        if (candidate && candidate.type === "StructExpression") {
            return candidate;
        }
    }

    return null;
}

function annotateVariableStructProperties(structExpression, diagnostic) {
    if (!structExpression || structExpression.type !== "StructExpression") {
        return [];
    }

    const properties = Array.isArray(structExpression.properties)
        ? structExpression.properties
        : [];

    if (properties.length === 0) {
        return [];
    }

    const fixes = [];

    for (const property of properties) {
        const fixDetail = annotateVariableStructProperty(property, diagnostic);

        if (fixDetail) {
            fixes.push(fixDetail);
        }
    }

    return fixes;
}

function annotateVariableStructProperty(property, diagnostic) {
    if (!property || property.type !== "Property") {
        return null;
    }

    const value = property.value;

    if (
        !value ||
        value.type !== "Identifier" ||
        typeof value.name !== "string"
    ) {
        return null;
    }

    const fixDetail = createFeatherFixDetail(diagnostic, {
        target: value.name,
        range: {
            start: getNodeStartIndex(property),
            end: getNodeEndIndex(property)
        },
        automatic: false
    });

    if (!fixDetail) {
        return null;
    }

    attachFeatherFixMetadata(property, [fixDetail]);

    return fixDetail;
}

function harmonizeTexturePointerTernary(node, parent, property, diagnostic) {
    if (!node || node.type !== "TernaryExpression") {
        return null;
    }

    if (
        !parent ||
        parent.type !== "AssignmentExpression" ||
        property !== "right"
    ) {
        return null;
    }

    if (!isSpriteGetTextureCall(node.consequent)) {
        return null;
    }

    const alternate = node.alternate;

    if (!isNegativeOneLiteral(alternate)) {
        return null;
    }

    const pointerIdentifier = createIdentifier("pointer_null", alternate);

    if (!pointerIdentifier) {
        return null;
    }

    copyCommentMetadata(alternate, pointerIdentifier);
    node.alternate = pointerIdentifier;

    const fixDetail = createFeatherFixDetail(diagnostic, {
        target: isIdentifier(parent.left) ? parent.left.name : null,
        range: {
            start: getNodeStartIndex(node),
            end: getNodeEndIndex(node)
        }
    });

    if (!fixDetail) {
        return null;
    }

    attachFeatherFixMetadata(node, [fixDetail]);

    return fixDetail;
}

function createAssignmentFromDeclarator(declarator, declarationNode) {
    if (!declarator || typeof declarator !== "object") {
        return null;
    }

    const identifier = declarator.id;

    if (!isIdentifier(identifier)) {
        return null;
    }

    if (!declarator.init) {
        return null;
    }

    const assignment = {
        type: "AssignmentExpression",
        operator: "=",
        left: cloneIdentifier(identifier),
        right: declarator.init,
        start: cloneLocation(declarator.start ?? declarationNode?.start),
        end: cloneLocation(declarator.end ?? declarationNode?.end)
    };

    copyCommentMetadata(declarator, assignment);

    return assignment;
}

function isFunctionLikeNode(node) {
    if (!node || typeof node !== "object") {
        return false;
    }

    if (typeof node.type !== "string") {
        return false;
    }

    return FUNCTION_LIKE_TYPES.has(node.type);
}

function getFunctionParameterNames(node) {
    const params = Array.isArray(node?.params) ? node.params : [];
    const names = [];

    for (const param of params) {
        if (!param || typeof param !== "object") {
            continue;
        }

        if (isIdentifier(param)) {
            if (param.name) {
                names.push(param.name);
            }
            continue;
        }

        if (param.type === "DefaultParameter" && isIdentifier(param.left)) {
            if (param.left.name) {
                names.push(param.left.name);
            }
            continue;
        }
    }

    return names;
}

function getVariableDeclaratorName(declarator) {
    if (!declarator || typeof declarator !== "object") {
        return null;
    }

    const identifier = declarator.id;

    if (!isIdentifier(identifier)) {
        return null;
    }

    return identifier.name ?? null;
}

function cloneLiteral(node) {
    if (!node || node.type !== "Literal") {
        return null;
    }

    const cloned = {
        type: "Literal",
        value: node.value
    };

    if (Object.hasOwn(node, "start")) {
        cloned.start = cloneLocation(node.start);
    }

    if (Object.hasOwn(node, "end")) {
        cloned.end = cloneLocation(node.end);
    }

    return cloned;
}

function createIdentifierFromTemplate(name, template) {
    const identifier = {
        type: "Identifier",
        name
    };

    if (template && typeof template === "object") {
        if (Object.hasOwn(template, "start")) {
            identifier.start = cloneLocation(template.start);
        }

        if (Object.hasOwn(template, "end")) {
            identifier.end = cloneLocation(template.end);
        }
    }

    return identifier;
}

function cloneIdentifier(node) {
    if (!node || node.type !== "Identifier") {
        return null;
    }

    const cloned = {
        type: "Identifier",
        name: node.name
    };

    if (Object.hasOwn(node, "start")) {
        cloned.start = cloneLocation(node.start);
    }

    if (Object.hasOwn(node, "end")) {
        cloned.end = cloneLocation(node.end);
    }

    return cloned;
}

function copyCommentMetadata(source, target) {
    if (!source || !target) {
        return;
    }

    [
        "leadingComments",
        "trailingComments",
        "innerComments",
        "comments"
    ].forEach((key) => {
        if (Object.hasOwn(source, key)) {
            target[key] = source[key];
        }
    });
}

function extractIdentifierNameFromLiteral(value) {
    if (typeof value !== "string") {
        return null;
    }

    const stripped = stripStringQuotes(value);
    if (!stripped) {
        return null;
    }

    if (!IDENTIFIER_NAME_PATTERN.test(stripped)) {
        return null;
    }

    return stripped;
}

function stripStringQuotes(value) {
    if (typeof value !== "string" || value.length < 2) {
        return null;
    }

    const firstChar = value[0];
    const lastChar = value[value.length - 1];

    if ((firstChar === '"' || firstChar === "'") && firstChar === lastChar) {
        return value.slice(1, -1);
    }

    return null;
}

function isIdentifierWithName(node, name) {
    if (!node || node.type !== "Identifier") {
        return false;
    }

    return node.name === name;
}

function isIdentifier(node) {
    return !!node && node.type === "Identifier";
}

function isDrawPrimitiveBeginCall(node) {
    return isCallExpressionWithName(node, "draw_primitive_begin");
}

function isDrawPrimitiveEndCall(node) {
    return isCallExpressionWithName(node, "draw_primitive_end");
}

function isCallExpressionWithName(node, name) {
    if (!node || node.type !== "CallExpression") {
        return false;
    }

    return isIdentifierWithName(node.object, name);
}

function createPrimitiveBeginCall(template) {
    if (!template || template.type !== "CallExpression") {
        return null;
    }

    const identifier = createIdentifier(
        "draw_primitive_begin",
        template.object
    );

    if (!identifier) {
        return null;
    }

    const primitiveType = createIdentifier("pr_linelist");

    const callExpression = {
        type: "CallExpression",
        object: identifier,
        arguments: [primitiveType].filter(Boolean)
    };

    if (Object.hasOwn(template, "start")) {
        callExpression.start = cloneLocation(template.start);
    }

    if (Object.hasOwn(template, "end")) {
        const referenceLocation = template.start ?? template.end;

        if (referenceLocation) {
            callExpression.end = cloneLocation(referenceLocation);
        }
    }

    return callExpression;
}

function isLiteralZero(node) {
    if (!node || node.type !== "Literal") {
        return false;
    }

    return node.value === "0" || node.value === 0;
}

function isLiteralOne(node) {
    if (!node || node.type !== "Literal") {
        return false;
    }

    return node.value === "1" || node.value === 1;
}

function isLiteralTrue(node) {
    if (!node || node.type !== "Literal") {
        return false;
    }

    return node.value === "true" || node.value === true;
}

function isLiteralFalse(node) {
    if (!node || node.type !== "Literal") {
        return false;
    }

    return node.value === "false" || node.value === false;
}

function isFogResetCall(node) {
    if (!node || node.type !== "CallExpression") {
        return false;
    }

    if (!isIdentifierWithName(node.object, "gpu_set_fog")) {
        return false;
    }

    const args = Array.isArray(node.arguments) ? node.arguments : [];

    if (args.length < 4) {
        return false;
    }

    return (
        isLiteralFalse(args[0]) &&
        isIdentifierWithName(args[1], "c_black") &&
        isLiteralZero(args[2]) &&
        isLiteralOne(args[3])
    );
}

function isAlphaTestEnableResetCall(node) {
    if (!node || node.type !== "CallExpression") {
        return false;
    }

    if (!isIdentifierWithName(node.object, "gpu_set_alphatestenable")) {
        return false;
    }

    const args = Array.isArray(node.arguments) ? node.arguments : [];

    if (args.length === 0) {
        return false;
    }

    return isLiteralFalse(args[0]);
}

function isAlphaTestRefResetCall(node) {
    if (!node || node.type !== "CallExpression") {
        return false;
    }

    if (!isIdentifierWithName(node.object, "gpu_set_alphatestref")) {
        return false;
    }

    const args = Array.isArray(node.arguments) ? node.arguments : [];

    if (args.length === 0) {
        return false;
    }

    return isLiteralZero(args[0]);
}

function isHalignResetCall(node) {
    if (!node || node.type !== "CallExpression") {
        return false;
    }

    if (!isIdentifierWithName(node.object, "draw_set_halign")) {
        return false;
    }

    const args = Array.isArray(node.arguments) ? node.arguments : [];

    if (args.length === 0) {
        return false;
    }

    return isIdentifierWithName(args[0], "fa_left");
}

function isCullModeResetCall(node) {
    if (!node || node.type !== "CallExpression") {
        return false;
    }

    if (!isIdentifierWithName(node.object, "gpu_set_cullmode")) {
        return false;
    }

    const args = Array.isArray(node.arguments) ? node.arguments : [];

    if (args.length === 0) {
        return false;
    }

    return isIdentifierWithName(args[0], "cull_noculling");
}

function isColourWriteEnableResetCall(node) {
    if (!node || node.type !== "CallExpression") {
        return false;
    }

    if (!isIdentifierWithName(node.object, "gpu_set_colourwriteenable")) {
        return false;
    }

    const args = Array.isArray(node.arguments) ? node.arguments : [];

    if (args.length < 4) {
        return false;
    }

    return args
        .slice(0, 4)
        .every((argument) => isBooleanLiteral(argument, true));
}

function isAlphaTestDisableCall(node) {
    if (!node || node.type !== "CallExpression") {
        return false;
    }

    if (!isIdentifierWithName(node.object, "gpu_set_alphatestenable")) {
        return false;
    }

    const args = Array.isArray(node.arguments) ? node.arguments : [];

    if (args.length === 0) {
        return false;
    }

    const [argument] = args;

    return isLiteralFalse(argument) || isLiteralZero(argument);
}

function createAlphaTestEnableResetCall(template) {
    if (!template || template.type !== "CallExpression") {
        return null;
    }

    const identifier = cloneIdentifier(template.object);

    if (!identifier || identifier.name !== "gpu_set_alphatestenable") {
        return null;
    }

    const literalFalse = createLiteral("false", template.arguments?.[0]);

    const callExpression = {
        type: "CallExpression",
        object: identifier,
        arguments: [literalFalse]
    };

    if (Object.prototype.hasOwnProperty.call(template, "start")) {
        callExpression.start = cloneLocation(template.start);
    }

    if (Object.prototype.hasOwnProperty.call(template, "end")) {
        callExpression.end = cloneLocation(template.end);
    }

    return callExpression;
}

function createAlphaTestRefResetCall(template) {
    if (!template || template.type !== "CallExpression") {
        return null;
    }

    const identifier = cloneIdentifier(template.object);

    if (!identifier || identifier.name !== "gpu_set_alphatestref") {
        return null;
    }

    const literalZero = createLiteral("0", template.arguments?.[0]);

    const callExpression = {
        type: "CallExpression",
        object: identifier,
        arguments: [literalZero]
    };

    if (Object.hasOwn(template, "start")) {
        callExpression.start = cloneLocation(template.start);
    }

    if (Object.hasOwn(template, "end")) {
        callExpression.end = cloneLocation(template.end);
    }

    return callExpression;
}

function createHalignResetCall(template) {
    if (!template || template.type !== "CallExpression") {
        return null;
    }

    const identifier = cloneIdentifier(template.object);

    if (!identifier || identifier.name !== "draw_set_halign") {
        return null;
    }

    const faLeft = createIdentifier("fa_left", template.arguments?.[0]);

    if (!faLeft) {
        return null;
    }

    const callExpression = {
        type: "CallExpression",
        object: identifier,
        arguments: [faLeft]
    };

    if (Object.hasOwn(template, "start")) {
        callExpression.start = cloneLocation(template.start);
    }

    if (Object.hasOwn(template, "end")) {
        callExpression.end = cloneLocation(template.end);
    }

    return callExpression;
}

function createCullModeResetCall(template) {
    if (!template || template.type !== "CallExpression") {
        return null;
    }

    const identifier = cloneIdentifier(template.object);

    if (!identifier || identifier.name !== "gpu_set_cullmode") {
        return null;
    }

    const resetArgument = createIdentifier(
        "cull_noculling",
        template.arguments?.[0]
    );

    if (!resetArgument) {
        return null;
    }

    const callExpression = {
        type: "CallExpression",
        object: identifier,
        arguments: [resetArgument]
    };

    if (Object.hasOwn(template, "start")) {
        callExpression.start = cloneLocation(template.start);
    }

    if (Object.hasOwn(template, "end")) {
        callExpression.end = cloneLocation(template.end);
    }

    return callExpression;
}

function createColourWriteEnableResetCall(template) {
    if (!template || template.type !== "CallExpression") {
        return null;
    }

    const identifier = cloneIdentifier(template.object);

    if (!identifier || identifier.name !== "gpu_set_colourwriteenable") {
        return null;
    }

    const templateArgs = Array.isArray(template.arguments)
        ? template.arguments
        : [];
    const argumentsList = [];

    for (let index = 0; index < 4; index += 1) {
        const argumentTemplate =
            templateArgs[index] ??
            templateArgs[templateArgs.length - 1] ??
            template;
        const literalTrue = createLiteral("true", argumentTemplate);
        argumentsList.push(literalTrue);
    }

    const callExpression = {
        type: "CallExpression",
        object: identifier,
        arguments: argumentsList
    };

    if (Object.hasOwn(template, "start")) {
        callExpression.start = cloneLocation(template.start);
    }

    if (Object.hasOwn(template, "end")) {
        callExpression.end = cloneLocation(template.end);
    }

    return callExpression;
}

function shouldResetBlendEnable(argument) {
    if (!argument || typeof argument !== "object") {
        return false;
    }

    return isLiteralFalse(argument) || isLiteralZero(argument);
}

function shouldResetTextureRepeat(argument) {
    if (!argument || typeof argument !== "object") {
        return false;
    }

    if (isLiteralFalse(argument) || isLiteralZero(argument)) {
        return false;
    }

    return isLiteralTrue(argument) || isLiteralOne(argument);
}

function isTextureRepeatResetCall(node) {
    if (!node || node.type !== "CallExpression") {
        return false;
    }

    if (!isIdentifierWithName(node.object, "gpu_set_texrepeat")) {
        return false;
    }

    const args = Array.isArray(node.arguments) ? node.arguments : [];

    if (args.length === 0) {
        return false;
    }

    const [argument] = args;

    return isLiteralFalse(argument) || isLiteralZero(argument);
}

function createTextureRepeatResetCall(template) {
    if (!template || template.type !== "CallExpression") {
        return null;
    }

    const identifier = cloneIdentifier(template.object);

    if (!identifier || identifier.name !== "gpu_set_texrepeat") {
        return null;
    }

    const literalFalse = createLiteral("false", template.arguments?.[0]);

    const callExpression = {
        type: "CallExpression",
        object: identifier,
        arguments: [literalFalse]
    };

    if (Object.hasOwn(template, "start")) {
        callExpression.start = cloneLocation(template.start);
    }

    if (Object.hasOwn(template, "end")) {
        callExpression.end = cloneLocation(template.end);
    }

    return callExpression;
}

function isBlendEnableResetCall(node) {
    if (!node || node.type !== "CallExpression") {
        return false;
    }

    if (!isIdentifierWithName(node.object, "gpu_set_blendenable")) {
        return false;
    }

    const args = Array.isArray(node.arguments) ? node.arguments : [];

    if (args.length === 0) {
        return false;
    }

    const [argument] = args;

    return isLiteralTrue(argument) || isLiteralOne(argument);
}

function createFogResetCall(template) {
    if (!template || template.type !== "CallExpression") {
        return null;
    }

    const identifier = cloneIdentifier(template.object);

    if (!identifier || identifier.name !== "gpu_set_fog") {
        return null;
    }

    const [argument0, argument1, argument2, argument3] = Array.isArray(
        template.arguments
    )
        ? template.arguments
        : [];

    const falseLiteral = createLiteral("false", argument0);
    const colorIdentifier = createIdentifier("c_black", argument1);
    const zeroLiteral = createLiteral("0", argument2);
    const oneLiteral = createLiteral("1", argument3);

    if (!falseLiteral || !colorIdentifier || !zeroLiteral || !oneLiteral) {
        return null;
    }

    const callExpression = {
        type: "CallExpression",
        object: identifier,
        arguments: [falseLiteral, colorIdentifier, zeroLiteral, oneLiteral]
    };

    if (Object.hasOwn(template, "start")) {
        callExpression.start = cloneLocation(template.start);
    }

    if (Object.hasOwn(template, "end")) {
        callExpression.end = cloneLocation(template.end);
    }

    return callExpression;
}

function createBlendEnableResetCall(template) {
    if (!template || template.type !== "CallExpression") {
        return null;
    }

    const identifier = cloneIdentifier(template.object);

    if (!identifier || identifier.name !== "gpu_set_blendenable") {
        return null;
    }

    const literalTrue = createLiteral("true", template.arguments?.[0]);

    const callExpression = {
        type: "CallExpression",
        object: identifier,
        arguments: [literalTrue]
    };

    if (Object.hasOwn(template, "start")) {
        callExpression.start = cloneLocation(template.start);
    }

    if (Object.hasOwn(template, "end")) {
        callExpression.end = cloneLocation(template.end);
    }

    return callExpression;
}

function createLiteral(value, template) {
    const literalValue = typeof value === "number" ? String(value) : value;

    const literal = {
        type: "Literal",
        value: literalValue
    };

    if (template && typeof template === "object") {
        if (Object.hasOwn(template, "start")) {
            literal.start = cloneLocation(template.start);
        }

        if (Object.hasOwn(template, "end")) {
            literal.end = cloneLocation(template.end);
        }
    }

    return literal;
}

function reorderOptionalParameters({ ast, diagnostic }) {
    if (!diagnostic || !ast || typeof ast !== "object") {
        return [];
    }

    const fixes = [];

    const visit = (node) => {
        if (!node) {
            return;
        }

        if (Array.isArray(node)) {
            for (const item of node) {
                visit(item);
            }
            return;
        }

        if (typeof node !== "object") {
            return;
        }

        if (node.type === "FunctionDeclaration") {
            const fix = reorderFunctionOptionalParameters(node, diagnostic);

            if (fix) {
                fixes.push(fix);
            }
        }

        for (const value of Object.values(node)) {
            if (value && typeof value === "object") {
                visit(value);
            }
        }
    };

    visit(ast);

    return fixes;
}

function reorderFunctionOptionalParameters(node, diagnostic) {
    if (!node || node.type !== "FunctionDeclaration") {
        return null;
    }

    const params = Array.isArray(node.params) ? node.params : null;

    if (!params || params.length === 0) {
        return null;
    }

    let encounteredOptional = false;
    let needsReordering = false;

    for (const param of params) {
        if (isOptionalParameter(param)) {
            encounteredOptional = true;
        } else if (encounteredOptional) {
            needsReordering = true;
            break;
        }
    }

    if (!needsReordering) {
        return null;
    }

    const requiredParams = [];
    const optionalParams = [];

    for (const param of params) {
        if (isOptionalParameter(param)) {
            optionalParams.push(param);
        } else {
            requiredParams.push(param);
        }
    }

    const reorderedParams = requiredParams.concat(optionalParams);

    if (reorderedParams.length !== params.length) {
        return null;
    }

    node.params = reorderedParams;

    const fixDetail = createFeatherFixDetail(diagnostic, {
        target: getFunctionIdentifierName(node),
        range: {
            start: getNodeStartIndex(node),
            end: getNodeEndIndex(node)
        }
    });

    if (!fixDetail) {
        return null;
    }

    attachFeatherFixMetadata(node, [fixDetail]);

    return fixDetail;
}

function isOptionalParameter(parameter) {
    return parameter?.type === "DefaultParameter";
}

function getFunctionIdentifierName(node) {
    if (!node) {
        return null;
    }

    const { id, name, key } = node;

    if (typeof id === "string") {
        return id;
    }

    if (id && typeof id === "object") {
        if (typeof id.name === "string") {
            return id.name;
        }

        if (id.type === "Identifier" && typeof id.name === "string") {
            return id.name;
        }
    }

    if (typeof name === "string") {
        return name;
    }

    if (key && typeof key === "object" && typeof key.name === "string") {
        return key.name;
    }

    return null;
}

function sanitizeMalformedJsDocTypes({ ast, diagnostic, typeSystemInfo }) {
    if (!diagnostic || !ast || typeof ast !== "object") {
        return [];
    }

    const comments = collectCommentNodes(ast);

    if (comments.length === 0) {
        return [];
    }

    const fixes = [];

    for (const comment of comments) {
        const result = sanitizeDocCommentType(comment, typeSystemInfo);

        if (!result) {
            continue;
        }

        const fixDetail = createFeatherFixDetail(diagnostic, {
            target: result.target ?? null,
            range: {
                start: getNodeStartIndex(comment),
                end: getNodeEndIndex(comment)
            }
        });

        if (!fixDetail) {
            continue;
        }

        attachFeatherFixMetadata(comment, [fixDetail]);
        fixes.push(fixDetail);
    }

    return fixes;
}

function sanitizeDocCommentType(comment, typeSystemInfo) {
    if (!comment || comment.type !== "CommentLine") {
        return null;
    }

    const rawValue = typeof comment.value === "string" ? comment.value : "";

    if (
        !rawValue ||
        rawValue.indexOf("@") === -1 ||
        rawValue.indexOf("{") === -1
    ) {
        return null;
    }

    const tagMatch = rawValue.match(/\/\s*@([A-Za-z]+)/);

    if (!tagMatch) {
        return null;
    }

    const tagName = tagMatch[1]?.toLowerCase();

    if (tagName !== "param" && tagName !== "return" && tagName !== "returns") {
        return null;
    }

    const annotation = extractTypeAnnotation(rawValue);

    if (!annotation) {
        return null;
    }

    const { beforeBrace, typeText, remainder, hadClosingBrace } = annotation;

    if (typeof typeText !== "string") {
        return null;
    }

    const sanitizedType = sanitizeTypeAnnotationText(typeText, typeSystemInfo);
    const needsClosingBrace = hadClosingBrace === false;
    const hasTypeChange = sanitizedType !== typeText.trim();

    if (!hasTypeChange && !needsClosingBrace) {
        return null;
    }

    const updatedValue = `${beforeBrace}${sanitizedType}}${remainder}`;

    if (updatedValue === rawValue) {
        return null;
    }

    comment.value = updatedValue;

    if (typeof comment.raw === "string") {
        comment.raw = `//${updatedValue}`;
    }

    const target =
        tagName === "param"
            ? extractParameterNameFromDocRemainder(remainder)
            : null;

    return {
        target
    };
}

function extractTypeAnnotation(value) {
    if (typeof value !== "string") {
        return null;
    }

    const braceIndex = value.indexOf("{");

    if (braceIndex === -1) {
        return null;
    }

    const beforeBrace = value.slice(0, braceIndex + 1);
    const afterBrace = value.slice(braceIndex + 1);

    const closingIndex = afterBrace.indexOf("}");
    let typeText;
    let remainder;
    let hadClosingBrace = true;

    if (closingIndex === -1) {
        const split = splitTypeAndRemainder(afterBrace);
        typeText = split.type;
        remainder = split.remainder;
        hadClosingBrace = false;
    } else {
        typeText = afterBrace.slice(0, closingIndex);
        remainder = afterBrace.slice(closingIndex + 1);
    }

    const trimmedType = toTrimmedString(typeText);

    return {
        beforeBrace,
        typeText: trimmedType,
        remainder,
        hadClosingBrace
    };
}

function splitTypeAndRemainder(text) {
    if (typeof text !== "string") {
        return { type: "", remainder: "" };
    }

    let depthSquare = 0;
    let depthAngle = 0;
    let depthParen = 0;

    for (let index = 0; index < text.length; index += 1) {
        const char = text[index];

        if (char === "[") {
            depthSquare += 1;
        } else if (char === "]") {
            depthSquare = Math.max(0, depthSquare - 1);
        } else if (char === "<") {
            depthAngle += 1;
        } else if (char === ">") {
            depthAngle = Math.max(0, depthAngle - 1);
        } else if (char === "(") {
            depthParen += 1;
        } else if (char === ")") {
            depthParen = Math.max(0, depthParen - 1);
        }

        if (
            WHITESPACE_PATTERN.test(char) &&
            depthSquare === 0 &&
            depthAngle === 0 &&
            depthParen === 0
        ) {
            const typePart = text.slice(0, index).trimEnd();
            const remainder = text.slice(index);
            return { type: typePart, remainder };
        }
    }

    return {
        type: text.trim(),
        remainder: ""
    };
}

const WHITESPACE_PATTERN = /\s/;

function sanitizeTypeAnnotationText(typeText, typeSystemInfo) {
    if (typeof typeText !== "string" || typeText.length === 0) {
        return typeText ?? "";
    }

    const normalized = typeText.trim();
    const balanced = balanceTypeAnnotationDelimiters(normalized);

    const specifierSanitized = fixSpecifierSpacing(
        balanced,
        typeSystemInfo?.specifierBaseTypeNamesLower
    );

    return fixTypeUnionSpacing(
        specifierSanitized,
        typeSystemInfo?.baseTypeNamesLower
    );
}

function balanceTypeAnnotationDelimiters(typeText) {
    if (typeof typeText !== "string" || typeText.length === 0) {
        return typeText ?? "";
    }

    const stack = [];

    for (const char of typeText) {
        if (char === "[") {
            stack.push("]");
        } else if (char === "<") {
            stack.push(">");
        } else if (char === "(") {
            stack.push(")");
        } else if (char === "]" || char === ">" || char === ")") {
            if (stack.length > 0 && stack[stack.length - 1] === char) {
                stack.pop();
            }
        }
    }

    if (stack.length === 0) {
        return typeText;
    }

    return typeText + stack.reverse().join("");
}

function fixSpecifierSpacing(typeText, specifierBaseTypes) {
    if (typeof typeText !== "string" || typeText.length === 0) {
        return typeText ?? "";
    }

    if (!(specifierBaseTypes instanceof Set) || specifierBaseTypes.size === 0) {
        return typeText;
    }

    const patternSource = [...specifierBaseTypes]
        .map((name) => escapeRegExp(name))
        .join("|");

    if (!patternSource) {
        return typeText;
    }

    const regex = new RegExp(`\\b(${patternSource})\\b`, "gi");
    let result = "";
    let lastIndex = 0;
    let match;

    while ((match = regex.exec(typeText)) !== null) {
        const matchStart = match.index;
        const matchEnd = regex.lastIndex;
        const before = typeText.slice(lastIndex, matchStart);
        const matchedText = typeText.slice(matchStart, matchEnd);
        result += before + matchedText;

        const remainder = typeText.slice(matchEnd);
        const specifierInfo = readSpecifierToken(remainder);

        if (specifierInfo) {
            if (specifierInfo.needsDot) {
                result += `.${specifierInfo.token}`;
            } else {
                result += remainder.slice(0, specifierInfo.consumedLength);
            }

            regex.lastIndex = matchEnd + specifierInfo.consumedLength;
            lastIndex = regex.lastIndex;
        } else {
            lastIndex = matchEnd;
        }
    }

    result += typeText.slice(lastIndex);
    return result;
}

function readSpecifierToken(text) {
    if (typeof text !== "string" || text.length === 0) {
        return null;
    }

    let offset = 0;

    while (offset < text.length && WHITESPACE_PATTERN.test(text[offset])) {
        offset += 1;
    }

    if (offset === 0) {
        return null;
    }

    const firstChar = text[offset];

    if (
        !firstChar ||
        firstChar === "." ||
        firstChar === "," ||
        firstChar === "|" ||
        firstChar === "}"
    ) {
        return {
            consumedLength: offset,
            needsDot: false
        };
    }

    let consumed = offset;
    let token = "";
    let depthSquare = 0;
    let depthAngle = 0;
    let depthParen = 0;

    while (consumed < text.length) {
        const char = text[consumed];

        if (
            WHITESPACE_PATTERN.test(char) &&
            depthSquare === 0 &&
            depthAngle === 0 &&
            depthParen === 0
        ) {
            break;
        }

        if (
            (char === "," || char === "|" || char === "}") &&
            depthSquare === 0 &&
            depthAngle === 0 &&
            depthParen === 0
        ) {
            break;
        }

        if (char === "[") {
            depthSquare += 1;
        } else if (char === "]") {
            depthSquare = Math.max(0, depthSquare - 1);
        } else if (char === "<") {
            depthAngle += 1;
        } else if (char === ">") {
            depthAngle = Math.max(0, depthAngle - 1);
        } else if (char === "(") {
            depthParen += 1;
        } else if (char === ")") {
            depthParen = Math.max(0, depthParen - 1);
        }

        token += char;
        consumed += 1;
    }

    if (token.length === 0) {
        return {
            consumedLength: offset,
            needsDot: false
        };
    }

    return {
        consumedLength: consumed,
        token,
        needsDot: true
    };
}

function fixTypeUnionSpacing(typeText, baseTypesLower) {
    if (typeof typeText !== "string" || typeText.length === 0) {
        return typeText ?? "";
    }

    if (!(baseTypesLower instanceof Set) || baseTypesLower.size === 0) {
        return typeText;
    }

    if (!WHITESPACE_PATTERN.test(typeText)) {
        return typeText;
    }

    if (hasDelimiterOutsideNesting(typeText, [",", "|"])) {
        return typeText;
    }

    const segments = splitTypeSegments(typeText);

    if (segments.length <= 1) {
        return typeText;
    }

    const trimmedSegments = segments
        .map((segment) => segment.trim())
        .filter((segment) => segment.length > 0);

    if (trimmedSegments.length <= 1) {
        return typeText;
    }

    const recognizedCount = trimmedSegments.reduce((count, segment) => {
        const baseTypeName = extractBaseTypeName(segment);

        if (baseTypeName && baseTypesLower.has(baseTypeName.toLowerCase())) {
            return count + 1;
        }

        return count;
    }, 0);

    if (recognizedCount < 2) {
        return typeText;
    }

    return trimmedSegments.join(",");
}

function splitTypeSegments(text) {
    const segments = [];
    let current = "";
    let depthSquare = 0;
    let depthAngle = 0;
    let depthParen = 0;

    for (let index = 0; index < text.length; index += 1) {
        const char = text[index];

        if (char === "[") {
            depthSquare += 1;
        } else if (char === "]") {
            depthSquare = Math.max(0, depthSquare - 1);
        } else if (char === "<") {
            depthAngle += 1;
        } else if (char === ">") {
            depthAngle = Math.max(0, depthAngle - 1);
        } else if (char === "(") {
            depthParen += 1;
        } else if (char === ")") {
            depthParen = Math.max(0, depthParen - 1);
        }

        if (
            (WHITESPACE_PATTERN.test(char) || char === "," || char === "|") &&
            depthSquare === 0 &&
            depthAngle === 0 &&
            depthParen === 0
        ) {
            if (isNonEmptyTrimmedString(current)) {
                segments.push(current.trim());
            }
            current = "";
            continue;
        }

        current += char;
    }

    if (isNonEmptyTrimmedString(current)) {
        segments.push(current.trim());
    }

    return segments;
}

function hasDelimiterOutsideNesting(text, delimiters) {
    if (typeof text !== "string" || text.length === 0) {
        return false;
    }

    const delimiterSet = new Set(delimiters ?? []);
    let depthSquare = 0;
    let depthAngle = 0;
    let depthParen = 0;

    for (const char of text) {
        if (char === "[") {
            depthSquare += 1;
        } else if (char === "]") {
            depthSquare = Math.max(0, depthSquare - 1);
        } else if (char === "<") {
            depthAngle += 1;
        } else if (char === ">") {
            depthAngle = Math.max(0, depthAngle - 1);
        } else if (char === "(") {
            depthParen += 1;
        } else if (char === ")") {
            depthParen = Math.max(0, depthParen - 1);
        }

        if (
            delimiterSet.has(char) &&
            depthSquare === 0 &&
            depthAngle === 0 &&
            depthParen === 0
        ) {
            return true;
        }
    }

    return false;
}

function createTemporaryIdentifierName(argument, siblings) {
    const existingNames = new Set();

    if (Array.isArray(siblings)) {
        for (const entry of siblings) {
            collectIdentifierNames(entry, existingNames);
        }
    }

    const baseName = sanitizeIdentifierName(
        getIdentifierName(argument) || "value"
    );
    const prefix = `__featherFix_${baseName}`;
    let candidate = prefix;
    let suffix = 1;

    while (existingNames.has(candidate)) {
        candidate = `${prefix}_${suffix}`;
        suffix += 1;
    }

    return candidate;
}

function sanitizeIdentifierName(name) {
    if (typeof name !== "string" || name.length === 0) {
        return "value";
    }

    let sanitized = name.replace(/[^A-Za-z0-9_]/g, "_");

    if (!/^[A-Za-z_]/.test(sanitized)) {
        sanitized = `value_${sanitized}`;
    }

    return sanitized || "value";
}

function collectIdentifierNames(node, registry) {
    if (!node || !registry) {
        return;
    }

    if (Array.isArray(node)) {
        for (const entry of node) {
            collectIdentifierNames(entry, registry);
        }
        return;
    }

    if (typeof node !== "object") {
        return;
    }

    if (node.type === "Identifier" && typeof node.name === "string") {
        registry.add(node.name);
    }

    for (const value of Object.values(node)) {
        if (value && typeof value === "object") {
            collectIdentifierNames(value, registry);
        }
    }
}

function getIdentifierName(node) {
    if (!node) {
        return null;
    }

    if (node.type === "Identifier" && typeof node.name === "string") {
        return node.name;
    }

    return null;
}

function cloneNode(node) {
    if (node === null || typeof node !== "object") {
        return node;
    }

    return structuredClone(node);
}

function createIdentifier(name, template) {
    if (!name) {
        return null;
    }

    const identifier = {
        type: "Identifier",
        name
    };

    if (template && typeof template === "object") {
        if (Object.hasOwn(template, "start")) {
            identifier.start = cloneLocation(template.start);
        }

        if (Object.hasOwn(template, "end")) {
            identifier.end = cloneLocation(template.end);
        }
    }

    return identifier;
}

function isSpriteGetTextureCall(node) {
    if (!node || node.type !== "CallExpression") {
        return false;
    }

    return isIdentifierWithName(node.object, "sprite_get_texture");
}

function isSurfaceResetTargetCall(node) {
    if (!node || node.type !== "CallExpression") {
        return false;
    }

    return isIdentifierWithName(node.object, "surface_reset_target");
}

function createSurfaceResetTargetCall(template) {
    if (!template || template.type !== "CallExpression") {
        return null;
    }

    const identifier = createIdentifier(
        "surface_reset_target",
        template.object
    );

    if (!identifier) {
        return null;
    }

    const callExpression = {
        type: "CallExpression",
        object: identifier,
        arguments: []
    };

    if (Object.hasOwn(template, "start")) {
        callExpression.start = cloneLocation(template.start);
    }

    if (Object.hasOwn(template, "end")) {
        callExpression.end = cloneLocation(template.end);
    }

    return callExpression;
}

function isDrawFunctionCall(node) {
    if (!node || node.type !== "CallExpression") {
        return false;
    }

    const identifier = node.object;

    if (!isIdentifier(identifier)) {
        return false;
    }

    return (
        typeof identifier.name === "string" &&
        identifier.name.startsWith("draw_")
    );
}

function extractSurfaceTargetName(node) {
    if (!node || node.type !== "CallExpression") {
        return null;
    }

    const args = Array.isArray(node.arguments) ? node.arguments : [];

    if (args.length > 0 && isIdentifier(args[0])) {
        return args[0].name;
    }

    return node.object?.name ?? null;
}

function isNegativeOneLiteral(node) {
    if (!node || typeof node !== "object") {
        return false;
    }

    if (node.type === "Literal") {
        return node.value === "-1" || node.value === -1;
    }

    if (
        node.type === "UnaryExpression" &&
        node.operator === "-" &&
        node.prefix
    ) {
        const argument = node.argument;

        if (!argument || argument.type !== "Literal") {
            return false;
        }

        return argument.value === "1" || argument.value === 1;
    }

    return false;
}

function isEventInheritedCall(node) {
    if (!node || node.type !== "CallExpression") {
        return false;
    }

    if (!isIdentifierWithName(node.object, "event_inherited")) {
        return false;
    }

    const args = Array.isArray(node.arguments) ? node.arguments : [];

    return args.length === 0;
}

function isStatementContainer(owner, ownerKey) {
    if (!owner || typeof owner !== "object") {
        return false;
    }

    if (ownerKey === "body") {
        return owner.type === "Program" || owner.type === "BlockStatement";
    }

    if (owner.type === "SwitchCase" && ownerKey === "consequent") {
        return true;
    }

    return false;
}

function extractBaseTypeName(segment) {
    if (typeof segment !== "string") {
        return null;
    }

    const match = segment.match(/^[A-Za-z_][A-Za-z0-9_]*/);

    return match ? match[0] : null;
}

function extractParameterNameFromDocRemainder(remainder) {
    if (typeof remainder !== "string") {
        return null;
    }

    const match = remainder.match(/^\s*([A-Za-z_][A-Za-z0-9_]*)/);

    return match ? match[1] : null;
}

function renameReservedIdentifiers({ ast, diagnostic, sourceText }) {
    if (
        !diagnostic ||
        !ast ||
        typeof ast !== "object" ||
        RESERVED_IDENTIFIER_NAMES.size === 0
    ) {
        return [];
    }

    const fixes = [];

    const visit = (node) => {
        if (!node) {
            return;
        }

        if (Array.isArray(node)) {
            for (const child of node) {
                visit(child);
            }
            return;
        }

        if (typeof node !== "object") {
            return;
        }

        if (
            node.type === "VariableDeclaration" &&
            isSupportedVariableDeclaration(node)
        ) {
            const declarationFixes =
                renameReservedIdentifiersInVariableDeclaration(
                    node,
                    diagnostic
                );

            if (isNonEmptyArray(declarationFixes)) {
                fixes.push(...declarationFixes);
            }
        } else if (node.type === "MacroDeclaration") {
            const macroFix = renameReservedIdentifierInMacro(
                node,
                diagnostic,
                sourceText
            );

            if (macroFix) {
                fixes.push(macroFix);
            }
        }

        for (const value of Object.values(node)) {
            if (value && typeof value === "object") {
                visit(value);
            }
        }
    };

    visit(ast);

    return fixes;
}

function isSupportedVariableDeclaration(node) {
    if (!node || node.type !== "VariableDeclaration") {
        return false;
    }

    const kind = typeof node.kind === "string" ? node.kind.toLowerCase() : null;

    return kind === "var" || kind === "static";
}

function renameReservedIdentifiersInVariableDeclaration(node, diagnostic) {
    const declarations = Array.isArray(node?.declarations)
        ? node.declarations
        : [];

    if (declarations.length === 0) {
        return [];
    }

    const fixes = [];

    for (const declarator of declarations) {
        if (!declarator || declarator.type !== "VariableDeclarator") {
            continue;
        }

        const fix = renameReservedIdentifierNode(declarator.id, diagnostic);

        if (fix) {
            fixes.push(fix);
        }
    }

    return fixes;
}

function renameReservedIdentifierNode(identifier, diagnostic, options = {}) {
    if (!identifier || identifier.type !== "Identifier") {
        return null;
    }

    const name = identifier.name;

    if (!isReservedIdentifier(name)) {
        return null;
    }

    const replacement = getReplacementIdentifierName(name);

    if (!replacement || replacement === name) {
        return null;
    }

    const fixDetail = createFeatherFixDetail(diagnostic, {
        target: name ?? null,
        range: {
            start: getNodeStartIndex(identifier),
            end: getNodeEndIndex(identifier)
        }
    });

    if (!fixDetail) {
        return null;
    }

    identifier.name = replacement;

    if (typeof options.onRename === "function") {
        try {
            options.onRename({
                identifier,
                originalName: name,
                replacement
            });
        } catch {
            // Swallow callback errors to avoid interrupting the fix pipeline.
        }
    }

    attachFeatherFixMetadata(identifier, [fixDetail]);

    return fixDetail;
}

function renameReservedIdentifierInMacro(node, diagnostic, sourceText) {
    if (!node || node.type !== "MacroDeclaration") {
        return null;
    }

    return renameReservedIdentifierNode(node.name, diagnostic, {
        onRename: ({ originalName, replacement }) => {
            const updatedText = buildMacroReplacementText({
                macro: node,
                originalName,
                replacement,
                sourceText
            });

            if (typeof updatedText === "string") {
                node._featherMacroText = updatedText;
            }
        }
    });
}

function isReservedIdentifier(name) {
    if (typeof name !== "string" || name.length === 0) {
        return false;
    }

    return RESERVED_IDENTIFIER_NAMES.has(name.toLowerCase());
}

function getReplacementIdentifierName(originalName) {
    if (typeof originalName !== "string" || originalName.length === 0) {
        return null;
    }

    let candidate = `_${originalName}`;
    const seen = new Set();

    while (isReservedIdentifier(candidate)) {
        if (seen.has(candidate)) {
            return null;
        }

        seen.add(candidate);
        candidate = `_${candidate}`;
    }

    return candidate;
}

function buildMacroReplacementText({
    macro,
    originalName,
    replacement,
    sourceText
}) {
    if (
        !macro ||
        macro.type !== "MacroDeclaration" ||
        typeof replacement !== "string"
    ) {
        return null;
    }

    const baseText = getMacroBaseText(macro, sourceText);

    if (!isNonEmptyString(baseText)) {
        return null;
    }

    if (isNonEmptyString(originalName)) {
        const nameIndex = baseText.indexOf(originalName);

        if (nameIndex >= 0) {
            return (
                baseText.slice(0, nameIndex) +
                replacement +
                baseText.slice(nameIndex + originalName.length)
            );
        }
    }

    return null;
}

function getMacroBaseText(macro, sourceText) {
    if (!macro || macro.type !== "MacroDeclaration") {
        return null;
    }

    if (isNonEmptyString(macro._featherMacroText)) {
        return macro._featherMacroText;
    }

    if (typeof sourceText !== "string" || sourceText.length === 0) {
        return null;
    }

    const startIndex = getNodeStartIndex(macro);
    const endIndex = getNodeEndIndex(macro);

    if (
        typeof startIndex !== "number" ||
        typeof endIndex !== "number" ||
        endIndex < startIndex
    ) {
        return null;
    }

    return sourceText.slice(startIndex, endIndex);
}

function buildReservedIdentifierNameSet() {
    try {
        const metadata = require("../../../../resources/gml-identifiers.json");
        const identifiers = metadata?.identifiers;

        if (identifiers && typeof identifiers === "object") {
            const disallowedTypes = new Set(["literal", "keyword"]);

            return new Set(
                Object.entries(identifiers)
                    .filter(([name, info]) => {
                        if (typeof name !== "string" || name.length === 0) {
                            return false;
                        }

                        const type =
                            typeof info?.type === "string" ? info.type : "";
                        return !disallowedTypes.has(type.toLowerCase());
                    })
                    .map(([name]) => name.toLowerCase())
            );
        }
    } catch {
        // Ignore metadata loading failures and fall back to a no-op set.
    }

    return new Set();
}

function registerManualFeatherFix({ ast, diagnostic }) {
    if (!ast || typeof ast !== "object" || !diagnostic?.id) {
        return [];
    }

    const manualFixIds = getManualFeatherFixRegistry(ast);

    if (manualFixIds.has(diagnostic.id)) {
        return [];
    }

    manualFixIds.add(diagnostic.id);

    const fixDetail = createFeatherFixDetail(diagnostic, {
        automatic: false,
        range: null,
        target: null
    });

    return [fixDetail];
}

function balanceGpuStateStack({ ast, diagnostic }) {
    if (!diagnostic || !ast || typeof ast !== "object") {
        return [];
    }

    const fixes = [];

    const visit = (node) => {
        if (!node) {
            return;
        }

        if (Array.isArray(node)) {
            for (const item of node) {
                visit(item);
            }
            return;
        }

        if (typeof node !== "object") {
            return;
        }

        if (node.type === "Program" || node.type === "BlockStatement") {
            const statements = Array.isArray(node.body) ? node.body : null;

            if (statements && statements.length > 0) {
                const blockFixes = balanceGpuStateCallsInStatements(
                    statements,
                    diagnostic,
                    node
                );

                if (blockFixes.length > 0) {
                    fixes.push(...blockFixes);
                }
            }

            if (Array.isArray(node.body)) {
                for (const statement of node.body) {
                    visit(statement);
                }
            }

            for (const [key, value] of Object.entries(node)) {
                if (key === "body") {
                    continue;
                }

                if (value && typeof value === "object") {
                    visit(value);
                }
            }

            return;
        }

        if (node.type === "CaseClause") {
            const statements = Array.isArray(node.consequent)
                ? node.consequent
                : null;

            if (statements && statements.length > 0) {
                const blockFixes = balanceGpuStateCallsInStatements(
                    statements,
                    diagnostic,
                    node
                );

                if (blockFixes.length > 0) {
                    fixes.push(...blockFixes);
                }
            }

            if (node.test) {
                visit(node.test);
            }

            if (Array.isArray(node.consequent)) {
                for (const statement of node.consequent) {
                    visit(statement);
                }
            }

            for (const [key, value] of Object.entries(node)) {
                if (key === "consequent" || key === "test") {
                    continue;
                }

                if (value && typeof value === "object") {
                    visit(value);
                }
            }

            return;
        }

        for (const value of Object.values(node)) {
            if (value && typeof value === "object") {
                visit(value);
            }
        }
    };

    visit(ast);

    return fixes;
}

function balanceGpuStateCallsInStatements(statements, diagnostic, container) {
    if (!Array.isArray(statements) || statements.length === 0) {
        return [];
    }

    const unmatchedPushes = [];
    const fixes = [];

    for (let index = 0; index < statements.length; index += 1) {
        const statement = statements[index];

        if (!statement || typeof statement !== "object") {
            continue;
        }

        if (isGpuPushStateCall(statement)) {
            unmatchedPushes.push({ index, node: statement });
            continue;
        }

        if (isGpuPopStateCall(statement)) {
            if (unmatchedPushes.length > 0) {
                unmatchedPushes.pop();
                continue;
            }

            const fixDetail = createFeatherFixDetail(diagnostic, {
                target: statement.object?.name ?? "gpu_pop_state",
                range: {
                    start: getNodeStartIndex(statement),
                    end: getNodeEndIndex(statement)
                }
            });

            statements.splice(index, 1);
            index -= 1;

            if (!fixDetail) {
                continue;
            }

            fixes.push(fixDetail);
        }
    }

    if (unmatchedPushes.length > 0) {
        for (const entry of unmatchedPushes) {
            const popCall = createGpuStateCall("gpu_pop_state", entry.node);

            if (!popCall) {
                continue;
            }

            const fixDetail = createFeatherFixDetail(diagnostic, {
                target: entry.node?.object?.name ?? "gpu_push_state",
                range: {
                    start: getNodeStartIndex(entry.node),
                    end: getNodeEndIndex(entry.node)
                }
            });

            if (!fixDetail) {
                continue;
            }

            statements.push(popCall);
            attachFeatherFixMetadata(popCall, [fixDetail]);
            fixes.push(fixDetail);
        }
    }

    if (fixes.length > 0 && container && typeof container === "object") {
        attachFeatherFixMetadata(container, fixes);
    }

    return fixes;
}

function createGpuStateCall(name, template) {
    if (!name) {
        return null;
    }

    const identifier = createIdentifier(name, template?.object);

    if (!identifier) {
        return null;
    }

    const callExpression = {
        type: "CallExpression",
        object: identifier,
        arguments: []
    };

    if (template && typeof template === "object") {
        if (Object.prototype.hasOwnProperty.call(template, "start")) {
            callExpression.start = cloneLocation(template.start);
        }

        if (Object.prototype.hasOwnProperty.call(template, "end")) {
            callExpression.end = cloneLocation(template.end);
        }
    }

    return callExpression;
}

function isGpuPushStateCall(node) {
    if (!node || node.type !== "CallExpression") {
        return false;
    }

    return isIdentifierWithName(node.object, "gpu_push_state");
}

function isGpuPopStateCall(node) {
    if (!node || node.type !== "CallExpression") {
        return false;
    }

    return isIdentifierWithName(node.object, "gpu_pop_state");
}

function getManualFeatherFixRegistry(ast) {
    let registry = ast[MANUAL_FIX_TRACKING_KEY];

    if (registry instanceof Set) {
        return registry;
    }

    registry = new Set();

    Object.defineProperty(ast, MANUAL_FIX_TRACKING_KEY, {
        configurable: true,
        enumerable: false,
        writable: false,
        value: registry
    });

    return registry;
}

function createFeatherFixDetail(
    diagnostic,
    { target = null, range = null, automatic = true } = {}
) {
    if (!diagnostic) {
        return null;
    }

    return {
        id: diagnostic.id ?? null,
        title: diagnostic.title ?? null,
        description: diagnostic.description ?? null,
        correction: diagnostic.correction ?? null,
        target,
        range,
        automatic
    };
}

function attachFeatherFixMetadata(target, fixes) {
    if (
        !target ||
        typeof target !== "object" ||
        !Array.isArray(fixes) ||
        fixes.length === 0
    ) {
        return;
    }

    const key = "_appliedFeatherDiagnostics";

    if (!Array.isArray(target[key])) {
        Object.defineProperty(target, key, {
            configurable: true,
            enumerable: false,
            writable: true,
            value: []
        });
    }

    target[key].push(...fixes);
}

function applyMissingFunctionCallCorrections({ ast, diagnostic }) {
    if (!diagnostic || !ast || typeof ast !== "object") {
        return [];
    }

    const replacements =
        extractFunctionCallReplacementsFromExamples(diagnostic);

    if (!(replacements instanceof Map) || replacements.size === 0) {
        return [];
    }

    const fixes = [];

    const visit = (node) => {
        if (!node) {
            return;
        }

        if (Array.isArray(node)) {
            for (const item of node) {
                visit(item);
            }
            return;
        }

        if (typeof node !== "object") {
            return;
        }

        if (node.type === "CallExpression") {
            const fix = correctMissingFunctionCall(
                node,
                replacements,
                diagnostic
            );

            if (fix) {
                fixes.push(fix);
                return;
            }
        }

        for (const value of Object.values(node)) {
            if (value && typeof value === "object") {
                visit(value);
            }
        }
    };

    visit(ast);

    return fixes;
}

function correctMissingFunctionCall(node, replacements, diagnostic) {
    if (!node || node.type !== "CallExpression") {
        return null;
    }

    if (!(replacements instanceof Map) || replacements.size === 0) {
        return null;
    }

    const callee = node.object;

    if (!callee || callee.type !== "Identifier") {
        return null;
    }

    const replacementName = replacements.get(callee.name);

    if (!replacementName || replacementName === callee.name) {
        return null;
    }

    const startIndex = getNodeStartIndex(callee);
    const endIndex = getNodeEndIndex(callee);
    const range =
        typeof startIndex === "number" && typeof endIndex === "number"
            ? { start: startIndex, end: endIndex }
            : null;

    const fixDetail = createFeatherFixDetail(diagnostic, {
        target: callee.name ?? null,
        range
    });

    if (!fixDetail) {
        return null;
    }

    fixDetail.replacement = replacementName;

    callee.name = replacementName;
    attachFeatherFixMetadata(node, [fixDetail]);

    return fixDetail;
}

function extractFunctionCallReplacementsFromExamples(diagnostic) {
    const replacements = new Map();

    if (!diagnostic) {
        return replacements;
    }

    const badExampleCalls = extractFunctionCallNamesFromExample(
        diagnostic.badExample
    );
    const goodExampleCalls = extractFunctionCallNamesFromExample(
        diagnostic.goodExample
    );

    const count = Math.min(badExampleCalls.length, goodExampleCalls.length);

    for (let index = 0; index < count; index += 1) {
        const typo = badExampleCalls[index];
        const correction = goodExampleCalls[index];

        if (!typo || !correction || typo === correction) {
            continue;
        }

        if (!replacements.has(typo)) {
            replacements.set(typo, correction);
        }
    }

    return replacements;
}

function extractFunctionCallNamesFromExample(exampleText) {
    if (typeof exampleText !== "string" || exampleText.length === 0) {
        return [];
    }

    const matches = [];
    const lines = exampleText.split(/\r?\n/);

    for (const line of lines) {
        if (!line || !line.includes("(")) {
            continue;
        }

        const [code] = line.split("//", 1);
        if (!code || code.trim().length === 0) {
            continue;
        }

        const callPattern = /\b([A-Za-z_][A-Za-z0-9_]*)\s*(?=\()/g;
        let match;
        while ((match = callPattern.exec(code))) {
            matches.push(match[1]);
        }
    }

    return matches;
}

const ARGUMENT_BUILTINS = new Set([
    "argument",
    "argument_relative",
    "argument_count",
    ...Array.from({ length: 16 }, (_, index) => `argument${index}`)
]);

function relocateArgumentReferencesInsideFunctions({ ast, diagnostic }) {
    if (!diagnostic || !ast || typeof ast !== "object") {
        return [];
    }

    const programBody = Array.isArray(ast.body) ? ast.body : null;

    if (!programBody || programBody.length === 0) {
        return [];
    }

    const fixes = [];

    for (let index = 0; index < programBody.length; index += 1) {
        const entry = programBody[index];

        if (!isFunctionDeclaration(entry)) {
            continue;
        }

        const block = getFunctionBlock(entry);

        if (!block) {
            continue;
        }

        let nextIndex = index + 1;

        while (nextIndex < programBody.length) {
            const candidate = programBody[nextIndex];

            if (!candidate || typeof candidate !== "object") {
                break;
            }

            if (isFunctionDeclaration(candidate)) {
                break;
            }

            const argumentReference =
                findArgumentReferenceOutsideFunctions(candidate);

            if (!argumentReference) {
                break;
            }

            programBody.splice(nextIndex, 1);
            block.body.push(candidate);

            const fixDetail = createFeatherFixDetail(diagnostic, {
                target: argumentReference?.name ?? null,
                range: {
                    start: getNodeStartIndex(candidate),
                    end: getNodeEndIndex(candidate)
                }
            });

            if (fixDetail) {
                attachFeatherFixMetadata(candidate, [fixDetail]);
                fixes.push(fixDetail);
            }
        }
    }

    return fixes;
}

function isFunctionDeclaration(node) {
    if (!node || typeof node !== "object") {
        return false;
    }

    return node.type === "FunctionDeclaration";
}

function getFunctionBlock(declaration) {
    const body = declaration?.body;

    if (!body || body.type !== "BlockStatement") {
        return null;
    }

    const blockBody = Array.isArray(body.body) ? body.body : null;

    if (!blockBody) {
        return null;
    }

    return body;
}

function findArgumentReferenceOutsideFunctions(node) {
    let match = null;

    const visit = (current, isRoot = false) => {
        if (!current || match) {
            return;
        }

        if (Array.isArray(current)) {
            for (const item of current) {
                visit(item, false);

                if (match) {
                    break;
                }
            }

            return;
        }

        if (typeof current !== "object") {
            return;
        }

        if (!isRoot && isFunctionLikeNode(current)) {
            return;
        }

        if (current.type === "Identifier") {
            const builtin = getArgumentBuiltinName(current.name);

            if (builtin) {
                match = { name: builtin };
                return;
            }
        }

        if (
            current.type === "MemberIndexExpression" &&
            isIdentifierWithName(current.object, "argument")
        ) {
            match = { name: "argument" };
            return;
        }

        if (
            current.type === "MemberDotExpression" &&
            isIdentifierWithName(current.object, "argument")
        ) {
            match = { name: "argument" };
            return;
        }

        for (const value of Object.values(current)) {
            if (
                !value ||
                (typeof value !== "object" && !Array.isArray(value))
            ) {
                continue;
            }

            visit(value, false);

            if (match) {
                break;
            }
        }
    };

    visit(node, true);

    return match;
}

function getArgumentBuiltinName(name) {
    if (typeof name !== "string") {
        return null;
    }

    if (ARGUMENT_BUILTINS.has(name)) {
        return name;
    }

    return null;
}

function getNodeStartLine(node) {
    const location = node?.start;

    if (
        location &&
        typeof location === "object" &&
        typeof location.line === "number"
    ) {
        return location.line;
    }

    return undefined;
}

function collectGM1100Candidates(node) {
    const index = new Map();

    const visit = (candidate) => {
        if (!candidate) {
            return;
        }

        if (Array.isArray(candidate)) {
            for (const item of candidate) {
                visit(item);
            }
            return;
        }

        if (typeof candidate !== "object") {
            return;
        }

        if (
            (candidate.type === "VariableDeclaration" ||
                candidate.type === "AssignmentExpression") &&
            typeof getNodeStartLine(candidate) === "number"
        ) {
            const line = getNodeStartLine(candidate);

            if (typeof line === "number") {
                if (!index.has(line)) {
                    index.set(line, []);
                }

                index.get(line).push(candidate);
            }
        }

        for (const value of Object.values(candidate)) {
            if (value && typeof value === "object") {
                visit(value);
            }
        }
    };

    visit(node);

    return index;
}<|MERGE_RESOLUTION|>--- conflicted
+++ resolved
@@ -611,7 +611,6 @@
             continue;
         }
 
-<<<<<<< HEAD
         if (diagnosticId === "GM2015") {
             registerFeatherFixer(registry, diagnosticId, () => ({ ast }) => {
                 const fixes = ensureVertexFormatDefinitionsAreClosed({
@@ -619,7 +618,7 @@
                     diagnostic
                 });
 
-                if (Array.isArray(fixes) && fixes.length > 0) {
+                if (isNonEmptyArray(fixes)) {
                     return fixes;
                 }
 
@@ -628,10 +627,7 @@
             continue;
         }
 
-        if (diagnosticId === "GM2020") {
-=======
         if (diagnosticId === "GM2028") {
->>>>>>> 7baa0962
             registerFeatherFixer(registry, diagnosticId, () => ({ ast }) => {
                 const fixes = ensurePrimitiveBeginPrecedesEnd({
                     ast,
@@ -1697,185 +1693,6 @@
     return fixes;
 }
 
-<<<<<<< HEAD
-function ensureVertexFormatDefinitionsAreClosed({ ast, diagnostic }) {
-    if (!diagnostic || !ast || typeof ast !== "object") {
-        return [];
-    }
-
-    const fixes = [];
-
-    const visit = (node, parent, property) => {
-        if (!node) {
-            return;
-        }
-
-        if (Array.isArray(node)) {
-            for (let index = 0; index < node.length; index += 1) {
-                visit(node[index], node, index);
-            }
-            return;
-        }
-
-        if (typeof node !== "object") {
-            return;
-        }
-
-        if (node.type === "CallExpression") {
-            const fix = ensureVertexFormatDefinitionIsClosed(node, parent, property, diagnostic);
-
-            if (fix) {
-                fixes.push(fix);
-                return;
-            }
-        }
-
-        for (const [key, value] of Object.entries(node)) {
-            if (value && typeof value === "object") {
-                visit(value, node, key);
-            }
-        }
-    };
-
-    visit(ast, null, null);
-
-    return fixes;
-}
-
-function ensureVertexFormatDefinitionIsClosed(node, parent, property, diagnostic) {
-    if (!Array.isArray(parent) || typeof property !== "number") {
-        return null;
-    }
-
-    if (!node || node.type !== "CallExpression") {
-        return null;
-    }
-
-    if (!isIdentifierWithName(node.object, "vertex_format_begin")) {
-        return null;
-    }
-
-    const siblings = parent;
-    let insertionIndex = property + 1;
-
-    for (let index = property + 1; index < siblings.length; index += 1) {
-        const sibling = siblings[index];
-
-        if (nodeContainsVertexFormatEndCall(sibling)) {
-            return null;
-        }
-
-        if (isVertexFormatBeginCall(sibling)) {
-            break;
-        }
-
-        if (isVertexFormatAddCall(sibling)) {
-            insertionIndex = index + 1;
-            continue;
-        }
-
-        break;
-    }
-
-    const vertexFormatEndCall = createVertexFormatEndCall(node);
-
-    if (!vertexFormatEndCall) {
-        return null;
-    }
-
-    const fixDetail = createFeatherFixDetail(diagnostic, {
-        target: "vertex_format_end",
-        range: {
-            start: getNodeStartIndex(node),
-            end: getNodeEndIndex(node)
-        }
-    });
-
-    if (!fixDetail) {
-        return null;
-    }
-
-    siblings.splice(insertionIndex, 0, vertexFormatEndCall);
-    attachFeatherFixMetadata(vertexFormatEndCall, [fixDetail]);
-
-    return fixDetail;
-}
-
-function nodeContainsVertexFormatEndCall(node) {
-    if (!node || typeof node !== "object") {
-        return false;
-    }
-
-    if (isVertexFormatEndCall(node)) {
-        return true;
-    }
-
-    if (Array.isArray(node)) {
-        return node.some(nodeContainsVertexFormatEndCall);
-    }
-
-    for (const value of Object.values(node)) {
-        if (nodeContainsVertexFormatEndCall(value)) {
-            return true;
-        }
-    }
-
-    return false;
-}
-
-function isVertexFormatEndCall(node) {
-    return !!node && node.type === "CallExpression" && isIdentifierWithName(node.object, "vertex_format_end");
-}
-
-function isVertexFormatBeginCall(node) {
-    return !!node && node.type === "CallExpression" && isIdentifierWithName(node.object, "vertex_format_begin");
-}
-
-function isVertexFormatAddCall(node) {
-    if (!node || node.type !== "CallExpression") {
-        return false;
-    }
-
-    const identifier = node.object;
-
-    if (!identifier || identifier.type !== "Identifier") {
-        return false;
-    }
-
-    return typeof identifier.name === "string" && identifier.name.startsWith("vertex_format_add_");
-}
-
-function createVertexFormatEndCall(template) {
-    if (!template || template.type !== "CallExpression") {
-        return null;
-    }
-
-    const identifier = createIdentifier("vertex_format_end", template.object);
-
-    if (!identifier) {
-        return null;
-    }
-
-    const callExpression = {
-        type: "CallExpression",
-        object: identifier,
-        arguments: []
-    };
-
-    if (Object.prototype.hasOwnProperty.call(template, "start")) {
-        callExpression.start = cloneLocation(template.start);
-    }
-
-    if (Object.prototype.hasOwnProperty.call(template, "end")) {
-        callExpression.end = cloneLocation(template.end);
-    }
-
-    return callExpression;
-}
-
-function harmonizeTexturePointerTernary(node, parent, property, diagnostic) {
-    if (!node || node.type !== "TernaryExpression") {
-=======
 function convertStringLiteralArgumentToIdentifier({
     argument,
     container,
@@ -1883,7 +1700,6 @@
     diagnostic
 }) {
     if (!Array.isArray(container) || typeof index !== "number") {
->>>>>>> 7baa0962
         return null;
     }
 
@@ -10731,6 +10547,202 @@
     return null;
 }
 
+function ensureVertexFormatDefinitionsAreClosed({ ast, diagnostic }) {
+    if (!diagnostic || !ast || typeof ast !== "object") {
+        return [];
+    }
+
+    const fixes = [];
+
+    const visit = (node, parent, property) => {
+        if (!node) {
+            return;
+        }
+
+        if (Array.isArray(node)) {
+            for (let index = 0; index < node.length; index += 1) {
+                visit(node[index], node, index);
+            }
+            return;
+        }
+
+        if (typeof node !== "object") {
+            return;
+        }
+
+        if (node.type === "CallExpression") {
+            const fix = ensureVertexFormatDefinitionIsClosed(
+                node,
+                parent,
+                property,
+                diagnostic
+            );
+
+            if (fix) {
+                fixes.push(fix);
+                return;
+            }
+        }
+
+        for (const [key, value] of Object.entries(node)) {
+            if (value && typeof value === "object") {
+                visit(value, node, key);
+            }
+        }
+    };
+
+    visit(ast, null, null);
+
+    return fixes;
+}
+
+function ensureVertexFormatDefinitionIsClosed(
+    node,
+    parent,
+    property,
+    diagnostic
+) {
+    if (!Array.isArray(parent) || typeof property !== "number") {
+        return null;
+    }
+
+    if (!node || node.type !== "CallExpression") {
+        return null;
+    }
+
+    if (!isIdentifierWithName(node.object, "vertex_format_begin")) {
+        return null;
+    }
+
+    const siblings = parent;
+    let insertionIndex = property + 1;
+
+    for (let index = property + 1; index < siblings.length; index += 1) {
+        const sibling = siblings[index];
+
+        if (nodeContainsVertexFormatEndCall(sibling)) {
+            return null;
+        }
+
+        if (isVertexFormatBeginCall(sibling)) {
+            break;
+        }
+
+        if (isVertexFormatAddCall(sibling)) {
+            insertionIndex = index + 1;
+            continue;
+        }
+
+        break;
+    }
+
+    const vertexFormatEndCall = createVertexFormatEndCall(node);
+
+    if (!vertexFormatEndCall) {
+        return null;
+    }
+
+    const fixDetail = createFeatherFixDetail(diagnostic, {
+        target: "vertex_format_end",
+        range: {
+            start: getNodeStartIndex(node),
+            end: getNodeEndIndex(node)
+        }
+    });
+
+    if (!fixDetail) {
+        return null;
+    }
+
+    siblings.splice(insertionIndex, 0, vertexFormatEndCall);
+    attachFeatherFixMetadata(vertexFormatEndCall, [fixDetail]);
+
+    return fixDetail;
+}
+
+function nodeContainsVertexFormatEndCall(node) {
+    if (!node || typeof node !== "object") {
+        return false;
+    }
+
+    if (isVertexFormatEndCall(node)) {
+        return true;
+    }
+
+    if (Array.isArray(node)) {
+        return node.some(nodeContainsVertexFormatEndCall);
+    }
+
+    for (const value of Object.values(node)) {
+        if (nodeContainsVertexFormatEndCall(value)) {
+            return true;
+        }
+    }
+
+    return false;
+}
+
+function isVertexFormatEndCall(node) {
+    return (
+        !!node &&
+        node.type === "CallExpression" &&
+        isIdentifierWithName(node.object, "vertex_format_end")
+    );
+}
+
+function isVertexFormatBeginCall(node) {
+    return (
+        !!node &&
+        node.type === "CallExpression" &&
+        isIdentifierWithName(node.object, "vertex_format_begin")
+    );
+}
+
+function isVertexFormatAddCall(node) {
+    if (!node || node.type !== "CallExpression") {
+        return false;
+    }
+
+    const identifier = node.object;
+
+    if (!identifier || identifier.type !== "Identifier") {
+        return false;
+    }
+
+    return (
+        typeof identifier.name === "string" &&
+        identifier.name.startsWith("vertex_format_add_")
+    );
+}
+
+function createVertexFormatEndCall(template) {
+    if (!template || template.type !== "CallExpression") {
+        return null;
+    }
+
+    const identifier = createIdentifier("vertex_format_end", template.object);
+
+    if (!identifier) {
+        return null;
+    }
+
+    const callExpression = {
+        type: "CallExpression",
+        object: identifier,
+        arguments: []
+    };
+
+    if (Object.prototype.hasOwnProperty.call(template, "start")) {
+        callExpression.start = cloneLocation(template.start);
+    }
+
+    if (Object.prototype.hasOwnProperty.call(template, "end")) {
+        callExpression.end = cloneLocation(template.end);
+    }
+
+    return callExpression;
+}
+
 function harmonizeTexturePointerTernaries({ ast, diagnostic }) {
     if (!diagnostic || !ast || typeof ast !== "object") {
         return [];
