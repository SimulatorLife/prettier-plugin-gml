import {
    getNodeEndIndex,
    getNodeStartIndex,
    cloneLocation
} from "../../../shared/ast-locations.js";
import {
    getFeatherDiagnostics,
    getFeatherMetadata
} from "../../../shared/feather/metadata.js";

const FEATHER_DIAGNOSTICS = getFeatherDiagnostics();
const FEATHER_FIX_IMPLEMENTATIONS =
  buildFeatherFixImplementations(FEATHER_DIAGNOSTICS);
const FEATHER_DIAGNOSTIC_FIXERS = buildFeatherDiagnosticFixers(
    FEATHER_DIAGNOSTICS,
    FEATHER_FIX_IMPLEMENTATIONS
);
const TRAILING_MACRO_SEMICOLON_PATTERN = new RegExp(
    ";(?=[^\\S\\r\\n]*(?:(?:\\/\\/[^\\r\\n]*|\\/\\*[\\s\\S]*?\\*\/)[^\\S\\r\\n]*)*(?:\\r?\\n|$))"
);
const MANUAL_FIX_TRACKING_KEY = Symbol("manualFeatherFixes");
const DEFAULT_DUPLICATE_PARAMETER_SUFFIX_START = 2;
const FEATHER_TYPE_SYSTEM_INFO = buildFeatherTypeSystemInfo();

export function preprocessSourceForFeatherFixes(sourceText) {
    if (typeof sourceText !== "string" || sourceText.length === 0) {
        return {
            sourceText,
            metadata: null
        };
    }

    const gm1100Metadata = [];
    const gm1016Metadata = [];
    const sanitizedParts = [];
    const newlinePattern = /\r?\n/g;
    let lastIndex = 0;
    let lineNumber = 1;
    let pendingGM1100Context = null;

    const processLine = (line) => {
        const indentationMatch = line.match(/^\s*/);
        const indentation = indentationMatch ? indentationMatch[0] : "";
        const trimmed = line.trim();

        if (trimmed.length === 0) {
            return { line, context: pendingGM1100Context };
        }

        const booleanLiteralMatch = line.match(/^(\s*)(true|false)\s*;?\s*$/);

        if (booleanLiteralMatch) {
            const leadingWhitespace = booleanLiteralMatch[1] ?? "";
            const sanitizedRemainder = " ".repeat(
                Math.max(0, line.length - leadingWhitespace.length)
            );
            const sanitizedLine = `${leadingWhitespace}${sanitizedRemainder}`;
            const trimmedRightLength = line.replace(/\s+$/, "").length;
            const startColumn = leadingWhitespace.length;
            const endColumn = Math.max(startColumn, trimmedRightLength - 1);
            const lineStartIndex = lastIndex;

            gm1016Metadata.push({
                start: {
                    line: lineNumber,
                    column: startColumn,
                    index: lineStartIndex + startColumn
                },
                end: {
                    line: lineNumber,
                    column: endColumn,
                    index: lineStartIndex + endColumn
                }
            });

            return { line: sanitizedLine, context: null };
        }

        const varMatch = line.match(/^\s*var\s+([A-Za-z_][A-Za-z0-9_]*)\b/);

        if (varMatch) {
            const identifier = varMatch[1];
            const remainder = line.slice(varMatch[0].length);
            const trimmedRemainder = remainder.replace(/^\s*/, "");

            if (trimmedRemainder.startsWith("*")) {
                const leadingWhitespaceLength =
          remainder.length - trimmedRemainder.length;
                const leadingWhitespace =
          leadingWhitespaceLength > 0
              ? remainder.slice(0, leadingWhitespaceLength)
              : "";
                const sanitizedLine = [
                    line.slice(0, varMatch[0].length),
                    leadingWhitespace,
                    "=",
                    trimmedRemainder.slice(1)
                ].join("");

                gm1100Metadata.push({
                    type: "declaration",
                    line: lineNumber,
                    identifier
                });

                return {
                    line: sanitizedLine,
                    context: {
                        identifier,
                        indentation
                    }
                };
            }
        }

        if (trimmed.startsWith("=") && pendingGM1100Context?.identifier) {
            const remainder = line.slice(indentation.length).replace(/^\s*/, "");
            const identifier = pendingGM1100Context.identifier;
            const sanitizedLine = `${indentation}${identifier} ${remainder}`;

            gm1100Metadata.push({
                type: "assignment",
                line: lineNumber,
                identifier
            });

            return { line: sanitizedLine, context: null };
        }

        if (trimmed.startsWith("/") || trimmed.startsWith("*")) {
            return { line, context: pendingGM1100Context };
        }

        return { line, context: null };
    };

    let match;

    while ((match = newlinePattern.exec(sourceText)) !== null) {
        const lineEnd = match.index;
        const line = sourceText.slice(lastIndex, lineEnd);
        const newline = match[0];
        const { line: sanitizedLine, context } = processLine(line);

        sanitizedParts.push(sanitizedLine, newline);
        pendingGM1100Context = context;
        lastIndex = match.index + newline.length;
        lineNumber += 1;
    }

    const finalLine = sourceText.slice(lastIndex);
    if (
        finalLine.length > 0 ||
    sourceText.endsWith("\n") ||
    sourceText.endsWith("\r")
    ) {
        const { line: sanitizedLine, context } = processLine(finalLine);
        sanitizedParts.push(sanitizedLine);
        pendingGM1100Context = context;
    }

    const sanitizedSourceText = sanitizedParts.join("");
    const metadata = {};

    if (gm1100Metadata.length > 0) {
        metadata.GM1100 = gm1100Metadata;
    }

    if (gm1016Metadata.length > 0) {
        metadata.GM1016 = gm1016Metadata;
    }

    if (Object.keys(metadata).length === 0) {
        return {
            sourceText,
            metadata: null
        };
    }

    return {
        sourceText: sanitizedSourceText,
        metadata
    };
}

export function getFeatherDiagnosticFixers() {
    return new Map(FEATHER_DIAGNOSTIC_FIXERS);
}

export function applyFeatherFixes(
    ast,
    { sourceText, preprocessedFixMetadata, options } = {}
) {
    if (!ast || typeof ast !== "object") {
        return ast;
    }

    const appliedFixes = [];

    for (const entry of FEATHER_DIAGNOSTIC_FIXERS.values()) {
        const fixes = entry.applyFix(ast, {
            sourceText,
            preprocessedFixMetadata,
            options
        });

        if (Array.isArray(fixes) && fixes.length > 0) {
            appliedFixes.push(...fixes);
        }
    }

    if (appliedFixes.length > 0) {
        attachFeatherFixMetadata(ast, appliedFixes);
    }

    return ast;
}

function buildFeatherDiagnosticFixers(diagnostics, implementationRegistry) {
    const registry = new Map();

    for (const diagnostic of Array.isArray(diagnostics) ? diagnostics : []) {
        const diagnosticId = diagnostic?.id;

        if (!diagnosticId || registry.has(diagnosticId)) {
            continue;
        }

        const applyFix = createFixerForDiagnostic(
            diagnostic,
            implementationRegistry
        );

        if (typeof applyFix !== "function") {
            continue;
        }

        registry.set(diagnosticId, {
            diagnostic,
            applyFix
        });
    }

    return registry;
}

function createFixerForDiagnostic(diagnostic, implementationRegistry) {
    if (!implementationRegistry) {
        return createNoOpFixer();
    }

    const implementationFactory = implementationRegistry.get(diagnostic?.id);

    if (typeof implementationFactory === "function") {
        const implementation = implementationFactory(diagnostic);

        if (typeof implementation === "function") {
            return (ast, context) => {
                const fixes = implementation({
                    ast,
                    sourceText: context?.sourceText,
                    preprocessedFixMetadata: context?.preprocessedFixMetadata,
                    options: context?.options
                });

                return Array.isArray(fixes) ? fixes : [];
            };
        }
    }

    return createNoOpFixer();
}

function createNoOpFixer() {
    return () => [];
}

function buildFeatherFixImplementations(diagnostics) {
    const registry = new Map();

    for (const diagnostic of Array.isArray(diagnostics) ? diagnostics : []) {
        const diagnosticId = diagnostic?.id;

        if (!diagnosticId) {
            continue;
        }

        if (diagnosticId === "GM1016") {
            registerFeatherFixer(
                registry,
                diagnosticId,
                () =>
                    ({ ast, preprocessedFixMetadata }) => {
                        const fixes = removeBooleanLiteralStatements({
                            ast,
                            diagnostic,
                            metadata: preprocessedFixMetadata
                        });

                        if (Array.isArray(fixes) && fixes.length > 0) {
                            return fixes;
                        }

                        return registerManualFeatherFix({ ast, diagnostic });
                    }
            );
            continue;
        }

        if (diagnosticId === "GM1051") {
            registerFeatherFixer(
                registry,
                diagnosticId,
                () =>
                    ({ ast, sourceText }) => {
                        const fixes = removeTrailingMacroSemicolons({
                            ast,
                            sourceText,
                            diagnostic
                        });

                        if (Array.isArray(fixes) && fixes.length > 0) {
                            return fixes;
                        }

                        return registerManualFeatherFix({ ast, diagnostic });
                    }
            );
            continue;
        }

        if (diagnosticId === "GM1100") {
            registerFeatherFixer(
                registry,
                diagnosticId,
                () =>
                    ({ ast, preprocessedFixMetadata }) => {
                        const fixes = normalizeObviousSyntaxErrors({
                            ast,
                            diagnostic,
                            metadata: preprocessedFixMetadata
                        });

                        if (Array.isArray(fixes) && fixes.length > 0) {
                            return fixes;
                        }

                        return registerManualFeatherFix({ ast, diagnostic });
                    }
            );
            continue;
        }

        if (diagnosticId === "GM1059") {
            registerFeatherFixer(registry, diagnosticId, () => ({ ast, options }) => {
                const fixes = renameDuplicateFunctionParameters({
                    ast,
                    diagnostic,
                    options
                });

                if (Array.isArray(fixes) && fixes.length > 0) {
                    return fixes;
                }

                return registerManualFeatherFix({ ast, diagnostic });
            });
            continue;
        }

        if (diagnosticId === "GM1062") {
            registerFeatherFixer(registry, diagnosticId, () => ({ ast }) => {
                const fixes = sanitizeMalformedJsDocTypes({
                    ast,
                    diagnostic,
                    typeSystemInfo: FEATHER_TYPE_SYSTEM_INFO
                });

                if (Array.isArray(fixes) && fixes.length > 0) {
                    return fixes;
                }

                return registerManualFeatherFix({ ast, diagnostic });
            });
            continue;
        }

<<<<<<< HEAD
        if (diagnosticId === "GM1058") {
            registerFeatherFixer(registry, diagnosticId, () => ({ ast }) => {
                const fixes = ensureConstructorDeclarationsForNewExpressions({
                    ast,
                    diagnostic
                });
=======
        if (diagnosticId === "GM1056") {
            registerFeatherFixer(registry, diagnosticId, () => ({ ast }) => {
                const fixes = reorderOptionalParameters({ ast, diagnostic });
>>>>>>> 49f2f8c3

                if (Array.isArray(fixes) && fixes.length > 0) {
                    return fixes;
                }

                return registerManualFeatherFix({ ast, diagnostic });
            });
            continue;
        }

        if (diagnosticId === "GM2020") {
            registerFeatherFixer(registry, diagnosticId, () => ({ ast }) => {
                const fixes = convertAllDotAssignmentsToWithStatements({
                    ast,
                    diagnostic
                });

                if (Array.isArray(fixes) && fixes.length > 0) {
                    return fixes;
                }

                return registerManualFeatherFix({ ast, diagnostic });
            });
            continue;
        }

        if (diagnosticId === "GM2032") {
            registerFeatherFixer(registry, diagnosticId, () => ({ ast }) => {
                const fixes = ensureFileFindFirstBeforeClose({ ast, diagnostic });

                if (Array.isArray(fixes) && fixes.length > 0) {
                    return fixes;
                }

                return registerManualFeatherFix({ ast, diagnostic });
            });
            continue;
        }

        if (diagnosticId === "GM2031") {
            registerFeatherFixer(registry, diagnosticId, () => ({ ast }) => {
                const fixes = ensureFileFindSearchesAreSerialized({ ast, diagnostic });

                if (Array.isArray(fixes) && fixes.length > 0) {
                    return fixes;
                }

                return registerManualFeatherFix({ ast, diagnostic });
            });
            continue;
        }

        if (diagnosticId === "GM1063") {
            registerFeatherFixer(registry, diagnosticId, () => ({ ast }) => {
                const fixes = harmonizeTexturePointerTernaries({ ast, diagnostic });

                if (Array.isArray(fixes) && fixes.length > 0) {
                    return fixes;
                }

                return registerManualFeatherFix({ ast, diagnostic });
            });
            continue;
        }

        if (diagnosticId === "GM2044") {
            registerFeatherFixer(registry, diagnosticId, () => ({ ast }) => {
                const fixes = deduplicateLocalVariableDeclarations({ ast, diagnostic });

                if (Array.isArray(fixes) && fixes.length > 0) {
                    return fixes;
                }

                return registerManualFeatherFix({ ast, diagnostic });
            });
            continue;
        }

        if (diagnosticId === "GM2048") {
            registerFeatherFixer(registry, diagnosticId, () => ({ ast }) => {
                const fixes = ensureBlendEnableIsReset({ ast, diagnostic });

                if (Array.isArray(fixes) && fixes.length > 0) {
                    return fixes;
                }

                return registerManualFeatherFix({ ast, diagnostic });
            });
            continue;
        }

        if (diagnosticId === "GM2054") {
            registerFeatherFixer(registry, diagnosticId, () => ({ ast }) => {
                const fixes = ensureAlphaTestRefIsReset({ ast, diagnostic });

                if (Array.isArray(fixes) && fixes.length > 0) {
                    return fixes;
                }

                return registerManualFeatherFix({ ast, diagnostic });
            });
            continue;
        }

        if (diagnosticId === "GM2056") {
            registerFeatherFixer(registry, diagnosticId, () => ({ ast }) => {
                const fixes = ensureTextureRepeatIsReset({ ast, diagnostic });

                if (Array.isArray(fixes) && fixes.length > 0) {
                    return fixes;
                }

                return registerManualFeatherFix({ ast, diagnostic });
            });
            continue;
        }

        if (diagnosticId === "GM2064") {
            registerFeatherFixer(registry, diagnosticId, () => ({ ast }) => {
                const fixes = annotateInstanceVariableStructAssignments({
                    ast,
                    diagnostic
                });

                if (Array.isArray(fixes) && fixes.length > 0) {
                    return fixes;
                }

                return registerManualFeatherFix({ ast, diagnostic });
            });
            continue;
        }

        registerFeatherFixer(
            registry,
            diagnosticId,
            () =>
                ({ ast }) =>
                    registerManualFeatherFix({ ast, diagnostic })
        );
    }

    return registry;
}

function buildFeatherTypeSystemInfo() {
    const metadata = getFeatherMetadata();
    const typeSystem = metadata?.typeSystem;

    const baseTypes = new Set();
    const baseTypesLowercase = new Set();
    const specifierBaseTypes = new Set();

    const entries = Array.isArray(typeSystem?.baseTypes)
        ? typeSystem.baseTypes
        : [];

    for (const entry of entries) {
        const name = typeof entry?.name === "string" ? entry.name.trim() : "";

        if (!name) {
            continue;
        }

        baseTypes.add(name);
        baseTypesLowercase.add(name.toLowerCase());

        const specifierExamples = Array.isArray(entry?.specifierExamples)
            ? entry.specifierExamples
            : [];
        const hasDotSpecifier = specifierExamples.some((example) => {
            if (typeof example !== "string") {
                return false;
            }

            return example.trim().startsWith(".");
        });

        const description =
      typeof entry?.description === "string" ? entry.description : "";
        const requiresSpecifier =
      /requires specifiers/i.test(description) ||
      /constructor/i.test(description);

        if (hasDotSpecifier || requiresSpecifier) {
            specifierBaseTypes.add(name.toLowerCase());
        }
    }

    return {
        baseTypeNames: [...baseTypes],
        baseTypeNamesLower: baseTypesLowercase,
        specifierBaseTypeNamesLower: specifierBaseTypes
    };
}

function registerFeatherFixer(registry, diagnosticId, factory) {
    if (!registry || typeof registry.set !== "function") {
        return;
    }

    if (!diagnosticId || typeof factory !== "function") {
        return;
    }

    if (!registry.has(diagnosticId)) {
        registry.set(diagnosticId, factory);
    }
}

function normalizeObviousSyntaxErrors({ ast, diagnostic, metadata }) {
    if (!diagnostic || !ast || typeof ast !== "object") {
        return [];
    }

    const gm1100Entries = Array.isArray(metadata?.GM1100) ? metadata.GM1100 : [];

    if (gm1100Entries.length === 0) {
        return [];
    }

    const nodeIndex = collectGM1100Candidates(ast);
    const handledNodes = new Set();
    const fixes = [];

    for (const entry of gm1100Entries) {
        const lineNumber = entry?.line;

        if (typeof lineNumber !== "number") {
            continue;
        }

        const candidates = nodeIndex.get(lineNumber) ?? [];
        let node = null;

        if (entry.type === "declaration") {
            node =
        candidates.find(
            (candidate) => candidate?.type === "VariableDeclaration"
        ) ?? null;
        } else if (entry.type === "assignment") {
            node =
        candidates.find(
            (candidate) => candidate?.type === "AssignmentExpression"
        ) ?? null;
        }

        if (!node || handledNodes.has(node)) {
            continue;
        }

        handledNodes.add(node);

        const fixDetail = createFeatherFixDetail(diagnostic, {
            target: entry?.identifier ?? null,
            range: {
                start: getNodeStartIndex(node),
                end: getNodeEndIndex(node)
            }
        });

        if (!fixDetail) {
            continue;
        }

        attachFeatherFixMetadata(node, [fixDetail]);
        fixes.push(fixDetail);
    }

    return fixes;
}

function removeTrailingMacroSemicolons({ ast, sourceText, diagnostic }) {
    if (
        !diagnostic ||
    typeof sourceText !== "string" ||
    sourceText.length === 0
    ) {
        return [];
    }

    const fixes = [];

    const visit = (node) => {
        if (!node || typeof node !== "object") {
            return;
        }

        if (Array.isArray(node)) {
            for (const item of node) {
                visit(item);
            }
            return;
        }

        if (node.type === "MacroDeclaration") {
            const fixInfo = sanitizeMacroDeclaration(node, sourceText, diagnostic);
            if (fixInfo) {
                fixes.push(fixInfo);
            }
        }

        for (const value of Object.values(node)) {
            if (value && typeof value === "object") {
                visit(value);
            }
        }
    };

    visit(ast);

    return fixes;
}

function removeBooleanLiteralStatements({ ast, diagnostic, metadata }) {
    if (!diagnostic || !ast || typeof ast !== "object") {
        return [];
    }

    const fixes = [];
    const gm1016MetadataEntries = extractFeatherPreprocessMetadata(
        metadata,
        "GM1016"
    );

    for (const entry of gm1016MetadataEntries) {
        const range = normalizePreprocessedRange(entry);

        if (!range) {
            continue;
        }

        const fixDetail = createFeatherFixDetail(diagnostic, {
            target: null,
            range
        });

        if (!fixDetail) {
            continue;
        }

        const owner = findInnermostBlockForRange(
            ast,
            range.start.index,
            range.end.index
        );

        if (owner && owner !== ast) {
            attachFeatherFixMetadata(owner, [fixDetail]);
        }

        fixes.push(fixDetail);
    }

    const arrayOwners = new WeakMap();

    const visitNode = (node) => {
        if (!node || typeof node !== "object") {
            return;
        }

        for (const value of Object.values(node)) {
            if (!value || typeof value !== "object") {
                continue;
            }

            if (Array.isArray(value)) {
                arrayOwners.set(value, node);
                visitArray(value);
                continue;
            }

            visitNode(value);
        }
    };

    const visitArray = (array) => {
        if (!Array.isArray(array)) {
            return;
        }

        for (let index = 0; index < array.length; index += 1) {
            const item = array[index];

            if (
                item &&
        typeof item === "object" &&
        item.type === "ExpressionStatement"
            ) {
                const fix = removeBooleanLiteralExpression(item, array, index);

                if (fix) {
                    const owner = arrayOwners.get(array) ?? ast;
                    if (owner !== ast) {
                        attachFeatherFixMetadata(owner, [fix]);
                    }
                    fixes.push(fix);
                    array.splice(index, 1);
                    index -= 1;
                    continue;
                }
            }

            visitNode(item);
        }
    };

    function removeBooleanLiteralExpression(
        node,
        parentArray = null,
        index = -1
    ) {
        if (!parentArray || !Array.isArray(parentArray) || index < 0) {
            return null;
        }

        const expression = node.expression;

        if (!isBooleanLiteral(expression)) {
            return null;
        }

        const fixDetail = createFeatherFixDetail(diagnostic, {
            target: null,
            range: {
                start: getNodeStartIndex(node),
                end: getNodeEndIndex(node)
            }
        });

        if (!fixDetail) {
            return null;
        }

        return fixDetail;
    }

    visitNode(ast);

    if (fixes.length === 0) {
        return [];
    }

    return fixes;
}

function extractFeatherPreprocessMetadata(metadata, key) {
    if (!metadata || typeof metadata !== "object") {
        return [];
    }

    const entries = metadata[key];

    return Array.isArray(entries) ? entries.filter(Boolean) : [];
}

function normalizePreprocessedRange(entry) {
    const startIndex = entry?.start?.index;
    const endIndex = entry?.end?.index;

    if (typeof startIndex !== "number" || typeof endIndex !== "number") {
        return null;
    }

    if (endIndex < startIndex) {
        return null;
    }

    const startLine = entry?.start?.line;
    const endLine = entry?.end?.line;

    const startLocation = { index: startIndex };
    const endLocation = { index: endIndex };

    if (typeof startLine === "number") {
        startLocation.line = startLine;
    }

    if (typeof endLine === "number") {
        endLocation.line = endLine;
    }

    return { start: startLocation, end: endLocation };
}

function findInnermostBlockForRange(ast, startIndex, endIndex) {
    if (!ast || typeof ast !== "object") {
        return null;
    }

    let bestMatch = null;

    const visit = (node) => {
        if (!node || typeof node !== "object") {
            return;
        }

        const nodeStart = getNodeStartIndex(node);
        const nodeEnd = getNodeEndIndex(node);

        if (
            typeof nodeStart !== "number" ||
      typeof nodeEnd !== "number" ||
      nodeStart > startIndex ||
      nodeEnd < endIndex
        ) {
            return;
        }

        if (node.type === "BlockStatement") {
            if (!bestMatch) {
                bestMatch = node;
            } else {
                const bestStart = getNodeStartIndex(bestMatch);
                const bestEnd = getNodeEndIndex(bestMatch);

                if (
                    typeof bestStart === "number" &&
          typeof bestEnd === "number" &&
          (nodeStart > bestStart || nodeEnd < bestEnd)
                ) {
                    bestMatch = node;
                }
            }
        }

        for (const value of Object.values(node)) {
            if (Array.isArray(value)) {
                for (const item of value) {
                    visit(item);
                }
                continue;
            }

            visit(value);
        }
    };

    visit(ast);

    return bestMatch;
}

function isBooleanLiteral(node) {
    if (!node || typeof node !== "object") {
        return false;
    }

    if (node.type !== "Literal") {
        return false;
    }

    return (
        node.value === true ||
    node.value === false ||
    node.value === "true" ||
    node.value === "false"
    );
}

function sanitizeMacroDeclaration(node, sourceText, diagnostic) {
    if (!node || typeof node !== "object") {
        return null;
    }

    const tokens = Array.isArray(node.tokens) ? node.tokens : null;
    if (!tokens || tokens.length === 0) {
        return null;
    }

    const lastToken = tokens[tokens.length - 1];
    if (lastToken !== ";") {
        return null;
    }

    const startIndex = node.start?.index;
    const endIndex = node.end?.index;

    if (typeof startIndex !== "number" || typeof endIndex !== "number") {
        return null;
    }

    const originalText = sourceText.slice(startIndex, endIndex + 1);

    // Only strip semicolons that appear at the end of the macro definition.
    const sanitizedText = originalText.replace(
        TRAILING_MACRO_SEMICOLON_PATTERN,
        ""
    );

    if (sanitizedText === originalText) {
        return null;
    }

    node.tokens = tokens.slice(0, tokens.length - 1);
    node._featherMacroText = sanitizedText;

    const fixDetail = createFeatherFixDetail(diagnostic, {
        target: node.name?.name ?? null,
        range: {
            start: getNodeStartIndex(node),
            end: getNodeEndIndex(node)
        }
    });

    if (!fixDetail) {
        return null;
    }

    attachFeatherFixMetadata(node, [fixDetail]);

    return fixDetail;
}

function deduplicateLocalVariableDeclarations({ ast, diagnostic }) {
    if (!diagnostic || !ast || typeof ast !== "object") {
        return [];
    }

    const fixes = [];
    const scopeStack = [];

    const pushScope = (initialNames = []) => {
        const scope = new Map();

        if (Array.isArray(initialNames)) {
            for (const name of initialNames) {
                if (typeof name === "string" && name.length > 0) {
                    scope.set(name, true);
                }
            }
        }

        scopeStack.push(scope);
    };

    const popScope = () => {
        scopeStack.pop();
    };

    const declareLocal = (name) => {
        if (typeof name !== "string" || name.length === 0) {
            return true;
        }

        const scope = scopeStack[scopeStack.length - 1];

        if (!scope) {
            return true;
        }

        if (scope.has(name)) {
            return false;
        }

        scope.set(name, true);
        return true;
    };

    const handleVariableDeclaration = (node, parent, property) => {
        const declarations = Array.isArray(node.declarations)
            ? node.declarations
            : [];

        if (declarations.length === 0) {
            return [];
        }

        const retained = [];
        const duplicates = [];

        for (const declarator of declarations) {
            if (!declarator || typeof declarator !== "object") {
                retained.push(declarator);
                continue;
            }

            const name = getVariableDeclaratorName(declarator);

            if (!name) {
                retained.push(declarator);
                continue;
            }

            const isNewDeclaration = declareLocal(name);

            if (isNewDeclaration) {
                retained.push(declarator);
                continue;
            }

            duplicates.push(declarator);
        }

        if (duplicates.length === 0) {
            return [];
        }

        if (!Array.isArray(parent) || typeof property !== "number") {
            return [];
        }

        const fixDetails = [];
        const assignments = [];

        for (const declarator of duplicates) {
            const name = getVariableDeclaratorName(declarator);

            const fixDetail = createFeatherFixDetail(diagnostic, {
                target: name,
                range: {
                    start: getNodeStartIndex(declarator),
                    end: getNodeEndIndex(declarator)
                }
            });

            if (!fixDetail) {
                continue;
            }

            const assignment = createAssignmentFromDeclarator(declarator, node);

            if (assignment) {
                attachFeatherFixMetadata(assignment, [fixDetail]);
                assignments.push(assignment);
            }

            fixDetails.push(fixDetail);
        }

        if (fixDetails.length === 0) {
            return [];
        }

        node.declarations = retained;

        if (retained.length === 0) {
            if (assignments.length > 0) {
                parent.splice(property, 1, ...assignments);
            } else {
                parent.splice(property, 1);
            }
        } else if (assignments.length > 0) {
            parent.splice(property + 1, 0, ...assignments);
        }

        if (retained.length > 0) {
            attachFeatherFixMetadata(node, fixDetails);
        }

        return fixDetails;
    };

    const visit = (node, parent, property) => {
        if (!node) {
            return;
        }

        if (Array.isArray(node)) {
            for (let index = 0; index < node.length; index += 1) {
                const initialLength = node.length;
                visit(node[index], node, index);

                if (node.length < initialLength) {
                    index -= 1;
                }
            }
            return;
        }

        if (typeof node !== "object") {
            return;
        }

        if (isFunctionLikeNode(node)) {
            const paramNames = getFunctionParameterNames(node);

            pushScope(paramNames);

            const params = Array.isArray(node.params) ? node.params : [];
            for (const param of params) {
                visit(param, node, "params");
            }

            visit(node.body, node, "body");
            popScope();
            return;
        }

        if (node.type === "VariableDeclaration" && node.kind === "var") {
            const fixDetails = handleVariableDeclaration(node, parent, property);

            if (Array.isArray(fixDetails) && fixDetails.length > 0) {
                fixes.push(...fixDetails);
            }
        }

        for (const [key, value] of Object.entries(node)) {
            if (key === "body" && isFunctionLikeNode(node)) {
                continue;
            }

            if (!value || typeof value !== "object") {
                continue;
            }

            visit(value, node, key);
        }
    };

    pushScope();
    visit(ast, null, null);
    popScope();

    return fixes;
}

function renameDuplicateFunctionParameters({ ast, diagnostic, options }) {
    if (!diagnostic || !ast || typeof ast !== "object") {
        return [];
    }

    const fixes = [];

    const visit = (node) => {
        if (!node) {
            return;
        }

        if (Array.isArray(node)) {
            node.forEach(visit);
            return;
        }

        if (typeof node !== "object") {
            return;
        }

        if (node.type === "FunctionDeclaration") {
            const functionFixes = renameDuplicateParametersInFunction(
                node,
                diagnostic,
                options
            );
            if (Array.isArray(functionFixes) && functionFixes.length > 0) {
                fixes.push(...functionFixes);
            }
        }

        for (const value of Object.values(node)) {
            if (value && typeof value === "object") {
                visit(value);
            }
        }
    };

    visit(ast);

    return fixes;
}

function renameDuplicateParametersInFunction(
    functionNode,
    diagnostic,
    options
) {
    const params = Array.isArray(functionNode?.params) ? functionNode.params : [];

    if (params.length === 0) {
        return [];
    }

    const fixes = [];
    const seenNames = new Map();

    for (const param of params) {
        const identifier = getFunctionParameterIdentifier(param);

        if (
            !identifier ||
      typeof identifier.name !== "string" ||
      identifier.name.length === 0
        ) {
            continue;
        }

        const originalName = identifier.name;
        const currentCount = (seenNames.get(originalName) ?? 0) + 1;
        seenNames.set(originalName, currentCount);

        if (currentCount === 1) {
            continue;
        }

        const range = {
            start: getNodeStartIndex(identifier),
            end: getNodeEndIndex(identifier)
        };

        const replacementName = generateUniqueParameterName(
            originalName,
            seenNames,
            options
        );

        if (!replacementName) {
            continue;
        }

        identifier.name = replacementName;
        seenNames.set(replacementName, 1);

        const fixDetail = createFeatherFixDetail(diagnostic, {
            target: originalName,
            range
        });

        if (!fixDetail) {
            continue;
        }

        attachFeatherFixMetadata(identifier, [fixDetail]);
        fixes.push(fixDetail);
    }

    return fixes;
}

function getFunctionParameterIdentifier(param) {
    if (!param || typeof param !== "object") {
        return null;
    }

    if (param.type === "Identifier") {
        return param;
    }

    if (param.type === "DefaultParameter" && param.left?.type === "Identifier") {
        return param.left;
    }

    if (param.type === "RestParameter" && param.argument?.type === "Identifier") {
        return param.argument;
    }

    return null;
}

function getDuplicateParameterSuffixStart(options) {
    const rawValue = options?.featherDuplicateParameterSuffixStart;

    if (typeof rawValue === "number" && Number.isFinite(rawValue)) {
        return Math.max(1, Math.trunc(rawValue));
    }

    if (typeof rawValue === "string" && rawValue.trim().length > 0) {
        const parsed = Number.parseInt(rawValue, 10);

        if (Number.isFinite(parsed)) {
            return Math.max(1, parsed);
        }
    }

    return DEFAULT_DUPLICATE_PARAMETER_SUFFIX_START;
}

function generateUniqueParameterName(baseName, registry, options) {
    if (!baseName || typeof baseName !== "string") {
        return null;
    }

    const sanitizedBase = baseName.trim();

    if (sanitizedBase.length === 0) {
        return null;
    }

    const seen = registry instanceof Map ? registry : null;
    const suffixStart = getDuplicateParameterSuffixStart(options);
    const startingSuffix = Math.max(
        suffixStart,
        seen?.get(baseName) ?? suffixStart
    );
    let suffix = startingSuffix;

    while (true) {
        const candidate = `${sanitizedBase}_${suffix}`;

        if (!seen || !seen.has(candidate)) {
            return candidate;
        }

        suffix += 1;
    }
}

function convertAllDotAssignmentsToWithStatements({ ast, diagnostic }) {
    if (!diagnostic || !ast || typeof ast !== "object") {
        return [];
    }

    const fixes = [];

    const visit = (node, parent, property) => {
        if (!node) {
            return;
        }

        if (Array.isArray(node)) {
            for (let index = 0; index < node.length; index += 1) {
                visit(node[index], node, index);
            }
            return;
        }

        if (typeof node !== "object") {
            return;
        }

        if (node.type === "AssignmentExpression") {
            const fix = convertAllAssignment(node, parent, property, diagnostic);
            if (fix) {
                fixes.push(fix);
                return;
            }
        }

        for (const [key, value] of Object.entries(node)) {
            if (value && typeof value === "object") {
                visit(value, node, key);
            }
        }
    };

    visit(ast, null, null);

    return fixes;
}

function convertAllAssignment(node, parent, property, diagnostic) {
    if (!Array.isArray(parent) || typeof property !== "number") {
        return null;
    }

    if (!node || node.type !== "AssignmentExpression" || node.operator !== "=") {
        return null;
    }

    const member = node.left;
    if (!member || member.type !== "MemberDotExpression") {
        return null;
    }

    const object = member.object;
    if (!object || object.type !== "Identifier" || object.name !== "all") {
        return null;
    }

    const propertyIdentifier = member.property;
    if (!propertyIdentifier || propertyIdentifier.type !== "Identifier") {
        return null;
    }

    const normalizedAssignment = {
        type: "AssignmentExpression",
        operator: node.operator,
        left: cloneIdentifier(propertyIdentifier),
        right: node.right,
        start: cloneLocation(node.start),
        end: cloneLocation(node.end)
    };

    const blockStatement = {
        type: "BlockStatement",
        body: [normalizedAssignment],
        start: cloneLocation(node.start),
        end: cloneLocation(node.end)
    };

    const parenthesizedExpression = {
        type: "ParenthesizedExpression",
        expression: cloneIdentifier(object),
        start: cloneLocation(object?.start ?? node.start),
        end: cloneLocation(object?.end ?? node.end)
    };

    const withStatement = {
        type: "WithStatement",
        test: parenthesizedExpression,
        body: blockStatement,
        start: cloneLocation(node.start),
        end: cloneLocation(node.end)
    };

    copyCommentMetadata(node, withStatement);

    const fixDetail = createFeatherFixDetail(diagnostic, {
        target: propertyIdentifier?.name ?? null,
        range: {
            start: getNodeStartIndex(node),
            end: getNodeEndIndex(node)
        }
    });

    if (!fixDetail) {
        return null;
    }

    parent[property] = withStatement;
    attachFeatherFixMetadata(withStatement, [fixDetail]);

    return fixDetail;
}

function ensureBlendEnableIsReset({ ast, diagnostic }) {
    if (!diagnostic || !ast || typeof ast !== "object") {
        return [];
    }

    const fixes = [];

    const visit = (node, parent, property) => {
        if (!node) {
            return;
        }

        if (Array.isArray(node)) {
            for (let index = 0; index < node.length; index += 1) {
                visit(node[index], node, index);
            }
            return;
        }

        if (typeof node !== "object") {
            return;
        }

        if (node.type === "CallExpression") {
            const fix = ensureBlendEnableResetAfterCall(
                node,
                parent,
                property,
                diagnostic
            );

            if (fix) {
                fixes.push(fix);
                return;
            }
        }

        for (const [key, value] of Object.entries(node)) {
            if (value && typeof value === "object") {
                visit(value, node, key);
            }
        }
    };

    visit(ast, null, null);

    return fixes;
}

function ensureBlendEnableResetAfterCall(node, parent, property, diagnostic) {
    if (!Array.isArray(parent) || typeof property !== "number") {
        return null;
    }

    if (!node || node.type !== "CallExpression") {
        return null;
    }

    if (!isIdentifierWithName(node.object, "gpu_set_blendenable")) {
        return null;
    }

    const args = Array.isArray(node.arguments) ? node.arguments : [];

    if (args.length === 0) {
        return null;
    }

    if (!shouldResetBlendEnable(args[0])) {
        return null;
    }

    const siblings = parent;
    const nextNode = siblings[property + 1];

    if (isBlendEnableResetCall(nextNode)) {
        return null;
    }

    const resetCall = createBlendEnableResetCall(node);

    if (!resetCall) {
        return null;
    }

    const fixDetail = createFeatherFixDetail(diagnostic, {
        target: node.object?.name ?? null,
        range: {
            start: getNodeStartIndex(node),
            end: getNodeEndIndex(node)
        }
    });

    if (!fixDetail) {
        return null;
    }

    siblings.splice(property + 1, 0, resetCall);
    attachFeatherFixMetadata(resetCall, [fixDetail]);

    return fixDetail;
}

function ensureFileFindFirstBeforeClose({ ast, diagnostic }) {
    if (!diagnostic || !ast || typeof ast !== "object") {
        return [];
    }

    const fixes = [];

    const visit = (node, parent, property) => {
        if (!node) {
            return;
        }

        if (Array.isArray(node)) {
            for (let index = 0; index < node.length; index += 1) {
                visit(node[index], node, index);
            }
            return;
        }

        if (typeof node !== "object") {
            return;
        }

        if (node.type === "CallExpression") {
            const fix = ensureFileFindFirstBeforeCloseCall(
                node,
                parent,
                property,
                diagnostic
            );

            if (fix) {
                fixes.push(fix);
                return;
            }
        }

        for (const [key, value] of Object.entries(node)) {
            if (value && typeof value === "object") {
                visit(value, node, key);
            }
        }
    };

    visit(ast, null, null);

    return fixes;
}

function ensureFileFindFirstBeforeCloseCall(
    node,
    parent,
    property,
    diagnostic
) {
    if (!Array.isArray(parent) || typeof property !== "number") {
        return null;
    }

    if (!node || node.type !== "CallExpression") {
        return null;
    }

    if (!isIdentifierWithName(node.object, "file_find_close")) {
        return null;
    }

    const diagnosticMetadata = Array.isArray(node._appliedFeatherDiagnostics)
        ? node._appliedFeatherDiagnostics
        : [];

    const insertedForSerializedSearch = diagnosticMetadata.some(
        (entry) => entry?.id === "GM2031"
    );

    if (insertedForSerializedSearch) {
        return null;
    }

    const siblings = parent;

    for (let index = property - 1; index >= 0; index -= 1) {
        const sibling = siblings[index];

        if (!sibling) {
            continue;
        }

        if (containsFileFindFirstCall(sibling)) {
            return null;
        }
    }

    const fileFindFirstCall = createFileFindFirstCall(node);

    if (!fileFindFirstCall) {
        return null;
    }

    const fixDetail = createFeatherFixDetail(diagnostic, {
        target: node.object?.name ?? null,
        range: {
            start: getNodeStartIndex(node),
            end: getNodeEndIndex(node)
        }
    });

    if (!fixDetail) {
        return null;
    }

    siblings.splice(property, 0, fileFindFirstCall);
    attachFeatherFixMetadata(fileFindFirstCall, [fixDetail]);

    return fixDetail;
}

function containsFileFindFirstCall(node) {
    if (!node) {
        return false;
    }

    if (Array.isArray(node)) {
        for (const item of node) {
            if (containsFileFindFirstCall(item)) {
                return true;
            }
        }
        return false;
    }

    if (typeof node !== "object") {
        return false;
    }

    if (
        node.type === "FunctionDeclaration" ||
    node.type === "FunctionExpression"
    ) {
        return false;
    }

    if (
        node.type === "CallExpression" &&
    isIdentifierWithName(node.object, "file_find_first")
    ) {
        return true;
    }

    for (const value of Object.values(node)) {
        if (value && typeof value === "object") {
            if (containsFileFindFirstCall(value)) {
                return true;
            }
        }
    }

    return false;
}

function createFileFindFirstCall(template) {
    const identifier = createIdentifier("file_find_first", template?.object);

    if (!identifier) {
        return null;
    }

    const searchPattern = createLiteral("\"\"", null);
    const attributes = createIdentifier("fa_none", null);

    const callExpression = {
        type: "CallExpression",
        object: identifier,
        arguments: []
    };

    if (searchPattern) {
        callExpression.arguments.push(searchPattern);
    }

    if (attributes) {
        callExpression.arguments.push(attributes);
    }

    if (Object.prototype.hasOwnProperty.call(template, "start")) {
        callExpression.start = cloneLocation(template.start);
    }

    if (Object.prototype.hasOwnProperty.call(template, "end")) {
        callExpression.end = cloneLocation(template.end);
    }

    return callExpression;
}

function ensureAlphaTestRefIsReset({ ast, diagnostic }) {
    if (!diagnostic || !ast || typeof ast !== "object") {
        return [];
    }

    const fixes = [];

    const visit = (node, parent, property) => {
        if (!node) {
            return;
        }

        if (Array.isArray(node)) {
            for (let index = 0; index < node.length; index += 1) {
                visit(node[index], node, index);
            }
            return;
        }

        if (typeof node !== "object") {
            return;
        }

        if (node.type === "CallExpression") {
            const fix = ensureAlphaTestRefResetAfterCall(
                node,
                parent,
                property,
                diagnostic
            );

            if (fix) {
                fixes.push(fix);
                return;
            }
        }

        for (const [key, value] of Object.entries(node)) {
            if (value && typeof value === "object") {
                visit(value, node, key);
            }
        }
    };

    visit(ast, null, null);

    return fixes;
}

function ensureAlphaTestRefResetAfterCall(node, parent, property, diagnostic) {
    if (!Array.isArray(parent) || typeof property !== "number") {
        return null;
    }

    if (!node || node.type !== "CallExpression") {
        return null;
    }

    if (!isIdentifierWithName(node.object, "gpu_set_alphatestref")) {
        return null;
    }

    const args = Array.isArray(node.arguments) ? node.arguments : [];

    if (args.length === 0) {
        return null;
    }

    if (isLiteralZero(args[0])) {
        return null;
    }

    const siblings = parent;
    let insertionIndex = siblings.length;

    for (let index = property + 1; index < siblings.length; index += 1) {
        const sibling = siblings[index];

        if (isAlphaTestRefResetCall(sibling)) {
            return null;
        }

        if (isAlphaTestDisableCall(sibling)) {
            insertionIndex = index;
            break;
        }
    }

    const resetCall = createAlphaTestRefResetCall(node);

    if (!resetCall) {
        return null;
    }

    const fixDetail = createFeatherFixDetail(diagnostic, {
        target: node.object?.name ?? null,
        range: {
            start: getNodeStartIndex(node),
            end: getNodeEndIndex(node)
        }
    });

    if (!fixDetail) {
        return null;
    }

    siblings.splice(insertionIndex, 0, resetCall);
    attachFeatherFixMetadata(resetCall, [fixDetail]);

    return fixDetail;
}

function ensureTextureRepeatIsReset({ ast, diagnostic }) {
    if (!diagnostic || !ast || typeof ast !== "object") {
        return [];
    }

    const fixes = [];

    const visit = (node, parent, property) => {
        if (!node) {
            return;
        }

        if (Array.isArray(node)) {
            for (let index = 0; index < node.length; index += 1) {
                visit(node[index], node, index);
            }
            return;
        }

        if (typeof node !== "object") {
            return;
        }

        if (node.type === "CallExpression") {
            const fix = ensureTextureRepeatResetAfterCall(
                node,
                parent,
                property,
                diagnostic
            );

            if (fix) {
                fixes.push(fix);
                return;
            }
        }

        for (const [key, value] of Object.entries(node)) {
            if (value && typeof value === "object") {
                visit(value, node, key);
            }
        }
    };

    visit(ast, null, null);

    return fixes;
}

function ensureTextureRepeatResetAfterCall(node, parent, property, diagnostic) {
    if (!Array.isArray(parent) || typeof property !== "number") {
        return null;
    }

    if (!node || node.type !== "CallExpression") {
        return null;
    }

    if (!isIdentifierWithName(node.object, "gpu_set_texrepeat")) {
        return null;
    }

    const args = Array.isArray(node.arguments) ? node.arguments : [];

    if (args.length === 0) {
        return null;
    }

    if (!shouldResetTextureRepeat(args[0])) {
        return null;
    }

    const siblings = parent;
    const nextNode = siblings[property + 1];

    if (isTextureRepeatResetCall(nextNode)) {
        return null;
    }

    const resetCall = createTextureRepeatResetCall(node);

    if (!resetCall) {
        return null;
    }

    const fixDetail = createFeatherFixDetail(diagnostic, {
        target: node.object?.name ?? null,
        range: {
            start: getNodeStartIndex(node),
            end: getNodeEndIndex(node)
        }
    });

    if (!fixDetail) {
        return null;
    }

    siblings.splice(property + 1, 0, resetCall);
    attachFeatherFixMetadata(resetCall, [fixDetail]);

    return fixDetail;
}

function ensureFileFindSearchesAreSerialized({ ast, diagnostic }) {
    if (!diagnostic || !ast || typeof ast !== "object") {
        return [];
    }

    const fixes = [];
    const state = createFileFindState();

    processStatementBlock(getProgramStatements(ast), state);

    return fixes;

    function processStatementBlock(statements, currentState) {
        if (
            !Array.isArray(statements) ||
      statements.length === 0 ||
      !currentState
        ) {
            return;
        }

        let index = 0;

        while (index < statements.length) {
            const statement = statements[index];

            if (isFileFindCloseStatement(statement)) {
                currentState.openCount = Math.max(currentState.openCount - 1, 0);
                index += 1;
                continue;
            }

            const callNode = getFileFindFirstCallFromStatement(statement);

            if (callNode && currentState.openCount > 0) {
                const insertion = insertFileFindCloseBefore(
                    statements,
                    index,
                    callNode
                );

                if (insertion?.fixDetail) {
                    fixes.push(insertion.fixDetail);
                    currentState.openCount = Math.max(currentState.openCount - 1, 0);
                    index += insertion.insertedBefore;
                    continue;
                }
            }

            if (callNode) {
                currentState.openCount += 1;
            }

            handleNestedStatements(statement, currentState);
            index += 1;
        }
    }

    function handleNestedStatements(statement, currentState) {
        if (!statement || typeof statement !== "object" || !currentState) {
            return;
        }

        switch (statement.type) {
            case "BlockStatement": {
                processStatementBlock(statement.body ?? [], currentState);
                break;
            }
            case "IfStatement": {
                processBranch(statement, "consequent", currentState);

                if (statement.alternate) {
                    processBranch(statement, "alternate", currentState);
                }

                break;
            }
            case "WhileStatement":
            case "RepeatStatement":
            case "DoWhileStatement":
            case "ForStatement": {
                processBranch(statement, "body", currentState);
                break;
            }
            case "SwitchStatement": {
                const cases = Array.isArray(statement.cases) ? statement.cases : [];

                for (const caseClause of cases) {
                    const branchState = cloneFileFindState(currentState);
                    processStatementBlock(caseClause?.consequent ?? [], branchState);
                }
                break;
            }
            case "TryStatement": {
                if (statement.block) {
                    processStatementBlock(statement.block.body ?? [], currentState);
                }

                if (statement.handler) {
                    processBranch(statement.handler, "body", currentState);
                }

                if (statement.finalizer) {
                    processStatementBlock(statement.finalizer.body ?? [], currentState);
                }
                break;
            }
            default:
                break;
        }
    }

    function processBranch(parent, key, currentState) {
        if (!parent || typeof parent !== "object" || !currentState) {
            return;
        }

        const statements = getBranchStatements(parent, key);

        if (!statements) {
            return;
        }

        const branchState = cloneFileFindState(currentState);
        processStatementBlock(statements, branchState);
    }

    function getBranchStatements(parent, key) {
        if (!parent || typeof parent !== "object" || !key) {
            return null;
        }

        let target = parent[key];

        if (!target) {
            return null;
        }

        if (target.type !== "BlockStatement") {
            target = ensureBlockStatement(parent, key, target);
        }

        if (!target || target.type !== "BlockStatement") {
            return null;
        }

        return Array.isArray(target.body) ? target.body : [];
    }

    function insertFileFindCloseBefore(statements, index, callNode) {
        if (!Array.isArray(statements) || typeof index !== "number") {
            return null;
        }

        const closeCall = createFileFindCloseCall(callNode);

        if (!closeCall) {
            return null;
        }

        const fixDetail = createFeatherFixDetail(diagnostic, {
            target: callNode?.object?.name ?? null,
            range: {
                start: getNodeStartIndex(callNode),
                end: getNodeEndIndex(callNode)
            }
        });

        if (!fixDetail) {
            return null;
        }

        attachFeatherFixMetadata(closeCall, [fixDetail]);
        statements.splice(index, 0, closeCall);

        return {
            fixDetail,
            insertedBefore: 1
        };
    }

    function getFileFindFirstCallFromStatement(statement) {
        if (!statement || typeof statement !== "object") {
            return null;
        }

        switch (statement.type) {
            case "CallExpression":
                return isIdentifierWithName(statement.object, "file_find_first")
                    ? statement
                    : null;
            case "AssignmentExpression":
                return getFileFindFirstCallFromExpression(statement.right);
            case "VariableDeclaration": {
                const declarations = Array.isArray(statement.declarations)
                    ? statement.declarations
                    : [];

                for (const declarator of declarations) {
                    const call = getFileFindFirstCallFromExpression(declarator?.init);
                    if (call) {
                        return call;
                    }
                }
                return null;
            }
            case "ReturnStatement":
            case "ThrowStatement":
                return getFileFindFirstCallFromExpression(statement.argument);
            case "ExpressionStatement":
                return getFileFindFirstCallFromExpression(statement.expression);
            default:
                return null;
        }
    }

    function getFileFindFirstCallFromExpression(expression) {
        if (!expression || typeof expression !== "object") {
            return null;
        }

        if (expression.type === "CallExpression") {
            return isIdentifierWithName(expression.object, "file_find_first")
                ? expression
                : null;
        }

        if (expression.type === "ParenthesizedExpression") {
            return getFileFindFirstCallFromExpression(expression.expression);
        }

        if (expression.type === "AssignmentExpression") {
            return getFileFindFirstCallFromExpression(expression.right);
        }

        if (expression.type === "SequenceExpression") {
            const expressions = Array.isArray(expression.expressions)
                ? expression.expressions
                : [];

            for (const item of expressions) {
                const call = getFileFindFirstCallFromExpression(item);
                if (call) {
                    return call;
                }
            }
        }

        if (
            expression.type === "BinaryExpression" ||
      expression.type === "LogicalExpression"
        ) {
            const leftCall = getFileFindFirstCallFromExpression(expression.left);
            if (leftCall) {
                return leftCall;
            }

            return getFileFindFirstCallFromExpression(expression.right);
        }

        if (
            expression.type === "ConditionalExpression" ||
      expression.type === "TernaryExpression"
        ) {
            const consequentCall = getFileFindFirstCallFromExpression(
                expression.consequent
            );
            if (consequentCall) {
                return consequentCall;
            }

            return getFileFindFirstCallFromExpression(expression.alternate);
        }

        return null;
    }

    function isFileFindCloseStatement(statement) {
        if (!statement || typeof statement !== "object") {
            return false;
        }

        if (statement.type === "CallExpression") {
            return isIdentifierWithName(statement.object, "file_find_close");
        }

        if (statement.type === "ExpressionStatement") {
            return isFileFindCloseStatement(statement.expression);
        }

        if (
            statement.type === "ReturnStatement" ||
      statement.type === "ThrowStatement"
        ) {
            return isFileFindCloseStatement(statement.argument);
        }

        return false;
    }

    function getProgramStatements(node) {
        if (!node || typeof node !== "object") {
            return [];
        }

        if (Array.isArray(node.body)) {
            return node.body;
        }

        if (node.body && Array.isArray(node.body.body)) {
            return node.body.body;
        }

        return [];
    }

    function createFileFindState() {
        return {
            openCount: 0
        };
    }

    function cloneFileFindState(existing) {
        if (!existing || typeof existing !== "object") {
            return createFileFindState();
        }

        return {
            openCount: existing.openCount ?? 0
        };
    }

    function createFileFindCloseCall(template) {
        const identifier = createIdentifier(
            "file_find_close",
            template?.object ?? template
        );

        if (!identifier) {
            return null;
        }

        const callExpression = {
            type: "CallExpression",
            object: identifier,
            arguments: []
        };

        if (Object.prototype.hasOwnProperty.call(template, "start")) {
            callExpression.start = cloneLocation(template.start);
        }

        if (Object.prototype.hasOwnProperty.call(template, "end")) {
            callExpression.end = cloneLocation(template.end);
        }

        return callExpression;
    }

    function ensureBlockStatement(parent, key, statement) {
        if (!parent || typeof parent !== "object" || !key) {
            return null;
        }

        if (!statement || typeof statement !== "object") {
            return null;
        }

        const block = {
            type: "BlockStatement",
            body: [statement]
        };

        if (Object.prototype.hasOwnProperty.call(statement, "start")) {
            block.start = cloneLocation(statement.start);
        }

        if (Object.prototype.hasOwnProperty.call(statement, "end")) {
            block.end = cloneLocation(statement.end);
        }

        parent[key] = block;

        return block;
    }
}

function harmonizeTexturePointerTernaries({ ast, diagnostic }) {
    if (!diagnostic || !ast || typeof ast !== "object") {
        return [];
    }

    const fixes = [];

    const visit = (node, parent, property) => {
        if (!node) {
            return;
        }

        if (Array.isArray(node)) {
            for (let index = 0; index < node.length; index += 1) {
                visit(node[index], node, index);
            }
            return;
        }

        if (typeof node !== "object") {
            return;
        }

        if (node.type === "TernaryExpression") {
            const fix = harmonizeTexturePointerTernary(
                node,
                parent,
                property,
                diagnostic
            );

            if (fix) {
                fixes.push(fix);
                return;
            }
        }

        for (const [key, value] of Object.entries(node)) {
            if (value && typeof value === "object") {
                visit(value, node, key);
            }
        }
    };

    visit(ast, null, null);

    return fixes;
}

const INSTANCE_CREATE_FUNCTION_NAMES = new Set([
    "instance_create_layer",
    "instance_create_depth",
    "instance_create_depth_ext",
    "instance_create_layer_ext",
    "instance_create_at",
    "instance_create",
    "instance_create_z"
]);

function annotateInstanceVariableStructAssignments({ ast, diagnostic }) {
    if (!diagnostic || !ast || typeof ast !== "object") {
        return [];
    }

    const fixes = [];

    const visit = (node) => {
        if (!node) {
            return;
        }

        if (Array.isArray(node)) {
            for (const entry of node) {
                visit(entry);
            }
            return;
        }

        if (typeof node !== "object") {
            return;
        }

        if (node.type === "CallExpression") {
            const callFixes = annotateInstanceCreateCall(node, diagnostic);

            if (Array.isArray(callFixes) && callFixes.length > 0) {
                fixes.push(...callFixes);
            }
        }

        for (const value of Object.values(node)) {
            if (value && typeof value === "object") {
                visit(value);
            }
        }
    };

    visit(ast);

    return fixes;
}

function annotateInstanceCreateCall(node, diagnostic) {
    if (!node || node.type !== "CallExpression") {
        return [];
    }

    if (!isInstanceCreateIdentifier(node.object)) {
        return [];
    }

    const structArgument = findStructArgument(node.arguments);

    if (!structArgument) {
        return [];
    }

    return annotateVariableStructProperties(structArgument, diagnostic);
}

function isInstanceCreateIdentifier(node) {
    if (!node || node.type !== "Identifier") {
        return false;
    }

    if (INSTANCE_CREATE_FUNCTION_NAMES.has(node.name)) {
        return true;
    }

    return node.name?.startsWith?.("instance_create_") ?? false;
}

function findStructArgument(args) {
    if (!Array.isArray(args) || args.length === 0) {
        return null;
    }

    for (let index = args.length - 1; index >= 0; index -= 1) {
        const candidate = args[index];

        if (candidate && candidate.type === "StructExpression") {
            return candidate;
        }
    }

    return null;
}

function annotateVariableStructProperties(structExpression, diagnostic) {
    if (!structExpression || structExpression.type !== "StructExpression") {
        return [];
    }

    const properties = Array.isArray(structExpression.properties)
        ? structExpression.properties
        : [];

    if (properties.length === 0) {
        return [];
    }

    const fixes = [];

    for (const property of properties) {
        const fixDetail = annotateVariableStructProperty(property, diagnostic);

        if (fixDetail) {
            fixes.push(fixDetail);
        }
    }

    return fixes;
}

function annotateVariableStructProperty(property, diagnostic) {
    if (!property || property.type !== "Property") {
        return null;
    }

    const value = property.value;

    if (!value || value.type !== "Identifier" || typeof value.name !== "string") {
        return null;
    }

    const fixDetail = createFeatherFixDetail(diagnostic, {
        target: value.name,
        range: {
            start: getNodeStartIndex(property),
            end: getNodeEndIndex(property)
        },
        automatic: false
    });

    if (!fixDetail) {
        return null;
    }

    attachFeatherFixMetadata(property, [fixDetail]);

    return fixDetail;
}

function harmonizeTexturePointerTernary(node, parent, property, diagnostic) {
    if (!node || node.type !== "TernaryExpression") {
        return null;
    }

    if (
        !parent ||
    parent.type !== "AssignmentExpression" ||
    property !== "right"
    ) {
        return null;
    }

    if (!isSpriteGetTextureCall(node.consequent)) {
        return null;
    }

    const alternate = node.alternate;

    if (!isNegativeOneLiteral(alternate)) {
        return null;
    }

    const pointerIdentifier = createIdentifier("pointer_null", alternate);

    if (!pointerIdentifier) {
        return null;
    }

    copyCommentMetadata(alternate, pointerIdentifier);
    node.alternate = pointerIdentifier;

    const fixDetail = createFeatherFixDetail(diagnostic, {
        target: isIdentifier(parent.left) ? parent.left.name : null,
        range: {
            start: getNodeStartIndex(node),
            end: getNodeEndIndex(node)
        }
    });

    if (!fixDetail) {
        return null;
    }

    attachFeatherFixMetadata(node, [fixDetail]);

    return fixDetail;
}

function createAssignmentFromDeclarator(declarator, declarationNode) {
    if (!declarator || typeof declarator !== "object") {
        return null;
    }

    const identifier = declarator.id;

    if (!isIdentifier(identifier)) {
        return null;
    }

    if (!declarator.init) {
        return null;
    }

    const assignment = {
        type: "AssignmentExpression",
        operator: "=",
        left: cloneIdentifier(identifier),
        right: declarator.init,
        start: cloneLocation(declarator.start ?? declarationNode?.start),
        end: cloneLocation(declarator.end ?? declarationNode?.end)
    };

    copyCommentMetadata(declarator, assignment);

    return assignment;
}

function isFunctionLikeNode(node) {
    if (!node || typeof node !== "object") {
        return false;
    }

    return (
        node.type === "FunctionDeclaration" ||
    node.type === "ConstructorDeclaration" ||
    node.type === "StructDeclaration"
    );
}

function getFunctionParameterNames(node) {
    const params = Array.isArray(node?.params) ? node.params : [];
    const names = [];

    for (const param of params) {
        if (!param || typeof param !== "object") {
            continue;
        }

        if (isIdentifier(param)) {
            if (param.name) {
                names.push(param.name);
            }
            continue;
        }

        if (param.type === "DefaultParameter" && isIdentifier(param.left)) {
            if (param.left.name) {
                names.push(param.left.name);
            }
            continue;
        }
    }

    return names;
}

function getVariableDeclaratorName(declarator) {
    if (!declarator || typeof declarator !== "object") {
        return null;
    }

    const identifier = declarator.id;

    if (!isIdentifier(identifier)) {
        return null;
    }

    return identifier.name ?? null;
}

function cloneIdentifier(node) {
    if (!node || node.type !== "Identifier") {
        return null;
    }

    const cloned = {
        type: "Identifier",
        name: node.name
    };

    if (Object.prototype.hasOwnProperty.call(node, "start")) {
        cloned.start = cloneLocation(node.start);
    }

    if (Object.prototype.hasOwnProperty.call(node, "end")) {
        cloned.end = cloneLocation(node.end);
    }

    return cloned;
}

function copyCommentMetadata(source, target) {
    if (!source || !target) {
        return;
    }

    ["leadingComments", "trailingComments", "innerComments", "comments"].forEach(
        (key) => {
            if (Object.prototype.hasOwnProperty.call(source, key)) {
                target[key] = source[key];
            }
        }
    );
}

function isIdentifierWithName(node, name) {
    if (!node || node.type !== "Identifier") {
        return false;
    }

    return node.name === name;
}

function isIdentifier(node) {
    return !!node && node.type === "Identifier";
}

function isLiteralZero(node) {
    if (!node || node.type !== "Literal") {
        return false;
    }

    return node.value === "0" || node.value === 0;
}

function isLiteralOne(node) {
    if (!node || node.type !== "Literal") {
        return false;
    }

    return node.value === "1" || node.value === 1;
}

function isLiteralTrue(node) {
    if (!node || node.type !== "Literal") {
        return false;
    }

    return node.value === "true" || node.value === true;
}

function isLiteralFalse(node) {
    if (!node || node.type !== "Literal") {
        return false;
    }

    return node.value === "false" || node.value === false;
}

function isAlphaTestRefResetCall(node) {
    if (!node || node.type !== "CallExpression") {
        return false;
    }

    if (!isIdentifierWithName(node.object, "gpu_set_alphatestref")) {
        return false;
    }

    const args = Array.isArray(node.arguments) ? node.arguments : [];

    if (args.length === 0) {
        return false;
    }

    return isLiteralZero(args[0]);
}

function isAlphaTestDisableCall(node) {
    if (!node || node.type !== "CallExpression") {
        return false;
    }

    if (!isIdentifierWithName(node.object, "gpu_set_alphatestenable")) {
        return false;
    }

    const args = Array.isArray(node.arguments) ? node.arguments : [];

    if (args.length === 0) {
        return false;
    }

    const [argument] = args;

    return isLiteralFalse(argument) || isLiteralZero(argument);
}

function createAlphaTestRefResetCall(template) {
    if (!template || template.type !== "CallExpression") {
        return null;
    }

    const identifier = cloneIdentifier(template.object);

    if (!identifier || identifier.name !== "gpu_set_alphatestref") {
        return null;
    }

    const literalZero = createLiteral("0", template.arguments?.[0]);

    const callExpression = {
        type: "CallExpression",
        object: identifier,
        arguments: [literalZero]
    };

    if (Object.prototype.hasOwnProperty.call(template, "start")) {
        callExpression.start = cloneLocation(template.start);
    }

    if (Object.prototype.hasOwnProperty.call(template, "end")) {
        callExpression.end = cloneLocation(template.end);
    }

    return callExpression;
}

<<<<<<< HEAD
function ensureConstructorDeclarationsForNewExpressions({ ast, diagnostic }) {
    if (!diagnostic || !ast || typeof ast !== "object") {
        return [];
    }

    const fixes = [];
    const functionDeclarations = new Map();

    const collectFunctions = (node) => {
        if (!node) {
            return;
        }

        if (Array.isArray(node)) {
            for (const item of node) {
                collectFunctions(item);
            }
            return;
        }

        if (typeof node !== "object") {
            return;
        }

        if (node.type === "FunctionDeclaration" && typeof node.id === "string" && node.id.length > 0) {
            if (!functionDeclarations.has(node.id)) {
                functionDeclarations.set(node.id, node);
            }
        }

        for (const value of Object.values(node)) {
            if (value && typeof value === "object") {
                collectFunctions(value);
            }
        }
    };

    collectFunctions(ast);

    if (functionDeclarations.size === 0) {
        return [];
    }

    const convertedFunctions = new Set();

    const visit = (node) => {
        if (!node) {
            return;
        }

        if (Array.isArray(node)) {
            for (const item of node) {
                visit(item);
            }
            return;
        }

        if (typeof node !== "object") {
            return;
        }

        if (node.type === "NewExpression") {
            const expression = node.expression;
            const constructorName =
                expression && expression.type === "Identifier" && typeof expression.name === "string"
                    ? expression.name
                    : null;

            if (constructorName && functionDeclarations.has(constructorName)) {
                const functionNode = functionDeclarations.get(constructorName);

                if (functionNode && functionNode.type === "FunctionDeclaration" && !convertedFunctions.has(functionNode)) {
                    const fix = convertFunctionDeclarationToConstructor(functionNode, diagnostic);

                    if (fix) {
                        fixes.push(fix);
                        convertedFunctions.add(functionNode);
                    }
                }
            }
        }

        for (const value of Object.values(node)) {
            if (value && typeof value === "object") {
                visit(value);
            }
        }
    };

    visit(ast);

    return fixes;
}

function convertFunctionDeclarationToConstructor(functionNode, diagnostic) {
    if (!functionNode || functionNode.type !== "FunctionDeclaration") {
        return null;
    }

    const fixDetail = createFeatherFixDetail(diagnostic, {
        target: typeof functionNode.id === "string" ? functionNode.id : null,
        range: {
            start: getNodeStartIndex(functionNode),
            end: getNodeEndIndex(functionNode)
        }
    });

    if (!fixDetail) {
        return null;
    }

    functionNode.type = "ConstructorDeclaration";

    if (!Object.prototype.hasOwnProperty.call(functionNode, "parent")) {
        functionNode.parent = null;
    }

    attachFeatherFixMetadata(functionNode, [fixDetail]);

    return fixDetail;
}

function convertAllDotAssignmentsToWithStatements({ ast, diagnostic }) {
=======
function shouldResetBlendEnable(argument) {
    if (!argument || typeof argument !== "object") {
        return false;
    }

    return isLiteralFalse(argument) || isLiteralZero(argument);
}

function shouldResetTextureRepeat(argument) {
    if (!argument || typeof argument !== "object") {
        return false;
    }

    if (isLiteralFalse(argument) || isLiteralZero(argument)) {
        return false;
    }

    return isLiteralTrue(argument) || isLiteralOne(argument);
}

function isTextureRepeatResetCall(node) {
    if (!node || node.type !== "CallExpression") {
        return false;
    }

    if (!isIdentifierWithName(node.object, "gpu_set_texrepeat")) {
        return false;
    }

    const args = Array.isArray(node.arguments) ? node.arguments : [];

    if (args.length === 0) {
        return false;
    }

    const [argument] = args;

    return isLiteralFalse(argument) || isLiteralZero(argument);
}

function createTextureRepeatResetCall(template) {
    if (!template || template.type !== "CallExpression") {
        return null;
    }

    const identifier = cloneIdentifier(template.object);

    if (!identifier || identifier.name !== "gpu_set_texrepeat") {
        return null;
    }

    const literalFalse = createLiteral("false", template.arguments?.[0]);

    const callExpression = {
        type: "CallExpression",
        object: identifier,
        arguments: [literalFalse]
    };

    if (Object.prototype.hasOwnProperty.call(template, "start")) {
        callExpression.start = cloneLocation(template.start);
    }

    if (Object.prototype.hasOwnProperty.call(template, "end")) {
        callExpression.end = cloneLocation(template.end);
    }

    return callExpression;
}

function isBlendEnableResetCall(node) {
    if (!node || node.type !== "CallExpression") {
        return false;
    }

    if (!isIdentifierWithName(node.object, "gpu_set_blendenable")) {
        return false;
    }

    const args = Array.isArray(node.arguments) ? node.arguments : [];

    if (args.length === 0) {
        return false;
    }

    const [argument] = args;

    return isLiteralTrue(argument) || isLiteralOne(argument);
}

function createBlendEnableResetCall(template) {
    if (!template || template.type !== "CallExpression") {
        return null;
    }

    const identifier = cloneIdentifier(template.object);

    if (!identifier || identifier.name !== "gpu_set_blendenable") {
        return null;
    }

    const literalTrue = createLiteral("true", template.arguments?.[0]);

    const callExpression = {
        type: "CallExpression",
        object: identifier,
        arguments: [literalTrue]
    };

    if (Object.prototype.hasOwnProperty.call(template, "start")) {
        callExpression.start = cloneLocation(template.start);
    }

    if (Object.prototype.hasOwnProperty.call(template, "end")) {
        callExpression.end = cloneLocation(template.end);
    }

    return callExpression;
}

function createLiteral(value, template) {
    const literalValue = typeof value === "number" ? String(value) : value;

    const literal = {
        type: "Literal",
        value: literalValue
    };

    if (template && typeof template === "object") {
        if (Object.prototype.hasOwnProperty.call(template, "start")) {
            literal.start = cloneLocation(template.start);
        }

        if (Object.prototype.hasOwnProperty.call(template, "end")) {
            literal.end = cloneLocation(template.end);
        }
    }

    return literal;
}

function reorderOptionalParameters({ ast, diagnostic }) {
>>>>>>> 49f2f8c3
    if (!diagnostic || !ast || typeof ast !== "object") {
        return [];
    }

    const fixes = [];

    const visit = (node) => {
        if (!node) {
            return;
        }

        if (Array.isArray(node)) {
            for (const item of node) {
                visit(item);
            }
            return;
        }

        if (typeof node !== "object") {
            return;
        }

        if (node.type === "FunctionDeclaration") {
            const fix = reorderFunctionOptionalParameters(node, diagnostic);

            if (fix) {
                fixes.push(fix);
            }
        }

        for (const value of Object.values(node)) {
            if (value && typeof value === "object") {
                visit(value);
            }
        }
    };

    visit(ast);

    return fixes;
}

function reorderFunctionOptionalParameters(node, diagnostic) {
    if (!node || node.type !== "FunctionDeclaration") {
        return null;
    }

    const params = Array.isArray(node.params) ? node.params : null;

    if (!params || params.length === 0) {
        return null;
    }

    let encounteredOptional = false;
    let needsReordering = false;

    for (const param of params) {
        if (isOptionalParameter(param)) {
            encounteredOptional = true;
        } else if (encounteredOptional) {
            needsReordering = true;
            break;
        }
    }

    if (!needsReordering) {
        return null;
    }

    const requiredParams = [];
    const optionalParams = [];

    for (const param of params) {
        if (isOptionalParameter(param)) {
            optionalParams.push(param);
        } else {
            requiredParams.push(param);
        }
    }

    const reorderedParams = requiredParams.concat(optionalParams);

    if (reorderedParams.length !== params.length) {
        return null;
    }

    node.params = reorderedParams;

    const fixDetail = createFeatherFixDetail(diagnostic, {
        target: getFunctionIdentifierName(node),
        range: {
            start: getNodeStartIndex(node),
            end: getNodeEndIndex(node)
        }
    });

    if (!fixDetail) {
        return null;
    }

    attachFeatherFixMetadata(node, [fixDetail]);

    return fixDetail;
}

function isOptionalParameter(parameter) {
    return parameter?.type === "DefaultParameter";
}

function getFunctionIdentifierName(node) {
    if (!node) {
        return null;
    }

    const { id, name, key } = node;

    if (typeof id === "string") {
        return id;
    }

    if (id && typeof id === "object") {
        if (typeof id.name === "string") {
            return id.name;
        }

        if (id.type === "Identifier" && typeof id.name === "string") {
            return id.name;
        }
    }

    if (typeof name === "string") {
        return name;
    }

    if (key && typeof key === "object" && typeof key.name === "string") {
        return key.name;
    }

    return null;
}

function sanitizeMalformedJsDocTypes({ ast, diagnostic, typeSystemInfo }) {
    if (!diagnostic || !ast || typeof ast !== "object") {
        return [];
    }

    const comments = collectCommentNodes(ast);

    if (comments.length === 0) {
        return [];
    }

    const fixes = [];

    for (const comment of comments) {
        const result = sanitizeDocCommentType(comment, typeSystemInfo);

        if (!result) {
            continue;
        }

        const fixDetail = createFeatherFixDetail(diagnostic, {
            target: result.target ?? null,
            range: {
                start: getNodeStartIndex(comment),
                end: getNodeEndIndex(comment)
            }
        });

        if (!fixDetail) {
            continue;
        }

        attachFeatherFixMetadata(comment, [fixDetail]);
        fixes.push(fixDetail);
    }

    return fixes;
}

function collectCommentNodes(root) {
    if (!root || typeof root !== "object") {
        return [];
    }

    const comments = [];
    const stack = [root];
    const visited = new WeakSet();

    while (stack.length > 0) {
        const current = stack.pop();

        if (!current || typeof current !== "object") {
            continue;
        }

        if (visited.has(current)) {
            continue;
        }

        visited.add(current);

        if (Array.isArray(current)) {
            for (const item of current) {
                stack.push(item);
            }
            continue;
        }

        if (current.type === "CommentLine" || current.type === "CommentBlock") {
            comments.push(current);
        }

        for (const value of Object.values(current)) {
            if (value && typeof value === "object") {
                stack.push(value);
            }
        }
    }

    return comments;
}

function sanitizeDocCommentType(comment, typeSystemInfo) {
    if (!comment || comment.type !== "CommentLine") {
        return null;
    }

    const rawValue = typeof comment.value === "string" ? comment.value : "";

    if (
        !rawValue ||
    rawValue.indexOf("@") === -1 ||
    rawValue.indexOf("{") === -1
    ) {
        return null;
    }

    const tagMatch = rawValue.match(/\/\s*@([A-Za-z]+)/);

    if (!tagMatch) {
        return null;
    }

    const tagName = tagMatch[1]?.toLowerCase();

    if (tagName !== "param" && tagName !== "return" && tagName !== "returns") {
        return null;
    }

    const annotation = extractTypeAnnotation(rawValue);

    if (!annotation) {
        return null;
    }

    const { beforeBrace, typeText, remainder, hadClosingBrace } = annotation;

    if (typeof typeText !== "string") {
        return null;
    }

    const sanitizedType = sanitizeTypeAnnotationText(typeText, typeSystemInfo);
    const needsClosingBrace = hadClosingBrace === false;
    const hasTypeChange = sanitizedType !== typeText.trim();

    if (!hasTypeChange && !needsClosingBrace) {
        return null;
    }

    const updatedValue = `${beforeBrace}${sanitizedType}}${remainder}`;

    if (updatedValue === rawValue) {
        return null;
    }

    comment.value = updatedValue;

    if (typeof comment.raw === "string") {
        comment.raw = `//${updatedValue}`;
    }

    const target =
    tagName === "param"
        ? extractParameterNameFromDocRemainder(remainder)
        : null;

    return {
        target
    };
}

function extractTypeAnnotation(value) {
    if (typeof value !== "string") {
        return null;
    }

    const braceIndex = value.indexOf("{");

    if (braceIndex === -1) {
        return null;
    }

    const beforeBrace = value.slice(0, braceIndex + 1);
    const afterBrace = value.slice(braceIndex + 1);

    const closingIndex = afterBrace.indexOf("}");
    let typeText;
    let remainder;
    let hadClosingBrace = true;

    if (closingIndex === -1) {
        const split = splitTypeAndRemainder(afterBrace);
        typeText = split.type;
        remainder = split.remainder;
        hadClosingBrace = false;
    } else {
        typeText = afterBrace.slice(0, closingIndex);
        remainder = afterBrace.slice(closingIndex + 1);
    }

    const trimmedType = typeof typeText === "string" ? typeText.trim() : "";

    return {
        beforeBrace,
        typeText: trimmedType,
        remainder,
        hadClosingBrace
    };
}

function splitTypeAndRemainder(text) {
    if (typeof text !== "string") {
        return { type: "", remainder: "" };
    }

    let depthSquare = 0;
    let depthAngle = 0;
    let depthParen = 0;

    for (let index = 0; index < text.length; index += 1) {
        const char = text[index];

        if (char === "[") {
            depthSquare += 1;
        } else if (char === "]") {
            depthSquare = Math.max(0, depthSquare - 1);
        } else if (char === "<") {
            depthAngle += 1;
        } else if (char === ">") {
            depthAngle = Math.max(0, depthAngle - 1);
        } else if (char === "(") {
            depthParen += 1;
        } else if (char === ")") {
            depthParen = Math.max(0, depthParen - 1);
        }

        if (
            WHITESPACE_PATTERN.test(char) &&
      depthSquare === 0 &&
      depthAngle === 0 &&
      depthParen === 0
        ) {
            const typePart = text.slice(0, index).trimEnd();
            const remainder = text.slice(index);
            return { type: typePart, remainder };
        }
    }

    return {
        type: text.trim(),
        remainder: ""
    };
}

const WHITESPACE_PATTERN = /\s/;

function sanitizeTypeAnnotationText(typeText, typeSystemInfo) {
    if (typeof typeText !== "string" || typeText.length === 0) {
        return typeText ?? "";
    }

    const normalized = typeText.trim();
    const balanced = balanceTypeAnnotationDelimiters(normalized);

    const specifierSanitized = fixSpecifierSpacing(
        balanced,
        typeSystemInfo?.specifierBaseTypeNamesLower
    );

    return fixTypeUnionSpacing(
        specifierSanitized,
        typeSystemInfo?.baseTypeNamesLower
    );
}

function balanceTypeAnnotationDelimiters(typeText) {
    if (typeof typeText !== "string" || typeText.length === 0) {
        return typeText ?? "";
    }

    const stack = [];

    for (const char of typeText) {
        if (char === "[") {
            stack.push("]");
        } else if (char === "<") {
            stack.push(">");
        } else if (char === "(") {
            stack.push(")");
        } else if (char === "]" || char === ">" || char === ")") {
            if (stack.length > 0 && stack[stack.length - 1] === char) {
                stack.pop();
            }
        }
    }

    if (stack.length === 0) {
        return typeText;
    }

    return typeText + stack.reverse().join("");
}

function fixSpecifierSpacing(typeText, specifierBaseTypes) {
    if (typeof typeText !== "string" || typeText.length === 0) {
        return typeText ?? "";
    }

    if (!(specifierBaseTypes instanceof Set) || specifierBaseTypes.size === 0) {
        return typeText;
    }

    const patternSource = [...specifierBaseTypes]
        .map((name) => escapeRegExp(name))
        .join("|");

    if (!patternSource) {
        return typeText;
    }

    const regex = new RegExp(`\\b(${patternSource})\\b`, "gi");
    let result = "";
    let lastIndex = 0;
    let match;

    while ((match = regex.exec(typeText)) !== null) {
        const matchStart = match.index;
        const matchEnd = regex.lastIndex;
        const before = typeText.slice(lastIndex, matchStart);
        const matchedText = typeText.slice(matchStart, matchEnd);
        result += before + matchedText;

        const remainder = typeText.slice(matchEnd);
        const specifierInfo = readSpecifierToken(remainder);

        if (specifierInfo) {
            if (specifierInfo.needsDot) {
                result += `.${specifierInfo.token}`;
            } else {
                result += remainder.slice(0, specifierInfo.consumedLength);
            }

            regex.lastIndex = matchEnd + specifierInfo.consumedLength;
            lastIndex = regex.lastIndex;
        } else {
            lastIndex = matchEnd;
        }
    }

    result += typeText.slice(lastIndex);
    return result;
}

function readSpecifierToken(text) {
    if (typeof text !== "string" || text.length === 0) {
        return null;
    }

    let offset = 0;

    while (offset < text.length && WHITESPACE_PATTERN.test(text[offset])) {
        offset += 1;
    }

    if (offset === 0) {
        return null;
    }

    const firstChar = text[offset];

    if (
        !firstChar ||
    firstChar === "." ||
    firstChar === "," ||
    firstChar === "|" ||
    firstChar === "}"
    ) {
        return {
            consumedLength: offset,
            needsDot: false
        };
    }

    let consumed = offset;
    let token = "";
    let depthSquare = 0;
    let depthAngle = 0;
    let depthParen = 0;

    while (consumed < text.length) {
        const char = text[consumed];

        if (
            WHITESPACE_PATTERN.test(char) &&
      depthSquare === 0 &&
      depthAngle === 0 &&
      depthParen === 0
        ) {
            break;
        }

        if (
            (char === "," || char === "|" || char === "}") &&
      depthSquare === 0 &&
      depthAngle === 0 &&
      depthParen === 0
        ) {
            break;
        }

        if (char === "[") {
            depthSquare += 1;
        } else if (char === "]") {
            depthSquare = Math.max(0, depthSquare - 1);
        } else if (char === "<") {
            depthAngle += 1;
        } else if (char === ">") {
            depthAngle = Math.max(0, depthAngle - 1);
        } else if (char === "(") {
            depthParen += 1;
        } else if (char === ")") {
            depthParen = Math.max(0, depthParen - 1);
        }

        token += char;
        consumed += 1;
    }

    if (token.length === 0) {
        return {
            consumedLength: offset,
            needsDot: false
        };
    }

    return {
        consumedLength: consumed,
        token,
        needsDot: true
    };
}

function fixTypeUnionSpacing(typeText, baseTypesLower) {
    if (typeof typeText !== "string" || typeText.length === 0) {
        return typeText ?? "";
    }

    if (!(baseTypesLower instanceof Set) || baseTypesLower.size === 0) {
        return typeText;
    }

    if (!WHITESPACE_PATTERN.test(typeText)) {
        return typeText;
    }

    if (hasDelimiterOutsideNesting(typeText, [",", "|"])) {
        return typeText;
    }

    const segments = splitTypeSegments(typeText);

    if (segments.length <= 1) {
        return typeText;
    }

    const trimmedSegments = segments
        .map((segment) => segment.trim())
        .filter((segment) => segment.length > 0);

    if (trimmedSegments.length <= 1) {
        return typeText;
    }

    const recognizedCount = trimmedSegments.reduce((count, segment) => {
        const baseTypeName = extractBaseTypeName(segment);

        if (baseTypeName && baseTypesLower.has(baseTypeName.toLowerCase())) {
            return count + 1;
        }

        return count;
    }, 0);

    if (recognizedCount < 2) {
        return typeText;
    }

    return trimmedSegments.join(",");
}

function splitTypeSegments(text) {
    const segments = [];
    let current = "";
    let depthSquare = 0;
    let depthAngle = 0;
    let depthParen = 0;

    for (let index = 0; index < text.length; index += 1) {
        const char = text[index];

        if (char === "[") {
            depthSquare += 1;
        } else if (char === "]") {
            depthSquare = Math.max(0, depthSquare - 1);
        } else if (char === "<") {
            depthAngle += 1;
        } else if (char === ">") {
            depthAngle = Math.max(0, depthAngle - 1);
        } else if (char === "(") {
            depthParen += 1;
        } else if (char === ")") {
            depthParen = Math.max(0, depthParen - 1);
        }

        if (
            (WHITESPACE_PATTERN.test(char) || char === "," || char === "|") &&
      depthSquare === 0 &&
      depthAngle === 0 &&
      depthParen === 0
        ) {
            if (current.trim().length > 0) {
                segments.push(current.trim());
            }
            current = "";
            continue;
        }

        current += char;
    }

    if (current.trim().length > 0) {
        segments.push(current.trim());
    }

    return segments;
}

function hasDelimiterOutsideNesting(text, delimiters) {
    if (typeof text !== "string" || text.length === 0) {
        return false;
    }

    const delimiterSet = new Set(delimiters ?? []);
    let depthSquare = 0;
    let depthAngle = 0;
    let depthParen = 0;

    for (const char of text) {
        if (char === "[") {
            depthSquare += 1;
        } else if (char === "]") {
            depthSquare = Math.max(0, depthSquare - 1);
        } else if (char === "<") {
            depthAngle += 1;
        } else if (char === ">") {
            depthAngle = Math.max(0, depthAngle - 1);
        } else if (char === "(") {
            depthParen += 1;
        } else if (char === ")") {
            depthParen = Math.max(0, depthParen - 1);
        }

        if (
            delimiterSet.has(char) &&
      depthSquare === 0 &&
      depthAngle === 0 &&
      depthParen === 0
        ) {
            return true;
        }
    }

    return false;
}

function createIdentifier(name, template) {
    if (!name) {
        return null;
    }

    const identifier = {
        type: "Identifier",
        name
    };

    if (template && typeof template === "object") {
        if (Object.prototype.hasOwnProperty.call(template, "start")) {
            identifier.start = cloneLocation(template.start);
        }

        if (Object.prototype.hasOwnProperty.call(template, "end")) {
            identifier.end = cloneLocation(template.end);
        }
    }

    return identifier;
}

function isSpriteGetTextureCall(node) {
    if (!node || node.type !== "CallExpression") {
        return false;
    }

    return isIdentifierWithName(node.object, "sprite_get_texture");
}

function isNegativeOneLiteral(node) {
    if (!node || typeof node !== "object") {
        return false;
    }

    if (node.type === "Literal") {
        return node.value === "-1" || node.value === -1;
    }

    if (node.type === "UnaryExpression" && node.operator === "-" && node.prefix) {
        const argument = node.argument;

        if (!argument || argument.type !== "Literal") {
            return false;
        }

        return argument.value === "1" || argument.value === 1;
    }

    return false;
}

function extractBaseTypeName(segment) {
    if (typeof segment !== "string") {
        return null;
    }

    const match = segment.match(/^[A-Za-z_][A-Za-z0-9_]*/);

    return match ? match[0] : null;
}

function extractParameterNameFromDocRemainder(remainder) {
    if (typeof remainder !== "string") {
        return null;
    }

    const match = remainder.match(/^\s*([A-Za-z_][A-Za-z0-9_]*)/);

    return match ? match[1] : null;
}

function escapeRegExp(text) {
    if (typeof text !== "string") {
        return "";
    }

    return text.replace(/[.*+?^${}()|[\]\\]/g, "\\$&");
}

function registerManualFeatherFix({ ast, diagnostic }) {
    if (!ast || typeof ast !== "object" || !diagnostic?.id) {
        return [];
    }

    const manualFixIds = getManualFeatherFixRegistry(ast);

    if (manualFixIds.has(diagnostic.id)) {
        return [];
    }

    manualFixIds.add(diagnostic.id);

    const fixDetail = createFeatherFixDetail(diagnostic, {
        automatic: false,
        range: null,
        target: null
    });

    return [fixDetail];
}

function getManualFeatherFixRegistry(ast) {
    let registry = ast[MANUAL_FIX_TRACKING_KEY];

    if (registry instanceof Set) {
        return registry;
    }

    registry = new Set();

    Object.defineProperty(ast, MANUAL_FIX_TRACKING_KEY, {
        configurable: true,
        enumerable: false,
        writable: false,
        value: registry
    });

    return registry;
}

function createFeatherFixDetail(
    diagnostic,
    { target = null, range = null, automatic = true } = {}
) {
    if (!diagnostic) {
        return null;
    }

    return {
        id: diagnostic.id ?? null,
        title: diagnostic.title ?? null,
        description: diagnostic.description ?? null,
        correction: diagnostic.correction ?? null,
        target,
        range,
        automatic
    };
}

function attachFeatherFixMetadata(target, fixes) {
    if (
        !target ||
    typeof target !== "object" ||
    !Array.isArray(fixes) ||
    fixes.length === 0
    ) {
        return;
    }

    const key = "_appliedFeatherDiagnostics";

    if (!Array.isArray(target[key])) {
        Object.defineProperty(target, key, {
            configurable: true,
            enumerable: false,
            writable: true,
            value: []
        });
    }

    target[key].push(...fixes);
}

function getNodeStartLine(node) {
    const location = node?.start;

    if (
        location &&
    typeof location === "object" &&
    typeof location.line === "number"
    ) {
        return location.line;
    }

    return undefined;
}

function collectGM1100Candidates(node) {
    const index = new Map();

    const visit = (candidate) => {
        if (!candidate) {
            return;
        }

        if (Array.isArray(candidate)) {
            for (const item of candidate) {
                visit(item);
            }
            return;
        }

        if (typeof candidate !== "object") {
            return;
        }

        if (
            (candidate.type === "VariableDeclaration" ||
        candidate.type === "AssignmentExpression") &&
      typeof getNodeStartLine(candidate) === "number"
        ) {
            const line = getNodeStartLine(candidate);

            if (typeof line === "number") {
                if (!index.has(line)) {
                    index.set(line, []);
                }

                index.get(line).push(candidate);
            }
        }

        for (const value of Object.values(candidate)) {
            if (value && typeof value === "object") {
                visit(value);
            }
        }
    };

    visit(node);

    return index;
}<|MERGE_RESOLUTION|>--- conflicted
+++ resolved
@@ -351,6 +351,22 @@
             continue;
         }
 
+        if (diagnosticId === "GM1058") {
+            registerFeatherFixer(registry, diagnosticId, () => ({ ast }) => {
+                const fixes = ensureConstructorDeclarationsForNewExpressions({
+                    ast,
+                    diagnostic
+                });
+
+                if (Array.isArray(fixes) && fixes.length > 0) {
+                    return fixes;
+                }
+
+                return registerManualFeatherFix({ ast, diagnostic });
+            });
+            continue;
+        }
+
         if (diagnosticId === "GM1059") {
             registerFeatherFixer(registry, diagnosticId, () => ({ ast, options }) => {
                 const fixes = renameDuplicateFunctionParameters({
@@ -385,18 +401,9 @@
             continue;
         }
 
-<<<<<<< HEAD
-        if (diagnosticId === "GM1058") {
-            registerFeatherFixer(registry, diagnosticId, () => ({ ast }) => {
-                const fixes = ensureConstructorDeclarationsForNewExpressions({
-                    ast,
-                    diagnostic
-                });
-=======
         if (diagnosticId === "GM1056") {
             registerFeatherFixer(registry, diagnosticId, () => ({ ast }) => {
                 const fixes = reorderOptionalParameters({ ast, diagnostic });
->>>>>>> 49f2f8c3
 
                 if (Array.isArray(fixes) && fixes.length > 0) {
                     return fixes;
@@ -1011,6 +1018,138 @@
     return fixDetail;
 }
 
+function ensureConstructorDeclarationsForNewExpressions({ ast, diagnostic }) {
+    if (!diagnostic || !ast || typeof ast !== "object") {
+        return [];
+    }
+
+    const fixes = [];
+    const functionDeclarations = new Map();
+
+    const collectFunctions = (node) => {
+        if (!node) {
+            return;
+        }
+
+        if (Array.isArray(node)) {
+            for (const item of node) {
+                collectFunctions(item);
+            }
+            return;
+        }
+
+        if (typeof node !== "object") {
+            return;
+        }
+
+        if (node.type === "FunctionDeclaration") {
+            const functionName =
+        typeof node.id === "string" && node.id.length > 0 ? node.id : null;
+
+            if (functionName && !functionDeclarations.has(functionName)) {
+                functionDeclarations.set(functionName, node);
+            }
+        }
+
+        for (const value of Object.values(node)) {
+            if (value && typeof value === "object") {
+                collectFunctions(value);
+            }
+        }
+    };
+
+    collectFunctions(ast);
+
+    if (functionDeclarations.size === 0) {
+        return [];
+    }
+
+    const convertedFunctions = new Set();
+
+    const visit = (node) => {
+        if (!node) {
+            return;
+        }
+
+        if (Array.isArray(node)) {
+            for (const item of node) {
+                visit(item);
+            }
+            return;
+        }
+
+        if (typeof node !== "object") {
+            return;
+        }
+
+        if (node.type === "NewExpression") {
+            const expression = node.expression;
+            const constructorName =
+        expression?.type === "Identifier" && typeof expression.name === "string"
+            ? expression.name
+            : null;
+
+            if (constructorName) {
+                const functionNode = functionDeclarations.get(constructorName);
+
+                if (
+                    functionNode &&
+          functionNode.type === "FunctionDeclaration" &&
+          !convertedFunctions.has(functionNode)
+                ) {
+                    const fix = convertFunctionDeclarationToConstructor(
+                        functionNode,
+                        diagnostic
+                    );
+
+                    if (fix) {
+                        fixes.push(fix);
+                        convertedFunctions.add(functionNode);
+                    }
+                }
+            }
+        }
+
+        for (const value of Object.values(node)) {
+            if (value && typeof value === "object") {
+                visit(value);
+            }
+        }
+    };
+
+    visit(ast);
+
+    return fixes;
+}
+
+function convertFunctionDeclarationToConstructor(functionNode, diagnostic) {
+    if (!functionNode || functionNode.type !== "FunctionDeclaration") {
+        return null;
+    }
+
+    const fixDetail = createFeatherFixDetail(diagnostic, {
+        target: typeof functionNode.id === "string" ? functionNode.id : null,
+        range: {
+            start: getNodeStartIndex(functionNode),
+            end: getNodeEndIndex(functionNode)
+        }
+    });
+
+    if (!fixDetail) {
+        return null;
+    }
+
+    functionNode.type = "ConstructorDeclaration";
+
+    if (!Object.prototype.hasOwnProperty.call(functionNode, "parent")) {
+        functionNode.parent = null;
+    }
+
+    attachFeatherFixMetadata(functionNode, [fixDetail]);
+
+    return fixDetail;
+}
+
 function deduplicateLocalVariableDeclarations({ ast, diagnostic }) {
     if (!diagnostic || !ast || typeof ast !== "object") {
         return [];
@@ -1275,11 +1414,12 @@
     for (const param of params) {
         const identifier = getFunctionParameterIdentifier(param);
 
-        if (
-            !identifier ||
-      typeof identifier.name !== "string" ||
-      identifier.name.length === 0
-        ) {
+        const hasIdentifier =
+      identifier &&
+      typeof identifier.name === "string" &&
+      identifier.name.length > 0;
+
+        if (!hasIdentifier) {
             continue;
         }
 
@@ -1392,7 +1532,6 @@
         suffix += 1;
     }
 }
-
 function convertAllDotAssignmentsToWithStatements({ ast, diagnostic }) {
     if (!diagnostic || !ast || typeof ast !== "object") {
         return [];
@@ -2892,131 +3031,6 @@
     return callExpression;
 }
 
-<<<<<<< HEAD
-function ensureConstructorDeclarationsForNewExpressions({ ast, diagnostic }) {
-    if (!diagnostic || !ast || typeof ast !== "object") {
-        return [];
-    }
-
-    const fixes = [];
-    const functionDeclarations = new Map();
-
-    const collectFunctions = (node) => {
-        if (!node) {
-            return;
-        }
-
-        if (Array.isArray(node)) {
-            for (const item of node) {
-                collectFunctions(item);
-            }
-            return;
-        }
-
-        if (typeof node !== "object") {
-            return;
-        }
-
-        if (node.type === "FunctionDeclaration" && typeof node.id === "string" && node.id.length > 0) {
-            if (!functionDeclarations.has(node.id)) {
-                functionDeclarations.set(node.id, node);
-            }
-        }
-
-        for (const value of Object.values(node)) {
-            if (value && typeof value === "object") {
-                collectFunctions(value);
-            }
-        }
-    };
-
-    collectFunctions(ast);
-
-    if (functionDeclarations.size === 0) {
-        return [];
-    }
-
-    const convertedFunctions = new Set();
-
-    const visit = (node) => {
-        if (!node) {
-            return;
-        }
-
-        if (Array.isArray(node)) {
-            for (const item of node) {
-                visit(item);
-            }
-            return;
-        }
-
-        if (typeof node !== "object") {
-            return;
-        }
-
-        if (node.type === "NewExpression") {
-            const expression = node.expression;
-            const constructorName =
-                expression && expression.type === "Identifier" && typeof expression.name === "string"
-                    ? expression.name
-                    : null;
-
-            if (constructorName && functionDeclarations.has(constructorName)) {
-                const functionNode = functionDeclarations.get(constructorName);
-
-                if (functionNode && functionNode.type === "FunctionDeclaration" && !convertedFunctions.has(functionNode)) {
-                    const fix = convertFunctionDeclarationToConstructor(functionNode, diagnostic);
-
-                    if (fix) {
-                        fixes.push(fix);
-                        convertedFunctions.add(functionNode);
-                    }
-                }
-            }
-        }
-
-        for (const value of Object.values(node)) {
-            if (value && typeof value === "object") {
-                visit(value);
-            }
-        }
-    };
-
-    visit(ast);
-
-    return fixes;
-}
-
-function convertFunctionDeclarationToConstructor(functionNode, diagnostic) {
-    if (!functionNode || functionNode.type !== "FunctionDeclaration") {
-        return null;
-    }
-
-    const fixDetail = createFeatherFixDetail(diagnostic, {
-        target: typeof functionNode.id === "string" ? functionNode.id : null,
-        range: {
-            start: getNodeStartIndex(functionNode),
-            end: getNodeEndIndex(functionNode)
-        }
-    });
-
-    if (!fixDetail) {
-        return null;
-    }
-
-    functionNode.type = "ConstructorDeclaration";
-
-    if (!Object.prototype.hasOwnProperty.call(functionNode, "parent")) {
-        functionNode.parent = null;
-    }
-
-    attachFeatherFixMetadata(functionNode, [fixDetail]);
-
-    return fixDetail;
-}
-
-function convertAllDotAssignmentsToWithStatements({ ast, diagnostic }) {
-=======
 function shouldResetBlendEnable(argument) {
     if (!argument || typeof argument !== "object") {
         return false;
@@ -3159,7 +3173,6 @@
 }
 
 function reorderOptionalParameters({ ast, diagnostic }) {
->>>>>>> 49f2f8c3
     if (!diagnostic || !ast || typeof ast !== "object") {
         return [];
     }
