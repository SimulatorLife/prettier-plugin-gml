import { createRequire } from "node:module";

import {
    getNodeEndIndex,
    getNodeStartIndex,
    cloneLocation
} from "../../../shared/ast-locations.js";
import { collectCommentNodes } from "../comments/index.js";
import {
    getFeatherDiagnosticById,
    getFeatherDiagnostics,
    getFeatherMetadata
} from "../feather/metadata.js";

const require = createRequire(import.meta.url);
const TRAILING_MACRO_SEMICOLON_PATTERN = new RegExp(
    ";(?=[^\\S\\r\\n]*(?:(?:\\/\\/[^\\r\\n]*|\\/\\*[\\s\\S]*?\\*\/)[^\\S\\r\\n]*)*(?:\\r?\\n|$))"
);
const DATA_STRUCTURE_ACCESSOR_TOKENS = [
    "?",
    "|",
    "#",
    "@",
    "!",
    "$",
    "%",
    "&",
    "^",
    "~"
];
const NUMERIC_STRING_LITERAL_PATTERN =
    /^[+-]?(?:\d+(?:\.\d*)?|\.\d+)(?:[eE][+-]?\d+)?$/;
const ALLOWED_DELETE_MEMBER_TYPES = new Set([
    "MemberDotExpression",
    "MemberIndexExpression"
]);
const MANUAL_FIX_TRACKING_KEY = Symbol("manualFeatherFixes");
const IDENTIFIER_TOKEN_PATTERN = /\b[A-Za-z_][A-Za-z0-9_]*\b/g;
const RESERVED_KEYWORD_TOKENS = new Set([
    "and",
    "break",
    "case",
    "continue",
    "constructor",
    "create",
    "default",
    "delete",
    "do",
    "else",
    "enum",
    "event",
    "for",
    "function",
    "globalvar",
    "if",
    "macro",
    "not",
    "or",
    "repeat",
    "return",
    "step",
    "switch",
    "until",
    "var",
    "while",
    "with"
]);
const RESERVED_IDENTIFIER_NAMES = buildReservedIdentifierNameSet();
const DEPRECATED_BUILTIN_VARIABLE_REPLACEMENTS =
    buildDeprecatedBuiltinVariableReplacements();
const ARGUMENT_IDENTIFIER_PATTERN = /^argument(\d+)$/;
const GM1041_CALL_ARGUMENT_TARGETS = new Map([
    ["instance_create_depth", [3]],
    ["instance_create_layer", [3]],
    ["instance_create_layer_depth", [4]],
    ["layer_instance_create", [3]]
]);
const FUNCTION_LIKE_TYPES = new Set([
    "FunctionDeclaration",
    "FunctionExpression",
    "LambdaExpression",
    "ConstructorDeclaration",
    "MethodDeclaration",
    "StructFunctionDeclaration",
    "StructDeclaration"
]);
const IDENTIFIER_NAME_PATTERN = /^[A-Za-z_][A-Za-z0-9_]*$/;
const FEATHER_TYPE_SYSTEM_INFO = buildFeatherTypeSystemInfo();
const AUTOMATIC_FEATHER_FIX_HANDLERS = createAutomaticFeatherFixHandlers();
const FEATHER_DIAGNOSTICS = getFeatherDiagnostics();
const FEATHER_FIX_IMPLEMENTATIONS =
    buildFeatherFixImplementations(FEATHER_DIAGNOSTICS);
const FEATHER_DIAGNOSTIC_FIXERS = buildFeatherDiagnosticFixers(
    FEATHER_DIAGNOSTICS,
    FEATHER_FIX_IMPLEMENTATIONS
);

export function preprocessSourceForFeatherFixes(sourceText) {
    if (typeof sourceText !== "string" || sourceText.length === 0) {
        return {
            sourceText,
            metadata: null
        };
    }

    const gm1100Metadata = [];
    const gm1016Metadata = [];
    const sanitizedParts = [];
    const newlinePattern = /\r?\n/g;
    let lastIndex = 0;
    let lineNumber = 1;
    let pendingGM1100Context = null;

    const processLine = (line) => {
        const indentationMatch = line.match(/^\s*/);
        const indentation = indentationMatch ? indentationMatch[0] : "";
        const trimmed = line.trim();

        if (trimmed.length === 0) {
            return { line, context: pendingGM1100Context };
        }

        const booleanLiteralMatch = line.match(/^(\s*)(true|false)\s*;?\s*$/);

        if (booleanLiteralMatch) {
            const leadingWhitespace = booleanLiteralMatch[1] ?? "";
            const sanitizedRemainder = " ".repeat(
                Math.max(0, line.length - leadingWhitespace.length)
            );
            const sanitizedLine = `${leadingWhitespace}${sanitizedRemainder}`;
            const trimmedRightLength = line.replace(/\s+$/, "").length;
            const startColumn = leadingWhitespace.length;
            const endColumn = Math.max(startColumn, trimmedRightLength - 1);
            const lineStartIndex = lastIndex;

            gm1016Metadata.push({
                start: {
                    line: lineNumber,
                    column: startColumn,
                    index: lineStartIndex + startColumn
                },
                end: {
                    line: lineNumber,
                    column: endColumn,
                    index: lineStartIndex + endColumn
                }
            });

            return { line: sanitizedLine, context: null };
        }

        const varMatch = line.match(/^\s*var\s+([A-Za-z_][A-Za-z0-9_]*)\b/);

        if (varMatch) {
            const identifier = varMatch[1];
            const remainder = line.slice(varMatch[0].length);
            const trimmedRemainder = remainder.replace(/^\s*/, "");

            if (trimmedRemainder.startsWith("*")) {
                const leadingWhitespaceLength =
                    remainder.length - trimmedRemainder.length;
                const leadingWhitespace =
                    leadingWhitespaceLength > 0
                        ? remainder.slice(0, leadingWhitespaceLength)
                        : "";
                const sanitizedLine = [
                    line.slice(0, varMatch[0].length),
                    leadingWhitespace,
                    "=",
                    trimmedRemainder.slice(1)
                ].join("");

                gm1100Metadata.push({
                    type: "declaration",
                    line: lineNumber,
                    identifier
                });

                return {
                    line: sanitizedLine,
                    context: {
                        identifier,
                        indentation
                    }
                };
            }
        }

        if (trimmed.startsWith("=") && pendingGM1100Context?.identifier) {
            const rawRemainder = line.slice(indentation.length);
            const identifier = pendingGM1100Context.identifier;

            gm1100Metadata.push({
                type: "assignment",
                line: lineNumber,
                identifier
            });

            const sanitizedLine = `${indentation}${" ".repeat(
                Math.max(0, rawRemainder.length)
            )}`;

            return { line: sanitizedLine, context: null };
        }

        if (trimmed.startsWith("/") || trimmed.startsWith("*")) {
            return { line, context: pendingGM1100Context };
        }

        return { line, context: null };
    };

    let match;

    while ((match = newlinePattern.exec(sourceText)) !== null) {
        const lineEnd = match.index;
        const line = sourceText.slice(lastIndex, lineEnd);
        const newline = match[0];
        const { line: sanitizedLine, context } = processLine(line);

        sanitizedParts.push(sanitizedLine, newline);
        pendingGM1100Context = context;
        lastIndex = match.index + newline.length;
        lineNumber += 1;
    }

    const finalLine = sourceText.slice(lastIndex);
    if (
        finalLine.length > 0 ||
        sourceText.endsWith("\n") ||
        sourceText.endsWith("\r")
    ) {
        const { line: sanitizedLine, context } = processLine(finalLine);
        sanitizedParts.push(sanitizedLine);
        pendingGM1100Context = context;
    }

    const sanitizedSourceText = sanitizedParts.join("");
    const metadata = {};

    if (gm1100Metadata.length > 0) {
        metadata.GM1100 = gm1100Metadata;
    }

    if (gm1016Metadata.length > 0) {
        metadata.GM1016 = gm1016Metadata;
    }

    if (Object.keys(metadata).length === 0) {
        return {
            sourceText,
            metadata: null
        };
    }

    return {
        sourceText: sanitizedSourceText,
        metadata
    };
}

export function getFeatherDiagnosticFixers() {
    return new Map(FEATHER_DIAGNOSTIC_FIXERS);
}

export function applyFeatherFixes(
    ast,
    { sourceText, preprocessedFixMetadata, options } = {}
) {
    if (!ast || typeof ast !== "object") {
        return ast;
    }

    const appliedFixes = [];

    for (const entry of FEATHER_DIAGNOSTIC_FIXERS.values()) {
        const fixes = entry.applyFix(ast, {
            sourceText,
            preprocessedFixMetadata,
            options
        });

        if (Array.isArray(fixes) && fixes.length > 0) {
            appliedFixes.push(...fixes);
        }
    }

    if (appliedFixes.length > 0) {
        attachFeatherFixMetadata(ast, appliedFixes);
    }

    return ast;
}

function buildFeatherDiagnosticFixers(diagnostics, implementationRegistry) {
    const registry = new Map();

    for (const diagnostic of Array.isArray(diagnostics) ? diagnostics : []) {
        const diagnosticId = diagnostic?.id;

        if (!diagnosticId || registry.has(diagnosticId)) {
            continue;
        }

        const applyFix = createFixerForDiagnostic(
            diagnostic,
            implementationRegistry
        );

        if (typeof applyFix !== "function") {
            continue;
        }

        registry.set(diagnosticId, {
            diagnostic,
            applyFix
        });
    }

    return registry;
}

function createFixerForDiagnostic(diagnostic, implementationRegistry) {
    if (!implementationRegistry) {
        return createNoOpFixer();
    }

    const implementationFactory = implementationRegistry.get(diagnostic?.id);

    if (typeof implementationFactory !== "function") {
        return createNoOpFixer();
    }

    const implementation = implementationFactory(diagnostic);
    if (typeof implementation !== "function") {
        return createNoOpFixer();
    }

    return (ast, context) => {
        const fixes = implementation({
            ast,
            sourceText: context?.sourceText,
            preprocessedFixMetadata: context?.preprocessedFixMetadata,
            options: context?.options
        });

        return Array.isArray(fixes) ? fixes : [];
    };
}

function createNoOpFixer() {
    return () => [];
}

function buildFeatherFixImplementations(diagnostics) {
    const registry = new Map();

    for (const diagnostic of Array.isArray(diagnostics) ? diagnostics : []) {
        const diagnosticId = diagnostic?.id;

        if (!diagnosticId) {
            continue;
        }

<<<<<<< HEAD
        if (diagnosticId === "GM1023") {
            registerFeatherFixer(registry, diagnosticId, () => ({ ast }) => {
                const fixes = replaceDeprecatedConstantReferences({
                    ast,
                    diagnostic
                });

                if (Array.isArray(fixes) && fixes.length > 0) {
                    return fixes;
                }

                return registerManualFeatherFix({ ast, diagnostic });
            });
            continue;
        }

        if (diagnosticId === "GM1051") {
            registerFeatherFixer(registry, diagnosticId, () => ({ ast, sourceText }) => {
                const fixes = removeTrailingMacroSemicolons({
                    ast,
                    sourceText,
                    diagnostic
                });

                if (Array.isArray(fixes) && fixes.length > 0) {
                    return fixes;
                }
=======
        const handler = AUTOMATIC_FEATHER_FIX_HANDLERS.get(diagnosticId);
>>>>>>> dfaacb31

        if (handler) {
            registerAutomaticFeatherFix({
                registry,
                diagnostic,
                handler
            });
            continue;
        }

        registerManualOnlyFeatherFix({ registry, diagnostic });
    }

    return registry;
}

function registerAutomaticFeatherFix({ registry, diagnostic, handler }) {
    if (!diagnostic?.id || typeof handler !== "function") {
        return;
    }

    registerFeatherFixer(registry, diagnostic.id, () => (context = {}) => {
        const fixes = handler({ ...context, diagnostic });

        if (isNonEmptyArray(fixes)) {
            return fixes;
        }

        return registerManualFeatherFix({ ast: context.ast, diagnostic });
    });
}

function registerManualOnlyFeatherFix({ registry, diagnostic }) {
    if (!diagnostic?.id) {
        return;
    }

    registerFeatherFixer(
        registry,
        diagnostic.id,
        () =>
            ({ ast }) =>
                registerManualFeatherFix({ ast, diagnostic })
    );
}

function createAutomaticFeatherFixHandlers() {
    return new Map([
        [
            "GM1024",
            ({ ast, diagnostic }) =>
                replaceDeprecatedBuiltinVariables({ ast, diagnostic })
        ],
        [
            "GM1026",
            ({ ast, diagnostic }) =>
                rewriteInvalidPostfixExpressions({ ast, diagnostic })
        ],
        [
            "GM1028",
            ({ ast, diagnostic }) =>
                correctDataStructureAccessorTokens({ ast, diagnostic })
        ],
        [
            "GM1029",
            ({ ast, diagnostic }) =>
                convertNumericStringArgumentsToNumbers({ ast, diagnostic })
        ],
        [
            "GM1032",
            ({ ast, diagnostic }) =>
                normalizeArgumentBuiltinReferences({ ast, diagnostic })
        ],
        [
            "GM1033",
            ({ ast, sourceText, diagnostic }) =>
                removeDuplicateSemicolons({ ast, sourceText, diagnostic })
        ],
        [
            "GM1030",
            ({ ast, sourceText, diagnostic }) =>
                renameReservedIdentifiers({ ast, diagnostic, sourceText })
        ],
        [
            "GM1034",
            ({ ast, diagnostic }) =>
                relocateArgumentReferencesInsideFunctions({ ast, diagnostic })
        ],
        [
            "GM1036",
            ({ ast, diagnostic }) =>
                normalizeMultidimensionalArrayIndexing({ ast, diagnostic })
        ],
        [
            "GM1038",
            ({ ast, diagnostic }) =>
                removeDuplicateMacroDeclarations({ ast, diagnostic })
        ],
        [
            "GM1051",
            ({ ast, sourceText, diagnostic }) =>
                removeTrailingMacroSemicolons({ ast, sourceText, diagnostic })
        ],
        [
            "GM1016",
            ({ ast, preprocessedFixMetadata, diagnostic }) =>
                removeBooleanLiteralStatements({
                    ast,
                    diagnostic,
                    metadata: preprocessedFixMetadata
                })
        ],
        [
            "GM1041",
            ({ ast, diagnostic }) =>
                convertAssetArgumentStringsToIdentifiers({ ast, diagnostic })
        ],
        [
            "GM1100",
            ({ ast, preprocessedFixMetadata, diagnostic }) =>
                normalizeObviousSyntaxErrors({
                    ast,
                    diagnostic,
                    metadata: preprocessedFixMetadata
                })
        ],
        [
            "GM1058",
            ({ ast, diagnostic }) =>
                ensureConstructorDeclarationsForNewExpressions({
                    ast,
                    diagnostic
                })
        ],
        [
            "GM1054",
            ({ ast, diagnostic }) =>
                ensureConstructorParentsExist({ ast, diagnostic })
        ],
        [
            "GM1059",
            ({ ast, options, diagnostic }) =>
                renameDuplicateFunctionParameters({ ast, diagnostic, options })
        ],
        [
            "GM1062",
            ({ ast, diagnostic }) =>
                sanitizeMalformedJsDocTypes({
                    ast,
                    diagnostic,
                    typeSystemInfo: FEATHER_TYPE_SYSTEM_INFO
                })
        ],
        [
            "GM1056",
            ({ ast, diagnostic }) =>
                reorderOptionalParameters({ ast, diagnostic })
        ],
        [
            "GM1052",
            ({ ast, diagnostic }) =>
                replaceInvalidDeleteStatements({ ast, diagnostic })
        ],
        [
            "GM2020",
            ({ ast, diagnostic }) =>
                convertAllDotAssignmentsToWithStatements({ ast, diagnostic })
        ],
        [
            "GM2032",
            ({ ast, diagnostic }) =>
                ensureFileFindFirstBeforeClose({ ast, diagnostic })
        ],
        [
            "GM2031",
            ({ ast, diagnostic }) =>
                ensureFileFindSearchesAreSerialized({ ast, diagnostic })
        ],
        [
            "GM2023",
            ({ ast, diagnostic }) =>
                normalizeFunctionCallArgumentOrder({ ast, diagnostic })
        ],
        [
            "GM1063",
            ({ ast, diagnostic }) =>
                harmonizeTexturePointerTernaries({ ast, diagnostic })
        ],
        [
            "GM2044",
            ({ ast, diagnostic }) =>
                deduplicateLocalVariableDeclarations({ ast, diagnostic })
        ],
        [
            "GM2048",
            ({ ast, diagnostic }) =>
                ensureBlendEnableIsReset({ ast, diagnostic })
        ],
        [
            "GM2054",
            ({ ast, diagnostic }) =>
                ensureAlphaTestRefIsReset({ ast, diagnostic })
        ],
        [
            "GM2056",
            ({ ast, diagnostic }) =>
                ensureTextureRepeatIsReset({ ast, diagnostic })
        ],
        [
            "GM2064",
            ({ ast, diagnostic }) =>
                annotateInstanceVariableStructAssignments({ ast, diagnostic })
        ]
    ]);
}

function isNonEmptyArray(value) {
    return Array.isArray(value) && value.length > 0;
}

function convertAssetArgumentStringsToIdentifiers({ ast, diagnostic }) {
    if (!diagnostic || !ast || typeof ast !== "object") {
        return [];
    }

    const fixes = [];

    const visit = (node) => {
        if (!node) {
            return;
        }

        if (Array.isArray(node)) {
            for (const entry of node) {
                visit(entry);
            }
            return;
        }

        if (typeof node !== "object") {
            return;
        }

        if (node.type === "CallExpression") {
            const calleeName =
                node.object?.type === "Identifier" ? node.object.name : null;

            if (
                typeof calleeName === "string" &&
                GM1041_CALL_ARGUMENT_TARGETS.has(calleeName)
            ) {
                const argumentIndexes =
                    GM1041_CALL_ARGUMENT_TARGETS.get(calleeName) ?? [];
                const args = Array.isArray(node.arguments)
                    ? node.arguments
                    : [];

                for (const argumentIndex of argumentIndexes) {
                    if (
                        typeof argumentIndex !== "number" ||
                        argumentIndex < 0 ||
                        argumentIndex >= args.length
                    ) {
                        continue;
                    }

                    const fixDetail = convertStringLiteralArgumentToIdentifier({
                        argument: args[argumentIndex],
                        container: args,
                        index: argumentIndex,
                        diagnostic
                    });

                    if (fixDetail) {
                        fixes.push(fixDetail);
                    }
                }
            }
        }

        for (const value of Object.values(node)) {
            if (value && typeof value === "object") {
                visit(value);
            }
        }
    };

    visit(ast);

    return fixes;
}

<<<<<<< HEAD
function replaceDeprecatedConstantReferences({ ast, diagnostic }) {
    if (!diagnostic || !ast || typeof ast !== "object") {
        return [];
    }

    const metadata = extractDeprecatedConstantReplacement(diagnostic);

    if (!metadata) {
        return [];
    }

    const { deprecatedConstant, replacementConstant } = metadata;

    if (!deprecatedConstant || !replacementConstant) {
        return [];
    }

    const fixes = [];

    const visit = (node) => {
        if (!node) {
            return;
        }

        if (Array.isArray(node)) {
            for (const item of node) {
                visit(item);
            }
            return;
        }

        if (typeof node !== "object") {
            return;
        }

        if (node.type === "Identifier" && node.name === deprecatedConstant) {
            const start = getNodeStartIndex(node);
            const end = getNodeEndIndex(node);

            const fixDetail = createFeatherFixDetail(diagnostic, {
                target: replacementConstant,
                range:
                    typeof start === "number" && typeof end === "number"
                        ? { start, end }
                        : null
            });

            if (!fixDetail) {
                return;
            }

            node.name = replacementConstant;
            attachFeatherFixMetadata(node, [fixDetail]);
            fixes.push(fixDetail);
            return;
        }

        for (const value of Object.values(node)) {
            if (value && typeof value === "object") {
                visit(value);
            }
        }
    };

    visit(ast);

    return fixes;
}

function extractDeprecatedConstantReplacement(diagnostic) {
    if (!diagnostic) {
        return null;
    }

    const badExample = typeof diagnostic.badExample === "string" ? diagnostic.badExample : "";
    const correction = typeof diagnostic.correction === "string" ? diagnostic.correction : "";
    const goodExample = typeof diagnostic.goodExample === "string" ? diagnostic.goodExample : "";

    const deprecatedMatch = badExample.match(/Constant\s+'([A-Za-z_][A-Za-z0-9_]*)'\s+is\s+deprecated/);
    const replacementFromCorrection = correction.match(
        /\b(?:modern|replacement)\s+constant\s+is\s+([A-Za-z_][A-Za-z0-9_]*)\b/i
    );

    let deprecatedConstant = deprecatedMatch?.[1] ?? null;
    let replacementConstant = replacementFromCorrection?.[1] ?? null;

    if (!replacementConstant) {
        const replacementFromGoodExample = findReplacementConstantInExample({
            goodExample,
            badExample,
            deprecatedConstant
        });

        if (replacementFromGoodExample) {
            replacementConstant = replacementFromGoodExample;
        }
    }

    if (!deprecatedConstant) {
        deprecatedConstant = findDeprecatedConstantInExample({
            badExample,
            goodExample,
            replacementConstant
        });
    }

    if (!deprecatedConstant || !replacementConstant) {
        return null;
    }

    return { deprecatedConstant, replacementConstant };
}

function collectIdentifiers(example) {
    if (typeof example !== "string" || example.length === 0) {
        return new Set();
    }

    const matches = example.match(/\b[A-Za-z_][A-Za-z0-9_]*\b/g);

    if (!Array.isArray(matches)) {
        return new Set();
    }

    return new Set(matches);
}

function isLikelyConstant(identifier) {
    if (typeof identifier !== "string" || identifier.length === 0) {
        return false;
    }

    if (/^[A-Z0-9_]+$/.test(identifier)) {
        return true;
    }

    if (/^[a-z0-9]+(_[a-z0-9]+)+$/.test(identifier)) {
        return true;
    }

    return false;
}

function findReplacementConstantInExample({ goodExample, badExample, deprecatedConstant }) {
    const goodIdentifiers = collectIdentifiers(goodExample);
    const badIdentifiers = collectIdentifiers(badExample);

    for (const identifier of goodIdentifiers) {
        if (identifier === deprecatedConstant) {
            continue;
        }

        if (badIdentifiers.has(identifier)) {
            continue;
        }

        if (isLikelyConstant(identifier)) {
            return identifier;
        }
    }

    return null;
}

function findDeprecatedConstantInExample({ badExample, goodExample, replacementConstant }) {
    const badIdentifiers = collectIdentifiers(badExample);
    const goodIdentifiers = collectIdentifiers(goodExample);

    for (const identifier of badIdentifiers) {
        if (identifier === replacementConstant) {
            continue;
        }

        if (goodIdentifiers.has(identifier)) {
            continue;
        }

        if (isLikelyConstant(identifier)) {
            return identifier;
        }
    }

    return null;
}

function sanitizeMacroDeclaration(node, sourceText, diagnostic) {
    if (!node || typeof node !== "object") {
=======
function convertStringLiteralArgumentToIdentifier({
    argument,
    container,
    index,
    diagnostic
}) {
    if (!Array.isArray(container) || typeof index !== "number") {
>>>>>>> dfaacb31
        return null;
    }

    if (
        !argument ||
        argument.type !== "Literal" ||
        typeof argument.value !== "string"
    ) {
        return null;
    }

    const identifierName = extractIdentifierNameFromLiteral(argument.value);
    if (!identifierName) {
        return null;
    }

    const identifierNode = {
        type: "Identifier",
        name: identifierName
    };

    if (Object.hasOwn(argument, "start")) {
        identifierNode.start = cloneLocation(argument.start);
    }

    if (Object.hasOwn(argument, "end")) {
        identifierNode.end = cloneLocation(argument.end);
    }

    copyCommentMetadata(argument, identifierNode);

    const fixDetail = createFeatherFixDetail(diagnostic, {
        target: identifierName,
        range: {
            start: getNodeStartIndex(argument),
            end: getNodeEndIndex(argument)
        }
    });

    if (!fixDetail) {
        return null;
    }

    container[index] = identifierNode;
    attachFeatherFixMetadata(identifierNode, [fixDetail]);

    return fixDetail;
}

function buildFeatherTypeSystemInfo() {
    const metadata = getFeatherMetadata();
    const typeSystem = metadata?.typeSystem;

    const baseTypes = new Set();
    const baseTypesLowercase = new Set();
    const specifierBaseTypes = new Set();

    const entries = Array.isArray(typeSystem?.baseTypes)
        ? typeSystem.baseTypes
        : [];

    for (const entry of entries) {
        const name = typeof entry?.name === "string" ? entry.name.trim() : "";

        if (!name) {
            continue;
        }

        baseTypes.add(name);
        baseTypesLowercase.add(name.toLowerCase());

        const specifierExamples = Array.isArray(entry?.specifierExamples)
            ? entry.specifierExamples
            : [];
        const hasDotSpecifier = specifierExamples.some((example) => {
            if (typeof example !== "string") {
                return false;
            }

            return example.trim().startsWith(".");
        });

        const description =
            typeof entry?.description === "string" ? entry.description : "";
        const requiresSpecifier =
            /requires specifiers/i.test(description) ||
            /constructor/i.test(description);

        if (hasDotSpecifier || requiresSpecifier) {
            specifierBaseTypes.add(name.toLowerCase());
        }
    }

    return {
        baseTypeNames: [...baseTypes],
        baseTypeNamesLower: baseTypesLowercase,
        specifierBaseTypeNamesLower: specifierBaseTypes
    };
}

function registerFeatherFixer(registry, diagnosticId, factory) {
    if (!registry || typeof registry.set !== "function") {
        return;
    }

    if (!diagnosticId || typeof factory !== "function") {
        return;
    }

    if (!registry.has(diagnosticId)) {
        registry.set(diagnosticId, factory);
    }
}

function normalizeArgumentBuiltinReferences({ ast, diagnostic }) {
    if (!diagnostic || !ast || typeof ast !== "object") {
        return [];
    }

    const fixes = [];

    const visit = (node) => {
        if (!node) {
            return;
        }

        if (Array.isArray(node)) {
            for (const child of node) {
                visit(child);
            }
            return;
        }

        if (typeof node !== "object") {
            return;
        }

        if (isFunctionLikeNode(node)) {
            const functionFixes = fixArgumentReferencesWithinFunction(
                node,
                diagnostic
            );

            if (Array.isArray(functionFixes) && functionFixes.length > 0) {
                fixes.push(...functionFixes);
            }

            return;
        }

        for (const value of Object.values(node)) {
            if (value && typeof value === "object") {
                visit(value);
            }
        }
    };

    visit(ast);

    return fixes;
}

function fixArgumentReferencesWithinFunction(functionNode, diagnostic) {
    const fixes = [];
    const references = [];

    const traverse = (node) => {
        if (!node) {
            return;
        }

        if (Array.isArray(node)) {
            for (const child of node) {
                traverse(child);
            }
            return;
        }

        if (typeof node !== "object") {
            return;
        }

        if (node !== functionNode && isFunctionLikeNode(node)) {
            const nestedFixes = fixArgumentReferencesWithinFunction(
                node,
                diagnostic
            );

            if (Array.isArray(nestedFixes) && nestedFixes.length > 0) {
                fixes.push(...nestedFixes);
            }

            return;
        }

        const argumentIndex = getArgumentIdentifierIndex(node);

        if (typeof argumentIndex === "number") {
            references.push({ node, index: argumentIndex });
            return;
        }

        for (const value of Object.values(node)) {
            if (value && typeof value === "object") {
                traverse(value);
            }
        }
    };

    const body = functionNode?.body;

    if (body && typeof body === "object") {
        traverse(body);
    } else {
        traverse(functionNode);
    }

    if (references.length === 0) {
        return fixes;
    }

    const mapping = createArgumentIndexMapping(
        references.map((reference) => reference.index)
    );

    if (!(mapping instanceof Map) || mapping.size === 0) {
        return fixes;
    }

    const hasChanges = [...mapping.entries()].some(
        ([oldIndex, newIndex]) => oldIndex !== newIndex
    );

    if (!hasChanges) {
        return fixes;
    }

    for (const reference of references) {
        const newIndex = mapping.get(reference.index);

        if (typeof newIndex !== "number" || newIndex === reference.index) {
            continue;
        }

        const newName = `argument${newIndex}`;
        const fixDetail = createFeatherFixDetail(diagnostic, {
            target: newName,
            range: {
                start: getNodeStartIndex(reference.node),
                end: getNodeEndIndex(reference.node)
            }
        });

        if (!fixDetail) {
            continue;
        }

        reference.node.name = newName;
        attachFeatherFixMetadata(reference.node, [fixDetail]);
        fixes.push(fixDetail);
    }

    return fixes;
}

function createArgumentIndexMapping(indices) {
    if (!Array.isArray(indices) || indices.length === 0) {
        return null;
    }

    const uniqueIndices = [
        ...new Set(
            indices.filter((index) => Number.isInteger(index) && index >= 0)
        )
    ].sort((left, right) => left - right);

    if (uniqueIndices.length === 0) {
        return null;
    }

    const mapping = new Map();
    let expectedIndex = 0;

    for (const index of uniqueIndices) {
        if (!Number.isInteger(index) || index < 0) {
            continue;
        }

        if (index === expectedIndex) {
            mapping.set(index, index);
            expectedIndex = index + 1;
            continue;
        }

        if (index > expectedIndex) {
            mapping.set(index, expectedIndex);
            expectedIndex += 1;
            continue;
        }

        mapping.set(index, expectedIndex);
        expectedIndex += 1;
    }

    return mapping;
}

function getArgumentIdentifierIndex(node) {
    if (!node || node.type !== "Identifier") {
        return null;
    }

    const name = node.name;

    if (typeof name !== "string") {
        return null;
    }

    const match = ARGUMENT_IDENTIFIER_PATTERN.exec(name);

    if (!match) {
        return null;
    }

    const parsed = Number.parseInt(match[1], 10);

    if (!Number.isInteger(parsed) || parsed < 0) {
        return null;
    }

    return parsed;
}

function removeDuplicateMacroDeclarations({ ast, diagnostic }) {
    if (!diagnostic || !ast || typeof ast !== "object") {
        return [];
    }

    const fixes = [];
    const seenMacros = new Set();

    const visit = (node, parent, property) => {
        if (!node) {
            return false;
        }

        if (Array.isArray(node)) {
            for (let index = 0; index < node.length; index += 1) {
                const child = node[index];
                const removed = visit(child, node, index);

                if (removed) {
                    index -= 1;
                }
            }

            return false;
        }

        if (typeof node !== "object") {
            return false;
        }

        if (node.type === "MacroDeclaration") {
            const macroName = node.name?.name;

            if (!macroName) {
                return false;
            }

            if (!seenMacros.has(macroName)) {
                seenMacros.add(macroName);
                return false;
            }

            if (!Array.isArray(parent) || typeof property !== "number") {
                return false;
            }

            const fixDetail = createFeatherFixDetail(diagnostic, {
                target: macroName,
                range: {
                    start: getNodeStartIndex(node),
                    end: getNodeEndIndex(node)
                }
            });

            if (!fixDetail) {
                return false;
            }

            parent.splice(property, 1);
            fixes.push(fixDetail);

            return true;
        }

        for (const [key, value] of Object.entries(node)) {
            if (value && typeof value === "object") {
                visit(value, node, key);
            }
        }

        return false;
    };

    visit(ast, null, null);

    return fixes;
}

function replaceDeprecatedBuiltinVariables({ ast, diagnostic }) {
    if (
        !diagnostic ||
        !ast ||
        typeof ast !== "object" ||
        DEPRECATED_BUILTIN_VARIABLE_REPLACEMENTS.size === 0
    ) {
        return [];
    }

    const fixes = [];

    const visit = (node, parent, property, owner, ownerKey) => {
        if (!node) {
            return;
        }

        if (Array.isArray(node)) {
            for (let index = 0; index < node.length; index += 1) {
                visit(node[index], node, index, owner, ownerKey);
            }
            return;
        }

        if (typeof node !== "object") {
            return;
        }

        if (node.type === "Identifier") {
            const fix = replaceDeprecatedIdentifier(
                node,
                parent,
                property,
                owner,
                ownerKey,
                diagnostic
            );

            if (fix) {
                fixes.push(fix);
                return;
            }
        }

        for (const [key, value] of Object.entries(node)) {
            if (value && typeof value === "object") {
                visit(value, node, key, node, key);
            }
        }
    };

    visit(ast, null, null, null, null);

    return fixes;
}

function replaceDeprecatedIdentifier(
    node,
    parent,
    property,
    owner,
    ownerKey,
    diagnostic
) {
    if (!node || node.type !== "Identifier") {
        return null;
    }

    const normalizedName =
        typeof node.name === "string" ? node.name.toLowerCase() : null;

    if (!normalizedName || normalizedName.length === 0) {
        return null;
    }

    const replacementEntry =
        getDeprecatedBuiltinReplacementEntry(normalizedName);

    if (!replacementEntry) {
        return null;
    }

    if (
        shouldSkipDeprecatedIdentifierReplacement({
            parent,
            property,
            owner,
            ownerKey
        })
    ) {
        return null;
    }

    const originalName = node.name;
    const replacementName = replacementEntry.replacement;

    if (!replacementName || replacementName === originalName) {
        return null;
    }

    node.name = replacementName;

    const fixDetail = createFeatherFixDetail(diagnostic, {
        target: replacementEntry.deprecated ?? originalName,
        range: {
            start: getNodeStartIndex(node),
            end: getNodeEndIndex(node)
        }
    });

    if (!fixDetail) {
        return null;
    }

    attachFeatherFixMetadata(node, [fixDetail]);

    return fixDetail;
}

function shouldSkipDeprecatedIdentifierReplacement({
    parent,
    property,
    owner,
    ownerKey
}) {
    if (!parent) {
        return false;
    }

    if (parent.type === "MemberDotExpression" && property === "property") {
        return true;
    }

    if (parent.type === "VariableDeclarator" && property === "id") {
        return true;
    }

    if (parent.type === "MacroDeclaration" && property === "name") {
        return true;
    }

    if (parent.type === "EnumDeclaration" && property === "name") {
        return true;
    }

    if (parent.type === "EnumMember" && property === "name") {
        return true;
    }

    if (Array.isArray(parent)) {
        if (ownerKey === "params") {
            const ownerType = owner?.type;

            if (
                ownerType === "FunctionDeclaration" ||
                ownerType === "FunctionExpression" ||
                ownerType === "ConstructorDeclaration"
            ) {
                return true;
            }
        }
    }

    return false;
}

function buildDeprecatedBuiltinVariableReplacements() {
    const replacements = new Map();
    const diagnostic = getFeatherDiagnosticById("GM1024");

    if (!diagnostic) {
        return replacements;
    }

    const entries = deriveDeprecatedBuiltinVariableReplacementsFromExamples(
        diagnostic.badExample,
        diagnostic.goodExample
    );

    for (const entry of entries) {
        if (!replacements.has(entry.normalized)) {
            replacements.set(entry.normalized, entry);
        }
    }

    return replacements;
}

function deriveDeprecatedBuiltinVariableReplacementsFromExamples(
    badExample,
    goodExample
) {
    const entries = [];
    const badTokens = extractIdentifierTokens(badExample);
    const goodTokens = extractIdentifierTokens(goodExample);

    if (badTokens.length === 0 || goodTokens.length === 0) {
        return entries;
    }

    const goodTokenSet = new Set(goodTokens.map((token) => token.normalized));
    const deprecatedTokens = badTokens.filter(
        (token) => !goodTokenSet.has(token.normalized)
    );

    if (deprecatedTokens.length === 0) {
        return entries;
    }

    const badTokenSet = new Set(badTokens.map((token) => token.normalized));
    const replacementTokens = goodTokens.filter(
        (token) => !badTokenSet.has(token.normalized)
    );

    const pairCount = Math.min(
        deprecatedTokens.length,
        replacementTokens.length
    );

    for (let index = 0; index < pairCount; index += 1) {
        const deprecatedToken = deprecatedTokens[index];
        const replacementToken = replacementTokens[index];

        if (!deprecatedToken || !replacementToken) {
            continue;
        }

        entries.push({
            normalized: deprecatedToken.normalized,
            deprecated: deprecatedToken.token,
            replacement: replacementToken.token
        });
    }

    return entries;
}

function extractIdentifierTokens(text) {
    if (typeof text !== "string" || text.length === 0) {
        return [];
    }

    const matches = text.match(IDENTIFIER_TOKEN_PATTERN) ?? [];
    const tokens = [];
    const seen = new Set();

    for (const match of matches) {
        const normalized = match.toLowerCase();

        if (RESERVED_KEYWORD_TOKENS.has(normalized)) {
            continue;
        }

        if (seen.has(normalized)) {
            continue;
        }

        seen.add(normalized);
        tokens.push({ token: match, normalized });
    }

    return tokens;
}

function getDeprecatedBuiltinReplacementEntry(name) {
    if (!name) {
        return null;
    }

    return DEPRECATED_BUILTIN_VARIABLE_REPLACEMENTS.get(name) ?? null;
}

function rewriteInvalidPostfixExpressions({ ast, diagnostic }) {
    if (!diagnostic || !ast || typeof ast !== "object") {
        return [];
    }

    const fixes = [];

    const visit = (node, parent, property) => {
        if (!node) {
            return;
        }

        if (Array.isArray(node)) {
            for (let index = 0; index < node.length; index += 1) {
                visit(node[index], node, index);
            }
            return;
        }

        if (typeof node !== "object") {
            return;
        }

        if (node.type === "IncDecStatement") {
            const fix = rewritePostfixStatement(
                node,
                parent,
                property,
                diagnostic
            );

            if (fix) {
                fixes.push(fix);
                return;
            }
        }

        for (const [key, value] of Object.entries(node)) {
            if (value && typeof value === "object") {
                visit(value, node, key);
            }
        }
    };

    visit(ast, null, null);

    return fixes;
}

function rewritePostfixStatement(node, parent, property, diagnostic) {
    if (!Array.isArray(parent) || typeof property !== "number") {
        return null;
    }

    if (!node || node.type !== "IncDecStatement" || node.prefix !== false) {
        return null;
    }

    const argument = node.argument;

    if (!argument || typeof argument !== "object") {
        return null;
    }

    const argumentName = getIdentifierName(argument);

    if (
        typeof argumentName === "string" &&
        argumentName.startsWith("__featherFix_")
    ) {
        return null;
    }

    const siblings = parent;
    const temporaryName = createTemporaryIdentifierName(argument, siblings);

    if (!temporaryName) {
        return null;
    }

    const initializer = cloneNode(argument);
    const declarationIdentifier = createIdentifier(temporaryName, argument);

    if (!initializer || !declarationIdentifier) {
        return null;
    }

    const declarator = {
        type: "VariableDeclarator",
        id: declarationIdentifier,
        init: initializer
    };

    if (Object.prototype.hasOwnProperty.call(argument, "start")) {
        declarator.start = cloneLocation(argument.start);
    }

    if (Object.prototype.hasOwnProperty.call(argument, "end")) {
        declarator.end = cloneLocation(argument.end);
    }

    const variableDeclaration = {
        type: "VariableDeclaration",
        declarations: [declarator],
        kind: "var"
    };

    if (Object.prototype.hasOwnProperty.call(node, "start")) {
        variableDeclaration.start = cloneLocation(node.start);
    }

    if (Object.prototype.hasOwnProperty.call(node, "end")) {
        variableDeclaration.end = cloneLocation(node.end);
    }

    const temporaryIdentifier = createIdentifier(temporaryName, argument);

    if (!temporaryIdentifier) {
        return null;
    }

    const rewrittenStatement = {
        type: "IncDecStatement",
        operator: node.operator,
        prefix: node.prefix,
        argument: temporaryIdentifier
    };

    if (Object.prototype.hasOwnProperty.call(node, "start")) {
        rewrittenStatement.start = cloneLocation(node.start);
    }

    if (Object.prototype.hasOwnProperty.call(node, "end")) {
        rewrittenStatement.end = cloneLocation(node.end);
    }

    copyCommentMetadata(node, variableDeclaration);
    copyCommentMetadata(node, rewrittenStatement);

    const fixDetail = createFeatherFixDetail(diagnostic, {
        target: getIdentifierName(argument),
        range: {
            start: getNodeStartIndex(node),
            end: getNodeEndIndex(node)
        }
    });

    if (!fixDetail) {
        return null;
    }

    parent.splice(property, 1, variableDeclaration, rewrittenStatement);

    attachFeatherFixMetadata(variableDeclaration, [fixDetail]);
    attachFeatherFixMetadata(rewrittenStatement, [fixDetail]);

    return fixDetail;
}

function normalizeMultidimensionalArrayIndexing({ ast, diagnostic }) {
    if (!diagnostic || !ast || typeof ast !== "object") {
        return [];
    }

    const fixes = [];

    const visit = (node, parent, property) => {
        if (!node) {
            return;
        }

        if (Array.isArray(node)) {
            for (let index = 0; index < node.length; index += 1) {
                visit(node[index], node, index);
            }
            return;
        }

        if (typeof node !== "object") {
            return;
        }

        if (node.type === "MemberIndexExpression") {
            const fix = convertMultidimensionalMemberIndex(
                node,
                parent,
                property,
                diagnostic
            );

            if (fix) {
                fixes.push(fix);
                return;
            }
        }

        for (const [key, value] of Object.entries(node)) {
            if (value && typeof value === "object") {
                visit(value, node, key);
            }
        }
    };

    visit(ast, null, null);

    return fixes;
}

function convertMultidimensionalMemberIndex(
    node,
    parent,
    property,
    diagnostic
) {
    if (
        !Array.isArray(parent) &&
        (typeof parent !== "object" || parent === null)
    ) {
        return null;
    }

    if (property === undefined || property === null) {
        return null;
    }

    if (!node || node.type !== "MemberIndexExpression") {
        return null;
    }

    const indices = Array.isArray(node.property) ? node.property : null;

    if (node.accessor && node.accessor !== "[") {
        // Non-standard accessors such as '[#' (ds_grid) use comma-separated
        // coordinates rather than nested lookups. Leave them unchanged so the
        // grid access semantics remain intact.
        return null;
    }

    if (!indices || indices.length <= 1) {
        return null;
    }

    const nestedExpression = buildNestedMemberIndexExpression({
        object: node.object,
        indices,
        template: node
    });

    if (!nestedExpression) {
        return null;
    }

    const fixDetail = createFeatherFixDetail(diagnostic, {
        target: getMemberExpressionRootIdentifier(node) ?? null,
        range: {
            start: getNodeStartIndex(node),
            end: getNodeEndIndex(node)
        }
    });

    if (!fixDetail) {
        return null;
    }

    copyCommentMetadata(node, nestedExpression);

    if (Array.isArray(parent)) {
        parent[property] = nestedExpression;
    } else if (typeof parent === "object" && parent !== null) {
        parent[property] = nestedExpression;
    }

    attachFeatherFixMetadata(nestedExpression, [fixDetail]);

    return fixDetail;
}

function buildNestedMemberIndexExpression({ object, indices, template }) {
    if (!object || !Array.isArray(indices) || indices.length === 0) {
        return null;
    }

    const [firstIndex, ...remaining] = indices;
    const accessor = template?.accessor ?? "[";

    let current = {
        type: "MemberIndexExpression",
        object,
        property: [firstIndex],
        accessor
    };

    if (Object.hasOwn(template, "start")) {
        current.start = cloneLocation(template.start);
    }

    if (remaining.length === 0 && Object.hasOwn(template, "end")) {
        current.end = cloneLocation(template.end);
    }

    for (let index = 0; index < remaining.length; index += 1) {
        const propertyNode = remaining[index];

        const next = {
            type: "MemberIndexExpression",
            object: current,
            property: [propertyNode],
            accessor
        };

        if (Object.hasOwn(template, "start")) {
            next.start = cloneLocation(template.start);
        }

        if (index === remaining.length - 1 && Object.hasOwn(template, "end")) {
            next.end = cloneLocation(template.end);
        }

        current = next;
    }

    return current;
}

function removeDuplicateSemicolons({ ast, sourceText, diagnostic }) {
    if (
        !diagnostic ||
        !ast ||
        typeof sourceText !== "string" ||
        sourceText.length === 0
    ) {
        return [];
    }

    const fixes = [];
    const recordedRanges = new Set();

    const recordFix = (container, range) => {
        if (
            !range ||
            typeof range.start !== "number" ||
            typeof range.end !== "number"
        ) {
            return;
        }

        const key = `${range.start}:${range.end}`;
        if (recordedRanges.has(key)) {
            return;
        }

        const fixDetail = createFeatherFixDetail(diagnostic, {
            target: null,
            range
        });

        if (!fixDetail) {
            return;
        }

        recordedRanges.add(key);
        fixes.push(fixDetail);

        if (container && typeof container === "object") {
            attachFeatherFixMetadata(container, [fixDetail]);
        }
    };

    const processSegment = (container, startIndex, endIndex) => {
        if (typeof startIndex !== "number" || typeof endIndex !== "number") {
            return;
        }

        if (endIndex <= startIndex) {
            return;
        }

        const segment = sourceText.slice(startIndex, endIndex);

        if (!segment || segment.indexOf(";") === -1) {
            return;
        }

        for (const range of findDuplicateSemicolonRanges(segment, startIndex)) {
            recordFix(container, range);
        }
    };

    const processStatementList = (container, statements) => {
        if (!Array.isArray(statements) || statements.length === 0) {
            return;
        }

        const bounds = getStatementListBounds(container, sourceText);

        let previousEnd = bounds.start;

        for (const statement of statements) {
            const statementStart = getNodeStartIndex(statement);
            const statementEnd = getNodeEndIndex(statement);

            if (
                typeof previousEnd === "number" &&
                typeof statementStart === "number"
            ) {
                processSegment(container, previousEnd, statementStart);
            }

            if (typeof statementEnd === "number") {
                previousEnd = statementEnd;
            } else {
                previousEnd = statementStart;
            }
        }

        if (typeof previousEnd === "number" && typeof bounds.end === "number") {
            processSegment(container, previousEnd, bounds.end);
        }
    };

    const visit = (node) => {
        if (!node) {
            return;
        }

        if (Array.isArray(node)) {
            for (const item of node) {
                visit(item);
            }
            return;
        }

        if (typeof node !== "object") {
            return;
        }

        if (Array.isArray(node.body) && node.body.length > 0) {
            processStatementList(node, node.body);
        }

        for (const value of Object.values(node)) {
            if (value && typeof value === "object") {
                visit(value);
            }
        }
    };

    visit(ast);

    return fixes;
}

function getStatementListBounds(node, sourceText) {
    if (!node || typeof sourceText !== "string") {
        return { start: null, end: null };
    }

    let start = getNodeStartIndex(node);
    let end = getNodeEndIndex(node);

    if (node.type === "Program") {
        start = 0;
        end = sourceText.length;
    } else if (node.type === "BlockStatement") {
        if (typeof start === "number" && sourceText[start] === "{") {
            start += 1;
        }

        if (typeof end === "number" && sourceText[end - 1] === "}") {
            end -= 1;
        }
    } else if (node.type === "SwitchCase") {
        if (typeof start === "number") {
            const colonIndex = findCharacterInRange(
                sourceText,
                ":",
                start,
                end
            );

            if (colonIndex !== -1) {
                start = colonIndex + 1;
            }
        }
    }

    return {
        start: typeof start === "number" ? start : null,
        end: typeof end === "number" ? end : null
    };
}

function findCharacterInRange(text, character, start, end) {
    if (typeof start !== "number") {
        return -1;
    }

    const limit = typeof end === "number" ? end : text.length;
    const index = text.indexOf(character, start);

    if (index === -1 || index >= limit) {
        return -1;
    }

    return index;
}

function findDuplicateSemicolonRanges(segment, offset) {
    const ranges = [];

    if (typeof segment !== "string" || segment.length === 0) {
        return ranges;
    }

    let runStart = -1;
    let runLength = 0;
    let inLineComment = false;
    let inBlockComment = false;
    let inString = false;
    let stringDelimiter = null;

    for (let index = 0; index < segment.length; index += 1) {
        const char = segment[index];
        const nextChar = index + 1 < segment.length ? segment[index + 1] : "";

        if (inString) {
            if (char === "\\") {
                index += 1;
                continue;
            }

            if (char === stringDelimiter) {
                inString = false;
                stringDelimiter = null;
            }

            continue;
        }

        if (inLineComment) {
            if (char === "\n" || char === "\r") {
                inLineComment = false;
            }
            continue;
        }

        if (inBlockComment) {
            if (char === "*" && nextChar === "/") {
                inBlockComment = false;
                index += 1;
            }
            continue;
        }

        if (char === "/" && nextChar === "/") {
            inLineComment = true;
            index += 1;
            continue;
        }

        if (char === "/" && nextChar === "*") {
            inBlockComment = true;
            index += 1;
            continue;
        }

        if (char === '"' || char === "'") {
            inString = true;
            stringDelimiter = char;
            continue;
        }

        if (char === ";") {
            if (runStart === -1) {
                runStart = index;
                runLength = 1;
            } else {
                runLength += 1;
            }
            continue;
        }

        if (runStart !== -1 && runLength > 1) {
            ranges.push({
                start: offset + runStart + 1,
                end: offset + runStart + runLength
            });
        }

        runStart = -1;
        runLength = 0;
    }

    if (runStart !== -1 && runLength > 1) {
        ranges.push({
            start: offset + runStart + 1,
            end: offset + runStart + runLength
        });
    }

    return ranges;
}

function getMemberExpressionRootIdentifier(node) {
    if (!node || typeof node !== "object") {
        return null;
    }

    if (node.type === "Identifier") {
        return node.name ?? null;
    }

    if (
        node.type === "MemberDotExpression" ||
        node.type === "MemberIndexExpression"
    ) {
        return getMemberExpressionRootIdentifier(node.object);
    }

    if (node.type === "CallExpression") {
        return getMemberExpressionRootIdentifier(node.object);
    }

    return null;
}

function normalizeObviousSyntaxErrors({ ast, diagnostic, metadata }) {
    if (!diagnostic || !ast || typeof ast !== "object") {
        return [];
    }

    const gm1100Entries = Array.isArray(metadata?.GM1100)
        ? metadata.GM1100
        : [];

    if (gm1100Entries.length === 0) {
        return [];
    }

    const nodeIndex = collectGM1100Candidates(ast);
    const handledNodes = new Set();
    const fixes = [];

    for (const entry of gm1100Entries) {
        const lineNumber = entry?.line;

        if (typeof lineNumber !== "number") {
            continue;
        }

        const candidates = nodeIndex.get(lineNumber) ?? [];
        let node = null;

        if (entry.type === "declaration") {
            node =
                candidates.find(
                    (candidate) => candidate?.type === "VariableDeclaration"
                ) ?? null;
        } else if (entry.type === "assignment") {
            node =
                candidates.find(
                    (candidate) => candidate?.type === "AssignmentExpression"
                ) ?? null;
        }

        if (!node || handledNodes.has(node)) {
            continue;
        }

        handledNodes.add(node);

        const fixDetail = createFeatherFixDetail(diagnostic, {
            target: entry?.identifier ?? null,
            range: {
                start: getNodeStartIndex(node),
                end: getNodeEndIndex(node)
            }
        });

        if (!fixDetail) {
            continue;
        }

        attachFeatherFixMetadata(node, [fixDetail]);
        fixes.push(fixDetail);
    }

    return fixes;
}

function removeTrailingMacroSemicolons({ ast, sourceText, diagnostic }) {
    if (
        !diagnostic ||
        typeof sourceText !== "string" ||
        sourceText.length === 0
    ) {
        return [];
    }

    const fixes = [];

    const visit = (node) => {
        if (!node || typeof node !== "object") {
            return;
        }

        if (Array.isArray(node)) {
            for (const item of node) {
                visit(item);
            }
            return;
        }

        if (node.type === "MacroDeclaration") {
            const fixInfo = sanitizeMacroDeclaration(
                node,
                sourceText,
                diagnostic
            );
            if (fixInfo) {
                fixes.push(fixInfo);
            }
        }

        for (const value of Object.values(node)) {
            if (value && typeof value === "object") {
                visit(value);
            }
        }
    };

    visit(ast);

    return fixes;
}

function removeBooleanLiteralStatements({ ast, diagnostic, metadata }) {
    if (!diagnostic || !ast || typeof ast !== "object") {
        return [];
    }

    const fixes = [];
    const gm1016MetadataEntries = extractFeatherPreprocessMetadata(
        metadata,
        "GM1016"
    );

    for (const entry of gm1016MetadataEntries) {
        const range = normalizePreprocessedRange(entry);

        if (!range) {
            continue;
        }

        const fixDetail = createFeatherFixDetail(diagnostic, {
            target: null,
            range
        });

        if (!fixDetail) {
            continue;
        }

        const owner = findInnermostBlockForRange(
            ast,
            range.start.index,
            range.end.index
        );

        if (owner && owner !== ast) {
            attachFeatherFixMetadata(owner, [fixDetail]);
        }

        fixes.push(fixDetail);
    }

    const arrayOwners = new WeakMap();

    const visitNode = (node) => {
        if (!node || typeof node !== "object") {
            return;
        }

        for (const value of Object.values(node)) {
            if (!value || typeof value !== "object") {
                continue;
            }

            if (Array.isArray(value)) {
                arrayOwners.set(value, node);
                visitArray(value);
                continue;
            }

            visitNode(value);
        }
    };

    const visitArray = (array) => {
        if (!Array.isArray(array)) {
            return;
        }

        for (let index = 0; index < array.length; index += 1) {
            const item = array[index];

            if (
                item &&
                typeof item === "object" &&
                item.type === "ExpressionStatement"
            ) {
                const fix = removeBooleanLiteralExpression(item, array, index);

                if (fix) {
                    const owner = arrayOwners.get(array) ?? ast;
                    if (owner !== ast) {
                        attachFeatherFixMetadata(owner, [fix]);
                    }
                    fixes.push(fix);
                    array.splice(index, 1);
                    index -= 1;
                    continue;
                }
            }

            visitNode(item);
        }
    };

    function removeBooleanLiteralExpression(
        node,
        parentArray = null,
        index = -1
    ) {
        if (!parentArray || !Array.isArray(parentArray) || index < 0) {
            return null;
        }

        const expression = node.expression;

        if (!isBooleanLiteral(expression)) {
            return null;
        }

        const fixDetail = createFeatherFixDetail(diagnostic, {
            target: null,
            range: {
                start: getNodeStartIndex(node),
                end: getNodeEndIndex(node)
            }
        });

        if (!fixDetail) {
            return null;
        }

        return fixDetail;
    }

    visitNode(ast);

    if (fixes.length === 0) {
        return [];
    }

    return fixes;
}

function extractFeatherPreprocessMetadata(metadata, key) {
    if (!metadata || typeof metadata !== "object") {
        return [];
    }

    const entries = metadata[key];

    return Array.isArray(entries) ? entries.filter(Boolean) : [];
}

function normalizePreprocessedRange(entry) {
    const startIndex = entry?.start?.index;
    const endIndex = entry?.end?.index;

    if (typeof startIndex !== "number" || typeof endIndex !== "number") {
        return null;
    }

    if (endIndex < startIndex) {
        return null;
    }

    const startLine = entry?.start?.line;
    const endLine = entry?.end?.line;

    const startLocation = { index: startIndex };
    const endLocation = { index: endIndex };

    if (typeof startLine === "number") {
        startLocation.line = startLine;
    }

    if (typeof endLine === "number") {
        endLocation.line = endLine;
    }

    return { start: startLocation, end: endLocation };
}

function findInnermostBlockForRange(ast, startIndex, endIndex) {
    if (!ast || typeof ast !== "object") {
        return null;
    }

    let bestMatch = null;

    const visit = (node) => {
        if (!node || typeof node !== "object") {
            return;
        }

        const nodeStart = getNodeStartIndex(node);
        const nodeEnd = getNodeEndIndex(node);

        if (
            typeof nodeStart !== "number" ||
            typeof nodeEnd !== "number" ||
            nodeStart > startIndex ||
            nodeEnd < endIndex
        ) {
            return;
        }

        if (node.type === "BlockStatement") {
            if (!bestMatch) {
                bestMatch = node;
            } else {
                const bestStart = getNodeStartIndex(bestMatch);
                const bestEnd = getNodeEndIndex(bestMatch);

                if (
                    typeof bestStart === "number" &&
                    typeof bestEnd === "number" &&
                    (nodeStart > bestStart || nodeEnd < bestEnd)
                ) {
                    bestMatch = node;
                }
            }
        }

        for (const value of Object.values(node)) {
            if (Array.isArray(value)) {
                for (const item of value) {
                    visit(item);
                }
                continue;
            }

            visit(value);
        }
    };

    visit(ast);

    return bestMatch;
}

function isBooleanLiteral(node) {
    if (!node || typeof node !== "object") {
        return false;
    }

    if (node.type !== "Literal") {
        return false;
    }

    return (
        node.value === true ||
        node.value === false ||
        node.value === "true" ||
        node.value === "false"
    );
}

function sanitizeMacroDeclaration(node, sourceText, diagnostic) {
    if (!node || typeof node !== "object") {
        return null;
    }

    const tokens = Array.isArray(node.tokens) ? node.tokens : null;
    if (!tokens || tokens.length === 0) {
        return null;
    }

    const lastToken = tokens[tokens.length - 1];
    if (lastToken !== ";") {
        return null;
    }

    const startIndex = node.start?.index;
    const endIndex = node.end?.index;

    if (typeof startIndex !== "number" || typeof endIndex !== "number") {
        return null;
    }

    const originalText = sourceText.slice(startIndex, endIndex + 1);

    // Only strip semicolons that appear at the end of the macro definition.
    const sanitizedText = originalText.replace(
        TRAILING_MACRO_SEMICOLON_PATTERN,
        ""
    );

    if (sanitizedText === originalText) {
        return null;
    }

    node.tokens = tokens.slice(0, tokens.length - 1);
    node._featherMacroText = sanitizedText;

    const fixDetail = createFeatherFixDetail(diagnostic, {
        target: node.name?.name ?? null,
        range: {
            start: getNodeStartIndex(node),
            end: getNodeEndIndex(node)
        }
    });

    if (!fixDetail) {
        return null;
    }

    attachFeatherFixMetadata(node, [fixDetail]);

    return fixDetail;
}

function convertNumericStringArgumentsToNumbers({ ast, diagnostic }) {
    if (!diagnostic || !ast || typeof ast !== "object") {
        return [];
    }

    const fixes = [];

    const visit = (node) => {
        if (!node) {
            return;
        }

        if (Array.isArray(node)) {
            for (const item of node) {
                visit(item);
            }
            return;
        }

        if (typeof node !== "object") {
            return;
        }

        if (node.type === "CallExpression") {
            const args = Array.isArray(node.arguments) ? node.arguments : [];

            for (const argument of args) {
                const fix = convertNumericStringLiteral(argument, diagnostic);

                if (fix) {
                    fixes.push(fix);
                }
            }
        }

        for (const value of Object.values(node)) {
            if (value && typeof value === "object") {
                visit(value);
            }
        }
    };

    visit(ast);

    return fixes;
}

function convertNumericStringLiteral(argument, diagnostic) {
    const literal = extractLiteral(argument);

    if (!literal) {
        return null;
    }

    const rawValue = literal.value;

    if (typeof rawValue !== "string" || rawValue.length < 2) {
        return null;
    }

    if (!rawValue.startsWith('"') || !rawValue.endsWith('"')) {
        return null;
    }

    const numericText = rawValue.slice(1, -1);

    if (!NUMERIC_STRING_LITERAL_PATTERN.test(numericText)) {
        return null;
    }

    literal.value = numericText;

    const fixDetail = createFeatherFixDetail(diagnostic, {
        target: numericText,
        range: {
            start: getNodeStartIndex(literal),
            end: getNodeEndIndex(literal)
        }
    });

    if (!fixDetail) {
        return null;
    }

    attachFeatherFixMetadata(literal, [fixDetail]);

    return fixDetail;
}

function extractLiteral(node) {
    if (!node || typeof node !== "object") {
        return null;
    }

    if (node.type === "Literal") {
        return node;
    }

    if (node.type === "ParenthesizedExpression") {
        return extractLiteral(node.expression);
    }

    return null;
}

function ensureConstructorDeclarationsForNewExpressions({ ast, diagnostic }) {
    if (!diagnostic || !ast || typeof ast !== "object") {
        return [];
    }

    const fixes = [];
    const functionDeclarations = new Map();

    const collectFunctions = (node) => {
        if (!node) {
            return;
        }

        if (Array.isArray(node)) {
            for (const item of node) {
                collectFunctions(item);
            }
            return;
        }

        if (typeof node !== "object") {
            return;
        }

        if (node.type === "FunctionDeclaration") {
            const functionName =
                typeof node.id === "string" && node.id.length > 0
                    ? node.id
                    : null;

            if (functionName && !functionDeclarations.has(functionName)) {
                functionDeclarations.set(functionName, node);
            }
        }

        for (const value of Object.values(node)) {
            if (value && typeof value === "object") {
                collectFunctions(value);
            }
        }
    };

    collectFunctions(ast);

    if (functionDeclarations.size === 0) {
        return [];
    }

    const convertedFunctions = new Set();

    const visit = (node) => {
        if (!node) {
            return;
        }

        if (Array.isArray(node)) {
            for (const item of node) {
                visit(item);
            }
            return;
        }

        if (typeof node !== "object") {
            return;
        }

        if (node.type === "NewExpression") {
            const expression = node.expression;
            const constructorName =
                expression?.type === "Identifier" &&
                typeof expression.name === "string"
                    ? expression.name
                    : null;

            if (constructorName) {
                const functionNode = functionDeclarations.get(constructorName);

                if (
                    functionNode &&
                    functionNode.type === "FunctionDeclaration" &&
                    !convertedFunctions.has(functionNode)
                ) {
                    const fix = convertFunctionDeclarationToConstructor(
                        functionNode,
                        diagnostic
                    );

                    if (fix) {
                        fixes.push(fix);
                        convertedFunctions.add(functionNode);
                    }
                }
            }
        }

        for (const value of Object.values(node)) {
            if (value && typeof value === "object") {
                visit(value);
            }
        }
    };

    visit(ast);

    return fixes;
}

function convertFunctionDeclarationToConstructor(functionNode, diagnostic) {
    if (!functionNode || functionNode.type !== "FunctionDeclaration") {
        return null;
    }

    const fixDetail = createFeatherFixDetail(diagnostic, {
        target: typeof functionNode.id === "string" ? functionNode.id : null,
        range: {
            start: getNodeStartIndex(functionNode),
            end: getNodeEndIndex(functionNode)
        }
    });

    if (!fixDetail) {
        return null;
    }

    functionNode.type = "ConstructorDeclaration";

    if (!Object.hasOwn(functionNode, "parent")) {
        functionNode.parent = null;
    }

    attachFeatherFixMetadata(functionNode, [fixDetail]);

    return fixDetail;
}

function deduplicateLocalVariableDeclarations({ ast, diagnostic }) {
    if (!diagnostic || !ast || typeof ast !== "object") {
        return [];
    }

    const fixes = [];
    const scopeStack = [];

    const pushScope = (initialNames = []) => {
        const scope = new Map();

        if (Array.isArray(initialNames)) {
            for (const name of initialNames) {
                if (typeof name === "string" && name.length > 0) {
                    scope.set(name, true);
                }
            }
        }

        scopeStack.push(scope);
    };

    const popScope = () => {
        scopeStack.pop();
    };

    const declareLocal = (name) => {
        if (typeof name !== "string" || name.length === 0) {
            return true;
        }

        const scope = scopeStack[scopeStack.length - 1];

        if (!scope) {
            return true;
        }

        if (scope.has(name)) {
            return false;
        }

        scope.set(name, true);
        return true;
    };

    const handleVariableDeclaration = (node, parent, property) => {
        const declarations = Array.isArray(node.declarations)
            ? node.declarations
            : [];

        if (declarations.length === 0) {
            return [];
        }

        const retained = [];
        const duplicates = [];

        for (const declarator of declarations) {
            if (!declarator || typeof declarator !== "object") {
                retained.push(declarator);
                continue;
            }

            const name = getVariableDeclaratorName(declarator);

            if (!name) {
                retained.push(declarator);
                continue;
            }

            const isNewDeclaration = declareLocal(name);

            if (isNewDeclaration) {
                retained.push(declarator);
                continue;
            }

            duplicates.push(declarator);
        }

        if (duplicates.length === 0) {
            return [];
        }

        if (!Array.isArray(parent) || typeof property !== "number") {
            return [];
        }

        const fixDetails = [];
        const assignments = [];

        for (const declarator of duplicates) {
            const name = getVariableDeclaratorName(declarator);

            const fixDetail = createFeatherFixDetail(diagnostic, {
                target: name,
                range: {
                    start: getNodeStartIndex(declarator),
                    end: getNodeEndIndex(declarator)
                }
            });

            if (!fixDetail) {
                continue;
            }

            const assignment = createAssignmentFromDeclarator(declarator, node);

            if (assignment) {
                attachFeatherFixMetadata(assignment, [fixDetail]);
                assignments.push(assignment);
            }

            fixDetails.push(fixDetail);
        }

        if (fixDetails.length === 0) {
            return [];
        }

        node.declarations = retained;

        if (retained.length === 0) {
            if (assignments.length > 0) {
                parent.splice(property, 1, ...assignments);
            } else {
                parent.splice(property, 1);
            }
        } else if (assignments.length > 0) {
            parent.splice(property + 1, 0, ...assignments);
        }

        if (retained.length > 0) {
            attachFeatherFixMetadata(node, fixDetails);
        }

        return fixDetails;
    };

    const visit = (node, parent, property) => {
        if (!node) {
            return;
        }

        if (Array.isArray(node)) {
            for (let index = 0; index < node.length; index += 1) {
                const initialLength = node.length;
                visit(node[index], node, index);

                if (node.length < initialLength) {
                    index -= 1;
                }
            }
            return;
        }

        if (typeof node !== "object") {
            return;
        }

        if (isFunctionLikeNode(node)) {
            const paramNames = getFunctionParameterNames(node);

            pushScope(paramNames);

            const params = Array.isArray(node.params) ? node.params : [];
            for (const param of params) {
                visit(param, node, "params");
            }

            visit(node.body, node, "body");
            popScope();
            return;
        }

        if (node.type === "VariableDeclaration" && node.kind === "var") {
            const fixDetails = handleVariableDeclaration(
                node,
                parent,
                property
            );

            if (Array.isArray(fixDetails) && fixDetails.length > 0) {
                fixes.push(...fixDetails);
            }
        }

        for (const [key, value] of Object.entries(node)) {
            if (key === "body" && isFunctionLikeNode(node)) {
                continue;
            }

            if (!value || typeof value !== "object") {
                continue;
            }

            visit(value, node, key);
        }
    };

    pushScope();
    visit(ast, null, null);
    popScope();

    return fixes;
}

function renameDuplicateFunctionParameters({ ast, diagnostic, options }) {
    if (!diagnostic || !ast || typeof ast !== "object") {
        return [];
    }

    const fixes = [];

    const visit = (node) => {
        if (!node) {
            return;
        }

        if (Array.isArray(node)) {
            node.forEach(visit);
            return;
        }

        if (typeof node !== "object") {
            return;
        }

        if (
            node.type === "FunctionDeclaration" ||
            node.type === "ConstructorDeclaration"
        ) {
            const functionFixes = renameDuplicateParametersInFunction(
                node,
                diagnostic,
                options
            );
            if (Array.isArray(functionFixes) && functionFixes.length > 0) {
                fixes.push(...functionFixes);
            }
        }

        for (const value of Object.values(node)) {
            if (value && typeof value === "object") {
                visit(value);
            }
        }
    };

    visit(ast);

    return fixes;
}

function renameDuplicateParametersInFunction(functionNode, diagnostic) {
    const params = Array.isArray(functionNode?.params)
        ? functionNode.params
        : [];

    if (params.length === 0) {
        return [];
    }

    const fixes = [];
    const seenNames = new Set();

    for (let index = 0; index < params.length; index += 1) {
        const param = params[index];
        const identifier = getFunctionParameterIdentifier(param);

        const hasIdentifier =
            identifier &&
            typeof identifier.name === "string" &&
            identifier.name.length > 0;

        if (!hasIdentifier) {
            continue;
        }

        const originalName = identifier.name;

        if (!seenNames.has(originalName)) {
            seenNames.add(originalName);
            continue;
        }

        const range = {
            start: getNodeStartIndex(identifier),
            end: getNodeEndIndex(identifier)
        };

        const fixDetail = createFeatherFixDetail(diagnostic, {
            target: originalName,
            range
        });

        if (fixDetail) {
            attachFeatherFixMetadata(functionNode, [fixDetail]);
            fixes.push(fixDetail);
        }

        params.splice(index, 1);
        index -= 1;
    }

    return fixes;
}

function getFunctionParameterIdentifier(param) {
    if (!param || typeof param !== "object") {
        return null;
    }

    if (param.type === "Identifier") {
        return param;
    }

    if (
        param.type === "DefaultParameter" &&
        param.left?.type === "Identifier"
    ) {
        return param.left;
    }

    if (
        param.type === "RestParameter" &&
        param.argument?.type === "Identifier"
    ) {
        return param.argument;
    }

    return null;
}

function replaceInvalidDeleteStatements({ ast, diagnostic }) {
    if (!diagnostic || !ast || typeof ast !== "object") {
        return [];
    }

    const fixes = [];

    const visit = (node, parent, property) => {
        if (!node) {
            return;
        }

        if (Array.isArray(node)) {
            for (let index = 0; index < node.length; index += 1) {
                visit(node[index], node, index);
            }
            return;
        }

        if (typeof node !== "object") {
            return;
        }

        if (node.type === "DeleteStatement") {
            const fix = convertDeleteStatementToUndefinedAssignment(
                node,
                parent,
                property,
                diagnostic
            );

            if (fix) {
                fixes.push(fix);
                return;
            }
        }

        for (const [key, value] of Object.entries(node)) {
            if (value && typeof value === "object") {
                visit(value, node, key);
            }
        }
    };

    visit(ast, null, null);

    return fixes;
}

function convertDeleteStatementToUndefinedAssignment(
    node,
    parent,
    property,
    diagnostic
) {
    if (!node || node.type !== "DeleteStatement" || !diagnostic) {
        return null;
    }

    if (!isValidDeleteTarget(node.argument)) {
        return null;
    }

    const targetName = getDeleteTargetName(node.argument);
    const assignment = {
        type: "AssignmentExpression",
        operator: "=",
        left: node.argument,
        right: createLiteral("undefined"),
        start: cloneLocation(node.start),
        end: cloneLocation(node.end)
    };

    copyCommentMetadata(node, assignment);

    const fixDetail = createFeatherFixDetail(diagnostic, {
        target: targetName,
        range: {
            start: getNodeStartIndex(node),
            end: getNodeEndIndex(node)
        }
    });

    if (!fixDetail) {
        return null;
    }

    if (!replaceNodeInParent(parent, property, assignment)) {
        return null;
    }

    attachFeatherFixMetadata(assignment, [fixDetail]);

    return fixDetail;
}

function isValidDeleteTarget(node) {
    if (!node || typeof node !== "object") {
        return false;
    }

    if (isIdentifierNode(node)) {
        return true;
    }

    return ALLOWED_DELETE_MEMBER_TYPES.has(node.type);
}

function isIdentifierNode(node) {
    return (
        node &&
        node.type === "Identifier" &&
        typeof node.name === "string" &&
        node.name.length > 0
    );
}

function getDeleteTargetName(node) {
    if (!node || typeof node !== "object") {
        return null;
    }

    if (isIdentifierNode(node)) {
        return node.name;
    }

    if (node.type === "MemberDotExpression") {
        return node.property?.name ?? null;
    }

    return null;
}

function replaceNodeInParent(parent, property, replacement) {
    if (Array.isArray(parent)) {
        if (
            typeof property !== "number" ||
            property < 0 ||
            property >= parent.length
        ) {
            return false;
        }

        parent[property] = replacement;
        return true;
    }

    if (parent && typeof parent === "object" && property != null) {
        parent[property] = replacement;
        return true;
    }

    return false;
}

function convertAllDotAssignmentsToWithStatements({ ast, diagnostic }) {
    if (!diagnostic || !ast || typeof ast !== "object") {
        return [];
    }

    const fixes = [];

    const visit = (node, parent, property) => {
        if (!node) {
            return;
        }

        if (Array.isArray(node)) {
            for (let index = 0; index < node.length; index += 1) {
                visit(node[index], node, index);
            }
            return;
        }

        if (typeof node !== "object") {
            return;
        }

        if (node.type === "AssignmentExpression") {
            const fix = convertAllAssignment(
                node,
                parent,
                property,
                diagnostic
            );
            if (fix) {
                fixes.push(fix);
                return;
            }
        }

        for (const [key, value] of Object.entries(node)) {
            if (value && typeof value === "object") {
                visit(value, node, key);
            }
        }
    };

    visit(ast, null, null);

    return fixes;
}

function normalizeFunctionCallArgumentOrder({ ast, diagnostic }) {
    if (!diagnostic || !ast || typeof ast !== "object") {
        return [];
    }

    const fixes = [];
    const state = {
        counter: 0
    };

    const visit = (node, parent, property, ancestors) => {
        if (!node) {
            return;
        }

        const nextAncestors = Array.isArray(ancestors)
            ? ancestors.concat([{ node, parent, property }])
            : [{ node, parent, property }];

        if (Array.isArray(node)) {
            for (let index = 0; index < node.length; index += 1) {
                visit(node[index], node, index, nextAncestors);
            }
            return;
        }

        if (typeof node !== "object") {
            return;
        }

        for (const [key, value] of Object.entries(node)) {
            if (value && typeof value === "object") {
                visit(value, node, key, nextAncestors);
            }
        }

        if (node.type === "CallExpression") {
            const fix = normalizeCallExpressionArguments({
                node,
                parent,
                property,
                diagnostic,
                ancestors: nextAncestors,
                state
            });

            if (fix) {
                fixes.push(fix);
            }
        }
    };

    visit(ast, null, null, []);

    return fixes;
}

function normalizeCallExpressionArguments({
    node,
    parent,
    property,
    diagnostic,
    ancestors,
    state
}) {
    if (!node || node.type !== "CallExpression") {
        return null;
    }

    const args = Array.isArray(node.arguments) ? node.arguments : [];
    if (args.length === 0) {
        return null;
    }

    const callArgumentInfos = [];

    for (let index = 0; index < args.length; index += 1) {
        const argument = args[index];

        if (!argument || argument.type !== "CallExpression") {
            continue;
        }

        callArgumentInfos.push({
            argument,
            index
        });
    }

    if (callArgumentInfos.length < 2) {
        return null;
    }

    const statementContext = findStatementContext(ancestors);

    if (!statementContext) {
        return null;
    }

    const temporaryDeclarations = [];

    for (const { argument, index } of callArgumentInfos) {
        const tempName = buildTemporaryIdentifierName(state);
        const tempIdentifier = createIdentifier(tempName, argument);

        if (!tempIdentifier) {
            continue;
        }

        const declaration = createTemporaryVariableDeclaration(
            tempName,
            argument
        );

        if (!declaration) {
            continue;
        }

        temporaryDeclarations.push({
            declaration,
            index,
            identifier: tempIdentifier
        });
    }

    if (temporaryDeclarations.length !== callArgumentInfos.length) {
        return null;
    }

    const fixDetail = createFeatherFixDetail(diagnostic, {
        target: node.object?.name ?? null,
        range: {
            start: getNodeStartIndex(node),
            end: getNodeEndIndex(node)
        }
    });

    if (!fixDetail) {
        return null;
    }

    for (const { declaration, index, identifier } of temporaryDeclarations) {
        node.arguments[index] = createIdentifier(identifier.name, identifier);
    }

    statementContext.statements.splice(
        statementContext.index,
        0,
        ...temporaryDeclarations.map(({ declaration }) => declaration)
    );

    for (const { declaration } of temporaryDeclarations) {
        attachFeatherFixMetadata(declaration, [fixDetail]);
    }

    attachFeatherFixMetadata(node, [fixDetail]);

    return fixDetail;
}

function buildTemporaryIdentifierName(state) {
    if (!state || typeof state !== "object") {
        return "__feather_call_arg_0";
    }

    const nextIndex = typeof state.counter === "number" ? state.counter : 0;
    state.counter = nextIndex + 1;

    return `__feather_call_arg_${nextIndex}`;
}

function createTemporaryVariableDeclaration(name, init) {
    if (!name || !init || typeof init !== "object") {
        return null;
    }

    const id = createIdentifier(name, init);

    if (!id) {
        return null;
    }

    const declarator = {
        type: "VariableDeclarator",
        id,
        init,
        start: cloneLocation(init.start),
        end: cloneLocation(init.end)
    };

    const declaration = {
        type: "VariableDeclaration",
        declarations: [declarator],
        kind: "var",
        start: cloneLocation(init.start),
        end: cloneLocation(init.end)
    };

    return declaration;
}

function findStatementContext(ancestors) {
    if (!Array.isArray(ancestors)) {
        return null;
    }

    for (let index = ancestors.length - 1; index >= 0; index -= 1) {
        const entry = ancestors[index];

        if (
            !entry ||
            !Array.isArray(entry.parent) ||
            typeof entry.property !== "number"
        ) {
            continue;
        }

        const arrayAncestor = ancestors[index - 1];

        if (!arrayAncestor) {
            continue;
        }

        if (!isStatementArray(arrayAncestor)) {
            continue;
        }

        return {
            statements: entry.parent,
            index: entry.property
        };
    }

    return null;
}

function isStatementArray(entry) {
    if (!entry || !Array.isArray(entry.node)) {
        return false;
    }

    const owner = entry.parent;
    const propertyName = entry.property;

    if (!owner || typeof propertyName !== "string") {
        return false;
    }

    if (propertyName !== "body") {
        return false;
    }

    const parentType = owner?.type;

    return (
        parentType === "Program" ||
        parentType === "BlockStatement" ||
        parentType === "SwitchCase"
    );
}

function convertAllAssignment(node, parent, property, diagnostic) {
    if (!Array.isArray(parent) || typeof property !== "number") {
        return null;
    }

    if (
        !node ||
        node.type !== "AssignmentExpression" ||
        node.operator !== "="
    ) {
        return null;
    }

    const member = node.left;
    if (!member || member.type !== "MemberDotExpression") {
        return null;
    }

    const object = member.object;
    if (!object || object.type !== "Identifier" || object.name !== "all") {
        return null;
    }

    const propertyIdentifier = member.property;
    if (!propertyIdentifier || propertyIdentifier.type !== "Identifier") {
        return null;
    }

    const normalizedAssignment = {
        type: "AssignmentExpression",
        operator: node.operator,
        left: cloneIdentifier(propertyIdentifier),
        right: node.right,
        start: cloneLocation(node.start),
        end: cloneLocation(node.end)
    };

    const blockStatement = {
        type: "BlockStatement",
        body: [normalizedAssignment],
        start: cloneLocation(node.start),
        end: cloneLocation(node.end)
    };

    const parenthesizedExpression = {
        type: "ParenthesizedExpression",
        expression: cloneIdentifier(object),
        start: cloneLocation(object?.start ?? node.start),
        end: cloneLocation(object?.end ?? node.end)
    };

    const withStatement = {
        type: "WithStatement",
        test: parenthesizedExpression,
        body: blockStatement,
        start: cloneLocation(node.start),
        end: cloneLocation(node.end)
    };

    copyCommentMetadata(node, withStatement);

    const fixDetail = createFeatherFixDetail(diagnostic, {
        target: propertyIdentifier?.name ?? null,
        range: {
            start: getNodeStartIndex(node),
            end: getNodeEndIndex(node)
        }
    });

    if (!fixDetail) {
        return null;
    }

    parent[property] = withStatement;
    attachFeatherFixMetadata(withStatement, [fixDetail]);

    return fixDetail;
}

function ensureBlendEnableIsReset({ ast, diagnostic }) {
    if (!diagnostic || !ast || typeof ast !== "object") {
        return [];
    }

    const fixes = [];

    const visit = (node, parent, property) => {
        if (!node) {
            return;
        }

        if (Array.isArray(node)) {
            for (let index = 0; index < node.length; index += 1) {
                visit(node[index], node, index);
            }
            return;
        }

        if (typeof node !== "object") {
            return;
        }

        if (node.type === "CallExpression") {
            const fix = ensureBlendEnableResetAfterCall(
                node,
                parent,
                property,
                diagnostic
            );

            if (fix) {
                fixes.push(fix);
                return;
            }
        }

        for (const [key, value] of Object.entries(node)) {
            if (value && typeof value === "object") {
                visit(value, node, key);
            }
        }
    };

    visit(ast, null, null);

    return fixes;
}

function ensureBlendEnableResetAfterCall(node, parent, property, diagnostic) {
    if (!Array.isArray(parent) || typeof property !== "number") {
        return null;
    }

    if (!node || node.type !== "CallExpression") {
        return null;
    }

    if (!isIdentifierWithName(node.object, "gpu_set_blendenable")) {
        return null;
    }

    const args = Array.isArray(node.arguments) ? node.arguments : [];

    if (args.length === 0) {
        return null;
    }

    if (!shouldResetBlendEnable(args[0])) {
        return null;
    }

    const siblings = parent;
    let insertionIndex = siblings.length;

    for (let index = property + 1; index < siblings.length; index += 1) {
        const sibling = siblings[index];

        if (isBlendEnableResetCall(sibling)) {
            return null;
        }

        if (!isTriviallyIgnorableStatement(sibling)) {
            insertionIndex = index + 1;
            break;
        }
    }

    const resetCall = createBlendEnableResetCall(node);

    if (!resetCall) {
        return null;
    }

    const fixDetail = createFeatherFixDetail(diagnostic, {
        target: node.object?.name ?? null,
        range: {
            start: getNodeStartIndex(node),
            end: getNodeEndIndex(node)
        }
    });

    if (!fixDetail) {
        return null;
    }

    const previousSibling = siblings[insertionIndex - 1] ?? node;
    const nextSibling = siblings[insertionIndex] ?? null;
    const needsSeparator =
        !isAlphaTestDisableCall(nextSibling) &&
        !nextSibling &&
        insertionIndex > property + 1 &&
        !isTriviallyIgnorableStatement(previousSibling) &&
        !hasOriginalBlankLineBetween(previousSibling, nextSibling);

    if (needsSeparator) {
        siblings.splice(
            insertionIndex,
            0,
            createEmptyStatementLike(previousSibling)
        );
        insertionIndex += 1;
    }

    siblings.splice(insertionIndex, 0, resetCall);
    attachFeatherFixMetadata(resetCall, [fixDetail]);

    return fixDetail;
}

function ensureFileFindFirstBeforeClose({ ast, diagnostic }) {
    if (!diagnostic || !ast || typeof ast !== "object") {
        return [];
    }

    const fixes = [];

    const visit = (node, parent, property) => {
        if (!node) {
            return;
        }

        if (Array.isArray(node)) {
            for (let index = 0; index < node.length; index += 1) {
                visit(node[index], node, index);
            }
            return;
        }

        if (typeof node !== "object") {
            return;
        }

        if (node.type === "CallExpression") {
            const fix = ensureFileFindFirstBeforeCloseCall(
                node,
                parent,
                property,
                diagnostic
            );

            if (fix) {
                fixes.push(fix);
                return;
            }
        }

        for (const [key, value] of Object.entries(node)) {
            if (value && typeof value === "object") {
                visit(value, node, key);
            }
        }
    };

    visit(ast, null, null);

    return fixes;
}

function ensureFileFindFirstBeforeCloseCall(
    node,
    parent,
    property,
    diagnostic
) {
    if (!Array.isArray(parent) || typeof property !== "number") {
        return null;
    }

    if (!node || node.type !== "CallExpression") {
        return null;
    }

    if (!isIdentifierWithName(node.object, "file_find_close")) {
        return null;
    }

    const diagnosticMetadata = Array.isArray(node._appliedFeatherDiagnostics)
        ? node._appliedFeatherDiagnostics
        : [];

    const insertedForSerializedSearch = diagnosticMetadata.some(
        (entry) => entry?.id === "GM2031"
    );

    if (insertedForSerializedSearch) {
        return null;
    }

    const siblings = parent;

    for (let index = property - 1; index >= 0; index -= 1) {
        const sibling = siblings[index];

        if (!sibling) {
            continue;
        }

        if (containsFileFindFirstCall(sibling)) {
            return null;
        }
    }

    const fileFindFirstCall = createFileFindFirstCall(node);

    if (!fileFindFirstCall) {
        return null;
    }

    const fixDetail = createFeatherFixDetail(diagnostic, {
        target: node.object?.name ?? null,
        range: {
            start: getNodeStartIndex(node),
            end: getNodeEndIndex(node)
        }
    });

    if (!fixDetail) {
        return null;
    }

    siblings.splice(property, 0, fileFindFirstCall);
    attachFeatherFixMetadata(fileFindFirstCall, [fixDetail]);

    return fixDetail;
}

function containsFileFindFirstCall(node) {
    if (!node) {
        return false;
    }

    if (Array.isArray(node)) {
        for (const item of node) {
            if (containsFileFindFirstCall(item)) {
                return true;
            }
        }
        return false;
    }

    if (typeof node !== "object") {
        return false;
    }

    if (
        node.type === "FunctionDeclaration" ||
        node.type === "FunctionExpression"
    ) {
        return false;
    }

    if (
        node.type === "CallExpression" &&
        isIdentifierWithName(node.object, "file_find_first")
    ) {
        return true;
    }

    for (const value of Object.values(node)) {
        if (value && typeof value === "object") {
            if (containsFileFindFirstCall(value)) {
                return true;
            }
        }
    }

    return false;
}

function createFileFindFirstCall(template) {
    const identifier = createIdentifier("file_find_first", template?.object);

    if (!identifier) {
        return null;
    }

    const searchPattern = createLiteral('""', null);
    const attributes = createIdentifier("fa_none", null);

    const callExpression = {
        type: "CallExpression",
        object: identifier,
        arguments: []
    };

    if (searchPattern) {
        callExpression.arguments.push(searchPattern);
    }

    if (attributes) {
        callExpression.arguments.push(attributes);
    }

    if (Object.hasOwn(template, "start")) {
        callExpression.start = cloneLocation(template.start);
    }

    if (Object.hasOwn(template, "end")) {
        callExpression.end = cloneLocation(template.end);
    }

    return callExpression;
}

function ensureAlphaTestRefIsReset({ ast, diagnostic }) {
    if (!diagnostic || !ast || typeof ast !== "object") {
        return [];
    }

    const fixes = [];

    const visit = (node, parent, property) => {
        if (!node) {
            return;
        }

        if (Array.isArray(node)) {
            for (let index = 0; index < node.length; index += 1) {
                visit(node[index], node, index);
            }
            return;
        }

        if (typeof node !== "object") {
            return;
        }

        if (node.type === "CallExpression") {
            const fix = ensureAlphaTestRefResetAfterCall(
                node,
                parent,
                property,
                diagnostic
            );

            if (fix) {
                fixes.push(fix);
                return;
            }
        }

        for (const [key, value] of Object.entries(node)) {
            if (value && typeof value === "object") {
                visit(value, node, key);
            }
        }
    };

    visit(ast, null, null);

    return fixes;
}

function ensureConstructorParentsExist({ ast, diagnostic }) {
    if (!diagnostic || !ast || typeof ast !== "object") {
        return [];
    }

    const constructors = new Map();
    const functions = new Map();

    const collect = (node) => {
        if (!node) {
            return;
        }

        if (Array.isArray(node)) {
            for (const entry of node) {
                collect(entry);
            }
            return;
        }

        if (typeof node !== "object") {
            return;
        }

        if (
            node.type === "ConstructorDeclaration" &&
            typeof node.id === "string"
        ) {
            if (!constructors.has(node.id)) {
                constructors.set(node.id, node);
            }
        } else if (
            node.type === "FunctionDeclaration" &&
            typeof node.id === "string"
        ) {
            if (!functions.has(node.id)) {
                functions.set(node.id, node);
            }
        }

        for (const value of Object.values(node)) {
            if (value && typeof value === "object") {
                collect(value);
            }
        }
    };

    collect(ast);

    const fixes = [];

    const visit = (node) => {
        if (!node) {
            return;
        }

        if (Array.isArray(node)) {
            for (const entry of node) {
                visit(entry);
            }
            return;
        }

        if (typeof node !== "object") {
            return;
        }

        if (node.type === "ConstructorDeclaration") {
            const parentClause = node.parent;

            if (parentClause && typeof parentClause === "object") {
                const parentName = parentClause.id;

                if (typeof parentName === "string" && parentName.length > 0) {
                    if (!constructors.has(parentName)) {
                        const fallback = functions.get(parentName);

                        if (
                            fallback &&
                            fallback.type === "FunctionDeclaration"
                        ) {
                            fallback.type = "ConstructorDeclaration";

                            if (!Object.hasOwn(fallback, "parent")) {
                                fallback.parent = null;
                            }

                            constructors.set(parentName, fallback);
                            functions.delete(parentName);

                            const fixDetail = createFeatherFixDetail(
                                diagnostic,
                                {
                                    target: parentName,
                                    range: {
                                        start: getNodeStartIndex(fallback),
                                        end: getNodeEndIndex(fallback)
                                    }
                                }
                            );

                            if (fixDetail) {
                                attachFeatherFixMetadata(fallback, [fixDetail]);
                                fixes.push(fixDetail);
                            }
                        } else {
                            const fixDetail = createFeatherFixDetail(
                                diagnostic,
                                {
                                    target: parentName,
                                    range: {
                                        start: getNodeStartIndex(parentClause),
                                        end: getNodeEndIndex(parentClause)
                                    }
                                }
                            );

                            if (fixDetail) {
                                node.parent = null;
                                attachFeatherFixMetadata(node, [fixDetail]);
                                fixes.push(fixDetail);
                            }
                        }
                    }
                }
            }
        }

        for (const value of Object.values(node)) {
            if (value && typeof value === "object") {
                visit(value);
            }
        }
    };

    visit(ast);

    return fixes;
}

function ensureAlphaTestRefResetAfterCall(node, parent, property, diagnostic) {
    if (!Array.isArray(parent) || typeof property !== "number") {
        return null;
    }

    if (!node || node.type !== "CallExpression") {
        return null;
    }

    if (!isIdentifierWithName(node.object, "gpu_set_alphatestref")) {
        return null;
    }

    const args = Array.isArray(node.arguments) ? node.arguments : [];

    if (args.length === 0) {
        return null;
    }

    if (isLiteralZero(args[0])) {
        return null;
    }

    const siblings = parent;
    let insertionIndex = siblings.length;

    for (let index = property + 1; index < siblings.length; index += 1) {
        const sibling = siblings[index];

        if (isAlphaTestRefResetCall(sibling)) {
            return null;
        }

        if (isAlphaTestDisableCall(sibling)) {
            insertionIndex = index;
            break;
        }
    }

    const resetCall = createAlphaTestRefResetCall(node);

    if (!resetCall) {
        return null;
    }

    const fixDetail = createFeatherFixDetail(diagnostic, {
        target: node.object?.name ?? null,
        range: {
            start: getNodeStartIndex(node),
            end: getNodeEndIndex(node)
        }
    });

    if (!fixDetail) {
        return null;
    }

    const previousSibling = siblings[insertionIndex - 1] ?? node;
    const nextSibling = siblings[insertionIndex] ?? null;
    const shouldInsertSeparator =
        !nextSibling &&
        insertionIndex > property + 1 &&
        !isTriviallyIgnorableStatement(previousSibling) &&
        !hasOriginalBlankLineBetween(previousSibling, nextSibling) &&
        !isAlphaTestDisableCall(nextSibling);

    if (shouldInsertSeparator) {
        siblings.splice(
            insertionIndex,
            0,
            createEmptyStatementLike(previousSibling)
        );
        insertionIndex += 1;
    }

    siblings.splice(insertionIndex, 0, resetCall);
    attachFeatherFixMetadata(resetCall, [fixDetail]);

    return fixDetail;
}

function ensureTextureRepeatIsReset({ ast, diagnostic }) {
    if (!diagnostic || !ast || typeof ast !== "object") {
        return [];
    }

    const fixes = [];

    const visit = (node, parent, property) => {
        if (!node) {
            return;
        }

        if (Array.isArray(node)) {
            for (let index = 0; index < node.length; index += 1) {
                visit(node[index], node, index);
            }
            return;
        }

        if (typeof node !== "object") {
            return;
        }

        if (node.type === "CallExpression") {
            const fix = ensureTextureRepeatResetAfterCall(
                node,
                parent,
                property,
                diagnostic
            );

            if (fix) {
                fixes.push(fix);
                return;
            }
        }

        for (const [key, value] of Object.entries(node)) {
            if (value && typeof value === "object") {
                visit(value, node, key);
            }
        }
    };

    visit(ast, null, null);

    return fixes;
}

function ensureTextureRepeatResetAfterCall(node, parent, property, diagnostic) {
    if (!Array.isArray(parent) || typeof property !== "number") {
        return null;
    }

    if (!node || node.type !== "CallExpression") {
        return null;
    }

    if (!isIdentifierWithName(node.object, "gpu_set_texrepeat")) {
        return null;
    }

    const args = Array.isArray(node.arguments) ? node.arguments : [];

    if (args.length === 0) {
        return null;
    }

    if (!shouldResetTextureRepeat(args[0])) {
        return null;
    }

    const siblings = parent;
    let insertionIndex = siblings.length;

    for (let index = property + 1; index < siblings.length; index += 1) {
        const sibling = siblings[index];

        if (isTextureRepeatResetCall(sibling)) {
            return null;
        }

        if (!isTriviallyIgnorableStatement(sibling)) {
            insertionIndex = index + 1;
            break;
        }
    }

    const resetCall = createTextureRepeatResetCall(node);

    if (!resetCall) {
        return null;
    }

    const fixDetail = createFeatherFixDetail(diagnostic, {
        target: node.object?.name ?? null,
        range: {
            start: getNodeStartIndex(node),
            end: getNodeEndIndex(node)
        }
    });

    if (!fixDetail) {
        return null;
    }

    const previousSibling = siblings[insertionIndex - 1] ?? node;
    const nextSibling = siblings[insertionIndex] ?? null;
    const needsSeparator =
        insertionIndex > property + 1 &&
        !isTriviallyIgnorableStatement(previousSibling) &&
        !hasOriginalBlankLineBetween(previousSibling, nextSibling);

    if (needsSeparator) {
        siblings.splice(
            insertionIndex,
            0,
            createEmptyStatementLike(previousSibling)
        );
        insertionIndex += 1;
    }

    siblings.splice(insertionIndex, 0, resetCall);
    attachFeatherFixMetadata(resetCall, [fixDetail]);

    return fixDetail;
}

function isTriviallyIgnorableStatement(node) {
    if (!node || typeof node !== "object") {
        return true;
    }

    if (node.type === "EmptyStatement") {
        return true;
    }

    if (Array.isArray(node)) {
        return node.length === 0;
    }

    return false;
}

function createEmptyStatementLike(template) {
    const empty = { type: "EmptyStatement" };

    if (template && typeof template === "object") {
        if (Object.hasOwn(template, "start")) {
            empty.start = cloneLocation(template.start);
        }

        if (Object.hasOwn(template, "end")) {
            empty.end = cloneLocation(template.end);
        }
    }

    return empty;
}

function hasOriginalBlankLineBetween(beforeNode, afterNode) {
    const beforeEndLine =
        typeof beforeNode?.end?.line === "number" ? beforeNode.end.line : null;
    const afterStartLine =
        typeof afterNode?.start?.line === "number"
            ? afterNode.start.line
            : null;

    if (beforeEndLine == null || afterStartLine == null) {
        return false;
    }

    return afterStartLine > beforeEndLine + 1;
}

function correctDataStructureAccessorTokens({ ast, diagnostic }) {
    if (!diagnostic || !ast || typeof ast !== "object") {
        return [];
    }

    const accessorReplacement =
        getAccessorReplacementFromDiagnostic(diagnostic);

    if (!accessorReplacement) {
        return [];
    }

    const { incorrectAccessor, correctAccessor } = accessorReplacement;

    if (incorrectAccessor === correctAccessor) {
        return [];
    }

    const fixes = [];

    const visit = (node, parent, property) => {
        if (!node) {
            return;
        }

        if (Array.isArray(node)) {
            for (let index = 0; index < node.length; index += 1) {
                visit(node[index], node, index);
            }
            return;
        }

        if (typeof node !== "object") {
            return;
        }

        if (node.type === "MemberIndexExpression") {
            const fix = updateMemberIndexAccessor(node, {
                incorrectAccessor,
                correctAccessor,
                diagnostic
            });

            if (fix) {
                fixes.push(fix);
                return;
            }
        }

        for (const [key, value] of Object.entries(node)) {
            if (value && typeof value === "object") {
                visit(value, node, key);
            }
        }
    };

    visit(ast, null, null);

    return fixes;
}

function updateMemberIndexAccessor(
    node,
    { incorrectAccessor, correctAccessor, diagnostic }
) {
    if (!node || node.type !== "MemberIndexExpression") {
        return null;
    }

    if (
        typeof incorrectAccessor !== "string" ||
        typeof correctAccessor !== "string"
    ) {
        return null;
    }

    if (node.accessor !== incorrectAccessor) {
        return null;
    }

    node.accessor = correctAccessor;

    const fixDetail = createFeatherFixDetail(diagnostic, {
        target: typeof node.object?.name === "string" ? node.object.name : null,
        range: {
            start: getNodeStartIndex(node),
            end: getNodeEndIndex(node)
        }
    });

    if (!fixDetail) {
        return null;
    }

    attachFeatherFixMetadata(node, [fixDetail]);

    return fixDetail;
}

function getAccessorReplacementFromDiagnostic(diagnostic) {
    if (!diagnostic) {
        return null;
    }

    const incorrectAccessor = extractAccessorFromExample(diagnostic.badExample);
    const correctAccessor = extractAccessorFromExample(diagnostic.goodExample);

    if (!incorrectAccessor || !correctAccessor) {
        return null;
    }

    if (incorrectAccessor === correctAccessor) {
        return null;
    }

    return { incorrectAccessor, correctAccessor };
}

function extractAccessorFromExample(example) {
    if (typeof example !== "string" || example.length === 0) {
        return null;
    }

    for (const token of DATA_STRUCTURE_ACCESSOR_TOKENS) {
        const search = `[${token}`;

        if (example.includes(search)) {
            return search;
        }
    }

    return null;
}

function ensureFileFindSearchesAreSerialized({ ast, diagnostic }) {
    if (!diagnostic || !ast || typeof ast !== "object") {
        return [];
    }

    const fixes = [];
    const state = createFileFindState();

    processStatementBlock(getProgramStatements(ast), state);

    return fixes;

    function processStatementBlock(statements, currentState) {
        if (
            !Array.isArray(statements) ||
            statements.length === 0 ||
            !currentState
        ) {
            return;
        }

        let index = 0;

        while (index < statements.length) {
            const statement = statements[index];

            if (isFileFindCloseStatement(statement)) {
                currentState.openCount = Math.max(
                    currentState.openCount - 1,
                    0
                );
                index += 1;
                continue;
            }

            const callNode = getFileFindFirstCallFromStatement(statement);

            if (callNode && currentState.openCount > 0) {
                const insertion = insertFileFindCloseBefore(
                    statements,
                    index,
                    callNode
                );

                if (insertion?.fixDetail) {
                    fixes.push(insertion.fixDetail);
                    currentState.openCount = Math.max(
                        currentState.openCount - 1,
                        0
                    );
                    index += insertion.insertedBefore;
                    continue;
                }
            }

            if (callNode) {
                currentState.openCount += 1;
            }

            handleNestedStatements(statement, currentState);
            index += 1;
        }
    }

    function handleNestedStatements(statement, currentState) {
        if (!statement || typeof statement !== "object" || !currentState) {
            return;
        }

        switch (statement.type) {
            case "BlockStatement": {
                processStatementBlock(statement.body ?? [], currentState);
                break;
            }
            case "IfStatement": {
                processBranch(statement, "consequent", currentState);

                if (statement.alternate) {
                    processBranch(statement, "alternate", currentState);
                }

                break;
            }
            case "WhileStatement":
            case "RepeatStatement":
            case "DoWhileStatement":
            case "ForStatement": {
                processBranch(statement, "body", currentState);
                break;
            }
            case "SwitchStatement": {
                const cases = Array.isArray(statement.cases)
                    ? statement.cases
                    : [];

                for (const caseClause of cases) {
                    const branchState = cloneFileFindState(currentState);
                    processStatementBlock(
                        caseClause?.consequent ?? [],
                        branchState
                    );
                }
                break;
            }
            case "TryStatement": {
                if (statement.block) {
                    processStatementBlock(
                        statement.block.body ?? [],
                        currentState
                    );
                }

                if (statement.handler) {
                    processBranch(statement.handler, "body", currentState);
                }

                if (statement.finalizer) {
                    processStatementBlock(
                        statement.finalizer.body ?? [],
                        currentState
                    );
                }
                break;
            }
            default:
                break;
        }
    }

    function processBranch(parent, key, currentState) {
        if (!parent || typeof parent !== "object" || !currentState) {
            return;
        }

        const statements = getBranchStatements(parent, key);

        if (!statements) {
            return;
        }

        const branchState = cloneFileFindState(currentState);
        processStatementBlock(statements, branchState);
    }

    function getBranchStatements(parent, key) {
        if (!parent || typeof parent !== "object" || !key) {
            return null;
        }

        let target = parent[key];

        if (!target) {
            return null;
        }

        if (target.type !== "BlockStatement") {
            target = ensureBlockStatement(parent, key, target);
        }

        if (!target || target.type !== "BlockStatement") {
            return null;
        }

        return Array.isArray(target.body) ? target.body : [];
    }

    function insertFileFindCloseBefore(statements, index, callNode) {
        if (!Array.isArray(statements) || typeof index !== "number") {
            return null;
        }

        const closeCall = createFileFindCloseCall(callNode);

        if (!closeCall) {
            return null;
        }

        const fixDetail = createFeatherFixDetail(diagnostic, {
            target: callNode?.object?.name ?? null,
            range: {
                start: getNodeStartIndex(callNode),
                end: getNodeEndIndex(callNode)
            }
        });

        if (!fixDetail) {
            return null;
        }

        attachFeatherFixMetadata(closeCall, [fixDetail]);
        statements.splice(index, 0, closeCall);

        return {
            fixDetail,
            insertedBefore: 1
        };
    }

    function getFileFindFirstCallFromStatement(statement) {
        if (!statement || typeof statement !== "object") {
            return null;
        }

        switch (statement.type) {
            case "CallExpression":
                return isIdentifierWithName(statement.object, "file_find_first")
                    ? statement
                    : null;
            case "AssignmentExpression":
                return getFileFindFirstCallFromExpression(statement.right);
            case "VariableDeclaration": {
                const declarations = Array.isArray(statement.declarations)
                    ? statement.declarations
                    : [];

                for (const declarator of declarations) {
                    const call = getFileFindFirstCallFromExpression(
                        declarator?.init
                    );
                    if (call) {
                        return call;
                    }
                }
                return null;
            }
            case "ReturnStatement":
            case "ThrowStatement":
                return getFileFindFirstCallFromExpression(statement.argument);
            case "ExpressionStatement":
                return getFileFindFirstCallFromExpression(statement.expression);
            default:
                return null;
        }
    }

    function getFileFindFirstCallFromExpression(expression) {
        if (!expression || typeof expression !== "object") {
            return null;
        }

        if (expression.type === "CallExpression") {
            return isIdentifierWithName(expression.object, "file_find_first")
                ? expression
                : null;
        }

        if (expression.type === "ParenthesizedExpression") {
            return getFileFindFirstCallFromExpression(expression.expression);
        }

        if (expression.type === "AssignmentExpression") {
            return getFileFindFirstCallFromExpression(expression.right);
        }

        if (expression.type === "SequenceExpression") {
            const expressions = Array.isArray(expression.expressions)
                ? expression.expressions
                : [];

            for (const item of expressions) {
                const call = getFileFindFirstCallFromExpression(item);
                if (call) {
                    return call;
                }
            }
        }

        if (
            expression.type === "BinaryExpression" ||
            expression.type === "LogicalExpression"
        ) {
            const leftCall = getFileFindFirstCallFromExpression(
                expression.left
            );
            if (leftCall) {
                return leftCall;
            }

            return getFileFindFirstCallFromExpression(expression.right);
        }

        if (
            expression.type === "ConditionalExpression" ||
            expression.type === "TernaryExpression"
        ) {
            const consequentCall = getFileFindFirstCallFromExpression(
                expression.consequent
            );
            if (consequentCall) {
                return consequentCall;
            }

            return getFileFindFirstCallFromExpression(expression.alternate);
        }

        return null;
    }

    function isFileFindCloseStatement(statement) {
        if (!statement || typeof statement !== "object") {
            return false;
        }

        if (statement.type === "CallExpression") {
            return isIdentifierWithName(statement.object, "file_find_close");
        }

        if (statement.type === "ExpressionStatement") {
            return isFileFindCloseStatement(statement.expression);
        }

        if (
            statement.type === "ReturnStatement" ||
            statement.type === "ThrowStatement"
        ) {
            return isFileFindCloseStatement(statement.argument);
        }

        return false;
    }

    function getProgramStatements(node) {
        if (!node || typeof node !== "object") {
            return [];
        }

        if (Array.isArray(node.body)) {
            return node.body;
        }

        if (node.body && Array.isArray(node.body.body)) {
            return node.body.body;
        }

        return [];
    }

    function createFileFindState() {
        return {
            openCount: 0
        };
    }

    function cloneFileFindState(existing) {
        if (!existing || typeof existing !== "object") {
            return createFileFindState();
        }

        return {
            openCount: existing.openCount ?? 0
        };
    }

    function createFileFindCloseCall(template) {
        const identifier = createIdentifier(
            "file_find_close",
            template?.object ?? template
        );

        if (!identifier) {
            return null;
        }

        const callExpression = {
            type: "CallExpression",
            object: identifier,
            arguments: []
        };

        if (Object.hasOwn(template, "start")) {
            callExpression.start = cloneLocation(template.start);
        }

        if (Object.hasOwn(template, "end")) {
            callExpression.end = cloneLocation(template.end);
        }

        return callExpression;
    }

    function ensureBlockStatement(parent, key, statement) {
        if (!parent || typeof parent !== "object" || !key) {
            return null;
        }

        if (!statement || typeof statement !== "object") {
            return null;
        }

        const block = {
            type: "BlockStatement",
            body: [statement]
        };

        if (Object.hasOwn(statement, "start")) {
            block.start = cloneLocation(statement.start);
        }

        if (Object.hasOwn(statement, "end")) {
            block.end = cloneLocation(statement.end);
        }

        parent[key] = block;

        return block;
    }
}

function harmonizeTexturePointerTernaries({ ast, diagnostic }) {
    if (!diagnostic || !ast || typeof ast !== "object") {
        return [];
    }

    const fixes = [];

    const visit = (node, parent, property) => {
        if (!node) {
            return;
        }

        if (Array.isArray(node)) {
            for (let index = 0; index < node.length; index += 1) {
                visit(node[index], node, index);
            }
            return;
        }

        if (typeof node !== "object") {
            return;
        }

        if (node.type === "TernaryExpression") {
            const fix = harmonizeTexturePointerTernary(
                node,
                parent,
                property,
                diagnostic
            );

            if (fix) {
                fixes.push(fix);
                return;
            }
        }

        for (const [key, value] of Object.entries(node)) {
            if (value && typeof value === "object") {
                visit(value, node, key);
            }
        }
    };

    visit(ast, null, null);

    return fixes;
}

const INSTANCE_CREATE_FUNCTION_NAMES = new Set([
    "instance_create_layer",
    "instance_create_depth",
    "instance_create_depth_ext",
    "instance_create_layer_ext",
    "instance_create_at",
    "instance_create",
    "instance_create_z"
]);

function annotateInstanceVariableStructAssignments({ ast, diagnostic }) {
    if (!diagnostic || !ast || typeof ast !== "object") {
        return [];
    }

    const fixes = [];

    const visit = (node) => {
        if (!node) {
            return;
        }

        if (Array.isArray(node)) {
            for (const entry of node) {
                visit(entry);
            }
            return;
        }

        if (typeof node !== "object") {
            return;
        }

        if (node.type === "CallExpression") {
            const callFixes = annotateInstanceCreateCall(node, diagnostic);

            if (Array.isArray(callFixes) && callFixes.length > 0) {
                fixes.push(...callFixes);
            }
        }

        for (const value of Object.values(node)) {
            if (value && typeof value === "object") {
                visit(value);
            }
        }
    };

    visit(ast);

    return fixes;
}

function annotateInstanceCreateCall(node, diagnostic) {
    if (!node || node.type !== "CallExpression") {
        return [];
    }

    if (!isInstanceCreateIdentifier(node.object)) {
        return [];
    }

    const structArgument = findStructArgument(node.arguments);

    if (!structArgument) {
        return [];
    }

    return annotateVariableStructProperties(structArgument, diagnostic);
}

function isInstanceCreateIdentifier(node) {
    if (!node || node.type !== "Identifier") {
        return false;
    }

    if (INSTANCE_CREATE_FUNCTION_NAMES.has(node.name)) {
        return true;
    }

    return node.name?.startsWith?.("instance_create_") ?? false;
}

function findStructArgument(args) {
    if (!Array.isArray(args) || args.length === 0) {
        return null;
    }

    for (let index = args.length - 1; index >= 0; index -= 1) {
        const candidate = args[index];

        if (candidate && candidate.type === "StructExpression") {
            return candidate;
        }
    }

    return null;
}

function annotateVariableStructProperties(structExpression, diagnostic) {
    if (!structExpression || structExpression.type !== "StructExpression") {
        return [];
    }

    const properties = Array.isArray(structExpression.properties)
        ? structExpression.properties
        : [];

    if (properties.length === 0) {
        return [];
    }

    const fixes = [];

    for (const property of properties) {
        const fixDetail = annotateVariableStructProperty(property, diagnostic);

        if (fixDetail) {
            fixes.push(fixDetail);
        }
    }

    return fixes;
}

function annotateVariableStructProperty(property, diagnostic) {
    if (!property || property.type !== "Property") {
        return null;
    }

    const value = property.value;

    if (
        !value ||
        value.type !== "Identifier" ||
        typeof value.name !== "string"
    ) {
        return null;
    }

    const fixDetail = createFeatherFixDetail(diagnostic, {
        target: value.name,
        range: {
            start: getNodeStartIndex(property),
            end: getNodeEndIndex(property)
        },
        automatic: false
    });

    if (!fixDetail) {
        return null;
    }

    attachFeatherFixMetadata(property, [fixDetail]);

    return fixDetail;
}

function harmonizeTexturePointerTernary(node, parent, property, diagnostic) {
    if (!node || node.type !== "TernaryExpression") {
        return null;
    }

    if (
        !parent ||
        parent.type !== "AssignmentExpression" ||
        property !== "right"
    ) {
        return null;
    }

    if (!isSpriteGetTextureCall(node.consequent)) {
        return null;
    }

    const alternate = node.alternate;

    if (!isNegativeOneLiteral(alternate)) {
        return null;
    }

    const pointerIdentifier = createIdentifier("pointer_null", alternate);

    if (!pointerIdentifier) {
        return null;
    }

    copyCommentMetadata(alternate, pointerIdentifier);
    node.alternate = pointerIdentifier;

    const fixDetail = createFeatherFixDetail(diagnostic, {
        target: isIdentifier(parent.left) ? parent.left.name : null,
        range: {
            start: getNodeStartIndex(node),
            end: getNodeEndIndex(node)
        }
    });

    if (!fixDetail) {
        return null;
    }

    attachFeatherFixMetadata(node, [fixDetail]);

    return fixDetail;
}

function createAssignmentFromDeclarator(declarator, declarationNode) {
    if (!declarator || typeof declarator !== "object") {
        return null;
    }

    const identifier = declarator.id;

    if (!isIdentifier(identifier)) {
        return null;
    }

    if (!declarator.init) {
        return null;
    }

    const assignment = {
        type: "AssignmentExpression",
        operator: "=",
        left: cloneIdentifier(identifier),
        right: declarator.init,
        start: cloneLocation(declarator.start ?? declarationNode?.start),
        end: cloneLocation(declarator.end ?? declarationNode?.end)
    };

    copyCommentMetadata(declarator, assignment);

    return assignment;
}

function isFunctionLikeNode(node) {
    if (!node || typeof node !== "object") {
        return false;
    }

    if (typeof node.type !== "string") {
        return false;
    }

    return FUNCTION_LIKE_TYPES.has(node.type);
}

function getFunctionParameterNames(node) {
    const params = Array.isArray(node?.params) ? node.params : [];
    const names = [];

    for (const param of params) {
        if (!param || typeof param !== "object") {
            continue;
        }

        if (isIdentifier(param)) {
            if (param.name) {
                names.push(param.name);
            }
            continue;
        }

        if (param.type === "DefaultParameter" && isIdentifier(param.left)) {
            if (param.left.name) {
                names.push(param.left.name);
            }
            continue;
        }
    }

    return names;
}

function getVariableDeclaratorName(declarator) {
    if (!declarator || typeof declarator !== "object") {
        return null;
    }

    const identifier = declarator.id;

    if (!isIdentifier(identifier)) {
        return null;
    }

    return identifier.name ?? null;
}

function cloneIdentifier(node) {
    if (!node || node.type !== "Identifier") {
        return null;
    }

    const cloned = {
        type: "Identifier",
        name: node.name
    };

    if (Object.hasOwn(node, "start")) {
        cloned.start = cloneLocation(node.start);
    }

    if (Object.hasOwn(node, "end")) {
        cloned.end = cloneLocation(node.end);
    }

    return cloned;
}

function copyCommentMetadata(source, target) {
    if (!source || !target) {
        return;
    }

    [
        "leadingComments",
        "trailingComments",
        "innerComments",
        "comments"
    ].forEach((key) => {
        if (Object.hasOwn(source, key)) {
            target[key] = source[key];
        }
    });
}

function extractIdentifierNameFromLiteral(value) {
    if (typeof value !== "string") {
        return null;
    }

    const stripped = stripStringQuotes(value);
    if (!stripped) {
        return null;
    }

    if (!IDENTIFIER_NAME_PATTERN.test(stripped)) {
        return null;
    }

    return stripped;
}

function stripStringQuotes(value) {
    if (typeof value !== "string" || value.length < 2) {
        return null;
    }

    const firstChar = value[0];
    const lastChar = value[value.length - 1];

    if ((firstChar === '"' || firstChar === "'") && firstChar === lastChar) {
        return value.slice(1, -1);
    }

    return null;
}

function isIdentifierWithName(node, name) {
    if (!node || node.type !== "Identifier") {
        return false;
    }

    return node.name === name;
}

function isIdentifier(node) {
    return !!node && node.type === "Identifier";
}

function isLiteralZero(node) {
    if (!node || node.type !== "Literal") {
        return false;
    }

    return node.value === "0" || node.value === 0;
}

function isLiteralOne(node) {
    if (!node || node.type !== "Literal") {
        return false;
    }

    return node.value === "1" || node.value === 1;
}

function isLiteralTrue(node) {
    if (!node || node.type !== "Literal") {
        return false;
    }

    return node.value === "true" || node.value === true;
}

function isLiteralFalse(node) {
    if (!node || node.type !== "Literal") {
        return false;
    }

    return node.value === "false" || node.value === false;
}

function isAlphaTestRefResetCall(node) {
    if (!node || node.type !== "CallExpression") {
        return false;
    }

    if (!isIdentifierWithName(node.object, "gpu_set_alphatestref")) {
        return false;
    }

    const args = Array.isArray(node.arguments) ? node.arguments : [];

    if (args.length === 0) {
        return false;
    }

    return isLiteralZero(args[0]);
}

function isAlphaTestDisableCall(node) {
    if (!node || node.type !== "CallExpression") {
        return false;
    }

    if (!isIdentifierWithName(node.object, "gpu_set_alphatestenable")) {
        return false;
    }

    const args = Array.isArray(node.arguments) ? node.arguments : [];

    if (args.length === 0) {
        return false;
    }

    const [argument] = args;

    return isLiteralFalse(argument) || isLiteralZero(argument);
}

function createAlphaTestRefResetCall(template) {
    if (!template || template.type !== "CallExpression") {
        return null;
    }

    const identifier = cloneIdentifier(template.object);

    if (!identifier || identifier.name !== "gpu_set_alphatestref") {
        return null;
    }

    const literalZero = createLiteral("0", template.arguments?.[0]);

    const callExpression = {
        type: "CallExpression",
        object: identifier,
        arguments: [literalZero]
    };

    if (Object.hasOwn(template, "start")) {
        callExpression.start = cloneLocation(template.start);
    }

    if (Object.hasOwn(template, "end")) {
        callExpression.end = cloneLocation(template.end);
    }

    return callExpression;
}

function shouldResetBlendEnable(argument) {
    if (!argument || typeof argument !== "object") {
        return false;
    }

    return isLiteralFalse(argument) || isLiteralZero(argument);
}

function shouldResetTextureRepeat(argument) {
    if (!argument || typeof argument !== "object") {
        return false;
    }

    if (isLiteralFalse(argument) || isLiteralZero(argument)) {
        return false;
    }

    return isLiteralTrue(argument) || isLiteralOne(argument);
}

function isTextureRepeatResetCall(node) {
    if (!node || node.type !== "CallExpression") {
        return false;
    }

    if (!isIdentifierWithName(node.object, "gpu_set_texrepeat")) {
        return false;
    }

    const args = Array.isArray(node.arguments) ? node.arguments : [];

    if (args.length === 0) {
        return false;
    }

    const [argument] = args;

    return isLiteralFalse(argument) || isLiteralZero(argument);
}

function createTextureRepeatResetCall(template) {
    if (!template || template.type !== "CallExpression") {
        return null;
    }

    const identifier = cloneIdentifier(template.object);

    if (!identifier || identifier.name !== "gpu_set_texrepeat") {
        return null;
    }

    const literalFalse = createLiteral("false", template.arguments?.[0]);

    const callExpression = {
        type: "CallExpression",
        object: identifier,
        arguments: [literalFalse]
    };

    if (Object.hasOwn(template, "start")) {
        callExpression.start = cloneLocation(template.start);
    }

    if (Object.hasOwn(template, "end")) {
        callExpression.end = cloneLocation(template.end);
    }

    return callExpression;
}

function isBlendEnableResetCall(node) {
    if (!node || node.type !== "CallExpression") {
        return false;
    }

    if (!isIdentifierWithName(node.object, "gpu_set_blendenable")) {
        return false;
    }

    const args = Array.isArray(node.arguments) ? node.arguments : [];

    if (args.length === 0) {
        return false;
    }

    const [argument] = args;

    return isLiteralTrue(argument) || isLiteralOne(argument);
}

function createBlendEnableResetCall(template) {
    if (!template || template.type !== "CallExpression") {
        return null;
    }

    const identifier = cloneIdentifier(template.object);

    if (!identifier || identifier.name !== "gpu_set_blendenable") {
        return null;
    }

    const literalTrue = createLiteral("true", template.arguments?.[0]);

    const callExpression = {
        type: "CallExpression",
        object: identifier,
        arguments: [literalTrue]
    };

    if (Object.hasOwn(template, "start")) {
        callExpression.start = cloneLocation(template.start);
    }

    if (Object.hasOwn(template, "end")) {
        callExpression.end = cloneLocation(template.end);
    }

    return callExpression;
}

function createLiteral(value, template) {
    const literalValue = typeof value === "number" ? String(value) : value;

    const literal = {
        type: "Literal",
        value: literalValue
    };

    if (template && typeof template === "object") {
        if (Object.hasOwn(template, "start")) {
            literal.start = cloneLocation(template.start);
        }

        if (Object.hasOwn(template, "end")) {
            literal.end = cloneLocation(template.end);
        }
    }

    return literal;
}

function reorderOptionalParameters({ ast, diagnostic }) {
    if (!diagnostic || !ast || typeof ast !== "object") {
        return [];
    }

    const fixes = [];

    const visit = (node) => {
        if (!node) {
            return;
        }

        if (Array.isArray(node)) {
            for (const item of node) {
                visit(item);
            }
            return;
        }

        if (typeof node !== "object") {
            return;
        }

        if (node.type === "FunctionDeclaration") {
            const fix = reorderFunctionOptionalParameters(node, diagnostic);

            if (fix) {
                fixes.push(fix);
            }
        }

        for (const value of Object.values(node)) {
            if (value && typeof value === "object") {
                visit(value);
            }
        }
    };

    visit(ast);

    return fixes;
}

function reorderFunctionOptionalParameters(node, diagnostic) {
    if (!node || node.type !== "FunctionDeclaration") {
        return null;
    }

    const params = Array.isArray(node.params) ? node.params : null;

    if (!params || params.length === 0) {
        return null;
    }

    let encounteredOptional = false;
    let needsReordering = false;

    for (const param of params) {
        if (isOptionalParameter(param)) {
            encounteredOptional = true;
        } else if (encounteredOptional) {
            needsReordering = true;
            break;
        }
    }

    if (!needsReordering) {
        return null;
    }

    const requiredParams = [];
    const optionalParams = [];

    for (const param of params) {
        if (isOptionalParameter(param)) {
            optionalParams.push(param);
        } else {
            requiredParams.push(param);
        }
    }

    const reorderedParams = requiredParams.concat(optionalParams);

    if (reorderedParams.length !== params.length) {
        return null;
    }

    node.params = reorderedParams;

    const fixDetail = createFeatherFixDetail(diagnostic, {
        target: getFunctionIdentifierName(node),
        range: {
            start: getNodeStartIndex(node),
            end: getNodeEndIndex(node)
        }
    });

    if (!fixDetail) {
        return null;
    }

    attachFeatherFixMetadata(node, [fixDetail]);

    return fixDetail;
}

function isOptionalParameter(parameter) {
    return parameter?.type === "DefaultParameter";
}

function getFunctionIdentifierName(node) {
    if (!node) {
        return null;
    }

    const { id, name, key } = node;

    if (typeof id === "string") {
        return id;
    }

    if (id && typeof id === "object") {
        if (typeof id.name === "string") {
            return id.name;
        }

        if (id.type === "Identifier" && typeof id.name === "string") {
            return id.name;
        }
    }

    if (typeof name === "string") {
        return name;
    }

    if (key && typeof key === "object" && typeof key.name === "string") {
        return key.name;
    }

    return null;
}

function sanitizeMalformedJsDocTypes({ ast, diagnostic, typeSystemInfo }) {
    if (!diagnostic || !ast || typeof ast !== "object") {
        return [];
    }

    const comments = collectCommentNodes(ast);

    if (comments.length === 0) {
        return [];
    }

    const fixes = [];

    for (const comment of comments) {
        const result = sanitizeDocCommentType(comment, typeSystemInfo);

        if (!result) {
            continue;
        }

        const fixDetail = createFeatherFixDetail(diagnostic, {
            target: result.target ?? null,
            range: {
                start: getNodeStartIndex(comment),
                end: getNodeEndIndex(comment)
            }
        });

        if (!fixDetail) {
            continue;
        }

        attachFeatherFixMetadata(comment, [fixDetail]);
        fixes.push(fixDetail);
    }

    return fixes;
}

function sanitizeDocCommentType(comment, typeSystemInfo) {
    if (!comment || comment.type !== "CommentLine") {
        return null;
    }

    const rawValue = typeof comment.value === "string" ? comment.value : "";

    if (
        !rawValue ||
        rawValue.indexOf("@") === -1 ||
        rawValue.indexOf("{") === -1
    ) {
        return null;
    }

    const tagMatch = rawValue.match(/\/\s*@([A-Za-z]+)/);

    if (!tagMatch) {
        return null;
    }

    const tagName = tagMatch[1]?.toLowerCase();

    if (tagName !== "param" && tagName !== "return" && tagName !== "returns") {
        return null;
    }

    const annotation = extractTypeAnnotation(rawValue);

    if (!annotation) {
        return null;
    }

    const { beforeBrace, typeText, remainder, hadClosingBrace } = annotation;

    if (typeof typeText !== "string") {
        return null;
    }

    const sanitizedType = sanitizeTypeAnnotationText(typeText, typeSystemInfo);
    const needsClosingBrace = hadClosingBrace === false;
    const hasTypeChange = sanitizedType !== typeText.trim();

    if (!hasTypeChange && !needsClosingBrace) {
        return null;
    }

    const updatedValue = `${beforeBrace}${sanitizedType}}${remainder}`;

    if (updatedValue === rawValue) {
        return null;
    }

    comment.value = updatedValue;

    if (typeof comment.raw === "string") {
        comment.raw = `//${updatedValue}`;
    }

    const target =
        tagName === "param"
            ? extractParameterNameFromDocRemainder(remainder)
            : null;

    return {
        target
    };
}

function extractTypeAnnotation(value) {
    if (typeof value !== "string") {
        return null;
    }

    const braceIndex = value.indexOf("{");

    if (braceIndex === -1) {
        return null;
    }

    const beforeBrace = value.slice(0, braceIndex + 1);
    const afterBrace = value.slice(braceIndex + 1);

    const closingIndex = afterBrace.indexOf("}");
    let typeText;
    let remainder;
    let hadClosingBrace = true;

    if (closingIndex === -1) {
        const split = splitTypeAndRemainder(afterBrace);
        typeText = split.type;
        remainder = split.remainder;
        hadClosingBrace = false;
    } else {
        typeText = afterBrace.slice(0, closingIndex);
        remainder = afterBrace.slice(closingIndex + 1);
    }

    const trimmedType = typeof typeText === "string" ? typeText.trim() : "";

    return {
        beforeBrace,
        typeText: trimmedType,
        remainder,
        hadClosingBrace
    };
}

function splitTypeAndRemainder(text) {
    if (typeof text !== "string") {
        return { type: "", remainder: "" };
    }

    let depthSquare = 0;
    let depthAngle = 0;
    let depthParen = 0;

    for (let index = 0; index < text.length; index += 1) {
        const char = text[index];

        if (char === "[") {
            depthSquare += 1;
        } else if (char === "]") {
            depthSquare = Math.max(0, depthSquare - 1);
        } else if (char === "<") {
            depthAngle += 1;
        } else if (char === ">") {
            depthAngle = Math.max(0, depthAngle - 1);
        } else if (char === "(") {
            depthParen += 1;
        } else if (char === ")") {
            depthParen = Math.max(0, depthParen - 1);
        }

        if (
            WHITESPACE_PATTERN.test(char) &&
            depthSquare === 0 &&
            depthAngle === 0 &&
            depthParen === 0
        ) {
            const typePart = text.slice(0, index).trimEnd();
            const remainder = text.slice(index);
            return { type: typePart, remainder };
        }
    }

    return {
        type: text.trim(),
        remainder: ""
    };
}

const WHITESPACE_PATTERN = /\s/;

function sanitizeTypeAnnotationText(typeText, typeSystemInfo) {
    if (typeof typeText !== "string" || typeText.length === 0) {
        return typeText ?? "";
    }

    const normalized = typeText.trim();
    const balanced = balanceTypeAnnotationDelimiters(normalized);

    const specifierSanitized = fixSpecifierSpacing(
        balanced,
        typeSystemInfo?.specifierBaseTypeNamesLower
    );

    return fixTypeUnionSpacing(
        specifierSanitized,
        typeSystemInfo?.baseTypeNamesLower
    );
}

function balanceTypeAnnotationDelimiters(typeText) {
    if (typeof typeText !== "string" || typeText.length === 0) {
        return typeText ?? "";
    }

    const stack = [];

    for (const char of typeText) {
        if (char === "[") {
            stack.push("]");
        } else if (char === "<") {
            stack.push(">");
        } else if (char === "(") {
            stack.push(")");
        } else if (char === "]" || char === ">" || char === ")") {
            if (stack.length > 0 && stack[stack.length - 1] === char) {
                stack.pop();
            }
        }
    }

    if (stack.length === 0) {
        return typeText;
    }

    return typeText + stack.reverse().join("");
}

function fixSpecifierSpacing(typeText, specifierBaseTypes) {
    if (typeof typeText !== "string" || typeText.length === 0) {
        return typeText ?? "";
    }

    if (!(specifierBaseTypes instanceof Set) || specifierBaseTypes.size === 0) {
        return typeText;
    }

    const patternSource = [...specifierBaseTypes]
        .map((name) => escapeRegExp(name))
        .join("|");

    if (!patternSource) {
        return typeText;
    }

    const regex = new RegExp(`\\b(${patternSource})\\b`, "gi");
    let result = "";
    let lastIndex = 0;
    let match;

    while ((match = regex.exec(typeText)) !== null) {
        const matchStart = match.index;
        const matchEnd = regex.lastIndex;
        const before = typeText.slice(lastIndex, matchStart);
        const matchedText = typeText.slice(matchStart, matchEnd);
        result += before + matchedText;

        const remainder = typeText.slice(matchEnd);
        const specifierInfo = readSpecifierToken(remainder);

        if (specifierInfo) {
            if (specifierInfo.needsDot) {
                result += `.${specifierInfo.token}`;
            } else {
                result += remainder.slice(0, specifierInfo.consumedLength);
            }

            regex.lastIndex = matchEnd + specifierInfo.consumedLength;
            lastIndex = regex.lastIndex;
        } else {
            lastIndex = matchEnd;
        }
    }

    result += typeText.slice(lastIndex);
    return result;
}

function readSpecifierToken(text) {
    if (typeof text !== "string" || text.length === 0) {
        return null;
    }

    let offset = 0;

    while (offset < text.length && WHITESPACE_PATTERN.test(text[offset])) {
        offset += 1;
    }

    if (offset === 0) {
        return null;
    }

    const firstChar = text[offset];

    if (
        !firstChar ||
        firstChar === "." ||
        firstChar === "," ||
        firstChar === "|" ||
        firstChar === "}"
    ) {
        return {
            consumedLength: offset,
            needsDot: false
        };
    }

    let consumed = offset;
    let token = "";
    let depthSquare = 0;
    let depthAngle = 0;
    let depthParen = 0;

    while (consumed < text.length) {
        const char = text[consumed];

        if (
            WHITESPACE_PATTERN.test(char) &&
            depthSquare === 0 &&
            depthAngle === 0 &&
            depthParen === 0
        ) {
            break;
        }

        if (
            (char === "," || char === "|" || char === "}") &&
            depthSquare === 0 &&
            depthAngle === 0 &&
            depthParen === 0
        ) {
            break;
        }

        if (char === "[") {
            depthSquare += 1;
        } else if (char === "]") {
            depthSquare = Math.max(0, depthSquare - 1);
        } else if (char === "<") {
            depthAngle += 1;
        } else if (char === ">") {
            depthAngle = Math.max(0, depthAngle - 1);
        } else if (char === "(") {
            depthParen += 1;
        } else if (char === ")") {
            depthParen = Math.max(0, depthParen - 1);
        }

        token += char;
        consumed += 1;
    }

    if (token.length === 0) {
        return {
            consumedLength: offset,
            needsDot: false
        };
    }

    return {
        consumedLength: consumed,
        token,
        needsDot: true
    };
}

function fixTypeUnionSpacing(typeText, baseTypesLower) {
    if (typeof typeText !== "string" || typeText.length === 0) {
        return typeText ?? "";
    }

    if (!(baseTypesLower instanceof Set) || baseTypesLower.size === 0) {
        return typeText;
    }

    if (!WHITESPACE_PATTERN.test(typeText)) {
        return typeText;
    }

    if (hasDelimiterOutsideNesting(typeText, [",", "|"])) {
        return typeText;
    }

    const segments = splitTypeSegments(typeText);

    if (segments.length <= 1) {
        return typeText;
    }

    const trimmedSegments = segments
        .map((segment) => segment.trim())
        .filter((segment) => segment.length > 0);

    if (trimmedSegments.length <= 1) {
        return typeText;
    }

    const recognizedCount = trimmedSegments.reduce((count, segment) => {
        const baseTypeName = extractBaseTypeName(segment);

        if (baseTypeName && baseTypesLower.has(baseTypeName.toLowerCase())) {
            return count + 1;
        }

        return count;
    }, 0);

    if (recognizedCount < 2) {
        return typeText;
    }

    return trimmedSegments.join(",");
}

function splitTypeSegments(text) {
    const segments = [];
    let current = "";
    let depthSquare = 0;
    let depthAngle = 0;
    let depthParen = 0;

    for (let index = 0; index < text.length; index += 1) {
        const char = text[index];

        if (char === "[") {
            depthSquare += 1;
        } else if (char === "]") {
            depthSquare = Math.max(0, depthSquare - 1);
        } else if (char === "<") {
            depthAngle += 1;
        } else if (char === ">") {
            depthAngle = Math.max(0, depthAngle - 1);
        } else if (char === "(") {
            depthParen += 1;
        } else if (char === ")") {
            depthParen = Math.max(0, depthParen - 1);
        }

        if (
            (WHITESPACE_PATTERN.test(char) || char === "," || char === "|") &&
            depthSquare === 0 &&
            depthAngle === 0 &&
            depthParen === 0
        ) {
            if (current.trim().length > 0) {
                segments.push(current.trim());
            }
            current = "";
            continue;
        }

        current += char;
    }

    if (current.trim().length > 0) {
        segments.push(current.trim());
    }

    return segments;
}

function hasDelimiterOutsideNesting(text, delimiters) {
    if (typeof text !== "string" || text.length === 0) {
        return false;
    }

    const delimiterSet = new Set(delimiters ?? []);
    let depthSquare = 0;
    let depthAngle = 0;
    let depthParen = 0;

    for (const char of text) {
        if (char === "[") {
            depthSquare += 1;
        } else if (char === "]") {
            depthSquare = Math.max(0, depthSquare - 1);
        } else if (char === "<") {
            depthAngle += 1;
        } else if (char === ">") {
            depthAngle = Math.max(0, depthAngle - 1);
        } else if (char === "(") {
            depthParen += 1;
        } else if (char === ")") {
            depthParen = Math.max(0, depthParen - 1);
        }

        if (
            delimiterSet.has(char) &&
            depthSquare === 0 &&
            depthAngle === 0 &&
            depthParen === 0
        ) {
            return true;
        }
    }

    return false;
}

function createTemporaryIdentifierName(argument, siblings) {
    const existingNames = new Set();

    if (Array.isArray(siblings)) {
        for (const entry of siblings) {
            collectIdentifierNames(entry, existingNames);
        }
    }

    const baseName = sanitizeIdentifierName(
        getIdentifierName(argument) || "value"
    );
    const prefix = `__featherFix_${baseName}`;
    let candidate = prefix;
    let suffix = 1;

    while (existingNames.has(candidate)) {
        candidate = `${prefix}_${suffix}`;
        suffix += 1;
    }

    return candidate;
}

function sanitizeIdentifierName(name) {
    if (typeof name !== "string" || name.length === 0) {
        return "value";
    }

    let sanitized = name.replace(/[^A-Za-z0-9_]/g, "_");

    if (!/^[A-Za-z_]/.test(sanitized)) {
        sanitized = `value_${sanitized}`;
    }

    return sanitized || "value";
}

function collectIdentifierNames(node, registry) {
    if (!node || !registry) {
        return;
    }

    if (Array.isArray(node)) {
        for (const entry of node) {
            collectIdentifierNames(entry, registry);
        }
        return;
    }

    if (typeof node !== "object") {
        return;
    }

    if (node.type === "Identifier" && typeof node.name === "string") {
        registry.add(node.name);
    }

    for (const value of Object.values(node)) {
        if (value && typeof value === "object") {
            collectIdentifierNames(value, registry);
        }
    }
}

function getIdentifierName(node) {
    if (!node) {
        return null;
    }

    if (node.type === "Identifier" && typeof node.name === "string") {
        return node.name;
    }

    return null;
}

function cloneNode(node) {
    if (node === null || typeof node !== "object") {
        return node;
    }

    if (Array.isArray(node)) {
        return node.map((entry) => cloneNode(entry));
    }

    const clone = {};

    for (const [key, value] of Object.entries(node)) {
        clone[key] = cloneNode(value);
    }

    return clone;
}

function createIdentifier(name, template) {
    if (!name) {
        return null;
    }

    const identifier = {
        type: "Identifier",
        name
    };

    if (template && typeof template === "object") {
        if (Object.hasOwn(template, "start")) {
            identifier.start = cloneLocation(template.start);
        }

        if (Object.hasOwn(template, "end")) {
            identifier.end = cloneLocation(template.end);
        }
    }

    return identifier;
}

function isSpriteGetTextureCall(node) {
    if (!node || node.type !== "CallExpression") {
        return false;
    }

    return isIdentifierWithName(node.object, "sprite_get_texture");
}

function isNegativeOneLiteral(node) {
    if (!node || typeof node !== "object") {
        return false;
    }

    if (node.type === "Literal") {
        return node.value === "-1" || node.value === -1;
    }

    if (
        node.type === "UnaryExpression" &&
        node.operator === "-" &&
        node.prefix
    ) {
        const argument = node.argument;

        if (!argument || argument.type !== "Literal") {
            return false;
        }

        return argument.value === "1" || argument.value === 1;
    }

    return false;
}

function extractBaseTypeName(segment) {
    if (typeof segment !== "string") {
        return null;
    }

    const match = segment.match(/^[A-Za-z_][A-Za-z0-9_]*/);

    return match ? match[0] : null;
}

function extractParameterNameFromDocRemainder(remainder) {
    if (typeof remainder !== "string") {
        return null;
    }

    const match = remainder.match(/^\s*([A-Za-z_][A-Za-z0-9_]*)/);

    return match ? match[1] : null;
}

function escapeRegExp(text) {
    if (typeof text !== "string") {
        return "";
    }

    return text.replace(/[.*+?^${}()|[\]\\]/g, "\\$&");
}

function renameReservedIdentifiers({ ast, diagnostic, sourceText }) {
    if (
        !diagnostic ||
        !ast ||
        typeof ast !== "object" ||
        RESERVED_IDENTIFIER_NAMES.size === 0
    ) {
        return [];
    }

    const fixes = [];

    const visit = (node) => {
        if (!node) {
            return;
        }

        if (Array.isArray(node)) {
            for (const child of node) {
                visit(child);
            }
            return;
        }

        if (typeof node !== "object") {
            return;
        }

        if (
            node.type === "VariableDeclaration" &&
            isSupportedVariableDeclaration(node)
        ) {
            const declarationFixes =
                renameReservedIdentifiersInVariableDeclaration(
                    node,
                    diagnostic
                );

            if (
                Array.isArray(declarationFixes) &&
                declarationFixes.length > 0
            ) {
                fixes.push(...declarationFixes);
            }
        } else if (node.type === "MacroDeclaration") {
            const macroFix = renameReservedIdentifierInMacro(
                node,
                diagnostic,
                sourceText
            );

            if (macroFix) {
                fixes.push(macroFix);
            }
        }

        for (const value of Object.values(node)) {
            if (value && typeof value === "object") {
                visit(value);
            }
        }
    };

    visit(ast);

    return fixes;
}

function isSupportedVariableDeclaration(node) {
    if (!node || node.type !== "VariableDeclaration") {
        return false;
    }

    const kind = typeof node.kind === "string" ? node.kind.toLowerCase() : null;

    return kind === "var" || kind === "static";
}

function renameReservedIdentifiersInVariableDeclaration(node, diagnostic) {
    const declarations = Array.isArray(node?.declarations)
        ? node.declarations
        : [];

    if (declarations.length === 0) {
        return [];
    }

    const fixes = [];

    for (const declarator of declarations) {
        if (!declarator || declarator.type !== "VariableDeclarator") {
            continue;
        }

        const fix = renameReservedIdentifierNode(declarator.id, diagnostic);

        if (fix) {
            fixes.push(fix);
        }
    }

    return fixes;
}

function renameReservedIdentifierNode(identifier, diagnostic, options = {}) {
    if (!identifier || identifier.type !== "Identifier") {
        return null;
    }

    const name = identifier.name;

    if (!isReservedIdentifier(name)) {
        return null;
    }

    const replacement = getReplacementIdentifierName(name);

    if (!replacement || replacement === name) {
        return null;
    }

    const fixDetail = createFeatherFixDetail(diagnostic, {
        target: name ?? null,
        range: {
            start: getNodeStartIndex(identifier),
            end: getNodeEndIndex(identifier)
        }
    });

    if (!fixDetail) {
        return null;
    }

    identifier.name = replacement;

    if (typeof options.onRename === "function") {
        try {
            options.onRename({
                identifier,
                originalName: name,
                replacement
            });
        } catch {
            // Swallow callback errors to avoid interrupting the fix pipeline.
        }
    }

    attachFeatherFixMetadata(identifier, [fixDetail]);

    return fixDetail;
}

function renameReservedIdentifierInMacro(node, diagnostic, sourceText) {
    if (!node || node.type !== "MacroDeclaration") {
        return null;
    }

    return renameReservedIdentifierNode(node.name, diagnostic, {
        onRename: ({ originalName, replacement }) => {
            const updatedText = buildMacroReplacementText({
                macro: node,
                originalName,
                replacement,
                sourceText
            });

            if (typeof updatedText === "string") {
                node._featherMacroText = updatedText;
            }
        }
    });
}

function isReservedIdentifier(name) {
    if (typeof name !== "string" || name.length === 0) {
        return false;
    }

    return RESERVED_IDENTIFIER_NAMES.has(name.toLowerCase());
}

function getReplacementIdentifierName(originalName) {
    if (typeof originalName !== "string" || originalName.length === 0) {
        return null;
    }

    let candidate = `_${originalName}`;
    const seen = new Set();

    while (isReservedIdentifier(candidate)) {
        if (seen.has(candidate)) {
            return null;
        }

        seen.add(candidate);
        candidate = `_${candidate}`;
    }

    return candidate;
}

function buildMacroReplacementText({
    macro,
    originalName,
    replacement,
    sourceText
}) {
    if (
        !macro ||
        macro.type !== "MacroDeclaration" ||
        typeof replacement !== "string"
    ) {
        return null;
    }

    const baseText = getMacroBaseText(macro, sourceText);

    if (typeof baseText !== "string" || baseText.length === 0) {
        return null;
    }

    if (typeof originalName === "string" && originalName.length > 0) {
        const nameIndex = baseText.indexOf(originalName);

        if (nameIndex >= 0) {
            return (
                baseText.slice(0, nameIndex) +
                replacement +
                baseText.slice(nameIndex + originalName.length)
            );
        }
    }

    return null;
}

function getMacroBaseText(macro, sourceText) {
    if (!macro || macro.type !== "MacroDeclaration") {
        return null;
    }

    if (
        typeof macro._featherMacroText === "string" &&
        macro._featherMacroText.length > 0
    ) {
        return macro._featherMacroText;
    }

    if (typeof sourceText !== "string" || sourceText.length === 0) {
        return null;
    }

    const startIndex = getNodeStartIndex(macro);
    const endIndex = getNodeEndIndex(macro);

    if (
        typeof startIndex !== "number" ||
        typeof endIndex !== "number" ||
        endIndex < startIndex
    ) {
        return null;
    }

    return sourceText.slice(startIndex, endIndex);
}

function buildReservedIdentifierNameSet() {
    try {
        const metadata = require("../../../../resources/gml-identifiers.json");
        const identifiers = metadata?.identifiers;

        if (identifiers && typeof identifiers === "object") {
            const disallowedTypes = new Set(["literal", "keyword"]);

            return new Set(
                Object.entries(identifiers)
                    .filter(([name, info]) => {
                        if (typeof name !== "string" || name.length === 0) {
                            return false;
                        }

                        const type =
                            typeof info?.type === "string" ? info.type : "";
                        return !disallowedTypes.has(type.toLowerCase());
                    })
                    .map(([name]) => name.toLowerCase())
            );
        }
    } catch {
        // Ignore metadata loading failures and fall back to a no-op set.
    }

    return new Set();
}

function registerManualFeatherFix({ ast, diagnostic }) {
    if (!ast || typeof ast !== "object" || !diagnostic?.id) {
        return [];
    }

    const manualFixIds = getManualFeatherFixRegistry(ast);

    if (manualFixIds.has(diagnostic.id)) {
        return [];
    }

    manualFixIds.add(diagnostic.id);

    const fixDetail = createFeatherFixDetail(diagnostic, {
        automatic: false,
        range: null,
        target: null
    });

    return [fixDetail];
}

function getManualFeatherFixRegistry(ast) {
    let registry = ast[MANUAL_FIX_TRACKING_KEY];

    if (registry instanceof Set) {
        return registry;
    }

    registry = new Set();

    Object.defineProperty(ast, MANUAL_FIX_TRACKING_KEY, {
        configurable: true,
        enumerable: false,
        writable: false,
        value: registry
    });

    return registry;
}

function createFeatherFixDetail(
    diagnostic,
    { target = null, range = null, automatic = true } = {}
) {
    if (!diagnostic) {
        return null;
    }

    return {
        id: diagnostic.id ?? null,
        title: diagnostic.title ?? null,
        description: diagnostic.description ?? null,
        correction: diagnostic.correction ?? null,
        target,
        range,
        automatic
    };
}

function attachFeatherFixMetadata(target, fixes) {
    if (
        !target ||
        typeof target !== "object" ||
        !Array.isArray(fixes) ||
        fixes.length === 0
    ) {
        return;
    }

    const key = "_appliedFeatherDiagnostics";

    if (!Array.isArray(target[key])) {
        Object.defineProperty(target, key, {
            configurable: true,
            enumerable: false,
            writable: true,
            value: []
        });
    }

    target[key].push(...fixes);
}

const ARGUMENT_BUILTINS = new Set([
    "argument",
    "argument_relative",
    "argument_count",
    ...Array.from({ length: 16 }, (_, index) => `argument${index}`)
]);

function relocateArgumentReferencesInsideFunctions({ ast, diagnostic }) {
    if (!diagnostic || !ast || typeof ast !== "object") {
        return [];
    }

    const programBody = Array.isArray(ast.body) ? ast.body : null;

    if (!programBody || programBody.length === 0) {
        return [];
    }

    const fixes = [];

    for (let index = 0; index < programBody.length; index += 1) {
        const entry = programBody[index];

        if (!isFunctionDeclaration(entry)) {
            continue;
        }

        const block = getFunctionBlock(entry);

        if (!block) {
            continue;
        }

        let nextIndex = index + 1;

        while (nextIndex < programBody.length) {
            const candidate = programBody[nextIndex];

            if (!candidate || typeof candidate !== "object") {
                break;
            }

            if (isFunctionDeclaration(candidate)) {
                break;
            }

            const argumentReference =
                findArgumentReferenceOutsideFunctions(candidate);

            if (!argumentReference) {
                break;
            }

            programBody.splice(nextIndex, 1);
            block.body.push(candidate);

            const fixDetail = createFeatherFixDetail(diagnostic, {
                target: argumentReference?.name ?? null,
                range: {
                    start: getNodeStartIndex(candidate),
                    end: getNodeEndIndex(candidate)
                }
            });

            if (fixDetail) {
                attachFeatherFixMetadata(candidate, [fixDetail]);
                fixes.push(fixDetail);
            }
        }
    }

    return fixes;
}

function isFunctionDeclaration(node) {
    if (!node || typeof node !== "object") {
        return false;
    }

    return node.type === "FunctionDeclaration";
}

function getFunctionBlock(declaration) {
    const body = declaration?.body;

    if (!body || body.type !== "BlockStatement") {
        return null;
    }

    const blockBody = Array.isArray(body.body) ? body.body : null;

    if (!blockBody) {
        return null;
    }

    return body;
}

function findArgumentReferenceOutsideFunctions(node) {
    let match = null;

    const visit = (current, isRoot = false) => {
        if (!current || match) {
            return;
        }

        if (Array.isArray(current)) {
            for (const item of current) {
                visit(item, false);

                if (match) {
                    break;
                }
            }

            return;
        }

        if (typeof current !== "object") {
            return;
        }

        if (!isRoot && isFunctionLikeNode(current)) {
            return;
        }

        if (current.type === "Identifier") {
            const builtin = getArgumentBuiltinName(current.name);

            if (builtin) {
                match = { name: builtin };
                return;
            }
        }

        if (
            current.type === "MemberIndexExpression" &&
            isIdentifierWithName(current.object, "argument")
        ) {
            match = { name: "argument" };
            return;
        }

        if (
            current.type === "MemberDotExpression" &&
            isIdentifierWithName(current.object, "argument")
        ) {
            match = { name: "argument" };
            return;
        }

        for (const value of Object.values(current)) {
            if (
                !value ||
                (typeof value !== "object" && !Array.isArray(value))
            ) {
                continue;
            }

            visit(value, false);

            if (match) {
                break;
            }
        }
    };

    visit(node, true);

    return match;
}

function getArgumentBuiltinName(name) {
    if (typeof name !== "string") {
        return null;
    }

    if (ARGUMENT_BUILTINS.has(name)) {
        return name;
    }

    return null;
}

function getNodeStartLine(node) {
    const location = node?.start;

    if (
        location &&
        typeof location === "object" &&
        typeof location.line === "number"
    ) {
        return location.line;
    }

    return undefined;
}

function collectGM1100Candidates(node) {
    const index = new Map();

    const visit = (candidate) => {
        if (!candidate) {
            return;
        }

        if (Array.isArray(candidate)) {
            for (const item of candidate) {
                visit(item);
            }
            return;
        }

        if (typeof candidate !== "object") {
            return;
        }

        if (
            (candidate.type === "VariableDeclaration" ||
                candidate.type === "AssignmentExpression") &&
            typeof getNodeStartLine(candidate) === "number"
        ) {
            const line = getNodeStartLine(candidate);

            if (typeof line === "number") {
                if (!index.has(line)) {
                    index.set(line, []);
                }

                index.get(line).push(candidate);
            }
        }

        for (const value of Object.values(candidate)) {
            if (value && typeof value === "object") {
                visit(value);
            }
        }
    };

    visit(node);

    return index;
}<|MERGE_RESOLUTION|>--- conflicted
+++ resolved
@@ -362,37 +362,7 @@
             continue;
         }
 
-<<<<<<< HEAD
-        if (diagnosticId === "GM1023") {
-            registerFeatherFixer(registry, diagnosticId, () => ({ ast }) => {
-                const fixes = replaceDeprecatedConstantReferences({
-                    ast,
-                    diagnostic
-                });
-
-                if (Array.isArray(fixes) && fixes.length > 0) {
-                    return fixes;
-                }
-
-                return registerManualFeatherFix({ ast, diagnostic });
-            });
-            continue;
-        }
-
-        if (diagnosticId === "GM1051") {
-            registerFeatherFixer(registry, diagnosticId, () => ({ ast, sourceText }) => {
-                const fixes = removeTrailingMacroSemicolons({
-                    ast,
-                    sourceText,
-                    diagnostic
-                });
-
-                if (Array.isArray(fixes) && fixes.length > 0) {
-                    return fixes;
-                }
-=======
         const handler = AUTOMATIC_FEATHER_FIX_HANDLERS.get(diagnosticId);
->>>>>>> dfaacb31
 
         if (handler) {
             registerAutomaticFeatherFix({
@@ -441,6 +411,11 @@
 
 function createAutomaticFeatherFixHandlers() {
     return new Map([
+        [
+            "GM1023",
+            ({ ast, diagnostic }) =>
+                replaceDeprecatedConstantReferences({ ast, diagnostic })
+        ],
         [
             "GM1024",
             ({ ast, diagnostic }) =>
@@ -685,195 +660,6 @@
     return fixes;
 }
 
-<<<<<<< HEAD
-function replaceDeprecatedConstantReferences({ ast, diagnostic }) {
-    if (!diagnostic || !ast || typeof ast !== "object") {
-        return [];
-    }
-
-    const metadata = extractDeprecatedConstantReplacement(diagnostic);
-
-    if (!metadata) {
-        return [];
-    }
-
-    const { deprecatedConstant, replacementConstant } = metadata;
-
-    if (!deprecatedConstant || !replacementConstant) {
-        return [];
-    }
-
-    const fixes = [];
-
-    const visit = (node) => {
-        if (!node) {
-            return;
-        }
-
-        if (Array.isArray(node)) {
-            for (const item of node) {
-                visit(item);
-            }
-            return;
-        }
-
-        if (typeof node !== "object") {
-            return;
-        }
-
-        if (node.type === "Identifier" && node.name === deprecatedConstant) {
-            const start = getNodeStartIndex(node);
-            const end = getNodeEndIndex(node);
-
-            const fixDetail = createFeatherFixDetail(diagnostic, {
-                target: replacementConstant,
-                range:
-                    typeof start === "number" && typeof end === "number"
-                        ? { start, end }
-                        : null
-            });
-
-            if (!fixDetail) {
-                return;
-            }
-
-            node.name = replacementConstant;
-            attachFeatherFixMetadata(node, [fixDetail]);
-            fixes.push(fixDetail);
-            return;
-        }
-
-        for (const value of Object.values(node)) {
-            if (value && typeof value === "object") {
-                visit(value);
-            }
-        }
-    };
-
-    visit(ast);
-
-    return fixes;
-}
-
-function extractDeprecatedConstantReplacement(diagnostic) {
-    if (!diagnostic) {
-        return null;
-    }
-
-    const badExample = typeof diagnostic.badExample === "string" ? diagnostic.badExample : "";
-    const correction = typeof diagnostic.correction === "string" ? diagnostic.correction : "";
-    const goodExample = typeof diagnostic.goodExample === "string" ? diagnostic.goodExample : "";
-
-    const deprecatedMatch = badExample.match(/Constant\s+'([A-Za-z_][A-Za-z0-9_]*)'\s+is\s+deprecated/);
-    const replacementFromCorrection = correction.match(
-        /\b(?:modern|replacement)\s+constant\s+is\s+([A-Za-z_][A-Za-z0-9_]*)\b/i
-    );
-
-    let deprecatedConstant = deprecatedMatch?.[1] ?? null;
-    let replacementConstant = replacementFromCorrection?.[1] ?? null;
-
-    if (!replacementConstant) {
-        const replacementFromGoodExample = findReplacementConstantInExample({
-            goodExample,
-            badExample,
-            deprecatedConstant
-        });
-
-        if (replacementFromGoodExample) {
-            replacementConstant = replacementFromGoodExample;
-        }
-    }
-
-    if (!deprecatedConstant) {
-        deprecatedConstant = findDeprecatedConstantInExample({
-            badExample,
-            goodExample,
-            replacementConstant
-        });
-    }
-
-    if (!deprecatedConstant || !replacementConstant) {
-        return null;
-    }
-
-    return { deprecatedConstant, replacementConstant };
-}
-
-function collectIdentifiers(example) {
-    if (typeof example !== "string" || example.length === 0) {
-        return new Set();
-    }
-
-    const matches = example.match(/\b[A-Za-z_][A-Za-z0-9_]*\b/g);
-
-    if (!Array.isArray(matches)) {
-        return new Set();
-    }
-
-    return new Set(matches);
-}
-
-function isLikelyConstant(identifier) {
-    if (typeof identifier !== "string" || identifier.length === 0) {
-        return false;
-    }
-
-    if (/^[A-Z0-9_]+$/.test(identifier)) {
-        return true;
-    }
-
-    if (/^[a-z0-9]+(_[a-z0-9]+)+$/.test(identifier)) {
-        return true;
-    }
-
-    return false;
-}
-
-function findReplacementConstantInExample({ goodExample, badExample, deprecatedConstant }) {
-    const goodIdentifiers = collectIdentifiers(goodExample);
-    const badIdentifiers = collectIdentifiers(badExample);
-
-    for (const identifier of goodIdentifiers) {
-        if (identifier === deprecatedConstant) {
-            continue;
-        }
-
-        if (badIdentifiers.has(identifier)) {
-            continue;
-        }
-
-        if (isLikelyConstant(identifier)) {
-            return identifier;
-        }
-    }
-
-    return null;
-}
-
-function findDeprecatedConstantInExample({ badExample, goodExample, replacementConstant }) {
-    const badIdentifiers = collectIdentifiers(badExample);
-    const goodIdentifiers = collectIdentifiers(goodExample);
-
-    for (const identifier of badIdentifiers) {
-        if (identifier === replacementConstant) {
-            continue;
-        }
-
-        if (goodIdentifiers.has(identifier)) {
-            continue;
-        }
-
-        if (isLikelyConstant(identifier)) {
-            return identifier;
-        }
-    }
-
-    return null;
-}
-
-function sanitizeMacroDeclaration(node, sourceText, diagnostic) {
-    if (!node || typeof node !== "object") {
-=======
 function convertStringLiteralArgumentToIdentifier({
     argument,
     container,
@@ -881,7 +667,6 @@
     diagnostic
 }) {
     if (!Array.isArray(container) || typeof index !== "number") {
->>>>>>> dfaacb31
         return null;
     }
 
@@ -2431,6 +2216,206 @@
     }
 
     return fixes;
+}
+
+function replaceDeprecatedConstantReferences({ ast, diagnostic }) {
+    if (!diagnostic || !ast || typeof ast !== "object") {
+        return [];
+    }
+
+    const metadata = extractDeprecatedConstantReplacement(diagnostic);
+
+    if (!metadata) {
+        return [];
+    }
+
+    const { deprecatedConstant, replacementConstant } = metadata;
+
+    if (!deprecatedConstant || !replacementConstant) {
+        return [];
+    }
+
+    const fixes = [];
+
+    const visit = (node) => {
+        if (!node) {
+            return;
+        }
+
+        if (Array.isArray(node)) {
+            for (const item of node) {
+                visit(item);
+            }
+            return;
+        }
+
+        if (typeof node !== "object") {
+            return;
+        }
+
+        if (node.type === "Identifier" && node.name === deprecatedConstant) {
+            const start = getNodeStartIndex(node);
+            const end = getNodeEndIndex(node);
+
+            const fixDetail = createFeatherFixDetail(diagnostic, {
+                target: replacementConstant,
+                range:
+                    typeof start === "number" && typeof end === "number"
+                        ? { start, end }
+                        : null
+            });
+
+            if (!fixDetail) {
+                return;
+            }
+
+            node.name = replacementConstant;
+            attachFeatherFixMetadata(node, [fixDetail]);
+            fixes.push(fixDetail);
+            return;
+        }
+
+        for (const value of Object.values(node)) {
+            if (value && typeof value === "object") {
+                visit(value);
+            }
+        }
+    };
+
+    visit(ast);
+
+    return fixes;
+}
+
+function extractDeprecatedConstantReplacement(diagnostic) {
+    if (!diagnostic) {
+        return null;
+    }
+
+    const badExample =
+        typeof diagnostic.badExample === "string" ? diagnostic.badExample : "";
+    const correction =
+        typeof diagnostic.correction === "string"
+            ? diagnostic.correction
+            : "";
+    const goodExample =
+        typeof diagnostic.goodExample === "string" ? diagnostic.goodExample : "";
+
+    const deprecatedMatch = badExample.match(
+        /Constant\s+'([A-Za-z_][A-Za-z0-9_]*)'\s+is\s+deprecated/
+    );
+    const replacementFromCorrection = correction.match(
+        /\b(?:modern|replacement)\s+constant\s+is\s+([A-Za-z_][A-Za-z0-9_]*)\b/i
+    );
+
+    let deprecatedConstant = deprecatedMatch?.[1] ?? null;
+    let replacementConstant = replacementFromCorrection?.[1] ?? null;
+
+    if (!replacementConstant) {
+        const replacementFromGoodExample = findReplacementConstantInExample({
+            goodExample,
+            badExample,
+            deprecatedConstant
+        });
+
+        if (replacementFromGoodExample) {
+            replacementConstant = replacementFromGoodExample;
+        }
+    }
+
+    if (!deprecatedConstant) {
+        deprecatedConstant = findDeprecatedConstantInExample({
+            badExample,
+            goodExample,
+            replacementConstant
+        });
+    }
+
+    if (!deprecatedConstant || !replacementConstant) {
+        return null;
+    }
+
+    return { deprecatedConstant, replacementConstant };
+}
+
+function collectIdentifiers(example) {
+    if (typeof example !== "string" || example.length === 0) {
+        return new Set();
+    }
+
+    const matches = example.match(/\b[A-Za-z_][A-Za-z0-9_]*\b/g);
+
+    if (!Array.isArray(matches)) {
+        return new Set();
+    }
+
+    return new Set(matches);
+}
+
+function isLikelyConstant(identifier) {
+    if (typeof identifier !== "string" || identifier.length === 0) {
+        return false;
+    }
+
+    if (/^[A-Z0-9_]+$/.test(identifier)) {
+        return true;
+    }
+
+    if (/^[a-z0-9]+(_[a-z0-9]+)+$/.test(identifier)) {
+        return true;
+    }
+
+    return false;
+}
+
+function findReplacementConstantInExample({
+    goodExample,
+    badExample,
+    deprecatedConstant
+}) {
+    const goodIdentifiers = collectIdentifiers(goodExample);
+    const badIdentifiers = collectIdentifiers(badExample);
+
+    for (const identifier of goodIdentifiers) {
+        if (identifier === deprecatedConstant) {
+            continue;
+        }
+
+        if (badIdentifiers.has(identifier)) {
+            continue;
+        }
+
+        if (isLikelyConstant(identifier)) {
+            return identifier;
+        }
+    }
+
+    return null;
+}
+
+function findDeprecatedConstantInExample({
+    badExample,
+    goodExample,
+    replacementConstant
+}) {
+    const badIdentifiers = collectIdentifiers(badExample);
+    const goodIdentifiers = collectIdentifiers(goodExample);
+
+    for (const identifier of badIdentifiers) {
+        if (identifier === replacementConstant) {
+            continue;
+        }
+
+        if (goodIdentifiers.has(identifier)) {
+            continue;
+        }
+
+        if (isLikelyConstant(identifier)) {
+            return identifier;
+        }
+    }
+
+    return null;
 }
 
 function extractFeatherPreprocessMetadata(metadata, key) {
