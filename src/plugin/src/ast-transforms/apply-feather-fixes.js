<<<<<<< HEAD
import { createRequire } from "node:module";

import { getNodeEndIndex, getNodeStartIndex } from "../../../shared/ast-locations.js";
import { getFeatherDiagnostics } from "../../../shared/feather/metadata.js";

const require = createRequire(import.meta.url);

const FEATHER_FIX_IMPLEMENTATIONS = buildFeatherFixImplementations();
const FEATHER_DIAGNOSTIC_FIXERS = buildFeatherDiagnosticFixers();
=======
import {
    getNodeEndIndex,
    getNodeStartIndex,
    cloneLocation
} from "../../../shared/ast-locations.js";
import { collectCommentNodes } from "../comments/index.js";
import {
    getFeatherDiagnostics,
    getFeatherMetadata
} from "../feather/metadata.js";
>>>>>>> a33dc2fa
const TRAILING_MACRO_SEMICOLON_PATTERN = new RegExp(
    ";(?=[^\\S\\r\\n]*(?:(?:\\/\\/[^\\r\\n]*|\\/\\*[\\s\\S]*?\\*\/)[^\\S\\r\\n]*)*(?:\\r?\\n|$))"
);
const NUMERIC_STRING_LITERAL_PATTERN =
  /^[+-]?(?:\d+(?:\.\d*)?|\.\d+)(?:[eE][+-]?\d+)?$/;
const ALLOWED_DELETE_MEMBER_TYPES = new Set([
    "MemberDotExpression",
    "MemberIndexExpression"
]);
const MANUAL_FIX_TRACKING_KEY = Symbol("manualFeatherFixes");
<<<<<<< HEAD
const RESERVED_IDENTIFIER_NAMES = buildReservedIdentifierNameSet();
=======
const ARGUMENT_IDENTIFIER_PATTERN = /^argument(\d+)$/;
const GM1041_CALL_ARGUMENT_TARGETS = new Map([
    ["instance_create_depth", [3]],
    ["instance_create_layer", [3]],
    ["instance_create_layer_depth", [4]],
    ["layer_instance_create", [3]]
]);
const FUNCTION_LIKE_TYPES = new Set([
    "FunctionDeclaration",
    "FunctionExpression",
    "LambdaExpression",
    "ConstructorDeclaration",
    "MethodDeclaration",
    "StructFunctionDeclaration",
    "StructDeclaration"
]);
const IDENTIFIER_NAME_PATTERN = /^[A-Za-z_][A-Za-z0-9_]*$/;
const FEATHER_TYPE_SYSTEM_INFO = buildFeatherTypeSystemInfo();
const AUTOMATIC_FEATHER_FIX_HANDLERS = createAutomaticFeatherFixHandlers();
const FEATHER_DIAGNOSTICS = getFeatherDiagnostics();
const FEATHER_FIX_IMPLEMENTATIONS =
  buildFeatherFixImplementations(FEATHER_DIAGNOSTICS);
const FEATHER_DIAGNOSTIC_FIXERS = buildFeatherDiagnosticFixers(
    FEATHER_DIAGNOSTICS,
    FEATHER_FIX_IMPLEMENTATIONS
);

export function preprocessSourceForFeatherFixes(sourceText) {
    if (typeof sourceText !== "string" || sourceText.length === 0) {
        return {
            sourceText,
            metadata: null
        };
    }

    const gm1100Metadata = [];
    const gm1016Metadata = [];
    const sanitizedParts = [];
    const newlinePattern = /\r?\n/g;
    let lastIndex = 0;
    let lineNumber = 1;
    let pendingGM1100Context = null;

    const processLine = (line) => {
        const indentationMatch = line.match(/^\s*/);
        const indentation = indentationMatch ? indentationMatch[0] : "";
        const trimmed = line.trim();

        if (trimmed.length === 0) {
            return { line, context: pendingGM1100Context };
        }

        const booleanLiteralMatch = line.match(/^(\s*)(true|false)\s*;?\s*$/);

        if (booleanLiteralMatch) {
            const leadingWhitespace = booleanLiteralMatch[1] ?? "";
            const sanitizedRemainder = " ".repeat(
                Math.max(0, line.length - leadingWhitespace.length)
            );
            const sanitizedLine = `${leadingWhitespace}${sanitizedRemainder}`;
            const trimmedRightLength = line.replace(/\s+$/, "").length;
            const startColumn = leadingWhitespace.length;
            const endColumn = Math.max(startColumn, trimmedRightLength - 1);
            const lineStartIndex = lastIndex;

            gm1016Metadata.push({
                start: {
                    line: lineNumber,
                    column: startColumn,
                    index: lineStartIndex + startColumn
                },
                end: {
                    line: lineNumber,
                    column: endColumn,
                    index: lineStartIndex + endColumn
                }
            });

            return { line: sanitizedLine, context: null };
        }

        const varMatch = line.match(/^\s*var\s+([A-Za-z_][A-Za-z0-9_]*)\b/);

        if (varMatch) {
            const identifier = varMatch[1];
            const remainder = line.slice(varMatch[0].length);
            const trimmedRemainder = remainder.replace(/^\s*/, "");

            if (trimmedRemainder.startsWith("*")) {
                const leadingWhitespaceLength =
          remainder.length - trimmedRemainder.length;
                const leadingWhitespace =
          leadingWhitespaceLength > 0
              ? remainder.slice(0, leadingWhitespaceLength)
              : "";
                const sanitizedLine = [
                    line.slice(0, varMatch[0].length),
                    leadingWhitespace,
                    "=",
                    trimmedRemainder.slice(1)
                ].join("");

                gm1100Metadata.push({
                    type: "declaration",
                    line: lineNumber,
                    identifier
                });

                return {
                    line: sanitizedLine,
                    context: {
                        identifier,
                        indentation
                    }
                };
            }
        }

        if (trimmed.startsWith("=") && pendingGM1100Context?.identifier) {
            const rawRemainder = line.slice(indentation.length);
            const identifier = pendingGM1100Context.identifier;

            gm1100Metadata.push({
                type: "assignment",
                line: lineNumber,
                identifier
            });

            const sanitizedLine = `${indentation}${" ".repeat(
                Math.max(0, rawRemainder.length)
            )}`;

            return { line: sanitizedLine, context: null };
        }

        if (trimmed.startsWith("/") || trimmed.startsWith("*")) {
            return { line, context: pendingGM1100Context };
        }

        return { line, context: null };
    };

    let match;

    while ((match = newlinePattern.exec(sourceText)) !== null) {
        const lineEnd = match.index;
        const line = sourceText.slice(lastIndex, lineEnd);
        const newline = match[0];
        const { line: sanitizedLine, context } = processLine(line);

        sanitizedParts.push(sanitizedLine, newline);
        pendingGM1100Context = context;
        lastIndex = match.index + newline.length;
        lineNumber += 1;
    }

    const finalLine = sourceText.slice(lastIndex);
    if (
        finalLine.length > 0 ||
    sourceText.endsWith("\n") ||
    sourceText.endsWith("\r")
    ) {
        const { line: sanitizedLine, context } = processLine(finalLine);
        sanitizedParts.push(sanitizedLine);
        pendingGM1100Context = context;
    }

    const sanitizedSourceText = sanitizedParts.join("");
    const metadata = {};

    if (gm1100Metadata.length > 0) {
        metadata.GM1100 = gm1100Metadata;
    }

    if (gm1016Metadata.length > 0) {
        metadata.GM1016 = gm1016Metadata;
    }

    if (Object.keys(metadata).length === 0) {
        return {
            sourceText,
            metadata: null
        };
    }

    return {
        sourceText: sanitizedSourceText,
        metadata
    };
}
>>>>>>> a33dc2fa

export function getFeatherDiagnosticFixers() {
    return new Map(FEATHER_DIAGNOSTIC_FIXERS);
}

export function applyFeatherFixes(
    ast,
    { sourceText, preprocessedFixMetadata, options } = {}
) {
    if (!ast || typeof ast !== "object") {
        return ast;
    }

    const appliedFixes = [];

    for (const entry of FEATHER_DIAGNOSTIC_FIXERS.values()) {
        const fixes = entry.applyFix(ast, {
            sourceText,
            preprocessedFixMetadata,
            options
        });

        if (Array.isArray(fixes) && fixes.length > 0) {
            appliedFixes.push(...fixes);
        }
    }

    if (appliedFixes.length > 0) {
        attachFeatherFixMetadata(ast, appliedFixes);
    }

    return ast;
}

function buildFeatherDiagnosticFixers(diagnostics, implementationRegistry) {
    const registry = new Map();

    for (const diagnostic of Array.isArray(diagnostics) ? diagnostics : []) {
        const diagnosticId = diagnostic?.id;

        if (!diagnosticId || registry.has(diagnosticId)) {
            continue;
        }

        const applyFix = createFixerForDiagnostic(
            diagnostic,
            implementationRegistry
        );

        if (typeof applyFix !== "function") {
            continue;
        }

        registry.set(diagnosticId, {
            diagnostic,
            applyFix
        });
    }

    return registry;
}

function createFixerForDiagnostic(diagnostic, implementationRegistry) {
    if (!implementationRegistry) {
        return createNoOpFixer();
    }

    const implementationFactory = implementationRegistry.get(diagnostic?.id);

    if (typeof implementationFactory !== "function") {
        return createNoOpFixer();
    }

    const implementation = implementationFactory(diagnostic);
    if (typeof implementation !== "function") {
        return createNoOpFixer();
    }

    return (ast, context) => {
        const fixes = implementation({
            ast,
            sourceText: context?.sourceText,
            preprocessedFixMetadata: context?.preprocessedFixMetadata,
            options: context?.options
        });

        return Array.isArray(fixes) ? fixes : [];
    };
}

function createNoOpFixer() {
    return () => [];
}

function buildFeatherFixImplementations(diagnostics) {
    const registry = new Map();

    for (const diagnostic of Array.isArray(diagnostics) ? diagnostics : []) {
        const diagnosticId = diagnostic?.id;

        if (!diagnosticId) {
            continue;
        }

        const handler = AUTOMATIC_FEATHER_FIX_HANDLERS.get(diagnosticId);

        if (handler) {
            registerAutomaticFeatherFix({
                registry,
                diagnostic,
                handler
            });
            continue;
        }

<<<<<<< HEAD
        if (diagnosticId === "GM1030") {
            registerFeatherFixer(registry, diagnosticId, () => ({ ast, sourceText }) => {
                const fixes = renameReservedIdentifiers({ ast, diagnostic, sourceText });

                if (Array.isArray(fixes) && fixes.length > 0) {
                    return fixes;
                }

                return registerManualFeatherFix({ ast, diagnostic });
            });
            continue;
        }

        if (diagnosticId === "GM2020") {
            registerFeatherFixer(registry, diagnosticId, () => ({ ast }) => {
                const fixes = convertAllDotAssignmentsToWithStatements({ ast, diagnostic });

                if (Array.isArray(fixes) && fixes.length > 0) {
                    return fixes;
                }
=======
        registerManualOnlyFeatherFix({ registry, diagnostic });
    }
>>>>>>> a33dc2fa

    return registry;
}

function registerAutomaticFeatherFix({ registry, diagnostic, handler }) {
    if (!diagnostic?.id || typeof handler !== "function") {
        return;
    }

    registerFeatherFixer(registry, diagnostic.id, () => (context = {}) => {
        const fixes = handler({ ...context, diagnostic });

        if (isNonEmptyArray(fixes)) {
            return fixes;
        }

        return registerManualFeatherFix({ ast: context.ast, diagnostic });
    });
}

function registerManualOnlyFeatherFix({ registry, diagnostic }) {
    if (!diagnostic?.id) {
        return;
    }

    registerFeatherFixer(
        registry,
        diagnostic.id,
        () =>
            ({ ast }) =>
                registerManualFeatherFix({ ast, diagnostic })
    );
}

function createAutomaticFeatherFixHandlers() {
    return new Map([
        [
            "GM1029",
            ({ ast, diagnostic }) =>
                convertNumericStringArgumentsToNumbers({ ast, diagnostic })
        ],
        [
            "GM1032",
            ({ ast, diagnostic }) =>
                normalizeArgumentBuiltinReferences({ ast, diagnostic })
        ],
        [
            "GM1033",
            ({ ast, sourceText, diagnostic }) =>
                removeDuplicateSemicolons({ ast, sourceText, diagnostic })
        ],
        [
            "GM1034",
            ({ ast, diagnostic }) =>
                relocateArgumentReferencesInsideFunctions({ ast, diagnostic })
        ],
        [
            "GM1036",
            ({ ast, diagnostic }) =>
                normalizeMultidimensionalArrayIndexing({ ast, diagnostic })
        ],
        [
            "GM1038",
            ({ ast, diagnostic }) =>
                removeDuplicateMacroDeclarations({ ast, diagnostic })
        ],
        [
            "GM1051",
            ({ ast, sourceText, diagnostic }) =>
                removeTrailingMacroSemicolons({ ast, sourceText, diagnostic })
        ],
        [
            "GM1016",
            ({ ast, preprocessedFixMetadata, diagnostic }) =>
                removeBooleanLiteralStatements({
                    ast,
                    diagnostic,
                    metadata: preprocessedFixMetadata
                })
        ],
        [
            "GM1041",
            ({ ast, diagnostic }) =>
                convertAssetArgumentStringsToIdentifiers({ ast, diagnostic })
        ],
        [
            "GM1100",
            ({ ast, preprocessedFixMetadata, diagnostic }) =>
                normalizeObviousSyntaxErrors({
                    ast,
                    diagnostic,
                    metadata: preprocessedFixMetadata
                })
        ],
        [
            "GM1058",
            ({ ast, diagnostic }) =>
                ensureConstructorDeclarationsForNewExpressions({ ast, diagnostic })
        ],
        [
            "GM1054",
            ({ ast, diagnostic }) =>
                ensureConstructorParentsExist({ ast, diagnostic })
        ],
        [
            "GM1059",
            ({ ast, options, diagnostic }) =>
                renameDuplicateFunctionParameters({ ast, diagnostic, options })
        ],
        [
            "GM1062",
            ({ ast, diagnostic }) =>
                sanitizeMalformedJsDocTypes({
                    ast,
                    diagnostic,
                    typeSystemInfo: FEATHER_TYPE_SYSTEM_INFO
                })
        ],
        [
            "GM1056",
            ({ ast, diagnostic }) => reorderOptionalParameters({ ast, diagnostic })
        ],
        [
            "GM1052",
            ({ ast, diagnostic }) =>
                replaceInvalidDeleteStatements({ ast, diagnostic })
        ],
        [
            "GM2020",
            ({ ast, diagnostic }) =>
                convertAllDotAssignmentsToWithStatements({ ast, diagnostic })
        ],
        [
            "GM2032",
            ({ ast, diagnostic }) =>
                ensureFileFindFirstBeforeClose({ ast, diagnostic })
        ],
        [
            "GM2031",
            ({ ast, diagnostic }) =>
                ensureFileFindSearchesAreSerialized({ ast, diagnostic })
        ],
        [
            "GM2023",
            ({ ast, diagnostic }) =>
                normalizeFunctionCallArgumentOrder({ ast, diagnostic })
        ],
        [
            "GM1063",
            ({ ast, diagnostic }) =>
                harmonizeTexturePointerTernaries({ ast, diagnostic })
        ],
        [
            "GM2044",
            ({ ast, diagnostic }) =>
                deduplicateLocalVariableDeclarations({ ast, diagnostic })
        ],
        [
            "GM2048",
            ({ ast, diagnostic }) => ensureBlendEnableIsReset({ ast, diagnostic })
        ],
        [
            "GM2054",
            ({ ast, diagnostic }) => ensureAlphaTestRefIsReset({ ast, diagnostic })
        ],
        [
            "GM2056",
            ({ ast, diagnostic }) => ensureTextureRepeatIsReset({ ast, diagnostic })
        ],
        [
            "GM2064",
            ({ ast, diagnostic }) =>
                annotateInstanceVariableStructAssignments({ ast, diagnostic })
        ]
    ]);
}

function isNonEmptyArray(value) {
    return Array.isArray(value) && value.length > 0;
}

function convertAssetArgumentStringsToIdentifiers({ ast, diagnostic }) {
    if (!diagnostic || !ast || typeof ast !== "object") {
        return [];
    }

    const fixes = [];

    const visit = (node) => {
        if (!node) {
            return;
        }

        if (Array.isArray(node)) {
            for (const entry of node) {
                visit(entry);
            }
            return;
        }

        if (typeof node !== "object") {
            return;
        }

        if (node.type === "CallExpression") {
            const calleeName =
        node.object?.type === "Identifier" ? node.object.name : null;

            if (
                typeof calleeName === "string" &&
        GM1041_CALL_ARGUMENT_TARGETS.has(calleeName)
            ) {
                const argumentIndexes =
          GM1041_CALL_ARGUMENT_TARGETS.get(calleeName) ?? [];
                const args = Array.isArray(node.arguments) ? node.arguments : [];

                for (const argumentIndex of argumentIndexes) {
                    if (
                        typeof argumentIndex !== "number" ||
            argumentIndex < 0 ||
            argumentIndex >= args.length
                    ) {
                        continue;
                    }

                    const fixDetail = convertStringLiteralArgumentToIdentifier({
                        argument: args[argumentIndex],
                        container: args,
                        index: argumentIndex,
                        diagnostic
                    });

                    if (fixDetail) {
                        fixes.push(fixDetail);
                    }
                }
            }
        }

        for (const value of Object.values(node)) {
            if (value && typeof value === "object") {
                visit(value);
            }
        }
    };

    visit(ast);

    return fixes;
}

function convertStringLiteralArgumentToIdentifier({
    argument,
    container,
    index,
    diagnostic
}) {
    if (!Array.isArray(container) || typeof index !== "number") {
        return null;
    }

    if (
        !argument ||
    argument.type !== "Literal" ||
    typeof argument.value !== "string"
    ) {
        return null;
    }

    const identifierName = extractIdentifierNameFromLiteral(argument.value);
    if (!identifierName) {
        return null;
    }

    const identifierNode = {
        type: "Identifier",
        name: identifierName
    };

    if (Object.hasOwn(argument, "start")) {
        identifierNode.start = cloneLocation(argument.start);
    }

    if (Object.hasOwn(argument, "end")) {
        identifierNode.end = cloneLocation(argument.end);
    }

    copyCommentMetadata(argument, identifierNode);

    const fixDetail = createFeatherFixDetail(diagnostic, {
        target: identifierName,
        range: {
            start: getNodeStartIndex(argument),
            end: getNodeEndIndex(argument)
        }
    });

    if (!fixDetail) {
        return null;
    }

    container[index] = identifierNode;
    attachFeatherFixMetadata(identifierNode, [fixDetail]);

    return fixDetail;
}

function buildFeatherTypeSystemInfo() {
    const metadata = getFeatherMetadata();
    const typeSystem = metadata?.typeSystem;

    const baseTypes = new Set();
    const baseTypesLowercase = new Set();
    const specifierBaseTypes = new Set();

    const entries = Array.isArray(typeSystem?.baseTypes)
        ? typeSystem.baseTypes
        : [];

    for (const entry of entries) {
        const name = typeof entry?.name === "string" ? entry.name.trim() : "";

        if (!name) {
            continue;
        }

        baseTypes.add(name);
        baseTypesLowercase.add(name.toLowerCase());

        const specifierExamples = Array.isArray(entry?.specifierExamples)
            ? entry.specifierExamples
            : [];
        const hasDotSpecifier = specifierExamples.some((example) => {
            if (typeof example !== "string") {
                return false;
            }

            return example.trim().startsWith(".");
        });

        const description =
      typeof entry?.description === "string" ? entry.description : "";
        const requiresSpecifier =
      /requires specifiers/i.test(description) ||
      /constructor/i.test(description);

        if (hasDotSpecifier || requiresSpecifier) {
            specifierBaseTypes.add(name.toLowerCase());
        }
    }

    return {
        baseTypeNames: [...baseTypes],
        baseTypeNamesLower: baseTypesLowercase,
        specifierBaseTypeNamesLower: specifierBaseTypes
    };
}

function registerFeatherFixer(registry, diagnosticId, factory) {
    if (!registry || typeof registry.set !== "function") {
        return;
    }

    if (!diagnosticId || typeof factory !== "function") {
        return;
    }

    if (!registry.has(diagnosticId)) {
        registry.set(diagnosticId, factory);
    }
}

function normalizeArgumentBuiltinReferences({ ast, diagnostic }) {
    if (!diagnostic || !ast || typeof ast !== "object") {
        return [];
    }

    const fixes = [];

    const visit = (node) => {
        if (!node) {
            return;
        }

        if (Array.isArray(node)) {
            for (const child of node) {
                visit(child);
            }
            return;
        }

        if (typeof node !== "object") {
            return;
        }

        if (isFunctionLikeNode(node)) {
            const functionFixes = fixArgumentReferencesWithinFunction(
                node,
                diagnostic
            );

            if (Array.isArray(functionFixes) && functionFixes.length > 0) {
                fixes.push(...functionFixes);
            }

            return;
        }

        for (const value of Object.values(node)) {
            if (value && typeof value === "object") {
                visit(value);
            }
        }
    };

    visit(ast);

    return fixes;
}

function fixArgumentReferencesWithinFunction(functionNode, diagnostic) {
    const fixes = [];
    const references = [];

    const traverse = (node) => {
        if (!node) {
            return;
        }

        if (Array.isArray(node)) {
            for (const child of node) {
                traverse(child);
            }
            return;
        }

        if (typeof node !== "object") {
            return;
        }

        if (node !== functionNode && isFunctionLikeNode(node)) {
            const nestedFixes = fixArgumentReferencesWithinFunction(node, diagnostic);

            if (Array.isArray(nestedFixes) && nestedFixes.length > 0) {
                fixes.push(...nestedFixes);
            }

            return;
        }

        const argumentIndex = getArgumentIdentifierIndex(node);

        if (typeof argumentIndex === "number") {
            references.push({ node, index: argumentIndex });
            return;
        }

        for (const value of Object.values(node)) {
            if (value && typeof value === "object") {
                traverse(value);
            }
        }
    };

    const body = functionNode?.body;

    if (body && typeof body === "object") {
        traverse(body);
    } else {
        traverse(functionNode);
    }

    if (references.length === 0) {
        return fixes;
    }

    const mapping = createArgumentIndexMapping(
        references.map((reference) => reference.index)
    );

    if (!(mapping instanceof Map) || mapping.size === 0) {
        return fixes;
    }

    const hasChanges = [...mapping.entries()].some(
        ([oldIndex, newIndex]) => oldIndex !== newIndex
    );

    if (!hasChanges) {
        return fixes;
    }

    for (const reference of references) {
        const newIndex = mapping.get(reference.index);

        if (typeof newIndex !== "number" || newIndex === reference.index) {
            continue;
        }

        const newName = `argument${newIndex}`;
        const fixDetail = createFeatherFixDetail(diagnostic, {
            target: newName,
            range: {
                start: getNodeStartIndex(reference.node),
                end: getNodeEndIndex(reference.node)
            }
        });

        if (!fixDetail) {
            continue;
        }

        reference.node.name = newName;
        attachFeatherFixMetadata(reference.node, [fixDetail]);
        fixes.push(fixDetail);
    }

    return fixes;
}

function createArgumentIndexMapping(indices) {
    if (!Array.isArray(indices) || indices.length === 0) {
        return null;
    }

    const uniqueIndices = [
        ...new Set(
            indices.filter((index) => Number.isInteger(index) && index >= 0)
        )
    ].sort((left, right) => left - right);

    if (uniqueIndices.length === 0) {
        return null;
    }

    const mapping = new Map();
    let expectedIndex = 0;

    for (const index of uniqueIndices) {
        if (!Number.isInteger(index) || index < 0) {
            continue;
        }

        if (index === expectedIndex) {
            mapping.set(index, index);
            expectedIndex = index + 1;
            continue;
        }

        if (index > expectedIndex) {
            mapping.set(index, expectedIndex);
            expectedIndex += 1;
            continue;
        }

        mapping.set(index, expectedIndex);
        expectedIndex += 1;
    }

    return mapping;
}

function getArgumentIdentifierIndex(node) {
    if (!node || node.type !== "Identifier") {
        return null;
    }

    const name = node.name;

    if (typeof name !== "string") {
        return null;
    }

    const match = ARGUMENT_IDENTIFIER_PATTERN.exec(name);

    if (!match) {
        return null;
    }

    const parsed = Number.parseInt(match[1], 10);

    if (!Number.isInteger(parsed) || parsed < 0) {
        return null;
    }

    return parsed;
}

function removeDuplicateMacroDeclarations({ ast, diagnostic }) {
    if (!diagnostic || !ast || typeof ast !== "object") {
        return [];
    }

    const fixes = [];
    const seenMacros = new Set();

    const visit = (node, parent, property) => {
        if (!node) {
            return false;
        }

        if (Array.isArray(node)) {
            for (let index = 0; index < node.length; index += 1) {
                const child = node[index];
                const removed = visit(child, node, index);

                if (removed) {
                    index -= 1;
                }
            }

            return false;
        }

        if (typeof node !== "object") {
            return false;
        }

        if (node.type === "MacroDeclaration") {
            const macroName = node.name?.name;

            if (!macroName) {
                return false;
            }

            if (!seenMacros.has(macroName)) {
                seenMacros.add(macroName);
                return false;
            }

            if (!Array.isArray(parent) || typeof property !== "number") {
                return false;
            }

            const fixDetail = createFeatherFixDetail(diagnostic, {
                target: macroName,
                range: {
                    start: getNodeStartIndex(node),
                    end: getNodeEndIndex(node)
                }
            });

            if (!fixDetail) {
                return false;
            }

            parent.splice(property, 1);
            fixes.push(fixDetail);

            return true;
        }

        for (const [key, value] of Object.entries(node)) {
            if (value && typeof value === "object") {
                visit(value, node, key);
            }
        }

        return false;
    };

    visit(ast, null, null);

    return fixes;
}

function normalizeMultidimensionalArrayIndexing({ ast, diagnostic }) {
    if (!diagnostic || !ast || typeof ast !== "object") {
        return [];
    }

    const fixes = [];

    const visit = (node, parent, property) => {
        if (!node) {
            return;
        }

        if (Array.isArray(node)) {
            for (let index = 0; index < node.length; index += 1) {
                visit(node[index], node, index);
            }
            return;
        }

        if (typeof node !== "object") {
            return;
        }

        if (node.type === "MemberIndexExpression") {
            const fix = convertMultidimensionalMemberIndex(
                node,
                parent,
                property,
                diagnostic
            );

            if (fix) {
                fixes.push(fix);
                return;
            }
        }

        for (const [key, value] of Object.entries(node)) {
            if (value && typeof value === "object") {
                visit(value, node, key);
            }
        }
    };

    visit(ast, null, null);

    return fixes;
}

function convertMultidimensionalMemberIndex(
    node,
    parent,
    property,
    diagnostic
) {
    if (
        !Array.isArray(parent) &&
    (typeof parent !== "object" || parent === null)
    ) {
        return null;
    }

    if (property === undefined || property === null) {
        return null;
    }

    if (!node || node.type !== "MemberIndexExpression") {
        return null;
    }

    const indices = Array.isArray(node.property) ? node.property : null;

    if (node.accessor && node.accessor !== "[") {
    // Non-standard accessors such as '[#' (ds_grid) use comma-separated
    // coordinates rather than nested lookups. Leave them unchanged so the
    // grid access semantics remain intact.
        return null;
    }

    if (!indices || indices.length <= 1) {
        return null;
    }

    const nestedExpression = buildNestedMemberIndexExpression({
        object: node.object,
        indices,
        template: node
    });

    if (!nestedExpression) {
        return null;
    }

    const fixDetail = createFeatherFixDetail(diagnostic, {
        target: getMemberExpressionRootIdentifier(node) ?? null,
        range: {
            start: getNodeStartIndex(node),
            end: getNodeEndIndex(node)
        }
    });

    if (!fixDetail) {
        return null;
    }

    copyCommentMetadata(node, nestedExpression);

    if (Array.isArray(parent)) {
        parent[property] = nestedExpression;
    } else if (typeof parent === "object" && parent !== null) {
        parent[property] = nestedExpression;
    }

    attachFeatherFixMetadata(nestedExpression, [fixDetail]);

    return fixDetail;
}

function buildNestedMemberIndexExpression({ object, indices, template }) {
    if (!object || !Array.isArray(indices) || indices.length === 0) {
        return null;
    }

    const [firstIndex, ...remaining] = indices;
    const accessor = template?.accessor ?? "[";

    let current = {
        type: "MemberIndexExpression",
        object,
        property: [firstIndex],
        accessor
    };

    if (Object.hasOwn(template, "start")) {
        current.start = cloneLocation(template.start);
    }

    if (remaining.length === 0 && Object.hasOwn(template, "end")) {
        current.end = cloneLocation(template.end);
    }

    for (let index = 0; index < remaining.length; index += 1) {
        const propertyNode = remaining[index];

        const next = {
            type: "MemberIndexExpression",
            object: current,
            property: [propertyNode],
            accessor
        };

        if (Object.hasOwn(template, "start")) {
            next.start = cloneLocation(template.start);
        }

        if (index === remaining.length - 1 && Object.hasOwn(template, "end")) {
            next.end = cloneLocation(template.end);
        }

        current = next;
    }

    return current;
}

function removeDuplicateSemicolons({ ast, sourceText, diagnostic }) {
    if (
        !diagnostic ||
    !ast ||
    typeof sourceText !== "string" ||
    sourceText.length === 0
    ) {
        return [];
    }

    const fixes = [];
    const recordedRanges = new Set();

    const recordFix = (container, range) => {
        if (
            !range ||
      typeof range.start !== "number" ||
      typeof range.end !== "number"
        ) {
            return;
        }

        const key = `${range.start}:${range.end}`;
        if (recordedRanges.has(key)) {
            return;
        }

        const fixDetail = createFeatherFixDetail(diagnostic, {
            target: null,
            range
        });

        if (!fixDetail) {
            return;
        }

        recordedRanges.add(key);
        fixes.push(fixDetail);

        if (container && typeof container === "object") {
            attachFeatherFixMetadata(container, [fixDetail]);
        }
    };

    const processSegment = (container, startIndex, endIndex) => {
        if (typeof startIndex !== "number" || typeof endIndex !== "number") {
            return;
        }

        if (endIndex <= startIndex) {
            return;
        }

        const segment = sourceText.slice(startIndex, endIndex);

        if (!segment || segment.indexOf(";") === -1) {
            return;
        }

        for (const range of findDuplicateSemicolonRanges(segment, startIndex)) {
            recordFix(container, range);
        }
    };

    const processStatementList = (container, statements) => {
        if (!Array.isArray(statements) || statements.length === 0) {
            return;
        }

        const bounds = getStatementListBounds(container, sourceText);

        let previousEnd = bounds.start;

        for (const statement of statements) {
            const statementStart = getNodeStartIndex(statement);
            const statementEnd = getNodeEndIndex(statement);

            if (
                typeof previousEnd === "number" &&
        typeof statementStart === "number"
            ) {
                processSegment(container, previousEnd, statementStart);
            }

            if (typeof statementEnd === "number") {
                previousEnd = statementEnd;
            } else {
                previousEnd = statementStart;
            }
        }

        if (typeof previousEnd === "number" && typeof bounds.end === "number") {
            processSegment(container, previousEnd, bounds.end);
        }
    };

    const visit = (node) => {
        if (!node) {
            return;
        }

        if (Array.isArray(node)) {
            for (const item of node) {
                visit(item);
            }
            return;
        }

        if (typeof node !== "object") {
            return;
        }

        if (Array.isArray(node.body) && node.body.length > 0) {
            processStatementList(node, node.body);
        }

        for (const value of Object.values(node)) {
            if (value && typeof value === "object") {
                visit(value);
            }
        }
    };

    visit(ast);

    return fixes;
}

function getStatementListBounds(node, sourceText) {
    if (!node || typeof sourceText !== "string") {
        return { start: null, end: null };
    }

    let start = getNodeStartIndex(node);
    let end = getNodeEndIndex(node);

    if (node.type === "Program") {
        start = 0;
        end = sourceText.length;
    } else if (node.type === "BlockStatement") {
        if (typeof start === "number" && sourceText[start] === "{") {
            start += 1;
        }

        if (typeof end === "number" && sourceText[end - 1] === "}") {
            end -= 1;
        }
    } else if (node.type === "SwitchCase") {
        if (typeof start === "number") {
            const colonIndex = findCharacterInRange(sourceText, ":", start, end);

            if (colonIndex !== -1) {
                start = colonIndex + 1;
            }
        }
    }

    return {
        start: typeof start === "number" ? start : null,
        end: typeof end === "number" ? end : null
    };
}

function findCharacterInRange(text, character, start, end) {
    if (typeof start !== "number") {
        return -1;
    }

    const limit = typeof end === "number" ? end : text.length;
    const index = text.indexOf(character, start);

    if (index === -1 || index >= limit) {
        return -1;
    }

    return index;
}

function findDuplicateSemicolonRanges(segment, offset) {
    const ranges = [];

    if (typeof segment !== "string" || segment.length === 0) {
        return ranges;
    }

    let runStart = -1;
    let runLength = 0;
    let inLineComment = false;
    let inBlockComment = false;
    let inString = false;
    let stringDelimiter = null;

    for (let index = 0; index < segment.length; index += 1) {
        const char = segment[index];
        const nextChar = index + 1 < segment.length ? segment[index + 1] : "";

        if (inString) {
            if (char === "\\") {
                index += 1;
                continue;
            }

            if (char === stringDelimiter) {
                inString = false;
                stringDelimiter = null;
            }

            continue;
        }

        if (inLineComment) {
            if (char === "\n" || char === "\r") {
                inLineComment = false;
            }
            continue;
        }

        if (inBlockComment) {
            if (char === "*" && nextChar === "/") {
                inBlockComment = false;
                index += 1;
            }
            continue;
        }

        if (char === "/" && nextChar === "/") {
            inLineComment = true;
            index += 1;
            continue;
        }

        if (char === "/" && nextChar === "*") {
            inBlockComment = true;
            index += 1;
            continue;
        }

        if (char === '"' || char === "'") {
            inString = true;
            stringDelimiter = char;
            continue;
        }

        if (char === ";") {
            if (runStart === -1) {
                runStart = index;
                runLength = 1;
            } else {
                runLength += 1;
            }
            continue;
        }

        if (runStart !== -1 && runLength > 1) {
            ranges.push({
                start: offset + runStart + 1,
                end: offset + runStart + runLength
            });
        }

        runStart = -1;
        runLength = 0;
    }

    if (runStart !== -1 && runLength > 1) {
        ranges.push({
            start: offset + runStart + 1,
            end: offset + runStart + runLength
        });
    }

    return ranges;
}

function getMemberExpressionRootIdentifier(node) {
    if (!node || typeof node !== "object") {
        return null;
    }

    if (node.type === "Identifier") {
        return node.name ?? null;
    }

    if (
        node.type === "MemberDotExpression" ||
    node.type === "MemberIndexExpression"
    ) {
        return getMemberExpressionRootIdentifier(node.object);
    }

    if (node.type === "CallExpression") {
        return getMemberExpressionRootIdentifier(node.object);
    }

    return null;
}

function normalizeObviousSyntaxErrors({ ast, diagnostic, metadata }) {
    if (!diagnostic || !ast || typeof ast !== "object") {
        return [];
    }

    const gm1100Entries = Array.isArray(metadata?.GM1100) ? metadata.GM1100 : [];

    if (gm1100Entries.length === 0) {
        return [];
    }

    const nodeIndex = collectGM1100Candidates(ast);
    const handledNodes = new Set();
    const fixes = [];

    for (const entry of gm1100Entries) {
        const lineNumber = entry?.line;

        if (typeof lineNumber !== "number") {
            continue;
        }

        const candidates = nodeIndex.get(lineNumber) ?? [];
        let node = null;

        if (entry.type === "declaration") {
            node =
        candidates.find(
            (candidate) => candidate?.type === "VariableDeclaration"
        ) ?? null;
        } else if (entry.type === "assignment") {
            node =
        candidates.find(
            (candidate) => candidate?.type === "AssignmentExpression"
        ) ?? null;
        }

        if (!node || handledNodes.has(node)) {
            continue;
        }

        handledNodes.add(node);

        const fixDetail = createFeatherFixDetail(diagnostic, {
            target: entry?.identifier ?? null,
            range: {
                start: getNodeStartIndex(node),
                end: getNodeEndIndex(node)
            }
        });

        if (!fixDetail) {
            continue;
        }

        attachFeatherFixMetadata(node, [fixDetail]);
        fixes.push(fixDetail);
    }

    return fixes;
}

function removeTrailingMacroSemicolons({ ast, sourceText, diagnostic }) {
    if (
        !diagnostic ||
    typeof sourceText !== "string" ||
    sourceText.length === 0
    ) {
        return [];
    }

    const fixes = [];

    const visit = (node) => {
        if (!node || typeof node !== "object") {
            return;
        }

        if (Array.isArray(node)) {
            for (const item of node) {
                visit(item);
            }
            return;
        }

        if (node.type === "MacroDeclaration") {
            const fixInfo = sanitizeMacroDeclaration(node, sourceText, diagnostic);
            if (fixInfo) {
                fixes.push(fixInfo);
            }
        }

        for (const value of Object.values(node)) {
            if (value && typeof value === "object") {
                visit(value);
            }
        }
    };

    visit(ast);

    return fixes;
}

function removeBooleanLiteralStatements({ ast, diagnostic, metadata }) {
    if (!diagnostic || !ast || typeof ast !== "object") {
        return [];
    }

    const fixes = [];
    const gm1016MetadataEntries = extractFeatherPreprocessMetadata(
        metadata,
        "GM1016"
    );

    for (const entry of gm1016MetadataEntries) {
        const range = normalizePreprocessedRange(entry);

        if (!range) {
            continue;
        }

        const fixDetail = createFeatherFixDetail(diagnostic, {
            target: null,
            range
        });

        if (!fixDetail) {
            continue;
        }

        const owner = findInnermostBlockForRange(
            ast,
            range.start.index,
            range.end.index
        );

        if (owner && owner !== ast) {
            attachFeatherFixMetadata(owner, [fixDetail]);
        }

        fixes.push(fixDetail);
    }

    const arrayOwners = new WeakMap();

    const visitNode = (node) => {
        if (!node || typeof node !== "object") {
            return;
        }

        for (const value of Object.values(node)) {
            if (!value || typeof value !== "object") {
                continue;
            }

            if (Array.isArray(value)) {
                arrayOwners.set(value, node);
                visitArray(value);
                continue;
            }

            visitNode(value);
        }
    };

    const visitArray = (array) => {
        if (!Array.isArray(array)) {
            return;
        }

        for (let index = 0; index < array.length; index += 1) {
            const item = array[index];

            if (
                item &&
        typeof item === "object" &&
        item.type === "ExpressionStatement"
            ) {
                const fix = removeBooleanLiteralExpression(item, array, index);

                if (fix) {
                    const owner = arrayOwners.get(array) ?? ast;
                    if (owner !== ast) {
                        attachFeatherFixMetadata(owner, [fix]);
                    }
                    fixes.push(fix);
                    array.splice(index, 1);
                    index -= 1;
                    continue;
                }
            }

            visitNode(item);
        }
    };

    function removeBooleanLiteralExpression(
        node,
        parentArray = null,
        index = -1
    ) {
        if (!parentArray || !Array.isArray(parentArray) || index < 0) {
            return null;
        }

        const expression = node.expression;

        if (!isBooleanLiteral(expression)) {
            return null;
        }

        const fixDetail = createFeatherFixDetail(diagnostic, {
            target: null,
            range: {
                start: getNodeStartIndex(node),
                end: getNodeEndIndex(node)
            }
        });

        if (!fixDetail) {
            return null;
        }

        return fixDetail;
    }

    visitNode(ast);

    if (fixes.length === 0) {
        return [];
    }

    return fixes;
}

function extractFeatherPreprocessMetadata(metadata, key) {
    if (!metadata || typeof metadata !== "object") {
        return [];
    }

    const entries = metadata[key];

    return Array.isArray(entries) ? entries.filter(Boolean) : [];
}

function normalizePreprocessedRange(entry) {
    const startIndex = entry?.start?.index;
    const endIndex = entry?.end?.index;

    if (typeof startIndex !== "number" || typeof endIndex !== "number") {
        return null;
    }

    if (endIndex < startIndex) {
        return null;
    }

    const startLine = entry?.start?.line;
    const endLine = entry?.end?.line;

    const startLocation = { index: startIndex };
    const endLocation = { index: endIndex };

    if (typeof startLine === "number") {
        startLocation.line = startLine;
    }

    if (typeof endLine === "number") {
        endLocation.line = endLine;
    }

    return { start: startLocation, end: endLocation };
}

function findInnermostBlockForRange(ast, startIndex, endIndex) {
    if (!ast || typeof ast !== "object") {
        return null;
    }

    let bestMatch = null;

    const visit = (node) => {
        if (!node || typeof node !== "object") {
            return;
        }

        const nodeStart = getNodeStartIndex(node);
        const nodeEnd = getNodeEndIndex(node);

        if (
            typeof nodeStart !== "number" ||
      typeof nodeEnd !== "number" ||
      nodeStart > startIndex ||
      nodeEnd < endIndex
        ) {
            return;
        }

        if (node.type === "BlockStatement") {
            if (!bestMatch) {
                bestMatch = node;
            } else {
                const bestStart = getNodeStartIndex(bestMatch);
                const bestEnd = getNodeEndIndex(bestMatch);

                if (
                    typeof bestStart === "number" &&
          typeof bestEnd === "number" &&
          (nodeStart > bestStart || nodeEnd < bestEnd)
                ) {
                    bestMatch = node;
                }
            }
        }

        for (const value of Object.values(node)) {
            if (Array.isArray(value)) {
                for (const item of value) {
                    visit(item);
                }
                continue;
            }

            visit(value);
        }
    };

    visit(ast);

    return bestMatch;
}

function isBooleanLiteral(node) {
    if (!node || typeof node !== "object") {
        return false;
    }

    if (node.type !== "Literal") {
        return false;
    }

    return (
        node.value === true ||
    node.value === false ||
    node.value === "true" ||
    node.value === "false"
    );
}

function sanitizeMacroDeclaration(node, sourceText, diagnostic) {
    if (!node || typeof node !== "object") {
        return null;
    }

    const tokens = Array.isArray(node.tokens) ? node.tokens : null;
    if (!tokens || tokens.length === 0) {
        return null;
    }

    const lastToken = tokens[tokens.length - 1];
    if (lastToken !== ";") {
        return null;
    }

    const startIndex = node.start?.index;
    const endIndex = node.end?.index;

    if (typeof startIndex !== "number" || typeof endIndex !== "number") {
        return null;
    }

    const originalText = sourceText.slice(startIndex, endIndex + 1);

    // Only strip semicolons that appear at the end of the macro definition.
    const sanitizedText = originalText.replace(
        TRAILING_MACRO_SEMICOLON_PATTERN,
        ""
    );

    if (sanitizedText === originalText) {
        return null;
    }

    node.tokens = tokens.slice(0, tokens.length - 1);
    node._featherMacroText = sanitizedText;

    const fixDetail = createFeatherFixDetail(diagnostic, {
        target: node.name?.name ?? null,
        range: {
            start: getNodeStartIndex(node),
            end: getNodeEndIndex(node)
        }
    });

    if (!fixDetail) {
        return null;
    }

    attachFeatherFixMetadata(node, [fixDetail]);

    return fixDetail;
}

function convertNumericStringArgumentsToNumbers({ ast, diagnostic }) {
    if (!diagnostic || !ast || typeof ast !== "object") {
        return [];
    }

    const fixes = [];

    const visit = (node) => {
        if (!node) {
            return;
        }

        if (Array.isArray(node)) {
            for (const item of node) {
                visit(item);
            }
            return;
        }

        if (typeof node !== "object") {
            return;
        }

        if (node.type === "CallExpression") {
            const args = Array.isArray(node.arguments) ? node.arguments : [];

            for (const argument of args) {
                const fix = convertNumericStringLiteral(argument, diagnostic);

                if (fix) {
                    fixes.push(fix);
                }
            }
        }

        for (const value of Object.values(node)) {
            if (value && typeof value === "object") {
                visit(value);
            }
        }
    };

    visit(ast);

    return fixes;
}

function convertNumericStringLiteral(argument, diagnostic) {
    const literal = extractLiteral(argument);

    if (!literal) {
        return null;
    }

    const rawValue = literal.value;

    if (typeof rawValue !== "string" || rawValue.length < 2) {
        return null;
    }

    if (!rawValue.startsWith('"') || !rawValue.endsWith('"')) {
        return null;
    }

    const numericText = rawValue.slice(1, -1);

    if (!NUMERIC_STRING_LITERAL_PATTERN.test(numericText)) {
        return null;
    }

    literal.value = numericText;

    const fixDetail = createFeatherFixDetail(diagnostic, {
        target: numericText,
        range: {
            start: getNodeStartIndex(literal),
            end: getNodeEndIndex(literal)
        }
    });

    if (!fixDetail) {
        return null;
    }

    attachFeatherFixMetadata(literal, [fixDetail]);

    return fixDetail;
}

function extractLiteral(node) {
    if (!node || typeof node !== "object") {
        return null;
    }

    if (node.type === "Literal") {
        return node;
    }

    if (node.type === "ParenthesizedExpression") {
        return extractLiteral(node.expression);
    }

    return null;
}

function ensureConstructorDeclarationsForNewExpressions({ ast, diagnostic }) {
    if (!diagnostic || !ast || typeof ast !== "object") {
        return [];
    }

    const fixes = [];
    const functionDeclarations = new Map();

    const collectFunctions = (node) => {
        if (!node) {
            return;
        }

        if (Array.isArray(node)) {
            for (const item of node) {
                collectFunctions(item);
            }
            return;
        }

        if (typeof node !== "object") {
            return;
        }

        if (node.type === "FunctionDeclaration") {
            const functionName =
        typeof node.id === "string" && node.id.length > 0 ? node.id : null;

            if (functionName && !functionDeclarations.has(functionName)) {
                functionDeclarations.set(functionName, node);
            }
        }

        for (const value of Object.values(node)) {
            if (value && typeof value === "object") {
                collectFunctions(value);
            }
        }
    };

    collectFunctions(ast);

    if (functionDeclarations.size === 0) {
        return [];
    }

    const convertedFunctions = new Set();

    const visit = (node) => {
        if (!node) {
            return;
        }

        if (Array.isArray(node)) {
            for (const item of node) {
                visit(item);
            }
            return;
        }

        if (typeof node !== "object") {
            return;
        }

        if (node.type === "NewExpression") {
            const expression = node.expression;
            const constructorName =
        expression?.type === "Identifier" && typeof expression.name === "string"
            ? expression.name
            : null;

            if (constructorName) {
                const functionNode = functionDeclarations.get(constructorName);

                if (
                    functionNode &&
          functionNode.type === "FunctionDeclaration" &&
          !convertedFunctions.has(functionNode)
                ) {
                    const fix = convertFunctionDeclarationToConstructor(
                        functionNode,
                        diagnostic
                    );

                    if (fix) {
                        fixes.push(fix);
                        convertedFunctions.add(functionNode);
                    }
                }
            }
        }

        for (const value of Object.values(node)) {
            if (value && typeof value === "object") {
                visit(value);
            }
        }
    };

    visit(ast);

    return fixes;
}

function convertFunctionDeclarationToConstructor(functionNode, diagnostic) {
    if (!functionNode || functionNode.type !== "FunctionDeclaration") {
        return null;
    }

    const fixDetail = createFeatherFixDetail(diagnostic, {
        target: typeof functionNode.id === "string" ? functionNode.id : null,
        range: {
            start: getNodeStartIndex(functionNode),
            end: getNodeEndIndex(functionNode)
        }
    });

    if (!fixDetail) {
        return null;
    }

    functionNode.type = "ConstructorDeclaration";

    if (!Object.hasOwn(functionNode, "parent")) {
        functionNode.parent = null;
    }

    attachFeatherFixMetadata(functionNode, [fixDetail]);

    return fixDetail;
}

function deduplicateLocalVariableDeclarations({ ast, diagnostic }) {
    if (!diagnostic || !ast || typeof ast !== "object") {
        return [];
    }

    const fixes = [];
    const scopeStack = [];

    const pushScope = (initialNames = []) => {
        const scope = new Map();

        if (Array.isArray(initialNames)) {
            for (const name of initialNames) {
                if (typeof name === "string" && name.length > 0) {
                    scope.set(name, true);
                }
            }
        }

        scopeStack.push(scope);
    };

    const popScope = () => {
        scopeStack.pop();
    };

    const declareLocal = (name) => {
        if (typeof name !== "string" || name.length === 0) {
            return true;
        }

        const scope = scopeStack[scopeStack.length - 1];

        if (!scope) {
            return true;
        }

        if (scope.has(name)) {
            return false;
        }

        scope.set(name, true);
        return true;
    };

    const handleVariableDeclaration = (node, parent, property) => {
        const declarations = Array.isArray(node.declarations)
            ? node.declarations
            : [];

        if (declarations.length === 0) {
            return [];
        }

        const retained = [];
        const duplicates = [];

        for (const declarator of declarations) {
            if (!declarator || typeof declarator !== "object") {
                retained.push(declarator);
                continue;
            }

            const name = getVariableDeclaratorName(declarator);

            if (!name) {
                retained.push(declarator);
                continue;
            }

            const isNewDeclaration = declareLocal(name);

            if (isNewDeclaration) {
                retained.push(declarator);
                continue;
            }

            duplicates.push(declarator);
        }

        if (duplicates.length === 0) {
            return [];
        }

        if (!Array.isArray(parent) || typeof property !== "number") {
            return [];
        }

        const fixDetails = [];
        const assignments = [];

        for (const declarator of duplicates) {
            const name = getVariableDeclaratorName(declarator);

            const fixDetail = createFeatherFixDetail(diagnostic, {
                target: name,
                range: {
                    start: getNodeStartIndex(declarator),
                    end: getNodeEndIndex(declarator)
                }
            });

            if (!fixDetail) {
                continue;
            }

            const assignment = createAssignmentFromDeclarator(declarator, node);

            if (assignment) {
                attachFeatherFixMetadata(assignment, [fixDetail]);
                assignments.push(assignment);
            }

            fixDetails.push(fixDetail);
        }

        if (fixDetails.length === 0) {
            return [];
        }

        node.declarations = retained;

        if (retained.length === 0) {
            if (assignments.length > 0) {
                parent.splice(property, 1, ...assignments);
            } else {
                parent.splice(property, 1);
            }
        } else if (assignments.length > 0) {
            parent.splice(property + 1, 0, ...assignments);
        }

        if (retained.length > 0) {
            attachFeatherFixMetadata(node, fixDetails);
        }

        return fixDetails;
    };

    const visit = (node, parent, property) => {
        if (!node) {
            return;
        }

        if (Array.isArray(node)) {
            for (let index = 0; index < node.length; index += 1) {
                const initialLength = node.length;
                visit(node[index], node, index);

                if (node.length < initialLength) {
                    index -= 1;
                }
            }
            return;
        }

        if (typeof node !== "object") {
            return;
        }

        if (isFunctionLikeNode(node)) {
            const paramNames = getFunctionParameterNames(node);

            pushScope(paramNames);

            const params = Array.isArray(node.params) ? node.params : [];
            for (const param of params) {
                visit(param, node, "params");
            }

            visit(node.body, node, "body");
            popScope();
            return;
        }

        if (node.type === "VariableDeclaration" && node.kind === "var") {
            const fixDetails = handleVariableDeclaration(node, parent, property);

            if (Array.isArray(fixDetails) && fixDetails.length > 0) {
                fixes.push(...fixDetails);
            }
        }

        for (const [key, value] of Object.entries(node)) {
            if (key === "body" && isFunctionLikeNode(node)) {
                continue;
            }

            if (!value || typeof value !== "object") {
                continue;
            }

            visit(value, node, key);
        }
    };

    pushScope();
    visit(ast, null, null);
    popScope();

    return fixes;
}

function renameDuplicateFunctionParameters({ ast, diagnostic, options }) {
    if (!diagnostic || !ast || typeof ast !== "object") {
        return [];
    }

    const fixes = [];

    const visit = (node) => {
        if (!node) {
            return;
        }

        if (Array.isArray(node)) {
            node.forEach(visit);
            return;
        }

        if (typeof node !== "object") {
            return;
        }

        if (
            node.type === "FunctionDeclaration" ||
      node.type === "ConstructorDeclaration"
        ) {
            const functionFixes = renameDuplicateParametersInFunction(
                node,
                diagnostic,
                options
            );
            if (Array.isArray(functionFixes) && functionFixes.length > 0) {
                fixes.push(...functionFixes);
            }
        }

        for (const value of Object.values(node)) {
            if (value && typeof value === "object") {
                visit(value);
            }
        }
    };

    visit(ast);

    return fixes;
}

function renameDuplicateParametersInFunction(functionNode, diagnostic) {
    const params = Array.isArray(functionNode?.params) ? functionNode.params : [];

    if (params.length === 0) {
        return [];
    }

    const fixes = [];
    const seenNames = new Set();

    for (let index = 0; index < params.length; index += 1) {
        const param = params[index];
        const identifier = getFunctionParameterIdentifier(param);

        const hasIdentifier =
      identifier &&
      typeof identifier.name === "string" &&
      identifier.name.length > 0;

        if (!hasIdentifier) {
            continue;
        }

        const originalName = identifier.name;

        if (!seenNames.has(originalName)) {
            seenNames.add(originalName);
            continue;
        }

        const range = {
            start: getNodeStartIndex(identifier),
            end: getNodeEndIndex(identifier)
        };

        const fixDetail = createFeatherFixDetail(diagnostic, {
            target: originalName,
            range
        });

        if (fixDetail) {
            attachFeatherFixMetadata(functionNode, [fixDetail]);
            fixes.push(fixDetail);
        }

        params.splice(index, 1);
        index -= 1;
    }

    return fixes;
}

function getFunctionParameterIdentifier(param) {
    if (!param || typeof param !== "object") {
        return null;
    }

    if (param.type === "Identifier") {
        return param;
    }

    if (param.type === "DefaultParameter" && param.left?.type === "Identifier") {
        return param.left;
    }

    if (param.type === "RestParameter" && param.argument?.type === "Identifier") {
        return param.argument;
    }

    return null;
}

function replaceInvalidDeleteStatements({ ast, diagnostic }) {
    if (!diagnostic || !ast || typeof ast !== "object") {
        return [];
    }

    const fixes = [];

    const visit = (node, parent, property) => {
        if (!node) {
            return;
        }

        if (Array.isArray(node)) {
            for (let index = 0; index < node.length; index += 1) {
                visit(node[index], node, index);
            }
            return;
        }

        if (typeof node !== "object") {
            return;
        }

        if (node.type === "DeleteStatement") {
            const fix = convertDeleteStatementToUndefinedAssignment(
                node,
                parent,
                property,
                diagnostic
            );

            if (fix) {
                fixes.push(fix);
                return;
            }
        }

        for (const [key, value] of Object.entries(node)) {
            if (value && typeof value === "object") {
                visit(value, node, key);
            }
        }
    };

    visit(ast, null, null);

    return fixes;
}

function convertDeleteStatementToUndefinedAssignment(
    node,
    parent,
    property,
    diagnostic
) {
    if (!node || node.type !== "DeleteStatement" || !diagnostic) {
        return null;
    }

    if (!isValidDeleteTarget(node.argument)) {
        return null;
    }

    const targetName = getDeleteTargetName(node.argument);
    const assignment = {
        type: "AssignmentExpression",
        operator: "=",
        left: node.argument,
        right: createLiteral("undefined"),
        start: cloneLocation(node.start),
        end: cloneLocation(node.end)
    };

    copyCommentMetadata(node, assignment);

    const fixDetail = createFeatherFixDetail(diagnostic, {
        target: targetName,
        range: {
            start: getNodeStartIndex(node),
            end: getNodeEndIndex(node)
        }
    });

    if (!fixDetail) {
        return null;
    }

    if (!replaceNodeInParent(parent, property, assignment)) {
        return null;
    }

    attachFeatherFixMetadata(assignment, [fixDetail]);

    return fixDetail;
}

function isValidDeleteTarget(node) {
    if (!node || typeof node !== "object") {
        return false;
    }

    if (isIdentifierNode(node)) {
        return true;
    }

    return ALLOWED_DELETE_MEMBER_TYPES.has(node.type);
}

function isIdentifierNode(node) {
    return (
        node &&
    node.type === "Identifier" &&
    typeof node.name === "string" &&
    node.name.length > 0
    );
}

function getDeleteTargetName(node) {
    if (!node || typeof node !== "object") {
        return null;
    }

    if (isIdentifierNode(node)) {
        return node.name;
    }

    if (node.type === "MemberDotExpression") {
        return node.property?.name ?? null;
    }

    return null;
}

function replaceNodeInParent(parent, property, replacement) {
    if (Array.isArray(parent)) {
        if (
            typeof property !== "number" ||
      property < 0 ||
      property >= parent.length
        ) {
            return false;
        }

        parent[property] = replacement;
        return true;
    }

    if (parent && typeof parent === "object" && property != null) {
        parent[property] = replacement;
        return true;
    }

    return false;
}

function convertAllDotAssignmentsToWithStatements({ ast, diagnostic }) {
    if (!diagnostic || !ast || typeof ast !== "object") {
        return [];
    }

    const fixes = [];

    const visit = (node, parent, property) => {
        if (!node) {
            return;
        }

        if (Array.isArray(node)) {
            for (let index = 0; index < node.length; index += 1) {
                visit(node[index], node, index);
            }
            return;
        }

        if (typeof node !== "object") {
            return;
        }

        if (node.type === "AssignmentExpression") {
            const fix = convertAllAssignment(node, parent, property, diagnostic);
            if (fix) {
                fixes.push(fix);
                return;
            }
        }

        for (const [key, value] of Object.entries(node)) {
            if (value && typeof value === "object") {
                visit(value, node, key);
            }
        }
    };

    visit(ast, null, null);

    return fixes;
}

function normalizeFunctionCallArgumentOrder({ ast, diagnostic }) {
    if (!diagnostic || !ast || typeof ast !== "object") {
        return [];
    }

    const fixes = [];
    const state = {
        counter: 0
    };

    const visit = (node, parent, property, ancestors) => {
        if (!node) {
            return;
        }

        const nextAncestors = Array.isArray(ancestors)
            ? ancestors.concat([{ node, parent, property }])
            : [{ node, parent, property }];

        if (Array.isArray(node)) {
            for (let index = 0; index < node.length; index += 1) {
                visit(node[index], node, index, nextAncestors);
            }
            return;
        }

        if (typeof node !== "object") {
            return;
        }

        for (const [key, value] of Object.entries(node)) {
            if (value && typeof value === "object") {
                visit(value, node, key, nextAncestors);
            }
        }

        if (node.type === "CallExpression") {
            const fix = normalizeCallExpressionArguments({
                node,
                parent,
                property,
                diagnostic,
                ancestors: nextAncestors,
                state
            });

            if (fix) {
                fixes.push(fix);
            }
        }
    };

    visit(ast, null, null, []);

    return fixes;
}

function normalizeCallExpressionArguments({
    node,
    parent,
    property,
    diagnostic,
    ancestors,
    state
}) {
    if (!node || node.type !== "CallExpression") {
        return null;
    }

    const args = Array.isArray(node.arguments) ? node.arguments : [];
    if (args.length === 0) {
        return null;
    }

    const callArgumentInfos = [];

    for (let index = 0; index < args.length; index += 1) {
        const argument = args[index];

        if (!argument || argument.type !== "CallExpression") {
            continue;
        }

        callArgumentInfos.push({
            argument,
            index
        });
    }

    if (callArgumentInfos.length < 2) {
        return null;
    }

    const statementContext = findStatementContext(ancestors);

    if (!statementContext) {
        return null;
    }

    const temporaryDeclarations = [];

    for (const { argument, index } of callArgumentInfos) {
        const tempName = buildTemporaryIdentifierName(state);
        const tempIdentifier = createIdentifier(tempName, argument);

        if (!tempIdentifier) {
            continue;
        }

        const declaration = createTemporaryVariableDeclaration(tempName, argument);

        if (!declaration) {
            continue;
        }

        temporaryDeclarations.push({
            declaration,
            index,
            identifier: tempIdentifier
        });
    }

    if (temporaryDeclarations.length !== callArgumentInfos.length) {
        return null;
    }

    const fixDetail = createFeatherFixDetail(diagnostic, {
        target: node.object?.name ?? null,
        range: {
            start: getNodeStartIndex(node),
            end: getNodeEndIndex(node)
        }
    });

    if (!fixDetail) {
        return null;
    }

    for (const { declaration, index, identifier } of temporaryDeclarations) {
        node.arguments[index] = createIdentifier(identifier.name, identifier);
    }

    statementContext.statements.splice(
        statementContext.index,
        0,
        ...temporaryDeclarations.map(({ declaration }) => declaration)
    );

    for (const { declaration } of temporaryDeclarations) {
        attachFeatherFixMetadata(declaration, [fixDetail]);
    }

    attachFeatherFixMetadata(node, [fixDetail]);

    return fixDetail;
}

function buildTemporaryIdentifierName(state) {
    if (!state || typeof state !== "object") {
        return "__feather_call_arg_0";
    }

    const nextIndex = typeof state.counter === "number" ? state.counter : 0;
    state.counter = nextIndex + 1;

    return `__feather_call_arg_${nextIndex}`;
}

function createTemporaryVariableDeclaration(name, init) {
    if (!name || !init || typeof init !== "object") {
        return null;
    }

    const id = createIdentifier(name, init);

    if (!id) {
        return null;
    }

    const declarator = {
        type: "VariableDeclarator",
        id,
        init,
        start: cloneLocation(init.start),
        end: cloneLocation(init.end)
    };

    const declaration = {
        type: "VariableDeclaration",
        declarations: [declarator],
        kind: "var",
        start: cloneLocation(init.start),
        end: cloneLocation(init.end)
    };

    return declaration;
}

function findStatementContext(ancestors) {
    if (!Array.isArray(ancestors)) {
        return null;
    }

    for (let index = ancestors.length - 1; index >= 0; index -= 1) {
        const entry = ancestors[index];

        if (
            !entry ||
      !Array.isArray(entry.parent) ||
      typeof entry.property !== "number"
        ) {
            continue;
        }

        const arrayAncestor = ancestors[index - 1];

        if (!arrayAncestor) {
            continue;
        }

        if (!isStatementArray(arrayAncestor)) {
            continue;
        }

        return {
            statements: entry.parent,
            index: entry.property
        };
    }

    return null;
}

function isStatementArray(entry) {
    if (!entry || !Array.isArray(entry.node)) {
        return false;
    }

    const owner = entry.parent;
    const propertyName = entry.property;

    if (!owner || typeof propertyName !== "string") {
        return false;
    }

    if (propertyName !== "body") {
        return false;
    }

    const parentType = owner?.type;

    return (
        parentType === "Program" ||
    parentType === "BlockStatement" ||
    parentType === "SwitchCase"
    );
}

function convertAllAssignment(node, parent, property, diagnostic) {
    if (!Array.isArray(parent) || typeof property !== "number") {
        return null;
    }

    if (!node || node.type !== "AssignmentExpression" || node.operator !== "=") {
        return null;
    }

    const member = node.left;
    if (!member || member.type !== "MemberDotExpression") {
        return null;
    }

    const object = member.object;
    if (!object || object.type !== "Identifier" || object.name !== "all") {
        return null;
    }

    const propertyIdentifier = member.property;
    if (!propertyIdentifier || propertyIdentifier.type !== "Identifier") {
        return null;
    }

    const normalizedAssignment = {
        type: "AssignmentExpression",
        operator: node.operator,
        left: cloneIdentifier(propertyIdentifier),
        right: node.right,
        start: cloneLocation(node.start),
        end: cloneLocation(node.end)
    };

    const blockStatement = {
        type: "BlockStatement",
        body: [normalizedAssignment],
        start: cloneLocation(node.start),
        end: cloneLocation(node.end)
    };

    const parenthesizedExpression = {
        type: "ParenthesizedExpression",
        expression: cloneIdentifier(object),
        start: cloneLocation(object?.start ?? node.start),
        end: cloneLocation(object?.end ?? node.end)
    };

    const withStatement = {
        type: "WithStatement",
        test: parenthesizedExpression,
        body: blockStatement,
        start: cloneLocation(node.start),
        end: cloneLocation(node.end)
    };

    copyCommentMetadata(node, withStatement);

    const fixDetail = createFeatherFixDetail(diagnostic, {
        target: propertyIdentifier?.name ?? null,
        range: {
            start: getNodeStartIndex(node),
            end: getNodeEndIndex(node)
        }
    });

    if (!fixDetail) {
        return null;
    }

    parent[property] = withStatement;
    attachFeatherFixMetadata(withStatement, [fixDetail]);

    return fixDetail;
}

function ensureBlendEnableIsReset({ ast, diagnostic }) {
    if (!diagnostic || !ast || typeof ast !== "object") {
        return [];
    }

    const fixes = [];

    const visit = (node, parent, property) => {
        if (!node) {
            return;
        }

        if (Array.isArray(node)) {
            for (let index = 0; index < node.length; index += 1) {
                visit(node[index], node, index);
            }
            return;
        }

        if (typeof node !== "object") {
            return;
        }

        if (node.type === "CallExpression") {
            const fix = ensureBlendEnableResetAfterCall(
                node,
                parent,
                property,
                diagnostic
            );

            if (fix) {
                fixes.push(fix);
                return;
            }
        }

        for (const [key, value] of Object.entries(node)) {
            if (value && typeof value === "object") {
                visit(value, node, key);
            }
        }
    };

    visit(ast, null, null);

    return fixes;
}

function ensureBlendEnableResetAfterCall(node, parent, property, diagnostic) {
    if (!Array.isArray(parent) || typeof property !== "number") {
        return null;
    }

    if (!node || node.type !== "CallExpression") {
        return null;
    }

    if (!isIdentifierWithName(node.object, "gpu_set_blendenable")) {
        return null;
    }

    const args = Array.isArray(node.arguments) ? node.arguments : [];

    if (args.length === 0) {
        return null;
    }

    if (!shouldResetBlendEnable(args[0])) {
        return null;
    }

    const siblings = parent;
    let insertionIndex = siblings.length;

    for (let index = property + 1; index < siblings.length; index += 1) {
        const sibling = siblings[index];

        if (isBlendEnableResetCall(sibling)) {
            return null;
        }

        if (!isTriviallyIgnorableStatement(sibling)) {
            insertionIndex = index + 1;
            break;
        }
    }

    const resetCall = createBlendEnableResetCall(node);

    if (!resetCall) {
        return null;
    }

    const fixDetail = createFeatherFixDetail(diagnostic, {
        target: node.object?.name ?? null,
        range: {
            start: getNodeStartIndex(node),
            end: getNodeEndIndex(node)
        }
    });

    if (!fixDetail) {
        return null;
    }

    const previousSibling = siblings[insertionIndex - 1] ?? node;
    const nextSibling = siblings[insertionIndex] ?? null;
    const needsSeparator =
    !isAlphaTestDisableCall(nextSibling) &&
    !nextSibling &&
    insertionIndex > property + 1 &&
    !isTriviallyIgnorableStatement(previousSibling) &&
    !hasOriginalBlankLineBetween(previousSibling, nextSibling);

    if (needsSeparator) {
        siblings.splice(
            insertionIndex,
            0,
            createEmptyStatementLike(previousSibling)
        );
        insertionIndex += 1;
    }

    siblings.splice(insertionIndex, 0, resetCall);
    attachFeatherFixMetadata(resetCall, [fixDetail]);

    return fixDetail;
}

function ensureFileFindFirstBeforeClose({ ast, diagnostic }) {
    if (!diagnostic || !ast || typeof ast !== "object") {
        return [];
    }

    const fixes = [];

    const visit = (node, parent, property) => {
        if (!node) {
            return;
        }

        if (Array.isArray(node)) {
            for (let index = 0; index < node.length; index += 1) {
                visit(node[index], node, index);
            }
            return;
        }

        if (typeof node !== "object") {
            return;
        }

        if (node.type === "CallExpression") {
            const fix = ensureFileFindFirstBeforeCloseCall(
                node,
                parent,
                property,
                diagnostic
            );

            if (fix) {
                fixes.push(fix);
                return;
            }
        }

        for (const [key, value] of Object.entries(node)) {
            if (value && typeof value === "object") {
                visit(value, node, key);
            }
        }
    };

    visit(ast, null, null);

    return fixes;
}

function ensureFileFindFirstBeforeCloseCall(
    node,
    parent,
    property,
    diagnostic
) {
    if (!Array.isArray(parent) || typeof property !== "number") {
        return null;
    }

    if (!node || node.type !== "CallExpression") {
        return null;
    }

    if (!isIdentifierWithName(node.object, "file_find_close")) {
        return null;
    }

    const diagnosticMetadata = Array.isArray(node._appliedFeatherDiagnostics)
        ? node._appliedFeatherDiagnostics
        : [];

    const insertedForSerializedSearch = diagnosticMetadata.some(
        (entry) => entry?.id === "GM2031"
    );

    if (insertedForSerializedSearch) {
        return null;
    }

    const siblings = parent;

    for (let index = property - 1; index >= 0; index -= 1) {
        const sibling = siblings[index];

        if (!sibling) {
            continue;
        }

        if (containsFileFindFirstCall(sibling)) {
            return null;
        }
    }

    const fileFindFirstCall = createFileFindFirstCall(node);

    if (!fileFindFirstCall) {
        return null;
    }

    const fixDetail = createFeatherFixDetail(diagnostic, {
        target: node.object?.name ?? null,
        range: {
            start: getNodeStartIndex(node),
            end: getNodeEndIndex(node)
        }
    });

    if (!fixDetail) {
        return null;
    }

    siblings.splice(property, 0, fileFindFirstCall);
    attachFeatherFixMetadata(fileFindFirstCall, [fixDetail]);

    return fixDetail;
}

function containsFileFindFirstCall(node) {
    if (!node) {
        return false;
    }

    if (Array.isArray(node)) {
        for (const item of node) {
            if (containsFileFindFirstCall(item)) {
                return true;
            }
        }
        return false;
    }

    if (typeof node !== "object") {
        return false;
    }

    if (
        node.type === "FunctionDeclaration" ||
    node.type === "FunctionExpression"
    ) {
        return false;
    }

    if (
        node.type === "CallExpression" &&
    isIdentifierWithName(node.object, "file_find_first")
    ) {
        return true;
    }

    for (const value of Object.values(node)) {
        if (value && typeof value === "object") {
            if (containsFileFindFirstCall(value)) {
                return true;
            }
        }
    }

    return false;
}

function createFileFindFirstCall(template) {
    const identifier = createIdentifier("file_find_first", template?.object);

    if (!identifier) {
        return null;
    }

    const searchPattern = createLiteral('""', null);
    const attributes = createIdentifier("fa_none", null);

    const callExpression = {
        type: "CallExpression",
        object: identifier,
        arguments: []
    };

    if (searchPattern) {
        callExpression.arguments.push(searchPattern);
    }

    if (attributes) {
        callExpression.arguments.push(attributes);
    }

    if (Object.hasOwn(template, "start")) {
        callExpression.start = cloneLocation(template.start);
    }

    if (Object.hasOwn(template, "end")) {
        callExpression.end = cloneLocation(template.end);
    }

    return callExpression;
}

function ensureAlphaTestRefIsReset({ ast, diagnostic }) {
    if (!diagnostic || !ast || typeof ast !== "object") {
        return [];
    }

    const fixes = [];

    const visit = (node, parent, property) => {
        if (!node) {
            return;
        }

        if (Array.isArray(node)) {
            for (let index = 0; index < node.length; index += 1) {
                visit(node[index], node, index);
            }
            return;
        }

        if (typeof node !== "object") {
            return;
        }

        if (node.type === "CallExpression") {
            const fix = ensureAlphaTestRefResetAfterCall(
                node,
                parent,
                property,
                diagnostic
            );

            if (fix) {
                fixes.push(fix);
                return;
            }
        }

        for (const [key, value] of Object.entries(node)) {
            if (value && typeof value === "object") {
                visit(value, node, key);
            }
        }
    };

    visit(ast, null, null);

    return fixes;
}

function ensureConstructorParentsExist({ ast, diagnostic }) {
    if (!diagnostic || !ast || typeof ast !== "object") {
        return [];
    }

    const constructors = new Map();
    const functions = new Map();

    const collect = (node) => {
        if (!node) {
            return;
        }

        if (Array.isArray(node)) {
            for (const entry of node) {
                collect(entry);
            }
            return;
        }

        if (typeof node !== "object") {
            return;
        }

        if (node.type === "ConstructorDeclaration" && typeof node.id === "string") {
            if (!constructors.has(node.id)) {
                constructors.set(node.id, node);
            }
        } else if (
            node.type === "FunctionDeclaration" &&
      typeof node.id === "string"
        ) {
            if (!functions.has(node.id)) {
                functions.set(node.id, node);
            }
        }

        for (const value of Object.values(node)) {
            if (value && typeof value === "object") {
                collect(value);
            }
        }
    };

    collect(ast);

    const fixes = [];

    const visit = (node) => {
        if (!node) {
            return;
        }

        if (Array.isArray(node)) {
            for (const entry of node) {
                visit(entry);
            }
            return;
        }

        if (typeof node !== "object") {
            return;
        }

        if (node.type === "ConstructorDeclaration") {
            const parentClause = node.parent;

            if (parentClause && typeof parentClause === "object") {
                const parentName = parentClause.id;

                if (typeof parentName === "string" && parentName.length > 0) {
                    if (!constructors.has(parentName)) {
                        const fallback = functions.get(parentName);

                        if (fallback && fallback.type === "FunctionDeclaration") {
                            fallback.type = "ConstructorDeclaration";

                            if (!Object.hasOwn(fallback, "parent")) {
                                fallback.parent = null;
                            }

                            constructors.set(parentName, fallback);
                            functions.delete(parentName);

                            const fixDetail = createFeatherFixDetail(diagnostic, {
                                target: parentName,
                                range: {
                                    start: getNodeStartIndex(fallback),
                                    end: getNodeEndIndex(fallback)
                                }
                            });

                            if (fixDetail) {
                                attachFeatherFixMetadata(fallback, [fixDetail]);
                                fixes.push(fixDetail);
                            }
                        } else {
                            const fixDetail = createFeatherFixDetail(diagnostic, {
                                target: parentName,
                                range: {
                                    start: getNodeStartIndex(parentClause),
                                    end: getNodeEndIndex(parentClause)
                                }
                            });

                            if (fixDetail) {
                                node.parent = null;
                                attachFeatherFixMetadata(node, [fixDetail]);
                                fixes.push(fixDetail);
                            }
                        }
                    }
                }
            }
        }

        for (const value of Object.values(node)) {
            if (value && typeof value === "object") {
                visit(value);
            }
        }
    };

    visit(ast);

    return fixes;
}

function ensureAlphaTestRefResetAfterCall(node, parent, property, diagnostic) {
    if (!Array.isArray(parent) || typeof property !== "number") {
        return null;
    }

    if (!node || node.type !== "CallExpression") {
        return null;
    }

    if (!isIdentifierWithName(node.object, "gpu_set_alphatestref")) {
        return null;
    }

    const args = Array.isArray(node.arguments) ? node.arguments : [];

    if (args.length === 0) {
        return null;
    }

    if (isLiteralZero(args[0])) {
        return null;
    }

    const siblings = parent;
    let insertionIndex = siblings.length;

    for (let index = property + 1; index < siblings.length; index += 1) {
        const sibling = siblings[index];

        if (isAlphaTestRefResetCall(sibling)) {
            return null;
        }

        if (isAlphaTestDisableCall(sibling)) {
            insertionIndex = index;
            break;
        }
    }

    const resetCall = createAlphaTestRefResetCall(node);

    if (!resetCall) {
        return null;
    }

    const fixDetail = createFeatherFixDetail(diagnostic, {
        target: node.object?.name ?? null,
        range: {
            start: getNodeStartIndex(node),
            end: getNodeEndIndex(node)
        }
    });

    if (!fixDetail) {
        return null;
    }

    const previousSibling = siblings[insertionIndex - 1] ?? node;
    const nextSibling = siblings[insertionIndex] ?? null;
    const shouldInsertSeparator =
    !nextSibling &&
    insertionIndex > property + 1 &&
    !isTriviallyIgnorableStatement(previousSibling) &&
    !hasOriginalBlankLineBetween(previousSibling, nextSibling) &&
    !isAlphaTestDisableCall(nextSibling);

    if (shouldInsertSeparator) {
        siblings.splice(
            insertionIndex,
            0,
            createEmptyStatementLike(previousSibling)
        );
        insertionIndex += 1;
    }

    siblings.splice(insertionIndex, 0, resetCall);
    attachFeatherFixMetadata(resetCall, [fixDetail]);

    return fixDetail;
}

function ensureTextureRepeatIsReset({ ast, diagnostic }) {
    if (!diagnostic || !ast || typeof ast !== "object") {
        return [];
    }

    const fixes = [];

    const visit = (node, parent, property) => {
        if (!node) {
            return;
        }

        if (Array.isArray(node)) {
            for (let index = 0; index < node.length; index += 1) {
                visit(node[index], node, index);
            }
            return;
        }

        if (typeof node !== "object") {
            return;
        }

        if (node.type === "CallExpression") {
            const fix = ensureTextureRepeatResetAfterCall(
                node,
                parent,
                property,
                diagnostic
            );

            if (fix) {
                fixes.push(fix);
                return;
            }
        }

        for (const [key, value] of Object.entries(node)) {
            if (value && typeof value === "object") {
                visit(value, node, key);
            }
        }
    };

    visit(ast, null, null);

    return fixes;
}

function ensureTextureRepeatResetAfterCall(node, parent, property, diagnostic) {
    if (!Array.isArray(parent) || typeof property !== "number") {
        return null;
    }

    if (!node || node.type !== "CallExpression") {
        return null;
    }

    if (!isIdentifierWithName(node.object, "gpu_set_texrepeat")) {
        return null;
    }

    const args = Array.isArray(node.arguments) ? node.arguments : [];

    if (args.length === 0) {
        return null;
    }

    if (!shouldResetTextureRepeat(args[0])) {
        return null;
    }

    const siblings = parent;
    let insertionIndex = siblings.length;

    for (let index = property + 1; index < siblings.length; index += 1) {
        const sibling = siblings[index];

        if (isTextureRepeatResetCall(sibling)) {
            return null;
        }

        if (!isTriviallyIgnorableStatement(sibling)) {
            insertionIndex = index + 1;
            break;
        }
    }

    const resetCall = createTextureRepeatResetCall(node);

    if (!resetCall) {
        return null;
    }

    const fixDetail = createFeatherFixDetail(diagnostic, {
        target: node.object?.name ?? null,
        range: {
            start: getNodeStartIndex(node),
            end: getNodeEndIndex(node)
        }
    });

    if (!fixDetail) {
        return null;
    }

    const previousSibling = siblings[insertionIndex - 1] ?? node;
    const nextSibling = siblings[insertionIndex] ?? null;
    const needsSeparator =
    insertionIndex > property + 1 &&
    !isTriviallyIgnorableStatement(previousSibling) &&
    !hasOriginalBlankLineBetween(previousSibling, nextSibling);

    if (needsSeparator) {
        siblings.splice(
            insertionIndex,
            0,
            createEmptyStatementLike(previousSibling)
        );
        insertionIndex += 1;
    }

    siblings.splice(insertionIndex, 0, resetCall);
    attachFeatherFixMetadata(resetCall, [fixDetail]);

    return fixDetail;
}

function isTriviallyIgnorableStatement(node) {
    if (!node || typeof node !== "object") {
        return true;
    }

    if (node.type === "EmptyStatement") {
        return true;
    }

    if (Array.isArray(node)) {
        return node.length === 0;
    }

    return false;
}

function createEmptyStatementLike(template) {
    const empty = { type: "EmptyStatement" };

    if (template && typeof template === "object") {
        if (Object.hasOwn(template, "start")) {
            empty.start = cloneLocation(template.start);
        }

        if (Object.hasOwn(template, "end")) {
            empty.end = cloneLocation(template.end);
        }
    }

    return empty;
}

function hasOriginalBlankLineBetween(beforeNode, afterNode) {
    const beforeEndLine =
    typeof beforeNode?.end?.line === "number" ? beforeNode.end.line : null;
    const afterStartLine =
    typeof afterNode?.start?.line === "number" ? afterNode.start.line : null;

    if (beforeEndLine == null || afterStartLine == null) {
        return false;
    }

    return afterStartLine > beforeEndLine + 1;
}

function ensureFileFindSearchesAreSerialized({ ast, diagnostic }) {
    if (!diagnostic || !ast || typeof ast !== "object") {
        return [];
    }

    const fixes = [];
    const state = createFileFindState();

    processStatementBlock(getProgramStatements(ast), state);

    return fixes;

    function processStatementBlock(statements, currentState) {
        if (
            !Array.isArray(statements) ||
      statements.length === 0 ||
      !currentState
        ) {
            return;
        }

        let index = 0;

        while (index < statements.length) {
            const statement = statements[index];

            if (isFileFindCloseStatement(statement)) {
                currentState.openCount = Math.max(currentState.openCount - 1, 0);
                index += 1;
                continue;
            }

            const callNode = getFileFindFirstCallFromStatement(statement);

            if (callNode && currentState.openCount > 0) {
                const insertion = insertFileFindCloseBefore(
                    statements,
                    index,
                    callNode
                );

                if (insertion?.fixDetail) {
                    fixes.push(insertion.fixDetail);
                    currentState.openCount = Math.max(currentState.openCount - 1, 0);
                    index += insertion.insertedBefore;
                    continue;
                }
            }

            if (callNode) {
                currentState.openCount += 1;
            }

            handleNestedStatements(statement, currentState);
            index += 1;
        }
    }

    function handleNestedStatements(statement, currentState) {
        if (!statement || typeof statement !== "object" || !currentState) {
            return;
        }

        switch (statement.type) {
            case "BlockStatement": {
                processStatementBlock(statement.body ?? [], currentState);
                break;
            }
            case "IfStatement": {
                processBranch(statement, "consequent", currentState);

                if (statement.alternate) {
                    processBranch(statement, "alternate", currentState);
                }

                break;
            }
            case "WhileStatement":
            case "RepeatStatement":
            case "DoWhileStatement":
            case "ForStatement": {
                processBranch(statement, "body", currentState);
                break;
            }
            case "SwitchStatement": {
                const cases = Array.isArray(statement.cases) ? statement.cases : [];

                for (const caseClause of cases) {
                    const branchState = cloneFileFindState(currentState);
                    processStatementBlock(caseClause?.consequent ?? [], branchState);
                }
                break;
            }
            case "TryStatement": {
                if (statement.block) {
                    processStatementBlock(statement.block.body ?? [], currentState);
                }

                if (statement.handler) {
                    processBranch(statement.handler, "body", currentState);
                }

                if (statement.finalizer) {
                    processStatementBlock(statement.finalizer.body ?? [], currentState);
                }
                break;
            }
            default:
                break;
        }
    }

    function processBranch(parent, key, currentState) {
        if (!parent || typeof parent !== "object" || !currentState) {
            return;
        }

        const statements = getBranchStatements(parent, key);

        if (!statements) {
            return;
        }

        const branchState = cloneFileFindState(currentState);
        processStatementBlock(statements, branchState);
    }

    function getBranchStatements(parent, key) {
        if (!parent || typeof parent !== "object" || !key) {
            return null;
        }

        let target = parent[key];

        if (!target) {
            return null;
        }

        if (target.type !== "BlockStatement") {
            target = ensureBlockStatement(parent, key, target);
        }

        if (!target || target.type !== "BlockStatement") {
            return null;
        }

        return Array.isArray(target.body) ? target.body : [];
    }

    function insertFileFindCloseBefore(statements, index, callNode) {
        if (!Array.isArray(statements) || typeof index !== "number") {
            return null;
        }

        const closeCall = createFileFindCloseCall(callNode);

        if (!closeCall) {
            return null;
        }

        const fixDetail = createFeatherFixDetail(diagnostic, {
            target: callNode?.object?.name ?? null,
            range: {
                start: getNodeStartIndex(callNode),
                end: getNodeEndIndex(callNode)
            }
        });

        if (!fixDetail) {
            return null;
        }

        attachFeatherFixMetadata(closeCall, [fixDetail]);
        statements.splice(index, 0, closeCall);

        return {
            fixDetail,
            insertedBefore: 1
        };
    }

    function getFileFindFirstCallFromStatement(statement) {
        if (!statement || typeof statement !== "object") {
            return null;
        }

        switch (statement.type) {
            case "CallExpression":
                return isIdentifierWithName(statement.object, "file_find_first")
                    ? statement
                    : null;
            case "AssignmentExpression":
                return getFileFindFirstCallFromExpression(statement.right);
            case "VariableDeclaration": {
                const declarations = Array.isArray(statement.declarations)
                    ? statement.declarations
                    : [];

                for (const declarator of declarations) {
                    const call = getFileFindFirstCallFromExpression(declarator?.init);
                    if (call) {
                        return call;
                    }
                }
                return null;
            }
            case "ReturnStatement":
            case "ThrowStatement":
                return getFileFindFirstCallFromExpression(statement.argument);
            case "ExpressionStatement":
                return getFileFindFirstCallFromExpression(statement.expression);
            default:
                return null;
        }
    }

    function getFileFindFirstCallFromExpression(expression) {
        if (!expression || typeof expression !== "object") {
            return null;
        }

        if (expression.type === "CallExpression") {
            return isIdentifierWithName(expression.object, "file_find_first")
                ? expression
                : null;
        }

        if (expression.type === "ParenthesizedExpression") {
            return getFileFindFirstCallFromExpression(expression.expression);
        }

        if (expression.type === "AssignmentExpression") {
            return getFileFindFirstCallFromExpression(expression.right);
        }

        if (expression.type === "SequenceExpression") {
            const expressions = Array.isArray(expression.expressions)
                ? expression.expressions
                : [];

            for (const item of expressions) {
                const call = getFileFindFirstCallFromExpression(item);
                if (call) {
                    return call;
                }
            }
        }

        if (
            expression.type === "BinaryExpression" ||
      expression.type === "LogicalExpression"
        ) {
            const leftCall = getFileFindFirstCallFromExpression(expression.left);
            if (leftCall) {
                return leftCall;
            }

            return getFileFindFirstCallFromExpression(expression.right);
        }

        if (
            expression.type === "ConditionalExpression" ||
      expression.type === "TernaryExpression"
        ) {
            const consequentCall = getFileFindFirstCallFromExpression(
                expression.consequent
            );
            if (consequentCall) {
                return consequentCall;
            }

            return getFileFindFirstCallFromExpression(expression.alternate);
        }

        return null;
    }

    function isFileFindCloseStatement(statement) {
        if (!statement || typeof statement !== "object") {
            return false;
        }

        if (statement.type === "CallExpression") {
            return isIdentifierWithName(statement.object, "file_find_close");
        }

        if (statement.type === "ExpressionStatement") {
            return isFileFindCloseStatement(statement.expression);
        }

        if (
            statement.type === "ReturnStatement" ||
      statement.type === "ThrowStatement"
        ) {
            return isFileFindCloseStatement(statement.argument);
        }

        return false;
    }

    function getProgramStatements(node) {
        if (!node || typeof node !== "object") {
            return [];
        }

        if (Array.isArray(node.body)) {
            return node.body;
        }

        if (node.body && Array.isArray(node.body.body)) {
            return node.body.body;
        }

        return [];
    }

    function createFileFindState() {
        return {
            openCount: 0
        };
    }

    function cloneFileFindState(existing) {
        if (!existing || typeof existing !== "object") {
            return createFileFindState();
        }

        return {
            openCount: existing.openCount ?? 0
        };
    }

    function createFileFindCloseCall(template) {
        const identifier = createIdentifier(
            "file_find_close",
            template?.object ?? template
        );

        if (!identifier) {
            return null;
        }

        const callExpression = {
            type: "CallExpression",
            object: identifier,
            arguments: []
        };

        if (Object.hasOwn(template, "start")) {
            callExpression.start = cloneLocation(template.start);
        }

        if (Object.hasOwn(template, "end")) {
            callExpression.end = cloneLocation(template.end);
        }

        return callExpression;
    }

    function ensureBlockStatement(parent, key, statement) {
        if (!parent || typeof parent !== "object" || !key) {
            return null;
        }

        if (!statement || typeof statement !== "object") {
            return null;
        }

        const block = {
            type: "BlockStatement",
            body: [statement]
        };

        if (Object.hasOwn(statement, "start")) {
            block.start = cloneLocation(statement.start);
        }

        if (Object.hasOwn(statement, "end")) {
            block.end = cloneLocation(statement.end);
        }

        parent[key] = block;

        return block;
    }
}

function harmonizeTexturePointerTernaries({ ast, diagnostic }) {
    if (!diagnostic || !ast || typeof ast !== "object") {
        return [];
    }

    const fixes = [];

    const visit = (node, parent, property) => {
        if (!node) {
            return;
        }

        if (Array.isArray(node)) {
            for (let index = 0; index < node.length; index += 1) {
                visit(node[index], node, index);
            }
            return;
        }

        if (typeof node !== "object") {
            return;
        }

        if (node.type === "TernaryExpression") {
            const fix = harmonizeTexturePointerTernary(
                node,
                parent,
                property,
                diagnostic
            );

            if (fix) {
                fixes.push(fix);
                return;
            }
        }

        for (const [key, value] of Object.entries(node)) {
            if (value && typeof value === "object") {
                visit(value, node, key);
            }
        }
    };

    visit(ast, null, null);

    return fixes;
}

const INSTANCE_CREATE_FUNCTION_NAMES = new Set([
    "instance_create_layer",
    "instance_create_depth",
    "instance_create_depth_ext",
    "instance_create_layer_ext",
    "instance_create_at",
    "instance_create",
    "instance_create_z"
]);

function annotateInstanceVariableStructAssignments({ ast, diagnostic }) {
    if (!diagnostic || !ast || typeof ast !== "object") {
        return [];
    }

    const fixes = [];

    const visit = (node) => {
        if (!node) {
            return;
        }

        if (Array.isArray(node)) {
            for (const entry of node) {
                visit(entry);
            }
            return;
        }

        if (typeof node !== "object") {
            return;
        }

        if (node.type === "CallExpression") {
            const callFixes = annotateInstanceCreateCall(node, diagnostic);

            if (Array.isArray(callFixes) && callFixes.length > 0) {
                fixes.push(...callFixes);
            }
        }

        for (const value of Object.values(node)) {
            if (value && typeof value === "object") {
                visit(value);
            }
        }
    };

    visit(ast);

    return fixes;
}

function annotateInstanceCreateCall(node, diagnostic) {
    if (!node || node.type !== "CallExpression") {
        return [];
    }

    if (!isInstanceCreateIdentifier(node.object)) {
        return [];
    }

    const structArgument = findStructArgument(node.arguments);

    if (!structArgument) {
        return [];
    }

    return annotateVariableStructProperties(structArgument, diagnostic);
}

function isInstanceCreateIdentifier(node) {
    if (!node || node.type !== "Identifier") {
        return false;
    }

    if (INSTANCE_CREATE_FUNCTION_NAMES.has(node.name)) {
        return true;
    }

    return node.name?.startsWith?.("instance_create_") ?? false;
}

function findStructArgument(args) {
    if (!Array.isArray(args) || args.length === 0) {
        return null;
    }

    for (let index = args.length - 1; index >= 0; index -= 1) {
        const candidate = args[index];

        if (candidate && candidate.type === "StructExpression") {
            return candidate;
        }
    }

    return null;
}

function annotateVariableStructProperties(structExpression, diagnostic) {
    if (!structExpression || structExpression.type !== "StructExpression") {
        return [];
    }

    const properties = Array.isArray(structExpression.properties)
        ? structExpression.properties
        : [];

    if (properties.length === 0) {
        return [];
    }

    const fixes = [];

    for (const property of properties) {
        const fixDetail = annotateVariableStructProperty(property, diagnostic);

        if (fixDetail) {
            fixes.push(fixDetail);
        }
    }

    return fixes;
}

function annotateVariableStructProperty(property, diagnostic) {
    if (!property || property.type !== "Property") {
        return null;
    }

    const value = property.value;

    if (!value || value.type !== "Identifier" || typeof value.name !== "string") {
        return null;
    }

    const fixDetail = createFeatherFixDetail(diagnostic, {
        target: value.name,
        range: {
            start: getNodeStartIndex(property),
            end: getNodeEndIndex(property)
        },
        automatic: false
    });

    if (!fixDetail) {
        return null;
    }

    attachFeatherFixMetadata(property, [fixDetail]);

    return fixDetail;
}

function harmonizeTexturePointerTernary(node, parent, property, diagnostic) {
    if (!node || node.type !== "TernaryExpression") {
        return null;
    }

    if (
        !parent ||
    parent.type !== "AssignmentExpression" ||
    property !== "right"
    ) {
        return null;
    }

    if (!isSpriteGetTextureCall(node.consequent)) {
        return null;
    }

    const alternate = node.alternate;

    if (!isNegativeOneLiteral(alternate)) {
        return null;
    }

    const pointerIdentifier = createIdentifier("pointer_null", alternate);

    if (!pointerIdentifier) {
        return null;
    }

    copyCommentMetadata(alternate, pointerIdentifier);
    node.alternate = pointerIdentifier;

    const fixDetail = createFeatherFixDetail(diagnostic, {
        target: isIdentifier(parent.left) ? parent.left.name : null,
        range: {
            start: getNodeStartIndex(node),
            end: getNodeEndIndex(node)
        }
    });

    if (!fixDetail) {
        return null;
    }

    attachFeatherFixMetadata(node, [fixDetail]);

    return fixDetail;
}

function createAssignmentFromDeclarator(declarator, declarationNode) {
    if (!declarator || typeof declarator !== "object") {
        return null;
    }

    const identifier = declarator.id;

    if (!isIdentifier(identifier)) {
        return null;
    }

    if (!declarator.init) {
        return null;
    }

    const assignment = {
        type: "AssignmentExpression",
        operator: "=",
        left: cloneIdentifier(identifier),
        right: declarator.init,
        start: cloneLocation(declarator.start ?? declarationNode?.start),
        end: cloneLocation(declarator.end ?? declarationNode?.end)
    };

    copyCommentMetadata(declarator, assignment);

    return assignment;
}

function isFunctionLikeNode(node) {
    if (!node || typeof node !== "object") {
        return false;
    }

    if (typeof node.type !== "string") {
        return false;
    }

    return FUNCTION_LIKE_TYPES.has(node.type);
}

function getFunctionParameterNames(node) {
    const params = Array.isArray(node?.params) ? node.params : [];
    const names = [];

    for (const param of params) {
        if (!param || typeof param !== "object") {
            continue;
        }

        if (isIdentifier(param)) {
            if (param.name) {
                names.push(param.name);
            }
            continue;
        }

        if (param.type === "DefaultParameter" && isIdentifier(param.left)) {
            if (param.left.name) {
                names.push(param.left.name);
            }
            continue;
        }
    }

    return names;
}

function getVariableDeclaratorName(declarator) {
    if (!declarator || typeof declarator !== "object") {
        return null;
    }

    const identifier = declarator.id;

    if (!isIdentifier(identifier)) {
        return null;
    }

    return identifier.name ?? null;
}

function cloneIdentifier(node) {
    if (!node || node.type !== "Identifier") {
        return null;
    }

    const cloned = {
        type: "Identifier",
        name: node.name
    };

    if (Object.hasOwn(node, "start")) {
        cloned.start = cloneLocation(node.start);
    }

    if (Object.hasOwn(node, "end")) {
        cloned.end = cloneLocation(node.end);
    }

    return cloned;
}

function copyCommentMetadata(source, target) {
    if (!source || !target) {
        return;
    }

    ["leadingComments", "trailingComments", "innerComments", "comments"].forEach(
        (key) => {
            if (Object.hasOwn(source, key)) {
                target[key] = source[key];
            }
        }
    );
}

function extractIdentifierNameFromLiteral(value) {
    if (typeof value !== "string") {
        return null;
    }

    const stripped = stripStringQuotes(value);
    if (!stripped) {
        return null;
    }

    if (!IDENTIFIER_NAME_PATTERN.test(stripped)) {
        return null;
    }

    return stripped;
}

function stripStringQuotes(value) {
    if (typeof value !== "string" || value.length < 2) {
        return null;
    }

    const firstChar = value[0];
    const lastChar = value[value.length - 1];

    if ((firstChar === '"' || firstChar === "'") && firstChar === lastChar) {
        return value.slice(1, -1);
    }

    return null;
}

function isIdentifierWithName(node, name) {
    if (!node || node.type !== "Identifier") {
        return false;
    }

    return node.name === name;
}

function isIdentifier(node) {
    return !!node && node.type === "Identifier";
}

function isLiteralZero(node) {
    if (!node || node.type !== "Literal") {
        return false;
    }

    return node.value === "0" || node.value === 0;
}

function isLiteralOne(node) {
    if (!node || node.type !== "Literal") {
        return false;
    }

    return node.value === "1" || node.value === 1;
}

function isLiteralTrue(node) {
    if (!node || node.type !== "Literal") {
        return false;
    }

    return node.value === "true" || node.value === true;
}

function isLiteralFalse(node) {
    if (!node || node.type !== "Literal") {
        return false;
    }

    return node.value === "false" || node.value === false;
}

function isAlphaTestRefResetCall(node) {
    if (!node || node.type !== "CallExpression") {
        return false;
    }

    if (!isIdentifierWithName(node.object, "gpu_set_alphatestref")) {
        return false;
    }

    const args = Array.isArray(node.arguments) ? node.arguments : [];

    if (args.length === 0) {
        return false;
    }

    return isLiteralZero(args[0]);
}

function isAlphaTestDisableCall(node) {
    if (!node || node.type !== "CallExpression") {
        return false;
    }

    if (!isIdentifierWithName(node.object, "gpu_set_alphatestenable")) {
        return false;
    }

    const args = Array.isArray(node.arguments) ? node.arguments : [];

    if (args.length === 0) {
        return false;
    }

    const [argument] = args;

    return isLiteralFalse(argument) || isLiteralZero(argument);
}

function createAlphaTestRefResetCall(template) {
    if (!template || template.type !== "CallExpression") {
        return null;
    }

    const identifier = cloneIdentifier(template.object);

    if (!identifier || identifier.name !== "gpu_set_alphatestref") {
        return null;
    }

    const literalZero = createLiteral("0", template.arguments?.[0]);

    const callExpression = {
        type: "CallExpression",
        object: identifier,
        arguments: [literalZero]
    };

    if (Object.hasOwn(template, "start")) {
        callExpression.start = cloneLocation(template.start);
    }

    if (Object.hasOwn(template, "end")) {
        callExpression.end = cloneLocation(template.end);
    }

    return callExpression;
}

function shouldResetBlendEnable(argument) {
    if (!argument || typeof argument !== "object") {
        return false;
    }

    return isLiteralFalse(argument) || isLiteralZero(argument);
}

function shouldResetTextureRepeat(argument) {
    if (!argument || typeof argument !== "object") {
        return false;
    }

    if (isLiteralFalse(argument) || isLiteralZero(argument)) {
        return false;
    }

    return isLiteralTrue(argument) || isLiteralOne(argument);
}

function isTextureRepeatResetCall(node) {
    if (!node || node.type !== "CallExpression") {
        return false;
    }

    if (!isIdentifierWithName(node.object, "gpu_set_texrepeat")) {
        return false;
    }

    const args = Array.isArray(node.arguments) ? node.arguments : [];

    if (args.length === 0) {
        return false;
    }

    const [argument] = args;

    return isLiteralFalse(argument) || isLiteralZero(argument);
}

function createTextureRepeatResetCall(template) {
    if (!template || template.type !== "CallExpression") {
        return null;
    }

    const identifier = cloneIdentifier(template.object);

    if (!identifier || identifier.name !== "gpu_set_texrepeat") {
        return null;
    }

    const literalFalse = createLiteral("false", template.arguments?.[0]);

    const callExpression = {
        type: "CallExpression",
        object: identifier,
        arguments: [literalFalse]
    };

    if (Object.hasOwn(template, "start")) {
        callExpression.start = cloneLocation(template.start);
    }

    if (Object.hasOwn(template, "end")) {
        callExpression.end = cloneLocation(template.end);
    }

    return callExpression;
}

function isBlendEnableResetCall(node) {
    if (!node || node.type !== "CallExpression") {
        return false;
    }

    if (!isIdentifierWithName(node.object, "gpu_set_blendenable")) {
        return false;
    }

    const args = Array.isArray(node.arguments) ? node.arguments : [];

    if (args.length === 0) {
        return false;
    }

    const [argument] = args;

    return isLiteralTrue(argument) || isLiteralOne(argument);
}

function createBlendEnableResetCall(template) {
    if (!template || template.type !== "CallExpression") {
        return null;
    }

    const identifier = cloneIdentifier(template.object);

    if (!identifier || identifier.name !== "gpu_set_blendenable") {
        return null;
    }

    const literalTrue = createLiteral("true", template.arguments?.[0]);

    const callExpression = {
        type: "CallExpression",
        object: identifier,
        arguments: [literalTrue]
    };

    if (Object.hasOwn(template, "start")) {
        callExpression.start = cloneLocation(template.start);
    }

    if (Object.hasOwn(template, "end")) {
        callExpression.end = cloneLocation(template.end);
    }

    return callExpression;
}

function createLiteral(value, template) {
    const literalValue = typeof value === "number" ? String(value) : value;

    const literal = {
        type: "Literal",
        value: literalValue
    };

    if (template && typeof template === "object") {
        if (Object.hasOwn(template, "start")) {
            literal.start = cloneLocation(template.start);
        }

        if (Object.hasOwn(template, "end")) {
            literal.end = cloneLocation(template.end);
        }
    }

    return literal;
}

function reorderOptionalParameters({ ast, diagnostic }) {
    if (!diagnostic || !ast || typeof ast !== "object") {
        return [];
    }

    const fixes = [];

    const visit = (node) => {
        if (!node) {
            return;
        }

        if (Array.isArray(node)) {
            for (const item of node) {
                visit(item);
            }
            return;
        }

        if (typeof node !== "object") {
            return;
        }

        if (node.type === "FunctionDeclaration") {
            const fix = reorderFunctionOptionalParameters(node, diagnostic);

            if (fix) {
                fixes.push(fix);
            }
        }

        for (const value of Object.values(node)) {
            if (value && typeof value === "object") {
                visit(value);
            }
        }
    };

    visit(ast);

    return fixes;
}

function reorderFunctionOptionalParameters(node, diagnostic) {
    if (!node || node.type !== "FunctionDeclaration") {
        return null;
    }

    const params = Array.isArray(node.params) ? node.params : null;

    if (!params || params.length === 0) {
        return null;
    }

    let encounteredOptional = false;
    let needsReordering = false;

    for (const param of params) {
        if (isOptionalParameter(param)) {
            encounteredOptional = true;
        } else if (encounteredOptional) {
            needsReordering = true;
            break;
        }
    }

    if (!needsReordering) {
        return null;
    }

    const requiredParams = [];
    const optionalParams = [];

    for (const param of params) {
        if (isOptionalParameter(param)) {
            optionalParams.push(param);
        } else {
            requiredParams.push(param);
        }
    }

    const reorderedParams = requiredParams.concat(optionalParams);

    if (reorderedParams.length !== params.length) {
        return null;
    }

    node.params = reorderedParams;

    const fixDetail = createFeatherFixDetail(diagnostic, {
        target: getFunctionIdentifierName(node),
        range: {
            start: getNodeStartIndex(node),
            end: getNodeEndIndex(node)
        }
    });

    if (!fixDetail) {
        return null;
    }

    attachFeatherFixMetadata(node, [fixDetail]);

    return fixDetail;
}

function isOptionalParameter(parameter) {
    return parameter?.type === "DefaultParameter";
}

function getFunctionIdentifierName(node) {
    if (!node) {
        return null;
    }

    const { id, name, key } = node;

    if (typeof id === "string") {
        return id;
    }

    if (id && typeof id === "object") {
        if (typeof id.name === "string") {
            return id.name;
        }

        if (id.type === "Identifier" && typeof id.name === "string") {
            return id.name;
        }
    }

    if (typeof name === "string") {
        return name;
    }

    if (key && typeof key === "object" && typeof key.name === "string") {
        return key.name;
    }

    return null;
}

function sanitizeMalformedJsDocTypes({ ast, diagnostic, typeSystemInfo }) {
    if (!diagnostic || !ast || typeof ast !== "object") {
        return [];
    }

    const comments = collectCommentNodes(ast);

    if (comments.length === 0) {
        return [];
    }

    const fixes = [];

    for (const comment of comments) {
        const result = sanitizeDocCommentType(comment, typeSystemInfo);

        if (!result) {
            continue;
        }

        const fixDetail = createFeatherFixDetail(diagnostic, {
            target: result.target ?? null,
            range: {
                start: getNodeStartIndex(comment),
                end: getNodeEndIndex(comment)
            }
        });

        if (!fixDetail) {
            continue;
        }

        attachFeatherFixMetadata(comment, [fixDetail]);
        fixes.push(fixDetail);
    }

    return fixes;
}

function sanitizeDocCommentType(comment, typeSystemInfo) {
    if (!comment || comment.type !== "CommentLine") {
        return null;
    }

    const rawValue = typeof comment.value === "string" ? comment.value : "";

    if (
        !rawValue ||
    rawValue.indexOf("@") === -1 ||
    rawValue.indexOf("{") === -1
    ) {
        return null;
    }

    const tagMatch = rawValue.match(/\/\s*@([A-Za-z]+)/);

    if (!tagMatch) {
        return null;
    }

    const tagName = tagMatch[1]?.toLowerCase();

    if (tagName !== "param" && tagName !== "return" && tagName !== "returns") {
        return null;
    }

    const annotation = extractTypeAnnotation(rawValue);

    if (!annotation) {
        return null;
    }

    const { beforeBrace, typeText, remainder, hadClosingBrace } = annotation;

    if (typeof typeText !== "string") {
        return null;
    }

    const sanitizedType = sanitizeTypeAnnotationText(typeText, typeSystemInfo);
    const needsClosingBrace = hadClosingBrace === false;
    const hasTypeChange = sanitizedType !== typeText.trim();

    if (!hasTypeChange && !needsClosingBrace) {
        return null;
    }

    const updatedValue = `${beforeBrace}${sanitizedType}}${remainder}`;

    if (updatedValue === rawValue) {
        return null;
    }

    comment.value = updatedValue;

    if (typeof comment.raw === "string") {
        comment.raw = `//${updatedValue}`;
    }

    const target =
    tagName === "param"
        ? extractParameterNameFromDocRemainder(remainder)
        : null;

    return {
        target
    };
}

function extractTypeAnnotation(value) {
    if (typeof value !== "string") {
        return null;
    }

    const braceIndex = value.indexOf("{");

    if (braceIndex === -1) {
        return null;
    }

    const beforeBrace = value.slice(0, braceIndex + 1);
    const afterBrace = value.slice(braceIndex + 1);

    const closingIndex = afterBrace.indexOf("}");
    let typeText;
    let remainder;
    let hadClosingBrace = true;

    if (closingIndex === -1) {
        const split = splitTypeAndRemainder(afterBrace);
        typeText = split.type;
        remainder = split.remainder;
        hadClosingBrace = false;
    } else {
        typeText = afterBrace.slice(0, closingIndex);
        remainder = afterBrace.slice(closingIndex + 1);
    }

    const trimmedType = typeof typeText === "string" ? typeText.trim() : "";

    return {
        beforeBrace,
        typeText: trimmedType,
        remainder,
        hadClosingBrace
    };
}

function splitTypeAndRemainder(text) {
    if (typeof text !== "string") {
        return { type: "", remainder: "" };
    }

    let depthSquare = 0;
    let depthAngle = 0;
    let depthParen = 0;

    for (let index = 0; index < text.length; index += 1) {
        const char = text[index];

        if (char === "[") {
            depthSquare += 1;
        } else if (char === "]") {
            depthSquare = Math.max(0, depthSquare - 1);
        } else if (char === "<") {
            depthAngle += 1;
        } else if (char === ">") {
            depthAngle = Math.max(0, depthAngle - 1);
        } else if (char === "(") {
            depthParen += 1;
        } else if (char === ")") {
            depthParen = Math.max(0, depthParen - 1);
        }

        if (
            WHITESPACE_PATTERN.test(char) &&
      depthSquare === 0 &&
      depthAngle === 0 &&
      depthParen === 0
        ) {
            const typePart = text.slice(0, index).trimEnd();
            const remainder = text.slice(index);
            return { type: typePart, remainder };
        }
    }

    return {
        type: text.trim(),
        remainder: ""
    };
}

const WHITESPACE_PATTERN = /\s/;

function sanitizeTypeAnnotationText(typeText, typeSystemInfo) {
    if (typeof typeText !== "string" || typeText.length === 0) {
        return typeText ?? "";
    }

    const normalized = typeText.trim();
    const balanced = balanceTypeAnnotationDelimiters(normalized);

    const specifierSanitized = fixSpecifierSpacing(
        balanced,
        typeSystemInfo?.specifierBaseTypeNamesLower
    );

    return fixTypeUnionSpacing(
        specifierSanitized,
        typeSystemInfo?.baseTypeNamesLower
    );
}

function balanceTypeAnnotationDelimiters(typeText) {
    if (typeof typeText !== "string" || typeText.length === 0) {
        return typeText ?? "";
    }

    const stack = [];

    for (const char of typeText) {
        if (char === "[") {
            stack.push("]");
        } else if (char === "<") {
            stack.push(">");
        } else if (char === "(") {
            stack.push(")");
        } else if (char === "]" || char === ">" || char === ")") {
            if (stack.length > 0 && stack[stack.length - 1] === char) {
                stack.pop();
            }
        }
    }

    if (stack.length === 0) {
        return typeText;
    }

    return typeText + stack.reverse().join("");
}

function fixSpecifierSpacing(typeText, specifierBaseTypes) {
    if (typeof typeText !== "string" || typeText.length === 0) {
        return typeText ?? "";
    }

    if (!(specifierBaseTypes instanceof Set) || specifierBaseTypes.size === 0) {
        return typeText;
    }

    const patternSource = [...specifierBaseTypes]
        .map((name) => escapeRegExp(name))
        .join("|");

    if (!patternSource) {
        return typeText;
    }

    const regex = new RegExp(`\\b(${patternSource})\\b`, "gi");
    let result = "";
    let lastIndex = 0;
    let match;

    while ((match = regex.exec(typeText)) !== null) {
        const matchStart = match.index;
        const matchEnd = regex.lastIndex;
        const before = typeText.slice(lastIndex, matchStart);
        const matchedText = typeText.slice(matchStart, matchEnd);
        result += before + matchedText;

        const remainder = typeText.slice(matchEnd);
        const specifierInfo = readSpecifierToken(remainder);

        if (specifierInfo) {
            if (specifierInfo.needsDot) {
                result += `.${specifierInfo.token}`;
            } else {
                result += remainder.slice(0, specifierInfo.consumedLength);
            }

            regex.lastIndex = matchEnd + specifierInfo.consumedLength;
            lastIndex = regex.lastIndex;
        } else {
            lastIndex = matchEnd;
        }
    }

    result += typeText.slice(lastIndex);
    return result;
}

function readSpecifierToken(text) {
    if (typeof text !== "string" || text.length === 0) {
        return null;
    }

    let offset = 0;

    while (offset < text.length && WHITESPACE_PATTERN.test(text[offset])) {
        offset += 1;
    }

    if (offset === 0) {
        return null;
    }

    const firstChar = text[offset];

    if (
        !firstChar ||
    firstChar === "." ||
    firstChar === "," ||
    firstChar === "|" ||
    firstChar === "}"
    ) {
        return {
            consumedLength: offset,
            needsDot: false
        };
    }

    let consumed = offset;
    let token = "";
    let depthSquare = 0;
    let depthAngle = 0;
    let depthParen = 0;

    while (consumed < text.length) {
        const char = text[consumed];

        if (
            WHITESPACE_PATTERN.test(char) &&
      depthSquare === 0 &&
      depthAngle === 0 &&
      depthParen === 0
        ) {
            break;
        }

        if (
            (char === "," || char === "|" || char === "}") &&
      depthSquare === 0 &&
      depthAngle === 0 &&
      depthParen === 0
        ) {
            break;
        }

        if (char === "[") {
            depthSquare += 1;
        } else if (char === "]") {
            depthSquare = Math.max(0, depthSquare - 1);
        } else if (char === "<") {
            depthAngle += 1;
        } else if (char === ">") {
            depthAngle = Math.max(0, depthAngle - 1);
        } else if (char === "(") {
            depthParen += 1;
        } else if (char === ")") {
            depthParen = Math.max(0, depthParen - 1);
        }

        token += char;
        consumed += 1;
    }

    if (token.length === 0) {
        return {
            consumedLength: offset,
            needsDot: false
        };
    }

    return {
        consumedLength: consumed,
        token,
        needsDot: true
    };
}

function fixTypeUnionSpacing(typeText, baseTypesLower) {
    if (typeof typeText !== "string" || typeText.length === 0) {
        return typeText ?? "";
    }

    if (!(baseTypesLower instanceof Set) || baseTypesLower.size === 0) {
        return typeText;
    }

    if (!WHITESPACE_PATTERN.test(typeText)) {
        return typeText;
    }

    if (hasDelimiterOutsideNesting(typeText, [",", "|"])) {
        return typeText;
    }

    const segments = splitTypeSegments(typeText);

    if (segments.length <= 1) {
        return typeText;
    }

    const trimmedSegments = segments
        .map((segment) => segment.trim())
        .filter((segment) => segment.length > 0);

    if (trimmedSegments.length <= 1) {
        return typeText;
    }

    const recognizedCount = trimmedSegments.reduce((count, segment) => {
        const baseTypeName = extractBaseTypeName(segment);

        if (baseTypeName && baseTypesLower.has(baseTypeName.toLowerCase())) {
            return count + 1;
        }

        return count;
    }, 0);

    if (recognizedCount < 2) {
        return typeText;
    }

    return trimmedSegments.join(",");
}

function splitTypeSegments(text) {
    const segments = [];
    let current = "";
    let depthSquare = 0;
    let depthAngle = 0;
    let depthParen = 0;

    for (let index = 0; index < text.length; index += 1) {
        const char = text[index];

        if (char === "[") {
            depthSquare += 1;
        } else if (char === "]") {
            depthSquare = Math.max(0, depthSquare - 1);
        } else if (char === "<") {
            depthAngle += 1;
        } else if (char === ">") {
            depthAngle = Math.max(0, depthAngle - 1);
        } else if (char === "(") {
            depthParen += 1;
        } else if (char === ")") {
            depthParen = Math.max(0, depthParen - 1);
        }

        if (
            (WHITESPACE_PATTERN.test(char) || char === "," || char === "|") &&
      depthSquare === 0 &&
      depthAngle === 0 &&
      depthParen === 0
        ) {
            if (current.trim().length > 0) {
                segments.push(current.trim());
            }
            current = "";
            continue;
        }

        current += char;
    }

    if (current.trim().length > 0) {
        segments.push(current.trim());
    }

    return segments;
}

function hasDelimiterOutsideNesting(text, delimiters) {
    if (typeof text !== "string" || text.length === 0) {
        return false;
    }

    const delimiterSet = new Set(delimiters ?? []);
    let depthSquare = 0;
    let depthAngle = 0;
    let depthParen = 0;

    for (const char of text) {
        if (char === "[") {
            depthSquare += 1;
        } else if (char === "]") {
            depthSquare = Math.max(0, depthSquare - 1);
        } else if (char === "<") {
            depthAngle += 1;
        } else if (char === ">") {
            depthAngle = Math.max(0, depthAngle - 1);
        } else if (char === "(") {
            depthParen += 1;
        } else if (char === ")") {
            depthParen = Math.max(0, depthParen - 1);
        }

        if (
            delimiterSet.has(char) &&
      depthSquare === 0 &&
      depthAngle === 0 &&
      depthParen === 0
        ) {
            return true;
        }
    }

    return false;
}

function createIdentifier(name, template) {
    if (!name) {
        return null;
    }

    const identifier = {
        type: "Identifier",
        name
    };

    if (template && typeof template === "object") {
        if (Object.hasOwn(template, "start")) {
            identifier.start = cloneLocation(template.start);
        }

        if (Object.hasOwn(template, "end")) {
            identifier.end = cloneLocation(template.end);
        }
    }

    return identifier;
}

function isSpriteGetTextureCall(node) {
    if (!node || node.type !== "CallExpression") {
        return false;
    }

    return isIdentifierWithName(node.object, "sprite_get_texture");
}

function isNegativeOneLiteral(node) {
    if (!node || typeof node !== "object") {
        return false;
    }

    if (node.type === "Literal") {
        return node.value === "-1" || node.value === -1;
    }

    if (node.type === "UnaryExpression" && node.operator === "-" && node.prefix) {
        const argument = node.argument;

        if (!argument || argument.type !== "Literal") {
            return false;
        }

        return argument.value === "1" || argument.value === 1;
    }

    return false;
}

function extractBaseTypeName(segment) {
    if (typeof segment !== "string") {
        return null;
    }

    const match = segment.match(/^[A-Za-z_][A-Za-z0-9_]*/);

    return match ? match[0] : null;
}

function extractParameterNameFromDocRemainder(remainder) {
    if (typeof remainder !== "string") {
        return null;
    }

    const match = remainder.match(/^\s*([A-Za-z_][A-Za-z0-9_]*)/);

    return match ? match[1] : null;
}

function escapeRegExp(text) {
    if (typeof text !== "string") {
        return "";
    }

    return text.replace(/[.*+?^${}()|[\]\\]/g, "\\$&");
}

function registerManualFeatherFix({ ast, diagnostic }) {
    if (!ast || typeof ast !== "object" || !diagnostic?.id) {
        return [];
    }

    const manualFixIds = getManualFeatherFixRegistry(ast);

    if (manualFixIds.has(diagnostic.id)) {
        return [];
    }

    manualFixIds.add(diagnostic.id);

    const fixDetail = createFeatherFixDetail(diagnostic, {
        automatic: false,
        range: null,
        target: null
    });

    return [fixDetail];
}

function renameReservedIdentifiers({ ast, diagnostic, sourceText }) {
    if (!diagnostic || !ast || typeof ast !== "object" || RESERVED_IDENTIFIER_NAMES.size === 0) {
        return [];
    }

    const fixes = [];

    const visit = (node) => {
        if (!node) {
            return;
        }

        if (Array.isArray(node)) {
            for (const child of node) {
                visit(child);
            }
            return;
        }

        if (typeof node !== "object") {
            return;
        }

        if (node.type === "VariableDeclaration" && isSupportedVariableDeclaration(node)) {
            const declarationFixes = renameReservedIdentifiersInVariableDeclaration(node, diagnostic);

            if (Array.isArray(declarationFixes) && declarationFixes.length > 0) {
                fixes.push(...declarationFixes);
            }
        } else if (node.type === "MacroDeclaration") {
            const macroFix = renameReservedIdentifierInMacro(node, diagnostic, sourceText);

            if (macroFix) {
                fixes.push(macroFix);
            }
        }

        for (const value of Object.values(node)) {
            if (value && typeof value === "object") {
                visit(value);
            }
        }
    };

    visit(ast);

    return fixes;
}

function isSupportedVariableDeclaration(node) {
    if (!node || node.type !== "VariableDeclaration") {
        return false;
    }

    const kind = typeof node.kind === "string" ? node.kind.toLowerCase() : null;

    return kind === "var" || kind === "static";
}

function renameReservedIdentifiersInVariableDeclaration(node, diagnostic) {
    const declarations = Array.isArray(node?.declarations) ? node.declarations : [];

    if (declarations.length === 0) {
        return [];
    }

    const fixes = [];

    for (const declarator of declarations) {
        if (!declarator || declarator.type !== "VariableDeclarator") {
            continue;
        }

        const fix = renameReservedIdentifierNode(declarator.id, diagnostic);

        if (fix) {
            fixes.push(fix);
        }
    }

    return fixes;
}

function renameReservedIdentifierNode(identifier, diagnostic, options = {}) {
    if (!identifier || identifier.type !== "Identifier") {
        return null;
    }

    const name = identifier.name;

    if (!isReservedIdentifier(name)) {
        return null;
    }

    const replacement = getReplacementIdentifierName(name);

    if (!replacement || replacement === name) {
        return null;
    }

    const fixDetail = createFeatherFixDetail(diagnostic, {
        target: name ?? null,
        range: {
            start: getNodeStartIndex(identifier),
            end: getNodeEndIndex(identifier)
        }
    });

    if (!fixDetail) {
        return null;
    }

    identifier.name = replacement;

    if (typeof options.onRename === "function") {
        try {
            options.onRename({
                identifier,
                originalName: name,
                replacement
            });
        } catch {
            // Swallow callback errors to avoid interrupting the fix pipeline.
        }
    }

    attachFeatherFixMetadata(identifier, [fixDetail]);

    return fixDetail;
}

function renameReservedIdentifierInMacro(node, diagnostic, sourceText) {
    if (!node || node.type !== "MacroDeclaration") {
        return null;
    }

    return renameReservedIdentifierNode(node.name, diagnostic, {
        onRename: ({ originalName, replacement }) => {
            const updatedText = buildMacroReplacementText({
                macro: node,
                originalName,
                replacement,
                sourceText
            });

            if (typeof updatedText === "string") {
                node._featherMacroText = updatedText;
            }
        }
    });
}

function isReservedIdentifier(name) {
    if (typeof name !== "string" || name.length === 0) {
        return false;
    }

    return RESERVED_IDENTIFIER_NAMES.has(name.toLowerCase());
}

function getReplacementIdentifierName(originalName) {
    if (typeof originalName !== "string" || originalName.length === 0) {
        return null;
    }

    let candidate = `_${originalName}`;
    const seen = new Set();

    while (isReservedIdentifier(candidate)) {
        if (seen.has(candidate)) {
            return null;
        }

        seen.add(candidate);
        candidate = `_${candidate}`;
    }

    return candidate;
}

function buildMacroReplacementText({ macro, originalName, replacement, sourceText }) {
    if (!macro || macro.type !== "MacroDeclaration" || typeof replacement !== "string") {
        return null;
    }

    const baseText = getMacroBaseText(macro, sourceText);

    if (typeof baseText !== "string" || baseText.length === 0) {
        return null;
    }

    if (typeof originalName === "string" && originalName.length > 0) {
        const nameIndex = baseText.indexOf(originalName);

        if (nameIndex >= 0) {
            return (
                baseText.slice(0, nameIndex) +
                replacement +
                baseText.slice(nameIndex + originalName.length)
            );
        }
    }

    return null;
}

function getMacroBaseText(macro, sourceText) {
    if (!macro || macro.type !== "MacroDeclaration") {
        return null;
    }

    if (typeof macro._featherMacroText === "string" && macro._featherMacroText.length > 0) {
        return macro._featherMacroText;
    }

    if (typeof sourceText !== "string" || sourceText.length === 0) {
        return null;
    }

    const startIndex = getNodeStartIndex(macro);
    const endIndex = getNodeEndIndex(macro);

    if (
        typeof startIndex !== "number" ||
        typeof endIndex !== "number" ||
        endIndex < startIndex
    ) {
        return null;
    }

    return sourceText.slice(startIndex, endIndex);
}

function buildReservedIdentifierNameSet() {
    try {
        const metadata = require("../../../../resources/gml-identifiers.json");
        const identifiers = metadata?.identifiers;

        if (identifiers && typeof identifiers === "object") {
            return new Set(
                Object.keys(identifiers)
                    .filter((name) => typeof name === "string" && name.length > 0)
                    .map((name) => name.toLowerCase())
            );
        }
    } catch (error) {
        // Ignore metadata loading failures and fall back to a no-op set.
    }

    return new Set();
}

function getManualFeatherFixRegistry(ast) {
    let registry = ast[MANUAL_FIX_TRACKING_KEY];

    if (registry instanceof Set) {
        return registry;
    }

    registry = new Set();

    Object.defineProperty(ast, MANUAL_FIX_TRACKING_KEY, {
        configurable: true,
        enumerable: false,
        writable: false,
        value: registry
    });

    return registry;
}

function createFeatherFixDetail(
    diagnostic,
    { target = null, range = null, automatic = true } = {}
) {
    if (!diagnostic) {
        return null;
    }

    return {
        id: diagnostic.id ?? null,
        title: diagnostic.title ?? null,
        description: diagnostic.description ?? null,
        correction: diagnostic.correction ?? null,
        target,
        range,
        automatic
    };
}

function attachFeatherFixMetadata(target, fixes) {
    if (
        !target ||
    typeof target !== "object" ||
    !Array.isArray(fixes) ||
    fixes.length === 0
    ) {
        return;
    }

    const key = "_appliedFeatherDiagnostics";

    if (!Array.isArray(target[key])) {
        Object.defineProperty(target, key, {
            configurable: true,
            enumerable: false,
            writable: true,
            value: []
        });
    }

    target[key].push(...fixes);
}

const ARGUMENT_BUILTINS = new Set([
    "argument",
    "argument_relative",
    "argument_count",
    ...Array.from({ length: 16 }, (_, index) => `argument${index}`)
]);

function relocateArgumentReferencesInsideFunctions({ ast, diagnostic }) {
    if (!diagnostic || !ast || typeof ast !== "object") {
        return [];
    }

    const programBody = Array.isArray(ast.body) ? ast.body : null;

    if (!programBody || programBody.length === 0) {
        return [];
    }

    const fixes = [];

    for (let index = 0; index < programBody.length; index += 1) {
        const entry = programBody[index];

        if (!isFunctionDeclaration(entry)) {
            continue;
        }

        const block = getFunctionBlock(entry);

        if (!block) {
            continue;
        }

        let nextIndex = index + 1;

        while (nextIndex < programBody.length) {
            const candidate = programBody[nextIndex];

            if (!candidate || typeof candidate !== "object") {
                break;
            }

            if (isFunctionDeclaration(candidate)) {
                break;
            }

            const argumentReference =
        findArgumentReferenceOutsideFunctions(candidate);

            if (!argumentReference) {
                break;
            }

            programBody.splice(nextIndex, 1);
            block.body.push(candidate);

            const fixDetail = createFeatherFixDetail(diagnostic, {
                target: argumentReference?.name ?? null,
                range: {
                    start: getNodeStartIndex(candidate),
                    end: getNodeEndIndex(candidate)
                }
            });

            if (fixDetail) {
                attachFeatherFixMetadata(candidate, [fixDetail]);
                fixes.push(fixDetail);
            }
        }
    }

    return fixes;
}

function isFunctionDeclaration(node) {
    if (!node || typeof node !== "object") {
        return false;
    }

    return node.type === "FunctionDeclaration";
}

function getFunctionBlock(declaration) {
    const body = declaration?.body;

    if (!body || body.type !== "BlockStatement") {
        return null;
    }

    const blockBody = Array.isArray(body.body) ? body.body : null;

    if (!blockBody) {
        return null;
    }

    return body;
}

function findArgumentReferenceOutsideFunctions(node) {
    let match = null;

    const visit = (current, isRoot = false) => {
        if (!current || match) {
            return;
        }

        if (Array.isArray(current)) {
            for (const item of current) {
                visit(item, false);

                if (match) {
                    break;
                }
            }

            return;
        }

        if (typeof current !== "object") {
            return;
        }

        if (!isRoot && isFunctionLikeNode(current)) {
            return;
        }

        if (current.type === "Identifier") {
            const builtin = getArgumentBuiltinName(current.name);

            if (builtin) {
                match = { name: builtin };
                return;
            }
        }

        if (
            current.type === "MemberIndexExpression" &&
      isIdentifierWithName(current.object, "argument")
        ) {
            match = { name: "argument" };
            return;
        }

        if (
            current.type === "MemberDotExpression" &&
      isIdentifierWithName(current.object, "argument")
        ) {
            match = { name: "argument" };
            return;
        }

        for (const value of Object.values(current)) {
            if (!value || (typeof value !== "object" && !Array.isArray(value))) {
                continue;
            }

            visit(value, false);

            if (match) {
                break;
            }
        }
    };

    visit(node, true);

    return match;
}

function getArgumentBuiltinName(name) {
    if (typeof name !== "string") {
        return null;
    }

    if (ARGUMENT_BUILTINS.has(name)) {
        return name;
    }

    return null;
}

function getNodeStartLine(node) {
    const location = node?.start;

    if (
        location &&
    typeof location === "object" &&
    typeof location.line === "number"
    ) {
        return location.line;
    }

    return undefined;
}

function collectGM1100Candidates(node) {
    const index = new Map();

    const visit = (candidate) => {
        if (!candidate) {
            return;
        }

        if (Array.isArray(candidate)) {
            for (const item of candidate) {
                visit(item);
            }
            return;
        }

        if (typeof candidate !== "object") {
            return;
        }

        if (
            (candidate.type === "VariableDeclaration" ||
        candidate.type === "AssignmentExpression") &&
      typeof getNodeStartLine(candidate) === "number"
        ) {
            const line = getNodeStartLine(candidate);

            if (typeof line === "number") {
                if (!index.has(line)) {
                    index.set(line, []);
                }

                index.get(line).push(candidate);
            }
        }

        for (const value of Object.values(candidate)) {
            if (value && typeof value === "object") {
                visit(value);
            }
        }
    };

    visit(node);

    return index;
}<|MERGE_RESOLUTION|>--- conflicted
+++ resolved
@@ -1,14 +1,5 @@
-<<<<<<< HEAD
 import { createRequire } from "node:module";
 
-import { getNodeEndIndex, getNodeStartIndex } from "../../../shared/ast-locations.js";
-import { getFeatherDiagnostics } from "../../../shared/feather/metadata.js";
-
-const require = createRequire(import.meta.url);
-
-const FEATHER_FIX_IMPLEMENTATIONS = buildFeatherFixImplementations();
-const FEATHER_DIAGNOSTIC_FIXERS = buildFeatherDiagnosticFixers();
-=======
 import {
     getNodeEndIndex,
     getNodeStartIndex,
@@ -19,7 +10,8 @@
     getFeatherDiagnostics,
     getFeatherMetadata
 } from "../feather/metadata.js";
->>>>>>> a33dc2fa
+
+const require = createRequire(import.meta.url);
 const TRAILING_MACRO_SEMICOLON_PATTERN = new RegExp(
     ";(?=[^\\S\\r\\n]*(?:(?:\\/\\/[^\\r\\n]*|\\/\\*[\\s\\S]*?\\*\/)[^\\S\\r\\n]*)*(?:\\r?\\n|$))"
 );
@@ -30,9 +22,7 @@
     "MemberIndexExpression"
 ]);
 const MANUAL_FIX_TRACKING_KEY = Symbol("manualFeatherFixes");
-<<<<<<< HEAD
 const RESERVED_IDENTIFIER_NAMES = buildReservedIdentifierNameSet();
-=======
 const ARGUMENT_IDENTIFIER_PATTERN = /^argument(\d+)$/;
 const GM1041_CALL_ARGUMENT_TARGETS = new Map([
     ["instance_create_depth", [3]],
@@ -223,7 +213,6 @@
         metadata
     };
 }
->>>>>>> a33dc2fa
 
 export function getFeatherDiagnosticFixers() {
     return new Map(FEATHER_DIAGNOSTIC_FIXERS);
@@ -339,31 +328,8 @@
             continue;
         }
 
-<<<<<<< HEAD
-        if (diagnosticId === "GM1030") {
-            registerFeatherFixer(registry, diagnosticId, () => ({ ast, sourceText }) => {
-                const fixes = renameReservedIdentifiers({ ast, diagnostic, sourceText });
-
-                if (Array.isArray(fixes) && fixes.length > 0) {
-                    return fixes;
-                }
-
-                return registerManualFeatherFix({ ast, diagnostic });
-            });
-            continue;
-        }
-
-        if (diagnosticId === "GM2020") {
-            registerFeatherFixer(registry, diagnosticId, () => ({ ast }) => {
-                const fixes = convertAllDotAssignmentsToWithStatements({ ast, diagnostic });
-
-                if (Array.isArray(fixes) && fixes.length > 0) {
-                    return fixes;
-                }
-=======
         registerManualOnlyFeatherFix({ registry, diagnostic });
     }
->>>>>>> a33dc2fa
 
     return registry;
 }
@@ -414,6 +380,11 @@
             "GM1033",
             ({ ast, sourceText, diagnostic }) =>
                 removeDuplicateSemicolons({ ast, sourceText, diagnostic })
+        ],
+        [
+            "GM1030",
+            ({ ast, sourceText, diagnostic }) =>
+                renameReservedIdentifiers({ ast, diagnostic, sourceText })
         ],
         [
             "GM1034",
@@ -5518,30 +5489,13 @@
     return text.replace(/[.*+?^${}()|[\]\\]/g, "\\$&");
 }
 
-function registerManualFeatherFix({ ast, diagnostic }) {
-    if (!ast || typeof ast !== "object" || !diagnostic?.id) {
-        return [];
-    }
-
-    const manualFixIds = getManualFeatherFixRegistry(ast);
-
-    if (manualFixIds.has(diagnostic.id)) {
-        return [];
-    }
-
-    manualFixIds.add(diagnostic.id);
-
-    const fixDetail = createFeatherFixDetail(diagnostic, {
-        automatic: false,
-        range: null,
-        target: null
-    });
-
-    return [fixDetail];
-}
-
 function renameReservedIdentifiers({ ast, diagnostic, sourceText }) {
-    if (!diagnostic || !ast || typeof ast !== "object" || RESERVED_IDENTIFIER_NAMES.size === 0) {
+    if (
+        !diagnostic ||
+    !ast ||
+    typeof ast !== "object" ||
+    RESERVED_IDENTIFIER_NAMES.size === 0
+    ) {
         return [];
     }
 
@@ -5563,14 +5517,24 @@
             return;
         }
 
-        if (node.type === "VariableDeclaration" && isSupportedVariableDeclaration(node)) {
-            const declarationFixes = renameReservedIdentifiersInVariableDeclaration(node, diagnostic);
+        if (
+            node.type === "VariableDeclaration" &&
+      isSupportedVariableDeclaration(node)
+        ) {
+            const declarationFixes = renameReservedIdentifiersInVariableDeclaration(
+                node,
+                diagnostic
+            );
 
             if (Array.isArray(declarationFixes) && declarationFixes.length > 0) {
                 fixes.push(...declarationFixes);
             }
         } else if (node.type === "MacroDeclaration") {
-            const macroFix = renameReservedIdentifierInMacro(node, diagnostic, sourceText);
+            const macroFix = renameReservedIdentifierInMacro(
+                node,
+                diagnostic,
+                sourceText
+            );
 
             if (macroFix) {
                 fixes.push(macroFix);
@@ -5600,7 +5564,9 @@
 }
 
 function renameReservedIdentifiersInVariableDeclaration(node, diagnostic) {
-    const declarations = Array.isArray(node?.declarations) ? node.declarations : [];
+    const declarations = Array.isArray(node?.declarations)
+        ? node.declarations
+        : [];
 
     if (declarations.length === 0) {
         return [];
@@ -5720,8 +5686,17 @@
     return candidate;
 }
 
-function buildMacroReplacementText({ macro, originalName, replacement, sourceText }) {
-    if (!macro || macro.type !== "MacroDeclaration" || typeof replacement !== "string") {
+function buildMacroReplacementText({
+    macro,
+    originalName,
+    replacement,
+    sourceText
+}) {
+    if (
+        !macro ||
+    macro.type !== "MacroDeclaration" ||
+    typeof replacement !== "string"
+    ) {
         return null;
     }
 
@@ -5737,8 +5712,8 @@
         if (nameIndex >= 0) {
             return (
                 baseText.slice(0, nameIndex) +
-                replacement +
-                baseText.slice(nameIndex + originalName.length)
+        replacement +
+        baseText.slice(nameIndex + originalName.length)
             );
         }
     }
@@ -5751,7 +5726,10 @@
         return null;
     }
 
-    if (typeof macro._featherMacroText === "string" && macro._featherMacroText.length > 0) {
+    if (
+        typeof macro._featherMacroText === "string" &&
+    macro._featherMacroText.length > 0
+    ) {
         return macro._featherMacroText;
     }
 
@@ -5764,8 +5742,8 @@
 
     if (
         typeof startIndex !== "number" ||
-        typeof endIndex !== "number" ||
-        endIndex < startIndex
+    typeof endIndex !== "number" ||
+    endIndex < startIndex
     ) {
         return null;
     }
@@ -5779,17 +5757,48 @@
         const identifiers = metadata?.identifiers;
 
         if (identifiers && typeof identifiers === "object") {
+            const disallowedTypes = new Set(["literal", "keyword"]);
+
             return new Set(
-                Object.keys(identifiers)
-                    .filter((name) => typeof name === "string" && name.length > 0)
-                    .map((name) => name.toLowerCase())
+                Object.entries(identifiers)
+                    .filter(([name, info]) => {
+                        if (typeof name !== "string" || name.length === 0) {
+                            return false;
+                        }
+
+                        const type = typeof info?.type === "string" ? info.type : "";
+                        return !disallowedTypes.has(type.toLowerCase());
+                    })
+                    .map(([name]) => name.toLowerCase())
             );
         }
-    } catch (error) {
-        // Ignore metadata loading failures and fall back to a no-op set.
+    } catch {
+    // Ignore metadata loading failures and fall back to a no-op set.
     }
 
     return new Set();
+}
+
+function registerManualFeatherFix({ ast, diagnostic }) {
+    if (!ast || typeof ast !== "object" || !diagnostic?.id) {
+        return [];
+    }
+
+    const manualFixIds = getManualFeatherFixRegistry(ast);
+
+    if (manualFixIds.has(diagnostic.id)) {
+        return [];
+    }
+
+    manualFixIds.add(diagnostic.id);
+
+    const fixDetail = createFeatherFixDetail(diagnostic, {
+        automatic: false,
+        range: null,
+        target: null
+    });
+
+    return [fixDetail];
 }
 
 function getManualFeatherFixRegistry(ast) {
