import {
  getNodeEndIndex,
  getNodeStartIndex,
  cloneLocation,
} from "../../../shared/ast-locations.js";
import {
  getFeatherDiagnostics,
  getFeatherMetadata,
} from "../feather/metadata.js";

const FEATHER_DIAGNOSTICS = getFeatherDiagnostics();
const FEATHER_FIX_IMPLEMENTATIONS =
  buildFeatherFixImplementations(FEATHER_DIAGNOSTICS);
const FEATHER_DIAGNOSTIC_FIXERS = buildFeatherDiagnosticFixers(
  FEATHER_DIAGNOSTICS,
  FEATHER_FIX_IMPLEMENTATIONS,
);
const TRAILING_MACRO_SEMICOLON_PATTERN = new RegExp(
  ";(?=[^\\S\\r\\n]*(?:(?:\\/\\/[^\\r\\n]*|\\/\\*[\\s\\S]*?\\*\/)[^\\S\\r\\n]*)*(?:\\r?\\n|$))",
);
const ALLOWED_DELETE_MEMBER_TYPES = new Set([
  "MemberDotExpression",
  "MemberIndexExpression",
]);
const MANUAL_FIX_TRACKING_KEY = Symbol("manualFeatherFixes");
const GM1041_CALL_ARGUMENT_TARGETS = new Map([
  ["instance_create_depth", [3]],
  ["instance_create_layer", [3]],
  ["instance_create_layer_depth", [4]],
  ["layer_instance_create", [3]],
]);
const FUNCTION_LIKE_TYPES = new Set([
  "FunctionDeclaration",
  "FunctionExpression",
  "LambdaExpression",
  "ConstructorDeclaration",
  "MethodDeclaration",
  "StructFunctionDeclaration",
  "StructDeclaration",
]);
const IDENTIFIER_NAME_PATTERN = /^[A-Za-z_][A-Za-z0-9_]*$/;
const FEATHER_TYPE_SYSTEM_INFO = buildFeatherTypeSystemInfo();

export function preprocessSourceForFeatherFixes(sourceText) {
  if (typeof sourceText !== "string" || sourceText.length === 0) {
    return {
      sourceText,
      metadata: null,
    };
  }

  const gm1100Metadata = [];
  const gm1016Metadata = [];
  const sanitizedParts = [];
  const newlinePattern = /\r?\n/g;
  let lastIndex = 0;
  let lineNumber = 1;
  let pendingGM1100Context = null;

  const processLine = (line) => {
    const indentationMatch = line.match(/^\s*/);
    const indentation = indentationMatch ? indentationMatch[0] : "";
    const trimmed = line.trim();

    if (trimmed.length === 0) {
      return { line, context: pendingGM1100Context };
    }

    const booleanLiteralMatch = line.match(/^(\s*)(true|false)\s*;?\s*$/);

    if (booleanLiteralMatch) {
      const leadingWhitespace = booleanLiteralMatch[1] ?? "";
      const sanitizedRemainder = " ".repeat(
        Math.max(0, line.length - leadingWhitespace.length),
      );
      const sanitizedLine = `${leadingWhitespace}${sanitizedRemainder}`;
      const trimmedRightLength = line.replace(/\s+$/, "").length;
      const startColumn = leadingWhitespace.length;
      const endColumn = Math.max(startColumn, trimmedRightLength - 1);
      const lineStartIndex = lastIndex;

      gm1016Metadata.push({
        start: {
          line: lineNumber,
          column: startColumn,
          index: lineStartIndex + startColumn,
        },
        end: {
          line: lineNumber,
          column: endColumn,
          index: lineStartIndex + endColumn,
        },
      });

      return { line: sanitizedLine, context: null };
    }

    const varMatch = line.match(/^\s*var\s+([A-Za-z_][A-Za-z0-9_]*)\b/);

    if (varMatch) {
      const identifier = varMatch[1];
      const remainder = line.slice(varMatch[0].length);
      const trimmedRemainder = remainder.replace(/^\s*/, "");

      if (trimmedRemainder.startsWith("*")) {
        const leadingWhitespaceLength =
          remainder.length - trimmedRemainder.length;
        const leadingWhitespace =
          leadingWhitespaceLength > 0
            ? remainder.slice(0, leadingWhitespaceLength)
            : "";
        const sanitizedLine = [
          line.slice(0, varMatch[0].length),
          leadingWhitespace,
          "=",
          trimmedRemainder.slice(1),
        ].join("");

        gm1100Metadata.push({
          type: "declaration",
          line: lineNumber,
          identifier,
        });

        return {
          line: sanitizedLine,
          context: {
            identifier,
            indentation,
          },
        };
      }
    }

    if (trimmed.startsWith("=") && pendingGM1100Context?.identifier) {
      const rawRemainder = line.slice(indentation.length);
      const identifier = pendingGM1100Context.identifier;

      gm1100Metadata.push({
        type: "assignment",
        line: lineNumber,
        identifier,
      });

      const sanitizedLine = `${indentation}${" ".repeat(
        Math.max(0, rawRemainder.length),
      )}`;

      return { line: sanitizedLine, context: null };
    }

    if (trimmed.startsWith("/") || trimmed.startsWith("*")) {
      return { line, context: pendingGM1100Context };
    }

    return { line, context: null };
  };

  let match;

  while ((match = newlinePattern.exec(sourceText)) !== null) {
    const lineEnd = match.index;
    const line = sourceText.slice(lastIndex, lineEnd);
    const newline = match[0];
    const { line: sanitizedLine, context } = processLine(line);

    sanitizedParts.push(sanitizedLine, newline);
    pendingGM1100Context = context;
    lastIndex = match.index + newline.length;
    lineNumber += 1;
  }

  const finalLine = sourceText.slice(lastIndex);
  if (
    finalLine.length > 0 ||
    sourceText.endsWith("\n") ||
    sourceText.endsWith("\r")
  ) {
    const { line: sanitizedLine, context } = processLine(finalLine);
    sanitizedParts.push(sanitizedLine);
    pendingGM1100Context = context;
  }

  const sanitizedSourceText = sanitizedParts.join("");
  const metadata = {};

  if (gm1100Metadata.length > 0) {
    metadata.GM1100 = gm1100Metadata;
  }

  if (gm1016Metadata.length > 0) {
    metadata.GM1016 = gm1016Metadata;
  }

  if (Object.keys(metadata).length === 0) {
    return {
      sourceText,
      metadata: null,
    };
  }

  return {
    sourceText: sanitizedSourceText,
    metadata,
  };
}

export function getFeatherDiagnosticFixers() {
  return new Map(FEATHER_DIAGNOSTIC_FIXERS);
}

export function applyFeatherFixes(
  ast,
  { sourceText, preprocessedFixMetadata, options } = {},
) {
  if (!ast || typeof ast !== "object") {
    return ast;
  }

  const appliedFixes = [];

  for (const entry of FEATHER_DIAGNOSTIC_FIXERS.values()) {
    const fixes = entry.applyFix(ast, {
      sourceText,
      preprocessedFixMetadata,
      options,
    });

    if (Array.isArray(fixes) && fixes.length > 0) {
      appliedFixes.push(...fixes);
    }
  }

  if (appliedFixes.length > 0) {
    attachFeatherFixMetadata(ast, appliedFixes);
  }

  return ast;
}

function buildFeatherDiagnosticFixers(diagnostics, implementationRegistry) {
  const registry = new Map();

  for (const diagnostic of Array.isArray(diagnostics) ? diagnostics : []) {
    const diagnosticId = diagnostic?.id;

    if (!diagnosticId || registry.has(diagnosticId)) {
      continue;
    }

    const applyFix = createFixerForDiagnostic(
      diagnostic,
      implementationRegistry,
    );

    if (typeof applyFix !== "function") {
      continue;
    }

    registry.set(diagnosticId, {
      diagnostic,
      applyFix,
    });
  }

  return registry;
}

function createFixerForDiagnostic(diagnostic, implementationRegistry) {
  if (!implementationRegistry) {
    return createNoOpFixer();
  }

  const implementationFactory = implementationRegistry.get(diagnostic?.id);

  if (typeof implementationFactory !== "function") {
    return createNoOpFixer();
  }

  const implementation = implementationFactory(diagnostic);
  if (typeof implementation !== "function") {
    return createNoOpFixer();
  }

  return (ast, context) => {
    const fixes = implementation({
      ast,
      sourceText: context?.sourceText,
      preprocessedFixMetadata: context?.preprocessedFixMetadata,
      options: context?.options,
    });

    return Array.isArray(fixes) ? fixes : [];
  };
}

function createNoOpFixer() {
  return () => [];
}

function buildFeatherFixImplementations(diagnostics) {
  const registry = new Map();

  for (const diagnostic of Array.isArray(diagnostics) ? diagnostics : []) {
    const diagnosticId = diagnostic?.id;

    if (!diagnosticId) {
      continue;
    }

    if (diagnosticId === "GM1033") {
      registerFeatherFixer(
        registry,
        diagnosticId,
        () =>
          ({ ast, sourceText }) => {
            const fixes = removeDuplicateSemicolons({
              ast,
              sourceText,
              diagnostic,
            });

            if (Array.isArray(fixes) && fixes.length > 0) {
              return fixes;
            }

            return registerManualFeatherFix({ ast, diagnostic });
          },
      );
      continue;
    }

    if (diagnosticId === "GM1034") {
      registerFeatherFixer(registry, diagnosticId, () => ({ ast }) => {
        const fixes = relocateArgumentReferencesInsideFunctions({
          ast,
          diagnostic,
        });

        if (Array.isArray(fixes) && fixes.length > 0) {
          return fixes;
        }

        return registerManualFeatherFix({ ast, diagnostic });
      });
      continue;
    }

    if (diagnosticId === "GM1036") {
      registerFeatherFixer(registry, diagnosticId, () => ({ ast }) => {
        const fixes = normalizeMultidimensionalArrayIndexing({
          ast,
          diagnostic,
        });

        if (Array.isArray(fixes) && fixes.length > 0) {
          return fixes;
        }

        return registerManualFeatherFix({ ast, diagnostic });
      });
      continue;
    }

    if (diagnosticId === "GM1038") {
      registerFeatherFixer(registry, diagnosticId, () => ({ ast }) => {
        const fixes = removeDuplicateMacroDeclarations({ ast, diagnostic });

        if (Array.isArray(fixes) && fixes.length > 0) {
          return fixes;
        }

        return registerManualFeatherFix({ ast, diagnostic });
      });
      continue;
    }

    if (diagnosticId === "GM1051") {
      registerFeatherFixer(
        registry,
        diagnosticId,
        () =>
          ({ ast, sourceText }) => {
            const fixes = removeTrailingMacroSemicolons({
              ast,
              sourceText,
              diagnostic,
            });

            if (Array.isArray(fixes) && fixes.length > 0) {
              return fixes;
            }

            return registerManualFeatherFix({ ast, diagnostic });
          },
      );
      continue;
    }

    if (diagnosticId === "GM1016") {
      registerFeatherFixer(
        registry,
        diagnosticId,
        () =>
          ({ ast, preprocessedFixMetadata }) => {
            const fixes = removeBooleanLiteralStatements({
              ast,
              diagnostic,
              metadata: preprocessedFixMetadata,
            });

            if (Array.isArray(fixes) && fixes.length > 0) {
              return fixes;
            }

            return registerManualFeatherFix({ ast, diagnostic });
          },
      );
      continue;
    }

    if (diagnosticId === "GM1041") {
      registerFeatherFixer(registry, diagnosticId, () => ({ ast }) => {
        const fixes = convertAssetArgumentStringsToIdentifiers({
          ast,
          diagnostic,
        });

        if (Array.isArray(fixes) && fixes.length > 0) {
          return fixes;
        }

        return registerManualFeatherFix({ ast, diagnostic });
      });
      continue;
    }

    if (diagnosticId === "GM1051") {
      registerFeatherFixer(
        registry,
        diagnosticId,
        () =>
          ({ ast, sourceText }) => {
            const fixes = removeTrailingMacroSemicolons({
              ast,
              sourceText,
              diagnostic,
            });

            if (Array.isArray(fixes) && fixes.length > 0) {
              return fixes;
            }

            return registerManualFeatherFix({ ast, diagnostic });
          },
      );
      continue;
    }

    if (diagnosticId === "GM1100") {
      registerFeatherFixer(
        registry,
        diagnosticId,
        () =>
          ({ ast, preprocessedFixMetadata }) => {
            const fixes = normalizeObviousSyntaxErrors({
              ast,
              diagnostic,
              metadata: preprocessedFixMetadata,
            });

            if (Array.isArray(fixes) && fixes.length > 0) {
              return fixes;
            }

            return registerManualFeatherFix({ ast, diagnostic });
          },
      );
      continue;
    }

    if (diagnosticId === "GM1058") {
      registerFeatherFixer(registry, diagnosticId, () => ({ ast }) => {
        const fixes = ensureConstructorDeclarationsForNewExpressions({
          ast,
          diagnostic,
        });

        if (Array.isArray(fixes) && fixes.length > 0) {
          return fixes;
        }

        return registerManualFeatherFix({ ast, diagnostic });
      });
      continue;
    }
    if (diagnosticId === "GM1054") {
      registerFeatherFixer(registry, diagnosticId, () => ({ ast }) => {
        const fixes = ensureConstructorParentsExist({ ast, diagnostic });

        if (Array.isArray(fixes) && fixes.length > 0) {
          return fixes;
        }

        return registerManualFeatherFix({ ast, diagnostic });
      });
      continue;
    }

    if (diagnosticId === "GM1059") {
      registerFeatherFixer(registry, diagnosticId, () => ({ ast, options }) => {
        const fixes = renameDuplicateFunctionParameters({
          ast,
          diagnostic,
          options,
        });

        if (Array.isArray(fixes) && fixes.length > 0) {
          return fixes;
        }

        return registerManualFeatherFix({ ast, diagnostic });
      });
      continue;
    }

    if (diagnosticId === "GM1062") {
      registerFeatherFixer(registry, diagnosticId, () => ({ ast }) => {
        const fixes = sanitizeMalformedJsDocTypes({
          ast,
          diagnostic,
          typeSystemInfo: FEATHER_TYPE_SYSTEM_INFO,
        });

        if (Array.isArray(fixes) && fixes.length > 0) {
          return fixes;
        }

        return registerManualFeatherFix({ ast, diagnostic });
      });
      continue;
    }

    if (diagnosticId === "GM1056") {
      registerFeatherFixer(registry, diagnosticId, () => ({ ast }) => {
        const fixes = reorderOptionalParameters({ ast, diagnostic });

        if (Array.isArray(fixes) && fixes.length > 0) {
          return fixes;
        }

        return registerManualFeatherFix({ ast, diagnostic });
      });
      continue;
    }

    if (diagnosticId === "GM1052") {
      registerFeatherFixer(registry, diagnosticId, () => ({ ast }) => {
        const fixes = replaceInvalidDeleteStatements({ ast, diagnostic });

        if (Array.isArray(fixes) && fixes.length > 0) {
          return fixes;
        }

        return registerManualFeatherFix({ ast, diagnostic });
      });
      continue;
    }

    if (diagnosticId === "GM2020") {
      registerFeatherFixer(registry, diagnosticId, () => ({ ast }) => {
        const fixes = convertAllDotAssignmentsToWithStatements({
          ast,
          diagnostic,
        });

        if (Array.isArray(fixes) && fixes.length > 0) {
          return fixes;
        }

        return registerManualFeatherFix({ ast, diagnostic });
      });
      continue;
    }

    if (diagnosticId === "GM2032") {
      registerFeatherFixer(registry, diagnosticId, () => ({ ast }) => {
        const fixes = ensureFileFindFirstBeforeClose({ ast, diagnostic });

        if (Array.isArray(fixes) && fixes.length > 0) {
          return fixes;
        }

        return registerManualFeatherFix({ ast, diagnostic });
      });
      continue;
    }

    if (diagnosticId === "GM2031") {
      registerFeatherFixer(registry, diagnosticId, () => ({ ast }) => {
        const fixes = ensureFileFindSearchesAreSerialized({ ast, diagnostic });

        if (Array.isArray(fixes) && fixes.length > 0) {
          return fixes;
        }

        return registerManualFeatherFix({ ast, diagnostic });
      });
      continue;
    }

    if (diagnosticId === "GM2023") {
      registerFeatherFixer(registry, diagnosticId, () => ({ ast }) => {
        const fixes = normalizeFunctionCallArgumentOrder({ ast, diagnostic });

        if (Array.isArray(fixes) && fixes.length > 0) {
          return fixes;
        }

        return registerManualFeatherFix({ ast, diagnostic });
      });
      continue;
    }

    if (diagnosticId === "GM1063") {
      registerFeatherFixer(registry, diagnosticId, () => ({ ast }) => {
        const fixes = harmonizeTexturePointerTernaries({ ast, diagnostic });

        if (Array.isArray(fixes) && fixes.length > 0) {
          return fixes;
        }

        return registerManualFeatherFix({ ast, diagnostic });
      });
      continue;
    }

    if (diagnosticId === "GM2044") {
      registerFeatherFixer(registry, diagnosticId, () => ({ ast }) => {
        const fixes = deduplicateLocalVariableDeclarations({ ast, diagnostic });

        if (Array.isArray(fixes) && fixes.length > 0) {
          return fixes;
        }

        return registerManualFeatherFix({ ast, diagnostic });
      });
      continue;
    }

    if (diagnosticId === "GM2048") {
      registerFeatherFixer(registry, diagnosticId, () => ({ ast }) => {
        const fixes = ensureBlendEnableIsReset({ ast, diagnostic });

        if (Array.isArray(fixes) && fixes.length > 0) {
          return fixes;
        }

        return registerManualFeatherFix({ ast, diagnostic });
      });
      continue;
    }

    if (diagnosticId === "GM2054") {
      registerFeatherFixer(registry, diagnosticId, () => ({ ast }) => {
        const fixes = ensureAlphaTestRefIsReset({ ast, diagnostic });

        if (Array.isArray(fixes) && fixes.length > 0) {
          return fixes;
        }

        return registerManualFeatherFix({ ast, diagnostic });
      });
      continue;
    }

    if (diagnosticId === "GM2056") {
      registerFeatherFixer(registry, diagnosticId, () => ({ ast }) => {
        const fixes = ensureTextureRepeatIsReset({ ast, diagnostic });

        if (Array.isArray(fixes) && fixes.length > 0) {
          return fixes;
        }

        return registerManualFeatherFix({ ast, diagnostic });
      });
      continue;
    }

    if (diagnosticId === "GM2064") {
      registerFeatherFixer(registry, diagnosticId, () => ({ ast }) => {
        const fixes = annotateInstanceVariableStructAssignments({
          ast,
          diagnostic,
        });

        if (Array.isArray(fixes) && fixes.length > 0) {
          return fixes;
        }

        return registerManualFeatherFix({ ast, diagnostic });
      });
      continue;
    }

    registerFeatherFixer(
      registry,
      diagnosticId,
      () =>
        ({ ast }) =>
          registerManualFeatherFix({ ast, diagnostic }),
    );
  }

  return registry;
}

function convertAssetArgumentStringsToIdentifiers({ ast, diagnostic }) {
  if (!diagnostic || !ast || typeof ast !== "object") {
    return [];
  }

  const fixes = [];

  const visit = (node) => {
    if (!node) {
      return;
    }

    if (Array.isArray(node)) {
      for (const entry of node) {
        visit(entry);
      }
      return;
    }

    if (typeof node !== "object") {
      return;
    }

    if (node.type === "CallExpression") {
      const calleeName =
        node.object?.type === "Identifier" ? node.object.name : null;

      if (
        typeof calleeName === "string" &&
        GM1041_CALL_ARGUMENT_TARGETS.has(calleeName)
      ) {
        const argumentIndexes =
          GM1041_CALL_ARGUMENT_TARGETS.get(calleeName) ?? [];
        const args = Array.isArray(node.arguments) ? node.arguments : [];

        for (const argumentIndex of argumentIndexes) {
          if (
            typeof argumentIndex !== "number" ||
            argumentIndex < 0 ||
            argumentIndex >= args.length
          ) {
            continue;
          }

          const fixDetail = convertStringLiteralArgumentToIdentifier({
            argument: args[argumentIndex],
            container: args,
            index: argumentIndex,
            diagnostic,
          });

          if (fixDetail) {
            fixes.push(fixDetail);
          }
        }
      }
    }

    for (const value of Object.values(node)) {
      if (value && typeof value === "object") {
        visit(value);
      }
    }
  };

  visit(ast);

  return fixes;
}

function convertStringLiteralArgumentToIdentifier({
  argument,
  container,
  index,
  diagnostic,
}) {
  if (!Array.isArray(container) || typeof index !== "number") {
    return null;
  }

  if (
    !argument ||
    argument.type !== "Literal" ||
    typeof argument.value !== "string"
  ) {
    return null;
  }

  const identifierName = extractIdentifierNameFromLiteral(argument.value);
  if (!identifierName) {
    return null;
  }

  const identifierNode = {
    type: "Identifier",
    name: identifierName,
  };

  if (Object.hasOwn(argument, "start")) {
    identifierNode.start = cloneLocation(argument.start);
  }

  if (Object.hasOwn(argument, "end")) {
    identifierNode.end = cloneLocation(argument.end);
  }

  copyCommentMetadata(argument, identifierNode);

  const fixDetail = createFeatherFixDetail(diagnostic, {
    target: identifierName,
    range: {
      start: getNodeStartIndex(argument),
      end: getNodeEndIndex(argument),
    },
  });

  if (!fixDetail) {
    return null;
  }

  container[index] = identifierNode;
  attachFeatherFixMetadata(identifierNode, [fixDetail]);

  return fixDetail;
}

function buildFeatherTypeSystemInfo() {
  const metadata = getFeatherMetadata();
  const typeSystem = metadata?.typeSystem;

  const baseTypes = new Set();
  const baseTypesLowercase = new Set();
  const specifierBaseTypes = new Set();

  const entries = Array.isArray(typeSystem?.baseTypes)
    ? typeSystem.baseTypes
    : [];

  for (const entry of entries) {
    const name = typeof entry?.name === "string" ? entry.name.trim() : "";

    if (!name) {
      continue;
    }

    baseTypes.add(name);
    baseTypesLowercase.add(name.toLowerCase());

    const specifierExamples = Array.isArray(entry?.specifierExamples)
      ? entry.specifierExamples
      : [];
    const hasDotSpecifier = specifierExamples.some((example) => {
      if (typeof example !== "string") {
        return false;
      }

      return example.trim().startsWith(".");
    });

    const description =
      typeof entry?.description === "string" ? entry.description : "";
    const requiresSpecifier =
      /requires specifiers/i.test(description) ||
      /constructor/i.test(description);

    if (hasDotSpecifier || requiresSpecifier) {
      specifierBaseTypes.add(name.toLowerCase());
    }
  }

  return {
    baseTypeNames: [...baseTypes],
    baseTypeNamesLower: baseTypesLowercase,
    specifierBaseTypeNamesLower: specifierBaseTypes,
  };
}

function registerFeatherFixer(registry, diagnosticId, factory) {
  if (!registry || typeof registry.set !== "function") {
    return;
  }

  if (!diagnosticId || typeof factory !== "function") {
    return;
  }

  if (!registry.has(diagnosticId)) {
    registry.set(diagnosticId, factory);
  }
}

function removeDuplicateMacroDeclarations({ ast, diagnostic }) {
  if (!diagnostic || !ast || typeof ast !== "object") {
    return [];
  }

  const fixes = [];
  const seenMacros = new Set();

  const visit = (node, parent, property) => {
    if (!node) {
      return false;
    }

    if (Array.isArray(node)) {
      for (let index = 0; index < node.length; index += 1) {
        const child = node[index];
        const removed = visit(child, node, index);

        if (removed) {
          index -= 1;
        }
      }

      return false;
    }

    if (typeof node !== "object") {
      return false;
    }

    if (node.type === "MacroDeclaration") {
      const macroName = node.name?.name;

      if (!macroName) {
        return false;
      }

      if (!seenMacros.has(macroName)) {
        seenMacros.add(macroName);
        return false;
      }

      if (!Array.isArray(parent) || typeof property !== "number") {
        return false;
      }

      const fixDetail = createFeatherFixDetail(diagnostic, {
        target: macroName,
        range: {
          start: getNodeStartIndex(node),
          end: getNodeEndIndex(node),
        },
      });

      if (!fixDetail) {
        return false;
      }

      parent.splice(property, 1);
      fixes.push(fixDetail);

      return true;
    }

    for (const [key, value] of Object.entries(node)) {
      if (value && typeof value === "object") {
        visit(value, node, key);
      }
    }

    return false;
  };

  visit(ast, null, null);

  return fixes;
}

function normalizeMultidimensionalArrayIndexing({ ast, diagnostic }) {
  if (!diagnostic || !ast || typeof ast !== "object") {
    return [];
  }

  const fixes = [];

  const visit = (node, parent, property) => {
    if (!node) {
      return;
    }

    if (Array.isArray(node)) {
      for (let index = 0; index < node.length; index += 1) {
        visit(node[index], node, index);
      }
      return;
    }

    if (typeof node !== "object") {
      return;
    }

    if (node.type === "MemberIndexExpression") {
      const fix = convertMultidimensionalMemberIndex(
        node,
        parent,
        property,
        diagnostic,
      );

      if (fix) {
        fixes.push(fix);
        return;
      }
    }

    for (const [key, value] of Object.entries(node)) {
      if (value && typeof value === "object") {
        visit(value, node, key);
      }
    }
  };

  visit(ast, null, null);

  return fixes;
}

function convertMultidimensionalMemberIndex(
  node,
  parent,
  property,
  diagnostic,
) {
  if (
    !Array.isArray(parent) &&
    (typeof parent !== "object" || parent === null)
  ) {
    return null;
  }

  if (property === undefined || property === null) {
    return null;
  }

  if (!node || node.type !== "MemberIndexExpression") {
    return null;
  }

  const indices = Array.isArray(node.property) ? node.property : null;

  if (!indices || indices.length <= 1) {
    return null;
  }

  const nestedExpression = buildNestedMemberIndexExpression({
    object: node.object,
    indices,
    template: node,
  });

  if (!nestedExpression) {
    return null;
  }

  const fixDetail = createFeatherFixDetail(diagnostic, {
    target: getMemberExpressionRootIdentifier(node) ?? null,
    range: {
      start: getNodeStartIndex(node),
      end: getNodeEndIndex(node),
    },
  });

  if (!fixDetail) {
    return null;
  }

  copyCommentMetadata(node, nestedExpression);

  if (Array.isArray(parent)) {
    parent[property] = nestedExpression;
  } else if (typeof parent === "object" && parent !== null) {
    parent[property] = nestedExpression;
  }

  attachFeatherFixMetadata(nestedExpression, [fixDetail]);

  return fixDetail;
}

function buildNestedMemberIndexExpression({ object, indices, template }) {
  if (!object || !Array.isArray(indices) || indices.length === 0) {
    return null;
  }

  const [firstIndex, ...remaining] = indices;
  const accessor = template?.accessor ?? "[";

  let current = {
    type: "MemberIndexExpression",
    object,
    property: [firstIndex],
    accessor,
  };

  if (Object.hasOwn(template, "start")) {
    current.start = cloneLocation(template.start);
  }

  if (remaining.length === 0 && Object.hasOwn(template, "end")) {
    current.end = cloneLocation(template.end);
  }

  for (let index = 0; index < remaining.length; index += 1) {
    const propertyNode = remaining[index];

    const next = {
      type: "MemberIndexExpression",
      object: current,
      property: [propertyNode],
      accessor,
    };

    if (Object.hasOwn(template, "start")) {
      next.start = cloneLocation(template.start);
    }

    if (index === remaining.length - 1 && Object.hasOwn(template, "end")) {
      next.end = cloneLocation(template.end);
    }

    current = next;
  }

  return current;
}

function removeDuplicateSemicolons({ ast, sourceText, diagnostic }) {
  if (
    !diagnostic ||
    !ast ||
    typeof sourceText !== "string" ||
    sourceText.length === 0
  ) {
    return [];
  }

  const fixes = [];
  const recordedRanges = new Set();

  const recordFix = (container, range) => {
    if (
      !range ||
      typeof range.start !== "number" ||
      typeof range.end !== "number"
    ) {
      return;
    }

    const key = `${range.start}:${range.end}`;
    if (recordedRanges.has(key)) {
      return;
    }

    const fixDetail = createFeatherFixDetail(diagnostic, {
      target: null,
      range,
    });

    if (!fixDetail) {
      return;
    }

    recordedRanges.add(key);
    fixes.push(fixDetail);

    if (container && typeof container === "object") {
      attachFeatherFixMetadata(container, [fixDetail]);
    }
  };

  const processSegment = (container, startIndex, endIndex) => {
    if (typeof startIndex !== "number" || typeof endIndex !== "number") {
      return;
    }

    if (endIndex <= startIndex) {
      return;
    }

    const segment = sourceText.slice(startIndex, endIndex);

    if (!segment || segment.indexOf(";") === -1) {
      return;
    }

    for (const range of findDuplicateSemicolonRanges(segment, startIndex)) {
      recordFix(container, range);
    }
  };

  const processStatementList = (container, statements) => {
    if (!Array.isArray(statements) || statements.length === 0) {
      return;
    }

    const bounds = getStatementListBounds(container, sourceText);

    let previousEnd = bounds.start;

    for (const statement of statements) {
      const statementStart = getNodeStartIndex(statement);
      const statementEnd = getNodeEndIndex(statement);

      if (
        typeof previousEnd === "number" &&
        typeof statementStart === "number"
      ) {
        processSegment(container, previousEnd, statementStart);
      }

      if (typeof statementEnd === "number") {
        previousEnd = statementEnd;
      } else {
        previousEnd = statementStart;
      }
    }

    if (
      typeof previousEnd === "number" &&
      typeof bounds.end === "number"
    ) {
      processSegment(container, previousEnd, bounds.end);
    }
  };

  const visit = (node) => {
    if (!node) {
      return;
    }

    if (Array.isArray(node)) {
      for (const item of node) {
        visit(item);
      }
      return;
    }

    if (typeof node !== "object") {
      return;
    }

    if (Array.isArray(node.body) && node.body.length > 0) {
      processStatementList(node, node.body);
    }

    for (const value of Object.values(node)) {
      if (value && typeof value === "object") {
        visit(value);
      }
    }
  };

  visit(ast);

  return fixes;
}

function getStatementListBounds(node, sourceText) {
  if (!node || typeof sourceText !== "string") {
    return { start: null, end: null };
  }

  let start = getNodeStartIndex(node);
  let end = getNodeEndIndex(node);

  if (node.type === "Program") {
    start = 0;
    end = sourceText.length;
  } else if (node.type === "BlockStatement") {
    if (typeof start === "number" && sourceText[start] === "{") {
      start += 1;
    }

    if (typeof end === "number" && sourceText[end - 1] === "}") {
      end -= 1;
    }
  } else if (node.type === "SwitchCase") {
    if (typeof start === "number") {
      const colonIndex = findCharacterInRange(sourceText, ":", start, end);

      if (colonIndex !== -1) {
        start = colonIndex + 1;
      }
    }
  }

  return {
    start: typeof start === "number" ? start : null,
    end: typeof end === "number" ? end : null,
  };
}

function findCharacterInRange(text, character, start, end) {
  if (typeof start !== "number") {
    return -1;
  }

  const limit = typeof end === "number" ? end : text.length;
  const index = text.indexOf(character, start);

  if (index === -1 || index >= limit) {
    return -1;
  }

  return index;
}

function findDuplicateSemicolonRanges(segment, offset) {
  const ranges = [];

  if (typeof segment !== "string" || segment.length === 0) {
    return ranges;
  }

  let runStart = -1;
  let runLength = 0;
  let inLineComment = false;
  let inBlockComment = false;
  let inString = false;
  let stringDelimiter = null;

  for (let index = 0; index < segment.length; index += 1) {
    const char = segment[index];
    const nextChar = index + 1 < segment.length ? segment[index + 1] : "";

    if (inString) {
      if (char === "\\") {
        index += 1;
        continue;
      }

      if (char === stringDelimiter) {
        inString = false;
        stringDelimiter = null;
      }

      continue;
    }

    if (inLineComment) {
      if (char === "\n" || char === "\r") {
        inLineComment = false;
      }
      continue;
    }

    if (inBlockComment) {
      if (char === "*" && nextChar === "/") {
        inBlockComment = false;
        index += 1;
      }
      continue;
    }

    if (char === "/" && nextChar === "/") {
      inLineComment = true;
      index += 1;
      continue;
    }

    if (char === "/" && nextChar === "*") {
      inBlockComment = true;
      index += 1;
      continue;
    }

    if (char === "\"" || char === "'") {
      inString = true;
      stringDelimiter = char;
      continue;
    }

    if (char === ";") {
      if (runStart === -1) {
        runStart = index;
        runLength = 1;
      } else {
        runLength += 1;
      }
      continue;
    }

    if (runStart !== -1 && runLength > 1) {
      ranges.push({
        start: offset + runStart + 1,
        end: offset + runStart + runLength,
      });
    }

    runStart = -1;
    runLength = 0;
  }

  if (runStart !== -1 && runLength > 1) {
    ranges.push({
      start: offset + runStart + 1,
      end: offset + runStart + runLength,
    });
  }

  return ranges;
}

function getMemberExpressionRootIdentifier(node) {
  if (!node || typeof node !== "object") {
    return null;
  }

  if (node.type === "Identifier") {
    return node.name ?? null;
  }

  if (
    node.type === "MemberDotExpression" ||
    node.type === "MemberIndexExpression"
  ) {
    return getMemberExpressionRootIdentifier(node.object);
  }

  if (node.type === "CallExpression") {
    return getMemberExpressionRootIdentifier(node.object);
  }

  return null;
}

function normalizeObviousSyntaxErrors({ ast, diagnostic, metadata }) {
  if (!diagnostic || !ast || typeof ast !== "object") {
    return [];
  }

  const gm1100Entries = Array.isArray(metadata?.GM1100) ? metadata.GM1100 : [];

  if (gm1100Entries.length === 0) {
    return [];
  }

  const nodeIndex = collectGM1100Candidates(ast);
  const handledNodes = new Set();
  const fixes = [];

  for (const entry of gm1100Entries) {
    const lineNumber = entry?.line;

    if (typeof lineNumber !== "number") {
      continue;
    }

    const candidates = nodeIndex.get(lineNumber) ?? [];
    let node = null;

    if (entry.type === "declaration") {
      node =
        candidates.find(
          (candidate) => candidate?.type === "VariableDeclaration",
        ) ?? null;
    } else if (entry.type === "assignment") {
      node =
        candidates.find(
          (candidate) => candidate?.type === "AssignmentExpression",
        ) ?? null;
    }

    if (!node || handledNodes.has(node)) {
      continue;
    }

    handledNodes.add(node);

    const fixDetail = createFeatherFixDetail(diagnostic, {
      target: entry?.identifier ?? null,
      range: {
        start: getNodeStartIndex(node),
        end: getNodeEndIndex(node),
      },
    });

    if (!fixDetail) {
      continue;
    }

    attachFeatherFixMetadata(node, [fixDetail]);
    fixes.push(fixDetail);
  }

  return fixes;
}

function removeTrailingMacroSemicolons({ ast, sourceText, diagnostic }) {
  if (
    !diagnostic ||
    typeof sourceText !== "string" ||
    sourceText.length === 0
  ) {
    return [];
  }

  const fixes = [];

  const visit = (node) => {
    if (!node || typeof node !== "object") {
      return;
    }

    if (Array.isArray(node)) {
      for (const item of node) {
        visit(item);
      }
      return;
    }

    if (node.type === "MacroDeclaration") {
      const fixInfo = sanitizeMacroDeclaration(node, sourceText, diagnostic);
      if (fixInfo) {
        fixes.push(fixInfo);
      }
    }

    for (const value of Object.values(node)) {
      if (value && typeof value === "object") {
        visit(value);
      }
    }
  };

  visit(ast);

  return fixes;
}

function removeBooleanLiteralStatements({ ast, diagnostic, metadata }) {
  if (!diagnostic || !ast || typeof ast !== "object") {
    return [];
  }

  const fixes = [];
  const gm1016MetadataEntries = extractFeatherPreprocessMetadata(
    metadata,
    "GM1016",
  );

  for (const entry of gm1016MetadataEntries) {
    const range = normalizePreprocessedRange(entry);

    if (!range) {
      continue;
    }

    const fixDetail = createFeatherFixDetail(diagnostic, {
      target: null,
      range,
    });

    if (!fixDetail) {
      continue;
    }

    const owner = findInnermostBlockForRange(
      ast,
      range.start.index,
      range.end.index,
    );

    if (owner && owner !== ast) {
      attachFeatherFixMetadata(owner, [fixDetail]);
    }

    fixes.push(fixDetail);
  }

  const arrayOwners = new WeakMap();

  const visitNode = (node) => {
    if (!node || typeof node !== "object") {
      return;
    }

    for (const value of Object.values(node)) {
      if (!value || typeof value !== "object") {
        continue;
      }

      if (Array.isArray(value)) {
        arrayOwners.set(value, node);
        visitArray(value);
        continue;
      }

      visitNode(value);
    }
  };

  const visitArray = (array) => {
    if (!Array.isArray(array)) {
      return;
    }

    for (let index = 0; index < array.length; index += 1) {
      const item = array[index];

      if (
        item &&
        typeof item === "object" &&
        item.type === "ExpressionStatement"
      ) {
        const fix = removeBooleanLiteralExpression(item, array, index);

        if (fix) {
          const owner = arrayOwners.get(array) ?? ast;
          if (owner !== ast) {
            attachFeatherFixMetadata(owner, [fix]);
          }
          fixes.push(fix);
          array.splice(index, 1);
          index -= 1;
          continue;
        }
      }

      visitNode(item);
    }
  };

  function removeBooleanLiteralExpression(
    node,
    parentArray = null,
    index = -1,
  ) {
    if (!parentArray || !Array.isArray(parentArray) || index < 0) {
      return null;
    }

    const expression = node.expression;

    if (!isBooleanLiteral(expression)) {
      return null;
    }

    const fixDetail = createFeatherFixDetail(diagnostic, {
      target: null,
      range: {
        start: getNodeStartIndex(node),
        end: getNodeEndIndex(node),
      },
    });

    if (!fixDetail) {
      return null;
    }

    return fixDetail;
  }

  visitNode(ast);

  if (fixes.length === 0) {
    return [];
  }

  return fixes;
}

function extractFeatherPreprocessMetadata(metadata, key) {
  if (!metadata || typeof metadata !== "object") {
    return [];
  }

  const entries = metadata[key];

  return Array.isArray(entries) ? entries.filter(Boolean) : [];
}

function normalizePreprocessedRange(entry) {
  const startIndex = entry?.start?.index;
  const endIndex = entry?.end?.index;

  if (typeof startIndex !== "number" || typeof endIndex !== "number") {
    return null;
  }

  if (endIndex < startIndex) {
    return null;
  }

  const startLine = entry?.start?.line;
  const endLine = entry?.end?.line;

  const startLocation = { index: startIndex };
  const endLocation = { index: endIndex };

  if (typeof startLine === "number") {
    startLocation.line = startLine;
  }

  if (typeof endLine === "number") {
    endLocation.line = endLine;
  }

  return { start: startLocation, end: endLocation };
}

function findInnermostBlockForRange(ast, startIndex, endIndex) {
  if (!ast || typeof ast !== "object") {
    return null;
  }

  let bestMatch = null;

  const visit = (node) => {
    if (!node || typeof node !== "object") {
      return;
    }

    const nodeStart = getNodeStartIndex(node);
    const nodeEnd = getNodeEndIndex(node);

    if (
      typeof nodeStart !== "number" ||
      typeof nodeEnd !== "number" ||
      nodeStart > startIndex ||
      nodeEnd < endIndex
    ) {
      return;
    }

    if (node.type === "BlockStatement") {
      if (!bestMatch) {
        bestMatch = node;
      } else {
        const bestStart = getNodeStartIndex(bestMatch);
        const bestEnd = getNodeEndIndex(bestMatch);

        if (
          typeof bestStart === "number" &&
          typeof bestEnd === "number" &&
          (nodeStart > bestStart || nodeEnd < bestEnd)
        ) {
          bestMatch = node;
        }
      }
    }

    for (const value of Object.values(node)) {
      if (Array.isArray(value)) {
        for (const item of value) {
          visit(item);
        }
        continue;
      }

      visit(value);
    }
  };

  visit(ast);

  return bestMatch;
}

function isBooleanLiteral(node) {
  if (!node || typeof node !== "object") {
    return false;
  }

  if (node.type !== "Literal") {
    return false;
  }

  return (
    node.value === true ||
    node.value === false ||
    node.value === "true" ||
    node.value === "false"
  );
}

function sanitizeMacroDeclaration(node, sourceText, diagnostic) {
  if (!node || typeof node !== "object") {
    return null;
  }

  const tokens = Array.isArray(node.tokens) ? node.tokens : null;
  if (!tokens || tokens.length === 0) {
    return null;
  }

  const lastToken = tokens[tokens.length - 1];
  if (lastToken !== ";") {
    return null;
  }

  const startIndex = node.start?.index;
  const endIndex = node.end?.index;

  if (typeof startIndex !== "number" || typeof endIndex !== "number") {
    return null;
  }

  const originalText = sourceText.slice(startIndex, endIndex + 1);

  // Only strip semicolons that appear at the end of the macro definition.
  const sanitizedText = originalText.replace(
    TRAILING_MACRO_SEMICOLON_PATTERN,
    "",
  );

  if (sanitizedText === originalText) {
    return null;
  }

  node.tokens = tokens.slice(0, tokens.length - 1);
  node._featherMacroText = sanitizedText;

  const fixDetail = createFeatherFixDetail(diagnostic, {
    target: node.name?.name ?? null,
    range: {
      start: getNodeStartIndex(node),
      end: getNodeEndIndex(node),
    },
  });

  if (!fixDetail) {
    return null;
  }

  attachFeatherFixMetadata(node, [fixDetail]);

  return fixDetail;
}

function ensureConstructorDeclarationsForNewExpressions({ ast, diagnostic }) {
  if (!diagnostic || !ast || typeof ast !== "object") {
    return [];
  }

  const fixes = [];
  const functionDeclarations = new Map();

  const collectFunctions = (node) => {
    if (!node) {
      return;
    }

    if (Array.isArray(node)) {
      for (const item of node) {
        collectFunctions(item);
      }
      return;
    }

    if (typeof node !== "object") {
      return;
    }

    if (node.type === "FunctionDeclaration") {
      const functionName =
        typeof node.id === "string" && node.id.length > 0 ? node.id : null;

      if (functionName && !functionDeclarations.has(functionName)) {
        functionDeclarations.set(functionName, node);
      }
    }

    for (const value of Object.values(node)) {
      if (value && typeof value === "object") {
        collectFunctions(value);
      }
    }
  };

  collectFunctions(ast);

  if (functionDeclarations.size === 0) {
    return [];
  }

  const convertedFunctions = new Set();

  const visit = (node) => {
    if (!node) {
      return;
    }

    if (Array.isArray(node)) {
      for (const item of node) {
        visit(item);
      }
      return;
    }

    if (typeof node !== "object") {
      return;
    }

    if (node.type === "NewExpression") {
      const expression = node.expression;
      const constructorName =
        expression?.type === "Identifier" && typeof expression.name === "string"
          ? expression.name
          : null;

      if (constructorName) {
        const functionNode = functionDeclarations.get(constructorName);

        if (
          functionNode &&
          functionNode.type === "FunctionDeclaration" &&
          !convertedFunctions.has(functionNode)
        ) {
          const fix = convertFunctionDeclarationToConstructor(
            functionNode,
            diagnostic,
          );

          if (fix) {
            fixes.push(fix);
            convertedFunctions.add(functionNode);
          }
        }
      }
    }

    for (const value of Object.values(node)) {
      if (value && typeof value === "object") {
        visit(value);
      }
    }
  };

  visit(ast);

  return fixes;
}

function convertFunctionDeclarationToConstructor(functionNode, diagnostic) {
  if (!functionNode || functionNode.type !== "FunctionDeclaration") {
    return null;
  }

  const fixDetail = createFeatherFixDetail(diagnostic, {
    target: typeof functionNode.id === "string" ? functionNode.id : null,
    range: {
      start: getNodeStartIndex(functionNode),
      end: getNodeEndIndex(functionNode),
    },
  });

  if (!fixDetail) {
    return null;
  }

  functionNode.type = "ConstructorDeclaration";

  if (!Object.hasOwn(functionNode, "parent")) {
    functionNode.parent = null;
  }

  attachFeatherFixMetadata(functionNode, [fixDetail]);

  return fixDetail;
}

function deduplicateLocalVariableDeclarations({ ast, diagnostic }) {
  if (!diagnostic || !ast || typeof ast !== "object") {
    return [];
  }

  const fixes = [];
  const scopeStack = [];

  const pushScope = (initialNames = []) => {
    const scope = new Map();

    if (Array.isArray(initialNames)) {
      for (const name of initialNames) {
        if (typeof name === "string" && name.length > 0) {
          scope.set(name, true);
        }
      }
    }

    scopeStack.push(scope);
  };

  const popScope = () => {
    scopeStack.pop();
  };

  const declareLocal = (name) => {
    if (typeof name !== "string" || name.length === 0) {
      return true;
    }

    const scope = scopeStack[scopeStack.length - 1];

    if (!scope) {
      return true;
    }

    if (scope.has(name)) {
      return false;
    }

    scope.set(name, true);
    return true;
  };

  const handleVariableDeclaration = (node, parent, property) => {
    const declarations = Array.isArray(node.declarations)
      ? node.declarations
      : [];

    if (declarations.length === 0) {
      return [];
    }

    const retained = [];
    const duplicates = [];

    for (const declarator of declarations) {
      if (!declarator || typeof declarator !== "object") {
        retained.push(declarator);
        continue;
      }

      const name = getVariableDeclaratorName(declarator);

      if (!name) {
        retained.push(declarator);
        continue;
      }

      const isNewDeclaration = declareLocal(name);

      if (isNewDeclaration) {
        retained.push(declarator);
        continue;
      }

      duplicates.push(declarator);
    }

    if (duplicates.length === 0) {
      return [];
    }

    if (!Array.isArray(parent) || typeof property !== "number") {
      return [];
    }

    const fixDetails = [];
    const assignments = [];

    for (const declarator of duplicates) {
      const name = getVariableDeclaratorName(declarator);

      const fixDetail = createFeatherFixDetail(diagnostic, {
        target: name,
        range: {
          start: getNodeStartIndex(declarator),
          end: getNodeEndIndex(declarator),
        },
      });

      if (!fixDetail) {
        continue;
      }

      const assignment = createAssignmentFromDeclarator(declarator, node);

      if (assignment) {
        attachFeatherFixMetadata(assignment, [fixDetail]);
        assignments.push(assignment);
      }

      fixDetails.push(fixDetail);
    }

    if (fixDetails.length === 0) {
      return [];
    }

    node.declarations = retained;

    if (retained.length === 0) {
      if (assignments.length > 0) {
        parent.splice(property, 1, ...assignments);
      } else {
        parent.splice(property, 1);
      }
    } else if (assignments.length > 0) {
      parent.splice(property + 1, 0, ...assignments);
    }

    if (retained.length > 0) {
      attachFeatherFixMetadata(node, fixDetails);
    }

    return fixDetails;
  };

  const visit = (node, parent, property) => {
    if (!node) {
      return;
    }

    if (Array.isArray(node)) {
      for (let index = 0; index < node.length; index += 1) {
        const initialLength = node.length;
        visit(node[index], node, index);

        if (node.length < initialLength) {
          index -= 1;
        }
      }
      return;
    }

    if (typeof node !== "object") {
      return;
    }

    if (isFunctionLikeNode(node)) {
      const paramNames = getFunctionParameterNames(node);

      pushScope(paramNames);

      const params = Array.isArray(node.params) ? node.params : [];
      for (const param of params) {
        visit(param, node, "params");
      }

      visit(node.body, node, "body");
      popScope();
      return;
    }

    if (node.type === "VariableDeclaration" && node.kind === "var") {
      const fixDetails = handleVariableDeclaration(node, parent, property);

      if (Array.isArray(fixDetails) && fixDetails.length > 0) {
        fixes.push(...fixDetails);
      }
    }

    for (const [key, value] of Object.entries(node)) {
      if (key === "body" && isFunctionLikeNode(node)) {
        continue;
      }

      if (!value || typeof value !== "object") {
        continue;
      }

      visit(value, node, key);
    }
  };

  pushScope();
  visit(ast, null, null);
  popScope();

  return fixes;
}

function renameDuplicateFunctionParameters({ ast, diagnostic, options }) {
  if (!diagnostic || !ast || typeof ast !== "object") {
    return [];
  }

  const fixes = [];

  const visit = (node) => {
    if (!node) {
      return;
    }

    if (Array.isArray(node)) {
      node.forEach(visit);
      return;
    }

    if (typeof node !== "object") {
      return;
    }

    if (
      node.type === "FunctionDeclaration" ||
      node.type === "ConstructorDeclaration"
    ) {
      const functionFixes = renameDuplicateParametersInFunction(
        node,
        diagnostic,
        options,
      );
      if (Array.isArray(functionFixes) && functionFixes.length > 0) {
        fixes.push(...functionFixes);
      }
    }

    for (const value of Object.values(node)) {
      if (value && typeof value === "object") {
        visit(value);
      }
    }
  };

  visit(ast);

  return fixes;
}

function renameDuplicateParametersInFunction(functionNode, diagnostic) {
  const params = Array.isArray(functionNode?.params) ? functionNode.params : [];

  if (params.length === 0) {
    return [];
  }

  const fixes = [];
  const seenNames = new Set();

  for (let index = 0; index < params.length; index += 1) {
    const param = params[index];
    const identifier = getFunctionParameterIdentifier(param);

    const hasIdentifier =
      identifier &&
      typeof identifier.name === "string" &&
      identifier.name.length > 0;

    if (!hasIdentifier) {
      continue;
    }

    const originalName = identifier.name;

    if (!seenNames.has(originalName)) {
      seenNames.add(originalName);
      continue;
    }

    const range = {
      start: getNodeStartIndex(identifier),
      end: getNodeEndIndex(identifier),
    };

    const fixDetail = createFeatherFixDetail(diagnostic, {
      target: originalName,
      range,
    });

    if (fixDetail) {
      attachFeatherFixMetadata(functionNode, [fixDetail]);
      fixes.push(fixDetail);
    }

    params.splice(index, 1);
    index -= 1;
  }

  return fixes;
}

function getFunctionParameterIdentifier(param) {
  if (!param || typeof param !== "object") {
    return null;
  }

  if (param.type === "Identifier") {
    return param;
  }

  if (param.type === "DefaultParameter" && param.left?.type === "Identifier") {
    return param.left;
  }

  if (param.type === "RestParameter" && param.argument?.type === "Identifier") {
    return param.argument;
  }

  return null;
}

function replaceInvalidDeleteStatements({ ast, diagnostic }) {
  if (!diagnostic || !ast || typeof ast !== "object") {
    return [];
  }

  const fixes = [];

  const visit = (node, parent, property) => {
    if (!node) {
      return;
    }

    if (Array.isArray(node)) {
      for (let index = 0; index < node.length; index += 1) {
        visit(node[index], node, index);
      }
      return;
    }

    if (typeof node !== "object") {
      return;
    }

    if (node.type === "DeleteStatement") {
      const fix = convertDeleteStatementToUndefinedAssignment(
        node,
        parent,
        property,
        diagnostic,
      );

      if (fix) {
        fixes.push(fix);
        return;
      }
    }

    for (const [key, value] of Object.entries(node)) {
      if (value && typeof value === "object") {
        visit(value, node, key);
      }
    }
  };

  visit(ast, null, null);

  return fixes;
}

function convertDeleteStatementToUndefinedAssignment(
  node,
  parent,
  property,
  diagnostic,
) {
  if (!node || node.type !== "DeleteStatement" || !diagnostic) {
    return null;
  }

  if (!isValidDeleteTarget(node.argument)) {
    return null;
  }

  const targetName = getDeleteTargetName(node.argument);
  const assignment = {
    type: "AssignmentExpression",
    operator: "=",
    left: node.argument,
    right: createLiteral("undefined"),
    start: cloneLocation(node.start),
    end: cloneLocation(node.end),
  };

  copyCommentMetadata(node, assignment);

  const fixDetail = createFeatherFixDetail(diagnostic, {
    target: targetName,
    range: {
      start: getNodeStartIndex(node),
      end: getNodeEndIndex(node),
    },
  });

  if (!fixDetail) {
    return null;
  }

  if (!replaceNodeInParent(parent, property, assignment)) {
    return null;
  }

  attachFeatherFixMetadata(assignment, [fixDetail]);

  return fixDetail;
}

function isValidDeleteTarget(node) {
  if (!node || typeof node !== "object") {
    return false;
  }

  if (isIdentifierNode(node)) {
    return true;
  }

  return ALLOWED_DELETE_MEMBER_TYPES.has(node.type);
}

function isIdentifierNode(node) {
  return (
    node &&
    node.type === "Identifier" &&
    typeof node.name === "string" &&
    node.name.length > 0
  );
}

function getDeleteTargetName(node) {
  if (!node || typeof node !== "object") {
    return null;
  }

  if (isIdentifierNode(node)) {
    return node.name;
  }

  if (node.type === "MemberDotExpression") {
    return node.property?.name ?? null;
  }

  return null;
}

function replaceNodeInParent(parent, property, replacement) {
  if (Array.isArray(parent)) {
    if (
      typeof property !== "number" ||
      property < 0 ||
      property >= parent.length
    ) {
      return false;
    }

    parent[property] = replacement;
    return true;
  }

  if (parent && typeof parent === "object" && property != null) {
    parent[property] = replacement;
    return true;
  }

  return false;
}

function convertAllDotAssignmentsToWithStatements({ ast, diagnostic }) {
  if (!diagnostic || !ast || typeof ast !== "object") {
    return [];
  }

  const fixes = [];

  const visit = (node, parent, property) => {
    if (!node) {
      return;
    }

    if (Array.isArray(node)) {
      for (let index = 0; index < node.length; index += 1) {
        visit(node[index], node, index);
      }
      return;
    }

    if (typeof node !== "object") {
      return;
    }

    if (node.type === "AssignmentExpression") {
      const fix = convertAllAssignment(node, parent, property, diagnostic);
      if (fix) {
        fixes.push(fix);
        return;
      }
    }

    for (const [key, value] of Object.entries(node)) {
      if (value && typeof value === "object") {
        visit(value, node, key);
      }
    }
  };

  visit(ast, null, null);

  return fixes;
}

function normalizeFunctionCallArgumentOrder({ ast, diagnostic }) {
  if (!diagnostic || !ast || typeof ast !== "object") {
    return [];
  }

  const fixes = [];
  const state = {
    counter: 0,
  };

  const visit = (node, parent, property, ancestors) => {
    if (!node) {
      return;
    }

    const nextAncestors = Array.isArray(ancestors)
      ? ancestors.concat([{ node, parent, property }])
      : [{ node, parent, property }];

    if (Array.isArray(node)) {
      for (let index = 0; index < node.length; index += 1) {
        visit(node[index], node, index, nextAncestors);
      }
      return;
    }

    if (typeof node !== "object") {
      return;
    }

    for (const [key, value] of Object.entries(node)) {
      if (value && typeof value === "object") {
        visit(value, node, key, nextAncestors);
      }
    }

    if (node.type === "CallExpression") {
      const fix = normalizeCallExpressionArguments({
        node,
        parent,
        property,
        diagnostic,
        ancestors: nextAncestors,
        state,
      });

      if (fix) {
        fixes.push(fix);
      }
    }
  };

  visit(ast, null, null, []);

  return fixes;
}

function normalizeCallExpressionArguments({
  node,
  parent,
  property,
  diagnostic,
  ancestors,
  state,
}) {
  if (!node || node.type !== "CallExpression") {
    return null;
  }

  const args = Array.isArray(node.arguments) ? node.arguments : [];
  if (args.length === 0) {
    return null;
  }

  const callArgumentInfos = [];

  for (let index = 0; index < args.length; index += 1) {
    const argument = args[index];

    if (!argument || argument.type !== "CallExpression") {
      continue;
    }

    callArgumentInfos.push({
      argument,
      index,
    });
  }

  if (callArgumentInfos.length < 2) {
    return null;
  }

  const statementContext = findStatementContext(ancestors);

  if (!statementContext) {
    return null;
  }

  const temporaryDeclarations = [];

  for (const { argument, index } of callArgumentInfos) {
    const tempName = buildTemporaryIdentifierName(state);
    const tempIdentifier = createIdentifier(tempName, argument);

    if (!tempIdentifier) {
      continue;
    }

    const declaration = createTemporaryVariableDeclaration(tempName, argument);

    if (!declaration) {
      continue;
    }

    temporaryDeclarations.push({
      declaration,
      index,
      identifier: tempIdentifier,
    });
  }

  if (temporaryDeclarations.length !== callArgumentInfos.length) {
    return null;
  }

  const fixDetail = createFeatherFixDetail(diagnostic, {
    target: node.object?.name ?? null,
    range: {
      start: getNodeStartIndex(node),
      end: getNodeEndIndex(node),
    },
  });

  if (!fixDetail) {
    return null;
  }

  for (const { declaration, index, identifier } of temporaryDeclarations) {
    node.arguments[index] = createIdentifier(identifier.name, identifier);
  }

  statementContext.statements.splice(
    statementContext.index,
    0,
    ...temporaryDeclarations.map(({ declaration }) => declaration),
  );

  for (const { declaration } of temporaryDeclarations) {
    attachFeatherFixMetadata(declaration, [fixDetail]);
  }

  attachFeatherFixMetadata(node, [fixDetail]);

  return fixDetail;
}

function buildTemporaryIdentifierName(state) {
  if (!state || typeof state !== "object") {
    return "__feather_call_arg_0";
  }

  const nextIndex = typeof state.counter === "number" ? state.counter : 0;
  state.counter = nextIndex + 1;

  return `__feather_call_arg_${nextIndex}`;
}

function createTemporaryVariableDeclaration(name, init) {
  if (!name || !init || typeof init !== "object") {
    return null;
  }

  const id = createIdentifier(name, init);

  if (!id) {
    return null;
  }

  const declarator = {
    type: "VariableDeclarator",
    id,
    init,
    start: cloneLocation(init.start),
    end: cloneLocation(init.end),
  };

  const declaration = {
    type: "VariableDeclaration",
    declarations: [declarator],
    kind: "var",
    start: cloneLocation(init.start),
    end: cloneLocation(init.end),
  };

  return declaration;
}

function findStatementContext(ancestors) {
  if (!Array.isArray(ancestors)) {
    return null;
  }

  for (let index = ancestors.length - 1; index >= 0; index -= 1) {
    const entry = ancestors[index];

    if (
      !entry ||
      !Array.isArray(entry.parent) ||
      typeof entry.property !== "number"
    ) {
      continue;
    }

    const arrayAncestor = ancestors[index - 1];

    if (!arrayAncestor) {
      continue;
    }

    if (!isStatementArray(arrayAncestor)) {
      continue;
    }

    return {
      statements: entry.parent,
      index: entry.property,
    };
  }

  return null;
}

function isStatementArray(entry) {
  if (!entry || !Array.isArray(entry.node)) {
    return false;
  }

  const owner = entry.parent;
  const propertyName = entry.property;

  if (!owner || typeof propertyName !== "string") {
    return false;
  }

  if (propertyName !== "body") {
    return false;
  }

  const parentType = owner?.type;

  return (
    parentType === "Program" ||
    parentType === "BlockStatement" ||
    parentType === "SwitchCase"
  );
}

function convertAllAssignment(node, parent, property, diagnostic) {
  if (!Array.isArray(parent) || typeof property !== "number") {
    return null;
  }

  if (!node || node.type !== "AssignmentExpression" || node.operator !== "=") {
    return null;
  }

  const member = node.left;
  if (!member || member.type !== "MemberDotExpression") {
    return null;
  }

  const object = member.object;
  if (!object || object.type !== "Identifier" || object.name !== "all") {
    return null;
  }

  const propertyIdentifier = member.property;
  if (!propertyIdentifier || propertyIdentifier.type !== "Identifier") {
    return null;
  }

  const normalizedAssignment = {
    type: "AssignmentExpression",
    operator: node.operator,
    left: cloneIdentifier(propertyIdentifier),
    right: node.right,
    start: cloneLocation(node.start),
    end: cloneLocation(node.end),
  };

  const blockStatement = {
    type: "BlockStatement",
    body: [normalizedAssignment],
    start: cloneLocation(node.start),
    end: cloneLocation(node.end),
  };

  const parenthesizedExpression = {
    type: "ParenthesizedExpression",
    expression: cloneIdentifier(object),
    start: cloneLocation(object?.start ?? node.start),
    end: cloneLocation(object?.end ?? node.end),
  };

  const withStatement = {
    type: "WithStatement",
    test: parenthesizedExpression,
    body: blockStatement,
    start: cloneLocation(node.start),
    end: cloneLocation(node.end),
  };

  copyCommentMetadata(node, withStatement);

  const fixDetail = createFeatherFixDetail(diagnostic, {
    target: propertyIdentifier?.name ?? null,
    range: {
      start: getNodeStartIndex(node),
      end: getNodeEndIndex(node),
    },
  });

  if (!fixDetail) {
    return null;
  }

  parent[property] = withStatement;
  attachFeatherFixMetadata(withStatement, [fixDetail]);

  return fixDetail;
}

function ensureBlendEnableIsReset({ ast, diagnostic }) {
  if (!diagnostic || !ast || typeof ast !== "object") {
    return [];
  }

  const fixes = [];

  const visit = (node, parent, property) => {
    if (!node) {
      return;
    }

    if (Array.isArray(node)) {
      for (let index = 0; index < node.length; index += 1) {
        visit(node[index], node, index);
      }
      return;
    }

    if (typeof node !== "object") {
      return;
    }

    if (node.type === "CallExpression") {
      const fix = ensureBlendEnableResetAfterCall(
        node,
        parent,
        property,
        diagnostic,
      );

      if (fix) {
        fixes.push(fix);
        return;
      }
    }

    for (const [key, value] of Object.entries(node)) {
      if (value && typeof value === "object") {
        visit(value, node, key);
      }
    }
  };

  visit(ast, null, null);

  return fixes;
}

function ensureBlendEnableResetAfterCall(node, parent, property, diagnostic) {
  if (!Array.isArray(parent) || typeof property !== "number") {
    return null;
  }

  if (!node || node.type !== "CallExpression") {
    return null;
  }

  if (!isIdentifierWithName(node.object, "gpu_set_blendenable")) {
    return null;
  }

  const args = Array.isArray(node.arguments) ? node.arguments : [];

  if (args.length === 0) {
    return null;
  }

  if (!shouldResetBlendEnable(args[0])) {
    return null;
  }

  const siblings = parent;
  let insertionIndex = siblings.length;

  for (let index = property + 1; index < siblings.length; index += 1) {
    const sibling = siblings[index];

    if (isBlendEnableResetCall(sibling)) {
      return null;
    }

    if (!isTriviallyIgnorableStatement(sibling)) {
      insertionIndex = index + 1;
      break;
    }
  }

  const resetCall = createBlendEnableResetCall(node);

  if (!resetCall) {
    return null;
  }

  const fixDetail = createFeatherFixDetail(diagnostic, {
    target: node.object?.name ?? null,
    range: {
      start: getNodeStartIndex(node),
      end: getNodeEndIndex(node),
    },
  });

  if (!fixDetail) {
    return null;
  }

  const previousSibling = siblings[insertionIndex - 1] ?? node;
  const nextSibling = siblings[insertionIndex] ?? null;
  const needsSeparator =
    insertionIndex > property + 1 &&
    !isTriviallyIgnorableStatement(previousSibling) &&
    !hasOriginalBlankLineBetween(previousSibling, nextSibling);

  if (needsSeparator) {
    siblings.splice(
      insertionIndex,
      0,
      createEmptyStatementLike(previousSibling),
    );
    insertionIndex += 1;
  }

  siblings.splice(insertionIndex, 0, resetCall);
  attachFeatherFixMetadata(resetCall, [fixDetail]);

  return fixDetail;
}

function ensureFileFindFirstBeforeClose({ ast, diagnostic }) {
  if (!diagnostic || !ast || typeof ast !== "object") {
    return [];
  }

  const fixes = [];

  const visit = (node, parent, property) => {
    if (!node) {
      return;
    }

    if (Array.isArray(node)) {
      for (let index = 0; index < node.length; index += 1) {
        visit(node[index], node, index);
      }
      return;
    }

    if (typeof node !== "object") {
      return;
    }

    if (node.type === "CallExpression") {
      const fix = ensureFileFindFirstBeforeCloseCall(
        node,
        parent,
        property,
        diagnostic,
      );

      if (fix) {
        fixes.push(fix);
        return;
      }
    }

    for (const [key, value] of Object.entries(node)) {
      if (value && typeof value === "object") {
        visit(value, node, key);
      }
    }
  };

  visit(ast, null, null);

  return fixes;
}

function ensureFileFindFirstBeforeCloseCall(
  node,
  parent,
  property,
  diagnostic,
) {
  if (!Array.isArray(parent) || typeof property !== "number") {
    return null;
  }

  if (!node || node.type !== "CallExpression") {
    return null;
  }

  if (!isIdentifierWithName(node.object, "file_find_close")) {
    return null;
  }

  const diagnosticMetadata = Array.isArray(node._appliedFeatherDiagnostics)
    ? node._appliedFeatherDiagnostics
    : [];

  const insertedForSerializedSearch = diagnosticMetadata.some(
    (entry) => entry?.id === "GM2031",
  );

  if (insertedForSerializedSearch) {
    return null;
  }

  const siblings = parent;

  for (let index = property - 1; index >= 0; index -= 1) {
    const sibling = siblings[index];

    if (!sibling) {
      continue;
    }

    if (containsFileFindFirstCall(sibling)) {
      return null;
    }
  }

  const fileFindFirstCall = createFileFindFirstCall(node);

  if (!fileFindFirstCall) {
    return null;
  }

  const fixDetail = createFeatherFixDetail(diagnostic, {
    target: node.object?.name ?? null,
    range: {
      start: getNodeStartIndex(node),
      end: getNodeEndIndex(node),
    },
  });

  if (!fixDetail) {
    return null;
  }

  siblings.splice(property, 0, fileFindFirstCall);
  attachFeatherFixMetadata(fileFindFirstCall, [fixDetail]);

  return fixDetail;
}

function containsFileFindFirstCall(node) {
  if (!node) {
    return false;
  }

  if (Array.isArray(node)) {
    for (const item of node) {
      if (containsFileFindFirstCall(item)) {
        return true;
      }
    }
    return false;
  }

  if (typeof node !== "object") {
    return false;
  }

  if (
    node.type === "FunctionDeclaration" ||
    node.type === "FunctionExpression"
  ) {
    return false;
  }

  if (
    node.type === "CallExpression" &&
    isIdentifierWithName(node.object, "file_find_first")
  ) {
    return true;
  }

  for (const value of Object.values(node)) {
    if (value && typeof value === "object") {
      if (containsFileFindFirstCall(value)) {
        return true;
      }
    }
  }

  return false;
}

function createFileFindFirstCall(template) {
  const identifier = createIdentifier("file_find_first", template?.object);

  if (!identifier) {
    return null;
  }

  const searchPattern = createLiteral('""', null);
  const attributes = createIdentifier("fa_none", null);

  const callExpression = {
    type: "CallExpression",
    object: identifier,
    arguments: [],
  };

  if (searchPattern) {
    callExpression.arguments.push(searchPattern);
  }

  if (attributes) {
    callExpression.arguments.push(attributes);
  }

  if (Object.hasOwn(template, "start")) {
    callExpression.start = cloneLocation(template.start);
  }

  if (Object.hasOwn(template, "end")) {
    callExpression.end = cloneLocation(template.end);
  }

  return callExpression;
}

function ensureAlphaTestRefIsReset({ ast, diagnostic }) {
  if (!diagnostic || !ast || typeof ast !== "object") {
    return [];
  }

  const fixes = [];

  const visit = (node, parent, property) => {
    if (!node) {
      return;
    }

    if (Array.isArray(node)) {
      for (let index = 0; index < node.length; index += 1) {
        visit(node[index], node, index);
      }
      return;
    }

    if (typeof node !== "object") {
      return;
    }

    if (node.type === "CallExpression") {
      const fix = ensureAlphaTestRefResetAfterCall(
        node,
        parent,
        property,
        diagnostic,
      );

      if (fix) {
        fixes.push(fix);
        return;
      }
    }

    for (const [key, value] of Object.entries(node)) {
      if (value && typeof value === "object") {
        visit(value, node, key);
      }
    }
  };

  visit(ast, null, null);

  return fixes;
}

function ensureConstructorParentsExist({ ast, diagnostic }) {
  if (!diagnostic || !ast || typeof ast !== "object") {
    return [];
  }

  const constructors = new Map();
  const functions = new Map();

  const collect = (node) => {
    if (!node) {
      return;
    }

    if (Array.isArray(node)) {
      for (const entry of node) {
        collect(entry);
      }
      return;
    }

    if (typeof node !== "object") {
      return;
    }

    if (node.type === "ConstructorDeclaration" && typeof node.id === "string") {
      if (!constructors.has(node.id)) {
        constructors.set(node.id, node);
      }
    } else if (
      node.type === "FunctionDeclaration" &&
      typeof node.id === "string"
    ) {
      if (!functions.has(node.id)) {
        functions.set(node.id, node);
      }
    }

    for (const value of Object.values(node)) {
      if (value && typeof value === "object") {
        collect(value);
      }
    }
  };

  collect(ast);

  const fixes = [];

  const visit = (node) => {
    if (!node) {
      return;
    }

    if (Array.isArray(node)) {
      for (const entry of node) {
        visit(entry);
      }
      return;
    }

    if (typeof node !== "object") {
      return;
    }

    if (node.type === "ConstructorDeclaration") {
      const parentClause = node.parent;

      if (parentClause && typeof parentClause === "object") {
        const parentName = parentClause.id;

        if (typeof parentName === "string" && parentName.length > 0) {
          if (!constructors.has(parentName)) {
            const fallback = functions.get(parentName);

            if (fallback && fallback.type === "FunctionDeclaration") {
              fallback.type = "ConstructorDeclaration";

              if (!Object.hasOwn(fallback, "parent")) {
                fallback.parent = null;
              }

              constructors.set(parentName, fallback);
              functions.delete(parentName);

              const fixDetail = createFeatherFixDetail(diagnostic, {
                target: parentName,
                range: {
                  start: getNodeStartIndex(fallback),
                  end: getNodeEndIndex(fallback),
                },
              });

              if (fixDetail) {
                attachFeatherFixMetadata(fallback, [fixDetail]);
                fixes.push(fixDetail);
              }
            } else {
              const fixDetail = createFeatherFixDetail(diagnostic, {
                target: parentName,
                range: {
                  start: getNodeStartIndex(parentClause),
                  end: getNodeEndIndex(parentClause),
                },
              });

              if (fixDetail) {
                node.parent = null;
                attachFeatherFixMetadata(node, [fixDetail]);
                fixes.push(fixDetail);
              }
            }
          }
        }
      }
    }

    for (const value of Object.values(node)) {
      if (value && typeof value === "object") {
        visit(value);
      }
    }
  };

  visit(ast);

  return fixes;
}

function ensureAlphaTestRefResetAfterCall(node, parent, property, diagnostic) {
  if (!Array.isArray(parent) || typeof property !== "number") {
    return null;
  }

  if (!node || node.type !== "CallExpression") {
    return null;
  }

  if (!isIdentifierWithName(node.object, "gpu_set_alphatestref")) {
    return null;
  }

  const args = Array.isArray(node.arguments) ? node.arguments : [];

  if (args.length === 0) {
    return null;
  }

  if (isLiteralZero(args[0])) {
    return null;
  }

  const siblings = parent;
  let insertionIndex = siblings.length;

  for (let index = property + 1; index < siblings.length; index += 1) {
    const sibling = siblings[index];

    if (isAlphaTestRefResetCall(sibling)) {
      return null;
    }

    if (isAlphaTestDisableCall(sibling)) {
      insertionIndex = index;
      break;
    }
  }

  const resetCall = createAlphaTestRefResetCall(node);

  if (!resetCall) {
    return null;
  }

  const fixDetail = createFeatherFixDetail(diagnostic, {
    target: node.object?.name ?? null,
    range: {
      start: getNodeStartIndex(node),
      end: getNodeEndIndex(node),
    },
  });

  if (!fixDetail) {
    return null;
  }

  const previousSibling = siblings[insertionIndex - 1] ?? node;
  const nextSibling = siblings[insertionIndex] ?? null;
  const needsSeparator =
    insertionIndex > property + 1 &&
    !isTriviallyIgnorableStatement(previousSibling) &&
    !hasOriginalBlankLineBetween(previousSibling, nextSibling);

  if (needsSeparator) {
    siblings.splice(
      insertionIndex,
      0,
      createEmptyStatementLike(previousSibling),
    );
    insertionIndex += 1;
  }

  siblings.splice(insertionIndex, 0, resetCall);
  attachFeatherFixMetadata(resetCall, [fixDetail]);

  return fixDetail;
}

function ensureTextureRepeatIsReset({ ast, diagnostic }) {
  if (!diagnostic || !ast || typeof ast !== "object") {
    return [];
  }

  const fixes = [];

  const visit = (node, parent, property) => {
    if (!node) {
      return;
    }

    if (Array.isArray(node)) {
      for (let index = 0; index < node.length; index += 1) {
        visit(node[index], node, index);
      }
      return;
    }

    if (typeof node !== "object") {
      return;
    }

    if (node.type === "CallExpression") {
      const fix = ensureTextureRepeatResetAfterCall(
        node,
        parent,
        property,
        diagnostic,
      );

      if (fix) {
        fixes.push(fix);
        return;
      }
    }

    for (const [key, value] of Object.entries(node)) {
      if (value && typeof value === "object") {
        visit(value, node, key);
      }
    }
  };

  visit(ast, null, null);

  return fixes;
}

function ensureTextureRepeatResetAfterCall(node, parent, property, diagnostic) {
  if (!Array.isArray(parent) || typeof property !== "number") {
    return null;
  }

  if (!node || node.type !== "CallExpression") {
    return null;
  }

  if (!isIdentifierWithName(node.object, "gpu_set_texrepeat")) {
    return null;
  }

  const args = Array.isArray(node.arguments) ? node.arguments : [];

  if (args.length === 0) {
    return null;
  }

  if (!shouldResetTextureRepeat(args[0])) {
    return null;
  }

  const siblings = parent;
  let insertionIndex = siblings.length;

  for (let index = property + 1; index < siblings.length; index += 1) {
    const sibling = siblings[index];

    if (isTextureRepeatResetCall(sibling)) {
      return null;
    }

    if (!isTriviallyIgnorableStatement(sibling)) {
      insertionIndex = index + 1;
      break;
    }
  }

  const resetCall = createTextureRepeatResetCall(node);

  if (!resetCall) {
    return null;
  }

  const fixDetail = createFeatherFixDetail(diagnostic, {
    target: node.object?.name ?? null,
    range: {
      start: getNodeStartIndex(node),
      end: getNodeEndIndex(node),
    },
  });

  if (!fixDetail) {
    return null;
  }

  const previousSibling = siblings[insertionIndex - 1] ?? node;
  const nextSibling = siblings[insertionIndex] ?? null;
  const needsSeparator =
    insertionIndex > property + 1 &&
    !isTriviallyIgnorableStatement(previousSibling) &&
    !hasOriginalBlankLineBetween(previousSibling, nextSibling);

  if (needsSeparator) {
    siblings.splice(
      insertionIndex,
      0,
      createEmptyStatementLike(previousSibling),
    );
    insertionIndex += 1;
  }

  siblings.splice(insertionIndex, 0, resetCall);
  attachFeatherFixMetadata(resetCall, [fixDetail]);

  return fixDetail;
}

function isTriviallyIgnorableStatement(node) {
  if (!node || typeof node !== "object") {
    return true;
  }

  if (node.type === "EmptyStatement") {
    return true;
  }

  if (Array.isArray(node)) {
    return node.length === 0;
  }

  return false;
}

function createEmptyStatementLike(template) {
  const empty = { type: "EmptyStatement" };

  if (template && typeof template === "object") {
    if (Object.hasOwn(template, "start")) {
      empty.start = cloneLocation(template.start);
    }

    if (Object.hasOwn(template, "end")) {
      empty.end = cloneLocation(template.end);
    }
  }

  return empty;
}

function hasOriginalBlankLineBetween(beforeNode, afterNode) {
  const beforeEndLine =
    typeof beforeNode?.end?.line === "number" ? beforeNode.end.line : null;
  const afterStartLine =
    typeof afterNode?.start?.line === "number" ? afterNode.start.line : null;

  if (beforeEndLine == null || afterStartLine == null) {
    return false;
  }

  return afterStartLine > beforeEndLine + 1;
}

function ensureFileFindSearchesAreSerialized({ ast, diagnostic }) {
  if (!diagnostic || !ast || typeof ast !== "object") {
    return [];
  }

  const fixes = [];
  const state = createFileFindState();

  processStatementBlock(getProgramStatements(ast), state);

  return fixes;

  function processStatementBlock(statements, currentState) {
    if (
      !Array.isArray(statements) ||
      statements.length === 0 ||
      !currentState
    ) {
      return;
    }

    let index = 0;

    while (index < statements.length) {
      const statement = statements[index];

      if (isFileFindCloseStatement(statement)) {
        currentState.openCount = Math.max(currentState.openCount - 1, 0);
        index += 1;
        continue;
      }

      const callNode = getFileFindFirstCallFromStatement(statement);

      if (callNode && currentState.openCount > 0) {
        const insertion = insertFileFindCloseBefore(
          statements,
          index,
          callNode,
        );

        if (insertion?.fixDetail) {
          fixes.push(insertion.fixDetail);
          currentState.openCount = Math.max(currentState.openCount - 1, 0);
          index += insertion.insertedBefore;
          continue;
        }
      }

      if (callNode) {
        currentState.openCount += 1;
      }

      handleNestedStatements(statement, currentState);
      index += 1;
    }
  }

  function handleNestedStatements(statement, currentState) {
    if (!statement || typeof statement !== "object" || !currentState) {
      return;
    }

    switch (statement.type) {
      case "BlockStatement": {
        processStatementBlock(statement.body ?? [], currentState);
        break;
      }
      case "IfStatement": {
        processBranch(statement, "consequent", currentState);

        if (statement.alternate) {
          processBranch(statement, "alternate", currentState);
        }

        break;
      }
      case "WhileStatement":
      case "RepeatStatement":
      case "DoWhileStatement":
      case "ForStatement": {
        processBranch(statement, "body", currentState);
        break;
      }
      case "SwitchStatement": {
        const cases = Array.isArray(statement.cases) ? statement.cases : [];

        for (const caseClause of cases) {
          const branchState = cloneFileFindState(currentState);
          processStatementBlock(caseClause?.consequent ?? [], branchState);
        }
        break;
      }
      case "TryStatement": {
        if (statement.block) {
          processStatementBlock(statement.block.body ?? [], currentState);
        }

        if (statement.handler) {
          processBranch(statement.handler, "body", currentState);
        }

        if (statement.finalizer) {
          processStatementBlock(statement.finalizer.body ?? [], currentState);
        }
        break;
      }
      default:
        break;
    }
  }

  function processBranch(parent, key, currentState) {
    if (!parent || typeof parent !== "object" || !currentState) {
      return;
    }

    const statements = getBranchStatements(parent, key);

    if (!statements) {
      return;
    }

    const branchState = cloneFileFindState(currentState);
    processStatementBlock(statements, branchState);
  }

  function getBranchStatements(parent, key) {
    if (!parent || typeof parent !== "object" || !key) {
      return null;
    }

    let target = parent[key];

    if (!target) {
      return null;
    }

    if (target.type !== "BlockStatement") {
      target = ensureBlockStatement(parent, key, target);
    }

    if (!target || target.type !== "BlockStatement") {
      return null;
    }

    return Array.isArray(target.body) ? target.body : [];
  }

  function insertFileFindCloseBefore(statements, index, callNode) {
    if (!Array.isArray(statements) || typeof index !== "number") {
      return null;
    }

    const closeCall = createFileFindCloseCall(callNode);

    if (!closeCall) {
      return null;
    }

    const fixDetail = createFeatherFixDetail(diagnostic, {
      target: callNode?.object?.name ?? null,
      range: {
        start: getNodeStartIndex(callNode),
        end: getNodeEndIndex(callNode),
      },
    });

    if (!fixDetail) {
      return null;
    }

    attachFeatherFixMetadata(closeCall, [fixDetail]);
    statements.splice(index, 0, closeCall);

    return {
      fixDetail,
      insertedBefore: 1,
    };
  }

  function getFileFindFirstCallFromStatement(statement) {
    if (!statement || typeof statement !== "object") {
      return null;
    }

    switch (statement.type) {
      case "CallExpression":
        return isIdentifierWithName(statement.object, "file_find_first")
          ? statement
          : null;
      case "AssignmentExpression":
        return getFileFindFirstCallFromExpression(statement.right);
      case "VariableDeclaration": {
        const declarations = Array.isArray(statement.declarations)
          ? statement.declarations
          : [];

        for (const declarator of declarations) {
          const call = getFileFindFirstCallFromExpression(declarator?.init);
          if (call) {
            return call;
          }
        }
        return null;
      }
      case "ReturnStatement":
      case "ThrowStatement":
        return getFileFindFirstCallFromExpression(statement.argument);
      case "ExpressionStatement":
        return getFileFindFirstCallFromExpression(statement.expression);
      default:
        return null;
    }
  }

  function getFileFindFirstCallFromExpression(expression) {
    if (!expression || typeof expression !== "object") {
      return null;
    }

    if (expression.type === "CallExpression") {
      return isIdentifierWithName(expression.object, "file_find_first")
        ? expression
        : null;
    }

    if (expression.type === "ParenthesizedExpression") {
      return getFileFindFirstCallFromExpression(expression.expression);
    }

    if (expression.type === "AssignmentExpression") {
      return getFileFindFirstCallFromExpression(expression.right);
    }

    if (expression.type === "SequenceExpression") {
      const expressions = Array.isArray(expression.expressions)
        ? expression.expressions
        : [];

      for (const item of expressions) {
        const call = getFileFindFirstCallFromExpression(item);
        if (call) {
          return call;
        }
      }
    }

    if (
      expression.type === "BinaryExpression" ||
      expression.type === "LogicalExpression"
    ) {
      const leftCall = getFileFindFirstCallFromExpression(expression.left);
      if (leftCall) {
        return leftCall;
      }

      return getFileFindFirstCallFromExpression(expression.right);
    }

    if (
      expression.type === "ConditionalExpression" ||
      expression.type === "TernaryExpression"
    ) {
      const consequentCall = getFileFindFirstCallFromExpression(
        expression.consequent,
      );
      if (consequentCall) {
        return consequentCall;
      }

      return getFileFindFirstCallFromExpression(expression.alternate);
    }

    return null;
  }

  function isFileFindCloseStatement(statement) {
    if (!statement || typeof statement !== "object") {
      return false;
    }

    if (statement.type === "CallExpression") {
      return isIdentifierWithName(statement.object, "file_find_close");
    }

    if (statement.type === "ExpressionStatement") {
      return isFileFindCloseStatement(statement.expression);
    }

    if (
      statement.type === "ReturnStatement" ||
      statement.type === "ThrowStatement"
    ) {
      return isFileFindCloseStatement(statement.argument);
    }

    return false;
  }

  function getProgramStatements(node) {
    if (!node || typeof node !== "object") {
      return [];
    }

    if (Array.isArray(node.body)) {
      return node.body;
    }

    if (node.body && Array.isArray(node.body.body)) {
      return node.body.body;
    }

    return [];
  }

  function createFileFindState() {
    return {
      openCount: 0,
    };
  }

  function cloneFileFindState(existing) {
    if (!existing || typeof existing !== "object") {
      return createFileFindState();
    }

    return {
      openCount: existing.openCount ?? 0,
    };
  }

  function createFileFindCloseCall(template) {
    const identifier = createIdentifier(
      "file_find_close",
      template?.object ?? template,
    );

    if (!identifier) {
      return null;
    }

    const callExpression = {
      type: "CallExpression",
      object: identifier,
      arguments: [],
    };

    if (Object.hasOwn(template, "start")) {
      callExpression.start = cloneLocation(template.start);
    }

    if (Object.hasOwn(template, "end")) {
      callExpression.end = cloneLocation(template.end);
    }

    return callExpression;
  }

  function ensureBlockStatement(parent, key, statement) {
    if (!parent || typeof parent !== "object" || !key) {
      return null;
    }

    if (!statement || typeof statement !== "object") {
      return null;
    }

    const block = {
      type: "BlockStatement",
      body: [statement],
    };

    if (Object.hasOwn(statement, "start")) {
      block.start = cloneLocation(statement.start);
    }

    if (Object.hasOwn(statement, "end")) {
      block.end = cloneLocation(statement.end);
    }

    parent[key] = block;

    return block;
  }
}

function harmonizeTexturePointerTernaries({ ast, diagnostic }) {
  if (!diagnostic || !ast || typeof ast !== "object") {
    return [];
  }

  const fixes = [];

  const visit = (node, parent, property) => {
    if (!node) {
      return;
    }

    if (Array.isArray(node)) {
      for (let index = 0; index < node.length; index += 1) {
        visit(node[index], node, index);
      }
      return;
    }

    if (typeof node !== "object") {
      return;
    }

    if (node.type === "TernaryExpression") {
      const fix = harmonizeTexturePointerTernary(
        node,
        parent,
        property,
        diagnostic,
      );

      if (fix) {
        fixes.push(fix);
        return;
      }
    }

    for (const [key, value] of Object.entries(node)) {
      if (value && typeof value === "object") {
        visit(value, node, key);
      }
    }
  };

  visit(ast, null, null);

  return fixes;
}

const INSTANCE_CREATE_FUNCTION_NAMES = new Set([
  "instance_create_layer",
  "instance_create_depth",
  "instance_create_depth_ext",
  "instance_create_layer_ext",
  "instance_create_at",
  "instance_create",
  "instance_create_z",
]);

function annotateInstanceVariableStructAssignments({ ast, diagnostic }) {
  if (!diagnostic || !ast || typeof ast !== "object") {
    return [];
  }

  const fixes = [];

  const visit = (node) => {
    if (!node) {
      return;
    }

    if (Array.isArray(node)) {
      for (const entry of node) {
        visit(entry);
      }
      return;
    }

    if (typeof node !== "object") {
      return;
    }

    if (node.type === "CallExpression") {
      const callFixes = annotateInstanceCreateCall(node, diagnostic);

      if (Array.isArray(callFixes) && callFixes.length > 0) {
        fixes.push(...callFixes);
      }
    }

    for (const value of Object.values(node)) {
      if (value && typeof value === "object") {
        visit(value);
      }
    }
  };

  visit(ast);

  return fixes;
}

function annotateInstanceCreateCall(node, diagnostic) {
  if (!node || node.type !== "CallExpression") {
    return [];
  }

  if (!isInstanceCreateIdentifier(node.object)) {
    return [];
  }

  const structArgument = findStructArgument(node.arguments);

  if (!structArgument) {
    return [];
  }

  return annotateVariableStructProperties(structArgument, diagnostic);
}

function isInstanceCreateIdentifier(node) {
  if (!node || node.type !== "Identifier") {
    return false;
  }

  if (INSTANCE_CREATE_FUNCTION_NAMES.has(node.name)) {
    return true;
  }

  return node.name?.startsWith?.("instance_create_") ?? false;
}

function findStructArgument(args) {
  if (!Array.isArray(args) || args.length === 0) {
    return null;
  }

  for (let index = args.length - 1; index >= 0; index -= 1) {
    const candidate = args[index];

    if (candidate && candidate.type === "StructExpression") {
      return candidate;
    }
  }

  return null;
}

function annotateVariableStructProperties(structExpression, diagnostic) {
  if (!structExpression || structExpression.type !== "StructExpression") {
    return [];
  }

  const properties = Array.isArray(structExpression.properties)
    ? structExpression.properties
    : [];

  if (properties.length === 0) {
    return [];
  }

  const fixes = [];

  for (const property of properties) {
    const fixDetail = annotateVariableStructProperty(property, diagnostic);

    if (fixDetail) {
      fixes.push(fixDetail);
    }
  }

  return fixes;
}

function annotateVariableStructProperty(property, diagnostic) {
  if (!property || property.type !== "Property") {
    return null;
  }

  const value = property.value;

  if (!value || value.type !== "Identifier" || typeof value.name !== "string") {
    return null;
  }

  const fixDetail = createFeatherFixDetail(diagnostic, {
    target: value.name,
    range: {
      start: getNodeStartIndex(property),
      end: getNodeEndIndex(property),
    },
    automatic: false,
  });

  if (!fixDetail) {
    return null;
  }

  attachFeatherFixMetadata(property, [fixDetail]);

  return fixDetail;
}

function harmonizeTexturePointerTernary(node, parent, property, diagnostic) {
  if (!node || node.type !== "TernaryExpression") {
    return null;
  }

  if (
    !parent ||
    parent.type !== "AssignmentExpression" ||
    property !== "right"
  ) {
    return null;
  }

  if (!isSpriteGetTextureCall(node.consequent)) {
    return null;
  }

  const alternate = node.alternate;

  if (!isNegativeOneLiteral(alternate)) {
    return null;
  }

  const pointerIdentifier = createIdentifier("pointer_null", alternate);

  if (!pointerIdentifier) {
    return null;
  }

  copyCommentMetadata(alternate, pointerIdentifier);
  node.alternate = pointerIdentifier;

  const fixDetail = createFeatherFixDetail(diagnostic, {
    target: isIdentifier(parent.left) ? parent.left.name : null,
    range: {
      start: getNodeStartIndex(node),
      end: getNodeEndIndex(node),
    },
  });

  if (!fixDetail) {
    return null;
  }

  attachFeatherFixMetadata(node, [fixDetail]);

  return fixDetail;
}

function createAssignmentFromDeclarator(declarator, declarationNode) {
  if (!declarator || typeof declarator !== "object") {
    return null;
  }

  const identifier = declarator.id;

  if (!isIdentifier(identifier)) {
    return null;
  }

  if (!declarator.init) {
    return null;
  }

  const assignment = {
    type: "AssignmentExpression",
    operator: "=",
    left: cloneIdentifier(identifier),
    right: declarator.init,
    start: cloneLocation(declarator.start ?? declarationNode?.start),
    end: cloneLocation(declarator.end ?? declarationNode?.end),
  };

  copyCommentMetadata(declarator, assignment);

  return assignment;
}

function isFunctionLikeNode(node) {
  if (!node || typeof node !== "object") {
    return false;
  }

  if (typeof node.type !== "string") {
    return false;
  }

  return FUNCTION_LIKE_TYPES.has(node.type);
}

function getFunctionParameterNames(node) {
  const params = Array.isArray(node?.params) ? node.params : [];
  const names = [];

  for (const param of params) {
    if (!param || typeof param !== "object") {
      continue;
    }

    if (isIdentifier(param)) {
      if (param.name) {
        names.push(param.name);
      }
      continue;
    }

    if (param.type === "DefaultParameter" && isIdentifier(param.left)) {
      if (param.left.name) {
        names.push(param.left.name);
      }
      continue;
    }
  }

  return names;
}

function getVariableDeclaratorName(declarator) {
  if (!declarator || typeof declarator !== "object") {
    return null;
  }

  const identifier = declarator.id;

  if (!isIdentifier(identifier)) {
    return null;
  }

  return identifier.name ?? null;
}

function cloneIdentifier(node) {
  if (!node || node.type !== "Identifier") {
    return null;
  }

  const cloned = {
    type: "Identifier",
    name: node.name,
  };

  if (Object.hasOwn(node, "start")) {
    cloned.start = cloneLocation(node.start);
  }

  if (Object.hasOwn(node, "end")) {
    cloned.end = cloneLocation(node.end);
  }

  return cloned;
}

function copyCommentMetadata(source, target) {
  if (!source || !target) {
    return;
  }

  ["leadingComments", "trailingComments", "innerComments", "comments"].forEach(
    (key) => {
      if (Object.hasOwn(source, key)) {
        target[key] = source[key];
      }
    },
  );
}

function extractIdentifierNameFromLiteral(value) {
  if (typeof value !== "string") {
    return null;
  }

  const stripped = stripStringQuotes(value);
  if (!stripped) {
    return null;
  }

  if (!IDENTIFIER_NAME_PATTERN.test(stripped)) {
    return null;
  }

  return stripped;
}

function stripStringQuotes(value) {
  if (typeof value !== "string" || value.length < 2) {
    return null;
  }

  const firstChar = value[0];
  const lastChar = value[value.length - 1];

  if ((firstChar === '"' || firstChar === "'") && firstChar === lastChar) {
    return value.slice(1, -1);
  }

  return null;
}

function isIdentifierWithName(node, name) {
  if (!node || node.type !== "Identifier") {
    return false;
  }

  return node.name === name;
}

function isIdentifier(node) {
  return !!node && node.type === "Identifier";
}

function isLiteralZero(node) {
  if (!node || node.type !== "Literal") {
    return false;
  }

  return node.value === "0" || node.value === 0;
}

function isLiteralOne(node) {
  if (!node || node.type !== "Literal") {
    return false;
  }

  return node.value === "1" || node.value === 1;
}

function isLiteralTrue(node) {
  if (!node || node.type !== "Literal") {
    return false;
  }

  return node.value === "true" || node.value === true;
}

function isLiteralFalse(node) {
  if (!node || node.type !== "Literal") {
    return false;
  }

  return node.value === "false" || node.value === false;
}

function isAlphaTestRefResetCall(node) {
  if (!node || node.type !== "CallExpression") {
    return false;
  }

  if (!isIdentifierWithName(node.object, "gpu_set_alphatestref")) {
    return false;
  }

  const args = Array.isArray(node.arguments) ? node.arguments : [];

  if (args.length === 0) {
    return false;
  }

  return isLiteralZero(args[0]);
}

function isAlphaTestDisableCall(node) {
  if (!node || node.type !== "CallExpression") {
    return false;
  }

  if (!isIdentifierWithName(node.object, "gpu_set_alphatestenable")) {
    return false;
  }

  const args = Array.isArray(node.arguments) ? node.arguments : [];

  if (args.length === 0) {
    return false;
  }

  const [argument] = args;

  return isLiteralFalse(argument) || isLiteralZero(argument);
}

function createAlphaTestRefResetCall(template) {
  if (!template || template.type !== "CallExpression") {
    return null;
  }

  const identifier = cloneIdentifier(template.object);

  if (!identifier || identifier.name !== "gpu_set_alphatestref") {
    return null;
  }

  const literalZero = createLiteral("0", template.arguments?.[0]);

  const callExpression = {
    type: "CallExpression",
    object: identifier,
    arguments: [literalZero],
  };

  if (Object.hasOwn(template, "start")) {
    callExpression.start = cloneLocation(template.start);
  }

  if (Object.hasOwn(template, "end")) {
    callExpression.end = cloneLocation(template.end);
  }

  return callExpression;
}

function shouldResetBlendEnable(argument) {
  if (!argument || typeof argument !== "object") {
    return false;
  }

  return isLiteralFalse(argument) || isLiteralZero(argument);
}

function shouldResetTextureRepeat(argument) {
  if (!argument || typeof argument !== "object") {
    return false;
  }

  if (isLiteralFalse(argument) || isLiteralZero(argument)) {
    return false;
  }

  return isLiteralTrue(argument) || isLiteralOne(argument);
}

function isTextureRepeatResetCall(node) {
  if (!node || node.type !== "CallExpression") {
    return false;
  }

  if (!isIdentifierWithName(node.object, "gpu_set_texrepeat")) {
    return false;
  }

  const args = Array.isArray(node.arguments) ? node.arguments : [];

  if (args.length === 0) {
    return false;
  }

  const [argument] = args;

  return isLiteralFalse(argument) || isLiteralZero(argument);
}

function createTextureRepeatResetCall(template) {
  if (!template || template.type !== "CallExpression") {
    return null;
  }

  const identifier = cloneIdentifier(template.object);

  if (!identifier || identifier.name !== "gpu_set_texrepeat") {
    return null;
  }

  const literalFalse = createLiteral("false", template.arguments?.[0]);

  const callExpression = {
    type: "CallExpression",
    object: identifier,
    arguments: [literalFalse],
  };

  if (Object.hasOwn(template, "start")) {
    callExpression.start = cloneLocation(template.start);
  }

  if (Object.hasOwn(template, "end")) {
    callExpression.end = cloneLocation(template.end);
  }

  return callExpression;
}

function isBlendEnableResetCall(node) {
  if (!node || node.type !== "CallExpression") {
    return false;
  }

  if (!isIdentifierWithName(node.object, "gpu_set_blendenable")) {
    return false;
  }

  const args = Array.isArray(node.arguments) ? node.arguments : [];

  if (args.length === 0) {
    return false;
  }

  const [argument] = args;

  return isLiteralTrue(argument) || isLiteralOne(argument);
}

function createBlendEnableResetCall(template) {
  if (!template || template.type !== "CallExpression") {
    return null;
  }

  const identifier = cloneIdentifier(template.object);

  if (!identifier || identifier.name !== "gpu_set_blendenable") {
    return null;
  }

  const literalTrue = createLiteral("true", template.arguments?.[0]);

  const callExpression = {
    type: "CallExpression",
    object: identifier,
    arguments: [literalTrue],
  };

  if (Object.hasOwn(template, "start")) {
    callExpression.start = cloneLocation(template.start);
  }

  if (Object.hasOwn(template, "end")) {
    callExpression.end = cloneLocation(template.end);
  }

  return callExpression;
}

function createLiteral(value, template) {
  const literalValue = typeof value === "number" ? String(value) : value;

  const literal = {
    type: "Literal",
    value: literalValue,
  };

  if (template && typeof template === "object") {
    if (Object.hasOwn(template, "start")) {
      literal.start = cloneLocation(template.start);
    }

    if (Object.hasOwn(template, "end")) {
      literal.end = cloneLocation(template.end);
    }
  }

  return literal;
}

function reorderOptionalParameters({ ast, diagnostic }) {
  if (!diagnostic || !ast || typeof ast !== "object") {
    return [];
  }

  const fixes = [];

  const visit = (node) => {
    if (!node) {
      return;
    }

    if (Array.isArray(node)) {
      for (const item of node) {
        visit(item);
      }
      return;
    }

    if (typeof node !== "object") {
      return;
    }

    if (node.type === "FunctionDeclaration") {
      const fix = reorderFunctionOptionalParameters(node, diagnostic);

      if (fix) {
        fixes.push(fix);
      }
    }

    for (const value of Object.values(node)) {
      if (value && typeof value === "object") {
        visit(value);
      }
    }
  };

  visit(ast);

  return fixes;
}

function reorderFunctionOptionalParameters(node, diagnostic) {
  if (!node || node.type !== "FunctionDeclaration") {
    return null;
  }

  const params = Array.isArray(node.params) ? node.params : null;

  if (!params || params.length === 0) {
    return null;
  }

  let encounteredOptional = false;
  let needsReordering = false;

  for (const param of params) {
    if (isOptionalParameter(param)) {
      encounteredOptional = true;
    } else if (encounteredOptional) {
      needsReordering = true;
      break;
    }
  }

  if (!needsReordering) {
    return null;
  }

  const requiredParams = [];
  const optionalParams = [];

  for (const param of params) {
    if (isOptionalParameter(param)) {
      optionalParams.push(param);
    } else {
      requiredParams.push(param);
    }
  }

  const reorderedParams = requiredParams.concat(optionalParams);

  if (reorderedParams.length !== params.length) {
    return null;
  }

  node.params = reorderedParams;

  const fixDetail = createFeatherFixDetail(diagnostic, {
    target: getFunctionIdentifierName(node),
    range: {
      start: getNodeStartIndex(node),
      end: getNodeEndIndex(node),
    },
  });

  if (!fixDetail) {
    return null;
  }

  attachFeatherFixMetadata(node, [fixDetail]);

  return fixDetail;
}

function isOptionalParameter(parameter) {
  return parameter?.type === "DefaultParameter";
}

function getFunctionIdentifierName(node) {
  if (!node) {
    return null;
  }

  const { id, name, key } = node;

  if (typeof id === "string") {
    return id;
  }

  if (id && typeof id === "object") {
    if (typeof id.name === "string") {
      return id.name;
    }

    if (id.type === "Identifier" && typeof id.name === "string") {
      return id.name;
    }
  }

  if (typeof name === "string") {
    return name;
  }

  if (key && typeof key === "object" && typeof key.name === "string") {
    return key.name;
  }

  return null;
}

function sanitizeMalformedJsDocTypes({ ast, diagnostic, typeSystemInfo }) {
  if (!diagnostic || !ast || typeof ast !== "object") {
    return [];
  }

  const comments = collectCommentNodes(ast);

  if (comments.length === 0) {
    return [];
  }

  const fixes = [];

  for (const comment of comments) {
    const result = sanitizeDocCommentType(comment, typeSystemInfo);

    if (!result) {
      continue;
    }

    const fixDetail = createFeatherFixDetail(diagnostic, {
      target: result.target ?? null,
      range: {
        start: getNodeStartIndex(comment),
        end: getNodeEndIndex(comment),
      },
    });

<<<<<<< HEAD
const FEATHER_FIX_IMPLEMENTATIONS = buildFeatherFixImplementations();
const FEATHER_DIAGNOSTIC_FIXERS = buildFeatherDiagnosticFixers();
const TRAILING_MACRO_SEMICOLON_PATTERN = new RegExp(
    ";(?=[^\\S\\r\\n]*(?:(?:\\/\\/[^\\r\\n]*|\\/\\*[\\s\\S]*?\\*\/)[^\\S\\r\\n]*)*(?:\\r?\\n|$))"
);
const MANUAL_FIX_TRACKING_KEY = Symbol("manualFeatherFixes");
const ARGUMENT_IDENTIFIER_PATTERN = /^argument(\d+)$/;
=======
    if (!fixDetail) {
      continue;
    }
>>>>>>> af2e25c7

    attachFeatherFixMetadata(comment, [fixDetail]);
    fixes.push(fixDetail);
  }

  return fixes;
}

function collectCommentNodes(root) {
  if (!root || typeof root !== "object") {
    return [];
  }

  const comments = [];
  const stack = [root];
  const visited = new WeakSet();

  while (stack.length > 0) {
    const current = stack.pop();

    if (!current || typeof current !== "object") {
      continue;
    }

    if (visited.has(current)) {
      continue;
    }

    visited.add(current);

    if (Array.isArray(current)) {
      for (const item of current) {
        stack.push(item);
      }
      continue;
    }

    if (current.type === "CommentLine" || current.type === "CommentBlock") {
      comments.push(current);
    }

    for (const value of Object.values(current)) {
      if (value && typeof value === "object") {
        stack.push(value);
      }
    }
  }

  return comments;
}

function sanitizeDocCommentType(comment, typeSystemInfo) {
  if (!comment || comment.type !== "CommentLine") {
    return null;
  }

  const rawValue = typeof comment.value === "string" ? comment.value : "";

  if (
    !rawValue ||
    rawValue.indexOf("@") === -1 ||
    rawValue.indexOf("{") === -1
  ) {
    return null;
  }

  const tagMatch = rawValue.match(/\/\s*@([A-Za-z]+)/);

  if (!tagMatch) {
    return null;
  }

  const tagName = tagMatch[1]?.toLowerCase();

  if (tagName !== "param" && tagName !== "return" && tagName !== "returns") {
    return null;
  }

  const annotation = extractTypeAnnotation(rawValue);

  if (!annotation) {
    return null;
  }

  const { beforeBrace, typeText, remainder, hadClosingBrace } = annotation;

  if (typeof typeText !== "string") {
    return null;
  }

  const sanitizedType = sanitizeTypeAnnotationText(typeText, typeSystemInfo);
  const needsClosingBrace = hadClosingBrace === false;
  const hasTypeChange = sanitizedType !== typeText.trim();

  if (!hasTypeChange && !needsClosingBrace) {
    return null;
  }

  const updatedValue = `${beforeBrace}${sanitizedType}}${remainder}`;

  if (updatedValue === rawValue) {
    return null;
  }

  comment.value = updatedValue;

<<<<<<< HEAD
        if (diagnosticId === "GM1032") {
            registerFeatherFixer(registry, diagnosticId, () => ({ ast }) => {
                const fixes = normalizeArgumentBuiltinReferences({ ast, diagnostic });

                if (Array.isArray(fixes) && fixes.length > 0) {
                    return fixes;
                }

                return registerManualFeatherFix({ ast, diagnostic });
            });
            continue;
        }

        if (diagnosticId === "GM1051") {
            registerFeatherFixer(registry, diagnosticId, () => ({ ast, sourceText }) => {
                const fixes = removeTrailingMacroSemicolons({
                    ast,
                    sourceText,
                    diagnostic
                });
=======
  if (typeof comment.raw === "string") {
    comment.raw = `//${updatedValue}`;
  }
>>>>>>> af2e25c7

  const target =
    tagName === "param"
      ? extractParameterNameFromDocRemainder(remainder)
      : null;

  return {
    target,
  };
}

function extractTypeAnnotation(value) {
  if (typeof value !== "string") {
    return null;
  }

  const braceIndex = value.indexOf("{");

  if (braceIndex === -1) {
    return null;
  }

  const beforeBrace = value.slice(0, braceIndex + 1);
  const afterBrace = value.slice(braceIndex + 1);

  const closingIndex = afterBrace.indexOf("}");
  let typeText;
  let remainder;
  let hadClosingBrace = true;

  if (closingIndex === -1) {
    const split = splitTypeAndRemainder(afterBrace);
    typeText = split.type;
    remainder = split.remainder;
    hadClosingBrace = false;
  } else {
    typeText = afterBrace.slice(0, closingIndex);
    remainder = afterBrace.slice(closingIndex + 1);
  }

  const trimmedType = typeof typeText === "string" ? typeText.trim() : "";

  return {
    beforeBrace,
    typeText: trimmedType,
    remainder,
    hadClosingBrace,
  };
}

function splitTypeAndRemainder(text) {
  if (typeof text !== "string") {
    return { type: "", remainder: "" };
  }

  let depthSquare = 0;
  let depthAngle = 0;
  let depthParen = 0;

  for (let index = 0; index < text.length; index += 1) {
    const char = text[index];

    if (char === "[") {
      depthSquare += 1;
    } else if (char === "]") {
      depthSquare = Math.max(0, depthSquare - 1);
    } else if (char === "<") {
      depthAngle += 1;
    } else if (char === ">") {
      depthAngle = Math.max(0, depthAngle - 1);
    } else if (char === "(") {
      depthParen += 1;
    } else if (char === ")") {
      depthParen = Math.max(0, depthParen - 1);
    }

    if (
      WHITESPACE_PATTERN.test(char) &&
      depthSquare === 0 &&
      depthAngle === 0 &&
      depthParen === 0
    ) {
      const typePart = text.slice(0, index).trimEnd();
      const remainder = text.slice(index);
      return { type: typePart, remainder };
    }
  }

  return {
    type: text.trim(),
    remainder: "",
  };
}

const WHITESPACE_PATTERN = /\s/;

function sanitizeTypeAnnotationText(typeText, typeSystemInfo) {
  if (typeof typeText !== "string" || typeText.length === 0) {
    return typeText ?? "";
  }

  const normalized = typeText.trim();
  const balanced = balanceTypeAnnotationDelimiters(normalized);

  const specifierSanitized = fixSpecifierSpacing(
    balanced,
    typeSystemInfo?.specifierBaseTypeNamesLower,
  );

  return fixTypeUnionSpacing(
    specifierSanitized,
    typeSystemInfo?.baseTypeNamesLower,
  );
}

function balanceTypeAnnotationDelimiters(typeText) {
  if (typeof typeText !== "string" || typeText.length === 0) {
    return typeText ?? "";
  }

  const stack = [];

  for (const char of typeText) {
    if (char === "[") {
      stack.push("]");
    } else if (char === "<") {
      stack.push(">");
    } else if (char === "(") {
      stack.push(")");
    } else if (char === "]" || char === ">" || char === ")") {
      if (stack.length > 0 && stack[stack.length - 1] === char) {
        stack.pop();
      }
    }
  }

  if (stack.length === 0) {
    return typeText;
  }

  return typeText + stack.reverse().join("");
}

<<<<<<< HEAD
function normalizeArgumentBuiltinReferences({ ast, diagnostic }) {
    if (!diagnostic || !ast || typeof ast !== "object") {
        return [];
    }

    const fixes = [];

    const visit = (node) => {
        if (!node) {
            return;
        }

        if (Array.isArray(node)) {
            for (const child of node) {
                visit(child);
            }
            return;
        }

        if (typeof node !== "object") {
            return;
        }

        if (isFunctionLikeNode(node)) {
            const functionFixes = fixArgumentReferencesWithinFunction(node, diagnostic);

            if (Array.isArray(functionFixes) && functionFixes.length > 0) {
                fixes.push(...functionFixes);
            }

            return;
        }

        for (const value of Object.values(node)) {
            if (value && typeof value === "object") {
                visit(value);
            }
        }
    };

    visit(ast);

    return fixes;
}

function fixArgumentReferencesWithinFunction(functionNode, diagnostic) {
    const fixes = [];
    const references = [];

    const traverse = (node) => {
        if (!node) {
            return;
        }

        if (Array.isArray(node)) {
            for (const child of node) {
                traverse(child);
            }
            return;
        }

        if (typeof node !== "object") {
            return;
        }

        if (node !== functionNode && isFunctionLikeNode(node)) {
            const nestedFixes = fixArgumentReferencesWithinFunction(node, diagnostic);

            if (Array.isArray(nestedFixes) && nestedFixes.length > 0) {
                fixes.push(...nestedFixes);
            }

            return;
        }

        const argumentIndex = getArgumentIdentifierIndex(node);

        if (typeof argumentIndex === "number") {
            references.push({ node, index: argumentIndex });
            return;
        }

        for (const value of Object.values(node)) {
            if (value && typeof value === "object") {
                traverse(value);
            }
        }
    };

    const body = functionNode?.body;

    if (body && typeof body === "object") {
        traverse(body);
    } else {
        traverse(functionNode);
    }

    if (references.length === 0) {
        return fixes;
    }

    const mapping = createArgumentIndexMapping(references.map((reference) => reference.index));

    if (!(mapping instanceof Map) || mapping.size === 0) {
        return fixes;
    }

    const hasChanges = [...mapping.entries()].some(([oldIndex, newIndex]) => oldIndex !== newIndex);

    if (!hasChanges) {
        return fixes;
    }

    for (const reference of references) {
        const newIndex = mapping.get(reference.index);

        if (typeof newIndex !== "number" || newIndex === reference.index) {
            continue;
        }

        const newName = `argument${newIndex}`;
        const fixDetail = createFeatherFixDetail(diagnostic, {
            target: newName,
            range: {
                start: getNodeStartIndex(reference.node),
                end: getNodeEndIndex(reference.node)
            }
        });

        if (!fixDetail) {
            continue;
        }

        reference.node.name = newName;
        attachFeatherFixMetadata(reference.node, [fixDetail]);
        fixes.push(fixDetail);
    }

    return fixes;
}

function createArgumentIndexMapping(indices) {
    if (!Array.isArray(indices) || indices.length === 0) {
        return null;
    }

    const uniqueIndices = [...new Set(indices.filter((index) => Number.isInteger(index) && index >= 0))].sort(
        (left, right) => left - right
    );

    if (uniqueIndices.length === 0) {
        return null;
    }

    const mapping = new Map();
    let expectedIndex = 0;

    for (const index of uniqueIndices) {
        if (!Number.isInteger(index) || index < 0) {
            continue;
        }

        if (index === expectedIndex) {
            mapping.set(index, index);
            expectedIndex = index + 1;
            continue;
        }

        if (index > expectedIndex) {
            mapping.set(index, expectedIndex);
            expectedIndex += 1;
            continue;
        }

        mapping.set(index, expectedIndex);
        expectedIndex += 1;
    }

    return mapping;
}

function isFunctionLikeNode(node) {
    if (!node || typeof node !== "object") {
        return false;
    }

    const type = node.type;

    if (typeof type !== "string") {
        return false;
    }

    if (type === "FunctionDeclaration" || type === "ConstructorDeclaration" || type === "FunctionExpression") {
        return true;
    }

    if ((type.includes("Function") || type.includes("Constructor")) && node.body && node.body.type === "BlockStatement") {
        return true;
    }

    return false;
}

function getArgumentIdentifierIndex(node) {
    if (!node || node.type !== "Identifier") {
        return null;
    }

    const name = node.name;

    if (typeof name !== "string") {
        return null;
    }

    const match = ARGUMENT_IDENTIFIER_PATTERN.exec(name);

    if (!match) {
        return null;
    }

    const parsed = Number.parseInt(match[1], 10);

    if (!Number.isInteger(parsed) || parsed < 0) {
        return null;
    }

    return parsed;
}

function removeTrailingMacroSemicolons({ ast, sourceText, diagnostic }) {
    if (!diagnostic || typeof sourceText !== "string" || sourceText.length === 0) {
        return [];
=======
function fixSpecifierSpacing(typeText, specifierBaseTypes) {
  if (typeof typeText !== "string" || typeText.length === 0) {
    return typeText ?? "";
  }

  if (!(specifierBaseTypes instanceof Set) || specifierBaseTypes.size === 0) {
    return typeText;
  }

  const patternSource = [...specifierBaseTypes]
    .map((name) => escapeRegExp(name))
    .join("|");

  if (!patternSource) {
    return typeText;
  }

  const regex = new RegExp(`\\b(${patternSource})\\b`, "gi");
  let result = "";
  let lastIndex = 0;
  let match;

  while ((match = regex.exec(typeText)) !== null) {
    const matchStart = match.index;
    const matchEnd = regex.lastIndex;
    const before = typeText.slice(lastIndex, matchStart);
    const matchedText = typeText.slice(matchStart, matchEnd);
    result += before + matchedText;

    const remainder = typeText.slice(matchEnd);
    const specifierInfo = readSpecifierToken(remainder);

    if (specifierInfo) {
      if (specifierInfo.needsDot) {
        result += `.${specifierInfo.token}`;
      } else {
        result += remainder.slice(0, specifierInfo.consumedLength);
      }

      regex.lastIndex = matchEnd + specifierInfo.consumedLength;
      lastIndex = regex.lastIndex;
    } else {
      lastIndex = matchEnd;
>>>>>>> af2e25c7
    }
  }

  result += typeText.slice(lastIndex);
  return result;
}

function readSpecifierToken(text) {
  if (typeof text !== "string" || text.length === 0) {
    return null;
  }

  let offset = 0;

  while (offset < text.length && WHITESPACE_PATTERN.test(text[offset])) {
    offset += 1;
  }

  if (offset === 0) {
    return null;
  }

  const firstChar = text[offset];

  if (
    !firstChar ||
    firstChar === "." ||
    firstChar === "," ||
    firstChar === "|" ||
    firstChar === "}"
  ) {
    return {
      consumedLength: offset,
      needsDot: false,
    };
  }

  let consumed = offset;
  let token = "";
  let depthSquare = 0;
  let depthAngle = 0;
  let depthParen = 0;

  while (consumed < text.length) {
    const char = text[consumed];

    if (
      WHITESPACE_PATTERN.test(char) &&
      depthSquare === 0 &&
      depthAngle === 0 &&
      depthParen === 0
    ) {
      break;
    }

    if (
      (char === "," || char === "|" || char === "}") &&
      depthSquare === 0 &&
      depthAngle === 0 &&
      depthParen === 0
    ) {
      break;
    }

    if (char === "[") {
      depthSquare += 1;
    } else if (char === "]") {
      depthSquare = Math.max(0, depthSquare - 1);
    } else if (char === "<") {
      depthAngle += 1;
    } else if (char === ">") {
      depthAngle = Math.max(0, depthAngle - 1);
    } else if (char === "(") {
      depthParen += 1;
    } else if (char === ")") {
      depthParen = Math.max(0, depthParen - 1);
    }

    token += char;
    consumed += 1;
  }

  if (token.length === 0) {
    return {
      consumedLength: offset,
      needsDot: false,
    };
  }

  return {
    consumedLength: consumed,
    token,
    needsDot: true,
  };
}

function fixTypeUnionSpacing(typeText, baseTypesLower) {
  if (typeof typeText !== "string" || typeText.length === 0) {
    return typeText ?? "";
  }

  if (!(baseTypesLower instanceof Set) || baseTypesLower.size === 0) {
    return typeText;
  }

  if (!WHITESPACE_PATTERN.test(typeText)) {
    return typeText;
  }

  if (hasDelimiterOutsideNesting(typeText, [",", "|"])) {
    return typeText;
  }

  const segments = splitTypeSegments(typeText);

  if (segments.length <= 1) {
    return typeText;
  }

  const trimmedSegments = segments
    .map((segment) => segment.trim())
    .filter((segment) => segment.length > 0);

  if (trimmedSegments.length <= 1) {
    return typeText;
  }

  const recognizedCount = trimmedSegments.reduce((count, segment) => {
    const baseTypeName = extractBaseTypeName(segment);

    if (baseTypeName && baseTypesLower.has(baseTypeName.toLowerCase())) {
      return count + 1;
    }

    return count;
  }, 0);

  if (recognizedCount < 2) {
    return typeText;
  }

  return trimmedSegments.join(",");
}

function splitTypeSegments(text) {
  const segments = [];
  let current = "";
  let depthSquare = 0;
  let depthAngle = 0;
  let depthParen = 0;

  for (let index = 0; index < text.length; index += 1) {
    const char = text[index];

    if (char === "[") {
      depthSquare += 1;
    } else if (char === "]") {
      depthSquare = Math.max(0, depthSquare - 1);
    } else if (char === "<") {
      depthAngle += 1;
    } else if (char === ">") {
      depthAngle = Math.max(0, depthAngle - 1);
    } else if (char === "(") {
      depthParen += 1;
    } else if (char === ")") {
      depthParen = Math.max(0, depthParen - 1);
    }

    if (
      (WHITESPACE_PATTERN.test(char) || char === "," || char === "|") &&
      depthSquare === 0 &&
      depthAngle === 0 &&
      depthParen === 0
    ) {
      if (current.trim().length > 0) {
        segments.push(current.trim());
      }
      current = "";
      continue;
    }

    current += char;
  }

  if (current.trim().length > 0) {
    segments.push(current.trim());
  }

  return segments;
}

function hasDelimiterOutsideNesting(text, delimiters) {
  if (typeof text !== "string" || text.length === 0) {
    return false;
  }

  const delimiterSet = new Set(delimiters ?? []);
  let depthSquare = 0;
  let depthAngle = 0;
  let depthParen = 0;

  for (const char of text) {
    if (char === "[") {
      depthSquare += 1;
    } else if (char === "]") {
      depthSquare = Math.max(0, depthSquare - 1);
    } else if (char === "<") {
      depthAngle += 1;
    } else if (char === ">") {
      depthAngle = Math.max(0, depthAngle - 1);
    } else if (char === "(") {
      depthParen += 1;
    } else if (char === ")") {
      depthParen = Math.max(0, depthParen - 1);
    }

    if (
      delimiterSet.has(char) &&
      depthSquare === 0 &&
      depthAngle === 0 &&
      depthParen === 0
    ) {
      return true;
    }
  }

  return false;
}

function createIdentifier(name, template) {
  if (!name) {
    return null;
  }

  const identifier = {
    type: "Identifier",
    name,
  };

  if (template && typeof template === "object") {
    if (Object.hasOwn(template, "start")) {
      identifier.start = cloneLocation(template.start);
    }

    if (Object.hasOwn(template, "end")) {
      identifier.end = cloneLocation(template.end);
    }
  }

  return identifier;
}

function isSpriteGetTextureCall(node) {
  if (!node || node.type !== "CallExpression") {
    return false;
  }

  return isIdentifierWithName(node.object, "sprite_get_texture");
}

function isNegativeOneLiteral(node) {
  if (!node || typeof node !== "object") {
    return false;
  }

  if (node.type === "Literal") {
    return node.value === "-1" || node.value === -1;
  }

  if (node.type === "UnaryExpression" && node.operator === "-" && node.prefix) {
    const argument = node.argument;

    if (!argument || argument.type !== "Literal") {
      return false;
    }

    return argument.value === "1" || argument.value === 1;
  }

  return false;
}

function extractBaseTypeName(segment) {
  if (typeof segment !== "string") {
    return null;
  }

  const match = segment.match(/^[A-Za-z_][A-Za-z0-9_]*/);

  return match ? match[0] : null;
}

function extractParameterNameFromDocRemainder(remainder) {
  if (typeof remainder !== "string") {
    return null;
  }

  const match = remainder.match(/^\s*([A-Za-z_][A-Za-z0-9_]*)/);

  return match ? match[1] : null;
}

function escapeRegExp(text) {
  if (typeof text !== "string") {
    return "";
  }

  return text.replace(/[.*+?^${}()|[\]\\]/g, "\\$&");
}

function registerManualFeatherFix({ ast, diagnostic }) {
  if (!ast || typeof ast !== "object" || !diagnostic?.id) {
    return [];
  }

  const manualFixIds = getManualFeatherFixRegistry(ast);

  if (manualFixIds.has(diagnostic.id)) {
    return [];
  }

  manualFixIds.add(diagnostic.id);

  const fixDetail = createFeatherFixDetail(diagnostic, {
    automatic: false,
    range: null,
    target: null,
  });

  return [fixDetail];
}

function getManualFeatherFixRegistry(ast) {
  let registry = ast[MANUAL_FIX_TRACKING_KEY];

  if (registry instanceof Set) {
    return registry;
  }

  registry = new Set();

  Object.defineProperty(ast, MANUAL_FIX_TRACKING_KEY, {
    configurable: true,
    enumerable: false,
    writable: false,
    value: registry,
  });

  return registry;
}

function createFeatherFixDetail(
  diagnostic,
  { target = null, range = null, automatic = true } = {},
) {
  if (!diagnostic) {
    return null;
  }

  return {
    id: diagnostic.id ?? null,
    title: diagnostic.title ?? null,
    description: diagnostic.description ?? null,
    correction: diagnostic.correction ?? null,
    target,
    range,
    automatic,
  };
}

function attachFeatherFixMetadata(target, fixes) {
  if (
    !target ||
    typeof target !== "object" ||
    !Array.isArray(fixes) ||
    fixes.length === 0
  ) {
    return;
  }

  const key = "_appliedFeatherDiagnostics";

  if (!Array.isArray(target[key])) {
    Object.defineProperty(target, key, {
      configurable: true,
      enumerable: false,
      writable: true,
      value: [],
    });
  }

  target[key].push(...fixes);
}

const ARGUMENT_BUILTINS = new Set([
  "argument",
  "argument_relative",
  "argument_count",
  ...Array.from({ length: 16 }, (_, index) => `argument${index}`),
]);

function relocateArgumentReferencesInsideFunctions({ ast, diagnostic }) {
  if (!diagnostic || !ast || typeof ast !== "object") {
    return [];
  }

  const programBody = Array.isArray(ast.body) ? ast.body : null;

  if (!programBody || programBody.length === 0) {
    return [];
  }

  const fixes = [];

  for (let index = 0; index < programBody.length; index += 1) {
    const entry = programBody[index];

    if (!isFunctionDeclaration(entry)) {
      continue;
    }

    const block = getFunctionBlock(entry);

    if (!block) {
      continue;
    }

    let nextIndex = index + 1;

    while (nextIndex < programBody.length) {
      const candidate = programBody[nextIndex];

      if (!candidate || typeof candidate !== "object") {
        break;
      }

      if (isFunctionDeclaration(candidate)) {
        break;
      }

      const argumentReference =
        findArgumentReferenceOutsideFunctions(candidate);

      if (!argumentReference) {
        break;
      }

      programBody.splice(nextIndex, 1);
      block.body.push(candidate);

      const fixDetail = createFeatherFixDetail(diagnostic, {
        target: argumentReference?.name ?? null,
        range: {
          start: getNodeStartIndex(candidate),
          end: getNodeEndIndex(candidate),
        },
      });

      if (fixDetail) {
        attachFeatherFixMetadata(candidate, [fixDetail]);
        fixes.push(fixDetail);
      }
    }
  }

  return fixes;
}

function isFunctionDeclaration(node) {
  if (!node || typeof node !== "object") {
    return false;
  }

  return node.type === "FunctionDeclaration";
}

function getFunctionBlock(declaration) {
  const body = declaration?.body;

  if (!body || body.type !== "BlockStatement") {
    return null;
  }

  const blockBody = Array.isArray(body.body) ? body.body : null;

  if (!blockBody) {
    return null;
  }

  return body;
}

function findArgumentReferenceOutsideFunctions(node) {
  let match = null;

  const visit = (current, isRoot = false) => {
    if (!current || match) {
      return;
    }

    if (Array.isArray(current)) {
      for (const item of current) {
        visit(item, false);

        if (match) {
          break;
        }
      }

      return;
    }

    if (typeof current !== "object") {
      return;
    }

    if (!isRoot && isFunctionLikeNode(current)) {
      return;
    }

    if (current.type === "Identifier") {
      const builtin = getArgumentBuiltinName(current.name);

      if (builtin) {
        match = { name: builtin };
        return;
      }
    }

    if (
      current.type === "MemberIndexExpression" &&
      isIdentifierWithName(current.object, "argument")
    ) {
      match = { name: "argument" };
      return;
    }

    if (
      current.type === "MemberDotExpression" &&
      isIdentifierWithName(current.object, "argument")
    ) {
      match = { name: "argument" };
      return;
    }

    for (const value of Object.values(current)) {
      if (!value || (typeof value !== "object" && !Array.isArray(value))) {
        continue;
      }

      visit(value, false);

      if (match) {
        break;
      }
    }
  };

  visit(node, true);

  return match;
}

function getArgumentBuiltinName(name) {
  if (typeof name !== "string") {
    return null;
  }

  if (ARGUMENT_BUILTINS.has(name)) {
    return name;
  }

  return null;
}

function getNodeStartLine(node) {
  const location = node?.start;

  if (
    location &&
    typeof location === "object" &&
    typeof location.line === "number"
  ) {
    return location.line;
  }

  return undefined;
}

function collectGM1100Candidates(node) {
  const index = new Map();

  const visit = (candidate) => {
    if (!candidate) {
      return;
    }

    if (Array.isArray(candidate)) {
      for (const item of candidate) {
        visit(item);
      }
      return;
    }

    if (typeof candidate !== "object") {
      return;
    }

    if (
      (candidate.type === "VariableDeclaration" ||
        candidate.type === "AssignmentExpression") &&
      typeof getNodeStartLine(candidate) === "number"
    ) {
      const line = getNodeStartLine(candidate);

      if (typeof line === "number") {
        if (!index.has(line)) {
          index.set(line, []);
        }

        index.get(line).push(candidate);
      }
    }

    for (const value of Object.values(candidate)) {
      if (value && typeof value === "object") {
        visit(value);
      }
    }
  };

  visit(node);

  return index;
}<|MERGE_RESOLUTION|>--- conflicted
+++ resolved
@@ -23,6 +23,7 @@
   "MemberIndexExpression",
 ]);
 const MANUAL_FIX_TRACKING_KEY = Symbol("manualFeatherFixes");
+const ARGUMENT_IDENTIFIER_PATTERN = /^argument(\d+)$/;
 const GM1041_CALL_ARGUMENT_TARGETS = new Map([
   ["instance_create_depth", [3]],
   ["instance_create_layer", [3]],
@@ -308,6 +309,24 @@
       continue;
     }
 
+    if (diagnosticId === "GM1032") {
+      registerFeatherFixer(
+        registry,
+        diagnosticId,
+        () =>
+          ({ ast }) => {
+            const fixes = normalizeArgumentBuiltinReferences({ ast, diagnostic });
+
+            if (Array.isArray(fixes) && fixes.length > 0) {
+              return fixes;
+            }
+
+            return registerManualFeatherFix({ ast, diagnostic });
+          },
+      );
+      continue;
+    }
+
     if (diagnosticId === "GM1033") {
       registerFeatherFixer(
         registry,
@@ -904,6 +923,219 @@
   if (!registry.has(diagnosticId)) {
     registry.set(diagnosticId, factory);
   }
+}
+
+function normalizeArgumentBuiltinReferences({ ast, diagnostic }) {
+  if (!diagnostic || !ast || typeof ast !== "object") {
+    return [];
+  }
+
+  const fixes = [];
+
+  const visit = (node) => {
+    if (!node) {
+      return;
+    }
+
+    if (Array.isArray(node)) {
+      for (const child of node) {
+        visit(child);
+      }
+      return;
+    }
+
+    if (typeof node !== "object") {
+      return;
+    }
+
+    if (isFunctionLikeNode(node)) {
+      const functionFixes = fixArgumentReferencesWithinFunction(node, diagnostic);
+
+      if (Array.isArray(functionFixes) && functionFixes.length > 0) {
+        fixes.push(...functionFixes);
+      }
+
+      return;
+    }
+
+    for (const value of Object.values(node)) {
+      if (value && typeof value === "object") {
+        visit(value);
+      }
+    }
+  };
+
+  visit(ast);
+
+  return fixes;
+}
+
+function fixArgumentReferencesWithinFunction(functionNode, diagnostic) {
+  const fixes = [];
+  const references = [];
+
+  const traverse = (node) => {
+    if (!node) {
+      return;
+    }
+
+    if (Array.isArray(node)) {
+      for (const child of node) {
+        traverse(child);
+      }
+      return;
+    }
+
+    if (typeof node !== "object") {
+      return;
+    }
+
+    if (node !== functionNode && isFunctionLikeNode(node)) {
+      const nestedFixes = fixArgumentReferencesWithinFunction(node, diagnostic);
+
+      if (Array.isArray(nestedFixes) && nestedFixes.length > 0) {
+        fixes.push(...nestedFixes);
+      }
+
+      return;
+    }
+
+    const argumentIndex = getArgumentIdentifierIndex(node);
+
+    if (typeof argumentIndex === "number") {
+      references.push({ node, index: argumentIndex });
+      return;
+    }
+
+    for (const value of Object.values(node)) {
+      if (value && typeof value === "object") {
+        traverse(value);
+      }
+    }
+  };
+
+  const body = functionNode?.body;
+
+  if (body && typeof body === "object") {
+    traverse(body);
+  } else {
+    traverse(functionNode);
+  }
+
+  if (references.length === 0) {
+    return fixes;
+  }
+
+  const mapping = createArgumentIndexMapping(
+    references.map((reference) => reference.index),
+  );
+
+  if (!(mapping instanceof Map) || mapping.size === 0) {
+    return fixes;
+  }
+
+  const hasChanges = [...mapping.entries()].some(
+    ([oldIndex, newIndex]) => oldIndex !== newIndex,
+  );
+
+  if (!hasChanges) {
+    return fixes;
+  }
+
+  for (const reference of references) {
+    const newIndex = mapping.get(reference.index);
+
+    if (typeof newIndex !== "number" || newIndex === reference.index) {
+      continue;
+    }
+
+    const newName = `argument${newIndex}`;
+    const fixDetail = createFeatherFixDetail(diagnostic, {
+      target: newName,
+      range: {
+        start: getNodeStartIndex(reference.node),
+        end: getNodeEndIndex(reference.node),
+      },
+    });
+
+    if (!fixDetail) {
+      continue;
+    }
+
+    reference.node.name = newName;
+    attachFeatherFixMetadata(reference.node, [fixDetail]);
+    fixes.push(fixDetail);
+  }
+
+  return fixes;
+}
+
+function createArgumentIndexMapping(indices) {
+  if (!Array.isArray(indices) || indices.length === 0) {
+    return null;
+  }
+
+  const uniqueIndices = [
+    ...new Set(
+      indices.filter((index) => Number.isInteger(index) && index >= 0),
+    ),
+  ].sort((left, right) => left - right);
+
+  if (uniqueIndices.length === 0) {
+    return null;
+  }
+
+  const mapping = new Map();
+  let expectedIndex = 0;
+
+  for (const index of uniqueIndices) {
+    if (!Number.isInteger(index) || index < 0) {
+      continue;
+    }
+
+    if (index === expectedIndex) {
+      mapping.set(index, index);
+      expectedIndex = index + 1;
+      continue;
+    }
+
+    if (index > expectedIndex) {
+      mapping.set(index, expectedIndex);
+      expectedIndex += 1;
+      continue;
+    }
+
+    mapping.set(index, expectedIndex);
+    expectedIndex += 1;
+  }
+
+  return mapping;
+}
+
+function getArgumentIdentifierIndex(node) {
+  if (!node || node.type !== "Identifier") {
+    return null;
+  }
+
+  const name = node.name;
+
+  if (typeof name !== "string") {
+    return null;
+  }
+
+  const match = ARGUMENT_IDENTIFIER_PATTERN.exec(name);
+
+  if (!match) {
+    return null;
+  }
+
+  const parsed = Number.parseInt(match[1], 10);
+
+  if (!Number.isInteger(parsed) || parsed < 0) {
+    return null;
+  }
+
+  return parsed;
 }
 
 function removeDuplicateMacroDeclarations({ ast, diagnostic }) {
@@ -4794,19 +5026,9 @@
       },
     });
 
-<<<<<<< HEAD
-const FEATHER_FIX_IMPLEMENTATIONS = buildFeatherFixImplementations();
-const FEATHER_DIAGNOSTIC_FIXERS = buildFeatherDiagnosticFixers();
-const TRAILING_MACRO_SEMICOLON_PATTERN = new RegExp(
-    ";(?=[^\\S\\r\\n]*(?:(?:\\/\\/[^\\r\\n]*|\\/\\*[\\s\\S]*?\\*\/)[^\\S\\r\\n]*)*(?:\\r?\\n|$))"
-);
-const MANUAL_FIX_TRACKING_KEY = Symbol("manualFeatherFixes");
-const ARGUMENT_IDENTIFIER_PATTERN = /^argument(\d+)$/;
-=======
     if (!fixDetail) {
       continue;
     }
->>>>>>> af2e25c7
 
     attachFeatherFixMetadata(comment, [fixDetail]);
     fixes.push(fixDetail);
@@ -4913,32 +5135,9 @@
 
   comment.value = updatedValue;
 
-<<<<<<< HEAD
-        if (diagnosticId === "GM1032") {
-            registerFeatherFixer(registry, diagnosticId, () => ({ ast }) => {
-                const fixes = normalizeArgumentBuiltinReferences({ ast, diagnostic });
-
-                if (Array.isArray(fixes) && fixes.length > 0) {
-                    return fixes;
-                }
-
-                return registerManualFeatherFix({ ast, diagnostic });
-            });
-            continue;
-        }
-
-        if (diagnosticId === "GM1051") {
-            registerFeatherFixer(registry, diagnosticId, () => ({ ast, sourceText }) => {
-                const fixes = removeTrailingMacroSemicolons({
-                    ast,
-                    sourceText,
-                    diagnostic
-                });
-=======
   if (typeof comment.raw === "string") {
     comment.raw = `//${updatedValue}`;
   }
->>>>>>> af2e25c7
 
   const target =
     tagName === "param"
@@ -5082,240 +5281,6 @@
   return typeText + stack.reverse().join("");
 }
 
-<<<<<<< HEAD
-function normalizeArgumentBuiltinReferences({ ast, diagnostic }) {
-    if (!diagnostic || !ast || typeof ast !== "object") {
-        return [];
-    }
-
-    const fixes = [];
-
-    const visit = (node) => {
-        if (!node) {
-            return;
-        }
-
-        if (Array.isArray(node)) {
-            for (const child of node) {
-                visit(child);
-            }
-            return;
-        }
-
-        if (typeof node !== "object") {
-            return;
-        }
-
-        if (isFunctionLikeNode(node)) {
-            const functionFixes = fixArgumentReferencesWithinFunction(node, diagnostic);
-
-            if (Array.isArray(functionFixes) && functionFixes.length > 0) {
-                fixes.push(...functionFixes);
-            }
-
-            return;
-        }
-
-        for (const value of Object.values(node)) {
-            if (value && typeof value === "object") {
-                visit(value);
-            }
-        }
-    };
-
-    visit(ast);
-
-    return fixes;
-}
-
-function fixArgumentReferencesWithinFunction(functionNode, diagnostic) {
-    const fixes = [];
-    const references = [];
-
-    const traverse = (node) => {
-        if (!node) {
-            return;
-        }
-
-        if (Array.isArray(node)) {
-            for (const child of node) {
-                traverse(child);
-            }
-            return;
-        }
-
-        if (typeof node !== "object") {
-            return;
-        }
-
-        if (node !== functionNode && isFunctionLikeNode(node)) {
-            const nestedFixes = fixArgumentReferencesWithinFunction(node, diagnostic);
-
-            if (Array.isArray(nestedFixes) && nestedFixes.length > 0) {
-                fixes.push(...nestedFixes);
-            }
-
-            return;
-        }
-
-        const argumentIndex = getArgumentIdentifierIndex(node);
-
-        if (typeof argumentIndex === "number") {
-            references.push({ node, index: argumentIndex });
-            return;
-        }
-
-        for (const value of Object.values(node)) {
-            if (value && typeof value === "object") {
-                traverse(value);
-            }
-        }
-    };
-
-    const body = functionNode?.body;
-
-    if (body && typeof body === "object") {
-        traverse(body);
-    } else {
-        traverse(functionNode);
-    }
-
-    if (references.length === 0) {
-        return fixes;
-    }
-
-    const mapping = createArgumentIndexMapping(references.map((reference) => reference.index));
-
-    if (!(mapping instanceof Map) || mapping.size === 0) {
-        return fixes;
-    }
-
-    const hasChanges = [...mapping.entries()].some(([oldIndex, newIndex]) => oldIndex !== newIndex);
-
-    if (!hasChanges) {
-        return fixes;
-    }
-
-    for (const reference of references) {
-        const newIndex = mapping.get(reference.index);
-
-        if (typeof newIndex !== "number" || newIndex === reference.index) {
-            continue;
-        }
-
-        const newName = `argument${newIndex}`;
-        const fixDetail = createFeatherFixDetail(diagnostic, {
-            target: newName,
-            range: {
-                start: getNodeStartIndex(reference.node),
-                end: getNodeEndIndex(reference.node)
-            }
-        });
-
-        if (!fixDetail) {
-            continue;
-        }
-
-        reference.node.name = newName;
-        attachFeatherFixMetadata(reference.node, [fixDetail]);
-        fixes.push(fixDetail);
-    }
-
-    return fixes;
-}
-
-function createArgumentIndexMapping(indices) {
-    if (!Array.isArray(indices) || indices.length === 0) {
-        return null;
-    }
-
-    const uniqueIndices = [...new Set(indices.filter((index) => Number.isInteger(index) && index >= 0))].sort(
-        (left, right) => left - right
-    );
-
-    if (uniqueIndices.length === 0) {
-        return null;
-    }
-
-    const mapping = new Map();
-    let expectedIndex = 0;
-
-    for (const index of uniqueIndices) {
-        if (!Number.isInteger(index) || index < 0) {
-            continue;
-        }
-
-        if (index === expectedIndex) {
-            mapping.set(index, index);
-            expectedIndex = index + 1;
-            continue;
-        }
-
-        if (index > expectedIndex) {
-            mapping.set(index, expectedIndex);
-            expectedIndex += 1;
-            continue;
-        }
-
-        mapping.set(index, expectedIndex);
-        expectedIndex += 1;
-    }
-
-    return mapping;
-}
-
-function isFunctionLikeNode(node) {
-    if (!node || typeof node !== "object") {
-        return false;
-    }
-
-    const type = node.type;
-
-    if (typeof type !== "string") {
-        return false;
-    }
-
-    if (type === "FunctionDeclaration" || type === "ConstructorDeclaration" || type === "FunctionExpression") {
-        return true;
-    }
-
-    if ((type.includes("Function") || type.includes("Constructor")) && node.body && node.body.type === "BlockStatement") {
-        return true;
-    }
-
-    return false;
-}
-
-function getArgumentIdentifierIndex(node) {
-    if (!node || node.type !== "Identifier") {
-        return null;
-    }
-
-    const name = node.name;
-
-    if (typeof name !== "string") {
-        return null;
-    }
-
-    const match = ARGUMENT_IDENTIFIER_PATTERN.exec(name);
-
-    if (!match) {
-        return null;
-    }
-
-    const parsed = Number.parseInt(match[1], 10);
-
-    if (!Number.isInteger(parsed) || parsed < 0) {
-        return null;
-    }
-
-    return parsed;
-}
-
-function removeTrailingMacroSemicolons({ ast, sourceText, diagnostic }) {
-    if (!diagnostic || typeof sourceText !== "string" || sourceText.length === 0) {
-        return [];
-=======
 function fixSpecifierSpacing(typeText, specifierBaseTypes) {
   if (typeof typeText !== "string" || typeText.length === 0) {
     return typeText ?? "";
@@ -5359,7 +5324,6 @@
       lastIndex = regex.lastIndex;
     } else {
       lastIndex = matchEnd;
->>>>>>> af2e25c7
     }
   }
 
