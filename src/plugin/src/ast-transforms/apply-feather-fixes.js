import GMLParser from "gamemaker-language-parser";

import {
    getNodeEndIndex,
    getNodeStartIndex,
    cloneLocation
} from "../../../shared/ast-locations.js";
import {
    getArrayProperty,
    getBodyStatements,
    getCallExpressionArguments,
    getCallExpressionIdentifier,
    getCallExpressionIdentifierName,
    isCallExpressionIdentifierMatch,
    isBooleanLiteral,
    isProgramOrBlockStatement,
    isVarVariableDeclaration,
    isNode
} from "../../../shared/ast-node-helpers.js";
import {
    isNonEmptyString,
    isNonEmptyTrimmedString,
    toNormalizedLowerCaseString,
    toTrimmedString
} from "../../../shared/string-utils.js";
import { loadReservedIdentifierNames } from "../reserved-identifiers.js";
import { isFiniteNumber } from "../../../shared/number-utils.js";
import { asArray, isNonEmptyArray } from "../../../shared/array-utils.js";
import {
    getOrCreateMapEntry,
    hasOwn,
    isObjectLike
} from "../../../shared/object-utils.js";
import { escapeRegExp } from "../../../shared/regexp.js";
import {
    hasIterableItems,
    isMapLike,
    isSetLike
} from "../../../shared/utils/capability-probes.js";
import {
    collectCommentNodes,
    getCommentArray,
    hasComment,
    getDocCommentManager
} from "../comments/index.js";
import {
    getFeatherDiagnosticById,
    getFeatherDiagnostics,
    getFeatherMetadata
} from "../feather/metadata.js";

function forEachNodeChild(node, callback) {
    if (!node || typeof node !== "object") {
        return;
    }

    for (const [key, value] of Object.entries(node)) {
        if (!value || typeof value !== "object") {
            continue;
        }

        callback(value, key);
    }
}

const TRAILING_MACRO_SEMICOLON_PATTERN = new RegExp(
    ";(?=[^\\S\\r\\n]*(?:(?:\\/\\/[^\\r\\n]*|\\/\\*[\\s\\S]*?\\*\/)[^\\S\\r\\n]*)*(?:\\r?\\n|$))"
);
const DATA_STRUCTURE_ACCESSOR_TOKENS = [
    "?",
    "|",
    "#",
    "@",
    "!",
    "$",
    "%",
    "&",
    "^",
    "~"
];
const NUMERIC_STRING_LITERAL_PATTERN =
    /^[+-]?(?:\d+(?:\.\d*)?|\.\d+)(?:[eE][+-]?\d+)?$/;
const ALLOWED_DELETE_MEMBER_TYPES = new Set([
    "MemberDotExpression",
    "MemberIndexExpression"
]);
const MANUAL_FIX_TRACKING_KEY = Symbol("manualFeatherFixes");
const FILE_FIND_BLOCK_CALL_TARGETS = new Set(["file_find_next"]);
const FILE_FIND_CLOSE_FUNCTION_NAME = "file_find_close";
const READ_ONLY_BUILT_IN_VARIABLES = new Set(["working_directory"]);
const FILE_ATTRIBUTE_IDENTIFIER_PATTERN = /^fa_[A-Za-z0-9_]+$/;
const STRING_LENGTH_CALL_BLACKLIST = new Set([
    "string_byte_at",
    "string_byte_length",
    "string_height",
    "string_height_ext",
    "string_length",
    "string_pos",
    "string_pos_ext",
    "string_width",
    "string_width_ext"
]);
const IDENTIFIER_TOKEN_PATTERN = /\b[A-Za-z_][A-Za-z0-9_]*\b/g;
const RESERVED_KEYWORD_TOKENS = new Set([
    "and",
    "break",
    "case",
    "continue",
    "constructor",
    "create",
    "default",
    "delete",
    "do",
    "else",
    "enum",
    "event",
    "for",
    "function",
    "globalvar",
    "if",
    "macro",
    "not",
    "or",
    "repeat",
    "return",
    "step",
    "switch",
    "until",
    "var",
    "while",
    "with"
]);
const RESERVED_IDENTIFIER_NAMES = loadReservedIdentifierNames();
const DEPRECATED_BUILTIN_VARIABLE_REPLACEMENTS =
    buildDeprecatedBuiltinVariableReplacements();
const ARGUMENT_IDENTIFIER_PATTERN = /^argument(\d+)$/;
const GM1041_CALL_ARGUMENT_TARGETS = new Map([
    ["instance_create_depth", [3]],
    ["instance_create_layer", [3]],
    ["instance_create_layer_depth", [4]],
    ["layer_instance_create", [3]]
]);
const FUNCTION_LIKE_TYPES = new Set([
    "FunctionDeclaration",
    "FunctionExpression",
    "LambdaExpression",
    "ConstructorDeclaration",
    "MethodDeclaration",
    "StructFunctionDeclaration",
    "StructDeclaration"
]);
const IDENTIFIER_NAME_PATTERN = /^[A-Za-z_][A-Za-z0-9_]*$/;
const FEATHER_TYPE_SYSTEM_INFO = buildFeatherTypeSystemInfo();
const AUTOMATIC_FEATHER_FIX_HANDLERS = createAutomaticFeatherFixHandlers();
const FEATHER_DIAGNOSTICS = getFeatherDiagnostics();

const FEATHER_FIX_IMPLEMENTATIONS =
    buildFeatherFixImplementations(FEATHER_DIAGNOSTICS);
const FEATHER_DIAGNOSTIC_FIXERS = buildFeatherDiagnosticFixers(
    FEATHER_DIAGNOSTICS,
    FEATHER_FIX_IMPLEMENTATIONS
);

export function preprocessSourceForFeatherFixes(sourceText) {
    if (typeof sourceText !== "string" || sourceText.length === 0) {
        return {
            sourceText,
            metadata: null
        };
    }

    const gm1100Metadata = [];
    const gm1016Metadata = [];
    const sanitizedParts = [];
    const newlinePattern = /\r?\n/g;
    let lastIndex = 0;
    let lineNumber = 1;
    let pendingGM1100Context = null;

    const processLine = (line) => {
        const indentationMatch = line.match(/^\s*/);
        const indentation = indentationMatch ? indentationMatch[0] : "";
        const trimmed = line.trim();

        if (trimmed.length === 0) {
            return { line, context: pendingGM1100Context };
        }

        const booleanLiteralMatch = line.match(
            /^(\s*)(true|false)\s*(?:;\s*)?$/
        );

        if (booleanLiteralMatch) {
            const leadingWhitespace = booleanLiteralMatch[1] ?? "";
            const sanitizedRemainder = " ".repeat(
                Math.max(0, line.length - leadingWhitespace.length)
            );
            const sanitizedLine = `${leadingWhitespace}${sanitizedRemainder}`;
            const trimmedRightLength = line.replace(/\s+$/, "").length;
            const startColumn = leadingWhitespace.length;
            const endColumn = Math.max(startColumn, trimmedRightLength - 1);
            const lineStartIndex = lastIndex;

            gm1016Metadata.push({
                start: {
                    line: lineNumber,
                    column: startColumn,
                    index: lineStartIndex + startColumn
                },
                end: {
                    line: lineNumber,
                    column: endColumn,
                    index: lineStartIndex + endColumn
                }
            });

            return { line: sanitizedLine, context: null };
        }

        const varMatch = line.match(/^\s*var\s+([A-Za-z_][A-Za-z0-9_]*)\b/);

        if (varMatch) {
            const identifier = varMatch[1];
            const remainder = line.slice(varMatch[0].length);
            const trimmedRemainder = remainder.replace(/^\s*/, "");

            if (trimmedRemainder.startsWith("*")) {
                const leadingWhitespaceLength =
                    remainder.length - trimmedRemainder.length;
                const leadingWhitespace =
                    leadingWhitespaceLength > 0
                        ? remainder.slice(0, leadingWhitespaceLength)
                        : "";
                const sanitizedLine = [
                    line.slice(0, varMatch[0].length),
                    leadingWhitespace,
                    "=",
                    trimmedRemainder.slice(1)
                ].join("");

                gm1100Metadata.push({
                    type: "declaration",
                    line: lineNumber,
                    identifier
                });

                return {
                    line: sanitizedLine,
                    context: {
                        identifier,
                        indentation
                    }
                };
            }
        }

        if (trimmed.startsWith("=") && pendingGM1100Context?.identifier) {
            const rawRemainder = line.slice(indentation.length);
            const identifier = pendingGM1100Context.identifier;

            gm1100Metadata.push({
                type: "assignment",
                line: lineNumber,
                identifier
            });

            const sanitizedLine = `${indentation}${" ".repeat(
                Math.max(0, rawRemainder.length)
            )}`;

            return { line: sanitizedLine, context: null };
        }

        if (trimmed.startsWith("/") || trimmed.startsWith("*")) {
            return { line, context: pendingGM1100Context };
        }

        return { line, context: null };
    };

    let match;

    while ((match = newlinePattern.exec(sourceText)) !== null) {
        const lineEnd = match.index;
        const line = sourceText.slice(lastIndex, lineEnd);
        const newline = match[0];
        const { line: sanitizedLine, context } = processLine(line);

        sanitizedParts.push(sanitizedLine, newline);
        pendingGM1100Context = context;
        lastIndex = match.index + newline.length;
        lineNumber += 1;
    }

    const finalLine = sourceText.slice(lastIndex);
    if (
        finalLine.length > 0 ||
        sourceText.endsWith("\n") ||
        sourceText.endsWith("\r")
    ) {
        const { line: sanitizedLine, context } = processLine(finalLine);
        sanitizedParts.push(sanitizedLine);
        pendingGM1100Context = context;
    }

    const sanitizedSourceText = sanitizedParts.join("");
    const metadata = {};

    if (gm1100Metadata.length > 0) {
        metadata.GM1100 = gm1100Metadata;
    }

    if (gm1016Metadata.length > 0) {
        metadata.GM1016 = gm1016Metadata;
    }

    if (Object.keys(metadata).length === 0) {
        return {
            sourceText,
            metadata: null
        };
    }

    return {
        sourceText: sanitizedSourceText,
        metadata
    };
}

export function getFeatherDiagnosticFixers() {
    return new Map(FEATHER_DIAGNOSTIC_FIXERS);
}

export function applyFeatherFixes(
    ast,
    { sourceText, preprocessedFixMetadata, options } = {}
) {
    if (!ast || typeof ast !== "object") {
        return ast;
    }

    const appliedFixes = [];

    for (const entry of FEATHER_DIAGNOSTIC_FIXERS.values()) {
        const fixes = entry.applyFix(ast, {
            sourceText,
            preprocessedFixMetadata,
            options
        });

        if (isNonEmptyArray(fixes)) {
            appliedFixes.push(...fixes);
        }
    }

    if (appliedFixes.length > 0) {
        attachFeatherFixMetadata(ast, appliedFixes);
    }

    return ast;
}

function buildFeatherDiagnosticFixers(diagnostics, implementationRegistry) {
    const registry = new Map();

    for (const diagnostic of asArray(diagnostics)) {
        const diagnosticId = diagnostic?.id;

        if (!diagnosticId || registry.has(diagnosticId)) {
            continue;
        }

        const applyFix = createFixerForDiagnostic(
            diagnostic,
            implementationRegistry
        );

        if (typeof applyFix !== "function") {
            continue;
        }

        registry.set(diagnosticId, {
            diagnostic,
            applyFix
        });
    }

    return registry;
}

function createFixerForDiagnostic(diagnostic, implementationRegistry) {
    if (!implementationRegistry) {
        return createNoOpFixer();
    }

    const implementationFactory = implementationRegistry.get(diagnostic?.id);

    if (typeof implementationFactory !== "function") {
        return createNoOpFixer();
    }

    const implementation = implementationFactory(diagnostic);
    if (typeof implementation !== "function") {
        return createNoOpFixer();
    }

    return (ast, context) => {
        const fixes = implementation({
            ast,
            sourceText: context?.sourceText,
            preprocessedFixMetadata: context?.preprocessedFixMetadata,
            options: context?.options
        });

        return asArray(fixes);
    };
}

function createNoOpFixer() {
    // Feather diagnostics are harvested independently of the formatter bundle,
    // so the plugin frequently encounters rule IDs before their fixer
    // implementations land. Returning an empty fixer keeps the pipeline
    // tolerant of that skew: downstream call sites treat "no edits" as "leave
    // the AST untouched" while still surfacing diagnostic metadata. That
    // contract matters because the orchestrator in applyFeatherFixes blindly
    // concatenates the arrays returned by every fixer; providing [] keeps the
    // type signature intact and avoids signalling "fixer missing" as a fatal
    // error. When we experimented with throwing here the formatter would stop
    // mid-run or, worse, fall back to speculative edits that reorder nodes
    // without the guard rails laid out in docs/feather-data-plan.md. Until the
    // corresponding fixer implementation ships we deliberately fall back to this
    // inert function so diagnostics reach the caller while the AST remains
    // untouched.
    return () => [];
}

function removeDuplicateEnumMembers({ ast, diagnostic }) {
    if (!diagnostic || !ast || typeof ast !== "object") {
        return [];
    }

    const fixes = [];

    const visit = (node) => {
        if (!node) {
            return;
        }

        if (Array.isArray(node)) {
            for (const item of node) {
                visit(item);
            }
            return;
        }

        if (typeof node !== "object") {
            return;
        }

        if (node.type === "EnumDeclaration") {
            const members = asArray(node.members);

            if (members.length > 1) {
                const seen = new Map();

                for (let index = 0; index < members.length; index += 1) {
                    const member = members[index];

                    if (!member || typeof member !== "object") {
                        continue;
                    }

                    const name = member.name?.name;

                    if (typeof name !== "string" || name.length === 0) {
                        continue;
                    }

                    const normalizedName = name.toLowerCase();

                    if (!seen.has(normalizedName)) {
                        seen.set(normalizedName, member);
                        continue;
                    }

                    const fixDetail = createFeatherFixDetail(diagnostic, {
                        target: name,
                        range: {
                            start: getNodeStartIndex(member),
                            end: getNodeEndIndex(member)
                        }
                    });

                    if (fixDetail) {
                        fixes.push(fixDetail);
                        attachFeatherFixMetadata(node, [fixDetail]);
                    }

                    members.splice(index, 1);
                    index -= 1;
                }

                if (members.length === 0) {
                    node.hasTrailingComma = false;
                }
            }
        }

        forEachNodeChild(node, (value) => {
            visit(value);
        });
    };

    visit(ast);

    return fixes;
}

function removeBreakStatementsWithoutEnclosingLoops({ ast, diagnostic }) {
    if (!diagnostic || !ast || typeof ast !== "object") {
        return [];
    }

    const fixes = [];

    const visitArray = (array, owner, property, breakableDepth) => {
        if (!Array.isArray(array)) {
            return;
        }

        let index = 0;

        while (index < array.length) {
            const removed = visit(
                array[index],
                array,
                index,
                breakableDepth,
                owner
            );

            if (!removed) {
                index += 1;
            }
        }
    };

    const visit = (node, parent, property, breakableDepth, owner) => {
        if (!node) {
            return false;
        }

        if (Array.isArray(node)) {
            visitArray(node, owner, property, breakableDepth);
            return false;
        }

        if (typeof node !== "object") {
            return false;
        }

        if (node.type === "BreakStatement" && breakableDepth === 0) {
            if (!Array.isArray(parent) || typeof property !== "number") {
                return false;
            }

            const fixDetail = createFeatherFixDetail(diagnostic, {
                target: "break",
                range: {
                    start: getNodeStartIndex(node),
                    end: getNodeEndIndex(node)
                }
            });

            if (!fixDetail) {
                return false;
            }

            parent.splice(property, 1);

            let metadataTarget = null;

            if (owner && owner !== ast) {
                metadataTarget = owner;
            } else if (Array.isArray(parent)) {
                metadataTarget = parent;
            }

            if (metadataTarget) {
                attachFeatherFixMetadata(metadataTarget, [fixDetail]);
            }

            fixes.push(fixDetail);

            return true;
        }

        const nextBreakableDepth =
            breakableDepth + (isBreakableConstruct(node) ? 1 : 0);

        forEachNodeChild(node, (value, key) => {
            if (Array.isArray(value)) {
                visitArray(value, node, key, nextBreakableDepth);
                return;
            }

            visit(value, node, key, nextBreakableDepth, node);
        });

        return false;
    };

    visit(ast, null, null, 0, null);

    return fixes;
}

function isBreakableConstruct(node) {
    if (!node || typeof node !== "object") {
        return false;
    }

    switch (node.type) {
        case "DoUntilStatement":
        case "ForStatement":
        case "RepeatStatement":
        case "SwitchStatement":
        case "WhileStatement":
        case "WithStatement": {
            return true;
        }
        default: {
            return false;
        }
    }
}

function buildFeatherFixImplementations(diagnostics) {
    const registry = new Map();

    for (const diagnostic of asArray(diagnostics)) {
        const diagnosticId = diagnostic?.id;

        if (!diagnosticId) {
            continue;
        }

        if (diagnosticId === "GM1000") {
            registerFeatherFixer(registry, diagnosticId, () => ({ ast }) => {
                const fixes = removeBreakStatementsWithoutEnclosingLoops({
                    ast,
                    diagnostic
                });

                return resolveAutomaticFixes(fixes, { ast, diagnostic });
            });
            continue;
        }

        if (diagnosticId === "GM1002") {
            registerFeatherFixer(registry, diagnosticId, () => ({ ast }) => {
                const fixes = splitGlobalVarInlineInitializers({
                    ast,
                    diagnostic
                });

                return resolveAutomaticFixes(fixes, { ast, diagnostic });
            });
            continue;
        }

        if (diagnosticId === "GM1003") {
            registerFeatherFixer(registry, diagnosticId, () => ({ ast }) => {
                const fixes = sanitizeEnumAssignments({ ast, diagnostic });

                return resolveAutomaticFixes(fixes, { ast, diagnostic });
            });
            continue;
        }

        if (diagnosticId === "GM1005") {
            registerFeatherFixer(registry, diagnosticId, () => {
                const callTemplate =
                    createFunctionCallTemplateFromDiagnostic(diagnostic);

                return ({ ast }) => {
                    const fixes = ensureRequiredArgumentProvided({
                        ast,
                        diagnostic,
                        callTemplate
                    });

                    return resolveAutomaticFixes(fixes, { ast, diagnostic });
                };
            });
            continue;
        }

        if (diagnosticId === "GM1004") {
            registerFeatherFixer(registry, diagnosticId, () => ({ ast }) => {
                const fixes = removeDuplicateEnumMembers({ ast, diagnostic });

                return resolveAutomaticFixes(fixes, { ast, diagnostic });
            });
            continue;
        }

        if (diagnosticId === "GM1007") {
            registerFeatherFixer(
                registry,
                diagnosticId,
                () =>
                    ({ ast, sourceText }) => {
                        const fixes = flagInvalidAssignmentTargets({
                            ast,
                            sourceText,
                            diagnostic
                        });

                        return resolveAutomaticFixes(fixes, {
                            ast,
                            diagnostic
                        });
                    }
            );
            continue;
        }

        if (diagnosticId === "GM2000") {
            registerFeatherFixer(registry, diagnosticId, () => ({ ast }) => {
                const fixes = ensureBlendModeIsReset({ ast, diagnostic });

                return resolveAutomaticFixes(fixes, { ast, diagnostic });
            });
            continue;
        }

        if (diagnosticId === "GM2003") {
            registerFeatherFixer(
                registry,
                diagnosticId,
                () =>
                    ({ ast, sourceText }) => {
                        const fixes = ensureShaderResetIsCalled({
                            ast,
                            diagnostic,
                            sourceText
                        });

                        return resolveAutomaticFixes(fixes, {
                            ast,
                            diagnostic
                        });
                    }
            );
            continue;
        }

        if (diagnosticId === "GM2004") {
            registerFeatherFixer(registry, diagnosticId, () => ({ ast }) => {
                const fixes = convertUnusedIndexForLoops({ ast, diagnostic });

                return resolveAutomaticFixes(fixes, { ast, diagnostic });
            });
            continue;
        }

        if (diagnosticId === "GM2007") {
            registerFeatherFixer(
                registry,
                diagnosticId,
                () =>
                    ({ ast, sourceText }) => {
                        const fixes = ensureVarDeclarationsAreTerminated({
                            ast,
                            sourceText,
                            diagnostic
                        });

                        return resolveAutomaticFixes(fixes, {
                            ast,
                            diagnostic
                        });
                    }
            );
            continue;
        }

        if (diagnosticId === "GM2008") {
            registerFeatherFixer(registry, diagnosticId, () => ({ ast }) => {
                const fixes = closeOpenVertexBatches({ ast, diagnostic });

                return resolveAutomaticFixes(fixes, { ast, diagnostic });
            });
            continue;
        }

        if (diagnosticId === "GM1008") {
            registerFeatherFixer(registry, diagnosticId, () => ({ ast }) => {
                const fixes = convertReadOnlyBuiltInAssignments({
                    ast,
                    diagnostic
                });

                return resolveAutomaticFixes(fixes, { ast, diagnostic });
            });
            continue;
        }

        if (diagnosticId === "GM1010") {
            registerFeatherFixer(registry, diagnosticId, () => ({ ast }) => {
                const fixes = ensureNumericOperationsUseRealLiteralCoercion({
                    ast,
                    diagnostic
                });

                return resolveAutomaticFixes(fixes, { ast, diagnostic });
            });
            continue;
        }

        if (diagnosticId === "GM1013") {
            registerFeatherFixer(registry, diagnosticId, () => ({ ast }) => {
                const fixes = resolveWithOtherVariableReferences({
                    ast,
                    diagnostic
                });

                return resolveAutomaticFixes(fixes, { ast, diagnostic });
            });
            continue;
        }

        if (diagnosticId === "GM2012") {
            registerFeatherFixer(registry, diagnosticId, () => ({ ast }) => {
                const fixes = ensureVertexFormatsClosedBeforeStartingNewOnes({
                    ast,
                    diagnostic
                });

                return resolveAutomaticFixes(fixes, { ast, diagnostic });
            });
            continue;
        }

        if (diagnosticId === "GM2040") {
            registerFeatherFixer(registry, diagnosticId, () => ({ ast }) => {
                const fixes = removeInvalidEventInheritedCalls({
                    // TODO: This will have to be integrated into the project-indexing/scoping process to correctly identify inherited events
                    ast,
                    diagnostic
                });

                return resolveAutomaticFixes(fixes, { ast, diagnostic });
            });
            continue;
        }

        if (diagnosticId === "GM2030") {
            registerFeatherFixer(registry, diagnosticId, () => ({ ast }) => {
                const fixes = ensureDrawPrimitiveEndCallsAreBalanced({
                    ast,
                    diagnostic
                });

                return resolveAutomaticFixes(fixes, { ast, diagnostic });
            });
            continue;
        }

        if (diagnosticId === "GM2015") {
            registerFeatherFixer(registry, diagnosticId, () => ({ ast }) => {
                const fixes = ensureVertexFormatDefinitionsAreClosed({
                    ast,
                    diagnostic
                });

                return resolveAutomaticFixes(fixes, { ast, diagnostic });
            });
            continue;
        }

        if (diagnosticId === "GM2016") {
            registerFeatherFixer(
                registry,
                diagnosticId,
                () =>
                    ({ ast, sourceText }) => {
                        const fixes = localizeInstanceVariableAssignments({
                            ast,
                            diagnostic,
                            sourceText
                        });

                        return resolveAutomaticFixes(fixes, {
                            ast,
                            diagnostic
                        });
                    }
            );
            continue;
        }

        if (diagnosticId === "GM2028") {
            registerFeatherFixer(registry, diagnosticId, () => ({ ast }) => {
                const fixes = ensurePrimitiveBeginPrecedesEnd({
                    ast,
                    diagnostic
                });

                return resolveAutomaticFixes(fixes, { ast, diagnostic });
            });
            continue;
        }

        if (diagnosticId === "GM2025") {
            registerFeatherFixer(registry, diagnosticId, () => ({ ast }) => {
                const fixes = annotateMissingUserEvents({ ast, diagnostic });

                return resolveAutomaticFixes(fixes, { ast, diagnostic });
            });
            continue;
        }

        if (diagnosticId === "GM1063") {
            registerFeatherFixer(registry, diagnosticId, () => ({ ast }) => {
                const fixes = harmonizeTexturePointerTernaries({
                    ast,
                    diagnostic
                });

                return resolveAutomaticFixes(fixes, { ast, diagnostic });
            });
            continue;
        }

        if (diagnosticId === "GM2005") {
            registerFeatherFixer(registry, diagnosticId, () => ({ ast }) => {
                const fixes = ensureSurfaceTargetResetForGM2005({
                    ast,
                    diagnostic
                });

                return resolveAutomaticFixes(fixes, { ast, diagnostic });
            });
            continue;
        }

        if (diagnosticId === "GM1064") {
            registerFeatherFixer(registry, diagnosticId, () => ({ ast }) => {
                const fixes = removeRedeclaredGlobalFunctions({
                    ast,
                    diagnostic
                });

                return resolveAutomaticFixes(fixes, { ast, diagnostic });
            });
            continue;
        }

        if (diagnosticId === "GM2011") {
            registerFeatherFixer(registry, diagnosticId, () => ({ ast }) => {
                const fixes = ensureVertexBuffersAreClosed({ ast, diagnostic });

                return resolveAutomaticFixes(fixes, { ast, diagnostic });
            });
            continue;
        }

        if (diagnosticId === "GM2009") {
            registerFeatherFixer(registry, diagnosticId, () => ({ ast }) => {
                const fixes = ensureVertexBeginPrecedesEnd({ ast, diagnostic });

                return resolveAutomaticFixes(fixes, { ast, diagnostic });
            });
            continue;
        }

        if (diagnosticId === "GM2043") {
            registerFeatherFixer(registry, diagnosticId, () => ({ ast }) => {
                const fixes = ensureLocalVariablesAreDeclaredBeforeUse({
                    ast,
                    diagnostic
                });

                return resolveAutomaticFixes(fixes, { ast, diagnostic });
            });
            continue;
        }

        if (diagnosticId === "GM2033") {
            registerFeatherFixer(registry, diagnosticId, () => ({ ast }) => {
                const fixes = removeDanglingFileFindCalls({ ast, diagnostic });

                return resolveAutomaticFixes(fixes, { ast, diagnostic });
            });
            continue;
        }

        if (diagnosticId === "GM2050") {
            registerFeatherFixer(registry, diagnosticId, () => ({ ast }) => {
                const fixes = ensureFogIsReset({ ast, diagnostic });

                return resolveAutomaticFixes(fixes, { ast, diagnostic });
            });
            continue;
        }

        if (diagnosticId === "GM2035") {
            registerFeatherFixer(registry, diagnosticId, () => ({ ast }) => {
                const fixes = ensureGpuStateIsPopped({ ast, diagnostic });

                return resolveAutomaticFixes(fixes, { ast, diagnostic });
            });
            continue;
        }

        const handler = AUTOMATIC_FEATHER_FIX_HANDLERS.get(diagnosticId);

        if (handler) {
            registerAutomaticFeatherFix({
                registry,
                diagnostic,
                handler
            });
            continue;
        }

        if (diagnosticId === "GM1017") {
            registerFeatherFixer(
                registry,
                diagnosticId,
                () =>
                    ({ ast, sourceText }) => {
                        const fixes = captureDeprecatedFunctionManualFixes({
                            ast,
                            sourceText,
                            diagnostic
                        });

                        return resolveAutomaticFixes(fixes, {
                            ast,
                            diagnostic
                        });
                    }
            );
            continue;
        }

        registerManualOnlyFeatherFix({ registry, diagnostic });
    }

    return registry;
}

function registerAutomaticFeatherFix({ registry, diagnostic, handler }) {
    if (!diagnostic?.id || typeof handler !== "function") {
        return;
    }

    registerFeatherFixer(registry, diagnostic.id, () => (context = {}) => {
        const fixes = handler({ ...context, diagnostic });

        return resolveAutomaticFixes(fixes, { ast: context.ast, diagnostic });
    });
}

function registerManualOnlyFeatherFix({ registry, diagnostic }) {
    if (!diagnostic?.id) {
        return;
    }

    registerFeatherFixer(
        registry,
        diagnostic.id,
        () =>
            ({ ast }) =>
                registerManualFeatherFix({ ast, diagnostic })
    );
}

function resolveAutomaticFixes(fixes, context) {
    if (isNonEmptyArray(fixes)) {
        return fixes;
    }

    return registerManualFeatherFix(context);
}

function resolveWithOtherVariableReferences({ ast, diagnostic }) {
    if (!diagnostic || !ast || typeof ast !== "object") {
        return [];
    }

    const fixes = [];
    const variableDeclarations = new Map();
    const ancestorStack = [];

    const visit = (
        node,
        parent,
        property,
        arrayOwner,
        arrayProperty,
        context
    ) => {
        if (!node) {
            return;
        }

        if (Array.isArray(node)) {
            for (let index = 0; index < node.length; index += 1) {
                visit(
                    node[index],
                    node,
                    index,
                    arrayOwner ?? parent,
                    arrayProperty ?? property,
                    context
                );
            }
            return;
        }

        ancestorStack.push(node);

        if (isVarVariableDeclaration(node)) {
            recordVariableDeclaration(variableDeclarations, {
                declaration: node,
                parent,
                property,
                owner: arrayOwner ?? null
            });
        }

        const insideWithOther = Boolean(context?.insideWithOther);

        if (insideWithOther && node.type === "Identifier") {
            convertIdentifierReference({
                identifier: node,
                parent,
                property,
                arrayOwner,
                arrayProperty,
                variableDeclarations,
                diagnostic,
                fixes,
                ancestorStack,
                context
            });
            ancestorStack.pop();
            return;
        }

        if (
            node.type === "WithStatement" &&
            isWithStatementTargetingOther(node)
        ) {
            visit(node.test, node, "test", null, null, {
                insideWithOther,
                withBodies: context?.withBodies ?? []
            });

            visit(node.body, node, "body", node, "body", {
                insideWithOther: true,
                withBodies: [...(context?.withBodies ?? []), node.body]
            });

            ancestorStack.pop();
            return;
        }

        for (const [key, value] of Object.entries(node)) {
            if (!value || typeof value !== "object") {
                continue;
            }

            if (Array.isArray(value)) {
                visit(value, node, key, node, key, context);
            } else {
                visit(value, node, key, null, null, context);
            }
        }

        ancestorStack.pop();
    };

    visit(ast, null, null, null, null, {
        insideWithOther: false,
        withBodies: []
    });

    return fixes;
}

function recordVariableDeclaration(registry, context) {
    if (!registry || !context) {
        return;
    }

    const { declaration, parent, property, owner } = context;

    if (!Array.isArray(parent) || typeof property !== "number") {
        return;
    }

    const declarations = asArray(declaration?.declarations);

    if (declarations.length !== 1) {
        return;
    }

    const declarator = declarations[0];

    if (
        !declarator ||
        declarator.id?.type !== "Identifier" ||
        !declarator.init
    ) {
        return;
    }

    const name = declarator.id.name;

    if (!name) {
        return;
    }

    const startIndex = getNodeStartIndex(declaration);
    const entry = {
        declaration,
        declarator,
        parent,
        property,
        owner,
        startIndex: typeof startIndex === "number" ? startIndex : null,
        replaced: false,
        invalid: false,
        assignment: null,
        fixDetail: null
    };

    if (!registry.has(name)) {
        registry.set(name, []);
    }

    registry.get(name).push(entry);
}

function convertIdentifierReference({
    identifier,
    parent,
    property,
    arrayOwner,
    arrayProperty,
    variableDeclarations,
    diagnostic,
    fixes,
    ancestorStack,
    context
}) {
    if (!identifier || identifier.type !== "Identifier") {
        return;
    }

    const ownerNode = Array.isArray(parent) ? arrayOwner : parent;
    const ownerProperty = Array.isArray(parent) ? arrayProperty : property;

    if (
        Array.isArray(parent) &&
        (!ownerNode || typeof ownerNode !== "object")
    ) {
        return;
    }

    if (
        !ownerNode ||
        !shouldConvertIdentifierInWith(identifier, ownerNode, ownerProperty)
    ) {
        return;
    }

    const candidates = variableDeclarations.get(identifier.name);
    const hasCandidates = isNonEmptyArray(candidates);

    const withBodies = asArray(context?.withBodies);
    const identifierStart = getNodeStartIndex(identifier);
    const identifierEnd = getNodeEndIndex(identifier);

    let matchedContext = null;
    let sawUnpromotableCandidate = false;

    if (hasCandidates) {
        for (let index = candidates.length - 1; index >= 0; index -= 1) {
            const candidate = candidates[index];

            if (!candidate || candidate.invalid) {
                continue;
            }

            if (!isPromotableWithOtherCandidate(candidate)) {
                sawUnpromotableCandidate = true;
                continue;
            }

            if (candidate.owner && withBodies.includes(candidate.owner)) {
                continue;
            }

            if (candidate.owner && !ancestorStack.includes(candidate.owner)) {
                continue;
            }

            if (
                typeof candidate.startIndex === "number" &&
                typeof identifierStart === "number" &&
                candidate.startIndex > identifierStart
            ) {
                continue;
            }

            matchedContext = candidate;
            break;
        }
    }

    if (!matchedContext) {
        if (hasCandidates || sawUnpromotableCandidate) {
            return;
        }

        replaceIdentifierWithOtherMember({
            identifier,
            parent,
            property,
            arrayOwner,
            arrayProperty,
            diagnostic,
            fixes,
            identifierStart,
            identifierEnd
        });
        return;
    }

    if (!matchedContext.replaced) {
        const assignment = promoteVariableDeclaration(
            matchedContext,
            diagnostic,
            fixes
        );

        if (!assignment) {
            matchedContext.invalid = true;
            return;
        }
    }

    replaceIdentifierWithOtherMember({
        identifier,
        parent,
        property,
        arrayOwner,
        arrayProperty,
        diagnostic,
        fixes,
        identifierStart,
        identifierEnd
    });
}

function replaceIdentifierWithOtherMember({
    identifier,
    parent,
    property,
    arrayOwner,
    arrayProperty,
    diagnostic,
    fixes,
    identifierStart,
    identifierEnd
}) {
    const memberExpression = createOtherMemberExpression(identifier);

    if (Array.isArray(parent)) {
        parent[property] = memberExpression;
    } else if (parent && typeof parent === "object") {
        parent[property] = memberExpression;
    }

    const range =
        typeof identifierStart === "number" && typeof identifierEnd === "number"
            ? { start: identifierStart, end: identifierEnd }
            : null;

    const fixDetail = createFeatherFixDetail(diagnostic, {
        target: identifier?.name ?? null,
        range
    });

    if (!fixDetail) {
        return;
    }

    attachFeatherFixMetadata(memberExpression, [fixDetail]);
    fixes.push(fixDetail);
}

function promoteVariableDeclaration(context, diagnostic, fixes) {
    if (!context || context.replaced) {
        return context?.assignment ?? null;
    }

    if (
        !Array.isArray(context.parent) ||
        typeof context.property !== "number"
    ) {
        return null;
    }

    const declaration = context.declaration;
    const declarator = context.declarator;

    if (
        !declarator ||
        declarator.id?.type !== "Identifier" ||
        !declarator.init
    ) {
        return null;
    }

    const assignment = {
        type: "AssignmentExpression",
        operator: "=",
        left: cloneIdentifier(declarator.id),
        right: declarator.init,
        start: cloneLocation(declaration.start),
        end: cloneLocation(declaration.end)
    };

    copyCommentMetadata(declaration, assignment);

    context.parent[context.property] = assignment;

    const startIndex = getNodeStartIndex(declaration);
    const endIndex = getNodeEndIndex(declaration);
    const range =
        typeof startIndex === "number" && typeof endIndex === "number"
            ? { start: startIndex, end: endIndex }
            : null;

    const fixDetail = createFeatherFixDetail(diagnostic, {
        target: declarator.id?.name ?? null,
        range
    });

    if (fixDetail) {
        attachFeatherFixMetadata(assignment, [fixDetail]);
        fixes.push(fixDetail);
        context.fixDetail = fixDetail;
    }

    context.replaced = true;
    context.assignment = assignment;

    return assignment;
}

function isPromotableWithOtherCandidate(candidate) {
    if (!candidate) {
        return false;
    }

    const owner = candidate.owner;

    if (!owner || typeof owner !== "object") {
        return true;
    }

    return owner.type === "Program";
}

function isWithStatementTargetingOther(node) {
    if (!node || node.type !== "WithStatement") {
        return false;
    }

    const testExpression =
        node.test?.type === "ParenthesizedExpression"
            ? node.test.expression
            : node.test;

    return isIdentifierWithName(testExpression, "other");
}

function shouldConvertIdentifierInWith(identifier, parent, property) {
    if (!identifier || identifier.type !== "Identifier") {
        return false;
    }

    if (!parent || typeof parent !== "object") {
        return false;
    }

    if (identifier.name === "other" || identifier.name === "self") {
        return false;
    }

    if (parent.type === "AssignmentExpression" && property === "left") {
        return false;
    }

    if (parent.type === "CallExpression" && property === "object") {
        return false;
    }

    if (
        parent.type === "MemberDotExpression" ||
        parent.type === "MemberIndexExpression"
    ) {
        return false;
    }

    if (
        property === "property" ||
        property === "id" ||
        property === "name" ||
        property === "params"
    ) {
        return false;
    }

    if (
        (parent.type === "FunctionDeclaration" ||
            parent.type === "FunctionExpression") &&
        (property === "name" || property === "id")
    ) {
        return false;
    }

    if (parent.type === "StructLiteralMember" && property === "key") {
        return false;
    }

    return true;
}

function createOtherMemberExpression(identifier) {
    const memberExpression = {
        type: "MemberDotExpression",
        object: createIdentifier("other"),
        property: cloneIdentifier(identifier)
    };

    if (Object.hasOwn(identifier, "start")) {
        memberExpression.start = cloneLocation(identifier.start);
    }

    if (Object.hasOwn(identifier, "end")) {
        memberExpression.end = cloneLocation(identifier.end);
    }

    return memberExpression;
}

function createAutomaticFeatherFixHandlers() {
    return new Map([
        [
            "GM1009",
            ({ ast, diagnostic, sourceText }) => {
                const fixes = [];

                const attributeFixes = convertFileAttributeAdditionsToBitwiseOr(
                    {
                        ast,
                        diagnostic
                    }
                );

                if (isNonEmptyArray(attributeFixes)) {
                    fixes.push(...attributeFixes);
                }

                const roomFixes = convertRoomNavigationArithmetic({
                    ast,
                    diagnostic,
                    sourceText
                });

                if (isNonEmptyArray(roomFixes)) {
                    fixes.push(...roomFixes);
                }

                return fixes;
            }
        ],
        [
            "GM1021",
            ({ ast, diagnostic }) =>
                applyMissingFunctionCallCorrections({ ast, diagnostic })
        ],
        [
            "GM1023",
            ({ ast, diagnostic }) =>
                replaceDeprecatedConstantReferences({ ast, diagnostic })
        ],
        [
            "GM1024",
            ({ ast, diagnostic }) =>
                replaceDeprecatedBuiltinVariables({ ast, diagnostic })
        ],
        [
            "GM1026",
            ({ ast, diagnostic }) =>
                rewriteInvalidPostfixExpressions({ ast, diagnostic })
        ],
        [
            "GM1028",
            ({ ast, diagnostic }) =>
                correctDataStructureAccessorTokens({ ast, diagnostic })
        ],
        [
            "GM1029",
            ({ ast, diagnostic }) =>
                convertNumericStringArgumentsToNumbers({ ast, diagnostic })
        ],
        [
            "GM1032",
            ({ ast, diagnostic, sourceText }) =>
                normalizeArgumentBuiltinReferences({
                    ast,
                    diagnostic,
                    sourceText
                })
        ],
        [
            "GM1033",
            ({ ast, sourceText, diagnostic }) =>
                removeDuplicateSemicolons({ ast, sourceText, diagnostic })
        ],
        [
            "GM1030",
            ({ ast, sourceText, diagnostic }) =>
                renameReservedIdentifiers({ ast, diagnostic, sourceText })
        ],
        [
            "GM1034",
            ({ ast, diagnostic }) =>
                relocateArgumentReferencesInsideFunctions({ ast, diagnostic })
        ],
        [
            "GM1036",
            ({ ast, diagnostic }) =>
                normalizeMultidimensionalArrayIndexing({ ast, diagnostic })
        ],
        [
            "GM1038",
            ({ ast, diagnostic }) =>
                removeDuplicateMacroDeclarations({ ast, diagnostic })
        ],
        [
            "GM1012",
            ({ ast, diagnostic }) =>
                convertStringLengthPropertyAccesses({ ast, diagnostic })
        ],
        [
            "GM1014",
            ({ ast, diagnostic }) => addMissingEnumMembers({ ast, diagnostic })
        ],
        [
            "GM1051",
            ({ ast, sourceText, diagnostic }) =>
                removeTrailingMacroSemicolons({ ast, sourceText, diagnostic })
        ],
        [
            "GM1015",
            ({ ast, diagnostic }) =>
                preventDivisionOrModuloByZero({ ast, diagnostic })
        ],
        [
            "GM1016",
            ({ ast, preprocessedFixMetadata, diagnostic }) =>
                removeBooleanLiteralStatements({
                    ast,
                    diagnostic,
                    metadata: preprocessedFixMetadata
                })
        ],
        [
            "GM1041",
            ({ ast, diagnostic }) =>
                convertAssetArgumentStringsToIdentifiers({ ast, diagnostic })
        ],
        [
            "GM1100",
            ({ ast, preprocessedFixMetadata, diagnostic }) =>
                normalizeObviousSyntaxErrors({
                    ast,
                    diagnostic,
                    metadata: preprocessedFixMetadata
                })
        ],
        [
            "GM1058",
            ({ ast, diagnostic }) =>
                ensureConstructorDeclarationsForNewExpressions({
                    ast,
                    diagnostic
                })
        ],
        [
            "GM1054",
            ({ ast, diagnostic }) =>
                ensureConstructorParentsExist({ ast, diagnostic })
        ],
        [
            "GM1059",
            ({ ast, options, diagnostic }) =>
                renameDuplicateFunctionParameters({ ast, diagnostic, options })
        ],
        [
            "GM1062",
            ({ ast, diagnostic }) =>
                sanitizeMalformedJsDocTypes({
                    ast,
                    diagnostic,
                    typeSystemInfo: FEATHER_TYPE_SYSTEM_INFO
                })
        ],
        [
            "GM1056",
            ({ ast, diagnostic }) =>
                reorderOptionalParameters({ ast, diagnostic })
        ],
        [
            "GM1052",
            ({ ast, diagnostic }) =>
                replaceInvalidDeleteStatements({ ast, diagnostic })
        ],
        [
            "GM2020",
            ({ ast, diagnostic }) =>
                convertAllDotAssignmentsToWithStatements({ ast, diagnostic })
        ],
        [
            "GM2032",
            ({ ast, diagnostic }) =>
                ensureFileFindFirstBeforeClose({ ast, diagnostic })
        ],
        [
            "GM2031",
            ({ ast, diagnostic }) =>
                ensureFileFindSearchesAreSerialized({ ast, diagnostic })
        ],
        [
            "GM2023",
            ({ ast, diagnostic }) =>
                normalizeFunctionCallArgumentOrder({ ast, diagnostic })
        ],
        [
            "GM2026",
            ({ ast, diagnostic }) => ensureHalignIsReset({ ast, diagnostic })
        ],
        [
            "GM2029",
            ({ ast, diagnostic }) =>
                ensureDrawVertexCallsAreWrapped({ ast, diagnostic })
        ],
        [
            "GM1063",
            ({ ast, diagnostic }) =>
                harmonizeTexturePointerTernaries({ ast, diagnostic })
        ],
        [
            "GM2042",
            ({ ast, diagnostic }) => balanceGpuStateStack({ ast, diagnostic })
        ],
        [
            "GM2044",
            ({ ast, diagnostic }) =>
                deduplicateLocalVariableDeclarations({ ast, diagnostic })
        ],
        [
            "GM2046",
            ({ ast, diagnostic }) =>
                ensureSurfaceTargetsAreReset({ ast, diagnostic })
        ],
        [
            "GM2048",
            ({ ast, diagnostic }) =>
                ensureBlendEnableIsReset({ ast, diagnostic })
        ],
        [
            "GM2051",
            ({ ast, diagnostic }) => ensureCullModeIsReset({ ast, diagnostic })
        ],
        [
            "GM2052",
            ({ ast, diagnostic }) =>
                ensureColourWriteEnableIsReset({ ast, diagnostic })
        ],
        [
            "GM2053",
            ({ ast, diagnostic }) =>
                ensureAlphaTestEnableIsReset({ ast, diagnostic })
        ],
        [
            "GM2054",
            ({ ast, diagnostic }) =>
                ensureAlphaTestRefIsReset({ ast, diagnostic })
        ],
        [
            "GM2056",
            ({ ast, diagnostic }) =>
                ensureTextureRepeatIsReset({ ast, diagnostic })
        ],
        [
            "GM2061",
            ({ ast, diagnostic }) =>
                convertNullishCoalesceOpportunities({ ast, diagnostic })
        ],
        [
            "GM2064",
            ({ ast, diagnostic }) =>
                annotateInstanceVariableStructAssignments({ ast, diagnostic })
        ]
    ]);
}

function convertStringLengthPropertyAccesses({ ast, diagnostic }) {
    if (!diagnostic || !ast || typeof ast !== "object") {
        return [];
    }

    const fixes = [];

    const visit = (node, parent, property) => {
        if (!node) {
            return;
        }

        if (Array.isArray(node)) {
            for (let index = 0; index < node.length; index += 1) {
                visit(node[index], node, index);
            }
            return;
        }

        if (typeof node !== "object") {
            return;
        }

        if (node.type === "MemberDotExpression") {
            const fix = convertLengthAccess(node, parent, property, diagnostic);

            if (fix) {
                fixes.push(fix);
                return;
            }
        }

        forEachNodeChild(node, (value, key) => {
            visit(value, node, key);
        });
    };

    visit(ast, null, null);

    return fixes;
}

function convertLengthAccess(node, parent, property, diagnostic) {
    if (!node || node.type !== "MemberDotExpression") {
        return null;
    }

    if (!parent || property === undefined || property === null) {
        return null;
    }

    if (parent.type === "AssignmentExpression" && parent.left === node) {
        return null;
    }

    if (parent.type === "CallExpression" && parent.object === node) {
        return null;
    }

    const propertyIdentifier = node.property;

    if (!isIdentifierWithName(propertyIdentifier, "length")) {
        return null;
    }

    const argumentExpression = node.object;

    if (!argumentExpression || typeof argumentExpression !== "object") {
        return null;
    }

    if (!isStringReturningExpression(argumentExpression)) {
        return null;
    }

    const stringLengthIdentifier = createIdentifier(
        "string_length",
        propertyIdentifier
    );

    if (!stringLengthIdentifier) {
        return null;
    }

    const callExpression = {
        type: "CallExpression",
        object: stringLengthIdentifier,
        arguments: [argumentExpression]
    };

    if (hasOwn(node, "start")) {
        callExpression.start = cloneLocation(node.start);
    }

    if (hasOwn(node, "end")) {
        callExpression.end = cloneLocation(node.end);
    }

    copyCommentMetadata(node, callExpression);

    const fixDetail = createFeatherFixDetail(diagnostic, {
        target: propertyIdentifier?.name ?? null,
        range: {
            start: getNodeStartIndex(node),
            end: getNodeEndIndex(node)
        }
    });

    if (!fixDetail) {
        return null;
    }

    if (Array.isArray(parent)) {
        parent[property] = callExpression;
    } else if (parent && typeof property === "string") {
        parent[property] = callExpression;
    } else {
        return null;
    }

    attachFeatherFixMetadata(callExpression, [fixDetail]);

    return fixDetail;
}

function isStringReturningExpression(node) {
    if (!node || typeof node !== "object") {
        return false;
    }

    if (node.type === "CallExpression") {
        const calleeName = getCallExpressionIdentifierName(node);
        if (!calleeName) {
            return false;
        }

        if (calleeName === "string") {
            return true;
        }

        if (STRING_LENGTH_CALL_BLACKLIST.has(calleeName)) {
            return false;
        }

        if (calleeName.startsWith("string_")) {
            return true;
        }
    }

    return false;
}

function convertAssetArgumentStringsToIdentifiers({ ast, diagnostic }) {
    if (!diagnostic || !ast || typeof ast !== "object") {
        return [];
    }

    const fixes = [];

    const visit = (node) => {
        if (!node) {
            return;
        }

        if (Array.isArray(node)) {
            for (const entry of node) {
                visit(entry);
            }
            return;
        }

        if (typeof node !== "object") {
            return;
        }

        if (node.type === "CallExpression") {
            const calleeName = getCallExpressionIdentifierName(node);

            if (calleeName && GM1041_CALL_ARGUMENT_TARGETS.has(calleeName)) {
                const argumentIndexes =
                    GM1041_CALL_ARGUMENT_TARGETS.get(calleeName) ?? [];
                const args = getCallExpressionArguments(node);

                for (const argumentIndex of argumentIndexes) {
                    if (
                        typeof argumentIndex !== "number" ||
                        argumentIndex < 0 ||
                        argumentIndex >= args.length
                    ) {
                        continue;
                    }

                    const fixDetail = convertStringLiteralArgumentToIdentifier({
                        argument: args[argumentIndex],
                        container: args,
                        index: argumentIndex,
                        diagnostic
                    });

                    if (fixDetail) {
                        fixes.push(fixDetail);
                    }
                }
            }
        }

        forEachNodeChild(node, (value) => {
            visit(value);
        });
    };

    visit(ast);

    return fixes;
}

function convertStringLiteralArgumentToIdentifier({
    argument,
    container,
    index,
    diagnostic
}) {
    if (!Array.isArray(container) || typeof index !== "number") {
        return null;
    }

    if (
        !argument ||
        argument.type !== "Literal" ||
        typeof argument.value !== "string"
    ) {
        return null;
    }

    const identifierName = extractIdentifierNameFromLiteral(argument.value);
    if (!identifierName) {
        return null;
    }

    const identifierNode = {
        type: "Identifier",
        name: identifierName
    };

    if (Object.hasOwn(argument, "start")) {
        identifierNode.start = cloneLocation(argument.start);
    }

    if (Object.hasOwn(argument, "end")) {
        identifierNode.end = cloneLocation(argument.end);
    }

    copyCommentMetadata(argument, identifierNode);

    const fixDetail = createFeatherFixDetail(diagnostic, {
        target: identifierName,
        range: {
            start: getNodeStartIndex(argument),
            end: getNodeEndIndex(argument)
        }
    });

    if (!fixDetail) {
        return null;
    }

    container[index] = identifierNode;
    attachFeatherFixMetadata(identifierNode, [fixDetail]);

    return fixDetail;
}

function buildFeatherTypeSystemInfo() {
    const metadata = getFeatherMetadata();
    const typeSystem = metadata?.typeSystem;

    const baseTypes = new Set();
    const baseTypesLowercase = new Set();
    const specifierBaseTypes = new Set();

    const entries = asArray(typeSystem?.baseTypes);

    for (const entry of entries) {
        const name = toTrimmedString(entry?.name);

        if (!name) {
            continue;
        }

        baseTypes.add(name);
        baseTypesLowercase.add(name.toLowerCase());

        const specifierExamples = asArray(entry?.specifierExamples);
        const hasDotSpecifier = specifierExamples.some((example) => {
            if (typeof example !== "string") {
                return false;
            }

            return example.trim().startsWith(".");
        });

        const description =
            typeof entry?.description === "string" ? entry.description : "";
        const requiresSpecifier =
            /requires specifiers/i.test(description) ||
            /constructor/i.test(description);

        if (hasDotSpecifier || requiresSpecifier) {
            specifierBaseTypes.add(name.toLowerCase());
        }
    }

    return {
        baseTypeNames: [...baseTypes],
        baseTypeNamesLower: baseTypesLowercase,
        specifierBaseTypeNamesLower: specifierBaseTypes
    };
}

function registerFeatherFixer(registry, diagnosticId, factory) {
    if (!registry || typeof registry.set !== "function") {
        return;
    }

    if (!diagnosticId || typeof factory !== "function") {
        return;
    }

    if (!registry.has(diagnosticId)) {
        registry.set(diagnosticId, factory);
    }
}

function sanitizeEnumAssignments({ ast, diagnostic }) {
    if (!diagnostic || !ast || typeof ast !== "object") {
        return [];
    }

    const fixes = [];

    const visit = (node) => {
        if (!node) {
            return;
        }

        if (Array.isArray(node)) {
            for (const item of node) {
                visit(item);
            }
            return;
        }

        if (typeof node !== "object") {
            return;
        }

        if (node.type === "EnumMember") {
            const fix = sanitizeEnumMember(node, diagnostic);

            if (fix) {
                fixes.push(fix);
            }
        }

        for (const value of Object.values(node)) {
            if (value && typeof value === "object") {
                visit(value);
            }
        }
    };

    visit(ast);

    return fixes;
}

function sanitizeEnumMember(node, diagnostic) {
    if (!node || typeof node !== "object" || !diagnostic) {
        return null;
    }

    const initializer = node.initializer;

    if (!hasInvalidEnumInitializer(initializer)) {
        return null;
    }

    const originalEnd = getNodeEndIndex(node);
    const startIndex = getNodeStartIndex(node);

    node._featherOriginalInitializer = initializer ?? null;
    node.initializer = null;

    if (hasOwn(node.name ?? {}, "end")) {
        node.end = cloneLocation(node.name.end);
    }

    const fixDetail = createFeatherFixDetail(diagnostic, {
        target: node.name?.name ?? null,
        range:
            typeof startIndex === "number" && typeof originalEnd === "number"
                ? {
                      start: startIndex,
                      end: originalEnd
                  }
                : null
    });

    if (!fixDetail) {
        return null;
    }

    attachFeatherFixMetadata(node, [fixDetail]);

    return fixDetail;
}

function hasInvalidEnumInitializer(initializer) {
    if (initializer == undefined) {
        return false;
    }

    if (typeof initializer === "string") {
        const normalized = initializer.trim();

        if (normalized.length === 0) {
            return true;
        }

        if (isIntegerLiteralString(normalized)) {
            return false;
        }

        return true;
    }

    if (typeof initializer === "number") {
        return !Number.isInteger(initializer);
    }

    if (typeof initializer === "object") {
        if (initializer.type === "Literal") {
            const value = initializer.value;

            if (typeof value === "number") {
                return !Number.isInteger(value);
            }

            if (typeof value === "string") {
                return !isIntegerLiteralString(value.trim());
            }
        }

        return true;
    }

    return true;
}

function isIntegerLiteralString(candidate) {
    if (typeof candidate !== "string" || candidate.length === 0) {
        return false;
    }

    if (/^[+-]?\d+$/.test(candidate)) {
        return true;
    }

    if (/^[+-]?0[xX][0-9a-fA-F]+$/.test(candidate)) {
        return true;
    }

    if (/^[+-]?0[bB][01]+$/.test(candidate)) {
        return true;
    }

    return false;
}

function splitGlobalVarInlineInitializers({ ast, diagnostic }) {
    if (!diagnostic || !ast || typeof ast !== "object") {
        return [];
    }

    const fixes = [];

    const visit = (node, parent, property) => {
        if (!node) {
            return;
        }

        if (Array.isArray(node)) {
            for (let index = 0; index < node.length; index += 1) {
                visit(node[index], node, index);
            }
            return;
        }

        if (typeof node !== "object") {
            return;
        }

        if (node.type === "GlobalVarStatement") {
            const fixDetails = splitGlobalVarStatementInitializers({
                statement: node,
                parent,
                property,
                diagnostic
            });

            if (isNonEmptyArray(fixDetails)) {
                fixes.push(...fixDetails);
            }

            return;
        }

        for (const [key, value] of Object.entries(node)) {
            if (value && typeof value === "object") {
                visit(value, node, key);
            }
        }
    };

    visit(ast, null, null);

    return fixes;
}

function splitGlobalVarStatementInitializers({
    statement,
    parent,
    property,
    diagnostic
}) {
    if (!statement || statement.type !== "GlobalVarStatement") {
        return [];
    }

    if (!Array.isArray(parent) || typeof property !== "number") {
        return [];
    }

    const declarators = Array.isArray(statement.declarations)
        ? statement.declarations
        : [];

    if (declarators.length === 0) {
        return [];
    }

    const assignments = [];

    for (const declarator of declarators) {
        const assignmentInfo = createAssignmentFromGlobalVarDeclarator({
            statement,
            declarator,
            diagnostic
        });

        if (!assignmentInfo) {
            continue;
        }

        assignments.push(assignmentInfo);
        clearGlobalVarDeclaratorInitializer(declarator);
    }

    if (assignments.length === 0) {
        return [];
    }

    const fixDetails = assignments.map((entry) => entry.fixDetail);

    parent.splice(
        property + 1,
        0,
        ...assignments.map((entry) => entry.assignment)
    );

    attachFeatherFixMetadata(statement, fixDetails);

    for (const { assignment, fixDetail } of assignments) {
        attachFeatherFixMetadata(assignment, [fixDetail]);
    }

    return fixDetails;
}

function createAssignmentFromGlobalVarDeclarator({
    statement,
    declarator,
    diagnostic
}) {
    if (!declarator || declarator.type !== "VariableDeclarator") {
        return null;
    }

    const initializer = declarator.init;

    if (!initializer || typeof initializer !== "object") {
        return null;
    }

    const identifier = cloneIdentifier(declarator.id);

    if (!identifier) {
        return null;
    }

    if (declarator.id && declarator.id.isGlobalIdentifier) {
        identifier.isGlobalIdentifier = true;
    }

    const assignment = {
        type: "AssignmentExpression",
        operator: "=",
        left: identifier,
        right: initializer
    };

    if (hasOwn(declarator, "start")) {
        assignment.start = cloneLocation(declarator.start);
    } else if (hasOwn(statement, "start")) {
        assignment.start = cloneLocation(statement.start);
    }

    if (hasOwn(initializer, "end")) {
        assignment.end = cloneLocation(initializer.end);
    } else if (hasOwn(declarator, "end")) {
        assignment.end = cloneLocation(declarator.end);
    } else if (hasOwn(statement, "end")) {
        assignment.end = cloneLocation(statement.end);
    }

    copyCommentMetadata(declarator, assignment);
    copyCommentMetadata(initializer, assignment);

    const fixDetail = createFeatherFixDetail(diagnostic, {
        target: identifier?.name ?? null,
        range: {
            start: getNodeStartIndex(declarator),
            end: getNodeEndIndex(declarator)
        }
    });

    if (!fixDetail) {
        return null;
    }

    return { assignment, fixDetail };
}

function clearGlobalVarDeclaratorInitializer(declarator) {
    if (!declarator || declarator.type !== "VariableDeclarator") {
        return;
    }

    declarator.init = null;

    if (
        declarator.id &&
        typeof declarator.id === "object" &&
        hasOwn(declarator.id, "end")
    ) {
        declarator.end = cloneLocation(declarator.id.end);
    }
}

const NODE_REMOVED = Symbol("flaggedInvalidAssignmentRemovedNode");

function flagInvalidAssignmentTargets({ ast, diagnostic, sourceText }) {
    if (!diagnostic || !ast || typeof ast !== "object") {
        return [];
    }

    const fixes = [];

    const visit = (node, parent, property, container, index) => {
        if (!node) {
            return null;
        }

        if (Array.isArray(node)) {
            for (
                let arrayIndex = 0;
                arrayIndex < node.length;
                arrayIndex += 1
            ) {
                const child = node[arrayIndex];
                const result = visit(child, parent, property, node, arrayIndex);

                if (result === NODE_REMOVED) {
                    arrayIndex -= 1;
                }
            }
            return null;
        }

        if (typeof node !== "object") {
            return null;
        }

        if (node.type === "ExpressionStatement") {
            const removalFix = removeInvalidAssignmentExpression({
                statement: node,
                container,
                index,
                diagnostic,
                sourceText
            });

            if (removalFix) {
                fixes.push(removalFix);
                return NODE_REMOVED;
            }
        }

        if (node.type === "AssignmentExpression") {
            const fix = flagInvalidAssignmentTarget(
                node,
                diagnostic,
                sourceText
            );

            if (fix) {
                if (
                    shouldRemoveInvalidAssignmentFromContainer({
                        parent,
                        property,
                        container
                    })
                ) {
                    removeNodeFromContainer(container, index, node);
                    fixes.push(fix);
                    return NODE_REMOVED;
                }

                fixes.push(fix);
            }

            return null;
        }

        for (const [childKey, value] of Object.entries(node)) {
            if (!value || typeof value !== "object") {
                continue;
            }

            if (Array.isArray(value)) {
                visit(value, node, childKey, value, null);
                continue;
            }

            visit(value, node, childKey, null, null);
        }

        return null;
    };

    visit(ast, null, null, null, null);

    return fixes;
}

function removeInvalidAssignmentExpression({
    statement,
    container,
    index,
    diagnostic,
    sourceText
}) {
    if (!statement || statement.type !== "ExpressionStatement") {
        return null;
    }

    const expression = statement.expression;

    if (!expression || expression.type !== "AssignmentExpression") {
        return null;
    }

    if (isAssignableTarget(expression.left)) {
        return null;
    }

    const fixDetail = flagInvalidAssignmentTarget(
        expression,
        diagnostic,
        sourceText
    );

    if (!fixDetail) {
        return null;
    }

    removeNodeFromContainer(container, index, statement);

    attachFeatherFixMetadata(statement, [fixDetail]);

    return fixDetail;
}

function getFiniteIndex(value) {
    return isFiniteNumber(value) && value >= 0 ? value : null;
}

function removeNodeFromContainer(container, index, node) {
    if (!Array.isArray(container)) {
        return;
    }

    let removalIndex = getFiniteIndex(index);

    if (removalIndex === null) {
        removalIndex = getFiniteIndex(container.indexOf(node));
    }

    if (removalIndex !== null) {
        container.splice(removalIndex, 1);
    }
}

function shouldRemoveInvalidAssignmentFromContainer({
    parent,
    property,
    container
}) {
    if (!parent || !Array.isArray(container) || property !== "body") {
        return false;
    }

    const parentType = parent?.type ?? null;

    return parentType === "Program" || parentType === "BlockStatement";
}

function flagInvalidAssignmentTarget(node, diagnostic, sourceText) {
    if (!node || node.type !== "AssignmentExpression") {
        return null;
    }

    const left = node.left;

    if (!left || isAssignableTarget(left)) {
        return null;
    }

    const startIndex = getNodeStartIndex(left);
    const endIndex = getNodeEndIndex(left);

    const range =
        typeof startIndex === "number" && typeof endIndex === "number"
            ? {
                  start: startIndex,
                  end: endIndex
              }
            : null;

    const targetText = getSourceTextSlice({
        sourceText,
        startIndex,
        endIndex
    });

    const fixDetail = createFeatherFixDetail(diagnostic, {
        automatic: false,
        range,
        target: targetText
    });

    if (!fixDetail) {
        return null;
    }

    attachFeatherFixMetadata(node, [fixDetail]);

    return fixDetail;
}

function isAssignableTarget(node) {
    if (!node || typeof node !== "object") {
        return false;
    }

    if (node.type === "Identifier") {
        return true;
    }

    if (
        node.type === "MemberDotExpression" ||
        node.type === "MemberIndexExpression"
    ) {
        return true;
    }

    return false;
}

function getSourceTextSlice({ sourceText, startIndex, endIndex }) {
    if (typeof sourceText !== "string") {
        return null;
    }

    if (typeof startIndex !== "number" || typeof endIndex !== "number") {
        return null;
    }

    if (startIndex < 0 || endIndex > sourceText.length) {
        return null;
    }

    const slice = sourceText.slice(startIndex, endIndex);

    if (slice.length === 0) {
        return null;
    }

    return slice.trim() || null;
}

function convertReadOnlyBuiltInAssignments({ ast, diagnostic }) {
    if (!diagnostic || !ast || typeof ast !== "object") {
        return [];
    }

    const fixes = [];
    const nameRegistry = collectAllIdentifierNames(ast);

    const visit = (node, parent, property) => {
        if (!node) {
            return;
        }

        if (Array.isArray(node)) {
            for (let index = 0; index < node.length; index += 1) {
                visit(node[index], node, index);
            }
            return;
        }

        if (typeof node !== "object") {
            return;
        }

        if (node.type === "AssignmentExpression") {
            const fixDetail = convertReadOnlyAssignment(
                node,
                parent,
                property,
                diagnostic,
                nameRegistry
            );

            if (fixDetail) {
                fixes.push(fixDetail);
                return;
            }
        }

        for (const [key, value] of Object.entries(node)) {
            if (value && typeof value === "object") {
                visit(value, node, key);
            }
        }
    };

    visit(ast, null, null);

    return fixes;
}

function convertReadOnlyAssignment(
    node,
    parent,
    property,
    diagnostic,
    nameRegistry
) {
    if (!Array.isArray(parent) || typeof property !== "number") {
        return null;
    }

    if (
        !node ||
        node.type !== "AssignmentExpression" ||
        node.operator !== "="
    ) {
        return null;
    }

    const identifier = node.left;

    if (!identifier || identifier.type !== "Identifier") {
        return null;
    }

    if (!READ_ONLY_BUILT_IN_VARIABLES.has(identifier.name)) {
        return null;
    }

    const replacementName = createReadOnlyReplacementName(
        identifier.name,
        nameRegistry
    );
    const replacementIdentifier = createIdentifierFromTemplate(
        replacementName,
        identifier
    );

    const declarator = {
        type: "VariableDeclarator",
        id: replacementIdentifier,
        init: node.right,
        start: cloneLocation(node.start),
        end: cloneLocation(node.end)
    };

    const declaration = {
        type: "VariableDeclaration",
        declarations: [declarator],
        kind: "var",
        start: cloneLocation(node.start),
        end: cloneLocation(node.end)
    };

    copyCommentMetadata(node, declaration);

    parent[property] = declaration;

    const fixDetail = createFeatherFixDetail(diagnostic, {
        target: identifier.name ?? null,
        range: {
            start: getNodeStartIndex(node),
            end: getNodeEndIndex(node)
        }
    });

    if (!fixDetail) {
        return null;
    }

    attachFeatherFixMetadata(declaration, [fixDetail]);

    replaceReadOnlyIdentifierReferences(
        parent,
        property + 1,
        identifier.name,
        replacementName
    );

    return fixDetail;
}

function replaceReadOnlyIdentifierReferences(
    siblings,
    startIndex,
    originalName,
    replacementName
) {
    if (!Array.isArray(siblings)) {
        return;
    }

    for (let index = startIndex; index < siblings.length; index += 1) {
        renameIdentifiersInNode(siblings[index], originalName, replacementName);
    }
}

function renameIdentifiersInNode(root, originalName, replacementName) {
    const stack = [{ node: root, parent: null, property: null, ancestors: [] }];

    while (stack.length > 0) {
        const { node, parent, property, ancestors } = stack.pop();

        if (!node) {
            continue;
        }

        if (Array.isArray(node)) {
            const arrayContext = { node, parent, property };
            const nextAncestors = ancestors.concat(arrayContext);

            for (let index = node.length - 1; index >= 0; index -= 1) {
                stack.push({
                    node: node[index],
                    parent: node,
                    property: index,
                    ancestors: nextAncestors
                });
            }
            continue;
        }

        if (typeof node !== "object") {
            continue;
        }

        if (node.type === "Identifier" && node.name === originalName) {
            if (
                !shouldSkipIdentifierReplacement({
                    parent,
                    property,
                    ancestors
                })
            ) {
                const replacement = createIdentifierFromTemplate(
                    replacementName,
                    node
                );

                if (parent && property !== null && property !== undefined) {
                    parent[property] = replacement;
                }
            }
            continue;
        }

        const nextAncestors = ancestors.concat({ node, parent, property });

        for (const [key, value] of Object.entries(node)) {
            if (value && typeof value === "object") {
                stack.push({
                    node: value,
                    parent: node,
                    property: key,
                    ancestors: nextAncestors
                });
            }
        }
    }
}

const IDENTIFIER_DECLARATION_CONTEXTS = new Set([
    "VariableDeclarator:id",
    "FunctionDeclaration:id",
    "ConstructorDeclaration:id",
    "StructDeclaration:id",
    "EnumDeclaration:name",
    "EnumMember:name",
    "ConstructorParentClause:id",
    "MacroDeclaration:name",
    "NamespaceDeclaration:id",
    "DefaultParameter:left"
]);

function shouldSkipIdentifierReplacement({ parent, property, ancestors }) {
    if (!parent) {
        return true;
    }

    if (parent.type === "MemberDotExpression" && property === "property") {
        return true;
    }

    if (parent.type === "NamespaceAccessExpression" && property === "name") {
        return true;
    }

    const contextKey = parent.type ? `${parent.type}:${property}` : null;

    if (contextKey && IDENTIFIER_DECLARATION_CONTEXTS.has(contextKey)) {
        return true;
    }

    if (!Array.isArray(parent)) {
        return false;
    }

    let arrayIndex = -1;
    for (let index = ancestors.length - 1; index >= 0; index -= 1) {
        if (ancestors[index].node === parent) {
            arrayIndex = index;
            break;
        }
    }

    if (arrayIndex === -1) {
        return false;
    }

    const arrayContext = ancestors[arrayIndex];
    const ownerContext = arrayIndex > 0 ? ancestors[arrayIndex - 1] : null;
    const containerNode = ownerContext?.node ?? null;
    const containerProperty = arrayContext?.property ?? null;

    if (
        containerNode &&
        containerProperty === "params" &&
        (containerNode.type === "FunctionDeclaration" ||
            containerNode.type === "ConstructorDeclaration" ||
            containerNode.type === "StructDeclaration" ||
            containerNode.type === "ConstructorParentClause")
    ) {
        return true;
    }

    return false;
}

function createReadOnlyReplacementName(originalName, nameRegistry) {
    const baseName = isNonEmptyString(originalName) ? originalName : "value";
    const sanitized = baseName.replaceAll(/[^a-zA-Z0-9_]/g, "_");
    let candidate = `__feather_${sanitized}`;
    let suffix = 1;

    while (nameRegistry.has(candidate)) {
        suffix += 1;
        candidate = `__feather_${sanitized}_${suffix}`;
    }

    nameRegistry.add(candidate);

    return candidate;
}

function collectAllIdentifierNames(root) {
    const names = new Set();

    const visit = (node) => {
        if (!node) {
            return;
        }

        if (Array.isArray(node)) {
            for (const value of node) {
                visit(value);
            }
            return;
        }

        if (typeof node !== "object") {
            return;
        }

        if (node.type === "Identifier" && typeof node.name === "string") {
            names.add(node.name);
        }

        for (const value of Object.values(node)) {
            if (value && typeof value === "object") {
                visit(value);
            }
        }
    };

    visit(root);

    return names;
}

function convertFileAttributeAdditionsToBitwiseOr({ ast, diagnostic }) {
    if (!diagnostic || !ast || typeof ast !== "object") {
        return [];
    }

    const fixes = [];

    const visit = (node) => {
        if (!node) {
            return;
        }

        if (Array.isArray(node)) {
            for (const item of node) {
                visit(item);
            }
            return;
        }

        if (typeof node !== "object") {
            return;
        }

        if (node.type === "BinaryExpression") {
            const fix = normalizeFileAttributeAddition(node, diagnostic);

            if (fix) {
                fixes.push(fix);
                return;
            }
        }

        for (const value of Object.values(node)) {
            if (value && typeof value === "object") {
                visit(value);
            }
        }
    };

    visit(ast);

    return fixes;
}

function normalizeFileAttributeAddition(node, diagnostic) {
    if (!node || node.type !== "BinaryExpression") {
        return null;
    }

    if (node.operator !== "+") {
        return null;
    }

    const leftIdentifier = unwrapIdentifierFromExpression(node.left);
    const rightIdentifier = unwrapIdentifierFromExpression(node.right);

    if (
        !isFileAttributeIdentifier(leftIdentifier) ||
        !isFileAttributeIdentifier(rightIdentifier)
    ) {
        return null;
    }

    const originalOperator = node.operator;
    node.operator = "|";

    const fixDetail = createFeatherFixDetail(diagnostic, {
        target: originalOperator ?? null,
        range: {
            start: getNodeStartIndex(node),
            end: getNodeEndIndex(node)
        }
    });

    if (!fixDetail) {
        return null;
    }

    attachFeatherFixMetadata(node, [fixDetail]);

    return fixDetail;
}

function unwrapIdentifierFromExpression(node) {
    if (!node || typeof node !== "object") {
        return null;
    }

    if (node.type === "Identifier") {
        return node;
    }

    if (node.type === "ParenthesizedExpression") {
        return unwrapIdentifierFromExpression(node.expression);
    }

    return null;
}

function unwrapLiteralFromExpression(node) {
    if (!node || typeof node !== "object") {
        return null;
    }

    if (node.type === "Literal") {
        return node;
    }

    if (node.type === "ParenthesizedExpression") {
        return unwrapLiteralFromExpression(node.expression);
    }

    return null;
}

function isFileAttributeIdentifier(node) {
    if (!node || node.type !== "Identifier") {
        return false;
    }

    if (typeof node.name !== "string") {
        return false;
    }

    return FILE_ATTRIBUTE_IDENTIFIER_PATTERN.test(node.name);
}

function convertRoomNavigationArithmetic({ ast, diagnostic, sourceText }) {
    if (!diagnostic || !ast || typeof ast !== "object") {
        return [];
    }

    const fixes = [];

    const visit = (node, parent, property) => {
        if (!node) {
            return;
        }

        if (Array.isArray(node)) {
            for (let index = 0; index < node.length; index += 1) {
                visit(node[index], node, index);
            }
            return;
        }

        if (typeof node !== "object") {
            return;
        }

        if (node.type === "CallExpression") {
            const fix = rewriteRoomGotoCall({
                node,
                diagnostic,
                sourceText
            });

            if (fix) {
                fixes.push(fix);
            }
        }

        if (node.type === "BinaryExpression") {
            const fix = rewriteRoomNavigationBinaryExpression({
                node,
                parent,
                property,
                diagnostic,
                sourceText
            });

            if (fix) {
                fixes.push(fix);
                return;
            }
        }

        for (const [key, value] of Object.entries(node)) {
            if (value && typeof value === "object") {
                visit(value, node, key);
            }
        }
    };

    visit(ast, null, null);

    return fixes;
}

function rewriteRoomNavigationBinaryExpression({
    node,
    parent,
    property,
    diagnostic,
    sourceText
}) {
    if (!node || node.type !== "BinaryExpression") {
        return null;
    }

    if (!isEligibleRoomBinaryParent(parent, property)) {
        return null;
    }

    const navigation = resolveRoomNavigationFromBinaryExpression(node);

    if (!navigation) {
        return null;
    }

    const { direction, baseIdentifier } = navigation;
    const replacementName =
        direction === "previous" ? "room_previous" : "room_next";
    const calleeIdentifier = createIdentifier(replacementName, baseIdentifier);
    const argumentIdentifier = cloneIdentifier(baseIdentifier);

    if (!calleeIdentifier || !argumentIdentifier) {
        return null;
    }

    const callExpression = {
        type: "CallExpression",
        object: calleeIdentifier,
        arguments: [argumentIdentifier]
    };

    if (Object.hasOwn(node, "start")) {
        callExpression.start = cloneLocation(node.start);
    }

    if (Object.hasOwn(node, "end")) {
        callExpression.end = cloneLocation(node.end);
    }

    copyCommentMetadata(node, callExpression);

    const startIndex = getNodeStartIndex(node);
    const endIndex = getNodeEndIndex(node);
    const range =
        typeof startIndex === "number" && typeof endIndex === "number"
            ? { start: startIndex, end: endIndex }
            : null;

    const target =
        getSourceTextSlice({
            sourceText,
            startIndex,
            endIndex
        }) ?? null;

    const fixDetail = createFeatherFixDetail(diagnostic, {
        target,
        range
    });

    if (!fixDetail) {
        return null;
    }

    fixDetail.replacement = replacementName;

    if (Array.isArray(parent)) {
        parent[property] = callExpression;
    } else if (parent && typeof property === "string") {
        parent[property] = callExpression;
    } else {
        return null;
    }

    attachFeatherFixMetadata(callExpression, [fixDetail]);

    return fixDetail;
}

function rewriteRoomGotoCall({ node, diagnostic, sourceText }) {
    if (!node || node.type !== "CallExpression") {
        return null;
    }

    if (!isIdentifierWithName(node.object, "room_goto")) {
        return null;
    }

    const args = getCallExpressionArguments(node);

    if (args.length !== 1) {
        return null;
    }

    const navigation = resolveRoomNavigationFromBinaryExpression(args[0]);

    if (!navigation) {
        return null;
    }

    const replacementName =
        navigation.direction === "previous"
            ? "room_goto_previous"
            : "room_goto_next";

    const startIndex = getNodeStartIndex(node);
    const endIndex = getNodeEndIndex(node);
    const range =
        typeof startIndex === "number" && typeof endIndex === "number"
            ? { start: startIndex, end: endIndex }
            : null;

    const target =
        getSourceTextSlice({
            sourceText,
            startIndex,
            endIndex
        }) ??
        node.object?.name ??
        null;

    const fixDetail = createFeatherFixDetail(diagnostic, {
        target,
        range
    });

    if (!fixDetail) {
        return null;
    }

    fixDetail.replacement = replacementName;

    const updatedCallee = createIdentifier(replacementName, node.object);

    if (!updatedCallee) {
        return null;
    }

    node.object = updatedCallee;
    node.arguments = [];

    attachFeatherFixMetadata(node, [fixDetail]);

    return fixDetail;
}

function resolveRoomNavigationFromBinaryExpression(node) {
    if (!node || node.type !== "BinaryExpression") {
        return null;
    }

    const leftIdentifier = unwrapIdentifierFromExpression(node.left);
    const rightIdentifier = unwrapIdentifierFromExpression(node.right);
    const leftLiteral = unwrapLiteralFromExpression(node.left);
    const rightLiteral = unwrapLiteralFromExpression(node.right);

    if (isIdentifierWithName(leftIdentifier, "room")) {
        if (node.operator === "+") {
            if (isLiteralOne(rightLiteral)) {
                return { direction: "next", baseIdentifier: leftIdentifier };
            }

            if (isNegativeOneLiteral(rightLiteral)) {
                return {
                    direction: "previous",
                    baseIdentifier: leftIdentifier
                };
            }
        }

        if (node.operator === "-") {
            if (isLiteralOne(rightLiteral)) {
                return {
                    direction: "previous",
                    baseIdentifier: leftIdentifier
                };
            }

            if (isNegativeOneLiteral(rightLiteral)) {
                return { direction: "next", baseIdentifier: leftIdentifier };
            }
        }
    }

    if (isIdentifierWithName(rightIdentifier, "room")) {
        if (node.operator === "+") {
            if (isLiteralOne(leftLiteral)) {
                return { direction: "next", baseIdentifier: rightIdentifier };
            }

            if (isNegativeOneLiteral(leftLiteral)) {
                return {
                    direction: "previous",
                    baseIdentifier: rightIdentifier
                };
            }
        }

        if (node.operator === "-") {
            if (isLiteralOne(leftLiteral)) {
                return {
                    direction: "previous",
                    baseIdentifier: rightIdentifier
                };
            }

            if (isNegativeOneLiteral(leftLiteral)) {
                return { direction: "next", baseIdentifier: rightIdentifier };
            }
        }
    }

    return null;
}

function isEligibleRoomBinaryParent(parent, property) {
    if (!parent) {
        return false;
    }

    if (parent.type === "VariableDeclarator" && property === "init") {
        return true;
    }

    if (parent.type === "AssignmentExpression" && property === "right") {
        return true;
    }

    return false;
}

function preventDivisionOrModuloByZero({ ast, diagnostic }) {
    if (!diagnostic || !ast || typeof ast !== "object") {
        return [];
    }

    const fixes = [];

    const visit = (node) => {
        if (!node) {
            return;
        }

        if (Array.isArray(node)) {
            for (const item of node) {
                visit(item);
            }
            return;
        }

        if (typeof node !== "object") {
            return;
        }

        if (node.type === "BinaryExpression") {
            const fix = normalizeDivisionBinaryExpression(node, diagnostic);

            if (fix) {
                fixes.push(fix);
            }
        } else if (node.type === "AssignmentExpression") {
            const fix = normalizeDivisionAssignmentExpression(node, diagnostic);

            if (fix) {
                fixes.push(fix);
            }
        }

        for (const value of Object.values(node)) {
            if (value && typeof value === "object") {
                visit(value);
            }
        }
    };

    visit(ast);

    return fixes;
}

function normalizeDivisionBinaryExpression(node, diagnostic) {
    if (!node || node.type !== "BinaryExpression") {
        return null;
    }

    if (node.operator !== "/" && node.operator !== "%") {
        return null;
    }

    const zeroLiteralInfo = findZeroLiteralInfo(node.right);

    if (!zeroLiteralInfo) {
        return null;
    }

    const { literal, container, property } = zeroLiteralInfo;
    const replacementLiteral = createLiteral("1", literal);

    if (!replacementLiteral) {
        return null;
    }

    if (container && property) {
        container[property] = replacementLiteral;
    } else {
        node.right = replacementLiteral;
    }

    const fixDetail = createFeatherFixDetail(diagnostic, {
        target: literal?.value ?? null,
        range: {
            start: getNodeStartIndex(literal),
            end: getNodeEndIndex(literal)
        }
    });

    if (!fixDetail) {
        return null;
    }

    attachFeatherFixMetadata(node, [fixDetail]);

    return fixDetail;
}

function normalizeDivisionAssignmentExpression(node, diagnostic) {
    if (!node || node.type !== "AssignmentExpression") {
        return null;
    }

    if (node.operator !== "/=" && node.operator !== "%=") {
        return null;
    }

    const zeroLiteralInfo = findZeroLiteralInfo(node.right);

    if (!zeroLiteralInfo) {
        return null;
    }

    const { literal, container, property } = zeroLiteralInfo;
    const replacementLiteral = createLiteral("1", literal);

    if (!replacementLiteral) {
        return null;
    }

    if (container && property) {
        container[property] = replacementLiteral;
    } else {
        node.right = replacementLiteral;
    }

    const fixDetail = createFeatherFixDetail(diagnostic, {
        target: literal?.value ?? null,
        range: {
            start: getNodeStartIndex(literal),
            end: getNodeEndIndex(literal)
        }
    });

    if (!fixDetail) {
        return null;
    }

    attachFeatherFixMetadata(node, [fixDetail]);

    return fixDetail;
}

function findZeroLiteralInfo(node) {
    if (!node || typeof node !== "object") {
        return null;
    }

    if (node.type === "Literal") {
        return isZeroLiteral(node)
            ? { literal: node, container: null, property: null }
            : null;
    }

    if (node.type === "ParenthesizedExpression") {
        if (!node.expression || typeof node.expression !== "object") {
            return null;
        }

        const innerInfo = findZeroLiteralInfo(node.expression);

        if (!innerInfo) {
            return null;
        }

        if (!innerInfo.container) {
            return {
                literal: innerInfo.literal,
                container: node,
                property: "expression"
            };
        }

        return innerInfo;
    }

    if (node.type === "UnaryExpression") {
        if (node.operator !== "+" && node.operator !== "-") {
            return null;
        }

        if (!node.argument || typeof node.argument !== "object") {
            return null;
        }

        const innerInfo = findZeroLiteralInfo(node.argument);

        if (!innerInfo) {
            return null;
        }

        if (!innerInfo.container) {
            return {
                literal: innerInfo.literal,
                container: node,
                property: "argument"
            };
        }

        return innerInfo;
    }

    return null;
}

function isZeroLiteral(node) {
    if (!node || node.type !== "Literal") {
        return false;
    }

    const rawValue = node.value;

    if (typeof rawValue === "number") {
        return rawValue === 0;
    }

    if (typeof rawValue !== "string" || rawValue.length === 0) {
        return false;
    }

    const normalized = Number(rawValue);

    if (!Number.isFinite(normalized)) {
        return false;
    }

    return normalized === 0;
}

function normalizeArgumentBuiltinReferences({ ast, diagnostic, sourceText }) {
    if (!diagnostic || !ast || typeof ast !== "object") {
        return [];
    }

    const fixes = [];
    const docCommentManager = getDocCommentManager(ast);
    const documentedParamNamesByFunction = buildDocumentedParamNameLookup(
        ast,
        sourceText,
        docCommentManager
    );

    const visit = (node) => {
        if (!node) {
            return;
        }

        if (Array.isArray(node)) {
            for (const child of node) {
                visit(child);
            }
            return;
        }

        if (typeof node !== "object") {
            return;
        }

        if (isFunctionLikeNode(node)) {
            const documentedParamNames =
                documentedParamNamesByFunction.get(node) ?? new Set();
            const functionFixes = fixArgumentReferencesWithinFunction(
                node,
                diagnostic,
                documentedParamNames
            );

            if (isNonEmptyArray(functionFixes)) {
                fixes.push(...functionFixes);
            }

            return;
        }

        for (const value of Object.values(node)) {
            if (value && typeof value === "object") {
                visit(value);
            }
        }
    };

    visit(ast);

    return fixes;
}

function fixArgumentReferencesWithinFunction(
    functionNode,
    diagnostic,
    documentedParamNames = new Set()
) {
    const fixes = [];
    const references = [];
    const aliasDeclarations = [];

    const traverse = (node) => {
        if (!node) {
            return;
        }

        if (Array.isArray(node)) {
            for (const child of node) {
                traverse(child);
            }
            return;
        }

        if (typeof node !== "object") {
            return;
        }

        if (node.type === "VariableDeclarator") {
            const aliasIndex = getArgumentIdentifierIndex(node.init);

            if (
                typeof aliasIndex === "number" &&
                node.id?.type === "Identifier" &&
                typeof node.id.name === "string" &&
                node.id.name.length > 0
            ) {
                aliasDeclarations.push({
                    index: aliasIndex,
                    name: node.id.name,
                    init: node.init,
                    declarator: node
                });
            }
        }

        if (node !== functionNode && isFunctionLikeNode(node)) {
            const nestedFixes = fixArgumentReferencesWithinFunction(
                node,
                diagnostic,
                documentedParamNames
            );

            if (isNonEmptyArray(nestedFixes)) {
                fixes.push(...nestedFixes);
            }

            return;
        }

        const argumentIndex = getArgumentIdentifierIndex(node);

        if (typeof argumentIndex === "number") {
            references.push({ node, index: argumentIndex });
            return;
        }

        for (const value of Object.values(node)) {
            if (value && typeof value === "object") {
                traverse(value);
            }
        }
    };

    const body = functionNode?.body;

    if (body && typeof body === "object") {
        traverse(body);
    } else {
        traverse(functionNode);
    }

    if (references.length === 0) {
        return fixes;
    }

    const mapping = createArgumentIndexMapping(
        references.map((reference) => reference.index)
    );

    if (!isMapLike(mapping) || !hasIterableItems(mapping)) {
        return fixes;
    }

    for (const reference of references) {
        const newIndex = mapping.get(reference.index);

        if (typeof newIndex !== "number" || newIndex === reference.index) {
            continue;
        }

        const newName = `argument${newIndex}`;
        const fixDetail = createFeatherFixDetail(diagnostic, {
            target: newName,
            range: {
                start: getNodeStartIndex(reference.node),
                end: getNodeEndIndex(reference.node)
            }
        });

        if (!fixDetail) {
            continue;
        }

        reference.node.name = newName;
        attachFeatherFixMetadata(reference.node, [fixDetail]);
        fixes.push(fixDetail);
    }

    if (documentedParamNames.size > 0 && aliasDeclarations.length > 0) {
        const normalizedDocNames = new Set(
            [...documentedParamNames].map(normalizeDocParamNameForComparison)
        );

        const aliasInfos = aliasDeclarations
            .map((alias) => {
                const mappedIndex = mapping.get(alias.index);
                const normalizedAliasName =
                    typeof alias.name === "string" ? alias.name : null;

                return {
                    index:
                        typeof mappedIndex === "number"
                            ? mappedIndex
                            : alias.index,
                    name: normalizedAliasName,
                    init: alias.init,
                    declarator: alias.declarator
                };
            })
            .filter(
                (alias) =>
                    typeof alias.index === "number" &&
                    typeof alias.name === "string" &&
                    alias.name.length > 0 &&
                    normalizedDocNames.has(
                        normalizeDocParamNameForComparison(alias.name)
                    )
            );

        if (aliasInfos.length > 0) {
            const aliasByIndex = new Map();
            const aliasInitNodes = new Set();

            for (const alias of aliasInfos) {
                aliasByIndex.set(alias.index, alias);
                if (alias.init) {
                    aliasInitNodes.add(alias.init);
                }
            }

            for (const reference of references) {
                const normalizedIndex = mapping.has(reference.index)
                    ? mapping.get(reference.index)
                    : reference.index;
                const alias = aliasByIndex.get(normalizedIndex);

                if (!alias || aliasInitNodes.has(reference.node)) {
                    continue;
                }

                if (reference.node?.type !== "Identifier") {
                    continue;
                }

                if (reference.node.name === alias.name) {
                    continue;
                }

                const aliasStart = getNodeStartIndex(alias.declarator);
                const referenceStart = getNodeStartIndex(reference.node);

                if (
                    typeof aliasStart === "number" &&
                    typeof referenceStart === "number" &&
                    referenceStart < aliasStart
                ) {
                    continue;
                }

                const aliasFixDetail = createFeatherFixDetail(diagnostic, {
                    target: alias.name,
                    range: {
                        start: getNodeStartIndex(reference.node),
                        end: getNodeEndIndex(reference.node)
                    }
                });

                if (aliasFixDetail) {
                    attachFeatherFixMetadata(reference.node, [aliasFixDetail]);
                    fixes.push(aliasFixDetail);
                }

                reference.node.name = alias.name;
            }
        }
    }

    return fixes;
}

function buildDocumentedParamNameLookup(ast, sourceText, docCommentManager) {
    const lookup = new WeakMap();

    if (!ast || typeof ast !== "object") {
        return lookup;
    }

    const manager = docCommentManager ?? getDocCommentManager(ast);

    manager.forEach((node, comments = []) => {
        if (!isFunctionLikeNode(node)) {
            return;
        }

        const documentedNames = extractDocumentedParamNames(
            node,
            comments,
            sourceText
        );

        if (documentedNames.size > 0) {
            lookup.set(node, documentedNames);
        }
    });

    return lookup;
}

function extractDocumentedParamNames(functionNode, docComments, sourceText) {
    const documentedNames = new Set();
    if (!functionNode || typeof functionNode !== "object") {
        return documentedNames;
    }

    if (!Array.isArray(docComments) || docComments.length === 0) {
        return documentedNames;
    }

    const functionStart = getNodeStartIndex(functionNode);

    if (typeof functionStart !== "number") {
        return documentedNames;
    }

    const paramComments = docComments
        .filter(
            (comment) =>
                comment &&
                comment.type === "CommentLine" &&
                typeof comment.value === "string" &&
                /@param\b/i.test(comment.value)
        )
        .sort((left, right) => {
            const leftStart = getCommentStartIndex(left);
            const rightStart = getCommentStartIndex(right);

            if (leftStart == null && rightStart == null) {
                return 0;
            }

            if (leftStart == null) {
                return -1;
            }

            if (rightStart == null) {
                return 1;
            }

            return leftStart - rightStart;
        });

    if (paramComments.length === 0) {
        return documentedNames;
    }

    let lastIndex = -1;

    for (let index = paramComments.length - 1; index >= 0; index -= 1) {
        const comment = paramComments[index];
        const commentEnd = getCommentEndIndex(comment);

        if (commentEnd !== null && commentEnd < functionStart) {
            lastIndex = index;
            break;
        }
    }

    if (lastIndex === -1) {
        return documentedNames;
    }

    let boundary = functionStart;

    for (let index = lastIndex; index >= 0; index -= 1) {
        const comment = paramComments[index];
        const commentEnd = getCommentEndIndex(comment);
        const commentStart = getCommentStartIndex(comment);

        if (commentEnd === null || commentEnd >= boundary) {
            continue;
        }

        if (typeof commentStart === "number" && commentStart >= boundary) {
            continue;
        }

        if (!isWhitespaceBetween(commentEnd + 1, boundary, sourceText)) {
            break;
        }

        const paramName = extractParamNameFromComment(comment.value);

        if (!paramName) {
            break;
        }

        documentedNames.add(paramName);
        boundary = typeof commentStart === "number" ? commentStart : commentEnd;
    }

    return documentedNames;
}

function getCommentStartIndex(comment) {
    if (!comment || typeof comment !== "object") {
        return null;
    }

    const start = comment.start;

    if (typeof start === "number") {
        return start;
    }

    if (start && typeof start.index === "number") {
        return start.index;
    }

    return null;
}

function isWhitespaceBetween(startIndex, endIndex, sourceText) {
    if (!sourceText || typeof sourceText !== "string") {
        return true;
    }

    if (typeof startIndex !== "number" || typeof endIndex !== "number") {
        return true;
    }

    if (startIndex >= endIndex) {
        return true;
    }

    const slice = sourceText.slice(startIndex, endIndex);
    return !/\S/.test(slice);
}

function extractParamNameFromComment(value) {
    if (typeof value !== "string") {
        return null;
    }

    const match = value.match(/@param\s+(?:\{[^}]+\}\s*)?(\S+)/i);
    if (!match) {
        return null;
    }

    let name = match[1] ?? "";
    name = name.trim();

    if (name.startsWith("[") && name.endsWith("]")) {
        name = name.slice(1, -1);
    }

    const equalsIndex = name.indexOf("=");
    if (equalsIndex !== -1) {
        name = name.slice(0, equalsIndex);
    }

    return name.trim();
}

function normalizeDocParamNameForComparison(name) {
    if (typeof name !== "string") {
        return "";
    }

    return toNormalizedLowerCaseString(name);
}

function createArgumentIndexMapping(indices) {
    if (!Array.isArray(indices) || indices.length === 0) {
        return null;
    }

    const uniqueIndices = [
        ...new Set(
            indices.filter((index) => Number.isInteger(index) && index >= 0)
        )
    ].sort((left, right) => left - right);

    if (uniqueIndices.length === 0) {
        return null;
    }

    const mapping = new Map();
    let expectedIndex = 0;

    for (const index of uniqueIndices) {
        if (!Number.isInteger(index) || index < 0) {
            continue;
        }

        if (index === expectedIndex) {
            mapping.set(index, index);
            expectedIndex = index + 1;
            continue;
        }

        if (index > expectedIndex) {
            mapping.set(index, expectedIndex);
            expectedIndex += 1;
            continue;
        }

        mapping.set(index, expectedIndex);
        expectedIndex += 1;
    }

    return mapping;
}

function getArgumentIdentifierIndex(node) {
    if (!node || node.type !== "Identifier") {
        return null;
    }

    const name = node.name;

    if (typeof name !== "string") {
        return null;
    }

    const match = ARGUMENT_IDENTIFIER_PATTERN.exec(name);

    if (!match) {
        return null;
    }

    const parsed = Number.parseInt(match[1], 10);

    if (!Number.isInteger(parsed) || parsed < 0) {
        return null;
    }

    return parsed;
}

function removeDuplicateMacroDeclarations({ ast, diagnostic }) {
    if (!diagnostic || !ast || typeof ast !== "object") {
        return [];
    }

    const fixes = [];
    const seenMacros = new Set();

    const visit = (node, parent, property) => {
        if (!node) {
            return false;
        }

        if (Array.isArray(node)) {
            for (let index = 0; index < node.length; index += 1) {
                const child = node[index];
                const removed = visit(child, node, index);

                if (removed) {
                    index -= 1;
                }
            }

            return false;
        }

        if (typeof node !== "object") {
            return false;
        }

        if (node.type === "MacroDeclaration") {
            const macroName = node.name?.name;

            if (!macroName) {
                return false;
            }

            if (!seenMacros.has(macroName)) {
                seenMacros.add(macroName);
                return false;
            }

            if (!Array.isArray(parent) || typeof property !== "number") {
                return false;
            }

            const fixDetail = createFeatherFixDetail(diagnostic, {
                target: macroName,
                range: {
                    start: getNodeStartIndex(node),
                    end: getNodeEndIndex(node)
                }
            });

            if (!fixDetail) {
                return false;
            }

            parent.splice(property, 1);
            fixes.push(fixDetail);

            return true;
        }

        for (const [key, value] of Object.entries(node)) {
            if (value && typeof value === "object") {
                visit(value, node, key);
            }
        }

        return false;
    };

    visit(ast, null, null);

    return fixes;
}

function replaceDeprecatedBuiltinVariables({ ast, diagnostic }) {
    if (
        !diagnostic ||
        !ast ||
        typeof ast !== "object" ||
        DEPRECATED_BUILTIN_VARIABLE_REPLACEMENTS.size === 0
    ) {
        return [];
    }

    const fixes = [];

    const visit = (node, parent, property, owner, ownerKey) => {
        if (!node) {
            return;
        }

        if (Array.isArray(node)) {
            for (let index = 0; index < node.length; index += 1) {
                visit(node[index], node, index, owner, ownerKey);
            }
            return;
        }

        if (typeof node !== "object") {
            return;
        }

        if (node.type === "Identifier") {
            const fix = replaceDeprecatedIdentifier(
                node,
                parent,
                property,
                owner,
                ownerKey,
                diagnostic
            );

            if (fix) {
                fixes.push(fix);
                return;
            }
        }

        for (const [key, value] of Object.entries(node)) {
            if (value && typeof value === "object") {
                visit(value, node, key, node, key);
            }
        }
    };

    visit(ast, null, null, null, null);

    return fixes;
}

function replaceDeprecatedIdentifier(
    node,
    parent,
    property,
    owner,
    ownerKey,
    diagnostic
) {
    if (!node || node.type !== "Identifier") {
        return null;
    }

    const normalizedName =
        typeof node.name === "string"
            ? toNormalizedLowerCaseString(node.name)
            : null;

    if (!normalizedName || normalizedName.length === 0) {
        return null;
    }

    const replacementEntry =
        getDeprecatedBuiltinReplacementEntry(normalizedName);

    if (!replacementEntry) {
        return null;
    }

    if (
        shouldSkipDeprecatedIdentifierReplacement({
            parent,
            property,
            owner,
            ownerKey
        })
    ) {
        return null;
    }

    const originalName = node.name;
    const replacementName = replacementEntry.replacement;

    if (!replacementName || replacementName === originalName) {
        return null;
    }

    node.name = replacementName;

    const fixDetail = createFeatherFixDetail(diagnostic, {
        target: replacementEntry.deprecated ?? originalName,
        range: {
            start: getNodeStartIndex(node),
            end: getNodeEndIndex(node)
        }
    });

    if (!fixDetail) {
        return null;
    }

    attachFeatherFixMetadata(node, [fixDetail]);

    return fixDetail;
}

function shouldSkipDeprecatedIdentifierReplacement({
    parent,
    property,
    owner,
    ownerKey
}) {
    if (!parent) {
        return false;
    }

    if (parent.type === "MemberDotExpression" && property === "property") {
        return true;
    }

    if (parent.type === "VariableDeclarator" && property === "id") {
        return true;
    }

    if (parent.type === "MacroDeclaration" && property === "name") {
        return true;
    }

    if (parent.type === "EnumDeclaration" && property === "name") {
        return true;
    }

    if (parent.type === "EnumMember" && property === "name") {
        return true;
    }

    if (Array.isArray(parent) && ownerKey === "params") {
        const ownerType = owner?.type;

        if (
            ownerType === "FunctionDeclaration" ||
            ownerType === "FunctionExpression" ||
            ownerType === "ConstructorDeclaration"
        ) {
            return true;
        }
    }

    return false;
}

function buildDeprecatedBuiltinVariableReplacements() {
    const replacements = new Map();
    const diagnostic = getFeatherDiagnosticById("GM1024");

    if (!diagnostic) {
        return replacements;
    }

    const entries = deriveDeprecatedBuiltinVariableReplacementsFromExamples(
        diagnostic.badExample,
        diagnostic.goodExample
    );

    for (const entry of entries) {
        if (!replacements.has(entry.normalized)) {
            replacements.set(entry.normalized, entry);
        }
    }

    return replacements;
}

function deriveDeprecatedBuiltinVariableReplacementsFromExamples(
    badExample,
    goodExample
) {
    const entries = [];
    const badTokens = extractIdentifierTokens(badExample);
    const goodTokens = extractIdentifierTokens(goodExample);

    if (badTokens.length === 0 || goodTokens.length === 0) {
        return entries;
    }

    const goodTokenSet = new Set(goodTokens.map((token) => token.normalized));
    const deprecatedTokens = badTokens.filter(
        (token) => !goodTokenSet.has(token.normalized)
    );

    if (deprecatedTokens.length === 0) {
        return entries;
    }

    const badTokenSet = new Set(badTokens.map((token) => token.normalized));
    const replacementTokens = goodTokens.filter(
        (token) => !badTokenSet.has(token.normalized)
    );

    const pairCount = Math.min(
        deprecatedTokens.length,
        replacementTokens.length
    );

    for (let index = 0; index < pairCount; index += 1) {
        const deprecatedToken = deprecatedTokens[index];
        const replacementToken = replacementTokens[index];

        if (!deprecatedToken || !replacementToken) {
            continue;
        }

        entries.push({
            normalized: deprecatedToken.normalized,
            deprecated: deprecatedToken.token,
            replacement: replacementToken.token
        });
    }

    return entries;
}

function extractIdentifierTokens(text) {
    if (typeof text !== "string" || text.length === 0) {
        return [];
    }

    const matches = text.match(IDENTIFIER_TOKEN_PATTERN) ?? [];
    const tokens = [];
    const seen = new Set();

    for (const match of matches) {
        const normalized = match.toLowerCase();

        if (RESERVED_KEYWORD_TOKENS.has(normalized)) {
            continue;
        }

        if (seen.has(normalized)) {
            continue;
        }

        seen.add(normalized);
        tokens.push({ token: match, normalized });
    }

    return tokens;
}

function getDeprecatedBuiltinReplacementEntry(name) {
    if (!name) {
        return null;
    }

    return DEPRECATED_BUILTIN_VARIABLE_REPLACEMENTS.get(name) ?? null;
}

function rewriteInvalidPostfixExpressions({ ast, diagnostic }) {
    if (!diagnostic || !ast || typeof ast !== "object") {
        return [];
    }

    const fixes = [];

    const visit = (node, parent, property) => {
        if (!node) {
            return;
        }

        if (Array.isArray(node)) {
            for (let index = 0; index < node.length; index += 1) {
                visit(node[index], node, index);
            }
            return;
        }

        if (typeof node !== "object") {
            return;
        }

        if (node.type === "IncDecStatement") {
            const fix = rewritePostfixStatement(
                node,
                parent,
                property,
                diagnostic
            );

            if (fix) {
                fixes.push(fix);
                return;
            }
        }

        for (const [key, value] of Object.entries(node)) {
            if (value && typeof value === "object") {
                visit(value, node, key);
            }
        }
    };

    visit(ast, null, null);

    return fixes;
}

function rewritePostfixStatement(node, parent, property, diagnostic) {
    if (!Array.isArray(parent) || typeof property !== "number") {
        return null;
    }

    if (!node || node.type !== "IncDecStatement" || node.prefix !== false) {
        return null;
    }

    const argument = node.argument;

    if (!argument || typeof argument !== "object") {
        return null;
    }

    const argumentName = getIdentifierName(argument);

    if (
        typeof argumentName === "string" &&
        argumentName.startsWith("__featherFix_")
    ) {
        return null;
    }

    const siblings = parent;
    const temporaryName = createTemporaryIdentifierName(argument, siblings);

    if (!temporaryName) {
        return null;
    }

    const initializer = cloneNode(argument);
    const declarationIdentifier = createIdentifier(temporaryName, argument);

    if (!initializer || !declarationIdentifier) {
        return null;
    }

    const declarator = {
        type: "VariableDeclarator",
        id: declarationIdentifier,
        init: initializer
    };

    if (hasOwn(argument, "start")) {
        declarator.start = cloneLocation(argument.start);
    }

    if (hasOwn(argument, "end")) {
        declarator.end = cloneLocation(argument.end);
    }

    const variableDeclaration = {
        type: "VariableDeclaration",
        declarations: [declarator],
        kind: "var"
    };

    if (hasOwn(node, "start")) {
        variableDeclaration.start = cloneLocation(node.start);
    }

    if (hasOwn(node, "end")) {
        variableDeclaration.end = cloneLocation(node.end);
    }

    const temporaryIdentifier = createIdentifier(temporaryName, argument);

    if (!temporaryIdentifier) {
        return null;
    }

    const rewrittenStatement = {
        type: "IncDecStatement",
        operator: node.operator,
        prefix: node.prefix,
        argument: temporaryIdentifier
    };

    if (hasOwn(node, "start")) {
        rewrittenStatement.start = cloneLocation(node.start);
    }

    if (hasOwn(node, "end")) {
        rewrittenStatement.end = cloneLocation(node.end);
    }

    copyCommentMetadata(node, variableDeclaration);
    copyCommentMetadata(node, rewrittenStatement);

    const fixDetail = createFeatherFixDetail(diagnostic, {
        target: getIdentifierName(argument),
        range: {
            start: getNodeStartIndex(node),
            end: getNodeEndIndex(node)
        }
    });

    if (!fixDetail) {
        return null;
    }

    parent.splice(property, 1, variableDeclaration, rewrittenStatement);

    attachFeatherFixMetadata(variableDeclaration, [fixDetail]);
    attachFeatherFixMetadata(rewrittenStatement, [fixDetail]);

    return fixDetail;
}

function normalizeMultidimensionalArrayIndexing({ ast, diagnostic }) {
    if (!diagnostic || !ast || typeof ast !== "object") {
        return [];
    }

    const fixes = [];

    const visit = (node, parent, property) => {
        if (!node) {
            return;
        }

        if (Array.isArray(node)) {
            for (let index = 0; index < node.length; index += 1) {
                visit(node[index], node, index);
            }
            return;
        }

        if (typeof node !== "object") {
            return;
        }

        if (node.type === "MemberIndexExpression") {
            const fix = convertMultidimensionalMemberIndex(
                node,
                parent,
                property,
                diagnostic
            );

            if (fix) {
                fixes.push(fix);
                return;
            }
        }

        for (const [key, value] of Object.entries(node)) {
            if (value && typeof value === "object") {
                visit(value, node, key);
            }
        }
    };

    visit(ast, null, null);

    return fixes;
}

function convertMultidimensionalMemberIndex(
    node,
    parent,
    property,
    diagnostic
) {
    if (
        !Array.isArray(parent) &&
        (typeof parent !== "object" || parent === null)
    ) {
        return null;
    }

    if (property === undefined || property === null) {
        return null;
    }

    if (!node || node.type !== "MemberIndexExpression") {
        return null;
    }

    const indices = Array.isArray(node.property) ? node.property : null;

    if (node.accessor && node.accessor !== "[") {
        // Non-standard accessors such as '[#' (ds_grid) use comma-separated
        // coordinates rather than nested lookups. Leave them unchanged so the
        // grid access semantics remain intact.
        return null;
    }

    if (!indices || indices.length <= 1) {
        return null;
    }

    const nestedExpression = buildNestedMemberIndexExpression({
        object: node.object,
        indices,
        template: node
    });

    if (!nestedExpression) {
        return null;
    }

    const fixDetail = createFeatherFixDetail(diagnostic, {
        target: getMemberExpressionRootIdentifier(node) ?? null,
        range: {
            start: getNodeStartIndex(node),
            end: getNodeEndIndex(node)
        }
    });

    if (!fixDetail) {
        return null;
    }

    copyCommentMetadata(node, nestedExpression);

    if (Array.isArray(parent)) {
        parent[property] = nestedExpression;
    } else if (isObjectLike(parent)) {
        parent[property] = nestedExpression;
    }

    attachFeatherFixMetadata(nestedExpression, [fixDetail]);

    return fixDetail;
}

function buildNestedMemberIndexExpression({ object, indices, template }) {
    if (!object || !Array.isArray(indices) || indices.length === 0) {
        return null;
    }

    const [firstIndex, ...remaining] = indices;
    const accessor = template?.accessor ?? "[";

    let current = {
        type: "MemberIndexExpression",
        object,
        property: [firstIndex],
        accessor
    };

    if (Object.hasOwn(template, "start")) {
        current.start = cloneLocation(template.start);
    }

    if (remaining.length === 0 && Object.hasOwn(template, "end")) {
        current.end = cloneLocation(template.end);
    }

    for (let index = 0; index < remaining.length; index += 1) {
        const propertyNode = remaining[index];

        const next = {
            type: "MemberIndexExpression",
            object: current,
            property: [propertyNode],
            accessor
        };

        if (Object.hasOwn(template, "start")) {
            next.start = cloneLocation(template.start);
        }

        if (index === remaining.length - 1 && Object.hasOwn(template, "end")) {
            next.end = cloneLocation(template.end);
        }

        current = next;
    }

    return current;
}

function removeDuplicateSemicolons({ ast, sourceText, diagnostic }) {
    if (
        !diagnostic ||
        !ast ||
        typeof sourceText !== "string" ||
        sourceText.length === 0
    ) {
        return [];
    }

    const fixes = [];
    const recordedRanges = new Set();

    const recordFix = (container, range) => {
        if (
            !range ||
            typeof range.start !== "number" ||
            typeof range.end !== "number"
        ) {
            return;
        }

        const key = `${range.start}:${range.end}`;
        if (recordedRanges.has(key)) {
            return;
        }

        const fixDetail = createFeatherFixDetail(diagnostic, {
            target: null,
            range
        });

        if (!fixDetail) {
            return;
        }

        recordedRanges.add(key);
        fixes.push(fixDetail);

        if (container && typeof container === "object") {
            attachFeatherFixMetadata(container, [fixDetail]);
        }
    };

    const processSegment = (container, startIndex, endIndex) => {
        if (typeof startIndex !== "number" || typeof endIndex !== "number") {
            return;
        }

        if (endIndex <= startIndex) {
            return;
        }

        const segment = sourceText.slice(startIndex, endIndex);

        if (!segment || !segment.includes(";")) {
            return;
        }

        for (const range of findDuplicateSemicolonRanges(segment, startIndex)) {
            recordFix(container, range);
        }
    };

    const processStatementList = (container, statements) => {
        if (!Array.isArray(statements) || statements.length === 0) {
            return;
        }

        const bounds = getStatementListBounds(container, sourceText);

        let previousEnd = bounds.start;

        for (const statement of statements) {
            const statementStart = getNodeStartIndex(statement);
            const statementEnd = getNodeEndIndex(statement);

            if (
                typeof previousEnd === "number" &&
                typeof statementStart === "number"
            ) {
                processSegment(container, previousEnd, statementStart);
            }

            previousEnd =
                typeof statementEnd === "number"
                    ? statementEnd
                    : statementStart;
        }

        if (typeof previousEnd === "number" && typeof bounds.end === "number") {
            processSegment(container, previousEnd, bounds.end);
        }
    };

    const visit = (node) => {
        if (!node) {
            return;
        }

        if (Array.isArray(node)) {
            for (const item of node) {
                visit(item);
            }
            return;
        }

        if (typeof node !== "object") {
            return;
        }

        if (isNonEmptyArray(node.body)) {
            processStatementList(node, node.body);
        }

        for (const value of Object.values(node)) {
            if (value && typeof value === "object") {
                visit(value);
            }
        }
    };

    visit(ast);

    return fixes;
}

function getStatementListBounds(node, sourceText) {
    if (!node || typeof sourceText !== "string") {
        return { start: null, end: null };
    }

    let start = getNodeStartIndex(node);
    let end = getNodeEndIndex(node);

    switch (node.type) {
        case "Program": {
            start = 0;
            end = sourceText.length;

            break;
        }
        case "BlockStatement": {
            if (typeof start === "number" && sourceText[start] === "{") {
                start += 1;
            }

            if (typeof end === "number" && sourceText[end - 1] === "}") {
                end -= 1;
            }

            break;
        }
        case "SwitchCase": {
            if (typeof start === "number") {
                const colonIndex = findCharacterInRange(
                    sourceText,
                    ":",
                    start,
                    end
                );

                if (colonIndex !== -1) {
                    start = colonIndex + 1;
                }
            }

            break;
        }
        // No default
    }

    return {
        start: typeof start === "number" ? start : null,
        end: typeof end === "number" ? end : null
    };
}

function findCharacterInRange(text, character, start, end) {
    if (typeof start !== "number") {
        return -1;
    }

    const limit = typeof end === "number" ? end : text.length;
    const index = text.indexOf(character, start);

    if (index === -1 || index >= limit) {
        return -1;
    }

    return index;
}

function findDuplicateSemicolonRanges(segment, offset) {
    const ranges = [];

    if (typeof segment !== "string" || segment.length === 0) {
        return ranges;
    }

    let runStart = -1;
    let runLength = 0;
    let inLineComment = false;
    let inBlockComment = false;
    let inString = false;
    let stringDelimiter = null;

    for (let index = 0; index < segment.length; index += 1) {
        const char = segment[index];
        const nextChar = index + 1 < segment.length ? segment[index + 1] : "";

        if (inString) {
            if (char === "\\") {
                index += 1;
                continue;
            }

            if (char === stringDelimiter) {
                inString = false;
                stringDelimiter = null;
            }

            continue;
        }

        if (inLineComment) {
            if (char === "\n" || char === "\r") {
                inLineComment = false;
            }
            continue;
        }

        if (inBlockComment) {
            if (char === "*" && nextChar === "/") {
                inBlockComment = false;
                index += 1;
            }
            continue;
        }

        if (char === "/" && nextChar === "/") {
            inLineComment = true;
            index += 1;
            continue;
        }

        if (char === "/" && nextChar === "*") {
            inBlockComment = true;
            index += 1;
            continue;
        }

        if (char === '"' || char === "'") {
            inString = true;
            stringDelimiter = char;
            continue;
        }

        if (char === ";") {
            if (runStart === -1) {
                runStart = index;
                runLength = 1;
            } else {
                runLength += 1;
            }
            continue;
        }

        if (runStart !== -1 && runLength > 1) {
            ranges.push({
                start: offset + runStart + 1,
                end: offset + runStart + runLength
            });
        }

        runStart = -1;
        runLength = 0;
    }

    if (runStart !== -1 && runLength > 1) {
        ranges.push({
            start: offset + runStart + 1,
            end: offset + runStart + runLength
        });
    }

    return ranges;
}

function getMemberExpressionRootIdentifier(node) {
    if (!node || typeof node !== "object") {
        return null;
    }

    if (node.type === "Identifier") {
        return node.name ?? null;
    }

    if (
        node.type === "MemberDotExpression" ||
        node.type === "MemberIndexExpression"
    ) {
        return getMemberExpressionRootIdentifier(node.object);
    }

    if (node.type === "CallExpression") {
        return getMemberExpressionRootIdentifier(node.object);
    }

    return null;
}

function normalizeObviousSyntaxErrors({ ast, diagnostic, metadata }) {
    if (!diagnostic || !ast || typeof ast !== "object") {
        return [];
    }

    const gm1100Entries = asArray(metadata?.GM1100);

    if (gm1100Entries.length === 0) {
        return [];
    }

    const nodeIndex = collectGM1100Candidates(ast);
    const handledNodes = new Set();
    const fixes = [];

    for (const entry of gm1100Entries) {
        const lineNumber = entry?.line;

        if (typeof lineNumber !== "number") {
            continue;
        }

        const candidates = nodeIndex.get(lineNumber) ?? [];
        let node = null;

        if (entry.type === "declaration") {
            node =
                candidates.find(
                    (candidate) => candidate?.type === "VariableDeclaration"
                ) ?? null;
        } else if (entry.type === "assignment") {
            node =
                candidates.find(
                    (candidate) => candidate?.type === "AssignmentExpression"
                ) ?? null;
        }

        if (!node || handledNodes.has(node)) {
            continue;
        }

        handledNodes.add(node);

        const fixDetail = createFeatherFixDetail(diagnostic, {
            target: entry?.identifier ?? null,
            range: {
                start: getNodeStartIndex(node),
                end: getNodeEndIndex(node)
            }
        });

        if (!fixDetail) {
            continue;
        }

        attachFeatherFixMetadata(node, [fixDetail]);
        fixes.push(fixDetail);
    }

    return fixes;
}

function removeTrailingMacroSemicolons({ ast, sourceText, diagnostic }) {
    if (
        !diagnostic ||
        typeof sourceText !== "string" ||
        sourceText.length === 0
    ) {
        return [];
    }

    const fixes = [];

    const visit = (node) => {
        if (!node || typeof node !== "object") {
            return;
        }

        if (Array.isArray(node)) {
            for (const item of node) {
                visit(item);
            }
            return;
        }

        if (node.type === "MacroDeclaration") {
            const fixInfo = sanitizeMacroDeclaration(
                node,
                sourceText,
                diagnostic
            );
            if (fixInfo) {
                fixes.push(fixInfo);
            }
        }

        for (const value of Object.values(node)) {
            if (value && typeof value === "object") {
                visit(value);
            }
        }
    };

    visit(ast);

    return fixes;
}

function removeBooleanLiteralStatements({ ast, diagnostic, metadata }) {
    if (!diagnostic || !ast || typeof ast !== "object") {
        return [];
    }

    const fixes = [];
    const gm1016MetadataEntries = extractFeatherPreprocessMetadata(
        metadata,
        "GM1016"
    );

    for (const entry of gm1016MetadataEntries) {
        const range = normalizePreprocessedRange(entry);

        if (!range) {
            continue;
        }

        const fixDetail = createFeatherFixDetail(diagnostic, {
            target: null,
            range
        });

        if (!fixDetail) {
            continue;
        }

        const owner = findInnermostBlockForRange(
            ast,
            range.start.index,
            range.end.index
        );

        if (owner && owner !== ast) {
            attachFeatherFixMetadata(owner, [fixDetail]);
        }

        fixes.push(fixDetail);
    }

    const arrayOwners = new WeakMap();

    const visitNode = (node) => {
        if (!node || typeof node !== "object") {
            return;
        }

        for (const value of Object.values(node)) {
            if (!value || typeof value !== "object") {
                continue;
            }

            if (Array.isArray(value)) {
                arrayOwners.set(value, node);
                visitArray(value);
                continue;
            }

            visitNode(value);
        }
    };

    const visitArray = (array) => {
        if (!Array.isArray(array)) {
            return;
        }

        for (let index = 0; index < array.length; index += 1) {
            const item = array[index];

            if (
                item &&
                typeof item === "object" &&
                item.type === "ExpressionStatement"
            ) {
                const fix = removeBooleanLiteralExpression(item, array, index);

                if (fix) {
                    const owner = arrayOwners.get(array) ?? ast;
                    if (owner !== ast) {
                        attachFeatherFixMetadata(owner, [fix]);
                    }
                    fixes.push(fix);
                    array.splice(index, 1);
                    index -= 1;
                    continue;
                }
            }

            visitNode(item);
        }
    };

    function removeBooleanLiteralExpression(
        node,
        parentArray = null,
        index = -1
    ) {
        if (!parentArray || !Array.isArray(parentArray) || index < 0) {
            return null;
        }

        const expression = node.expression;

        if (!isBooleanLiteral(expression, true)) {
            return null;
        }

        const fixDetail = createFeatherFixDetail(diagnostic, {
            target: null,
            range: {
                start: getNodeStartIndex(node),
                end: getNodeEndIndex(node)
            }
        });

        if (!fixDetail) {
            return null;
        }

        return fixDetail;
    }

    visitNode(ast);

    if (fixes.length === 0) {
        return [];
    }

    return fixes;
}

function replaceDeprecatedConstantReferences({ ast, diagnostic }) {
    if (!diagnostic || !ast || typeof ast !== "object") {
        return [];
    }

    const metadata = extractDeprecatedConstantReplacement(diagnostic);

    if (!metadata) {
        return [];
    }

    const { deprecatedConstant, replacementConstant } = metadata;

    if (!deprecatedConstant || !replacementConstant) {
        return [];
    }

    const fixes = [];

    const visit = (node) => {
        if (!node) {
            return;
        }

        if (Array.isArray(node)) {
            for (const item of node) {
                visit(item);
            }
            return;
        }

        if (typeof node !== "object") {
            return;
        }

        if (node.type === "Identifier" && node.name === deprecatedConstant) {
            const start = getNodeStartIndex(node);
            const end = getNodeEndIndex(node);

            const fixDetail = createFeatherFixDetail(diagnostic, {
                target: replacementConstant,
                range:
                    typeof start === "number" && typeof end === "number"
                        ? { start, end }
                        : null
            });

            if (!fixDetail) {
                return;
            }

            node.name = replacementConstant;
            attachFeatherFixMetadata(node, [fixDetail]);
            fixes.push(fixDetail);
            return;
        }

        for (const value of Object.values(node)) {
            if (value && typeof value === "object") {
                visit(value);
            }
        }
    };

    visit(ast);

    return fixes;
}

function extractDeprecatedConstantReplacement(diagnostic) {
    if (!diagnostic) {
        return null;
    }

    const badExample =
        typeof diagnostic.badExample === "string" ? diagnostic.badExample : "";
    const correction =
        typeof diagnostic.correction === "string" ? diagnostic.correction : "";
    const goodExample =
        typeof diagnostic.goodExample === "string"
            ? diagnostic.goodExample
            : "";

    const deprecatedMatch = badExample.match(
        /Constant\s+'([A-Za-z_][A-Za-z0-9_]*)'\s+is\s+deprecated/
    );
    const replacementFromCorrection = correction.match(
        /\b(?:modern|replacement)\s+constant\s+is\s+([A-Za-z_][A-Za-z0-9_]*)\b/i
    );

    let deprecatedConstant = deprecatedMatch?.[1] ?? null;
    let replacementConstant = replacementFromCorrection?.[1] ?? null;

    if (!replacementConstant) {
        const replacementFromGoodExample = findReplacementConstantInExample({
            goodExample,
            badExample,
            deprecatedConstant
        });

        if (replacementFromGoodExample) {
            replacementConstant = replacementFromGoodExample;
        }
    }

    if (!deprecatedConstant) {
        deprecatedConstant = findDeprecatedConstantInExample({
            badExample,
            goodExample,
            replacementConstant
        });
    }

    if (!deprecatedConstant || !replacementConstant) {
        return null;
    }

    return { deprecatedConstant, replacementConstant };
}

function collectIdentifiers(example) {
    if (typeof example !== "string" || example.length === 0) {
        return new Set();
    }

    const matches = example.match(/\b[A-Za-z_][A-Za-z0-9_]*\b/g);

    if (!Array.isArray(matches)) {
        return new Set();
    }

    return new Set(matches);
}

function isLikelyConstant(identifier) {
    if (typeof identifier !== "string" || identifier.length === 0) {
        return false;
    }

    if (/^[A-Z0-9_]+$/.test(identifier)) {
        return true;
    }

    if (/^[a-z0-9]+(_[a-z0-9]+)+$/.test(identifier)) {
        return true;
    }

    return false;
}

function findReplacementConstantInExample({
    goodExample,
    badExample,
    deprecatedConstant
}) {
    const goodIdentifiers = collectIdentifiers(goodExample);
    const badIdentifiers = collectIdentifiers(badExample);

    for (const identifier of goodIdentifiers) {
        if (identifier === deprecatedConstant) {
            continue;
        }

        if (badIdentifiers.has(identifier)) {
            continue;
        }

        if (isLikelyConstant(identifier)) {
            return identifier;
        }
    }

    return null;
}

function findDeprecatedConstantInExample({
    badExample,
    goodExample,
    replacementConstant
}) {
    const badIdentifiers = collectIdentifiers(badExample);
    const goodIdentifiers = collectIdentifiers(goodExample);

    for (const identifier of badIdentifiers) {
        if (identifier === replacementConstant) {
            continue;
        }

        if (goodIdentifiers.has(identifier)) {
            continue;
        }

        if (isLikelyConstant(identifier)) {
            return identifier;
        }
    }

    return null;
}

function extractFeatherPreprocessMetadata(metadata, key) {
    if (!metadata || typeof metadata !== "object") {
        return [];
    }

    const entries = metadata[key];

    return asArray(entries).filter(Boolean);
}

function normalizePreprocessedRange(entry) {
    const startIndex = entry?.start?.index;
    const endIndex = entry?.end?.index;

    if (typeof startIndex !== "number" || typeof endIndex !== "number") {
        return null;
    }

    if (endIndex < startIndex) {
        return null;
    }

    const startLine = entry?.start?.line;
    const endLine = entry?.end?.line;

    const startLocation = { index: startIndex };
    const endLocation = { index: endIndex };

    if (typeof startLine === "number") {
        startLocation.line = startLine;
    }

    if (typeof endLine === "number") {
        endLocation.line = endLine;
    }

    return { start: startLocation, end: endLocation };
}

function findInnermostBlockForRange(ast, startIndex, endIndex) {
    if (!ast || typeof ast !== "object") {
        return null;
    }

    let bestMatch = null;

    const visit = (node) => {
        if (!node || typeof node !== "object") {
            return;
        }

        const nodeStart = getNodeStartIndex(node);
        const nodeEnd = getNodeEndIndex(node);

        if (
            typeof nodeStart !== "number" ||
            typeof nodeEnd !== "number" ||
            nodeStart > startIndex ||
            nodeEnd < endIndex
        ) {
            return;
        }

        if (node.type === "BlockStatement") {
            if (bestMatch) {
                const bestStart = getNodeStartIndex(bestMatch);
                const bestEnd = getNodeEndIndex(bestMatch);

                if (
                    typeof bestStart === "number" &&
                    typeof bestEnd === "number" &&
                    (nodeStart > bestStart || nodeEnd < bestEnd)
                ) {
                    bestMatch = node;
                }
            } else {
                bestMatch = node;
            }
        }

        for (const value of Object.values(node)) {
            if (Array.isArray(value)) {
                for (const item of value) {
                    visit(item);
                }
                continue;
            }

            visit(value);
        }
    };

    visit(ast);

    return bestMatch;
}

function hasDisabledColourChannel(args) {
    if (!Array.isArray(args)) {
        return false;
    }

    const channels = args.slice(0, 4);

    return channels.some((argument) => isLiteralFalse(argument));
}

function sanitizeMacroDeclaration(node, sourceText, diagnostic) {
    if (!node || typeof node !== "object") {
        return null;
    }

    const tokens = Array.isArray(node.tokens) ? node.tokens : null;
    if (!tokens || tokens.length === 0) {
        return null;
    }

    const lastToken = tokens.at(-1);
    if (lastToken !== ";") {
        return null;
    }

    const startIndex = node.start?.index;
    const endIndex = node.end?.index;

    if (typeof startIndex !== "number" || typeof endIndex !== "number") {
        return null;
    }

    const originalText = sourceText.slice(startIndex, endIndex + 1);

    // Only strip semicolons that appear at the end of the macro definition.
    const sanitizedText = originalText.replace(
        TRAILING_MACRO_SEMICOLON_PATTERN,
        ""
    );

    if (sanitizedText === originalText) {
        return null;
    }

    node.tokens = tokens.slice(0, -1);
    node._featherMacroText = sanitizedText;

    const fixDetail = createFeatherFixDetail(diagnostic, {
        target: node.name?.name ?? null,
        range: {
            start: getNodeStartIndex(node),
            end: getNodeEndIndex(node)
        }
    });

    if (!fixDetail) {
        return null;
    }

    attachFeatherFixMetadata(node, [fixDetail]);

    return fixDetail;
}

function ensureVarDeclarationsAreTerminated({ ast, sourceText, diagnostic }) {
    if (
        !diagnostic ||
        !ast ||
        typeof ast !== "object" ||
        typeof sourceText !== "string"
    ) {
        return [];
    }

    if (sourceText.length === 0) {
        return [];
    }

    const fixes = [];

    const visit = (node) => {
        if (!node) {
            return;
        }

        if (Array.isArray(node)) {
            for (const item of node) {
                visit(item);
            }
            return;
        }

        if (typeof node !== "object") {
            return;
        }

        if (isVarVariableDeclaration(node)) {
            const fix = ensureVarDeclarationIsTerminated(
                node,
                ast,
                sourceText,
                diagnostic
            );

            if (fix) {
                fixes.push(fix);
            }
        }

        for (const value of Object.values(node)) {
            if (value && typeof value === "object") {
                visit(value);
            }
        }
    };

    visit(ast);

    return fixes;
}

function ensureVarDeclarationIsTerminated(node, ast, sourceText, diagnostic) {
    if (!node || node.type !== "VariableDeclaration" || node.kind !== "var") {
        return null;
    }

    if (variableDeclarationHasTerminatingSemicolon(node, sourceText)) {
        return null;
    }

    const target = extractVariableDeclarationTarget(node);

    const fixDetail = createFeatherFixDetail(diagnostic, {
        target,
        range: {
            start: getNodeStartIndex(node),
            end: getNodeEndIndex(node)
        }
    });

    if (!fixDetail) {
        return null;
    }

    preserveTrailingCommentAlignmentForVarDeclaration({
        declaration: node,
        ast,
        sourceText
    });

    attachFeatherFixMetadata(node, [fixDetail]);

    return fixDetail;
}

function extractVariableDeclarationTarget(node) {
    if (!node || node.type !== "VariableDeclaration") {
        return null;
    }

    const declarations = Array.isArray(node.declarations)
        ? node.declarations
        : [];

    if (declarations.length === 0) {
        return null;
    }

    const [firstDeclarator] = declarations;
    const identifier = firstDeclarator?.id;

    if (!identifier || identifier.type !== "Identifier") {
        return null;
    }

    return identifier.name ?? null;
}

function variableDeclarationHasTerminatingSemicolon(node, sourceText) {
    if (
        !node ||
        node.type !== "VariableDeclaration" ||
        typeof sourceText !== "string"
    ) {
        return true;
    }

    const length = sourceText.length;
    if (length === 0) {
        return true;
    }

    const searchStart = getNodeEndIndex(node);

    if (typeof searchStart !== "number") {
        return true;
    }

    let index = searchStart;

    while (index < length) {
        const char = sourceText[index];

        if (char === ";") {
            return true;
        }

        if (char === " " || char === "\t" || char === "\v" || char === "\f") {
            index += 1;
            continue;
        }

        if (char === "\r") {
            return false;
        }

        if (char === "\n") {
            return false;
        }

        if (char === "/") {
            const nextChar = sourceText[index + 1];

            if (nextChar === "/") {
                return false;
            }

            if (nextChar === "*") {
                const closingIndex = sourceText.indexOf("*/", index + 2);

                if (closingIndex === -1) {
                    return false;
                }

                index = closingIndex + 2;
                continue;
            }

            return false;
        }

        if (char === "\u2028" || char === "\u2029") {
            return false;
        }

        if (char && char.trim() === "") {
            index += 1;
            continue;
        }

        return false;
    }

    return false;
}

function preserveTrailingCommentAlignmentForVarDeclaration({
    declaration,
    ast,
    sourceText
}) {
    if (
        !declaration ||
        declaration.type !== "VariableDeclaration" ||
        typeof sourceText !== "string" ||
        sourceText.length === 0 ||
        !ast ||
        typeof ast !== "object"
    ) {
        return;
    }

    const commentStartIndex = findLineCommentStartIndexAfterDeclaration(
        declaration,
        sourceText
    );

    if (commentStartIndex == undefined) {
        return;
    }

    const comment = findLineCommentStartingAt(ast, commentStartIndex);

    if (!comment) {
        return;
    }

    markCommentForTrailingPaddingPreservation(comment);
}

function findLineCommentStartIndexAfterDeclaration(declaration, sourceText) {
    const endIndex = getNodeEndIndex(declaration);

    if (typeof endIndex !== "number") {
        return null;
    }

    const length = sourceText.length;

    for (let index = endIndex; index < length; index += 1) {
        const char = sourceText[index];

        if (char === " " || char === "\t" || char === "\v" || char === "\f") {
            continue;
        }

        if (
            char === "\r" ||
            char === "\n" ||
            char === "\u2028" ||
            char === "\u2029"
        ) {
            return null;
        }

        if (char === "/" && sourceText[index + 1] === "/") {
            return index;
        }

        return null;
    }

    return null;
}

function findLineCommentStartingAt(ast, startIndex) {
    if (typeof startIndex !== "number" || startIndex < 0) {
        return null;
    }

    const comments = collectCommentNodes(ast);

    if (comments.length === 0) {
        return null;
    }

    for (const comment of comments) {
        if (comment?.type !== "CommentLine") {
            continue;
        }

        const commentStartIndex = getNodeStartIndex(comment);

        if (typeof commentStartIndex !== "number") {
            continue;
        }

        if (commentStartIndex === startIndex) {
            return comment;
        }
    }

    return null;
}

function markCommentForTrailingPaddingPreservation(comment) {
    if (!comment || typeof comment !== "object") {
        return;
    }

    const key = "_featherPreserveTrailingPadding";

    if (comment[key] === true) {
        return;
    }

    Object.defineProperty(comment, key, {
        configurable: true,
        enumerable: false,
        writable: true,
        value: true
    });
}

function markStatementToSuppressFollowingEmptyLine(statement) {
    if (!statement || typeof statement !== "object") {
        return;
    }

    statement._featherSuppressFollowingEmptyLine = true;
}

function markStatementToSuppressLeadingEmptyLine(statement) {
    if (!statement || typeof statement !== "object") {
        return;
    }

    statement._featherSuppressLeadingEmptyLine = true;
}

function captureDeprecatedFunctionManualFixes({ ast, sourceText, diagnostic }) {
    if (
        !diagnostic ||
        !ast ||
        typeof ast !== "object" ||
        typeof sourceText !== "string"
    ) {
        return [];
    }

    const docCommentManager = getDocCommentManager(ast);
    const deprecatedFunctions = collectDeprecatedFunctionNames(
        ast,
        sourceText,
        docCommentManager
    );

    if (!deprecatedFunctions || deprecatedFunctions.size === 0) {
        return [];
    }

    const fixes = [];
    const seenLocations = new Set();

    const visit = (node) => {
        if (!node) {
            return;
        }

        if (Array.isArray(node)) {
            for (const item of node) {
                visit(item);
            }
            return;
        }

        if (typeof node !== "object") {
            return;
        }

        if (node.type === "CallExpression") {
            const fix = recordDeprecatedCallMetadata(
                node,
                deprecatedFunctions,
                diagnostic
            );

            if (fix) {
                const startIndex = fix.range?.start;
                const endIndex = fix.range?.end;
                const locationKey = `${startIndex}:${endIndex}`;

                if (!seenLocations.has(locationKey)) {
                    seenLocations.add(locationKey);
                    fixes.push(fix);
                    attachFeatherFixMetadata(node, [fix]);
                }
            }
        }

        for (const value of Object.values(node)) {
            if (value && typeof value === "object") {
                visit(value);
            }
        }
    };

    visit(ast);

    return fixes;
}

function recordDeprecatedCallMetadata(node, deprecatedFunctions, diagnostic) {
    if (!node) {
        return null;
    }

    const functionName = getCallExpressionIdentifierName(node);

    if (!functionName || !deprecatedFunctions.has(functionName)) {
        return null;
    }

    const startIndex = getNodeStartIndex(node);
    const endIndex = getNodeEndIndex(node);

    if (typeof startIndex !== "number" || typeof endIndex !== "number") {
        return null;
    }

    const fixDetail = createFeatherFixDetail(diagnostic, {
        target: functionName,
        range: {
            start: startIndex,
            end: endIndex
        },
        automatic: false
    });

    return fixDetail;
}

function collectDeprecatedFunctionNames(ast, sourceText, docCommentManager) {
    const names = new Set();

    if (!ast || typeof ast !== "object" || typeof sourceText !== "string") {
        return names;
    }

    const body = getBodyStatements(ast);

    if (!Array.isArray(body) || body.length === 0) {
        return names;
    }

    const topLevelFunctions = new Set(
        body.filter(
            (node) =>
                node &&
                typeof node === "object" &&
                node.type === "FunctionDeclaration"
        )
    );

    if (topLevelFunctions.size === 0) {
        return names;
    }

    const manager = docCommentManager ?? getDocCommentManager(ast);

    manager.forEach((node, comments = []) => {
        if (!topLevelFunctions.has(node)) {
            return;
        }

        const startIndex = getNodeStartIndex(node);

        if (typeof startIndex !== "number") {
            return;
        }

        const deprecatedComment = findDeprecatedDocComment(
            comments,
            startIndex,
            sourceText
        );

        if (!deprecatedComment) {
            return;
        }

        const identifier =
            typeof node.id === "string" ? node.id : node.id?.name;

        if (identifier) {
            names.add(identifier);
        }
    });

    return names;
}

function findDeprecatedDocComment(docComments, functionStart, sourceText) {
    if (!Array.isArray(docComments) || docComments.length === 0) {
        return null;
    }

    for (let index = docComments.length - 1; index >= 0; index -= 1) {
        const comment = docComments[index];

        if (!isDeprecatedComment(comment)) {
            continue;
        }

        const commentEnd = getCommentEndIndex(comment);

        if (typeof commentEnd !== "number" || commentEnd >= functionStart) {
            continue;
        }

        if (!isWhitespaceBetween(commentEnd + 1, functionStart, sourceText)) {
            continue;
        }

        return comment;
    }

    return null;
}

function getCommentEndIndex(comment) {
    if (!comment) {
        return null;
    }

    const end = comment.end;

    if (typeof end === "number") {
        return end;
    }

    if (end && typeof end.index === "number") {
        return end.index;
    }

    return null;
}

function isDeprecatedComment(comment) {
    if (!comment || typeof comment.value !== "string") {
        return false;
    }

    return /@deprecated\b/i.test(comment.value);
}

function convertNumericStringArgumentsToNumbers({ ast, diagnostic }) {
    if (!diagnostic || !ast || typeof ast !== "object") {
        return [];
    }

    const fixes = [];

    const visit = (node) => {
        if (!node) {
            return;
        }

        if (Array.isArray(node)) {
            for (const item of node) {
                visit(item);
            }
            return;
        }

        if (typeof node !== "object") {
            return;
        }

        if (node.type === "CallExpression") {
            const args = getCallExpressionArguments(node);

            for (const argument of args) {
                const fix = convertNumericStringLiteral(argument, diagnostic);

                if (fix) {
                    fixes.push(fix);
                }
            }
        }

        for (const value of Object.values(node)) {
            if (value && typeof value === "object") {
                visit(value);
            }
        }
    };

    visit(ast);

    return fixes;
}

function convertNumericStringLiteral(argument, diagnostic) {
    const literal = extractLiteral(argument);

    if (!literal) {
        return null;
    }

    if (literal._skipNumericStringCoercion) {
        return null;
    }

    const rawValue = literal.value;

    if (typeof rawValue !== "string" || rawValue.length < 2) {
        return null;
    }

    if (!rawValue.startsWith('"') || !rawValue.endsWith('"')) {
        return null;
    }

    const numericText = rawValue.slice(1, -1);

    if (!NUMERIC_STRING_LITERAL_PATTERN.test(numericText)) {
        return null;
    }

    literal.value = numericText;

    const fixDetail = createFeatherFixDetail(diagnostic, {
        target: numericText,
        range: {
            start: getNodeStartIndex(literal),
            end: getNodeEndIndex(literal)
        }
    });

    if (!fixDetail) {
        return null;
    }

    attachFeatherFixMetadata(literal, [fixDetail]);

    return fixDetail;
}

function extractLiteral(node) {
    if (!node || typeof node !== "object") {
        return null;
    }

    if (node.type === "Literal") {
        return node;
    }

    if (node.type === "ParenthesizedExpression") {
        return extractLiteral(node.expression);
    }

    return null;
}

function ensureConstructorDeclarationsForNewExpressions({ ast, diagnostic }) {
    if (!diagnostic || !ast || typeof ast !== "object") {
        return [];
    }

    const fixes = [];
    const functionDeclarations = new Map();

    const collectFunctions = (node) => {
        if (!node) {
            return;
        }

        if (Array.isArray(node)) {
            for (const item of node) {
                collectFunctions(item);
            }
            return;
        }

        if (typeof node !== "object") {
            return;
        }

        if (node.type === "FunctionDeclaration") {
            const functionName = isNonEmptyString(node.id) ? node.id : null;

            if (functionName && !functionDeclarations.has(functionName)) {
                functionDeclarations.set(functionName, node);
            }
        }

        for (const value of Object.values(node)) {
            if (value && typeof value === "object") {
                collectFunctions(value);
            }
        }
    };

    collectFunctions(ast);

    if (functionDeclarations.size === 0) {
        return [];
    }

    const convertedFunctions = new Set();

    const visit = (node) => {
        if (!node) {
            return;
        }

        if (Array.isArray(node)) {
            for (const item of node) {
                visit(item);
            }
            return;
        }

        if (typeof node !== "object") {
            return;
        }

        if (node.type === "NewExpression") {
            const expression = node.expression;
            const constructorName =
                expression?.type === "Identifier" &&
                typeof expression.name === "string"
                    ? expression.name
                    : null;

            if (constructorName) {
                const functionNode = functionDeclarations.get(constructorName);

                if (
                    functionNode &&
                    functionNode.type === "FunctionDeclaration" &&
                    !convertedFunctions.has(functionNode)
                ) {
                    const fix = convertFunctionDeclarationToConstructor(
                        functionNode,
                        diagnostic
                    );

                    if (fix) {
                        fixes.push(fix);
                        convertedFunctions.add(functionNode);
                    }
                }
            }
        }

        for (const value of Object.values(node)) {
            if (value && typeof value === "object") {
                visit(value);
            }
        }
    };

    visit(ast);

    return fixes;
}

function convertFunctionDeclarationToConstructor(functionNode, diagnostic) {
    if (!functionNode || functionNode.type !== "FunctionDeclaration") {
        return null;
    }

    const fixDetail = createFeatherFixDetail(diagnostic, {
        target: typeof functionNode.id === "string" ? functionNode.id : null,
        range: {
            start: getNodeStartIndex(functionNode),
            end: getNodeEndIndex(functionNode)
        }
    });

    if (!fixDetail) {
        return null;
    }

    functionNode.type = "ConstructorDeclaration";

    if (!Object.hasOwn(functionNode, "parent")) {
        functionNode.parent = null;
    }

    attachFeatherFixMetadata(functionNode, [fixDetail]);

    return fixDetail;
}

function deduplicateLocalVariableDeclarations({ ast, diagnostic }) {
    if (!diagnostic || !ast || typeof ast !== "object") {
        return [];
    }

    const fixes = [];
    const scopeStack = [];

    const pushScope = (initialNames = []) => {
        const scope = new Map();

        if (Array.isArray(initialNames)) {
            for (const name of initialNames) {
                if (isNonEmptyString(name)) {
                    scope.set(name, true);
                }
            }
        }

        scopeStack.push(scope);
    };

    const popScope = () => {
        scopeStack.pop();
    };

    const declareLocal = (name) => {
        if (!isNonEmptyString(name)) {
            return true;
        }

        const scope = scopeStack.at(-1);

        if (!scope) {
            return true;
        }

        if (scope.has(name)) {
            return false;
        }

        scope.set(name, true);
        return true;
    };

    const handleVariableDeclaration = (node, parent, property) => {
        const declarations = Array.isArray(node.declarations)
            ? node.declarations
            : [];

        if (declarations.length === 0) {
            return [];
        }

        const retained = [];
        const duplicates = [];

        for (const declarator of declarations) {
            if (!declarator || typeof declarator !== "object") {
                retained.push(declarator);
                continue;
            }

            const name = getVariableDeclaratorName(declarator);

            if (!name) {
                retained.push(declarator);
                continue;
            }

            const isNewDeclaration = declareLocal(name);

            if (isNewDeclaration) {
                retained.push(declarator);
                continue;
            }

            duplicates.push(declarator);
        }

        if (duplicates.length === 0) {
            return [];
        }

        if (!Array.isArray(parent) || typeof property !== "number") {
            return [];
        }

        const fixDetails = [];
        const assignments = [];

        for (const declarator of duplicates) {
            const name = getVariableDeclaratorName(declarator);

            const fixDetail = createFeatherFixDetail(diagnostic, {
                target: name,
                range: {
                    start: getNodeStartIndex(declarator),
                    end: getNodeEndIndex(declarator)
                }
            });

            if (!fixDetail) {
                continue;
            }

            const assignment = createAssignmentFromDeclarator(declarator, node);

            if (assignment) {
                attachFeatherFixMetadata(assignment, [fixDetail]);
                assignments.push(assignment);
            }

            fixDetails.push(fixDetail);
        }

        if (fixDetails.length === 0) {
            return [];
        }

        node.declarations = retained;

        if (retained.length === 0) {
            if (assignments.length > 0) {
                parent.splice(property, 1, ...assignments);
            } else {
                parent.splice(property, 1);
            }
        } else if (assignments.length > 0) {
            parent.splice(property + 1, 0, ...assignments);
        }

        if (retained.length > 0) {
            attachFeatherFixMetadata(node, fixDetails);
        }

        return fixDetails;
    };

    const visit = (node, parent, property) => {
        if (!node) {
            return;
        }

        if (Array.isArray(node)) {
            for (let index = 0; index < node.length; index += 1) {
                const initialLength = node.length;
                visit(node[index], node, index);

                if (node.length < initialLength) {
                    index -= 1;
                }
            }
            return;
        }

        if (typeof node !== "object") {
            return;
        }

        if (isFunctionLikeNode(node)) {
            const paramNames = getFunctionParameterNames(node);

            pushScope(paramNames);

            const params = getArrayProperty(node, "params");
            for (const param of params) {
                visit(param, node, "params");
            }

            visit(node.body, node, "body");
            popScope();
            return;
        }

        if (isVarVariableDeclaration(node)) {
            const fixDetails = handleVariableDeclaration(
                node,
                parent,
                property
            );

            if (isNonEmptyArray(fixDetails)) {
                fixes.push(...fixDetails);
            }
        }

        for (const [key, value] of Object.entries(node)) {
            if (key === "body" && isFunctionLikeNode(node)) {
                continue;
            }

            if (!value || typeof value !== "object") {
                continue;
            }

            visit(value, node, key);
        }
    };

    pushScope();
    visit(ast, null, null);
    popScope();

    return fixes;
}

function renameDuplicateFunctionParameters({ ast, diagnostic, options }) {
    if (!diagnostic || !ast || typeof ast !== "object") {
        return [];
    }

    const fixes = [];

    const visit = (node) => {
        if (!node) {
            return;
        }

        if (Array.isArray(node)) {
            node.forEach(visit);
            return;
        }

        if (typeof node !== "object") {
            return;
        }

        if (
            node.type === "FunctionDeclaration" ||
            node.type === "ConstructorDeclaration"
        ) {
            const functionFixes = renameDuplicateParametersInFunction(
                node,
                diagnostic,
                options
            );
            if (isNonEmptyArray(functionFixes)) {
                fixes.push(...functionFixes);
            }
        }

        for (const value of Object.values(node)) {
            if (value && typeof value === "object") {
                visit(value);
            }
        }
    };

    visit(ast);

    return fixes;
}

function renameDuplicateParametersInFunction(functionNode, diagnostic) {
    const params = Array.isArray(functionNode?.params)
        ? functionNode.params
        : [];

    if (params.length === 0) {
        return [];
    }

    const fixes = [];
    const seenNames = new Set();

    for (let index = 0; index < params.length; index += 1) {
        const param = params[index];
        const identifier = getFunctionParameterIdentifier(param);

        const hasIdentifier =
            identifier &&
            typeof identifier.name === "string" &&
            identifier.name.length > 0;

        if (!hasIdentifier) {
            continue;
        }

        const originalName = identifier.name;

        if (!seenNames.has(originalName)) {
            seenNames.add(originalName);
            continue;
        }

        const range = {
            start: getNodeStartIndex(identifier),
            end: getNodeEndIndex(identifier)
        };

        const fixDetail = createFeatherFixDetail(diagnostic, {
            target: originalName,
            range
        });

        if (fixDetail) {
            attachFeatherFixMetadata(functionNode, [fixDetail]);
            fixes.push(fixDetail);
        }

        params.splice(index, 1);
        index -= 1;
    }

    return fixes;
}

function getFunctionParameterIdentifier(param) {
    if (!param || typeof param !== "object") {
        return null;
    }

    if (param.type === "Identifier") {
        return param;
    }

    if (
        param.type === "DefaultParameter" &&
        param.left?.type === "Identifier"
    ) {
        return param.left;
    }

    if (
        param.type === "RestParameter" &&
        param.argument?.type === "Identifier"
    ) {
        return param.argument;
    }

    return null;
}

function replaceInvalidDeleteStatements({ ast, diagnostic }) {
    if (!diagnostic || !ast || typeof ast !== "object") {
        return [];
    }

    const fixes = [];

    const visit = (node, parent, property) => {
        if (!node) {
            return;
        }

        if (Array.isArray(node)) {
            for (let index = 0; index < node.length; index += 1) {
                visit(node[index], node, index);
            }
            return;
        }

        if (typeof node !== "object") {
            return;
        }

        if (node.type === "DeleteStatement") {
            const fix = convertDeleteStatementToUndefinedAssignment(
                node,
                parent,
                property,
                diagnostic
            );

            if (fix) {
                fixes.push(fix);
                return;
            }
        }

        for (const [key, value] of Object.entries(node)) {
            if (value && typeof value === "object") {
                visit(value, node, key);
            }
        }
    };

    visit(ast, null, null);

    return fixes;
}

function convertDeleteStatementToUndefinedAssignment(
    node,
    parent,
    property,
    diagnostic
) {
    if (!node || node.type !== "DeleteStatement" || !diagnostic) {
        return null;
    }

    if (!isValidDeleteTarget(node.argument)) {
        return null;
    }

    const targetName = getDeleteTargetName(node.argument);
    const assignment = {
        type: "AssignmentExpression",
        operator: "=",
        left: node.argument,
        right: createLiteral("undefined"),
        start: cloneLocation(node.start),
        end: cloneLocation(node.end)
    };

    copyCommentMetadata(node, assignment);

    const fixDetail = createFeatherFixDetail(diagnostic, {
        target: targetName,
        range: {
            start: getNodeStartIndex(node),
            end: getNodeEndIndex(node)
        }
    });

    if (!fixDetail) {
        return null;
    }

    if (!replaceNodeInParent(parent, property, assignment)) {
        return null;
    }

    attachFeatherFixMetadata(assignment, [fixDetail]);

    return fixDetail;
}

function isValidDeleteTarget(node) {
    if (!node || typeof node !== "object") {
        return false;
    }

    if (isIdentifierNode(node)) {
        return true;
    }

    return ALLOWED_DELETE_MEMBER_TYPES.has(node.type);
}

function isIdentifierNode(node) {
    return (
        node &&
        node.type === "Identifier" &&
        typeof node.name === "string" &&
        node.name.length > 0
    );
}

function getDeleteTargetName(node) {
    if (!node || typeof node !== "object") {
        return null;
    }

    if (isIdentifierNode(node)) {
        return node.name;
    }

    if (node.type === "MemberDotExpression") {
        return node.property?.name ?? null;
    }

    return null;
}

function replaceNodeInParent(parent, property, replacement) {
    if (Array.isArray(parent)) {
        if (
            typeof property !== "number" ||
            property < 0 ||
            property >= parent.length
        ) {
            return false;
        }

        parent[property] = replacement;
        return true;
    }

    if (parent && typeof parent === "object" && property != undefined) {
        parent[property] = replacement;
        return true;
    }

    return false;
}

function closeOpenVertexBatches({ ast, diagnostic }) {
    if (!diagnostic || !ast || typeof ast !== "object") {
        return [];
    }

    const fixes = [];

    const visit = (node, parent, property) => {
        if (!node) {
            return;
        }

        if (Array.isArray(node)) {
            if (isStatementList(parent, property)) {
                const statementFixes = ensureVertexBatchesClosed(
                    node,
                    diagnostic
                );

                if (isNonEmptyArray(statementFixes)) {
                    fixes.push(...statementFixes);
                }
            }

            for (let index = 0; index < node.length; index += 1) {
                visit(node[index], node, index);
            }
            return;
        }

        if (typeof node !== "object") {
            return;
        }

        for (const [key, value] of Object.entries(node)) {
            if (value && typeof value === "object") {
                visit(value, node, key);
            }
        }
    };

    visit(ast, null, null);

    return fixes;
}

function ensureVertexBatchesClosed(statements, diagnostic) {
    if (!diagnostic || !isNonEmptyArray(statements)) {
        return [];
    }

    const fixes = [];
    let lastBeginCall = null;

    for (let index = 0; index < statements.length; index += 1) {
        const statement = statements[index];

        if (isVertexBeginCallNode(statement)) {
            markStatementToSuppressFollowingEmptyLine(statement);
            if (lastBeginCall) {
                const vertexEndCall =
                    createVertexEndCallFromBegin(lastBeginCall);
                const fixDetail = createFeatherFixDetail(diagnostic, {
                    target: getVertexBatchTarget(lastBeginCall),
                    range: {
                        start: getNodeStartIndex(lastBeginCall),
                        end: getNodeEndIndex(lastBeginCall)
                    }
                });

                if (vertexEndCall && fixDetail) {
                    markStatementToSuppressFollowingEmptyLine(lastBeginCall);
                    markStatementToSuppressLeadingEmptyLine(vertexEndCall);
                    statements.splice(index, 0, vertexEndCall);
                    attachFeatherFixMetadata(vertexEndCall, [fixDetail]);
                    fixes.push(fixDetail);
                    index += 1;
                }

                lastBeginCall = null;
            }

            lastBeginCall = statement;
            continue;
        }

        if (isVertexEndCallNode(statement)) {
            lastBeginCall = null;
        }
    }

    return fixes;
}

function isVertexBeginCallNode(node) {
    if (!node || node.type !== "CallExpression") {
        return false;
    }

    return isIdentifierWithName(node.object, "vertex_begin");
}

function isVertexEndCallNode(node) {
    if (!node || node.type !== "CallExpression") {
        return false;
    }

    return isIdentifierWithName(node.object, "vertex_end");
}

function getVertexBatchTarget(callExpression) {
    if (!callExpression || callExpression.type !== "CallExpression") {
        return null;
    }

    const args = getCallExpressionArguments(callExpression);

    if (args.length > 0) {
        const firstArgument = args[0];

        if (isIdentifier(firstArgument)) {
            return firstArgument.name ?? null;
        }
    }

    return callExpression.object?.name ?? null;
}

function createVertexEndCallFromBegin(template) {
    if (!template || template.type !== "CallExpression") {
        return null;
    }

    const identifier = createIdentifier("vertex_end", template.object);

    if (!identifier) {
        return null;
    }

    const callExpression = {
        type: "CallExpression",
        object: identifier,
        arguments: []
    };

    if (isNonEmptyArray(template.arguments)) {
        const clonedArgument = cloneNode(template.arguments[0]);

        if (clonedArgument) {
            callExpression.arguments.push(clonedArgument);
        }
    }

    if (hasOwn(template, "start")) {
        callExpression.start = cloneLocation(template.start);
    }

    if (hasOwn(template, "end")) {
        callExpression.end = cloneLocation(template.end);
    }

    return callExpression;
}

function localizeInstanceVariableAssignments({ ast, diagnostic, sourceText }) {
    if (!diagnostic || !ast || typeof ast !== "object") {
        return [];
    }

    const fixes = [];
    const eventMarkers = buildEventMarkerIndex(ast);
    const memberPropertyNames = collectMemberPropertyNames(ast);

    const visit = (node, parent, property) => {
        if (!node) {
            return;
        }

        if (Array.isArray(node)) {
            for (let index = 0; index < node.length; index += 1) {
                visit(node[index], node, index);
            }
            return;
        }

        if (typeof node !== "object") {
            return;
        }

        if (node.type === "AssignmentExpression") {
            const fix = convertAssignmentToLocalVariable({
                node,
                parent,
                property,
                diagnostic,
                eventMarkers,
                memberPropertyNames,
                sourceText,
                programAst: ast
            });

            if (fix) {
                fixes.push(fix);
                return;
            }
        }

        for (const [key, value] of Object.entries(node)) {
            if (value && typeof value === "object") {
                visit(value, node, key);
            }
        }
    };

    visit(ast, null, null);

    return fixes;
}

function convertAssignmentToLocalVariable({
    node,
    parent,
    property,
    diagnostic,
    eventMarkers,
    memberPropertyNames,
    sourceText,
    programAst
}) {
    if (!Array.isArray(parent) || typeof property !== "number") {
        return null;
    }

    if (
        !node ||
        node.type !== "AssignmentExpression" ||
        node.operator !== "="
    ) {
        return null;
    }

    const left = node.left;

    if (!isIdentifier(left)) {
        return null;
    }

    const identifierName = left?.name;
    const originalIdentifierName =
        typeof sourceText === "string"
            ? getOriginalIdentifierName(left, sourceText)
            : null;

    if (
        identifierName &&
        memberPropertyNames &&
        memberPropertyNames.has(identifierName)
    ) {
        return null;
    }

    if (
        originalIdentifierName &&
        memberPropertyNames &&
        memberPropertyNames.has(originalIdentifierName)
    ) {
        return null;
    }

    if (!isNonEmptyArray(eventMarkers)) {
        return null;
    }

    const eventMarker = findEventMarkerForIndex(
        eventMarkers,
        getNodeStartIndex(node)
    );

    if (!eventMarker || isCreateEventMarker(eventMarker)) {
        return null;
    }

    const clonedIdentifier = cloneIdentifier(left);

    if (!clonedIdentifier) {
        return null;
    }

    const assignmentStartIndex = getNodeStartIndex(node);

    if (
        typeof assignmentStartIndex === "number" &&
        (referencesIdentifierBeforePosition(
            programAst,
            identifierName,
            assignmentStartIndex
        ) ||
            (originalIdentifierName &&
                originalIdentifierName !== identifierName &&
                referencesIdentifierBeforePosition(
                    programAst,
                    originalIdentifierName,
                    assignmentStartIndex
                )))
    ) {
        return null;
    }

    const declarator = {
        type: "VariableDeclarator",
        id: clonedIdentifier,
        init: node.right,
        start: cloneLocation(left?.start ?? node.start),
        end: cloneLocation(node.end)
    };

    const declaration = {
        type: "VariableDeclaration",
        declarations: [declarator],
        kind: "var",
        start: cloneLocation(node.start),
        end: cloneLocation(node.end)
    };

    copyCommentMetadata(node, declaration);

    const fixDetail = createFeatherFixDetail(diagnostic, {
        target: left?.name ?? null,
        range: {
            start: getNodeStartIndex(node),
            end: getNodeEndIndex(node)
        }
    });

    if (!fixDetail) {
        return null;
    }

    parent[property] = declaration;
    attachFeatherFixMetadata(declaration, [fixDetail]);

    return fixDetail;
}

function buildEventMarkerIndex(ast) {
    if (!ast || typeof ast !== "object") {
        return [];
    }

    const markerComments = new Set();
    const directComments = getCommentArray(ast);

    for (const comment of directComments) {
        if (comment) {
            markerComments.add(comment);
        }
    }

    for (const comment of collectCommentNodes(ast)) {
        if (comment) {
            markerComments.add(comment);
        }
    }

    const markers = [];

    for (const comment of markerComments) {
        const eventName = extractEventNameFromComment(comment?.value);

        if (!eventName) {
            continue;
        }

        const markerIndex = getCommentIndex(comment);

        if (typeof markerIndex !== "number") {
            continue;
        }

        markers.push({
            index: markerIndex,
            name: eventName
        });
    }

    markers.sort((left, right) => left.index - right.index);

    return markers;
}

function extractEventNameFromComment(value) {
    if (typeof value !== "string") {
        return null;
    }

    const trimmed = value.trim();

    if (!trimmed.startsWith("/")) {
        return null;
    }

    const normalized = trimmed.replace(/^\/\s*/, "");

    if (!/\bEvent\b/i.test(normalized)) {
        return null;
    }

    return normalized;
}

function getCommentIndex(comment) {
    if (!comment || typeof comment !== "object") {
        return null;
    }

    if (typeof comment.start?.index === "number") {
        return comment.start.index;
    }

    if (typeof comment.end?.index === "number") {
        return comment.end.index;
    }

    return null;
}

function findEventMarkerForIndex(markers, index) {
    if (!isNonEmptyArray(markers)) {
        return null;
    }

    if (typeof index !== "number") {
        return null;
    }

    let result = null;

    for (const marker of markers) {
        if (marker.index <= index) {
            result = marker;
            continue;
        }

        break;
    }

    return result;
}

function isCreateEventMarker(marker) {
    if (!marker || typeof marker.name !== "string") {
        return false;
    }

    return /\bCreate\s+Event\b/i.test(marker.name);
}

function collectMemberPropertyNames(ast) {
    if (!ast || typeof ast !== "object") {
        return new Set();
    }

    const names = new Set();

    const visit = (node) => {
        if (!node || typeof node !== "object") {
            return;
        }

        if (Array.isArray(node)) {
            for (const item of node) {
                visit(item);
            }
            return;
        }

        if (node.type === "MemberDotExpression") {
            const property = node.property;

            if (property?.type === "Identifier" && property.name) {
                names.add(property.name);
            }
        }

        if (node.type === "MemberIndexExpression") {
            const property = node.property;

            if (property?.type === "Identifier" && property.name) {
                names.add(property.name);
            }
        }

        for (const value of Object.values(node)) {
            if (value && typeof value === "object") {
                visit(value);
            }
        }
    };

    visit(ast);

    return names;
}

function getOriginalIdentifierName(identifier, sourceText) {
    if (!identifier || typeof sourceText !== "string") {
        return null;
    }

    const startIndex = getNodeStartIndex(identifier);
    const endIndex = getNodeEndIndex(identifier);

    if (typeof startIndex !== "number" || typeof endIndex !== "number") {
        return null;
    }

    const slice = sourceText.slice(startIndex, endIndex + 1);

    if (typeof slice !== "string") {
        return null;
    }

    const trimmed = slice.trim();

    if (!trimmed) {
        return null;
    }

    const match = /^[A-Za-z_][A-Za-z0-9_]*$/.exec(trimmed);

    if (!match) {
        return null;
    }

    return match[0];
}

function convertUnusedIndexForLoops({ ast, diagnostic }) {
    if (!diagnostic || !ast || typeof ast !== "object") {
        return [];
    }

    const fixes = [];

    const visit = (node, parent, property) => {
        if (!node) {
            return;
        }

        if (Array.isArray(node)) {
            for (let index = 0; index < node.length; index += 1) {
                visit(node[index], node, index);
            }
            return;
        }

        if (typeof node !== "object") {
            return;
        }

        if (node.type === "ForStatement") {
            const fix = convertForLoopToRepeat(
                node,
                parent,
                property,
                diagnostic
            );

            if (fix) {
                fixes.push(fix);
                return;
            }
        }

        for (const [key, value] of Object.entries(node)) {
            if (value && typeof value === "object") {
                visit(value, node, key);
            }
        }
    };

    visit(ast, null, null);

    return fixes;
}

function convertForLoopToRepeat(node, parent, property, diagnostic) {
    if (!node || node.type !== "ForStatement") {
        return null;
    }

    const transformation = analyzeForLoopForRepeat(node);

    if (!transformation) {
        return null;
    }

    if (Array.isArray(parent)) {
        if (
            typeof property !== "number" ||
            property < 0 ||
            property >= parent.length
        ) {
            return null;
        }
    } else if (
        !parent ||
        (typeof property !== "string" && typeof property !== "number")
    ) {
        return null;
    }

    const repeatStatement = {
        type: "RepeatStatement",
        test: transformation.testExpression,
        body: transformation.body,
        start: cloneLocation(node.start),
        end: cloneLocation(node.end)
    };

    copyCommentMetadata(node, repeatStatement);

    const fixDetail = createFeatherFixDetail(diagnostic, {
        target: transformation.indexName ?? null,
        range: {
            start: getNodeStartIndex(node),
            end: getNodeEndIndex(node)
        }
    });

    if (!fixDetail) {
        return null;
    }

    parent[property] = Array.isArray(parent)
        ? repeatStatement
        : repeatStatement;

    attachFeatherFixMetadata(repeatStatement, [fixDetail]);

    return fixDetail;
}

function analyzeForLoopForRepeat(node) {
    if (!node || node.type !== "ForStatement") {
        return null;
    }

    const indexInfo = getLoopIndexInfo(node.init);

    if (!indexInfo) {
        return null;
    }

    const testExpression = getRepeatTestExpression(node.test, indexInfo.name);

    if (!testExpression) {
        return null;
    }

    if (!isRepeatCompatibleUpdate(node.update, indexInfo.name)) {
        return null;
    }

    if (doesNodeUseIdentifier(node.body, indexInfo.name)) {
        return null;
    }

    return {
        indexName: indexInfo.name,
        testExpression,
        body: node.body
    };
}

function getLoopIndexInfo(init) {
    if (!init || typeof init !== "object") {
        return null;
    }

    if (init.type === "VariableDeclaration") {
        const declarations = Array.isArray(init.declarations)
            ? init.declarations
            : [];

        if (declarations.length !== 1) {
            return null;
        }

        const [declaration] = declarations;
        const identifier = declaration?.id;
        const initializer = declaration?.init;

        if (!isIdentifier(identifier) || !isLiteralZero(initializer)) {
            return null;
        }

        return { name: identifier.name };
    }

    if (init.type === "AssignmentExpression") {
        if (init.operator !== "=") {
            return null;
        }

        if (!isIdentifier(init.left) || !isLiteralZero(init.right)) {
            return null;
        }

        return { name: init.left.name };
    }

    return null;
}

function getRepeatTestExpression(test, indexName) {
    if (!test || typeof test !== "object") {
        return null;
    }

    if (test.type !== "BinaryExpression") {
        return null;
    }

    if (test.operator !== "<") {
        return null;
    }

    if (!isIdentifierWithName(test.left, indexName)) {
        return null;
    }

    const right = test.right;

    if (!right || typeof right !== "object") {
        return null;
    }

    return right;
}

function isRepeatCompatibleUpdate(update, indexName) {
    if (!update || typeof update !== "object") {
        return false;
    }

    if (update.type === "AssignmentExpression") {
        if (!isIdentifierWithName(update.left, indexName)) {
            return false;
        }

        if (update.operator === "+=") {
            return isLiteralOne(update.right);
        }

        if (update.operator === "=") {
            if (!update.right || update.right.type !== "BinaryExpression") {
                return false;
            }

            const { left, right, operator } = update.right;

            if (operator !== "+") {
                return false;
            }

            if (!isIdentifierWithName(left, indexName)) {
                return false;
            }

            return isLiteralOne(right);
        }

        return false;
    }

    if (update.type === "IncDecStatement") {
        if (update.operator !== "++") {
            return false;
        }

        return isIdentifierWithName(update.argument, indexName);
    }

    return false;
}

function doesNodeUseIdentifier(node, name) {
    if (!node || !name) {
        return false;
    }

    let found = false;

    const visit = (current) => {
        if (found || !current) {
            return;
        }

        if (Array.isArray(current)) {
            for (const entry of current) {
                visit(entry);
                if (found) {
                    break;
                }
            }
            return;
        }

        if (typeof current !== "object") {
            return;
        }

        if (current.type === "Identifier" && current.name === name) {
            found = true;
            return;
        }

        for (const value of Object.values(current)) {
            if (value && typeof value === "object") {
                visit(value);
                if (found) {
                    break;
                }
            }
        }
    };

    visit(node);

    return found;
}

function convertAllDotAssignmentsToWithStatements({ ast, diagnostic }) {
    if (!diagnostic || !ast || typeof ast !== "object") {
        return [];
    }

    const fixes = [];

    const visit = (node, parent, property) => {
        if (!node) {
            return;
        }

        if (Array.isArray(node)) {
            for (let index = 0; index < node.length; index += 1) {
                visit(node[index], node, index);
            }
            return;
        }

        if (typeof node !== "object") {
            return;
        }

        if (node.type === "AssignmentExpression") {
            const fix = convertAllAssignment(
                node,
                parent,
                property,
                diagnostic
            );
            if (fix) {
                fixes.push(fix);
                return;
            }
        }

        for (const [key, value] of Object.entries(node)) {
            if (value && typeof value === "object") {
                visit(value, node, key);
            }
        }
    };

    visit(ast, null, null);

    return fixes;
}

function normalizeFunctionCallArgumentOrder({ ast, diagnostic }) {
    if (!diagnostic || !ast || typeof ast !== "object") {
        return [];
    }

    const fixes = [];
    const state = {
        counter: 0,
        statementInsertionOffsets: new WeakMap()
    };

    const visit = (node, parent, property, ancestors) => {
        if (!node) {
            return;
        }

        const nextAncestors = Array.isArray(ancestors)
            ? [...ancestors, { node, parent, property }]
            : [{ node, parent, property }];

        if (Array.isArray(node)) {
            let index = 0;

            while (index < node.length) {
                const beforeLength = node.length;
                const child = node[index];

                visit(child, node, index, nextAncestors);

                const afterLength = node.length;

                if (afterLength > beforeLength) {
                    const inserted = afterLength - beforeLength;
                    index = Math.max(0, index - inserted);
                    continue;
                }

                if (afterLength < beforeLength) {
                    index = Math.max(0, index - 1);
                    continue;
                }

                index += 1;
            }

            return;
        }

        if (typeof node !== "object") {
            return;
        }

        for (const [key, value] of Object.entries(node)) {
            if (value && typeof value === "object") {
                visit(value, node, key, nextAncestors);
            }
        }

        if (node.type === "CallExpression") {
            const fix = normalizeCallExpressionArguments({
                node,
                parent,
                property,
                diagnostic,
                ancestors: nextAncestors,
                state
            });

            if (fix) {
                fixes.push(fix);
            }
        }
    };

    visit(ast, null, null, []);

    return fixes;
}

function normalizeCallExpressionArguments({
    node,
    parent,
    property,
    diagnostic,
    ancestors,
    state
}) {
    if (!node || node.type !== "CallExpression") {
        return null;
    }

    const args = getCallExpressionArguments(node);
    if (args.length === 0) {
        return null;
    }

    const callArgumentInfos = [];

    for (const [index, argument] of args.entries()) {
        if (!argument || argument.type !== "CallExpression") {
            continue;
        }

        callArgumentInfos.push({
            argument,
            index
        });
    }

    if (callArgumentInfos.length < 2) {
        return null;
    }

    const statementContext = findStatementContext(ancestors);

    if (!statementContext) {
        return null;
    }

    const insertionInfo = getStatementInsertionInfo(
        state,
        statementContext.statements,
        statementContext.index
    );

    const insertionOffset =
        insertionInfo && typeof insertionInfo.offset === "number"
            ? insertionInfo.offset
            : 0;

    const temporaryDeclarations = [];

    for (const { argument, index } of callArgumentInfos) {
        const tempName = buildTemporaryIdentifierName(state);
        const tempIdentifier = createIdentifier(tempName, argument);

        if (!tempIdentifier) {
            continue;
        }

        const declaration = createTemporaryVariableDeclaration(
            tempName,
            argument
        );

        if (!declaration) {
            continue;
        }

        temporaryDeclarations.push({
            declaration,
            index,
            identifier: tempIdentifier
        });
    }

    if (temporaryDeclarations.length !== callArgumentInfos.length) {
        return null;
    }

    const fixDetail = createFeatherFixDetail(diagnostic, {
        target: node.object?.name ?? null,
        range: {
            start: getNodeStartIndex(node),
            end: getNodeEndIndex(node)
        }
    });

    if (!fixDetail) {
        return null;
    }

    for (const { declaration, index, identifier } of temporaryDeclarations) {
        node.arguments[index] = createIdentifier(identifier.name, identifier);
    }

    const declarations = temporaryDeclarations.map(
        ({ declaration }) => declaration
    );

    const insertionIndex = statementContext.index + insertionOffset;

    statementContext.statements.splice(insertionIndex, 0, ...declarations);

    if (insertionInfo) {
        insertionInfo.offset += declarations.length;
    }

    for (const { declaration } of temporaryDeclarations) {
        attachFeatherFixMetadata(declaration, [fixDetail]);
    }

    attachFeatherFixMetadata(node, [fixDetail]);

    return fixDetail;
}

function buildTemporaryIdentifierName(state) {
    if (!state || typeof state !== "object") {
        return "__feather_call_arg_0";
    }

    const nextIndex = typeof state.counter === "number" ? state.counter : 0;
    state.counter = nextIndex + 1;

    return `__feather_call_arg_${nextIndex}`;
}

function createTemporaryVariableDeclaration(name, init) {
    if (!name || !init || typeof init !== "object") {
        return null;
    }

    const id = createIdentifier(name, init);

    if (!id) {
        return null;
    }

    const declarator = {
        type: "VariableDeclarator",
        id,
        init,
        start: cloneLocation(init.start),
        end: cloneLocation(init.end)
    };

    const declaration = {
        type: "VariableDeclaration",
        declarations: [declarator],
        kind: "var",
        start: cloneLocation(init.start),
        end: cloneLocation(init.end)
    };

    return declaration;
}

function getStatementInsertionInfo(state, statements, baseIndex) {
    if (
        !state ||
        typeof state !== "object" ||
        !Array.isArray(statements) ||
        typeof baseIndex !== "number"
    ) {
        return null;
    }

    if (!state.statementInsertionOffsets) {
        state.statementInsertionOffsets = new WeakMap();
    }

    const arrayInfo = getOrCreateMapEntry(
        state.statementInsertionOffsets,
        statements,
        () => new Map()
    );

    return getOrCreateMapEntry(arrayInfo, baseIndex, () => ({ offset: 0 }));
}

function findStatementContext(ancestors) {
    if (!Array.isArray(ancestors)) {
        return null;
    }

    for (let index = ancestors.length - 1; index >= 0; index -= 1) {
        const entry = ancestors[index];

        if (
            !entry ||
            !Array.isArray(entry.parent) ||
            typeof entry.property !== "number"
        ) {
            continue;
        }

        const arrayAncestor = ancestors[index - 1];

        if (!arrayAncestor) {
            continue;
        }

        if (!isStatementArray(arrayAncestor)) {
            continue;
        }

        return {
            statements: entry.parent,
            index: entry.property
        };
    }

    return null;
}

function isStatementArray(entry) {
    if (!entry || !Array.isArray(entry.node)) {
        return false;
    }

    const owner = entry.parent;
    const propertyName = entry.property;

    if (!owner || typeof propertyName !== "string") {
        return false;
    }

    if (propertyName !== "body") {
        return false;
    }

    const parentType = owner?.type;

    return (
        parentType === "Program" ||
        parentType === "BlockStatement" ||
        parentType === "SwitchCase"
    );
}

function convertAllAssignment(node, parent, property, diagnostic) {
    if (!Array.isArray(parent) || typeof property !== "number") {
        return null;
    }

    if (
        !node ||
        node.type !== "AssignmentExpression" ||
        node.operator !== "="
    ) {
        return null;
    }

    const member = node.left;
    if (!member || member.type !== "MemberDotExpression") {
        return null;
    }

    const object = member.object;
    if (!object || object.type !== "Identifier" || object.name !== "all") {
        return null;
    }

    const propertyIdentifier = member.property;
    if (!propertyIdentifier || propertyIdentifier.type !== "Identifier") {
        return null;
    }

    const normalizedAssignment = {
        type: "AssignmentExpression",
        operator: node.operator,
        left: cloneIdentifier(propertyIdentifier),
        right: node.right,
        start: cloneLocation(node.start),
        end: cloneLocation(node.end)
    };

    const blockStatement = {
        type: "BlockStatement",
        body: [normalizedAssignment],
        start: cloneLocation(node.start),
        end: cloneLocation(node.end)
    };

    const parenthesizedExpression = {
        type: "ParenthesizedExpression",
        expression: cloneIdentifier(object),
        start: cloneLocation(object?.start ?? node.start),
        end: cloneLocation(object?.end ?? node.end)
    };

    const withStatement = {
        type: "WithStatement",
        test: parenthesizedExpression,
        body: blockStatement,
        start: cloneLocation(node.start),
        end: cloneLocation(node.end)
    };

    copyCommentMetadata(node, withStatement);

    const fixDetail = createFeatherFixDetail(diagnostic, {
        target: propertyIdentifier?.name ?? null,
        range: {
            start: getNodeStartIndex(node),
            end: getNodeEndIndex(node)
        }
    });

    if (!fixDetail) {
        return null;
    }

    parent[property] = withStatement;
    attachFeatherFixMetadata(withStatement, [fixDetail]);

    return fixDetail;
}

function convertNullishCoalesceOpportunities({ ast, diagnostic }) {
    if (!diagnostic || !ast || typeof ast !== "object") {
        return [];
    }

    const fixes = [];

    const visit = (node, parent, property) => {
        if (!node) {
            return false;
        }

        if (Array.isArray(node)) {
            for (let index = 0; index < node.length; ) {
                const mutated = visit(node[index], node, index);
                if (mutated) {
                    continue;
                }
                index += 1;
            }
            return false;
        }

        if (typeof node !== "object") {
            return false;
        }

        if (node.type === "IfStatement") {
            const result = convertNullishIfStatement(
                node,
                parent,
                property,
                diagnostic
            );

            if (result && result.fix) {
                fixes.push(result.fix);
                return result.mutatedParent === true;
            }
        }

        for (const [key, value] of Object.entries(node)) {
            if (value && typeof value === "object") {
                visit(value, node, key);
            }
        }

        return false;
    };

    visit(ast, null, null);

    return fixes;
}

function convertNullishIfStatement(node, parent, property, diagnostic) {
    if (!Array.isArray(parent) || typeof property !== "number") {
        return null;
    }

    if (!node || node.type !== "IfStatement" || node.alternate) {
        return null;
    }

    const comparison = unwrapParenthesizedExpression(node.test);

    if (!comparison || comparison.type !== "BinaryExpression") {
        return null;
    }

    if (comparison.operator !== "==") {
        return null;
    }

    const identifierInfo = extractUndefinedComparisonIdentifier(comparison);

    if (!identifierInfo) {
        return null;
    }

    const consequentAssignment = extractConsequentAssignment(node.consequent);

    if (!consequentAssignment || consequentAssignment.operator !== "=") {
        return null;
    }

    const assignmentIdentifier = consequentAssignment.left;

    if (
        !isIdentifier(assignmentIdentifier) ||
        assignmentIdentifier.name !== identifierInfo.name
    ) {
        return null;
    }

    const fallbackExpression = consequentAssignment.right;

    if (!fallbackExpression) {
        return null;
    }

    const previousNode = parent[property - 1];

    if (
        previousNode &&
        previousNode.type === "AssignmentExpression" &&
        previousNode.operator === "=" &&
        isIdentifier(previousNode.left) &&
        previousNode.left.name === identifierInfo.name &&
        previousNode.right
    ) {
        const previousRight = previousNode.right;

        const binaryExpression = {
            type: "BinaryExpression",
            operator: "??",
            left: previousRight,
            right: fallbackExpression
        };

        if (hasOwn(previousRight, "start")) {
            binaryExpression.start = cloneLocation(previousRight.start);
        } else if (hasOwn(previousNode, "start")) {
            binaryExpression.start = cloneLocation(previousNode.start);
        }

        if (hasOwn(fallbackExpression, "end")) {
            binaryExpression.end = cloneLocation(fallbackExpression.end);
        } else if (hasOwn(consequentAssignment, "end")) {
            binaryExpression.end = cloneLocation(consequentAssignment.end);
        }

        previousNode.right = binaryExpression;

        if (hasOwn(node, "end")) {
            previousNode.end = cloneLocation(node.end);
        } else if (hasOwn(consequentAssignment, "end")) {
            previousNode.end = cloneLocation(consequentAssignment.end);
        }

        const fixDetail = createFeatherFixDetail(diagnostic, {
            target: identifierInfo.name,
            range: {
                start: getNodeStartIndex(previousNode),
                end: getNodeEndIndex(previousNode)
            }
        });

        if (!fixDetail) {
            return null;
        }

        parent.splice(property, 1);
        attachFeatherFixMetadata(previousNode, [fixDetail]);

        return { fix: fixDetail, mutatedParent: true };
    }

    const nullishAssignment = {
        type: "AssignmentExpression",
        operator: "??=",
        left: assignmentIdentifier,
        right: fallbackExpression
    };

    if (hasOwn(consequentAssignment, "start")) {
        nullishAssignment.start = cloneLocation(consequentAssignment.start);
    } else if (hasOwn(node, "start")) {
        nullishAssignment.start = cloneLocation(node.start);
    }

    if (hasOwn(node, "end")) {
        nullishAssignment.end = cloneLocation(node.end);
    } else if (hasOwn(consequentAssignment, "end")) {
        nullishAssignment.end = cloneLocation(consequentAssignment.end);
    }

    const fixDetail = createFeatherFixDetail(diagnostic, {
        target: identifierInfo.name,
        range: {
            start: getNodeStartIndex(nullishAssignment),
            end: getNodeEndIndex(nullishAssignment)
        }
    });

    if (!fixDetail) {
        return null;
    }

    parent[property] = nullishAssignment;
    attachFeatherFixMetadata(nullishAssignment, [fixDetail]);

    return { fix: fixDetail, mutatedParent: false };
}

function unwrapParenthesizedExpression(node) {
    let current = node;

    while (current && current.type === "ParenthesizedExpression") {
        current = current.expression;
    }

    return current;
}

function extractUndefinedComparisonIdentifier(expression) {
    if (!expression || expression.type !== "BinaryExpression") {
        return null;
    }

    const { left, right } = expression;

    if (isIdentifier(left) && isUndefinedLiteral(right)) {
        return { node: left, name: left.name };
    }

    if (isIdentifier(right) && isUndefinedLiteral(left)) {
        return { node: right, name: right.name };
    }

    return null;
}

function isUndefinedLiteral(node) {
    if (!node) {
        return false;
    }

    if (node.type === "Literal") {
        return node.value === "undefined" || node.value === undefined;
    }

    if (isIdentifier(node)) {
        return node.name === "undefined";
    }

    return false;
}

function extractConsequentAssignment(consequent) {
    if (!consequent || typeof consequent !== "object") {
        return null;
    }

    if (consequent.type === "AssignmentExpression") {
        return consequent;
    }

    if (consequent.type === "BlockStatement") {
        const statements = getBodyStatements(consequent).filter(Boolean);

        if (statements.length !== 1) {
            return null;
        }

        const [single] = statements;

        if (single && single.type === "AssignmentExpression") {
            return single;
        }
    }

    return null;
}

function ensureShaderResetIsCalled({ ast, diagnostic, sourceText }) {
    if (!diagnostic || !ast || typeof ast !== "object") {
        return [];
    }

    const fixes = [];

    const visit = (node, parent, property) => {
        if (!node) {
            return;
        }

        if (Array.isArray(node)) {
            for (let index = 0; index < node.length; index += 1) {
                visit(node[index], node, index);
            }
            return;
        }

        if (typeof node !== "object") {
            return;
        }

        if (node.type === "CallExpression") {
            const fix = ensureShaderResetAfterSet(
                node,
                parent,
                property,
                diagnostic,
                sourceText
            );

            if (fix) {
                fixes.push(fix);
                return;
            }
        }

        for (const [key, value] of Object.entries(node)) {
            if (value && typeof value === "object") {
                visit(value, node, key);
            }
        }
    };

    visit(ast, null, null);

    return fixes;
}

function ensureShaderResetAfterSet(
    node,
    parent,
    property,
    diagnostic,
    sourceText
) {
    if (!Array.isArray(parent) || typeof property !== "number") {
        return null;
    }

    if (!node || node.type !== "CallExpression") {
        return null;
    }

    if (!isIdentifierWithName(node.object, "shader_set")) {
        return null;
    }

    const siblings = parent;
    let insertionIndex = property + 1;
    let lastSequentialCallIndex = property;
    let previousNode = node;

    while (insertionIndex < siblings.length) {
        const candidate = siblings[insertionIndex];

        if (isShaderResetCall(candidate)) {
            return null;
        }

        if (!isCallExpression(candidate)) {
            break;
        }

        if (isIdentifierWithName(candidate.object, "shader_set")) {
            break;
        }

        if (
            !hasOnlyWhitespaceBetweenNodes(previousNode, candidate, sourceText)
        ) {
            break;
        }

        lastSequentialCallIndex = insertionIndex;
        previousNode = candidate;
        insertionIndex += 1;
    }

    if (lastSequentialCallIndex > property) {
        insertionIndex = lastSequentialCallIndex + 1;
    }

    const resetCall = createShaderResetCall(node);

    if (!resetCall) {
        return null;
    }

    const fixDetail = createFeatherFixDetail(diagnostic, {
        target: node.object?.name ?? null,
        range: {
            start: getNodeStartIndex(node),
            end: getNodeEndIndex(node)
        }
    });

    if (!fixDetail) {
        return null;
    }

    markStatementToSuppressFollowingEmptyLine(node);
    siblings.splice(insertionIndex, 0, resetCall);
    attachFeatherFixMetadata(resetCall, [fixDetail]);

    return fixDetail;
}

function ensureFogIsReset({ ast, diagnostic }) {
    if (!diagnostic || !ast || typeof ast !== "object") {
        return [];
    }

    const fixes = [];

    const visit = (node, parent, property) => {
        if (!node) {
            return;
        }

        if (Array.isArray(node)) {
            for (let index = 0; index < node.length; index += 1) {
                visit(node[index], node, index);
            }
            return;
        }

        if (typeof node !== "object") {
            return;
        }

        if (node.type === "CallExpression") {
            const fix = ensureFogResetAfterCall(
                node,
                parent,
                property,
                diagnostic
            );

            if (fix) {
                fixes.push(fix);
                return;
            }
        }

        for (const [key, value] of Object.entries(node)) {
            if (value && typeof value === "object") {
                visit(value, node, key);
            }
        }
    };

    visit(ast, null, null);

    return fixes;
}

function ensureFogResetAfterCall(node, parent, property, diagnostic) {
    if (!Array.isArray(parent) || typeof property !== "number") {
        return null;
    }

    if (!node || node.type !== "CallExpression") {
        return null;
    }

    if (!isIdentifierWithName(node.object, "gpu_set_fog")) {
        return null;
    }

    if (isFogResetCall(node)) {
        return null;
    }

    const args = getCallExpressionArguments(node);

    if (args.length === 0) {
        return null;
    }

    if (isLiteralFalse(args[0])) {
        return null;
    }

    const siblings = parent;
    let insertionIndex = property + 1;

    while (insertionIndex < siblings.length) {
        const candidate = siblings[insertionIndex];

        if (candidate?.type === "EmptyStatement") {
            insertionIndex += 1;
            continue;
        }

        if (isFogResetCall(candidate)) {
            return null;
        }

        if (!candidate || candidate.type !== "CallExpression") {
            break;
        }

        if (!isDrawFunctionCall(candidate)) {
            break;
        }

        markStatementToSuppressLeadingEmptyLine(candidate);
        insertionIndex += 1;
    }

    const resetCall = createFogResetCall(node);

    if (!resetCall) {
        return null;
    }

    const fixDetail = createFeatherFixDetail(diagnostic, {
        target: node.object?.name ?? null,
        range: {
            start: getNodeStartIndex(node),
            end: getNodeEndIndex(node)
        }
    });

    if (!fixDetail) {
        return null;
    }

    siblings.splice(insertionIndex, 0, resetCall);
    attachFeatherFixMetadata(resetCall, [fixDetail]);

    return fixDetail;
}

function ensureSurfaceTargetsAreReset({ ast, diagnostic }) {
    if (!diagnostic || !ast || typeof ast !== "object") {
        return [];
    }

    const fixes = [];

    const visit = (node, parent, property) => {
        if (!node) {
            return;
        }

        if (Array.isArray(node)) {
            for (let index = 0; index < node.length; index += 1) {
                visit(node[index], node, index);
            }
            return;
        }

        if (typeof node !== "object") {
            return;
        }

        if (node.type === "CallExpression") {
            const fix = ensureSurfaceTargetResetAfterCall(
                node,
                parent,
                property,
                diagnostic
            );

            if (fix) {
                fixes.push(fix);
                return;
            }
        }

        for (const [key, value] of Object.entries(node)) {
            if (value && typeof value === "object") {
                visit(value, node, key);
            }
        }
    };

    visit(ast, null, null);

    return fixes;
}

function ensureSurfaceTargetResetAfterCall(node, parent, property, diagnostic) {
    if (!Array.isArray(parent) || typeof property !== "number") {
        return null;
    }

    if (!node || node.type !== "CallExpression") {
        return null;
    }

    if (!isIdentifierWithName(node.object, "surface_set_target")) {
        return null;
    }

    const siblings = parent;
    let insertionIndex = property + 1;
    let lastDrawCallIndex = property;

    while (insertionIndex < siblings.length) {
        const candidate = siblings[insertionIndex];

        if (isSurfaceResetTargetCall(candidate)) {
            return null;
        }

        if (!candidate || candidate.type !== "CallExpression") {
            break;
        }

        const isDrawCall = isDrawFunctionCall(candidate);
        const isActiveTargetSubmit =
            !isDrawCall && isVertexSubmitCallUsingActiveTarget(candidate);

        if (!isDrawCall && !isActiveTargetSubmit) {
            break;
        }

        markStatementToSuppressLeadingEmptyLine(candidate);
        lastDrawCallIndex = insertionIndex;
        insertionIndex += 1;

        if (isActiveTargetSubmit) {
            break;
        }
    }

    if (lastDrawCallIndex > property) {
        insertionIndex = lastDrawCallIndex + 1;
    } else if (insertionIndex >= siblings.length) {
        insertionIndex = siblings.length;
    } else {
        return null;
    }

    const resetCall = createSurfaceResetTargetCall(node);

    if (!resetCall) {
        return null;
    }

    const fixDetail = createFeatherFixDetail(diagnostic, {
        target: extractSurfaceTargetName(node),
        range: {
            start: getNodeStartIndex(node),
            end: getNodeEndIndex(node)
        }
    });

    if (!fixDetail) {
        return null;
    }

    siblings.splice(insertionIndex, 0, resetCall);
    removeRedundantSurfaceResetCalls(siblings, insertionIndex + 1);
    attachFeatherFixMetadata(resetCall, [fixDetail]);

    return fixDetail;
}

function ensureBlendEnableIsReset({ ast, diagnostic }) {
    if (!diagnostic || !ast || typeof ast !== "object") {
        return [];
    }

    const fixes = [];

    const visit = (node, parent, property) => {
        if (!node) {
            return;
        }

        if (Array.isArray(node)) {
            for (let index = 0; index < node.length; index += 1) {
                visit(node[index], node, index);
            }
            return;
        }

        if (typeof node !== "object") {
            return;
        }

        if (node.type === "CallExpression") {
            const fix = ensureBlendEnableResetAfterCall(
                node,
                parent,
                property,
                diagnostic
            );

            if (fix) {
                fixes.push(fix);
                return;
            }
        }

        for (const [key, value] of Object.entries(node)) {
            if (value && typeof value === "object") {
                visit(value, node, key);
            }
        }
    };

    visit(ast, null, null);

    return fixes;
}

function ensureBlendEnableResetAfterCall(node, parent, property, diagnostic) {
    if (!Array.isArray(parent) || typeof property !== "number") {
        return null;
    }

    if (!node || node.type !== "CallExpression") {
        return null;
    }

    if (!isIdentifierWithName(node.object, "gpu_set_blendenable")) {
        return null;
    }

    const args = getCallExpressionArguments(node);

    if (args.length === 0) {
        return null;
    }

    if (!shouldResetBlendEnable(args[0])) {
        return null;
    }

    const siblings = parent;
    let insertionIndex = siblings.length;

    for (let index = property + 1; index < siblings.length; index += 1) {
        const sibling = siblings[index];

        if (isBlendEnableResetCall(sibling)) {
            return null;
        }

        if (!isTriviallyIgnorableStatement(sibling)) {
            insertionIndex = index + 1;
            break;
        }
    }

    const resetCall = createBlendEnableResetCall(node);

    if (!resetCall) {
        return null;
    }

    const fixDetail = createFeatherFixDetail(diagnostic, {
        target: node.object?.name ?? null,
        range: {
            start: getNodeStartIndex(node),
            end: getNodeEndIndex(node)
        }
    });

    if (!fixDetail) {
        return null;
    }

    for (
        let cleanupIndex = property + 1;
        cleanupIndex < insertionIndex;
        cleanupIndex += 1
    ) {
        const candidate = siblings[cleanupIndex];

        if (!isTriviallyIgnorableStatement(candidate)) {
            continue;
        }

        siblings.splice(cleanupIndex, 1);
        insertionIndex -= 1;
        cleanupIndex -= 1;
    }

    const previousSibling = siblings[insertionIndex - 1] ?? node;
    const nextSibling = siblings[insertionIndex] ?? null;
    const needsSeparator =
        !isAlphaTestDisableCall(nextSibling) &&
        nextSibling &&
        insertionIndex > property + 1 &&
        !isTriviallyIgnorableStatement(previousSibling) &&
        !hasOriginalBlankLineBetween(previousSibling, nextSibling);

    if (needsSeparator) {
        siblings.splice(
            insertionIndex,
            0,
            createEmptyStatementLike(previousSibling)
        );
        insertionIndex += 1;
    }

    markStatementToSuppressFollowingEmptyLine(node);
    markStatementToSuppressLeadingEmptyLine(resetCall);

    siblings.splice(insertionIndex, 0, resetCall);
    attachFeatherFixMetadata(resetCall, [fixDetail]);

    return fixDetail;
}

function ensureBlendModeIsReset({ ast, diagnostic }) {
    if (!diagnostic || !ast || typeof ast !== "object") {
        return [];
    }

    const fixes = [];

    const visit = (node, parent, property) => {
        if (!node) {
            return;
        }

        if (Array.isArray(node)) {
            for (let index = 0; index < node.length; index += 1) {
                visit(node[index], node, index);
            }
            return;
        }

        if (typeof node !== "object") {
            return;
        }

        if (node.type === "CallExpression") {
            const fix = ensureBlendModeResetAfterCall(
                node,
                parent,
                property,
                diagnostic
            );

            if (fix) {
                fixes.push(fix);
                return;
            }
        }

        for (const [key, value] of Object.entries(node)) {
            if (value && typeof value === "object") {
                visit(value, node, key);
            }
        }
    };

    visit(ast, null, null);

    return fixes;
}

function ensureBlendModeResetAfterCall(node, parent, property, diagnostic) {
    if (!Array.isArray(parent) || typeof property !== "number") {
        return null;
    }

    if (!node || node.type !== "CallExpression") {
        return null;
    }

    if (!isIdentifierWithName(node.object, "gpu_set_blendmode")) {
        return null;
    }

    const args = getCallExpressionArguments(node);

    if (args.length === 0) {
        return null;
    }

    if (isBlendModeNormalArgument(args[0])) {
        return null;
    }

    const siblings = parent;
    let insertionIndex = property + 1;
    let lastDrawCallIndex = property;

    while (insertionIndex < siblings.length) {
        const candidate = siblings[insertionIndex];

        if (isBlendModeResetCall(candidate)) {
            return null;
        }

        if (!candidate) {
            break;
        }

        if (isTriviallyIgnorableStatement(candidate)) {
            insertionIndex += 1;
            continue;
        }

        if (!isCallExpression(candidate)) {
            break;
        }

        if (!isDrawFunctionCall(candidate)) {
            break;
        }

        markStatementToSuppressLeadingEmptyLine(candidate);
        lastDrawCallIndex = insertionIndex;
        insertionIndex += 1;
    }

    if (lastDrawCallIndex > property) {
        insertionIndex = lastDrawCallIndex + 1;
    } else if (insertionIndex >= siblings.length) {
        insertionIndex = siblings.length;
    } else {
        return null;
    }

    const resetCall = createBlendModeResetCall(node);

    if (!resetCall) {
        return null;
    }

    const fixDetail = createFeatherFixDetail(diagnostic, {
        target: node.object?.name ?? null,
        range: {
            start: getNodeStartIndex(node),
            end: getNodeEndIndex(node)
        }
    });

    if (!fixDetail) {
        return null;
    }

    markStatementToSuppressFollowingEmptyLine(node);
    siblings.splice(insertionIndex, 0, resetCall);
    attachFeatherFixMetadata(resetCall, [fixDetail]);

    return fixDetail;
}

function ensureFileFindFirstBeforeClose({ ast, diagnostic }) {
    if (!diagnostic || !ast || typeof ast !== "object") {
        return [];
    }

    const fixes = [];

    const visit = (node, parent, property) => {
        if (!node) {
            return;
        }

        if (Array.isArray(node)) {
            for (let index = 0; index < node.length; index += 1) {
                visit(node[index], node, index);
            }
            return;
        }

        if (typeof node !== "object") {
            return;
        }

        if (node.type === "CallExpression") {
            const fix = ensureFileFindFirstBeforeCloseCall(
                node,
                parent,
                property,
                diagnostic
            );

            if (fix) {
                fixes.push(fix);
                return;
            }
        }

        for (const [key, value] of Object.entries(node)) {
            if (value && typeof value === "object") {
                visit(value, node, key);
            }
        }
    };

    visit(ast, null, null);

    return fixes;
}

function ensureFileFindFirstBeforeCloseCall(
    node,
    parent,
    property,
    diagnostic
) {
    if (!Array.isArray(parent) || typeof property !== "number") {
        return null;
    }

    if (!node || node.type !== "CallExpression") {
        return null;
    }

    if (!isIdentifierWithName(node.object, "file_find_close")) {
        return null;
    }

    const diagnosticMetadata = Array.isArray(node._appliedFeatherDiagnostics)
        ? node._appliedFeatherDiagnostics
        : [];

    const insertedForSerializedSearch = diagnosticMetadata.some(
        (entry) => entry?.id === "GM2031"
    );

    if (insertedForSerializedSearch) {
        return null;
    }

    const siblings = parent;

    for (let index = property - 1; index >= 0; index -= 1) {
        const sibling = siblings[index];

        if (!sibling) {
            continue;
        }

        if (containsFileFindFirstCall(sibling)) {
            return null;
        }
    }

    const fileFindFirstCall = createFileFindFirstCall(node);

    if (!fileFindFirstCall) {
        return null;
    }

    const fixDetail = createFeatherFixDetail(diagnostic, {
        target: node.object?.name ?? null,
        range: {
            start: getNodeStartIndex(node),
            end: getNodeEndIndex(node)
        }
    });

    if (!fixDetail) {
        return null;
    }

    siblings.splice(property, 0, fileFindFirstCall);
    attachFeatherFixMetadata(fileFindFirstCall, [fixDetail]);

    return fixDetail;
}

function containsFileFindFirstCall(node) {
    if (!node) {
        return false;
    }

    if (Array.isArray(node)) {
        for (const item of node) {
            if (containsFileFindFirstCall(item)) {
                return true;
            }
        }
        return false;
    }

    if (typeof node !== "object") {
        return false;
    }

    if (
        node.type === "FunctionDeclaration" ||
        node.type === "FunctionExpression"
    ) {
        return false;
    }

    if (
        node.type === "CallExpression" &&
        isIdentifierWithName(node.object, "file_find_first")
    ) {
        return true;
    }

    for (const value of Object.values(node)) {
        if (
            value &&
            typeof value === "object" &&
            containsFileFindFirstCall(value)
        ) {
            return true;
        }
    }

    return false;
}

function createFileFindFirstCall(template) {
    const identifier = createIdentifier("file_find_first", template?.object);

    if (!identifier) {
        return null;
    }

    const searchPattern = createLiteral('""', null);
    const attributes = createIdentifier("fa_none", null);

    const callExpression = {
        type: "CallExpression",
        object: identifier,
        arguments: []
    };

    if (searchPattern) {
        callExpression.arguments.push(searchPattern);
    }

    if (attributes) {
        callExpression.arguments.push(attributes);
    }

    if (Object.hasOwn(template, "start")) {
        callExpression.start = cloneLocation(template.start);
    }

    if (Object.hasOwn(template, "end")) {
        callExpression.end = cloneLocation(template.end);
    }

    return callExpression;
}

function ensureAlphaTestEnableIsReset({ ast, diagnostic }) {
    if (!diagnostic || !ast || typeof ast !== "object") {
        return [];
    }

    const fixes = [];

    const visit = (node, parent, property) => {
        if (!node) {
            return;
        }

        if (Array.isArray(node)) {
            for (let index = 0; index < node.length; index += 1) {
                visit(node[index], node, index);
            }
            return;
        }

        if (typeof node !== "object") {
            return;
        }

        if (node.type === "CallExpression") {
            const fix = ensureAlphaTestEnableResetAfterCall(
                node,
                parent,
                property,
                diagnostic
            );

            if (fix) {
                fixes.push(fix);
                return;
            }
        }

        for (const [key, value] of Object.entries(node)) {
            if (value && typeof value === "object") {
                visit(value, node, key);
            }
        }
    };

    visit(ast, null, null);

    return fixes;
}

function ensureAlphaTestRefIsReset({ ast, diagnostic }) {
    if (!diagnostic || !ast || typeof ast !== "object") {
        return [];
    }

    const fixes = [];

    const visit = (node, parent, property) => {
        if (!node) {
            return;
        }

        if (Array.isArray(node)) {
            for (let index = 0; index < node.length; index += 1) {
                visit(node[index], node, index);
            }
            return;
        }

        if (typeof node !== "object") {
            return;
        }

        if (node.type === "CallExpression") {
            const fix = ensureAlphaTestRefResetAfterCall(
                node,
                parent,
                property,
                diagnostic
            );

            if (fix) {
                fixes.push(fix);
                return;
            }
        }

        for (const [key, value] of Object.entries(node)) {
            if (value && typeof value === "object") {
                visit(value, node, key);
            }
        }
    };

    visit(ast, null, null);

    return fixes;
}

function removeRedeclaredGlobalFunctions({ ast, diagnostic }) {
    if (!diagnostic || !ast || typeof ast !== "object") {
        return [];
    }

    const body = getBodyStatements(ast);

    if (body.length === 0) {
        return [];
    }

    const seenDeclarations = new Map();
    const fixes = [];

    for (let index = 0; index < body.length; ) {
        const node = body[index];

        if (!node || node.type !== "FunctionDeclaration") {
            index += 1;
            continue;
        }

        const functionId = typeof node.id === "string" ? node.id : null;

        if (!functionId) {
            index += 1;
            continue;
        }

        const originalDeclaration = seenDeclarations.get(functionId);

        if (!originalDeclaration) {
            seenDeclarations.set(functionId, node);
            index += 1;
            continue;
        }

        const range = {
            start: getNodeStartIndex(node),
            end: getNodeEndIndex(node)
        };

        const fixDetail = createFeatherFixDetail(diagnostic, {
            target: functionId,
            range
        });

        if (fixDetail) {
            fixes.push(fixDetail);

            if (
                originalDeclaration &&
                typeof originalDeclaration === "object"
            ) {
                const originalHasComments = hasComment(originalDeclaration);

                attachFeatherFixMetadata(originalDeclaration, [fixDetail]);

                // Suppress synthetic @returns metadata when a Feather fix removes
                // a redeclared global function. The formatter should keep
                // existing documentation intact without introducing additional
                // lines so the output remains stable for the surviving
                // declaration.
                if (originalHasComments) {
                    originalDeclaration._suppressSyntheticReturnsDoc = true;
                } else {
                    delete originalDeclaration._suppressSyntheticReturnsDoc;
                }
            }
        }

        body.splice(index, 1);
    }

    return fixes;
}

function ensureHalignIsReset({ ast, diagnostic }) {
    if (!diagnostic || !ast || typeof ast !== "object") {
        return [];
    }

    const fixes = [];

    const visit = (node, parent, property) => {
        if (!node) {
            return;
        }

        if (Array.isArray(node)) {
            for (let index = 0; index < node.length; index += 1) {
                visit(node[index], node, index);
            }
            return;
        }

        if (typeof node !== "object") {
            return;
        }

        if (node.type === "CallExpression") {
            const fix = ensureHalignResetAfterCall(
                node,
                parent,
                property,
                diagnostic
            );

            if (fix) {
                fixes.push(fix);
                return;
            }
        }

        for (const [key, value] of Object.entries(node)) {
            if (value && typeof value === "object") {
                visit(value, node, key);
            }
        }
    };

    visit(ast, null, null);

    return fixes;
}

function ensureConstructorParentsExist({ ast, diagnostic }) {
    if (!diagnostic || !ast || typeof ast !== "object") {
        return [];
    }

    const constructors = new Map();
    const functions = new Map();

    const collect = (node) => {
        if (!node) {
            return;
        }

        if (Array.isArray(node)) {
            for (const entry of node) {
                collect(entry);
            }
            return;
        }

        if (typeof node !== "object") {
            return;
        }

        if (
            node.type === "ConstructorDeclaration" &&
            typeof node.id === "string"
        ) {
            if (!constructors.has(node.id)) {
                constructors.set(node.id, node);
            }
        } else if (
            node.type === "FunctionDeclaration" &&
            typeof node.id === "string" &&
            !functions.has(node.id)
        ) {
            functions.set(node.id, node);
        }

        for (const value of Object.values(node)) {
            if (value && typeof value === "object") {
                collect(value);
            }
        }
    };

    collect(ast);

    const fixes = [];

    const visit = (node) => {
        if (!node) {
            return;
        }

        if (Array.isArray(node)) {
            for (const entry of node) {
                visit(entry);
            }
            return;
        }

        if (typeof node !== "object") {
            return;
        }

        if (node.type === "ConstructorDeclaration") {
            const parentClause = node.parent;

            if (parentClause && typeof parentClause === "object") {
                const parentName = parentClause.id;

                if (
                    isNonEmptyString(parentName) &&
                    !constructors.has(parentName)
                ) {
                    const fallback = functions.get(parentName);

                    if (fallback && fallback.type === "FunctionDeclaration") {
                        fallback.type = "ConstructorDeclaration";

                        if (!Object.hasOwn(fallback, "parent")) {
                            fallback.parent = null;
                        }

                        constructors.set(parentName, fallback);
                        functions.delete(parentName);

                        const fixDetail = createFeatherFixDetail(diagnostic, {
                            target: parentName,
                            range: {
                                start: getNodeStartIndex(fallback),
                                end: getNodeEndIndex(fallback)
                            }
                        });

                        if (fixDetail) {
                            attachFeatherFixMetadata(fallback, [fixDetail]);
                            fixes.push(fixDetail);
                        }
                    } else {
                        const fixDetail = createFeatherFixDetail(diagnostic, {
                            target: parentName,
                            range: {
                                start: getNodeStartIndex(parentClause),
                                end: getNodeEndIndex(parentClause)
                            }
                        });

                        if (fixDetail) {
                            node.parent = null;
                            attachFeatherFixMetadata(node, [fixDetail]);
                            fixes.push(fixDetail);
                        }
                    }
                }
            }
        }

        for (const value of Object.values(node)) {
            if (value && typeof value === "object") {
                visit(value);
            }
        }
    };

    visit(ast);

    return fixes;
}

function ensurePrimitiveBeginPrecedesEnd({ ast, diagnostic }) {
    if (!diagnostic || !ast || typeof ast !== "object") {
        return [];
    }

    const fixes = [];
    const ancestors = [];

    const visit = (node, parent, property) => {
        if (!node) {
            return;
        }

        const entry = { node, parent, property };
        ancestors.push(entry);

        if (Array.isArray(node)) {
            if (isStatementArray(entry)) {
                let index = 0;

                while (index < node.length) {
                    const statement = node[index];

                    if (isDrawPrimitiveEndCall(statement)) {
                        const fix = ensurePrimitiveBeginBeforeEnd({
                            statements: node,
                            index,
                            endCall: statement,
                            diagnostic,
                            ancestors
                        });

                        if (fix) {
                            fixes.push(fix);
                        }
                    }

                    visit(node[index], node, index);
                    index += 1;
                }

                ancestors.pop();
                return;
            }

            for (let index = 0; index < node.length; index += 1) {
                visit(node[index], node, index);
            }

            ancestors.pop();
            return;
        }

        if (typeof node !== "object") {
            ancestors.pop();
            return;
        }

        for (const [key, value] of Object.entries(node)) {
            if (value && typeof value === "object") {
                visit(value, node, key);
            }
        }

        ancestors.pop();
    };

    visit(ast, null, null);

    return fixes;
}

function ensurePrimitiveBeginBeforeEnd({
    statements,
    index,
    endCall,
    diagnostic,
    ancestors
}) {
    if (!Array.isArray(statements) || typeof index !== "number") {
        return null;
    }

    if (!endCall || !isDrawPrimitiveEndCall(endCall)) {
        return null;
    }

    let unmatchedBegins = 0;

    for (let position = 0; position < index; position += 1) {
        const statement = statements[position];

        if (isDrawPrimitiveBeginCall(statement)) {
            unmatchedBegins += 1;
            continue;
        }

        if (isDrawPrimitiveEndCall(statement) && unmatchedBegins > 0) {
            unmatchedBegins -= 1;
        }
    }

    if (unmatchedBegins > 0) {
        return null;
    }

    if (
        hasAncestorDrawPrimitiveBegin({
            ancestors,
            currentStatements: statements
        })
    ) {
        return null;
    }

    const beginCall = createPrimitiveBeginCall(endCall);

    if (!beginCall) {
        return null;
    }

    const fixDetail = createFeatherFixDetail(diagnostic, {
        target: endCall?.object?.name ?? null,
        range: {
            start: getNodeStartIndex(endCall),
            end: getNodeEndIndex(endCall)
        }
    });

    if (!fixDetail) {
        return null;
    }

    statements.splice(index, 0, beginCall);
    attachFeatherFixMetadata(beginCall, [fixDetail]);

    return fixDetail;
}

function hasAncestorDrawPrimitiveBegin({ ancestors, currentStatements }) {
    if (!Array.isArray(ancestors) || ancestors.length === 0) {
        return false;
    }

    for (let i = ancestors.length - 2; i >= 0; i -= 1) {
        const entry = ancestors[i];

        if (
            !entry ||
            !Array.isArray(entry.parent) ||
            typeof entry.property !== "number"
        ) {
            continue;
        }

        if (entry.parent === currentStatements) {
            continue;
        }

        const parentArrayEntry = findAncestorArrayEntry(
            ancestors,
            entry.parent
        );

        if (!parentArrayEntry || !isStatementArray(parentArrayEntry)) {
            continue;
        }

        if (hasUnmatchedBeginBeforeIndex(entry.parent, entry.property)) {
            return true;
        }
    }

    return false;
}

function findAncestorArrayEntry(ancestors, target) {
    if (!target) {
        return null;
    }

    for (let index = ancestors.length - 1; index >= 0; index -= 1) {
        const entry = ancestors[index];

        if (entry?.node === target) {
            return entry;
        }
    }

    return null;
}

function hasUnmatchedBeginBeforeIndex(statements, stopIndex) {
    if (!Array.isArray(statements) || typeof stopIndex !== "number") {
        return false;
    }

    let unmatchedBegins = 0;

    for (let index = 0; index < stopIndex; index += 1) {
        const statement = statements[index];

        if (isDrawPrimitiveBeginCall(statement)) {
            unmatchedBegins += 1;
            continue;
        }

        if (isDrawPrimitiveEndCall(statement) && unmatchedBegins > 0) {
            unmatchedBegins -= 1;
        }
    }

    return unmatchedBegins > 0;
}

function ensureDrawPrimitiveEndCallsAreBalanced({ ast, diagnostic }) {
    if (!diagnostic || !ast || typeof ast !== "object") {
        return [];
    }

    const fixes = [];

    const visit = (node, parent, property) => {
        if (!node) {
            return;
        }

        if (Array.isArray(node)) {
            ensurePrimitiveSequenceBalance(
                node,
                parent,
                property,
                fixes,
                diagnostic
            );

            for (let index = 0; index < node.length; index += 1) {
                visit(node[index], node, index);
            }
            return;
        }

        if (typeof node !== "object") {
            return;
        }

        for (const [key, value] of Object.entries(node)) {
            if (value && typeof value === "object") {
                visit(value, node, key);
            }
        }
    };

    visit(ast, null, null);

    return fixes;
}

function ensurePrimitiveSequenceBalance(
    statements,
    parent,
    property,
    fixes,
    diagnostic
) {
    if (!Array.isArray(statements) || statements.length === 0) {
        return;
    }

    for (let index = 0; index < statements.length; index += 1) {
        const current = statements[index];

        if (!isDrawPrimitiveBeginCall(current)) {
            continue;
        }

        const nextNode = statements[index + 1];

        if (!nextNode || nextNode.type !== "IfStatement") {
            continue;
        }

        const followingNode = statements[index + 2];

        if (isDrawPrimitiveEndCall(followingNode)) {
            continue;
        }

        const fix = liftDrawPrimitiveEndCallFromConditional(
            nextNode,
            statements,
            index + 1,
            diagnostic
        );

        if (fix) {
            fixes.push(fix);
        }
    }
}

function liftDrawPrimitiveEndCallFromConditional(
    conditional,
    siblings,
    conditionalIndex,
    diagnostic
) {
    if (!conditional || conditional.type !== "IfStatement") {
        return null;
    }

    const consequentInfo = getDrawPrimitiveEndCallInfo(conditional.consequent);
    const alternateInfo = getDrawPrimitiveEndCallInfo(conditional.alternate);

    if (!consequentInfo || !alternateInfo) {
        return null;
    }

    const totalMatches =
        consequentInfo.matches.length + alternateInfo.matches.length;

    if (totalMatches !== 1) {
        return null;
    }

    const branchWithCall =
        consequentInfo.matches.length === 1 ? consequentInfo : alternateInfo;
    const branchWithoutCall =
        branchWithCall === consequentInfo ? alternateInfo : consequentInfo;

    if (
        branchWithCall.matches.length !== 1 ||
        branchWithoutCall.matches.length > 0
    ) {
        return null;
    }

    const [match] = branchWithCall.matches;

    if (!match || match.index !== branchWithCall.body.length - 1) {
        return null;
    }

    const callNode = match.node;

    if (!callNode || !isDrawPrimitiveEndCall(callNode)) {
        return null;
    }

    const fixDetail = createFeatherFixDetail(diagnostic, {
        target: callNode.object?.name ?? null,
        range: {
            start: getNodeStartIndex(callNode),
            end: getNodeEndIndex(callNode)
        }
    });

    if (!fixDetail) {
        return null;
    }

    branchWithCall.body.splice(match.index, 1);

    removeSyntheticDrawPrimitiveBeginInsertedByGM2028(branchWithCall.body);

    const insertionIndex = conditionalIndex + 1;

    siblings.splice(insertionIndex, 0, callNode);

    attachFeatherFixMetadata(callNode, [fixDetail]);

    return fixDetail;
}

function removeSyntheticDrawPrimitiveBeginInsertedByGM2028(statements) {
    if (!Array.isArray(statements) || statements.length === 0) {
        return false;
    }

    for (let index = 0; index < statements.length; index += 1) {
        const statement = statements[index];

        if (!isDrawPrimitiveBeginCall(statement)) {
            continue;
        }

        const diagnosticMetadata = Array.isArray(
            statement?._appliedFeatherDiagnostics
        )
            ? statement._appliedFeatherDiagnostics
            : [];

        const insertedByGM2028 = diagnosticMetadata.some(
            (entry) => entry?.id === "GM2028"
        );

        if (!insertedByGM2028) {
            continue;
        }

        statements.splice(index, 1);
        return true;
    }

    return false;
}

function getDrawPrimitiveEndCallInfo(block) {
    if (!block || block.type !== "BlockStatement") {
        return null;
    }

    const body = getBodyStatements(block);
    const matches = [];

    for (const [index, statement] of body.entries()) {
        if (isDrawPrimitiveEndCall(statement)) {
            matches.push({ index, node: statement });
        }
    }

    return { body, matches };
}

function ensureAlphaTestEnableResetAfterCall(
    node,
    parent,
    property,
    diagnostic
) {
    if (!Array.isArray(parent) || typeof property !== "number") {
        return null;
    }

    if (!node || node.type !== "CallExpression") {
        return null;
    }

    if (!isIdentifierWithName(node.object, "gpu_set_alphatestenable")) {
        return null;
    }

    const args = getCallExpressionArguments(node);

    if (args.length === 0) {
        return null;
    }

    if (!isLiteralTrue(args[0])) {
        return null;
    }

    const siblings = parent;

    const insertionInfo = computeStateResetInsertionIndex({
        siblings,
        startIndex: property + 1,
        isResetCall: isAlphaTestEnableResetCall
    });

    if (!insertionInfo) {
        return null;
    }

    if (insertionInfo.alreadyReset) {
        return null;
    }

    const resetCall = createAlphaTestEnableResetCall(node);

    if (!resetCall) {
        return null;
    }

    const fixDetail = createFeatherFixDetail(diagnostic, {
        target: node.object?.name ?? null,
        range: {
            start: getNodeStartIndex(node),
            end: getNodeEndIndex(node)
        }
    });

    if (!fixDetail) {
        return null;
    }

    let insertionIndex = insertionInfo.index;

    for (let index = property + 1; index < insertionIndex; index += 1) {
        const candidate = siblings[index];

        if (!candidate || isTriviallyIgnorableStatement(candidate)) {
            continue;
        }

        markStatementToSuppressLeadingEmptyLine(candidate);
    }

    markStatementToSuppressFollowingEmptyLine(node);

    const previousSibling =
        siblings[insertionIndex - 1] ?? siblings[property] ?? node;
    const nextSibling = siblings[insertionIndex] ?? null;
    const shouldInsertSeparator =
        insertionIndex > property + 1 &&
        !isTriviallyIgnorableStatement(previousSibling) &&
        nextSibling &&
        !isTriviallyIgnorableStatement(nextSibling) &&
        !isAlphaTestDisableCall(nextSibling) &&
        !hasOriginalBlankLineBetween(previousSibling, nextSibling);

    if (shouldInsertSeparator) {
        siblings.splice(
            insertionIndex,
            0,
            createEmptyStatementLike(previousSibling)
        );
        insertionIndex += 1;
    }

    siblings.splice(insertionIndex, 0, resetCall);
    attachFeatherFixMetadata(resetCall, [fixDetail]);

    return fixDetail;
}

function ensureHalignResetAfterCall(node, parent, property, diagnostic) {
    if (!Array.isArray(parent) || typeof property !== "number") {
        return null;
    }

    if (!node || node.type !== "CallExpression") {
        return null;
    }

    if (!isIdentifierWithName(node.object, "draw_set_halign")) {
        return null;
    }

    const args = getCallExpressionArguments(node);

    if (args.length === 0) {
        return null;
    }

    if (isIdentifierWithName(args[0], "fa_left")) {
        return null;
    }

    const siblings = parent;

    const insertionInfo = computeStateResetInsertionIndex({
        siblings,
        startIndex: property + 1,
        isResetCall: isHalignResetCall
    });

    if (!insertionInfo) {
        return null;
    }

    if (insertionInfo.alreadyReset) {
        return null;
    }

    const resetCall = createHalignResetCall(node);

    if (!resetCall) {
        return null;
    }

    const fixDetail = createFeatherFixDetail(diagnostic, {
        target: node.object?.name ?? null,
        range: {
            start: getNodeStartIndex(node),
            end: getNodeEndIndex(node)
        }
    });

    if (!fixDetail) {
        return null;
    }

    let insertionIndex =
        typeof insertionInfo.index === "number"
            ? insertionInfo.index
            : siblings.length;

    siblings.splice(insertionIndex, 0, resetCall);
    attachFeatherFixMetadata(resetCall, [fixDetail]);

    return fixDetail;
}

function ensureAlphaTestRefResetAfterCall(node, parent, property, diagnostic) {
    if (!Array.isArray(parent) || typeof property !== "number") {
        return null;
    }

    if (!node || node.type !== "CallExpression") {
        return null;
    }

    if (!isIdentifierWithName(node.object, "gpu_set_alphatestref")) {
        return null;
    }

    const args = getCallExpressionArguments(node);

    if (args.length === 0) {
        return null;
    }

    if (isLiteralZero(args[0])) {
        return null;
    }

    const siblings = parent;
    let insertionIndex = siblings.length;

    for (let index = property + 1; index < siblings.length; index += 1) {
        const sibling = siblings[index];

        if (isAlphaTestRefResetCall(sibling)) {
            return null;
        }

        if (isAlphaTestDisableCall(sibling)) {
            insertionIndex = index;
            break;
        }
    }

    const resetCall = createAlphaTestRefResetCall(node);

    if (!resetCall) {
        return null;
    }

    const fixDetail = createFeatherFixDetail(diagnostic, {
        target: node.object?.name ?? null,
        range: {
            start: getNodeStartIndex(node),
            end: getNodeEndIndex(node)
        }
    });

    if (!fixDetail) {
        return null;
    }

    const previousSibling = siblings[insertionIndex - 1] ?? node;
    const nextSibling = siblings[insertionIndex] ?? null;
    const shouldInsertSeparator =
        !nextSibling &&
        insertionIndex > property + 1 &&
        !isTriviallyIgnorableStatement(previousSibling) &&
        !hasOriginalBlankLineBetween(previousSibling, nextSibling) &&
        !isAlphaTestDisableCall(nextSibling);

    if (shouldInsertSeparator) {
        siblings.splice(
            insertionIndex,
            0,
            createEmptyStatementLike(previousSibling)
        );
        insertionIndex += 1;
    }

    siblings.splice(insertionIndex, 0, resetCall);
    attachFeatherFixMetadata(resetCall, [fixDetail]);

    return fixDetail;
}

function ensureSurfaceTargetResetForGM2005({ ast, diagnostic }) {
    if (!diagnostic || !ast || typeof ast !== "object") {
        return [];
    }

    const fixes = [];

    const visit = (node, parent, property) => {
        if (!node) {
            return;
        }

        if (Array.isArray(node)) {
            for (let index = 0; index < node.length; index += 1) {
                visit(node[index], node, index);
            }
            return;
        }

        if (typeof node !== "object") {
            return;
        }

        if (node.type === "CallExpression") {
            const fix = ensureSurfaceTargetResetAfterCallForGM2005(
                node,
                parent,
                property,
                diagnostic
            );

            if (fix) {
                fixes.push(fix);
                return;
            }
        }

        for (const [key, value] of Object.entries(node)) {
            if (value && typeof value === "object") {
                visit(value, node, key);
            }
        }
    };

    visit(ast, null, null);

    return fixes;
}

function ensureSurfaceTargetResetAfterCallForGM2005(
    node,
    parent,
    property,
    diagnostic
) {
    if (!Array.isArray(parent) || typeof property !== "number") {
        return null;
    }

    if (!isSurfaceSetTargetCall(node)) {
        return null;
    }

    const siblings = parent;
    if (hasSurfaceResetBeforeNextTarget(siblings, property)) {
        return null;
    }
    let insertionIndex = siblings.length;

    for (let index = property + 1; index < siblings.length; index += 1) {
        const candidate = siblings[index];

        if (isSurfaceResetTargetCall(candidate)) {
            return null;
        }

        if (isSurfaceSetTargetCall(candidate)) {
            insertionIndex = index;
            break;
        }

        if (isTerminatingStatement(candidate)) {
            insertionIndex = index;
            break;
        }

        if (isDrawSurfaceCall(candidate)) {
            insertionIndex = index;
            break;
        }

        if (!isCallExpression(candidate)) {
            insertionIndex = index;
            break;
        }
    }

    insertionIndex = Math.max(property + 1, insertionIndex);

    const resetCall = createSurfaceResetTargetCall(node);

    if (!resetCall) {
        return null;
    }

    const fixDetail = createFeatherFixDetail(diagnostic, {
        target: node.object?.name ?? null,
        range: {
            start: getNodeStartIndex(node),
            end: getNodeEndIndex(node)
        }
    });

    if (!fixDetail) {
        return null;
    }

    siblings.splice(insertionIndex, 0, resetCall);
    attachFeatherFixMetadata(resetCall, [fixDetail]);

    return fixDetail;
}

function hasSurfaceResetBeforeNextTarget(statements, startIndex) {
    if (!Array.isArray(statements)) {
        return false;
    }

    for (let index = startIndex + 1; index < statements.length; index += 1) {
        const candidate = statements[index];

        if (isSurfaceResetTargetCall(candidate)) {
            return true;
        }

        if (isSurfaceSetTargetCall(candidate)) {
            return false;
        }
    }

    return false;
}

function removeRedundantSurfaceResetCalls(statements, startIndex) {
    if (!Array.isArray(statements)) {
        return;
    }

    for (let index = startIndex; index < statements.length; index += 1) {
        const candidate = statements[index];

        if (isSurfaceSetTargetCall(candidate)) {
            return;
        }

        if (!isSurfaceResetTargetCall(candidate)) {
            continue;
        }

        const metadata = asArray(candidate?._appliedFeatherDiagnostics);

        const hasGM2005Metadata = metadata.some(
            (entry) => entry?.id === "GM2005"
        );

        if (!hasGM2005Metadata) {
            continue;
        }

        statements.splice(index, 1);
        index -= 1;
    }
}

function ensureDrawVertexCallsAreWrapped({ ast, diagnostic }) {
    if (!diagnostic || !ast || typeof ast !== "object") {
        return [];
    }

    const fixes = [];

    const visit = (node, parent, property) => {
        if (!node) {
            return;
        }

        if (Array.isArray(node)) {
            const normalizedFixes = normalizeDrawVertexStatements(
                node,
                diagnostic,
                ast
            );

            if (isNonEmptyArray(normalizedFixes)) {
                fixes.push(...normalizedFixes);
            }

            for (let index = 0; index < node.length; index += 1) {
                visit(node[index], node, index);
            }

            return;
        }

        if (typeof node !== "object") {
            return;
        }

        for (const [key, value] of Object.entries(node)) {
            if (value && typeof value === "object") {
                visit(value, node, key);
            }
        }
    };

    visit(ast, null, null);

    return fixes;
}

function normalizeDrawVertexStatements(statements, diagnostic, ast) {
    if (!Array.isArray(statements) || statements.length === 0) {
        return [];
    }

    const fixes = [];

    for (let index = 0; index < statements.length; index += 1) {
        const statement = statements[index];

        if (!isDrawVertexCall(statement)) {
            continue;
        }

        if (hasOpenPrimitiveBefore(statements, index)) {
            continue;
        }

        let blockEnd = index;

        while (
            blockEnd + 1 < statements.length &&
            isDrawVertexCall(statements[blockEnd + 1])
        ) {
            blockEnd += 1;
        }

        const candidateBegin = statements[blockEnd + 1];

        if (!isDrawPrimitiveBeginCall(candidateBegin)) {
            continue;
        }

        const beginIndex = blockEnd + 1;
        const endIndex = findMatchingDrawPrimitiveEnd(
            statements,
            beginIndex + 1
        );

        if (endIndex === -1) {
            continue;
        }

        const primitiveEnd = statements[endIndex] ?? null;
        const vertexStatements = statements.slice(index, blockEnd + 1);
        const fixDetails = [];

        for (const vertex of vertexStatements) {
            const fixDetail = createFeatherFixDetail(diagnostic, {
                target: getDrawCallName(vertex),
                range: {
                    start: getNodeStartIndex(vertex),
                    end: getNodeEndIndex(vertex)
                }
            });

            if (!fixDetail) {
                continue;
            }

            attachFeatherFixMetadata(vertex, [fixDetail]);
            fixDetails.push(fixDetail);
        }

        if (fixDetails.length === 0) {
            continue;
        }

        const [primitiveBegin] = statements.splice(beginIndex, 1);

        if (!primitiveBegin) {
            continue;
        }

        if (primitiveEnd) {
            primitiveEnd._featherSuppressLeadingEmptyLine = true;
        }

        statements.splice(index, 0, primitiveBegin);
        attachLeadingCommentsToWrappedPrimitive({
            ast,
            primitiveBegin,
            vertexStatements,
            statements,
            insertionIndex: index
        });
        fixes.push(...fixDetails);

        index += vertexStatements.length;
    }

    return fixes;
}

function attachLeadingCommentsToWrappedPrimitive({
    ast,
    primitiveBegin,
    vertexStatements,
    statements,
    insertionIndex
}) {
    if (
        !ast ||
        !primitiveBegin ||
        !Array.isArray(vertexStatements) ||
        vertexStatements.length === 0 ||
        !Array.isArray(statements) ||
        typeof insertionIndex !== "number"
    ) {
        return;
    }

    const comments = collectCommentNodes(ast);

    if (!Array.isArray(comments) || comments.length === 0) {
        return;
    }

    const firstVertex = vertexStatements[0];

    const firstVertexStart = getNodeStartIndex(firstVertex);

    if (typeof firstVertexStart !== "number") {
        return;
    }

    const precedingStatement =
        insertionIndex > 0 ? (statements[insertionIndex - 1] ?? null) : null;

    const previousEndIndex =
        precedingStatement == null ? null : getNodeEndIndex(precedingStatement);

    for (const comment of comments) {
        if (!comment || comment.type !== "CommentLine") {
            continue;
        }

        if (comment._featherHoistedTarget) {
            continue;
        }

        const commentStartIndex = getNodeStartIndex(comment);
        const commentEndIndex = getNodeEndIndex(comment);

        if (
            typeof commentStartIndex !== "number" ||
            typeof commentEndIndex !== "number"
        ) {
            continue;
        }

        if (commentEndIndex > firstVertexStart) {
            continue;
        }

        if (previousEndIndex != null && commentStartIndex < previousEndIndex) {
            continue;
        }

        const trimmedValue =
            typeof comment.value === "string" ? comment.value.trim() : "";

        if (!trimmedValue.startsWith("/")) {
            continue;
        }

        comment._featherHoistedTarget = primitiveBegin;
    }
}

function hasOpenPrimitiveBefore(statements, index) {
    let depth = 0;

    for (let cursor = 0; cursor < index; cursor += 1) {
        const statement = statements[cursor];

        if (isDrawPrimitiveBeginCall(statement)) {
            depth += 1;
            continue;
        }

        if (isDrawPrimitiveEndCall(statement) && depth > 0) {
            depth -= 1;
        }
    }

    return depth > 0;
}

function findMatchingDrawPrimitiveEnd(statements, startIndex) {
    if (!Array.isArray(statements)) {
        return -1;
    }

    let depth = 0;

    for (let index = startIndex; index < statements.length; index += 1) {
        const statement = statements[index];

        if (isDrawPrimitiveBeginCall(statement)) {
            depth += 1;
            continue;
        }

        if (isDrawPrimitiveEndCall(statement)) {
            if (depth === 0) {
                return index;
            }

            depth -= 1;
        }
    }

    return -1;
}

function isDrawVertexCall(node) {
    const name = getDrawCallName(node);

    if (!name) {
        return false;
    }

    return name.startsWith("draw_vertex");
}

function getDrawCallName(node) {
    if (!node || node.type !== "CallExpression") {
        return null;
    }

    const object = node.object;

    if (!object || object.type !== "Identifier") {
        return null;
    }

    return object.name ?? null;
}

function ensureCullModeIsReset({ ast, diagnostic }) {
    if (!diagnostic || !ast || typeof ast !== "object") {
        return [];
    }

    const fixes = [];

    const visit = (node, parent, property) => {
        if (!node) {
            return;
        }

        if (Array.isArray(node)) {
            for (let index = 0; index < node.length; index += 1) {
                visit(node[index], node, index);
            }
            return;
        }

        if (typeof node !== "object") {
            return;
        }

        if (node.type === "CallExpression") {
            const fix = ensureCullModeResetAfterCall(
                node,
                parent,
                property,
                diagnostic
            );

            if (fix) {
                fixes.push(fix);
                return;
            }
        }

        for (const [key, value] of Object.entries(node)) {
            if (value && typeof value === "object") {
                visit(value, node, key);
            }
        }
    };

    visit(ast, null, null);

    return fixes;
}

function ensureCullModeResetAfterCall(node, parent, property, diagnostic) {
    if (!Array.isArray(parent) || typeof property !== "number") {
        return null;
    }

    if (!node || node.type !== "CallExpression") {
        return null;
    }

    if (!isIdentifierWithName(node.object, "gpu_set_cullmode")) {
        return null;
    }

    const args = getCallExpressionArguments(node);

    if (args.length === 0) {
        return null;
    }

    const [modeArgument] = args;

    if (!isIdentifier(modeArgument)) {
        return null;
    }

    if (isIdentifierWithName(modeArgument, "cull_noculling")) {
        return null;
    }

    const siblings = parent;
    const insertionInfo = computeStateResetInsertionIndex({
        siblings,
        startIndex: property + 1,
        isResetCall: isCullModeResetCall
    });

    if (!insertionInfo) {
        return null;
    }

    if (insertionInfo.alreadyReset) {
        return null;
    }

    const resetCall = createCullModeResetCall(node);

    if (!resetCall) {
        return null;
    }

    const fixDetail = createFeatherFixDetail(diagnostic, {
        target: node.object?.name ?? null,
        range: {
            start: getNodeStartIndex(node),
            end: getNodeEndIndex(node)
        }
    });

    if (!fixDetail) {
        return null;
    }

    let insertionIndex =
        typeof insertionInfo.index === "number"
            ? insertionInfo.index
            : siblings.length;

    for (let index = property + 1; index < insertionIndex; index += 1) {
        const candidate = siblings[index];

        if (!candidate || isTriviallyIgnorableStatement(candidate)) {
            continue;
        }

        markStatementToSuppressLeadingEmptyLine(candidate);
    }

    markStatementToSuppressFollowingEmptyLine(node);

    siblings.splice(insertionIndex, 0, resetCall);
    attachFeatherFixMetadata(resetCall, [fixDetail]);

    return fixDetail;
}

function ensureVertexBeginPrecedesEnd({ ast, diagnostic }) {
    if (!diagnostic || !ast || typeof ast !== "object") {
        return [];
    }

    const fixes = [];

    const visit = (node, parent, property) => {
        if (!node) {
            return;
        }

        if (Array.isArray(node)) {
            for (let index = 0; index < node.length; index += 1) {
                visit(node[index], node, index);
            }
            return;
        }

        if (typeof node !== "object") {
            return;
        }

        const fix = ensureVertexBeginBeforeVertexEndCall(
            node,
            parent,
            property,
            diagnostic
        );

        if (fix) {
            fixes.push(fix);
            return;
        }

        for (const [key, value] of Object.entries(node)) {
            if (value && typeof value === "object") {
                visit(value, node, key);
            }
        }
    };

    visit(ast, null, null);

    return fixes;
}

function ensureVertexBeginBeforeVertexEndCall(
    node,
    parent,
    property,
    diagnostic
) {
    if (!Array.isArray(parent) || typeof property !== "number") {
        return null;
    }

    if (!node || node.type !== "CallExpression") {
        return null;
    }

    if (!isIdentifierWithName(node.object, "vertex_end")) {
        return null;
    }

    const args = getCallExpressionArguments(node);

    if (args.length === 0) {
        return null;
    }

    const bufferArgument = args[0];

    if (!isIdentifier(bufferArgument)) {
        return null;
    }

    const bufferName = bufferArgument.name;

    for (let index = property - 1; index >= 0; index -= 1) {
        const sibling = parent[index];

        if (!sibling || typeof sibling !== "object") {
            continue;
        }

        if (isVertexBeginCallForBuffer(sibling, bufferName)) {
            return null;
        }
    }

    const vertexBeginCall = createVertexBeginCall(node, bufferArgument);

    if (!vertexBeginCall) {
        return null;
    }

    const fixDetail = createFeatherFixDetail(diagnostic, {
        target: typeof bufferName === "string" ? bufferName : null,
        range: {
            start: getNodeStartIndex(node),
            end: getNodeEndIndex(node)
        }
    });

    if (!fixDetail) {
        return null;
    }

    parent.splice(property, 0, vertexBeginCall);
    attachFeatherFixMetadata(vertexBeginCall, [fixDetail]);
    attachFeatherFixMetadata(node, [fixDetail]);

    return fixDetail;
}

function isVertexBeginCallForBuffer(node, bufferName) {
    if (!node || node.type !== "CallExpression") {
        return false;
    }

    if (!isIdentifierWithName(node.object, "vertex_begin")) {
        return false;
    }

    const args = getCallExpressionArguments(node);

    if (args.length === 0) {
        return false;
    }

    const firstArgument = args[0];

    if (!isIdentifier(firstArgument)) {
        return false;
    }

    return firstArgument.name === bufferName;
}

function createVertexBeginCall(templateCall, bufferArgument) {
    if (!templateCall || templateCall.type !== "CallExpression") {
        return null;
    }

    if (!isIdentifier(bufferArgument)) {
        return null;
    }

    const callIdentifier = createIdentifier(
        "vertex_begin",
        templateCall.object
    );

    if (!callIdentifier) {
        return null;
    }

    const clonedBuffer = createIdentifier(bufferArgument.name, bufferArgument);

    if (!clonedBuffer) {
        return null;
    }

    const formatIdentifier = createIdentifier("format", bufferArgument);

    const callExpression = {
        type: "CallExpression",
        object: callIdentifier,
        arguments: [clonedBuffer]
    };

    if (formatIdentifier) {
        callExpression.arguments.push(formatIdentifier);
    }

    if (hasOwn(templateCall, "start")) {
        callExpression.start = cloneLocation(templateCall.start);
    }

    if (hasOwn(templateCall, "end")) {
        callExpression.end = cloneLocation(templateCall.end);
    }

    return callExpression;
}

function ensureVertexBuffersAreClosed({ ast, diagnostic }) {
    if (!diagnostic || !ast || typeof ast !== "object") {
        return [];
    }

    const fixes = [];

    const visit = (node, parent, property) => {
        if (!node) {
            return;
        }

        if (Array.isArray(node)) {
            for (let index = 0; index < node.length; index += 1) {
                visit(node[index], node, index);
            }
            return;
        }

        if (typeof node !== "object") {
            return;
        }

        if (node.type === "CallExpression") {
            const fix = ensureVertexEndInserted(
                node,
                parent,
                property,
                diagnostic
            );

            if (fix) {
                fixes.push(fix);
                return;
            }
        }

        for (const [key, value] of Object.entries(node)) {
            if (value && typeof value === "object") {
                visit(value, node, key);
            }
        }
    };

    visit(ast, null, null);

    return fixes;
}

function ensureVertexEndInserted(node, parent, property, diagnostic) {
    if (!Array.isArray(parent) || typeof property !== "number") {
        return null;
    }

    if (!node || node.type !== "CallExpression") {
        return null;
    }

    if (!isIdentifierWithName(node.object, "vertex_begin")) {
        return null;
    }

    const args = getCallExpressionArguments(node);

    if (args.length === 0) {
        return null;
    }

    const bufferArgument = args[0];

    if (!isIdentifier(bufferArgument)) {
        return null;
    }

    const bufferName = bufferArgument.name;
    const siblings = parent;

    for (let index = property + 1; index < siblings.length; index += 1) {
        const sibling = siblings[index];

        if (isVertexEndCallForBuffer(sibling, bufferName)) {
            return null;
        }
    }

    const vertexEndCall = createVertexEndCall(node, bufferArgument);

    if (!vertexEndCall) {
        return null;
    }

    const insertionIndex = findVertexEndInsertionIndex({
        siblings,
        startIndex: property + 1,
        bufferName
    });

    const fixDetail = createFeatherFixDetail(diagnostic, {
        target: bufferName ?? null,
        range: {
            start: getNodeStartIndex(node),
            end: getNodeEndIndex(node)
        }
    });

    if (!fixDetail) {
        return null;
    }

    siblings.splice(insertionIndex, 0, vertexEndCall);
    attachFeatherFixMetadata(vertexEndCall, [fixDetail]);
    markStatementToSuppressLeadingEmptyLine(vertexEndCall);

    const previousSibling = siblings[property - 1] ?? null;

    if (previousSibling) {
        markStatementToSuppressFollowingEmptyLine(previousSibling);
    }

    return fixDetail;
}

function findVertexEndInsertionIndex({ siblings, startIndex, bufferName }) {
    if (!Array.isArray(siblings)) {
        return 0;
    }

    let index = typeof startIndex === "number" ? startIndex : 0;

    while (index < siblings.length) {
        const node = siblings[index];

        if (!node || typeof node !== "object") {
            break;
        }

        if (isVertexEndCallForBuffer(node, bufferName)) {
            break;
        }

        if (!isCallExpression(node)) {
            break;
        }

        if (isVertexSubmitCallForBuffer(node, bufferName)) {
            break;
        }

        if (!hasFirstArgumentIdentifier(node, bufferName)) {
            break;
        }

        index += 1;
    }

    return index;
}

function isCallExpression(node) {
    return !!node && node.type === "CallExpression";
}

function hasOnlyWhitespaceBetweenNodes(previous, next, sourceText) {
    if (typeof sourceText !== "string") {
        return true;
    }

    const previousEnd = getNodeEndIndex(previous);
    const nextStart = getNodeStartIndex(next);

    if (
        typeof previousEnd !== "number" ||
        typeof nextStart !== "number" ||
        previousEnd >= nextStart
    ) {
        return true;
    }

    const between = sourceText.slice(previousEnd, nextStart);

    if (between.length === 0) {
        return true;
    }

    const sanitized = between.replaceAll(";", "");

    return !isNonEmptyTrimmedString(sanitized);
}

function hasFirstArgumentIdentifier(node, name) {
    if (!isCallExpression(node)) {
        return false;
    }

    const args = getCallExpressionArguments(node);

    if (args.length === 0) {
        return false;
    }

    const firstArg = args[0];

    if (!isIdentifier(firstArg)) {
        return false;
    }

    if (typeof name !== "string") {
        return true;
    }

    return firstArg.name === name;
}

function isVertexSubmitCallForBuffer(node, bufferName) {
    if (!isCallExpression(node)) {
        return false;
    }

    if (!isIdentifierWithName(node.object, "vertex_submit")) {
        return false;
    }

    return hasFirstArgumentIdentifier(node, bufferName);
}

function isVertexEndCallForBuffer(node, bufferName) {
    if (!isCallExpression(node)) {
        return false;
    }

    if (!isIdentifierWithName(node.object, "vertex_end")) {
        return false;
    }

    if (typeof bufferName !== "string") {
        return true;
    }

    const args = getCallExpressionArguments(node);

    if (args.length === 0) {
        return false;
    }

    const firstArg = args[0];

    return isIdentifier(firstArg) && firstArg.name === bufferName;
}

function createVertexEndCall(template, bufferIdentifier) {
    if (!template || template.type !== "CallExpression") {
        return null;
    }

    if (!isIdentifier(bufferIdentifier)) {
        return null;
    }

    const callExpression = {
        type: "CallExpression",
        object: createIdentifier("vertex_end"),
        arguments: [cloneIdentifier(bufferIdentifier)]
    };

    if (hasOwn(template, "start")) {
        callExpression.start = cloneLocation(template.start);
    }

    if (hasOwn(template, "end")) {
        callExpression.end = cloneLocation(template.end);
    }

    return callExpression;
}

function ensureLocalVariablesAreDeclaredBeforeUse({ ast, diagnostic }) {
    if (!diagnostic || !ast || typeof ast !== "object") {
        return [];
    }

    const fixes = [];
    const ancestors = [];
    const visitedNodes = new WeakSet();

    const visitNode = (node, parent, property, container, index) => {
        if (!node || typeof node !== "object") {
            return;
        }

        if (visitedNodes.has(node)) {
            return;
        }

        visitedNodes.add(node);

        const context = { node, parent, property, container, index };
        ancestors.push(context);

        const action = handleLocalVariableDeclarationPatterns({
            context,
            ancestors,
            diagnostic,
            fixes
        });

        if (action?.skipChildren) {
            ancestors.pop();
            return;
        }

        for (const [key, value] of Object.entries(node)) {
            if (!value || typeof value !== "object") {
                continue;
            }

            if (Array.isArray(value)) {
                for (
                    let childIndex = 0;
                    childIndex < value.length;
                    childIndex += 1
                ) {
                    visitNode(value[childIndex], node, key, value, childIndex);
                }
                continue;
            }

            visitNode(value, node, key, null, null);
        }

        ancestors.pop();
    };

    visitNode(ast, null, null, null, null);

    return fixes;
}

function handleLocalVariableDeclarationPatterns({
    context,
    ancestors,
    diagnostic,
    fixes
}) {
    const { node, container, index } = context;

    if (!node || typeof node !== "object") {
        return null;
    }

    if (node.type !== "VariableDeclaration" || node.kind !== "var") {
        return null;
    }

    const declarator = getSingleVariableDeclarator(node);

    if (!declarator) {
        return null;
    }

    const variableName = getDeclaratorName(declarator);

    if (!variableName) {
        return null;
    }

    if (container && Array.isArray(container) && typeof index === "number") {
        const precedingNode = container[index - 1];
        const fixDetail = convertPrecedingAssignmentToVariableDeclaration({
            assignmentNode: precedingNode,
            declarationNode: node,
            container,
            assignmentIndex: index - 1,
            declarationIndex: index,
            diagnostic,
            variableName
        });

        if (fixDetail) {
            fixes.push(fixDetail);
            return { skipChildren: true };
        }
    }

    if (context.parent?.type !== "BlockStatement") {
        return null;
    }

    const blockBody = Array.isArray(container) ? container : null;

    if (!blockBody) {
        return null;
    }

    const owningStatementContext = findNearestStatementContext(
        ancestors.slice(0, -1)
    );

    if (!owningStatementContext) {
        return null;
    }

    const { container: statementContainer, index: statementIndex } =
        owningStatementContext;

    if (
        !statementContainer ||
        !Array.isArray(statementContainer) ||
        typeof statementIndex !== "number"
    ) {
        return null;
    }

    if (
        hasVariableDeclarationInContainer(
            statementContainer,
            variableName,
            statementIndex
        )
    ) {
        return null;
    }

    if (
        !referencesIdentifierAfterIndex(
            statementContainer,
            variableName,
            statementIndex + 1
        )
    ) {
        return null;
    }

    const rootAst = ancestors.length > 0 ? ancestors[0]?.node : null;

    const fixDetail = hoistVariableDeclarationOutOfBlock({
        declarationNode: node,
        blockBody,
        declarationIndex: index,
        statementContainer,
        statementIndex,
        diagnostic,
        variableName,
        ast: rootAst
    });

    if (fixDetail) {
        fixes.push(fixDetail);
        return { skipChildren: true };
    }

    return null;
}

function getSingleVariableDeclarator(node) {
    if (!node || node.type !== "VariableDeclaration") {
        return null;
    }

    const declarations = Array.isArray(node.declarations)
        ? node.declarations
        : [];

    if (declarations.length !== 1) {
        return null;
    }

    const [declarator] = declarations;

    if (!declarator || declarator.type !== "VariableDeclarator") {
        return null;
    }

    return declarator;
}

function getDeclaratorName(declarator) {
    const identifier = declarator?.id;

    if (!identifier || identifier.type !== "Identifier") {
        return null;
    }

    return identifier.name ?? null;
}

function convertPrecedingAssignmentToVariableDeclaration({
    assignmentNode,
    declarationNode,
    container,
    assignmentIndex,
    declarationIndex,
    diagnostic,
    variableName
}) {
    if (
        !assignmentNode ||
        assignmentNode.type !== "AssignmentExpression" ||
        assignmentNode.operator !== "="
    ) {
        return null;
    }

    if (!container || !Array.isArray(container)) {
        return null;
    }

    if (
        typeof assignmentIndex !== "number" ||
        typeof declarationIndex !== "number"
    ) {
        return null;
    }

    if (
        !assignmentNode.left ||
        assignmentNode.left.type !== "Identifier" ||
        assignmentNode.left.name !== variableName
    ) {
        return null;
    }

    const declarator = getSingleVariableDeclarator(declarationNode);

    if (!declarator || !declarator.init) {
        return null;
    }

    const variableDeclaration = createVariableDeclarationFromAssignment(
        assignmentNode,
        declarator
    );

    if (!variableDeclaration) {
        return null;
    }

    const assignmentExpression = createAssignmentFromDeclarator(
        declarator,
        declarationNode
    );

    if (!assignmentExpression) {
        return null;
    }

    const rangeStart = getNodeStartIndex(assignmentNode);
    const rangeEnd = getNodeEndIndex(declarationNode);

    const fixDetail = createFeatherFixDetail(diagnostic, {
        target: variableName,
        range: {
            start: rangeStart,
            end: rangeEnd
        }
    });

    if (!fixDetail) {
        return null;
    }

    container[assignmentIndex] = variableDeclaration;
    container[declarationIndex] = assignmentExpression;

    copyCommentMetadata(assignmentNode, variableDeclaration);
    copyCommentMetadata(declarationNode, assignmentExpression);

    attachFeatherFixMetadata(variableDeclaration, [fixDetail]);
    attachFeatherFixMetadata(assignmentExpression, [fixDetail]);

    return fixDetail;
}

function createVariableDeclarationFromAssignment(
    assignmentNode,
    declaratorTemplate
) {
    if (!assignmentNode || assignmentNode.type !== "AssignmentExpression") {
        return null;
    }

    const identifier = cloneIdentifier(assignmentNode.left);

    if (!identifier) {
        return null;
    }

    const declarator = {
        type: "VariableDeclarator",
        id: identifier,
        init: assignmentNode.right
    };

    if (declaratorTemplate && typeof declaratorTemplate === "object") {
        if (hasOwn(declaratorTemplate, "start")) {
            declarator.start = cloneLocation(declaratorTemplate.start);
        }

        if (hasOwn(declaratorTemplate, "end")) {
            declarator.end = cloneLocation(declaratorTemplate.end);
        }
    }

    const declaration = {
        type: "VariableDeclaration",
        kind: "var",
        declarations: [declarator]
    };

    if (hasOwn(assignmentNode, "start")) {
        declaration.start = cloneLocation(assignmentNode.start);
    }

    if (hasOwn(assignmentNode, "end")) {
        declaration.end = cloneLocation(assignmentNode.end);
    }

    return declaration;
}

function findNearestStatementContext(ancestors) {
    if (!Array.isArray(ancestors)) {
        return null;
    }

    for (let index = ancestors.length - 1; index >= 0; index -= 1) {
        const entry = ancestors[index];

        if (!entry || !Array.isArray(entry.container)) {
            continue;
        }

        if (typeof entry.index !== "number") {
            continue;
        }

        if (
            entry.node &&
            entry.node.type === "VariableDeclaration" &&
            entry.node.kind === "var"
        ) {
            continue;
        }

        return entry;
    }

    return null;
}

function hasVariableDeclarationInContainer(container, variableName, uptoIndex) {
    if (!Array.isArray(container) || !variableName) {
        return false;
    }

    const limit = typeof uptoIndex === "number" ? uptoIndex : container.length;

    for (let index = 0; index < limit; index += 1) {
        const node = container[index];

        if (
            !node ||
            node.type !== "VariableDeclaration" ||
            node.kind !== "var"
        ) {
            continue;
        }

        const declarations = Array.isArray(node.declarations)
            ? node.declarations
            : [];

        for (const declarator of declarations) {
            if (!declarator || declarator.type !== "VariableDeclarator") {
                continue;
            }

            if (
                declarator.id?.type === "Identifier" &&
                declarator.id.name === variableName
            ) {
                return true;
            }
        }
    }

    return false;
}

function referencesIdentifierAfterIndex(container, variableName, startIndex) {
    if (!Array.isArray(container) || !variableName) {
        return false;
    }

    const initialIndex = typeof startIndex === "number" ? startIndex : 0;

    for (let index = initialIndex; index < container.length; index += 1) {
        if (referencesIdentifier(container[index], variableName)) {
            return true;
        }
    }

    return false;
}

function referencesIdentifier(node, variableName) {
    if (!node || typeof node !== "object") {
        return false;
    }

    const stack = [{ value: node, parent: null, key: null }];

    while (stack.length > 0) {
        const { value, parent, key } = stack.pop();

        if (!value || typeof value !== "object") {
            continue;
        }

        if (isFunctionLikeNode(value)) {
            // Nested functions introduce new scopes. References to the same
            // identifier name inside them do not require hoisting the current
            // declaration, so skip descending into those subtrees.
            continue;
        }

        if (Array.isArray(value)) {
            for (const item of value) {
                stack.push({ value: item, parent, key });
            }
            continue;
        }

        if (value.type === "Identifier" && value.name === variableName) {
            const isDeclaratorId =
                parent?.type === "VariableDeclarator" && key === "id";

            if (!isDeclaratorId) {
                return true;
            }
        }

        for (const [childKey, childValue] of Object.entries(value)) {
            if (childValue && typeof childValue === "object") {
                stack.push({ value: childValue, parent: value, key: childKey });
            }
        }
    }

    return false;
}

function referencesIdentifierBeforePosition(node, variableName, beforeIndex) {
    if (
        !node ||
        typeof node !== "object" ||
        !variableName ||
        typeof beforeIndex !== "number"
    ) {
        return false;
    }

    const stack = [{ value: node, parent: null, key: null }];

    while (stack.length > 0) {
        const { value, parent, key } = stack.pop();

        if (!value || typeof value !== "object") {
            continue;
        }

        if (isFunctionLikeNode(value)) {
            continue;
        }

        if (Array.isArray(value)) {
            for (const item of value) {
                stack.push({ value: item, parent, key });
            }
            continue;
        }

        if (value.type === "Identifier" && value.name === variableName) {
            const isDeclaratorId =
                parent?.type === "VariableDeclarator" && key === "id";

            if (!isDeclaratorId) {
                const referenceIndex = getNodeStartIndex(value);

                if (
                    typeof referenceIndex === "number" &&
                    referenceIndex < beforeIndex
                ) {
                    return true;
                }
            }
        }

        for (const [childKey, childValue] of Object.entries(value)) {
            if (childValue && typeof childValue === "object") {
                stack.push({
                    value: childValue,
                    parent: value,
                    key: childKey
                });
            }
        }
    }

    return false;
}

function hoistVariableDeclarationOutOfBlock({
    declarationNode,
    blockBody,
    declarationIndex,
    statementContainer,
    statementIndex,
    diagnostic,
    variableName,
    ast
}) {
    if (!declarationNode || declarationNode.type !== "VariableDeclaration") {
        return null;
    }

    if (!Array.isArray(blockBody) || typeof declarationIndex !== "number") {
        return null;
    }

    if (
        !Array.isArray(statementContainer) ||
        typeof statementIndex !== "number"
    ) {
        return null;
    }

    const declarator = getSingleVariableDeclarator(declarationNode);

    if (!declarator || !declarator.init) {
        return null;
    }

    const hoistedDeclaration = createHoistedVariableDeclaration(declarator);

    if (!hoistedDeclaration) {
        return null;
    }

    const assignment = createAssignmentFromDeclarator(
        declarator,
        declarationNode
    );

    if (!assignment) {
        return null;
    }

    const rangeStart = getNodeStartIndex(declarationNode);
    const owningStatement = statementContainer[statementIndex];
    const precedingStatement =
        statementIndex > 0 ? statementContainer[statementIndex - 1] : null;
    const rangeEnd = getNodeEndIndex(owningStatement ?? declarationNode);

    const fixDetail = createFeatherFixDetail(diagnostic, {
        target: variableName,
        range: {
            start: rangeStart,
            end: rangeEnd
        }
    });

    if (!fixDetail) {
        return null;
    }

    statementContainer.splice(statementIndex, 0, hoistedDeclaration);
    blockBody[declarationIndex] = assignment;

    attachLeadingCommentsToHoistedDeclaration({
        ast,
        hoistedDeclaration,
        owningStatement,
        precedingStatement
    });

    copyCommentMetadata(declarationNode, assignment);

    attachFeatherFixMetadata(hoistedDeclaration, [fixDetail]);
    attachFeatherFixMetadata(assignment, [fixDetail]);

    return fixDetail;
}

function createHoistedVariableDeclaration(declaratorTemplate) {
    if (
        !declaratorTemplate ||
        declaratorTemplate.type !== "VariableDeclarator"
    ) {
        return null;
    }

    const identifier = cloneIdentifier(declaratorTemplate.id);

    if (!identifier) {
        return null;
    }

    const declarator = {
        type: "VariableDeclarator",
        id: identifier,
        init: null
    };

    if (hasOwn(declaratorTemplate, "start")) {
        declarator.start = cloneLocation(declaratorTemplate.start);
    }

    if (hasOwn(declaratorTemplate, "end")) {
        declarator.end = cloneLocation(declaratorTemplate.end);
    }

    const declaration = {
        type: "VariableDeclaration",
        kind: "var",
        declarations: [declarator]
    };

    if (hasOwn(declaratorTemplate, "start")) {
        declaration.start = cloneLocation(declaratorTemplate.start);
    }

    if (hasOwn(declaratorTemplate, "end")) {
        declaration.end = cloneLocation(declaratorTemplate.end);
    }

    return declaration;
}

function attachLeadingCommentsToHoistedDeclaration({
    ast,
    hoistedDeclaration,
    owningStatement,
    precedingStatement
}) {
    if (!ast || !hoistedDeclaration || !owningStatement) {
        return;
    }

    const comments = collectCommentNodes(ast);

    if (!Array.isArray(comments) || comments.length === 0) {
        return;
    }

    const owningStartIndex = getNodeStartIndex(owningStatement);

    if (typeof owningStartIndex !== "number") {
        return;
    }

    const previousEndIndex =
        precedingStatement == null ? null : getNodeEndIndex(precedingStatement);

    let attachedComment = false;

    for (const comment of comments) {
        if (!comment || comment.type !== "CommentLine") {
            continue;
        }

        if (comment._featherHoistedTarget) {
            continue;
        }

        const commentStartIndex = getNodeStartIndex(comment);
        const commentEndIndex = getNodeEndIndex(comment);

        if (
            typeof commentStartIndex !== "number" ||
            typeof commentEndIndex !== "number"
        ) {
            continue;
        }

        if (commentEndIndex > owningStartIndex) {
            continue;
        }

        if (previousEndIndex != null && commentStartIndex < previousEndIndex) {
            continue;
        }

        const trimmedValue =
            typeof comment.value === "string" ? comment.value.trim() : "";

        if (!trimmedValue.startsWith("/")) {
            continue;
        }

        comment._featherHoistedTarget = hoistedDeclaration;
        attachedComment = true;
    }

    if (attachedComment) {
        hoistedDeclaration._featherForceFollowingEmptyLine = true;
    }
}

function removeInvalidEventInheritedCalls({ ast, diagnostic }) {
    if (!diagnostic || !ast || typeof ast !== "object") {
        return [];
    }

    const fixes = [];

    const visitArray = (array, owner, ownerKey) => {
        if (!Array.isArray(array)) {
            return;
        }

        for (let index = 0; index < array.length; ) {
            const removed = visit(array[index], array, index, owner, ownerKey);

            if (!removed) {
                index += 1;
            }
        }
    };

    const visit = (node, parent, property, owner, ownerKey) => {
        if (!node) {
            return false;
        }

        if (Array.isArray(node)) {
            visitArray(node, owner, ownerKey);
            return false;
        }

        if (typeof node !== "object") {
            return false;
        }

        if (node.type === "CallExpression") {
            const fix = removeEventInheritedCall(
                node,
                parent,
                property,
                owner,
                ownerKey,
                diagnostic
            );

            if (fix) {
                fixes.push(fix);
                return true;
            }
        }

        for (const [key, value] of Object.entries(node)) {
            if (!value || typeof value !== "object") {
                continue;
            }

            if (Array.isArray(value)) {
                visitArray(value, node, key);
            } else {
                visit(value, node, key, node, key);
            }
        }

        return false;
    };

    visit(ast, null, null, null, null);

    return fixes;
}

function removeEventInheritedCall(
    node,
    parent,
    property,
    owner,
    ownerKey,
    diagnostic
) {
    if (!Array.isArray(parent) || typeof property !== "number") {
        return null;
    }

    if (!isStatementContainer(owner, ownerKey)) {
        return null;
    }

    if (!isEventInheritedCall(node)) {
        return null;
    }

    const fixDetail = createFeatherFixDetail(diagnostic, {
        target: node.object?.name ?? null,
        range: {
            start: getNodeStartIndex(node),
            end: getNodeEndIndex(node)
        }
    });

    if (!fixDetail) {
        return null;
    }

    parent.splice(property, 1);

    return fixDetail;
}

function ensureColourWriteEnableIsReset({ ast, diagnostic }) {
    if (!diagnostic || !ast || typeof ast !== "object") {
        return [];
    }

    const fixes = [];

    const visit = (node, parent, property) => {
        if (!node) {
            return;
        }

        if (Array.isArray(node)) {
            for (let index = 0; index < node.length; index += 1) {
                visit(node[index], node, index);
            }
            return;
        }

        if (typeof node !== "object") {
            return;
        }

        if (node.type === "CallExpression") {
            const fix = ensureColourWriteEnableResetAfterCall(
                node,
                parent,
                property,
                diagnostic
            );

            if (fix) {
                fixes.push(fix);
                return;
            }
        }

        for (const [key, value] of Object.entries(node)) {
            if (value && typeof value === "object") {
                visit(value, node, key);
            }
        }
    };

    visit(ast, null, null);

    return fixes;
}

function ensureColourWriteEnableResetAfterCall(
    node,
    parent,
    property,
    diagnostic
) {
    if (!Array.isArray(parent) || typeof property !== "number") {
        return null;
    }

    if (!node || node.type !== "CallExpression") {
        return null;
    }

    if (!isIdentifierWithName(node.object, "gpu_set_colourwriteenable")) {
        return null;
    }

    const args = getCallExpressionArguments(node);

    if (!hasDisabledColourChannel(args)) {
        return null;
    }

    const siblings = parent;

    const insertionInfo = computeStateResetInsertionIndex({
        siblings,
        startIndex: property + 1,
        isResetCall: isColourWriteEnableResetCall
    });

    if (!insertionInfo) {
        return null;
    }

    if (insertionInfo.alreadyReset) {
        return null;
    }

    const resetCall = createColourWriteEnableResetCall(node);

    if (!resetCall) {
        return null;
    }

    const fixDetail = createFeatherFixDetail(diagnostic, {
        target: node.object?.name ?? null,
        range: {
            start: getNodeStartIndex(node),
            end: getNodeEndIndex(node)
        }
    });

    if (!fixDetail) {
        return null;
    }

    let insertionIndex = insertionInfo.index;

    const previousSibling = siblings[insertionIndex - 1] ?? node;
    const nextSibling = siblings[insertionIndex] ?? null;
    const hasOriginalSeparator = nextSibling
        ? hasOriginalBlankLineBetween(previousSibling, nextSibling)
        : hasOriginalBlankLineBetween(node, previousSibling);
    const shouldInsertSeparator =
        insertionIndex > property + 1 &&
        !isTriviallyIgnorableStatement(previousSibling) &&
        !hasOriginalSeparator;

    if (shouldInsertSeparator) {
        siblings.splice(
            insertionIndex,
            0,
            createEmptyStatementLike(previousSibling)
        );
        insertionIndex += 1;
    }

    markStatementToSuppressFollowingEmptyLine(node);
    markStatementToSuppressLeadingEmptyLine(resetCall);

    siblings.splice(insertionIndex, 0, resetCall);
    attachFeatherFixMetadata(resetCall, [fixDetail]);

    return fixDetail;
}

function ensureRequiredArgumentProvided({ ast, diagnostic, callTemplate }) {
    if (
        !diagnostic ||
        !ast ||
        typeof ast !== "object" ||
        !callTemplate?.functionName ||
        !callTemplate.argumentTemplate
    ) {
        return [];
    }

    const fixes = [];

    const visit = (node) => {
        if (!node) {
            return;
        }

        if (Array.isArray(node)) {
            for (const item of node) {
                visit(item);
            }
            return;
        }

        if (typeof node !== "object") {
            return;
        }

        if (node.type === "CallExpression") {
            const fix = ensureCallHasRequiredArgument(
                node,
                diagnostic,
                callTemplate
            );

            if (fix) {
                fixes.push(fix);
                return;
            }
        }

        for (const value of Object.values(node)) {
            if (value && typeof value === "object") {
                visit(value);
            }
        }
    };

    visit(ast);

    return fixes;
}

function ensureCallHasRequiredArgument(node, diagnostic, callTemplate) {
    if (!node || node.type !== "CallExpression") {
        return null;
    }

    if (!isIdentifierWithName(node.object, callTemplate.functionName)) {
        return null;
    }

    if (isNonEmptyArray(node.arguments)) {
        return null;
    }

    const argumentNode = cloneNodeWithoutLocations(
        callTemplate.argumentTemplate
    );

    if (!argumentNode || typeof argumentNode !== "object") {
        return null;
    }

    const fixDetail = createFeatherFixDetail(diagnostic, {
        target: node.object?.name ?? null,
        range: {
            start: getNodeStartIndex(node),
            end: getNodeEndIndex(node)
        }
    });

    if (!fixDetail) {
        return null;
    }

    if (!Array.isArray(node.arguments)) {
        node.arguments = [];
    }

    node.arguments.push(argumentNode);
    attachFeatherFixMetadata(node, [fixDetail]);

    return fixDetail;
}

function createFunctionCallTemplateFromDiagnostic(diagnostic) {
    const example =
        typeof diagnostic?.goodExample === "string"
            ? diagnostic.goodExample
            : null;

    if (!example) {
        return null;
    }

    try {
        const exampleAst = GMLParser.parse(example, {
            getLocations: true,
            simplifyLocations: false
        });
        const callExpression = findFirstCallExpression(exampleAst);

        if (!callExpression || !isIdentifier(callExpression.object)) {
            return null;
        }

        const args = getCallExpressionArguments(callExpression);

        if (args.length === 0) {
            return null;
        }

        return {
            functionName: callExpression.object.name,
            argumentTemplate: cloneNodeWithoutLocations(args[0])
        };
    } catch {
        return null;
    }
}

function findFirstCallExpression(node) {
    if (!node) {
        return null;
    }

    if (Array.isArray(node)) {
        for (const item of node) {
            const result = findFirstCallExpression(item);

            if (result) {
                return result;
            }
        }

        return null;
    }

    if (typeof node !== "object") {
        return null;
    }

    if (node.type === "CallExpression") {
        return node;
    }

    for (const value of Object.values(node)) {
        const result = findFirstCallExpression(value);

        if (result) {
            return result;
        }
    }

    return null;
}

function cloneNodeWithoutLocations(node) {
    if (!node || typeof node !== "object") {
        return node;
    }

    if (Array.isArray(node)) {
        return node.map((item) => cloneNodeWithoutLocations(item));
    }

    const clone = {};

    for (const [key, value] of Object.entries(node)) {
        if (key === "start" || key === "end") {
            continue;
        }

        clone[key] = cloneNodeWithoutLocations(value);
    }

    return clone;
}

function ensureNumericOperationsUseRealLiteralCoercion({ ast, diagnostic }) {
    if (!diagnostic || !ast || typeof ast !== "object") {
        return [];
    }

    const fixes = [];

    const visit = (node, parent, property) => {
        if (!node) {
            return;
        }

        if (Array.isArray(node)) {
            for (let index = 0; index < node.length; index += 1) {
                visit(node[index], node, index);
            }
            return;
        }

        if (typeof node !== "object") {
            return;
        }

        if (node.type === "BinaryExpression") {
            const fix = coerceStringLiteralsInBinaryExpression(
                node,
                diagnostic
            );

            if (fix) {
                fixes.push(fix);
                return;
            }
        }

        for (const [key, value] of Object.entries(node)) {
            if (value && typeof value === "object") {
                visit(value, node, key);
            }
        }
    };

    visit(ast, null, null);

    return fixes;
}

function coerceStringLiteralsInBinaryExpression(node, diagnostic) {
    if (!node || node.type !== "BinaryExpression") {
        return null;
    }

    if (node.operator !== "+") {
        return null;
    }

    const leftLiteral = isCoercibleStringLiteral(node.left) ? node.left : null;
    const rightLiteral = isCoercibleStringLiteral(node.right)
        ? node.right
        : null;

    if (!leftLiteral && !rightLiteral) {
        return null;
    }

    if (leftLiteral) {
        node.left = createRealCoercionCall(leftLiteral);
    }

    if (rightLiteral) {
        node.right = createRealCoercionCall(rightLiteral);
    }

    const fixDetail = createFeatherFixDetail(diagnostic, {
        target: node.operator ?? null,
        range: {
            start: getNodeStartIndex(node),
            end: getNodeEndIndex(node)
        }
    });

    if (!fixDetail) {
        return null;
    }

    attachFeatherFixMetadata(node, [fixDetail]);

    return fixDetail;
}

function isCoercibleStringLiteral(node) {
    if (!node || node.type !== "Literal") {
        return false;
    }

    const rawValue = typeof node.value === "string" ? node.value : null;

    if (!rawValue) {
        return false;
    }

    let literalText = null;

    if (rawValue.startsWith('@"') && rawValue.endsWith('"')) {
        literalText = rawValue.slice(2, -1);
    } else if (rawValue.length >= 2) {
        const startingQuote = rawValue[0];
        const endingQuote = rawValue.at(-1);

        if (
            (startingQuote === '"' || startingQuote === "'") &&
            startingQuote === endingQuote
        ) {
            literalText = rawValue.slice(1, -1);
        }
    }

    if (literalText == undefined) {
        return false;
    }

    const trimmed = literalText.trim();

    if (trimmed.length === 0) {
        return false;
    }

    return NUMERIC_STRING_LITERAL_PATTERN.test(trimmed);
}

function createRealCoercionCall(literal) {
    const argument = cloneLiteral(literal) ?? literal;

    if (argument && typeof argument === "object") {
        argument._skipNumericStringCoercion = true;
    }

    const identifier = createIdentifierFromTemplate("real", literal);

    const callExpression = {
        type: "CallExpression",
        object: identifier,
        arguments: [argument],
        start: cloneLocation(literal.start),
        end: cloneLocation(literal.end)
    };

    return callExpression;
}

function addMissingEnumMembers({ ast, diagnostic }) {
    if (!diagnostic || !ast || typeof ast !== "object") {
        return [];
    }

    const enumRegistry = collectEnumDeclarations(ast);

    if (enumRegistry.size === 0) {
        return [];
    }

    const fixes = [];

    const visit = (node, parent, property) => {
        if (!node) {
            return;
        }

        if (Array.isArray(node)) {
            for (let index = 0; index < node.length; index += 1) {
                visit(node[index], node, index);
            }
            return;
        }

        if (typeof node !== "object") {
            return;
        }

        if (node.type === "MemberDotExpression") {
            const fix = addMissingEnumMember(node, enumRegistry, diagnostic);

            if (fix) {
                fixes.push(fix);
                return;
            }
        }

        for (const [key, value] of Object.entries(node)) {
            if (value && typeof value === "object") {
                visit(value, node, key);
            }
        }
    };

    visit(ast, null, null);

    return fixes;
}

function collectEnumDeclarations(ast) {
    const registry = new Map();

    const visit = (node) => {
        if (!node) {
            return;
        }

        if (Array.isArray(node)) {
            for (const item of node) {
                visit(item);
            }
            return;
        }

        if (typeof node !== "object") {
            return;
        }

        if (node.type === "EnumDeclaration") {
            const enumName = node.name?.name;

            if (enumName && !registry.has(enumName)) {
                let members = Array.isArray(node.members) ? node.members : null;

                if (!members) {
                    members = [];
                    node.members = members;
                }

                const memberNames = new Set();

                for (const member of members) {
                    const memberName = member?.name?.name;
                    if (memberName) {
                        memberNames.add(memberName);
                    }
                }

                registry.set(enumName, {
                    declaration: node,
                    members,
                    memberNames
                });
            }
        }

        for (const value of Object.values(node)) {
            if (value && typeof value === "object") {
                visit(value);
            }
        }
    };

    visit(ast);

    return registry;
}

function addMissingEnumMember(memberExpression, enumRegistry, diagnostic) {
    if (!memberExpression || memberExpression.type !== "MemberDotExpression") {
        return null;
    }

    const enumIdentifier = memberExpression.object;
    const memberIdentifier = memberExpression.property;

    if (!enumIdentifier || enumIdentifier.type !== "Identifier") {
        return null;
    }

    if (!memberIdentifier || memberIdentifier.type !== "Identifier") {
        return null;
    }

    const enumName = enumIdentifier.name;
    const memberName = memberIdentifier.name;

    if (!enumName || !memberName) {
        return null;
    }

    const enumInfo = enumRegistry.get(enumName);

    if (!enumInfo) {
        return null;
    }

    if (enumInfo.memberNames.has(memberName)) {
        return null;
    }

    const newMember = createEnumMember(memberName);

    if (!newMember) {
        return null;
    }

    const insertIndex = getEnumInsertionIndex(enumInfo.members);
    enumInfo.members.splice(insertIndex, 0, newMember);
    enumInfo.memberNames.add(memberName);

    const start = getNodeStartIndex(memberIdentifier);
    const end = getNodeEndIndex(memberIdentifier);

    const fixDetail = createFeatherFixDetail(diagnostic, {
        target: `${enumName}.${memberName}`,
        range: start !== null && end !== null ? { start, end } : null
    });

    if (!fixDetail) {
        return null;
    }

    attachFeatherFixMetadata(newMember, [fixDetail]);

    const declaration = enumInfo.declaration;
    if (declaration && typeof declaration === "object") {
        attachFeatherFixMetadata(declaration, [fixDetail]);
    }

    return fixDetail;
}

function createEnumMember(name) {
    if (typeof name !== "string" || name.length === 0) {
        return null;
    }

    return {
        type: "EnumMember",
        name: {
            type: "Identifier",
            name
        },
        initializer: null
    };
}

function getEnumInsertionIndex(members) {
    if (!Array.isArray(members) || members.length === 0) {
        return Array.isArray(members) ? members.length : 0;
    }

    const lastIndex = members.length - 1;
    const lastMember = members[lastIndex];

    if (isSizeofEnumMember(lastMember)) {
        return lastIndex;
    }

    return members.length;
}

function isSizeofEnumMember(member) {
    if (!member || member.type !== "EnumMember") {
        return false;
    }

    const identifier = member.name;

    if (!identifier || identifier.type !== "Identifier") {
        return false;
    }

    return identifier.name === "SIZEOF";
}

function ensureTextureRepeatIsReset({ ast, diagnostic }) {
    if (!diagnostic || !ast || typeof ast !== "object") {
        return [];
    }

    const fixes = [];

    const visit = (node, parent, property) => {
        if (!node) {
            return;
        }

        if (Array.isArray(node)) {
            for (let index = 0; index < node.length; index += 1) {
                visit(node[index], node, index);
            }
            return;
        }

        if (typeof node !== "object") {
            return;
        }

        if (node.type === "CallExpression") {
            const fix = ensureTextureRepeatResetAfterCall(
                node,
                parent,
                property,
                diagnostic
            );

            if (fix) {
                fixes.push(fix);
                return;
            }
        }

        for (const [key, value] of Object.entries(node)) {
            if (value && typeof value === "object") {
                visit(value, node, key);
            }
        }
    };

    visit(ast, null, null);

    return fixes;
}

function ensureTextureRepeatResetAfterCall(node, parent, property, diagnostic) {
    if (!Array.isArray(parent) || typeof property !== "number") {
        return null;
    }

    if (!node || node.type !== "CallExpression") {
        return null;
    }

    if (!isIdentifierWithName(node.object, "gpu_set_texrepeat")) {
        return null;
    }

    const args = getCallExpressionArguments(node);

    if (args.length === 0) {
        return null;
    }

    if (!shouldResetTextureRepeat(args[0])) {
        return null;
    }

    const siblings = parent;
    let insertionIndex = siblings.length;

    for (let index = property + 1; index < siblings.length; index += 1) {
        const sibling = siblings[index];

        if (isTextureRepeatResetCall(sibling)) {
            return null;
        }

        if (!isTriviallyIgnorableStatement(sibling)) {
            insertionIndex = index + 1;
            break;
        }
    }

    const resetCall = createTextureRepeatResetCall(node);

    if (!resetCall) {
        return null;
    }

    const fixDetail = createFeatherFixDetail(diagnostic, {
        target: node.object?.name ?? null,
        range: {
            start: getNodeStartIndex(node),
            end: getNodeEndIndex(node)
        }
    });

    if (!fixDetail) {
        return null;
    }

    const previousSibling = siblings[insertionIndex - 1] ?? node;
    const nextSibling = siblings[insertionIndex] ?? null;
    const needsSeparator =
        insertionIndex > property + 1 &&
        !isTriviallyIgnorableStatement(previousSibling) &&
        nextSibling &&
        !isTriviallyIgnorableStatement(nextSibling) &&
        !hasOriginalBlankLineBetween(previousSibling, nextSibling);

    if (needsSeparator) {
        siblings.splice(
            insertionIndex,
            0,
            createEmptyStatementLike(previousSibling)
        );
        insertionIndex += 1;
    }

    siblings.splice(insertionIndex, 0, resetCall);
    attachFeatherFixMetadata(resetCall, [fixDetail]);

    return fixDetail;
}

function computeStateResetInsertionIndex({
    siblings,
    startIndex,
    isResetCall
}) {
    if (!Array.isArray(siblings)) {
        return null;
    }

    let insertionIndex = siblings.length;

    for (let index = startIndex; index < siblings.length; index += 1) {
        const sibling = siblings[index];

        if (typeof isResetCall === "function" && isResetCall(sibling)) {
            return { alreadyReset: true };
        }

        if (isExitLikeStatement(sibling)) {
            insertionIndex = index;
            break;
        }
    }

    while (
        insertionIndex > startIndex &&
        insertionIndex <= siblings.length &&
        isTriviallyIgnorableStatement(siblings[insertionIndex - 1])
    ) {
        insertionIndex -= 1;
    }

    return { index: insertionIndex };
}

function isExitLikeStatement(node) {
    if (!node || typeof node !== "object") {
        return false;
    }

    switch (node.type) {
        case "ReturnStatement":
        case "ThrowStatement":
        case "ExitStatement": {
            return true;
        }
        default: {
            return false;
        }
    }
}

function isTriviallyIgnorableStatement(node) {
    if (!node || typeof node !== "object") {
        return true;
    }

    if (node.type === "EmptyStatement") {
        return true;
    }

    if (Array.isArray(node)) {
        return node.length === 0;
    }

    return false;
}

function createEmptyStatementLike(template) {
    const empty = { type: "EmptyStatement" };

    if (template && typeof template === "object") {
        if (Object.hasOwn(template, "start")) {
            empty.start = cloneLocation(template.start);
        }

        if (Object.hasOwn(template, "end")) {
            empty.end = cloneLocation(template.end);
        }
    }

    return empty;
}

function hasOriginalBlankLineBetween(beforeNode, afterNode) {
    const beforeEndLine =
        typeof beforeNode?.end?.line === "number" ? beforeNode.end.line : null;
    const afterStartLine =
        typeof afterNode?.start?.line === "number"
            ? afterNode.start.line
            : null;

    if (beforeEndLine == undefined || afterStartLine == undefined) {
        return false;
    }

    return afterStartLine > beforeEndLine + 1;
}

function correctDataStructureAccessorTokens({ ast, diagnostic }) {
    if (!diagnostic || !ast || typeof ast !== "object") {
        return [];
    }

    const accessorReplacement =
        getAccessorReplacementFromDiagnostic(diagnostic);

    if (!accessorReplacement) {
        return [];
    }

    const { incorrectAccessor, correctAccessor } = accessorReplacement;

    if (incorrectAccessor === correctAccessor) {
        return [];
    }

    const fixes = [];

    const visit = (node, parent, property) => {
        if (!node) {
            return;
        }

        if (Array.isArray(node)) {
            for (let index = 0; index < node.length; index += 1) {
                visit(node[index], node, index);
            }
            return;
        }

        if (typeof node !== "object") {
            return;
        }

        if (node.type === "MemberIndexExpression") {
            const fix = updateMemberIndexAccessor(node, {
                incorrectAccessor,
                correctAccessor,
                diagnostic
            });

            if (fix) {
                fixes.push(fix);
                return;
            }
        }

        for (const [key, value] of Object.entries(node)) {
            if (value && typeof value === "object") {
                visit(value, node, key);
            }
        }
    };

    visit(ast, null, null);

    return fixes;
}

function updateMemberIndexAccessor(
    node,
    { incorrectAccessor, correctAccessor, diagnostic }
) {
    if (!node || node.type !== "MemberIndexExpression") {
        return null;
    }

    if (
        typeof incorrectAccessor !== "string" ||
        typeof correctAccessor !== "string"
    ) {
        return null;
    }

    if (node.accessor !== incorrectAccessor) {
        return null;
    }

    node.accessor = correctAccessor;

    const fixDetail = createFeatherFixDetail(diagnostic, {
        target: typeof node.object?.name === "string" ? node.object.name : null,
        range: {
            start: getNodeStartIndex(node),
            end: getNodeEndIndex(node)
        }
    });

    if (!fixDetail) {
        return null;
    }

    attachFeatherFixMetadata(node, [fixDetail]);

    return fixDetail;
}

function getAccessorReplacementFromDiagnostic(diagnostic) {
    if (!diagnostic) {
        return null;
    }

    const incorrectAccessor = extractAccessorFromExample(diagnostic.badExample);
    const correctAccessor = extractAccessorFromExample(diagnostic.goodExample);

    if (!incorrectAccessor || !correctAccessor) {
        return null;
    }

    if (incorrectAccessor === correctAccessor) {
        return null;
    }

    return { incorrectAccessor, correctAccessor };
}

function extractAccessorFromExample(example) {
    if (typeof example !== "string" || example.length === 0) {
        return null;
    }

    for (const token of DATA_STRUCTURE_ACCESSOR_TOKENS) {
        const search = `[${token}`;

        if (example.includes(search)) {
            return search;
        }
    }

    return null;
}

function ensureFileFindSearchesAreSerialized({ ast, diagnostic }) {
    if (!diagnostic || !ast || typeof ast !== "object") {
        return [];
    }

    const fixes = [];
    const state = createFileFindState();

    processStatementBlock(getProgramStatements(ast), state);

    return fixes;

    function processStatementBlock(statements, currentState) {
        if (
            !Array.isArray(statements) ||
            statements.length === 0 ||
            !currentState
        ) {
            return;
        }

        let index = 0;

        while (index < statements.length) {
            const statement = statements[index];

            if (isFileFindCloseStatement(statement)) {
                currentState.openCount = Math.max(
                    currentState.openCount - 1,
                    0
                );
                index += 1;
                continue;
            }

            const callNode = getFileFindFirstCallFromStatement(statement);

            if (callNode && currentState.openCount > 0) {
                const insertion = insertFileFindCloseBefore(
                    statements,
                    index,
                    callNode
                );

                if (insertion?.fixDetail) {
                    fixes.push(insertion.fixDetail);
                    currentState.openCount = Math.max(
                        currentState.openCount - 1,
                        0
                    );
                    index += insertion.insertedBefore;
                    continue;
                }
            }

            if (callNode) {
                currentState.openCount += 1;
            }

            handleNestedStatements(statement, currentState);
            index += 1;
        }
    }

    function handleNestedStatements(statement, currentState) {
        if (!statement || typeof statement !== "object" || !currentState) {
            return;
        }

        switch (statement.type) {
            case "BlockStatement": {
                processStatementBlock(statement.body ?? [], currentState);
                break;
            }
            case "IfStatement": {
                processBranch(statement, "consequent", currentState);

                if (statement.alternate) {
                    processBranch(statement, "alternate", currentState);
                }

                break;
            }
            case "WhileStatement":
            case "RepeatStatement":
            case "DoWhileStatement":
            case "ForStatement": {
                processBranch(statement, "body", currentState);
                break;
            }
            case "SwitchStatement": {
                const cases = Array.isArray(statement.cases)
                    ? statement.cases
                    : [];

                for (const caseClause of cases) {
                    const branchState = cloneFileFindState(currentState);
                    processStatementBlock(
                        caseClause?.consequent ?? [],
                        branchState
                    );
                }
                break;
            }
            case "TryStatement": {
                if (statement.block) {
                    processStatementBlock(
                        statement.block.body ?? [],
                        currentState
                    );
                }

                if (statement.handler) {
                    processBranch(statement.handler, "body", currentState);
                }

                if (statement.finalizer) {
                    processStatementBlock(
                        statement.finalizer.body ?? [],
                        currentState
                    );
                }
                break;
            }
            default: {
                break;
            }
        }
    }

    function processBranch(parent, key, currentState) {
        if (!parent || typeof parent !== "object" || !currentState) {
            return;
        }

        const statements = getBranchStatements(parent, key);

        if (!statements) {
            return;
        }

        const branchState = cloneFileFindState(currentState);
        processStatementBlock(statements, branchState);
    }

    function getBranchStatements(parent, key) {
        if (!parent || typeof parent !== "object" || !key) {
            return null;
        }

        let target = parent[key];

        if (!target) {
            return null;
        }

        if (target.type !== "BlockStatement") {
            target = ensureBlockStatement(parent, key, target);
        }

        if (!target || target.type !== "BlockStatement") {
            return null;
        }

        return getBodyStatements(target);
    }

    function insertFileFindCloseBefore(statements, index, callNode) {
        if (!Array.isArray(statements) || typeof index !== "number") {
            return null;
        }

        const closeCall = createFileFindCloseCall(callNode);

        if (!closeCall) {
            return null;
        }

        const fixDetail = createFeatherFixDetail(diagnostic, {
            target: callNode?.object?.name ?? null,
            range: {
                start: getNodeStartIndex(callNode),
                end: getNodeEndIndex(callNode)
            }
        });

        if (!fixDetail) {
            return null;
        }

        attachFeatherFixMetadata(closeCall, [fixDetail]);
        statements.splice(index, 0, closeCall);

        return {
            fixDetail,
            insertedBefore: 1
        };
    }

    function getFileFindFirstCallFromStatement(statement) {
        if (!statement || typeof statement !== "object") {
            return null;
        }

        switch (statement.type) {
            case "CallExpression": {
                return isIdentifierWithName(statement.object, "file_find_first")
                    ? statement
                    : null;
            }
            case "AssignmentExpression": {
                return getFileFindFirstCallFromExpression(statement.right);
            }
            case "VariableDeclaration": {
                const declarations = Array.isArray(statement.declarations)
                    ? statement.declarations
                    : [];

                for (const declarator of declarations) {
                    const call = getFileFindFirstCallFromExpression(
                        declarator?.init
                    );
                    if (call) {
                        return call;
                    }
                }
                return null;
            }
            case "ReturnStatement":
            case "ThrowStatement": {
                return getFileFindFirstCallFromExpression(statement.argument);
            }
            case "ExpressionStatement": {
                return getFileFindFirstCallFromExpression(statement.expression);
            }
            default: {
                return null;
            }
        }
    }

    function getFileFindFirstCallFromExpression(expression) {
        if (!expression || typeof expression !== "object") {
            return null;
        }

        if (expression.type === "CallExpression") {
            return isIdentifierWithName(expression.object, "file_find_first")
                ? expression
                : null;
        }

        if (expression.type === "ParenthesizedExpression") {
            return getFileFindFirstCallFromExpression(expression.expression);
        }

        if (expression.type === "AssignmentExpression") {
            return getFileFindFirstCallFromExpression(expression.right);
        }

        if (expression.type === "SequenceExpression") {
            const expressions = Array.isArray(expression.expressions)
                ? expression.expressions
                : [];

            for (const item of expressions) {
                const call = getFileFindFirstCallFromExpression(item);
                if (call) {
                    return call;
                }
            }
        }

        if (
            expression.type === "BinaryExpression" ||
            expression.type === "LogicalExpression"
        ) {
            const leftCall = getFileFindFirstCallFromExpression(
                expression.left
            );
            if (leftCall) {
                return leftCall;
            }

            return getFileFindFirstCallFromExpression(expression.right);
        }

        if (
            expression.type === "ConditionalExpression" ||
            expression.type === "TernaryExpression"
        ) {
            const consequentCall = getFileFindFirstCallFromExpression(
                expression.consequent
            );
            if (consequentCall) {
                return consequentCall;
            }

            return getFileFindFirstCallFromExpression(expression.alternate);
        }

        return null;
    }

    function isFileFindCloseStatement(statement) {
        if (!statement || typeof statement !== "object") {
            return false;
        }

        if (statement.type === "CallExpression") {
            return isIdentifierWithName(statement.object, "file_find_close");
        }

        if (statement.type === "ExpressionStatement") {
            return isFileFindCloseStatement(statement.expression);
        }

        if (
            statement.type === "ReturnStatement" ||
            statement.type === "ThrowStatement"
        ) {
            return isFileFindCloseStatement(statement.argument);
        }

        return false;
    }

    function getProgramStatements(node) {
        if (!isNode(node)) {
            return [];
        }

        if (Array.isArray(node.body)) {
            return node.body;
        }

        return getBodyStatements(node.body);
    }

    function createFileFindState() {
        return {
            openCount: 0
        };
    }

    function cloneFileFindState(existing) {
        if (!existing || typeof existing !== "object") {
            return createFileFindState();
        }

        return {
            openCount: existing.openCount ?? 0
        };
    }

    function createFileFindCloseCall(template) {
        const identifier = createIdentifier(
            "file_find_close",
            template?.object ?? template
        );

        if (!identifier) {
            return null;
        }

        const callExpression = {
            type: "CallExpression",
            object: identifier,
            arguments: []
        };

        if (Object.hasOwn(template, "start")) {
            callExpression.start = cloneLocation(template.start);
        }

        if (Object.hasOwn(template, "end")) {
            callExpression.end = cloneLocation(template.end);
        }

        return callExpression;
    }

    function ensureBlockStatement(parent, key, statement) {
        if (!parent || typeof parent !== "object" || !key) {
            return null;
        }

        if (!statement || typeof statement !== "object") {
            return null;
        }

        const block = {
            type: "BlockStatement",
            body: [statement]
        };

        if (Object.hasOwn(statement, "start")) {
            block.start = cloneLocation(statement.start);
        }

        if (Object.hasOwn(statement, "end")) {
            block.end = cloneLocation(statement.end);
        }

        parent[key] = block;

        return block;
    }
}

function ensureGpuStateIsPopped({ ast, diagnostic }) {
    if (!diagnostic || !ast || typeof ast !== "object") {
        return [];
    }

    const fixes = [];

    const visit = (node, parent, property) => {
        if (!node) {
            return;
        }

        if (Array.isArray(node)) {
            for (let index = 0; index < node.length; index += 1) {
                visit(node[index], node, index);
            }
            return;
        }

        if (typeof node !== "object") {
            return;
        }

        if (node.type === "IfStatement") {
            const fix = moveGpuPopStateCallOutOfConditional(
                node,
                parent,
                property,
                diagnostic
            );

            if (fix) {
                fixes.push(fix);
            }
        }

        for (const [key, value] of Object.entries(node)) {
            if (value && typeof value === "object") {
                visit(value, node, key);
            }
        }
    };

    visit(ast, null, null);

    return fixes;
}

function moveGpuPopStateCallOutOfConditional(
    node,
    parent,
    property,
    diagnostic
) {
    if (!Array.isArray(parent) || typeof property !== "number") {
        return null;
    }

    if (!node || node.type !== "IfStatement") {
        return null;
    }

    const consequentBlock = node.consequent;

    if (!consequentBlock || consequentBlock.type !== "BlockStatement") {
        return null;
    }

    const consequentBody = getBodyStatements(consequentBlock);

    if (consequentBody.length === 0) {
        return null;
    }

    const trailingPopIndex = findTrailingGpuPopIndex(consequentBody);

    if (trailingPopIndex === -1) {
        return null;
    }

    if (hasTrailingGpuPopInAlternate(node.alternate)) {
        return null;
    }

    const siblings = parent;

    if (hasGpuPopStateAfterIndex(siblings, property)) {
        return null;
    }

    if (!hasGpuPushStateBeforeIndex(siblings, property)) {
        return null;
    }

    const [popStatement] = consequentBody.splice(trailingPopIndex, 1);
    const callExpression = getCallExpression(popStatement);

    if (
        !callExpression ||
        !isIdentifierWithName(callExpression.object, "gpu_pop_state")
    ) {
        return null;
    }

    const fixDetail = createFeatherFixDetail(diagnostic, {
        target: callExpression.object?.name ?? "gpu_pop_state",
        range: {
            start: getNodeStartIndex(callExpression),
            end: getNodeEndIndex(callExpression)
        }
    });

    if (!fixDetail) {
        return null;
    }

    siblings.splice(property + 1, 0, popStatement);
    attachFeatherFixMetadata(callExpression, [fixDetail]);

    return fixDetail;
}

function hasTrailingGpuPopInAlternate(alternate) {
    if (!alternate) {
        return false;
    }

    if (alternate.type === "BlockStatement") {
        const body = getBodyStatements(alternate);

        if (body.length === 0) {
            return false;
        }

        return isGpuPopStateCallStatement(body.at(-1));
    }

    if (alternate.type === "IfStatement") {
        return true;
    }

    return isGpuPopStateCallStatement(alternate);
}

function findTrailingGpuPopIndex(statements) {
    if (!Array.isArray(statements) || statements.length === 0) {
        return -1;
    }

    for (let index = statements.length - 1; index >= 0; index -= 1) {
        const statement = statements[index];

        if (isGpuPopStateCallStatement(statement)) {
            return index;
        }

        if (!isEmptyStatement(statement)) {
            break;
        }
    }

    return -1;
}

function isEmptyStatement(node) {
    return !!node && node.type === "EmptyStatement";
}

function hasGpuPopStateAfterIndex(statements, index) {
    if (!Array.isArray(statements)) {
        return false;
    }

    for (let offset = index + 1; offset < statements.length; offset += 1) {
        const statement = statements[offset];
        if (isEmptyStatement(statement)) {
            continue;
        }

        if (isGpuPopStateCallStatement(statement)) {
            return true;
        }

        break;
    }

    return false;
}

function hasGpuPushStateBeforeIndex(statements, index) {
    if (!Array.isArray(statements)) {
        return false;
    }

    for (let offset = index - 1; offset >= 0; offset -= 1) {
        const statement = statements[offset];
        if (isEmptyStatement(statement)) {
            continue;
        }
        if (isGpuPushStateCallStatement(statement)) {
            return true;
        }
    }

    return false;
}

function isGpuStateCall(node, expectedName, { allowStatements = false } = {}) {
    if (typeof expectedName !== "string" || expectedName.length === 0) {
        return false;
    }

    let expression = null;

    if (allowStatements) {
        expression = getCallExpression(node);
    } else if (node && node.type === "CallExpression") {
        expression = node;
    }

    if (!expression) {
        return false;
    }

    return isIdentifierWithName(expression.object, expectedName);
}

function isGpuPopStateCallStatement(node) {
    return isGpuStateCall(node, "gpu_pop_state", { allowStatements: true });
}

function isGpuPushStateCallStatement(node) {
    return isGpuStateCall(node, "gpu_push_state", { allowStatements: true });
}

function getCallExpression(node) {
    if (!node) {
        return null;
    }

    if (node.type === "CallExpression") {
        return node;
    }

    if (node.type === "ExpressionStatement") {
        const expression = node.expression;

        if (expression && expression.type === "CallExpression") {
            return expression;
        }
    }

    return null;
}

function removeDanglingFileFindCalls({ ast, diagnostic }) {
    if (!diagnostic || !ast || typeof ast !== "object") {
        return [];
    }

    const fixes = [];

    const visit = (node, parent, property) => {
        if (!node) {
            return;
        }

        if (Array.isArray(node)) {
            if (isStatementList(parent, property)) {
                sanitizeFileFindCalls(node, parent, fixes, diagnostic, ast);
            }

            for (let index = 0; index < node.length; index += 1) {
                visit(node[index], node, index);
            }
            return;
        }

        if (typeof node !== "object") {
            return;
        }

        for (const [key, value] of Object.entries(node)) {
            if (value && typeof value === "object") {
                visit(value, node, key);
            }
        }
    };

    visit(ast, null, null);

    return fixes;
}

function sanitizeFileFindCalls(
    statements,
    parent,
    fixes,
    diagnostic,
    metadataRoot
) {
    if (!Array.isArray(statements) || statements.length === 0) {
        return;
    }

    for (let index = 0; index < statements.length; index += 1) {
        const statement = statements[index];

        if (!isFileFindBlockFunctionCall(statement)) {
            continue;
        }

        if (!hasPrecedingFileFindClose(statements, index)) {
            continue;
        }

        const fixDetail = createFeatherFixDetail(diagnostic, {
            target: getCallExpressionCalleeName(statement),
            range: {
                start: getNodeStartIndex(statement),
                end: getNodeEndIndex(statement)
            }
        });

        if (!fixDetail) {
            continue;
        }

        const metadataTarget =
            parent && typeof parent === "object" ? parent : null;
        if (metadataTarget && metadataTarget !== metadataRoot) {
            attachFeatherFixMetadata(metadataTarget, [fixDetail]);
        }

        statements.splice(index, 1);
        index -= 1;

        fixes.push(fixDetail);
    }
}

function isStatementList(parent, property) {
    if (!parent || typeof property === "number") {
        return false;
    }

    if (property === "body") {
        return isProgramOrBlockStatement(parent);
    }

    if (property === "consequent" && parent.type === "SwitchCase") {
        return true;
    }

    return false;
}

function isFileFindBlockFunctionCall(statement) {
    if (!statement || typeof statement !== "object") {
        return false;
    }

    const calleeName = getCallExpressionCalleeName(statement);

    if (!calleeName) {
        return false;
    }

    return FILE_FIND_BLOCK_CALL_TARGETS.has(calleeName);
}

function hasPrecedingFileFindClose(statements, index) {
    for (let offset = index - 1; offset >= 0; offset -= 1) {
        const candidate = statements[offset];

        if (
            isCallExpressionStatementWithName(
                candidate,
                FILE_FIND_CLOSE_FUNCTION_NAME
            )
        ) {
            return true;
        }
    }

    return false;
}

function isCallExpressionStatementWithName(statement, name) {
    if (!statement || typeof statement !== "object" || !name) {
        return false;
    }

    const calleeName = getCallExpressionCalleeName(statement);

    return calleeName === name;
}

function getCallExpressionCalleeName(node) {
    if (!node || typeof node !== "object") {
        return null;
    }

    if (node.type === "CallExpression") {
        return node.object?.name ?? null;
    }

    if (node.type === "ExpressionStatement") {
        return getCallExpressionCalleeName(node.expression);
    }

    return null;
}

function ensureVertexFormatDefinitionsAreClosed({ ast, diagnostic }) {
    if (!diagnostic || !ast || typeof ast !== "object") {
        return [];
    }

    const fixes = [];

    const visit = (node, parent, property) => {
        if (!node) {
            return;
        }

        if (Array.isArray(node)) {
            for (let index = 0; index < node.length; index += 1) {
                visit(node[index], node, index);
            }
            return;
        }

        if (typeof node !== "object") {
            return;
        }

        if (node.type === "CallExpression") {
            const fix = ensureVertexFormatDefinitionIsClosed(
                node,
                parent,
                property,
                diagnostic
            );

            if (fix) {
                fixes.push(fix);
                return;
            }
        }

        for (const [key, value] of Object.entries(node)) {
            if (value && typeof value === "object") {
                visit(value, node, key);
            }
        }
    };

    visit(ast, null, null);

    return fixes;
}

function ensureVertexFormatsClosedBeforeStartingNewOnes({ ast, diagnostic }) {
    if (!diagnostic || !ast || typeof ast !== "object") {
        return [];
    }

    const fixes = [];

    const visit = (node, parent, property) => {
        if (!node) {
            return;
        }

        if (Array.isArray(node)) {
            if (shouldProcessStatementSequence(parent, property)) {
                ensureSequentialVertexFormatsAreClosed(node, diagnostic, fixes);
            }

            for (let index = 0; index < node.length; index += 1) {
                visit(node[index], node, index);
            }

            return;
        }

        if (typeof node !== "object") {
            return;
        }

        for (const [key, value] of Object.entries(node)) {
            if (value && typeof value === "object") {
                visit(value, node, key);
            }
        }
    };

    visit(ast, null, null);

    return fixes;
}

function ensureSequentialVertexFormatsAreClosed(statements, diagnostic, fixes) {
    if (!Array.isArray(statements) || statements.length === 0) {
        return;
    }

    let openBegins = [];

    for (let index = 0; index < statements.length; ) {
        const statement = statements[index];

        if (!statement || typeof statement !== "object") {
            index += 1;
            continue;
        }

        if (isVertexFormatBeginCall(statement)) {
            const previousEntry =
                openBegins.length > 0 ? openBegins.at(-1) : null;

            if (previousEntry && previousEntry.node !== statement) {
                const removalCount = removeDanglingVertexFormatDefinition({
                    statements,
                    startIndex: previousEntry.index,
                    stopIndex: index,
                    diagnostic,
                    fixes
                });

                if (removalCount > 0) {
                    openBegins = openBegins.filter(
                        (entry) => entry.index < previousEntry.index
                    );
                    index = previousEntry.index;
                    continue;
                }

                const fixDetail = insertVertexFormatEndBefore(
                    statements,
                    index,
                    previousEntry.node,
                    diagnostic
                );

                if (fixDetail) {
                    fixes.push(fixDetail);
                    openBegins.pop();
                    index += 1;
                    continue;
                }
            }

            const lastEntry = openBegins.length > 0 ? openBegins.at(-1) : null;

            if (!lastEntry || lastEntry.node !== statement) {
                openBegins.push({ node: statement, index });
            }

            index += 1;
            continue;
        }

        const closingCount = countVertexFormatEndCalls(statement);

        let unmatchedClosers = closingCount;

        while (unmatchedClosers > 0 && openBegins.length > 0) {
            openBegins.pop();
            unmatchedClosers -= 1;
        }

        if (unmatchedClosers > 0) {
            const removed = removeDanglingVertexFormatEndCall({
                statements,
                index,
                diagnostic,
                fixes
            });

            if (removed) {
                continue;
            }
        }

        index += 1;
    }
}

function removeDanglingVertexFormatDefinition({
    statements,
    startIndex,
    stopIndex,
    diagnostic,
    fixes
}) {
    if (
        !Array.isArray(statements) ||
        typeof startIndex !== "number" ||
        typeof stopIndex !== "number" ||
        startIndex < 0 ||
        startIndex >= stopIndex
    ) {
        return 0;
    }

    for (let index = startIndex; index < stopIndex; index += 1) {
        const candidate = statements[index];

        if (
            !isVertexFormatBeginCall(candidate) &&
            !isVertexFormatAddCall(candidate)
        ) {
            return 0;
        }
    }

    const firstNode = statements[startIndex];
    const lastNode = statements[stopIndex - 1] ?? firstNode;

    const fixDetail = createFeatherFixDetail(diagnostic, {
        target: getCallExpressionCalleeName(firstNode) ?? null,
        range: createRangeFromNodes(firstNode, lastNode)
    });

    if (!fixDetail) {
        return 0;
    }

    const removalCount = stopIndex - startIndex;
    statements.splice(startIndex, removalCount);

    if (Array.isArray(fixes)) {
        fixes.push(fixDetail);
    }

    return removalCount;
}

function removeDanglingVertexFormatEndCall({
    statements,
    index,
    diagnostic,
    fixes
}) {
    if (!Array.isArray(statements) || typeof index !== "number") {
        return false;
    }

    const statement = statements[index];

    if (!isCallExpressionStatementWithName(statement, "vertex_format_end")) {
        return false;
    }

    const fixDetail = createFeatherFixDetail(diagnostic, {
        target: getCallExpressionCalleeName(statement),
        range: {
            start: getNodeStartIndex(statement),
            end: getNodeEndIndex(statement)
        }
    });

    if (!fixDetail) {
        return false;
    }

    statements.splice(index, 1);

    if (Array.isArray(fixes)) {
        fixes.push(fixDetail);
    }

    return true;
}

function createRangeFromNodes(startNode, endNode) {
    const start = getNodeStartIndex(startNode);
    const end = getNodeEndIndex(endNode);

    if (typeof start === "number" && typeof end === "number" && end >= start) {
        return { start, end };
    }

    return null;
}

function shouldProcessStatementSequence(parent, property) {
    if (!parent) {
        return true;
    }

    if (property === "body") {
        return isProgramOrBlockStatement(parent);
    }

    return parent.type === "CaseClause" && property === "consequent";
}

function insertVertexFormatEndBefore(
    statements,
    index,
    templateBegin,
    diagnostic
) {
    if (!Array.isArray(statements) || typeof index !== "number") {
        return null;
    }

    if (!templateBegin || typeof templateBegin !== "object") {
        return null;
    }

    const replacement = createVertexFormatEndCall(templateBegin);

    if (!replacement) {
        return null;
    }

    const fixDetail = createFeatherFixDetail(diagnostic, {
        target: templateBegin?.object?.name ?? null,
        range: {
            start: getNodeStartIndex(templateBegin),
            end: getNodeEndIndex(templateBegin)
        }
    });

    if (!fixDetail) {
        return null;
    }

    statements.splice(index, 0, replacement);
    attachFeatherFixMetadata(replacement, [fixDetail]);

    return fixDetail;
}

function countVertexFormatEndCalls(node) {
    const stack = [node];
    const seen = new Set();
    let count = 0;

    while (stack.length > 0) {
        const current = stack.pop();

        if (!current || typeof current !== "object") {
            continue;
        }

        if (seen.has(current)) {
            continue;
        }

        seen.add(current);

        if (isVertexFormatEndCall(current)) {
            count += 1;
        }

        if (Array.isArray(current)) {
            for (const element of current) {
                stack.push(element);
            }
            continue;
        }

        for (const value of Object.values(current)) {
            if (value && typeof value === "object") {
                stack.push(value);
            }
        }
    }

    return count;
}

function ensureVertexFormatDefinitionIsClosed(
    node,
    parent,
    property,
    diagnostic
) {
    if (!Array.isArray(parent) || typeof property !== "number") {
        return null;
    }

    if (!node || node.type !== "CallExpression") {
        return null;
    }

    if (!isIdentifierWithName(node.object, "vertex_format_begin")) {
        return null;
    }

    const siblings = parent;
    let insertionIndex = property + 1;

    for (let index = property + 1; index < siblings.length; index += 1) {
        const sibling = siblings[index];

        if (nodeContainsVertexFormatEndCall(sibling)) {
            return null;
        }

        if (isVertexFormatBeginCall(sibling)) {
            break;
        }

        if (isVertexFormatAddCall(sibling)) {
            insertionIndex = index + 1;
            continue;
        }

        break;
    }

    const vertexFormatEndCall = createVertexFormatEndCall(node);

    if (!vertexFormatEndCall) {
        return null;
    }

    const fixDetail = createFeatherFixDetail(diagnostic, {
        target: "vertex_format_end",
        range: {
            start: getNodeStartIndex(node),
            end: getNodeEndIndex(node)
        }
    });

    if (!fixDetail) {
        return null;
    }

    siblings.splice(insertionIndex, 0, vertexFormatEndCall);
    attachFeatherFixMetadata(vertexFormatEndCall, [fixDetail]);

    return fixDetail;
}

function nodeContainsVertexFormatEndCall(node) {
    if (!node || typeof node !== "object") {
        return false;
    }

    if (isVertexFormatEndCall(node)) {
        return true;
    }

    if (Array.isArray(node)) {
        return node.some(nodeContainsVertexFormatEndCall);
    }

    for (const value of Object.values(node)) {
        if (nodeContainsVertexFormatEndCall(value)) {
            return true;
        }
    }

    return false;
}

function isVertexFormatEndCall(node) {
    return (
        !!node &&
        node.type === "CallExpression" &&
        isIdentifierWithName(node.object, "vertex_format_end")
    );
}

function isVertexFormatBeginCall(node) {
    return (
        !!node &&
        node.type === "CallExpression" &&
        isIdentifierWithName(node.object, "vertex_format_begin")
    );
}

function isVertexFormatAddCall(node) {
    if (!node || node.type !== "CallExpression") {
        return false;
    }

    const identifier = node.object;

    if (!identifier || identifier.type !== "Identifier") {
        return false;
    }

    return (
        typeof identifier.name === "string" &&
        identifier.name.startsWith("vertex_format_add_")
    );
}

function createVertexFormatEndCall(template) {
    if (!template || template.type !== "CallExpression") {
        return null;
    }

    const identifier = createIdentifier("vertex_format_end", template.object);

    if (!identifier) {
        return null;
    }

    const callExpression = {
        type: "CallExpression",
        object: identifier,
        arguments: []
    };

    if (hasOwn(template, "start")) {
        callExpression.start = cloneLocation(template.start);
    }

    if (hasOwn(template, "end")) {
        callExpression.end = cloneLocation(template.end);
    }

    return callExpression;
}

function harmonizeTexturePointerTernaries({ ast, diagnostic }) {
    if (!diagnostic || !ast || typeof ast !== "object") {
        return [];
    }

    const fixes = [];

    const visit = (node, parent, property) => {
        if (!node) {
            return;
        }

        if (Array.isArray(node)) {
            for (let index = 0; index < node.length; index += 1) {
                visit(node[index], node, index);
            }
            return;
        }

        if (typeof node !== "object") {
            return;
        }

        if (node.type === "TernaryExpression") {
            const fix = harmonizeTexturePointerTernary(
                node,
                parent,
                property,
                diagnostic
            );

            if (fix) {
                fixes.push(fix);
                return;
            }
        }

        for (const [key, value] of Object.entries(node)) {
            if (value && typeof value === "object") {
                visit(value, node, key);
            }
        }
    };

    visit(ast, null, null);

    return fixes;
}

const INSTANCE_CREATE_FUNCTION_NAMES = new Set([
    "instance_create_layer",
    "instance_create_depth",
    "instance_create_depth_ext",
    "instance_create_layer_ext",
    "instance_create_at",
    "instance_create",
    "instance_create_z"
]);

function annotateInstanceVariableStructAssignments({ ast, diagnostic }) {
    if (!diagnostic || !ast || typeof ast !== "object") {
        return [];
    }

    const fixes = [];

    const visit = (node) => {
        if (!node) {
            return;
        }

        if (Array.isArray(node)) {
            for (const entry of node) {
                visit(entry);
            }
            return;
        }

        if (typeof node !== "object") {
            return;
        }

        if (node.type === "CallExpression") {
            const callFixes = annotateInstanceCreateCall(node, diagnostic);

            if (isNonEmptyArray(callFixes)) {
                fixes.push(...callFixes);
            }
        }

        for (const value of Object.values(node)) {
            if (value && typeof value === "object") {
                visit(value);
            }
        }
    };

    visit(ast);

    return fixes;
}

function annotateInstanceCreateCall(node, diagnostic) {
    if (!node || node.type !== "CallExpression") {
        return [];
    }

    if (!isInstanceCreateIdentifier(node.object)) {
        return [];
    }

    const structArgument = findStructArgument(node.arguments);

    if (!structArgument) {
        return [];
    }

    return annotateVariableStructProperties(structArgument, diagnostic);
}

function isInstanceCreateIdentifier(node) {
    if (!node || node.type !== "Identifier") {
        return false;
    }

    if (INSTANCE_CREATE_FUNCTION_NAMES.has(node.name)) {
        return true;
    }

    return node.name?.startsWith?.("instance_create_") ?? false;
}

function findStructArgument(args) {
    if (!Array.isArray(args) || args.length === 0) {
        return null;
    }

    for (let index = args.length - 1; index >= 0; index -= 1) {
        const candidate = args[index];

        if (candidate && candidate.type === "StructExpression") {
            return candidate;
        }
    }

    return null;
}

function annotateVariableStructProperties(structExpression, diagnostic) {
    if (!structExpression || structExpression.type !== "StructExpression") {
        return [];
    }

    const properties = Array.isArray(structExpression.properties)
        ? structExpression.properties
        : [];

    if (properties.length === 0) {
        return [];
    }

    const fixes = [];

    for (const property of properties) {
        const fixDetail = annotateVariableStructProperty(property, diagnostic);

        if (fixDetail) {
            fixes.push(fixDetail);
        }
    }

    return fixes;
}

function annotateVariableStructProperty(property, diagnostic) {
    if (!property || property.type !== "Property") {
        return null;
    }

    const value = property.value;

    if (
        !value ||
        value.type !== "Identifier" ||
        typeof value.name !== "string"
    ) {
        return null;
    }

    const fixDetail = createFeatherFixDetail(diagnostic, {
        target: value.name,
        range: {
            start: getNodeStartIndex(property),
            end: getNodeEndIndex(property)
        },
        automatic: false
    });

    if (!fixDetail) {
        return null;
    }

    attachFeatherFixMetadata(property, [fixDetail]);

    return fixDetail;
}

function annotateMissingUserEvents({ ast, diagnostic }) {
    if (!diagnostic || !ast || typeof ast !== "object") {
        return [];
    }

    const fixes = [];

    const visit = (node) => {
        if (!node) {
            return;
        }

        if (Array.isArray(node)) {
            for (const entry of node) {
                visit(entry);
            }
            return;
        }

        if (typeof node !== "object") {
            return;
        }

        if (node.type === "CallExpression") {
            const fix = annotateUserEventCall(node, diagnostic);

            if (fix) {
                fixes.push(fix);
                return;
            }
        }

        for (const value of Object.values(node)) {
            if (value && typeof value === "object") {
                visit(value);
            }
        }
    };

    visit(ast);

    return fixes;
}

function annotateUserEventCall(node, diagnostic) {
    const eventInfo = getUserEventReference(node);

    if (!eventInfo) {
        return null;
    }

    const fixDetail = createFeatherFixDetail(diagnostic, {
        target: eventInfo.name,
        automatic: false,
        range: {
            start: getNodeStartIndex(node),
            end: getNodeEndIndex(node)
        }
    });

    if (!fixDetail) {
        return null;
    }

    attachFeatherFixMetadata(node, [fixDetail]);

    return fixDetail;
}

function getUserEventReference(node) {
    if (!node || node.type !== "CallExpression") {
        return null;
    }

    const callee = getCallExpressionIdentifier(node);
    const args = getCallExpressionArguments(node);

    if (isIdentifierWithName(callee, "event_user")) {
        const eventIndex = resolveUserEventIndex(args[0]);

        if (eventIndex === null) {
            return null;
        }

        return { index: eventIndex, name: formatUserEventName(eventIndex) };
    }

    if (isIdentifierWithName(callee, "event_perform")) {
        if (args.length < 2 || !isIdentifierWithName(args[0], "ev_user")) {
            return null;
        }

        const eventIndex = resolveUserEventIndex(args[1]);

        if (eventIndex === null) {
            return null;
        }

        return { index: eventIndex, name: formatUserEventName(eventIndex) };
    }

    if (isIdentifierWithName(callee, "event_perform_object")) {
        if (args.length < 3) {
            return null;
        }

        const eventIndex = resolveUserEventIndex(args[2]);

        if (eventIndex === null) {
            return null;
        }

        return { index: eventIndex, name: formatUserEventName(eventIndex) };
    }

    return null;
}

function resolveUserEventIndex(node) {
    if (!node) {
        return null;
    }

    if (node.type === "Literal") {
        const numericValue =
            typeof node.value === "number" ? node.value : Number(node.value);

        if (
            !Number.isInteger(numericValue) ||
            numericValue < 0 ||
            numericValue > 15
        ) {
            return null;
        }

        return numericValue;
    }

    if (node.type === "Identifier") {
        const match = /^ev_user(\d+)$/.exec(node.name);

        if (!match) {
            return null;
        }

        const numericValue = Number.parseInt(match[1], 10);

        if (
            !Number.isInteger(numericValue) ||
            numericValue < 0 ||
            numericValue > 15
        ) {
            return null;
        }

        return numericValue;
    }

    return null;
}

function formatUserEventName(index) {
    if (!Number.isInteger(index)) {
        return null;
    }

    return `User Event ${index}`;
}
function harmonizeTexturePointerTernary(node, parent, property, diagnostic) {
    if (!node || node.type !== "TernaryExpression") {
        return null;
    }

    if (
        !parent ||
        parent.type !== "AssignmentExpression" ||
        property !== "right"
    ) {
        return null;
    }

    if (!isSpriteGetTextureCall(node.consequent)) {
        return null;
    }

    const alternate = node.alternate;

    if (!isNegativeOneLiteral(alternate)) {
        return null;
    }

    const pointerIdentifier = createIdentifier("pointer_null", alternate);

    if (!pointerIdentifier) {
        return null;
    }

    copyCommentMetadata(alternate, pointerIdentifier);
    node.alternate = pointerIdentifier;

    const fixDetail = createFeatherFixDetail(diagnostic, {
        target: isIdentifier(parent.left) ? parent.left.name : null,
        range: {
            start: getNodeStartIndex(node),
            end: getNodeEndIndex(node)
        }
    });

    if (!fixDetail) {
        return null;
    }

    attachFeatherFixMetadata(node, [fixDetail]);

    return fixDetail;
}

function createAssignmentFromDeclarator(declarator, declarationNode) {
    if (!declarator || typeof declarator !== "object") {
        return null;
    }

    const identifier = declarator.id;

    if (!isIdentifier(identifier)) {
        return null;
    }

    if (!declarator.init) {
        return null;
    }

    const assignment = {
        type: "AssignmentExpression",
        operator: "=",
        left: cloneIdentifier(identifier),
        right: declarator.init,
        start: cloneLocation(declarator.start ?? declarationNode?.start),
        end: cloneLocation(declarator.end ?? declarationNode?.end)
    };

    copyCommentMetadata(declarator, assignment);

    return assignment;
}

function isFunctionLikeNode(node) {
    if (!node || typeof node !== "object") {
        return false;
    }

    if (typeof node.type !== "string") {
        return false;
    }

    return FUNCTION_LIKE_TYPES.has(node.type);
}

function getFunctionParameterNames(node) {
    const params = getArrayProperty(node, "params");
    const names = [];

    for (const param of params) {
        if (!param || typeof param !== "object") {
            continue;
        }

        if (isIdentifier(param)) {
            if (param.name) {
                names.push(param.name);
            }
            continue;
        }

        if (param.type === "DefaultParameter" && isIdentifier(param.left)) {
            if (param.left.name) {
                names.push(param.left.name);
            }
            continue;
        }
    }

    return names;
}

function getVariableDeclaratorName(declarator) {
    if (!declarator || typeof declarator !== "object") {
        return null;
    }

    const identifier = declarator.id;

    if (!isIdentifier(identifier)) {
        return null;
    }

    return identifier.name ?? null;
}

function cloneLiteral(node) {
    if (!node || node.type !== "Literal") {
        return null;
    }

    const cloned = {
        type: "Literal",
        value: node.value
    };

    if (Object.hasOwn(node, "start")) {
        cloned.start = cloneLocation(node.start);
    }

    if (Object.hasOwn(node, "end")) {
        cloned.end = cloneLocation(node.end);
    }

    return cloned;
}

function createIdentifierFromTemplate(name, template) {
    const identifier = {
        type: "Identifier",
        name
    };

    if (template && typeof template === "object") {
        if (Object.hasOwn(template, "start")) {
            identifier.start = cloneLocation(template.start);
        }

        if (Object.hasOwn(template, "end")) {
            identifier.end = cloneLocation(template.end);
        }
    }

    return identifier;
}

function cloneIdentifier(node) {
    if (!node || node.type !== "Identifier") {
        return null;
    }

    const cloned = {
        type: "Identifier",
        name: node.name
    };

    if (Object.hasOwn(node, "start")) {
        cloned.start = cloneLocation(node.start);
    }

    if (Object.hasOwn(node, "end")) {
        cloned.end = cloneLocation(node.end);
    }

    return cloned;
}

function copyCommentMetadata(source, target) {
    if (!source || !target) {
        return;
    }

    for (const key of [
        "leadingComments",
        "trailingComments",
        "innerComments",
        "comments"
    ]) {
        if (Object.hasOwn(source, key)) {
            target[key] = source[key];
        }
    }
}

function extractIdentifierNameFromLiteral(value) {
    if (typeof value !== "string") {
        return null;
    }

    const stripped = stripStringQuotes(value);
    if (!stripped) {
        return null;
    }

    if (!IDENTIFIER_NAME_PATTERN.test(stripped)) {
        return null;
    }

    return stripped;
}

function stripStringQuotes(value) {
    if (typeof value !== "string" || value.length < 2) {
        return null;
    }

    const firstChar = value[0];
    const lastChar = value.at(-1);

    if ((firstChar === '"' || firstChar === "'") && firstChar === lastChar) {
        return value.slice(1, -1);
    }

    return null;
}

function isIdentifierWithName(node, name) {
    if (!node || node.type !== "Identifier") {
        return false;
    }

    return node.name === name;
}

function isIdentifier(node) {
    return !!node && node.type === "Identifier";
}

function isDrawPrimitiveBeginCall(node) {
    return isCallExpressionIdentifierMatch(node, "draw_primitive_begin");
}

function isDrawPrimitiveEndCall(node) {
    return isCallExpressionIdentifierMatch(node, "draw_primitive_end");
}

function createPrimitiveBeginCall(template) {
    if (!template || template.type !== "CallExpression") {
        return null;
    }

    const identifier = createIdentifier(
        "draw_primitive_begin",
        template.object
    );

    if (!identifier) {
        return null;
    }

    const primitiveType = createIdentifier("pr_linelist");

    const callExpression = {
        type: "CallExpression",
        object: identifier,
        arguments: [primitiveType].filter(Boolean)
    };

    if (Object.hasOwn(template, "start")) {
        callExpression.start = cloneLocation(template.start);
    }

    if (Object.hasOwn(template, "end")) {
        const referenceLocation = template.start ?? template.end;

        if (referenceLocation) {
            callExpression.end = cloneLocation(referenceLocation);
        }
    }

    return callExpression;
}

function isLiteralZero(node) {
    if (!node || node.type !== "Literal") {
        return false;
    }

    return node.value === "0" || node.value === 0;
}

function isDrawSurfaceCall(node) {
    if (!isCallExpression(node)) {
        return false;
    }

    const name = node.object?.name;

    if (typeof name !== "string") {
        return false;
    }

    return name.startsWith("draw_surface");
}

function isTerminatingStatement(node) {
    if (!node || typeof node !== "object") {
        return false;
    }

    return (
        node.type === "ReturnStatement" ||
        node.type === "BreakStatement" ||
        node.type === "ContinueStatement" ||
        node.type === "ThrowStatement" ||
        node.type === "ExitStatement"
    );
}

function isLiteralOne(node) {
    if (!node || node.type !== "Literal") {
        return false;
    }

    return node.value === "1" || node.value === 1;
}

function isLiteralTrue(node) {
    if (!node || node.type !== "Literal") {
        return false;
    }

    return node.value === "true" || node.value === true;
}

function isLiteralFalse(node) {
    if (!node || node.type !== "Literal") {
        return false;
    }

    return node.value === "false" || node.value === false;
}

function isShaderResetCall(node) {
    if (!node || node.type !== "CallExpression") {
        return false;
    }

    if (!isIdentifierWithName(node.object, "shader_reset")) {
        return false;
    }

    const args = getCallExpressionArguments(node);

    return args.length === 0;
}

function isFogResetCall(node) {
    if (!node || node.type !== "CallExpression") {
        return false;
    }

    if (!isIdentifierWithName(node.object, "gpu_set_fog")) {
        return false;
    }

    const args = getCallExpressionArguments(node);

    if (args.length < 4) {
        return false;
    }

    return (
        isLiteralFalse(args[0]) &&
        isIdentifierWithName(args[1], "c_black") &&
        isLiteralZero(args[2]) &&
        isLiteralOne(args[3])
    );
}

function isAlphaTestEnableResetCall(node) {
    if (!node || node.type !== "CallExpression") {
        return false;
    }

    if (!isIdentifierWithName(node.object, "gpu_set_alphatestenable")) {
        return false;
    }

    const args = getCallExpressionArguments(node);

    if (args.length === 0) {
        return false;
    }

    return isLiteralFalse(args[0]);
}

function isAlphaTestRefResetCall(node) {
    if (!node || node.type !== "CallExpression") {
        return false;
    }

    if (!isIdentifierWithName(node.object, "gpu_set_alphatestref")) {
        return false;
    }

    const args = getCallExpressionArguments(node);

    if (args.length === 0) {
        return false;
    }

    return isLiteralZero(args[0]);
}

function isHalignResetCall(node) {
    if (!node || node.type !== "CallExpression") {
        return false;
    }

    if (!isIdentifierWithName(node.object, "draw_set_halign")) {
        return false;
    }

    const args = getCallExpressionArguments(node);

    if (args.length === 0) {
        return false;
    }

    return isIdentifierWithName(args[0], "fa_left");
}

function isCullModeResetCall(node) {
    if (!node || node.type !== "CallExpression") {
        return false;
    }

    if (!isIdentifierWithName(node.object, "gpu_set_cullmode")) {
        return false;
    }

    const args = getCallExpressionArguments(node);

    if (args.length === 0) {
        return false;
    }

    return isIdentifierWithName(args[0], "cull_noculling");
}

function isColourWriteEnableResetCall(node) {
    if (!node || node.type !== "CallExpression") {
        return false;
    }

    if (!isIdentifierWithName(node.object, "gpu_set_colourwriteenable")) {
        return false;
    }

    const args = getCallExpressionArguments(node);

    if (args.length < 4) {
        return false;
    }

    return args
        .slice(0, 4)
        .every((argument) => isBooleanLiteral(argument, true));
}

function isAlphaTestDisableCall(node) {
    if (!node || node.type !== "CallExpression") {
        return false;
    }

    if (!isIdentifierWithName(node.object, "gpu_set_alphatestenable")) {
        return false;
    }

    const args = getCallExpressionArguments(node);

    if (args.length === 0) {
        return false;
    }

    const [argument] = args;

    return isLiteralFalse(argument) || isLiteralZero(argument);
}

function createAlphaTestEnableResetCall(template) {
    if (!template || template.type !== "CallExpression") {
        return null;
    }

    const identifier = cloneIdentifier(template.object);

    if (!identifier || identifier.name !== "gpu_set_alphatestenable") {
        return null;
    }

    const literalFalse = createLiteral("false", template.arguments?.[0]);

    const callExpression = {
        type: "CallExpression",
        object: identifier,
        arguments: [literalFalse]
    };

    if (hasOwn(template, "start")) {
        callExpression.start = cloneLocation(template.start);
    }

    if (hasOwn(template, "end")) {
        callExpression.end = cloneLocation(template.end);
    }

    return callExpression;
}

function createAlphaTestRefResetCall(template) {
    if (!template || template.type !== "CallExpression") {
        return null;
    }

    const identifier = cloneIdentifier(template.object);

    if (!identifier || identifier.name !== "gpu_set_alphatestref") {
        return null;
    }

    const literalZero = createLiteral("0", template.arguments?.[0]);

    const callExpression = {
        type: "CallExpression",
        object: identifier,
        arguments: [literalZero]
    };

    if (Object.hasOwn(template, "start")) {
        callExpression.start = cloneLocation(template.start);
    }

    if (Object.hasOwn(template, "end")) {
        callExpression.end = cloneLocation(template.end);
    }

    return callExpression;
}

function createBlendModeResetCall(template) {
    if (!template || template.type !== "CallExpression") {
        return null;
    }

    const identifier = cloneIdentifier(template.object);

    if (!identifier || identifier.name !== "gpu_set_blendmode") {
        return null;
    }

    const blendModeIdentifier = createIdentifier(
        "bm_normal",
        template.arguments?.[0]
    );

    if (!blendModeIdentifier) {
        return null;
    }

    const callExpression = {
        type: "CallExpression",
        object: identifier,
        arguments: [blendModeIdentifier]
    };

    if (Object.hasOwn(template, "start")) {
        callExpression.start = cloneLocation(template.start);
    }

    if (Object.hasOwn(template, "end")) {
        callExpression.end = cloneLocation(template.end);
    }

    return callExpression;
}

function isSurfaceSetTargetCall(node) {
    if (!node || node.type !== "CallExpression") {
        return false;
    }

    return isIdentifierWithName(node.object, "surface_set_target");
}

function createHalignResetCall(template) {
    if (!template || template.type !== "CallExpression") {
        return null;
    }

    const identifier = cloneIdentifier(template.object);

    if (!identifier || identifier.name !== "draw_set_halign") {
        return null;
    }

    const faLeft = createIdentifier("fa_left", template.arguments?.[0]);

    if (!faLeft) {
        return null;
    }

    const callExpression = {
        type: "CallExpression",
        object: identifier,
        arguments: [faLeft]
    };

    if (Object.hasOwn(template, "start")) {
        callExpression.start = cloneLocation(template.start);
    }

    if (Object.hasOwn(template, "end")) {
        callExpression.end = cloneLocation(template.end);
    }

    return callExpression;
}

function createCullModeResetCall(template) {
    if (!template || template.type !== "CallExpression") {
        return null;
    }

    const identifier = cloneIdentifier(template.object);

    if (!identifier || identifier.name !== "gpu_set_cullmode") {
        return null;
    }

    const resetArgument = createIdentifier(
        "cull_noculling",
        template.arguments?.[0]
    );

    if (!resetArgument) {
        return null;
    }

    const callExpression = {
        type: "CallExpression",
        object: identifier,
        arguments: [resetArgument]
    };

    if (Object.hasOwn(template, "start")) {
        callExpression.start = cloneLocation(template.start);
    }

    if (Object.hasOwn(template, "end")) {
        callExpression.end = cloneLocation(template.end);
    }

    return callExpression;
}

function createColourWriteEnableResetCall(template) {
    if (!template || template.type !== "CallExpression") {
        return null;
    }

    const identifier = cloneIdentifier(template.object);

    if (!identifier || identifier.name !== "gpu_set_colourwriteenable") {
        return null;
    }

    const templateArgs = Array.isArray(template.arguments)
        ? template.arguments
        : [];
    const argumentsList = [];

    for (let index = 0; index < 4; index += 1) {
        const argumentTemplate =
            templateArgs[index] ?? templateArgs.at(-1) ?? template;
        const literalTrue = createLiteral("true", argumentTemplate);
        argumentsList.push(literalTrue);
    }

    const callExpression = {
        type: "CallExpression",
        object: identifier,
        arguments: argumentsList
    };

    if (Object.hasOwn(template, "start")) {
        callExpression.start = cloneLocation(template.start);
    }

    if (Object.hasOwn(template, "end")) {
        callExpression.end = cloneLocation(template.end);
    }

    return callExpression;
}

function isBlendModeNormalArgument(node) {
    if (!node || typeof node !== "object") {
        return false;
    }

    if (isIdentifierWithName(node, "bm_normal")) {
        return true;
    }

    if (node.type === "Literal") {
        return node.value === "bm_normal";
    }

    return false;
}

function shouldResetBlendEnable(argument) {
    if (!argument || typeof argument !== "object") {
        return false;
    }

    return isLiteralFalse(argument) || isLiteralZero(argument);
}

function shouldResetTextureRepeat(argument) {
    if (!argument || typeof argument !== "object") {
        return false;
    }

    if (isLiteralFalse(argument) || isLiteralZero(argument)) {
        return false;
    }

    return isLiteralTrue(argument) || isLiteralOne(argument);
}

function isTextureRepeatResetCall(node) {
    if (!node || node.type !== "CallExpression") {
        return false;
    }

    if (!isIdentifierWithName(node.object, "gpu_set_texrepeat")) {
        return false;
    }

    const args = getCallExpressionArguments(node);

    if (args.length === 0) {
        return false;
    }

    const [argument] = args;

    return isLiteralFalse(argument) || isLiteralZero(argument);
}

function createTextureRepeatResetCall(template) {
    if (!template || template.type !== "CallExpression") {
        return null;
    }

    const identifier = cloneIdentifier(template.object);

    if (!identifier || identifier.name !== "gpu_set_texrepeat") {
        return null;
    }

    const literalFalse = createLiteral("false", template.arguments?.[0]);

    const callExpression = {
        type: "CallExpression",
        object: identifier,
        arguments: [literalFalse]
    };

    if (Object.hasOwn(template, "start")) {
        callExpression.start = cloneLocation(template.start);
    }

    if (Object.hasOwn(template, "end")) {
        callExpression.end = cloneLocation(template.end);
    }

    return callExpression;
}

function isBlendModeResetCall(node) {
    if (!node || node.type !== "CallExpression") {
        return false;
    }

    if (!isIdentifierWithName(node.object, "gpu_set_blendmode")) {
        return false;
    }

    const args = getCallExpressionArguments(node);

    if (args.length === 0) {
        return false;
    }

    return isBlendModeNormalArgument(args[0]);
}

function isBlendEnableResetCall(node) {
    if (!node || node.type !== "CallExpression") {
        return false;
    }

    if (!isIdentifierWithName(node.object, "gpu_set_blendenable")) {
        return false;
    }

    const args = getCallExpressionArguments(node);

    if (args.length === 0) {
        return false;
    }

    const [argument] = args;

    return isLiteralTrue(argument) || isLiteralOne(argument);
}

function createShaderResetCall(template) {
    if (!template || template.type !== "CallExpression") {
        return null;
    }

    const identifier = createIdentifier("shader_reset", template.object);

    if (!identifier) {
        return null;
    }

    const callExpression = {
        type: "CallExpression",
        object: identifier,
        arguments: []
    };

    if (Object.hasOwn(template, "start")) {
        callExpression.start = cloneLocation(template.start);
    }

    if (Object.hasOwn(template, "end")) {
        callExpression.end = cloneLocation(template.end);
    }

    return callExpression;
}

function createFogResetCall(template) {
    if (!template || template.type !== "CallExpression") {
        return null;
    }

    const identifier = cloneIdentifier(template.object);

    if (!identifier || identifier.name !== "gpu_set_fog") {
        return null;
    }

    const [argument0, argument1, argument2, argument3] = Array.isArray(
        template.arguments
    )
        ? template.arguments
        : [];

    const falseLiteral = createLiteral("false", argument0);
    const colorIdentifier = createIdentifier("c_black", argument1);
    const zeroLiteral = createLiteral("0", argument2);
    const oneLiteral = createLiteral("1", argument3);

    if (!falseLiteral || !colorIdentifier || !zeroLiteral || !oneLiteral) {
        return null;
    }

    const callExpression = {
        type: "CallExpression",
        object: identifier,
        arguments: [falseLiteral, colorIdentifier, zeroLiteral, oneLiteral]
    };

    if (Object.hasOwn(template, "start")) {
        callExpression.start = cloneLocation(template.start);
    }

    if (Object.hasOwn(template, "end")) {
        callExpression.end = cloneLocation(template.end);
    }

    return callExpression;
}

function createBlendEnableResetCall(template) {
    if (!template || template.type !== "CallExpression") {
        return null;
    }

    const identifier = cloneIdentifier(template.object);

    if (!identifier || identifier.name !== "gpu_set_blendenable") {
        return null;
    }

    const literalTrue = createLiteral("true", template.arguments?.[0]);

    const callExpression = {
        type: "CallExpression",
        object: identifier,
        arguments: [literalTrue]
    };

    if (Object.hasOwn(template, "start")) {
        callExpression.start = cloneLocation(template.start);
    }

    if (Object.hasOwn(template, "end")) {
        callExpression.end = cloneLocation(template.end);
    }

    return callExpression;
}

function createLiteral(value, template) {
    const literalValue = typeof value === "number" ? String(value) : value;

    const literal = {
        type: "Literal",
        value: literalValue
    };

    if (template && typeof template === "object") {
        if (Object.hasOwn(template, "start")) {
            literal.start = cloneLocation(template.start);
        }

        if (Object.hasOwn(template, "end")) {
            literal.end = cloneLocation(template.end);
        }
    }

    return literal;
}

function reorderOptionalParameters({ ast, diagnostic }) {
    if (!diagnostic || !ast || typeof ast !== "object") {
        return [];
    }

    const fixes = [];

    const visit = (node) => {
        if (!node) {
            return;
        }

        if (Array.isArray(node)) {
            for (const item of node) {
                visit(item);
            }
            return;
        }

        if (typeof node !== "object") {
            return;
        }

        if (node.type === "FunctionDeclaration") {
            const fix = reorderFunctionOptionalParameters(node, diagnostic);

            if (fix) {
                fixes.push(fix);
            }
        }

        for (const value of Object.values(node)) {
            if (value && typeof value === "object") {
                visit(value);
            }
        }
    };

    visit(ast);

    return fixes;
}

function reorderFunctionOptionalParameters(node, diagnostic) {
    if (!node || node.type !== "FunctionDeclaration") {
        return null;
    }

    const params = Array.isArray(node.params) ? node.params : null;

    if (!params || params.length === 0) {
        return null;
    }

    let encounteredOptional = false;
<<<<<<< HEAD
    let needsReordering = false;
    let convertedAnyParameter = false;
=======
    let appliedChanges = false;
>>>>>>> f2e07516

    for (let index = 0; index < params.length; index += 1) {
        const param = params[index];

        if (isOptionalParameter(param)) {
            encounteredOptional = true;
            continue;
<<<<<<< HEAD
        }

        if (!encounteredOptional) {
            continue;
        }

        const converted = convertIdentifierParameterToUndefinedDefault(param);
        if (!converted) {
            needsReordering = true;
            break;
        }

        params[index] = converted;
        convertedAnyParameter = true;
    }

    if (convertedAnyParameter) {
        node._flattenSyntheticNumericParens = true;

        const fixDetail = createFeatherFixDetail(diagnostic, {
            target: getFunctionIdentifierName(node),
            range: {
                start: getNodeStartIndex(node),
                end: getNodeEndIndex(node)
            }
        });

        if (!fixDetail) {
            return null;
        }

        attachFeatherFixMetadata(node, [fixDetail]);

        return fixDetail;
    }
=======
        }
>>>>>>> f2e07516

        if (!encounteredOptional) {
            continue;
        }

        const converted = convertParameterToUndefinedDefault(param);

        if (!converted) {
            continue;
        }

        params[index] = converted;
        appliedChanges = true;
    }

    if (!appliedChanges) {
        return null;
    }

    node._flattenSyntheticNumericParens = true;

    const fixDetail = createFeatherFixDetail(diagnostic, {
        target: getFunctionIdentifierName(node),
        range: {
            start: getNodeStartIndex(node),
            end: getNodeEndIndex(node)
        }
    });

    if (!fixDetail) {
        return null;
    }

    attachFeatherFixMetadata(node, [fixDetail]);

    return fixDetail;
}

function convertParameterToUndefinedDefault(parameter) {
    if (!parameter || parameter.type !== "Identifier") {
        return null;
    }

    const identifier = cloneIdentifier(parameter);

    if (!identifier) {
        return null;
    }

    const defaultParameter = {
        type: "DefaultParameter",
        left: identifier,
        right: createLiteral("undefined", parameter)
    };

    if (Object.hasOwn(parameter, "start")) {
        defaultParameter.start = cloneLocation(parameter.start);
    }

    if (Object.hasOwn(parameter, "end")) {
        defaultParameter.end = cloneLocation(parameter.end);
    }

    copyCommentMetadata(parameter, defaultParameter);

    return defaultParameter;
}

function isOptionalParameter(parameter) {
    return parameter?.type === "DefaultParameter";
}

function convertIdentifierParameterToUndefinedDefault(parameter) {
    if (!parameter || parameter.type !== "Identifier") {
        return null;
    }

    const defaultParameter = {
        type: "DefaultParameter",
        left: parameter,
        right: createLiteral("undefined"),
        _preserveUndefinedDefault: true
    };

    if (parameter && typeof parameter === "object") {
        if (Object.hasOwn(parameter, "start")) {
            defaultParameter.start = cloneLocation(parameter.start);
        }

        if (Object.hasOwn(parameter, "end")) {
            defaultParameter.end = cloneLocation(parameter.end);
        }
    }

    return defaultParameter;
}

function getFunctionIdentifierName(node) {
    if (!node) {
        return null;
    }

    const { id, name, key } = node;

    if (typeof id === "string") {
        return id;
    }

    if (id && typeof id === "object") {
        if (typeof id.name === "string") {
            return id.name;
        }

        if (id.type === "Identifier" && typeof id.name === "string") {
            return id.name;
        }
    }

    if (typeof name === "string") {
        return name;
    }

    if (key && typeof key === "object" && typeof key.name === "string") {
        return key.name;
    }

    return null;
}

function sanitizeMalformedJsDocTypes({ ast, diagnostic, typeSystemInfo }) {
    if (!diagnostic || !ast || typeof ast !== "object") {
        return [];
    }

    const comments = collectCommentNodes(ast);

    if (comments.length === 0) {
        return [];
    }

    const fixes = [];

    for (const comment of comments) {
        const result = sanitizeDocCommentType(comment, typeSystemInfo);

        if (!result) {
            continue;
        }

        const fixDetail = createFeatherFixDetail(diagnostic, {
            target: result.target ?? null,
            range: {
                start: getNodeStartIndex(comment),
                end: getNodeEndIndex(comment)
            }
        });

        if (!fixDetail) {
            continue;
        }

        attachFeatherFixMetadata(comment, [fixDetail]);
        fixes.push(fixDetail);
    }

    return fixes;
}

function sanitizeDocCommentType(comment, typeSystemInfo) {
    if (!comment || comment.type !== "CommentLine") {
        return null;
    }

    const rawValue = typeof comment.value === "string" ? comment.value : "";

    if (!rawValue || !rawValue.includes("@") || !rawValue.includes("{")) {
        return null;
    }

    const tagMatch = rawValue.match(/\/\s*@([A-Za-z]+)/);

    if (!tagMatch) {
        return null;
    }

    const tagName = tagMatch[1]?.toLowerCase();

    if (tagName !== "param" && tagName !== "return" && tagName !== "returns") {
        return null;
    }

    const annotation = extractTypeAnnotation(rawValue);

    if (!annotation) {
        return null;
    }

    const { beforeBrace, typeText, remainder, hadClosingBrace } = annotation;

    if (typeof typeText !== "string") {
        return null;
    }

    const sanitizedType = sanitizeTypeAnnotationText(typeText, typeSystemInfo);
    const needsClosingBrace = hadClosingBrace === false;
    const hasTypeChange = sanitizedType !== typeText.trim();

    if (!hasTypeChange && !needsClosingBrace) {
        return null;
    }

    const updatedValue = `${beforeBrace}${sanitizedType}}${remainder}`;

    if (updatedValue === rawValue) {
        return null;
    }

    comment.value = updatedValue;

    if (typeof comment.raw === "string") {
        comment.raw = `//${updatedValue}`;
    }

    const target =
        tagName === "param"
            ? extractParameterNameFromDocRemainder(remainder)
            : null;

    return {
        target
    };
}

function extractTypeAnnotation(value) {
    if (typeof value !== "string") {
        return null;
    }

    const braceIndex = value.indexOf("{");

    if (braceIndex === -1) {
        return null;
    }

    const beforeBrace = value.slice(0, braceIndex + 1);
    const afterBrace = value.slice(braceIndex + 1);

    const closingIndex = afterBrace.indexOf("}");
    let typeText;
    let remainder;
    let hadClosingBrace = true;

    if (closingIndex === -1) {
        const split = splitTypeAndRemainder(afterBrace);
        typeText = split.type;
        remainder = split.remainder;
        hadClosingBrace = false;
    } else {
        typeText = afterBrace.slice(0, closingIndex);
        remainder = afterBrace.slice(closingIndex + 1);
    }

    const trimmedType = toTrimmedString(typeText);

    return {
        beforeBrace,
        typeText: trimmedType,
        remainder,
        hadClosingBrace
    };
}

function splitTypeAndRemainder(text) {
    if (typeof text !== "string") {
        return { type: "", remainder: "" };
    }

    let depthSquare = 0;
    let depthAngle = 0;
    let depthParen = 0;

    for (let index = 0; index < text.length; index += 1) {
        const char = text[index];

        switch (char) {
            case "[": {
                depthSquare += 1;

                break;
            }
            case "]": {
                depthSquare = Math.max(0, depthSquare - 1);

                break;
            }
            case "<": {
                depthAngle += 1;

                break;
            }
            case ">": {
                depthAngle = Math.max(0, depthAngle - 1);

                break;
            }
            case "(": {
                depthParen += 1;

                break;
            }
            case ")": {
                depthParen = Math.max(0, depthParen - 1);

                break;
            }
            // No default
        }

        if (
            WHITESPACE_PATTERN.test(char) &&
            depthSquare === 0 &&
            depthAngle === 0 &&
            depthParen === 0
        ) {
            const typePart = text.slice(0, index).trimEnd();
            const remainder = text.slice(index);
            return { type: typePart, remainder };
        }
    }

    return {
        type: text.trim(),
        remainder: ""
    };
}

const WHITESPACE_PATTERN = /\s/;

function sanitizeTypeAnnotationText(typeText, typeSystemInfo) {
    if (typeof typeText !== "string" || typeText.length === 0) {
        return typeText ?? "";
    }

    const normalized = typeText.trim();
    const balanced = balanceTypeAnnotationDelimiters(normalized);

    const specifierSanitized = fixSpecifierSpacing(
        balanced,
        typeSystemInfo?.specifierBaseTypeNamesLower
    );

    return fixTypeUnionSpacing(
        specifierSanitized,
        typeSystemInfo?.baseTypeNamesLower
    );
}

function balanceTypeAnnotationDelimiters(typeText) {
    if (typeof typeText !== "string" || typeText.length === 0) {
        return typeText ?? "";
    }

    const stack = [];

    for (const char of typeText) {
        switch (char) {
            case "[": {
                stack.push("]");

                break;
            }
            case "<": {
                stack.push(">");

                break;
            }
            case "(": {
                stack.push(")");

                break;
            }
            case "]":
            case ">":
            case ")": {
                if (stack.length > 0 && stack.at(-1) === char) {
                    stack.pop();
                }

                break;
            }
            // No default
        }
    }

    if (stack.length === 0) {
        return typeText;
    }

    return typeText + stack.reverse().join("");
}

function fixSpecifierSpacing(typeText, specifierBaseTypes) {
    if (typeof typeText !== "string" || typeText.length === 0) {
        return typeText ?? "";
    }

    if (
        !isSetLike(specifierBaseTypes) ||
        !hasIterableItems(specifierBaseTypes)
    ) {
        return typeText;
    }

    const patternSource = [...specifierBaseTypes]
        .map((name) => escapeRegExp(name))
        .join("|");

    if (!patternSource) {
        return typeText;
    }

    const regex = new RegExp(`\\b(${patternSource})\\b`, "gi");
    let result = "";
    let lastIndex = 0;
    let match;

    while ((match = regex.exec(typeText)) !== null) {
        const matchStart = match.index;
        const matchEnd = regex.lastIndex;
        const before = typeText.slice(lastIndex, matchStart);
        const matchedText = typeText.slice(matchStart, matchEnd);
        result += before + matchedText;

        const remainder = typeText.slice(matchEnd);
        const specifierInfo = readSpecifierToken(remainder);

        if (specifierInfo) {
            result += specifierInfo.needsDot
                ? `.${specifierInfo.token}`
                : remainder.slice(0, specifierInfo.consumedLength);

            regex.lastIndex = matchEnd + specifierInfo.consumedLength;
            lastIndex = regex.lastIndex;
        } else {
            lastIndex = matchEnd;
        }
    }

    result += typeText.slice(lastIndex);
    return result;
}

function readSpecifierToken(text) {
    if (typeof text !== "string" || text.length === 0) {
        return null;
    }

    let offset = 0;

    while (offset < text.length && WHITESPACE_PATTERN.test(text[offset])) {
        offset += 1;
    }

    if (offset === 0) {
        return null;
    }

    const firstChar = text[offset];

    if (
        !firstChar ||
        firstChar === "." ||
        firstChar === "," ||
        firstChar === "|" ||
        firstChar === "}"
    ) {
        return {
            consumedLength: offset,
            needsDot: false
        };
    }

    let consumed = offset;
    let token = "";
    let depthSquare = 0;
    let depthAngle = 0;
    let depthParen = 0;

    while (consumed < text.length) {
        const char = text[consumed];

        if (
            WHITESPACE_PATTERN.test(char) &&
            depthSquare === 0 &&
            depthAngle === 0 &&
            depthParen === 0
        ) {
            break;
        }

        if (
            (char === "," || char === "|" || char === "}") &&
            depthSquare === 0 &&
            depthAngle === 0 &&
            depthParen === 0
        ) {
            break;
        }

        switch (char) {
            case "[": {
                depthSquare += 1;

                break;
            }
            case "]": {
                depthSquare = Math.max(0, depthSquare - 1);

                break;
            }
            case "<": {
                depthAngle += 1;

                break;
            }
            case ">": {
                depthAngle = Math.max(0, depthAngle - 1);

                break;
            }
            case "(": {
                depthParen += 1;

                break;
            }
            case ")": {
                depthParen = Math.max(0, depthParen - 1);

                break;
            }
            // No default
        }

        token += char;
        consumed += 1;
    }

    if (token.length === 0) {
        return {
            consumedLength: offset,
            needsDot: false
        };
    }

    return {
        consumedLength: consumed,
        token,
        needsDot: true
    };
}

function fixTypeUnionSpacing(typeText, baseTypesLower) {
    if (typeof typeText !== "string" || typeText.length === 0) {
        return typeText ?? "";
    }

    if (!isSetLike(baseTypesLower) || !hasIterableItems(baseTypesLower)) {
        return typeText;
    }

    if (!WHITESPACE_PATTERN.test(typeText)) {
        return typeText;
    }

    if (hasDelimiterOutsideNesting(typeText, [",", "|"])) {
        return typeText;
    }

    const segments = splitTypeSegments(typeText);

    if (segments.length <= 1) {
        return typeText;
    }

    const trimmedSegments = segments
        .map((segment) => segment.trim())
        .filter((segment) => segment.length > 0);

    if (trimmedSegments.length <= 1) {
        return typeText;
    }

    const recognizedCount = trimmedSegments.reduce((count, segment) => {
        const baseTypeName = extractBaseTypeName(segment);

        if (baseTypeName && baseTypesLower.has(baseTypeName.toLowerCase())) {
            return count + 1;
        }

        return count;
    }, 0);

    if (recognizedCount < 2) {
        return typeText;
    }

    return trimmedSegments.join(",");
}

function splitTypeSegments(text) {
    const segments = [];
    let current = "";
    let depthSquare = 0;
    let depthAngle = 0;
    let depthParen = 0;

    for (const char of text) {
        switch (char) {
            case "[": {
                depthSquare += 1;

                break;
            }
            case "]": {
                depthSquare = Math.max(0, depthSquare - 1);

                break;
            }
            case "<": {
                depthAngle += 1;

                break;
            }
            case ">": {
                depthAngle = Math.max(0, depthAngle - 1);

                break;
            }
            case "(": {
                depthParen += 1;

                break;
            }
            case ")": {
                depthParen = Math.max(0, depthParen - 1);

                break;
            }
            // No default
        }

        if (
            (WHITESPACE_PATTERN.test(char) || char === "," || char === "|") &&
            depthSquare === 0 &&
            depthAngle === 0 &&
            depthParen === 0
        ) {
            if (isNonEmptyTrimmedString(current)) {
                segments.push(current.trim());
            }
            current = "";
            continue;
        }

        current += char;
    }

    if (isNonEmptyTrimmedString(current)) {
        segments.push(current.trim());
    }

    return segments;
}

function hasDelimiterOutsideNesting(text, delimiters) {
    if (typeof text !== "string" || text.length === 0) {
        return false;
    }

    const delimiterSet = new Set(delimiters ?? []);
    let depthSquare = 0;
    let depthAngle = 0;
    let depthParen = 0;

    for (const char of text) {
        switch (char) {
            case "[": {
                depthSquare += 1;

                break;
            }
            case "]": {
                depthSquare = Math.max(0, depthSquare - 1);

                break;
            }
            case "<": {
                depthAngle += 1;

                break;
            }
            case ">": {
                depthAngle = Math.max(0, depthAngle - 1);

                break;
            }
            case "(": {
                depthParen += 1;

                break;
            }
            case ")": {
                depthParen = Math.max(0, depthParen - 1);

                break;
            }
            // No default
        }

        if (
            delimiterSet.has(char) &&
            depthSquare === 0 &&
            depthAngle === 0 &&
            depthParen === 0
        ) {
            return true;
        }
    }

    return false;
}

function createTemporaryIdentifierName(argument, siblings) {
    const existingNames = new Set();

    if (Array.isArray(siblings)) {
        for (const entry of siblings) {
            collectIdentifierNames(entry, existingNames);
        }
    }

    const baseName = sanitizeIdentifierName(
        getIdentifierName(argument) || "value"
    );
    const prefix = `__featherFix_${baseName}`;
    let candidate = prefix;
    let suffix = 1;

    while (existingNames.has(candidate)) {
        candidate = `${prefix}_${suffix}`;
        suffix += 1;
    }

    return candidate;
}

function sanitizeIdentifierName(name) {
    if (typeof name !== "string" || name.length === 0) {
        return "value";
    }

    let sanitized = name.replaceAll(/[^A-Za-z0-9_]/g, "_");

    if (!/^[A-Za-z_]/.test(sanitized)) {
        sanitized = `value_${sanitized}`;
    }

    return sanitized || "value";
}

function collectIdentifierNames(node, registry) {
    if (!node || !registry) {
        return;
    }

    if (Array.isArray(node)) {
        for (const entry of node) {
            collectIdentifierNames(entry, registry);
        }
        return;
    }

    if (typeof node !== "object") {
        return;
    }

    if (node.type === "Identifier" && typeof node.name === "string") {
        registry.add(node.name);
    }

    for (const value of Object.values(node)) {
        if (value && typeof value === "object") {
            collectIdentifierNames(value, registry);
        }
    }
}

function getIdentifierName(node) {
    if (!node) {
        return null;
    }

    if (node.type === "Identifier" && typeof node.name === "string") {
        return node.name;
    }

    return null;
}

function cloneNode(node) {
    if (node === null || typeof node !== "object") {
        return node;
    }

    return structuredClone(node);
}

function createIdentifier(name, template) {
    if (!name) {
        return null;
    }

    const identifier = {
        type: "Identifier",
        name
    };

    if (template && typeof template === "object") {
        if (Object.hasOwn(template, "start")) {
            identifier.start = cloneLocation(template.start);
        }

        if (Object.hasOwn(template, "end")) {
            identifier.end = cloneLocation(template.end);
        }
    }

    return identifier;
}

function isSpriteGetTextureCall(node) {
    if (!node || node.type !== "CallExpression") {
        return false;
    }

    return isIdentifierWithName(node.object, "sprite_get_texture");
}

function isSurfaceResetTargetCall(node) {
    if (!node || node.type !== "CallExpression") {
        return false;
    }

    return isIdentifierWithName(node.object, "surface_reset_target");
}

function createSurfaceResetTargetCall(template) {
    if (!template || template.type !== "CallExpression") {
        return null;
    }

    const identifier = createIdentifier(
        "surface_reset_target",
        template.object
    );

    if (!identifier) {
        return null;
    }

    const callExpression = {
        type: "CallExpression",
        object: identifier,
        arguments: []
    };

    if (Object.hasOwn(template, "start")) {
        callExpression.start = cloneLocation(template.start);
    }

    if (Object.hasOwn(template, "end")) {
        callExpression.end = cloneLocation(template.end);
    }

    return callExpression;
}

function isDrawFunctionCall(node) {
    if (!node || node.type !== "CallExpression") {
        return false;
    }

    const identifier = node.object;

    if (!isIdentifier(identifier)) {
        return false;
    }

    return (
        typeof identifier.name === "string" &&
        identifier.name.startsWith("draw_")
    );
}

function isVertexSubmitCallUsingActiveTarget(node) {
    if (!node || node.type !== "CallExpression") {
        return false;
    }

    if (!isIdentifierWithName(node.object, "vertex_submit")) {
        return false;
    }

    const args = getCallExpressionArguments(node);

    if (args.length < 3) {
        return false;
    }

    return isNegativeOneLiteral(args[2]);
}

function extractSurfaceTargetName(node) {
    if (!node || node.type !== "CallExpression") {
        return null;
    }

    const args = getCallExpressionArguments(node);

    if (args.length > 0 && isIdentifier(args[0])) {
        return args[0].name;
    }

    return node.object?.name ?? null;
}

function isNegativeOneLiteral(node) {
    if (!node || typeof node !== "object") {
        return false;
    }

    if (node.type === "Literal") {
        return node.value === "-1" || node.value === -1;
    }

    if (
        node.type === "UnaryExpression" &&
        node.operator === "-" &&
        node.prefix
    ) {
        const argument = node.argument;

        if (!argument || argument.type !== "Literal") {
            return false;
        }

        return argument.value === "1" || argument.value === 1;
    }

    return false;
}

function isEventInheritedCall(node) {
    if (!node || node.type !== "CallExpression") {
        return false;
    }

    if (!isIdentifierWithName(node.object, "event_inherited")) {
        return false;
    }

    const args = getCallExpressionArguments(node);

    return args.length === 0;
}

function isStatementContainer(owner, ownerKey) {
    if (!owner || typeof owner !== "object") {
        return false;
    }

    if (ownerKey === "body") {
        return isProgramOrBlockStatement(owner);
    }

    if (owner.type === "SwitchCase" && ownerKey === "consequent") {
        return true;
    }

    return false;
}

function extractBaseTypeName(segment) {
    if (typeof segment !== "string") {
        return null;
    }

    const match = segment.match(/^[A-Za-z_][A-Za-z0-9_]*/);

    return match ? match[0] : null;
}

function extractParameterNameFromDocRemainder(remainder) {
    if (typeof remainder !== "string") {
        return null;
    }

    const match = remainder.match(/^\s*([A-Za-z_][A-Za-z0-9_]*)/);

    return match ? match[1] : null;
}

function renameReservedIdentifiers({ ast, diagnostic, sourceText }) {
    if (
        !diagnostic ||
        !ast ||
        typeof ast !== "object" ||
        RESERVED_IDENTIFIER_NAMES.size === 0
    ) {
        return [];
    }

    const fixes = [];

    const visit = (node) => {
        if (!node) {
            return;
        }

        if (Array.isArray(node)) {
            for (const child of node) {
                visit(child);
            }
            return;
        }

        if (typeof node !== "object") {
            return;
        }

        if (
            node.type === "VariableDeclaration" &&
            isSupportedVariableDeclaration(node)
        ) {
            const declarationFixes =
                renameReservedIdentifiersInVariableDeclaration(
                    node,
                    diagnostic
                );

            if (isNonEmptyArray(declarationFixes)) {
                fixes.push(...declarationFixes);
            }
        } else if (node.type === "MacroDeclaration") {
            const macroFix = renameReservedIdentifierInMacro(
                node,
                diagnostic,
                sourceText
            );

            if (macroFix) {
                fixes.push(macroFix);
            }
        }

        for (const value of Object.values(node)) {
            if (value && typeof value === "object") {
                visit(value);
            }
        }
    };

    visit(ast);

    return fixes;
}

function isSupportedVariableDeclaration(node) {
    if (!node || node.type !== "VariableDeclaration") {
        return false;
    }

    const kind =
        typeof node.kind === "string"
            ? toNormalizedLowerCaseString(node.kind)
            : null;

    return kind === "var" || kind === "static";
}

function renameReservedIdentifiersInVariableDeclaration(node, diagnostic) {
    const declarations = Array.isArray(node?.declarations)
        ? node.declarations
        : [];

    if (declarations.length === 0) {
        return [];
    }

    const fixes = [];

    for (const declarator of declarations) {
        if (!declarator || declarator.type !== "VariableDeclarator") {
            continue;
        }

        const fix = renameReservedIdentifierNode(declarator.id, diagnostic);

        if (fix) {
            fixes.push(fix);
        }
    }

    return fixes;
}

function renameReservedIdentifierNode(identifier, diagnostic, options = {}) {
    if (!identifier || identifier.type !== "Identifier") {
        return null;
    }

    const name = identifier.name;

    if (!isReservedIdentifier(name)) {
        return null;
    }

    const replacement = getReplacementIdentifierName(name);

    if (!replacement || replacement === name) {
        return null;
    }

    const fixDetail = createFeatherFixDetail(diagnostic, {
        target: name ?? null,
        range: {
            start: getNodeStartIndex(identifier),
            end: getNodeEndIndex(identifier)
        }
    });

    if (!fixDetail) {
        return null;
    }

    identifier.name = replacement;

    if (typeof options.onRename === "function") {
        try {
            options.onRename({
                identifier,
                originalName: name,
                replacement
            });
        } catch {
            // Swallow callback errors to avoid interrupting the fix pipeline.
        }
    }

    attachFeatherFixMetadata(identifier, [fixDetail]);

    return fixDetail;
}

function renameReservedIdentifierInMacro(node, diagnostic, sourceText) {
    if (!node || node.type !== "MacroDeclaration") {
        return null;
    }

    return renameReservedIdentifierNode(node.name, diagnostic, {
        onRename: ({ originalName, replacement }) => {
            const updatedText = buildMacroReplacementText({
                macro: node,
                originalName,
                replacement,
                sourceText
            });

            if (typeof updatedText === "string") {
                node._featherMacroText = updatedText;
            }
        }
    });
}

function isReservedIdentifier(name) {
    if (typeof name !== "string" || name.length === 0) {
        return false;
    }

    return RESERVED_IDENTIFIER_NAMES.has(name.toLowerCase());
}

function getReplacementIdentifierName(originalName) {
    if (typeof originalName !== "string" || originalName.length === 0) {
        return null;
    }

    let candidate = `_${originalName}`;
    const seen = new Set();

    while (isReservedIdentifier(candidate)) {
        if (seen.has(candidate)) {
            return null;
        }

        seen.add(candidate);
        candidate = `_${candidate}`;
    }

    return candidate;
}

function buildMacroReplacementText({
    macro,
    originalName,
    replacement,
    sourceText
}) {
    if (
        !macro ||
        macro.type !== "MacroDeclaration" ||
        typeof replacement !== "string"
    ) {
        return null;
    }

    const baseText = getMacroBaseText(macro, sourceText);

    if (!isNonEmptyString(baseText)) {
        return null;
    }

    if (isNonEmptyString(originalName)) {
        const nameIndex = baseText.indexOf(originalName);

        if (nameIndex !== -1) {
            return (
                baseText.slice(0, nameIndex) +
                replacement +
                baseText.slice(nameIndex + originalName.length)
            );
        }
    }

    return null;
}

function getMacroBaseText(macro, sourceText) {
    if (!macro || macro.type !== "MacroDeclaration") {
        return null;
    }

    if (isNonEmptyString(macro._featherMacroText)) {
        return macro._featherMacroText;
    }

    if (typeof sourceText !== "string" || sourceText.length === 0) {
        return null;
    }

    const startIndex = getNodeStartIndex(macro);
    const endIndex = getNodeEndIndex(macro);

    if (
        typeof startIndex !== "number" ||
        typeof endIndex !== "number" ||
        endIndex < startIndex
    ) {
        return null;
    }

    return sourceText.slice(startIndex, endIndex);
}

function registerManualFeatherFix({ ast, diagnostic }) {
    if (!ast || typeof ast !== "object" || !diagnostic?.id) {
        return [];
    }

    const manualFixIds = getManualFeatherFixRegistry(ast);

    if (manualFixIds.has(diagnostic.id)) {
        return [];
    }

    manualFixIds.add(diagnostic.id);

    const fixDetail = createFeatherFixDetail(diagnostic, {
        automatic: false,
        range: null,
        target: null
    });

    return [fixDetail];
}

function balanceGpuStateStack({ ast, diagnostic }) {
    if (!diagnostic || !ast || typeof ast !== "object") {
        return [];
    }

    const fixes = [];

    const visit = (node) => {
        if (!node) {
            return;
        }

        if (Array.isArray(node)) {
            for (const item of node) {
                visit(item);
            }
            return;
        }

        if (typeof node !== "object") {
            return;
        }

        if (isProgramOrBlockStatement(node)) {
            const statements = getBodyStatements(node);

            if (statements.length > 0) {
                const blockFixes = balanceGpuStateCallsInStatements(
                    statements,
                    diagnostic,
                    node
                );

                if (blockFixes.length > 0) {
                    fixes.push(...blockFixes);
                }
            }

            for (const statement of statements) {
                visit(statement);
            }

            for (const [key, value] of Object.entries(node)) {
                if (key === "body") {
                    continue;
                }

                if (value && typeof value === "object") {
                    visit(value);
                }
            }

            return;
        }

        if (node.type === "CaseClause") {
            const statements = getArrayProperty(node, "consequent");

            if (statements.length > 0) {
                const blockFixes = balanceGpuStateCallsInStatements(
                    statements,
                    diagnostic,
                    node
                );

                if (blockFixes.length > 0) {
                    fixes.push(...blockFixes);
                }
            }

            if (node.test) {
                visit(node.test);
            }

            for (const statement of statements) {
                visit(statement);
            }

            for (const [key, value] of Object.entries(node)) {
                if (key === "consequent" || key === "test") {
                    continue;
                }

                if (value && typeof value === "object") {
                    visit(value);
                }
            }

            return;
        }

        for (const value of Object.values(node)) {
            if (value && typeof value === "object") {
                visit(value);
            }
        }
    };

    visit(ast);

    return fixes;
}

function balanceGpuStateCallsInStatements(statements, diagnostic, container) {
    if (!Array.isArray(statements) || statements.length === 0) {
        return [];
    }

    const unmatchedPushes = [];
    const fixes = [];

    for (let index = 0; index < statements.length; index += 1) {
        const statement = statements[index];

        if (!statement || typeof statement !== "object") {
            continue;
        }

        if (isGpuPushStateCall(statement)) {
            unmatchedPushes.push({ index, node: statement });
            continue;
        }

        if (isGpuPopStateCall(statement)) {
            if (unmatchedPushes.length > 0) {
                unmatchedPushes.pop();
                continue;
            }

            const fixDetail = createFeatherFixDetail(diagnostic, {
                target: statement.object?.name ?? "gpu_pop_state",
                range: {
                    start: getNodeStartIndex(statement),
                    end: getNodeEndIndex(statement)
                }
            });

            statements.splice(index, 1);
            index -= 1;

            if (!fixDetail) {
                continue;
            }

            fixes.push(fixDetail);
        }
    }

    if (unmatchedPushes.length > 0) {
        for (const entry of unmatchedPushes) {
            const popCall = createGpuStateCall("gpu_pop_state", entry.node);

            if (!popCall) {
                continue;
            }

            const fixDetail = createFeatherFixDetail(diagnostic, {
                target: entry.node?.object?.name ?? "gpu_push_state",
                range: {
                    start: getNodeStartIndex(entry.node),
                    end: getNodeEndIndex(entry.node)
                }
            });

            if (!fixDetail) {
                continue;
            }

            statements.push(popCall);
            attachFeatherFixMetadata(popCall, [fixDetail]);
            fixes.push(fixDetail);
        }
    }

    if (fixes.length > 0 && container && typeof container === "object") {
        attachFeatherFixMetadata(container, fixes);
    }

    return fixes;
}

function createGpuStateCall(name, template) {
    if (!name) {
        return null;
    }

    const identifier = createIdentifier(name, template?.object);

    if (!identifier) {
        return null;
    }

    const callExpression = {
        type: "CallExpression",
        object: identifier,
        arguments: []
    };

    if (template && typeof template === "object") {
        if (hasOwn(template, "start")) {
            callExpression.start = cloneLocation(template.start);
        }

        if (hasOwn(template, "end")) {
            callExpression.end = cloneLocation(template.end);
        }
    }

    return callExpression;
}

function isGpuPushStateCall(node) {
    return isGpuStateCall(node, "gpu_push_state");
}

function isGpuPopStateCall(node) {
    return isGpuStateCall(node, "gpu_pop_state");
}

function getManualFeatherFixRegistry(ast) {
    let registry = ast[MANUAL_FIX_TRACKING_KEY];

    if (isSetLike(registry)) {
        return registry;
    }

    registry = new Set();

    Object.defineProperty(ast, MANUAL_FIX_TRACKING_KEY, {
        configurable: true,
        enumerable: false,
        writable: false,
        value: registry
    });

    return registry;
}

function createFeatherFixDetail(
    diagnostic,
    { target = null, range = null, automatic = true } = {}
) {
    if (!diagnostic) {
        return null;
    }

    return {
        id: diagnostic.id ?? null,
        title: diagnostic.title ?? null,
        description: diagnostic.description ?? null,
        correction: diagnostic.correction ?? null,
        target,
        range,
        automatic
    };
}

function attachFeatherFixMetadata(target, fixes) {
    if (
        !target ||
        typeof target !== "object" ||
        !Array.isArray(fixes) ||
        fixes.length === 0
    ) {
        return;
    }

    const key = "_appliedFeatherDiagnostics";

    if (!Array.isArray(target[key])) {
        Object.defineProperty(target, key, {
            configurable: true,
            enumerable: false,
            writable: true,
            value: []
        });
    }

    target[key].push(...fixes);
}

function applyMissingFunctionCallCorrections({ ast, diagnostic }) {
    if (!diagnostic || !ast || typeof ast !== "object") {
        return [];
    }

    const replacements =
        extractFunctionCallReplacementsFromExamples(diagnostic);

    if (!isMapLike(replacements) || !hasIterableItems(replacements)) {
        return [];
    }

    const fixes = [];

    const visit = (node) => {
        if (!node) {
            return;
        }

        if (Array.isArray(node)) {
            for (const item of node) {
                visit(item);
            }
            return;
        }

        if (typeof node !== "object") {
            return;
        }

        if (node.type === "CallExpression") {
            const fix = correctMissingFunctionCall(
                node,
                replacements,
                diagnostic
            );

            if (fix) {
                fixes.push(fix);
                return;
            }
        }

        for (const value of Object.values(node)) {
            if (value && typeof value === "object") {
                visit(value);
            }
        }
    };

    visit(ast);

    return fixes;
}

function correctMissingFunctionCall(node, replacements, diagnostic) {
    if (!node || node.type !== "CallExpression") {
        return null;
    }

    if (!isMapLike(replacements) || !hasIterableItems(replacements)) {
        return null;
    }

    const callee = getCallExpressionIdentifier(node);

    if (!callee) {
        return null;
    }

    const replacementName = replacements.get(callee.name);

    if (!replacementName || replacementName === callee.name) {
        return null;
    }

    const startIndex = getNodeStartIndex(callee);
    const endIndex = getNodeEndIndex(callee);
    const range =
        typeof startIndex === "number" && typeof endIndex === "number"
            ? { start: startIndex, end: endIndex }
            : null;

    const fixDetail = createFeatherFixDetail(diagnostic, {
        target: callee.name ?? null,
        range
    });

    if (!fixDetail) {
        return null;
    }

    fixDetail.replacement = replacementName;

    callee.name = replacementName;
    attachFeatherFixMetadata(node, [fixDetail]);

    return fixDetail;
}

function extractFunctionCallReplacementsFromExamples(diagnostic) {
    const replacements = new Map();

    if (!diagnostic) {
        return replacements;
    }

    const badExampleCalls = extractFunctionCallNamesFromExample(
        diagnostic.badExample
    );
    const goodExampleCalls = extractFunctionCallNamesFromExample(
        diagnostic.goodExample
    );

    const count = Math.min(badExampleCalls.length, goodExampleCalls.length);

    for (let index = 0; index < count; index += 1) {
        const typo = badExampleCalls[index];
        const correction = goodExampleCalls[index];

        if (!typo || !correction || typo === correction) {
            continue;
        }

        if (!replacements.has(typo)) {
            replacements.set(typo, correction);
        }
    }

    return replacements;
}

function extractFunctionCallNamesFromExample(exampleText) {
    if (typeof exampleText !== "string" || exampleText.length === 0) {
        return [];
    }

    const matches = [];
    const lines = exampleText.split(/\r?\n/);

    for (const line of lines) {
        if (!line || !line.includes("(")) {
            continue;
        }

        const [code] = line.split("//", 1);
        if (!isNonEmptyTrimmedString(code)) {
            continue;
        }

        const callPattern = /\b([A-Za-z_][A-Za-z0-9_]*)\s*(?=\()/g;
        let match;
        while ((match = callPattern.exec(code))) {
            matches.push(match[1]);
        }
    }

    return matches;
}

const ARGUMENT_BUILTINS = new Set([
    "argument",
    "argument_relative",
    "argument_count",
    ...Array.from({ length: 16 }, (_, index) => `argument${index}`)
]);

function relocateArgumentReferencesInsideFunctions({ ast, diagnostic }) {
    if (!diagnostic || !ast || typeof ast !== "object") {
        return [];
    }

    const programBody = getBodyStatements(ast);

    if (programBody.length === 0) {
        return [];
    }

    const fixes = [];

    for (let index = 0; index < programBody.length; index += 1) {
        const entry = programBody[index];

        if (!isFunctionDeclaration(entry)) {
            continue;
        }

        const block = getFunctionBlock(entry);

        if (!block) {
            continue;
        }

        let nextIndex = index + 1;

        while (nextIndex < programBody.length) {
            const candidate = programBody[nextIndex];

            if (!candidate || typeof candidate !== "object") {
                break;
            }

            if (isFunctionDeclaration(candidate)) {
                break;
            }

            const argumentReference =
                findArgumentReferenceOutsideFunctions(candidate);

            if (!argumentReference) {
                break;
            }

            programBody.splice(nextIndex, 1);
            block.body.push(candidate);

            const fixDetail = createFeatherFixDetail(diagnostic, {
                target: argumentReference?.name ?? null,
                range: {
                    start: getNodeStartIndex(candidate),
                    end: getNodeEndIndex(candidate)
                }
            });

            if (fixDetail) {
                attachFeatherFixMetadata(candidate, [fixDetail]);
                fixes.push(fixDetail);
            }
        }
    }

    return fixes;
}

function isFunctionDeclaration(node) {
    if (!node || typeof node !== "object") {
        return false;
    }

    return node.type === "FunctionDeclaration";
}

function getFunctionBlock(declaration) {
    const body = declaration?.body;

    if (!body || body.type !== "BlockStatement") {
        return null;
    }

    const blockBody = Array.isArray(body.body) ? body.body : null;

    if (!blockBody) {
        return null;
    }

    return body;
}

function findArgumentReferenceOutsideFunctions(node) {
    let match = null;

    const visit = (current, isRoot = false) => {
        if (!current || match) {
            return;
        }

        if (Array.isArray(current)) {
            for (const item of current) {
                visit(item, false);

                if (match) {
                    break;
                }
            }

            return;
        }

        if (typeof current !== "object") {
            return;
        }

        if (!isRoot && isFunctionLikeNode(current)) {
            return;
        }

        if (current.type === "Identifier") {
            const builtin = getArgumentBuiltinName(current.name);

            if (builtin) {
                match = { name: builtin };
                return;
            }
        }

        if (
            current.type === "MemberIndexExpression" &&
            isIdentifierWithName(current.object, "argument")
        ) {
            match = { name: "argument" };
            return;
        }

        if (
            current.type === "MemberDotExpression" &&
            isIdentifierWithName(current.object, "argument")
        ) {
            match = { name: "argument" };
            return;
        }

        for (const value of Object.values(current)) {
            if (
                !value ||
                (typeof value !== "object" && !Array.isArray(value))
            ) {
                continue;
            }

            visit(value, false);

            if (match) {
                break;
            }
        }
    };

    visit(node, true);

    return match;
}

function getArgumentBuiltinName(name) {
    if (typeof name !== "string") {
        return null;
    }

    if (ARGUMENT_BUILTINS.has(name)) {
        return name;
    }

    return null;
}

function getNodeStartLine(node) {
    const location = node?.start;

    if (
        location &&
        typeof location === "object" &&
        typeof location.line === "number"
    ) {
        return location.line;
    }

    return;
}

function collectGM1100Candidates(node) {
    const index = new Map();

    const visit = (candidate) => {
        if (!candidate) {
            return;
        }

        if (Array.isArray(candidate)) {
            for (const item of candidate) {
                visit(item);
            }
            return;
        }

        if (typeof candidate !== "object") {
            return;
        }

        if (
            (candidate.type === "VariableDeclaration" ||
                candidate.type === "AssignmentExpression") &&
            typeof getNodeStartLine(candidate) === "number"
        ) {
            const line = getNodeStartLine(candidate);

            if (typeof line === "number") {
                if (!index.has(line)) {
                    index.set(line, []);
                }

                index.get(line).push(candidate);
            }
        }

        for (const value of Object.values(candidate)) {
            if (value && typeof value === "object") {
                visit(value);
            }
        }
    };

    visit(node);

    return index;
}<|MERGE_RESOLUTION|>--- conflicted
+++ resolved
@@ -16244,12 +16244,8 @@
     }
 
     let encounteredOptional = false;
-<<<<<<< HEAD
     let needsReordering = false;
     let convertedAnyParameter = false;
-=======
-    let appliedChanges = false;
->>>>>>> f2e07516
 
     for (let index = 0; index < params.length; index += 1) {
         const param = params[index];
@@ -16257,14 +16253,14 @@
         if (isOptionalParameter(param)) {
             encounteredOptional = true;
             continue;
-<<<<<<< HEAD
         }
 
         if (!encounteredOptional) {
             continue;
         }
 
-        const converted = convertIdentifierParameterToUndefinedDefault(param);
+        const converted = convertParameterToUndefinedDefault(param);
+
         if (!converted) {
             needsReordering = true;
             break;
@@ -16293,28 +16289,29 @@
 
         return fixDetail;
     }
-=======
-        }
->>>>>>> f2e07516
-
-        if (!encounteredOptional) {
-            continue;
-        }
-
-        const converted = convertParameterToUndefinedDefault(param);
-
-        if (!converted) {
-            continue;
-        }
-
-        params[index] = converted;
-        appliedChanges = true;
-    }
-
-    if (!appliedChanges) {
-        return null;
-    }
-
+
+    if (!needsReordering) {
+        return null;
+    }
+
+    const requiredParams = [];
+    const optionalParams = [];
+
+    for (const param of params) {
+        if (isOptionalParameter(param)) {
+            optionalParams.push(param);
+        } else {
+            requiredParams.push(param);
+        }
+    }
+
+    const reorderedParams = requiredParams.concat(optionalParams);
+
+    if (reorderedParams.length !== params.length) {
+        return null;
+    }
+
+    node.params = reorderedParams;
     node._flattenSyntheticNumericParens = true;
 
     const fixDetail = createFeatherFixDetail(diagnostic, {
@@ -16348,7 +16345,8 @@
     const defaultParameter = {
         type: "DefaultParameter",
         left: identifier,
-        right: createLiteral("undefined", parameter)
+        right: createLiteral("undefined", parameter),
+        _preserveUndefinedDefault: true
     };
 
     if (Object.hasOwn(parameter, "start")) {
@@ -16366,31 +16364,6 @@
 
 function isOptionalParameter(parameter) {
     return parameter?.type === "DefaultParameter";
-}
-
-function convertIdentifierParameterToUndefinedDefault(parameter) {
-    if (!parameter || parameter.type !== "Identifier") {
-        return null;
-    }
-
-    const defaultParameter = {
-        type: "DefaultParameter",
-        left: parameter,
-        right: createLiteral("undefined"),
-        _preserveUndefinedDefault: true
-    };
-
-    if (parameter && typeof parameter === "object") {
-        if (Object.hasOwn(parameter, "start")) {
-            defaultParameter.start = cloneLocation(parameter.start);
-        }
-
-        if (Object.hasOwn(parameter, "end")) {
-            defaultParameter.end = cloneLocation(parameter.end);
-        }
-    }
-
-    return defaultParameter;
 }
 
 function getFunctionIdentifierName(node) {
