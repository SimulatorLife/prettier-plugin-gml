import { createRequire } from "node:module";
import GMLParser from "gamemaker-language-parser";

import {
    getNodeEndIndex,
    getNodeStartIndex,
    cloneLocation
} from "../../../shared/ast-locations.js";
import { escapeRegExp } from "../../../shared/regexp.js";
import { collectCommentNodes } from "../comments/index.js";
import {
    getFeatherDiagnosticById,
    getFeatherDiagnostics,
    getFeatherMetadata
} from "../feather/metadata.js";

const require = createRequire(import.meta.url);
const TRAILING_MACRO_SEMICOLON_PATTERN = new RegExp(
    ";(?=[^\\S\\r\\n]*(?:(?:\\/\\/[^\\r\\n]*|\\/\\*[\\s\\S]*?\\*\/)[^\\S\\r\\n]*)*(?:\\r?\\n|$))"
);
const DATA_STRUCTURE_ACCESSOR_TOKENS = [
    "?",
    "|",
    "#",
    "@",
    "!",
    "$",
    "%",
    "&",
    "^",
    "~"
];
const NUMERIC_STRING_LITERAL_PATTERN =
    /^[+-]?(?:\d+(?:\.\d*)?|\.\d+)(?:[eE][+-]?\d+)?$/;
const ALLOWED_DELETE_MEMBER_TYPES = new Set([
    "MemberDotExpression",
    "MemberIndexExpression"
]);
const MANUAL_FIX_TRACKING_KEY = Symbol("manualFeatherFixes");
const READ_ONLY_BUILT_IN_VARIABLES = new Set(["working_directory"]);
const FILE_ATTRIBUTE_IDENTIFIER_PATTERN = /^fa_[A-Za-z0-9_]+$/;
const STRING_LENGTH_CALL_BLACKLIST = new Set([
    "string_byte_at",
    "string_byte_length",
    "string_height",
    "string_height_ext",
    "string_length",
    "string_pos",
    "string_pos_ext",
    "string_width",
    "string_width_ext"
]);
const IDENTIFIER_TOKEN_PATTERN = /\b[A-Za-z_][A-Za-z0-9_]*\b/g;
const RESERVED_KEYWORD_TOKENS = new Set([
    "and",
    "break",
    "case",
    "continue",
    "constructor",
    "create",
    "default",
    "delete",
    "do",
    "else",
    "enum",
    "event",
    "for",
    "function",
    "globalvar",
    "if",
    "macro",
    "not",
    "or",
    "repeat",
    "return",
    "step",
    "switch",
    "until",
    "var",
    "while",
    "with"
]);
const RESERVED_IDENTIFIER_NAMES = buildReservedIdentifierNameSet();
const DEPRECATED_BUILTIN_VARIABLE_REPLACEMENTS =
    buildDeprecatedBuiltinVariableReplacements();
const ARGUMENT_IDENTIFIER_PATTERN = /^argument(\d+)$/;
const GM1041_CALL_ARGUMENT_TARGETS = new Map([
    ["instance_create_depth", [3]],
    ["instance_create_layer", [3]],
    ["instance_create_layer_depth", [4]],
    ["layer_instance_create", [3]]
]);
const FUNCTION_LIKE_TYPES = new Set([
    "FunctionDeclaration",
    "FunctionExpression",
    "LambdaExpression",
    "ConstructorDeclaration",
    "MethodDeclaration",
    "StructFunctionDeclaration",
    "StructDeclaration"
]);
const IDENTIFIER_NAME_PATTERN = /^[A-Za-z_][A-Za-z0-9_]*$/;
const FEATHER_TYPE_SYSTEM_INFO = buildFeatherTypeSystemInfo();
const AUTOMATIC_FEATHER_FIX_HANDLERS = createAutomaticFeatherFixHandlers();
const FEATHER_DIAGNOSTICS = getFeatherDiagnostics();
const FEATHER_FIX_IMPLEMENTATIONS =
    buildFeatherFixImplementations(FEATHER_DIAGNOSTICS);
const FEATHER_DIAGNOSTIC_FIXERS = buildFeatherDiagnosticFixers(
    FEATHER_DIAGNOSTICS,
    FEATHER_FIX_IMPLEMENTATIONS
);

export function preprocessSourceForFeatherFixes(sourceText) {
    if (typeof sourceText !== "string" || sourceText.length === 0) {
        return {
            sourceText,
            metadata: null
        };
    }

    const gm1100Metadata = [];
    const gm1016Metadata = [];
    const sanitizedParts = [];
    const newlinePattern = /\r?\n/g;
    let lastIndex = 0;
    let lineNumber = 1;
    let pendingGM1100Context = null;

    const processLine = (line) => {
        const indentationMatch = line.match(/^\s*/);
        const indentation = indentationMatch ? indentationMatch[0] : "";
        const trimmed = line.trim();

        if (trimmed.length === 0) {
            return { line, context: pendingGM1100Context };
        }

        const booleanLiteralMatch = line.match(/^(\s*)(true|false)\s*;?\s*$/);

        if (booleanLiteralMatch) {
            const leadingWhitespace = booleanLiteralMatch[1] ?? "";
            const sanitizedRemainder = " ".repeat(
                Math.max(0, line.length - leadingWhitespace.length)
            );
            const sanitizedLine = `${leadingWhitespace}${sanitizedRemainder}`;
            const trimmedRightLength = line.replace(/\s+$/, "").length;
            const startColumn = leadingWhitespace.length;
            const endColumn = Math.max(startColumn, trimmedRightLength - 1);
            const lineStartIndex = lastIndex;

            gm1016Metadata.push({
                start: {
                    line: lineNumber,
                    column: startColumn,
                    index: lineStartIndex + startColumn
                },
                end: {
                    line: lineNumber,
                    column: endColumn,
                    index: lineStartIndex + endColumn
                }
            });

            return { line: sanitizedLine, context: null };
        }

        const varMatch = line.match(/^\s*var\s+([A-Za-z_][A-Za-z0-9_]*)\b/);

        if (varMatch) {
            const identifier = varMatch[1];
            const remainder = line.slice(varMatch[0].length);
            const trimmedRemainder = remainder.replace(/^\s*/, "");

            if (trimmedRemainder.startsWith("*")) {
                const leadingWhitespaceLength =
                    remainder.length - trimmedRemainder.length;
                const leadingWhitespace =
                    leadingWhitespaceLength > 0
                        ? remainder.slice(0, leadingWhitespaceLength)
                        : "";
                const sanitizedLine = [
                    line.slice(0, varMatch[0].length),
                    leadingWhitespace,
                    "=",
                    trimmedRemainder.slice(1)
                ].join("");

                gm1100Metadata.push({
                    type: "declaration",
                    line: lineNumber,
                    identifier
                });

                return {
                    line: sanitizedLine,
                    context: {
                        identifier,
                        indentation
                    }
                };
            }
        }

        if (trimmed.startsWith("=") && pendingGM1100Context?.identifier) {
            const rawRemainder = line.slice(indentation.length);
            const identifier = pendingGM1100Context.identifier;

            gm1100Metadata.push({
                type: "assignment",
                line: lineNumber,
                identifier
            });

            const sanitizedLine = `${indentation}${" ".repeat(
                Math.max(0, rawRemainder.length)
            )}`;

            return { line: sanitizedLine, context: null };
        }

        if (trimmed.startsWith("/") || trimmed.startsWith("*")) {
            return { line, context: pendingGM1100Context };
        }

        return { line, context: null };
    };

    let match;

    while ((match = newlinePattern.exec(sourceText)) !== null) {
        const lineEnd = match.index;
        const line = sourceText.slice(lastIndex, lineEnd);
        const newline = match[0];
        const { line: sanitizedLine, context } = processLine(line);

        sanitizedParts.push(sanitizedLine, newline);
        pendingGM1100Context = context;
        lastIndex = match.index + newline.length;
        lineNumber += 1;
    }

    const finalLine = sourceText.slice(lastIndex);
    if (
        finalLine.length > 0 ||
        sourceText.endsWith("\n") ||
        sourceText.endsWith("\r")
    ) {
        const { line: sanitizedLine, context } = processLine(finalLine);
        sanitizedParts.push(sanitizedLine);
        pendingGM1100Context = context;
    }

    const sanitizedSourceText = sanitizedParts.join("");
    const metadata = {};

    if (gm1100Metadata.length > 0) {
        metadata.GM1100 = gm1100Metadata;
    }

    if (gm1016Metadata.length > 0) {
        metadata.GM1016 = gm1016Metadata;
    }

    if (Object.keys(metadata).length === 0) {
        return {
            sourceText,
            metadata: null
        };
    }

    return {
        sourceText: sanitizedSourceText,
        metadata
    };
}

export function getFeatherDiagnosticFixers() {
    return new Map(FEATHER_DIAGNOSTIC_FIXERS);
}

export function applyFeatherFixes(
    ast,
    { sourceText, preprocessedFixMetadata, options } = {}
) {
    if (!ast || typeof ast !== "object") {
        return ast;
    }

    const appliedFixes = [];

    for (const entry of FEATHER_DIAGNOSTIC_FIXERS.values()) {
        const fixes = entry.applyFix(ast, {
            sourceText,
            preprocessedFixMetadata,
            options
        });

        if (Array.isArray(fixes) && fixes.length > 0) {
            appliedFixes.push(...fixes);
        }
    }

    if (appliedFixes.length > 0) {
        attachFeatherFixMetadata(ast, appliedFixes);
    }

    return ast;
}

function buildFeatherDiagnosticFixers(diagnostics, implementationRegistry) {
    const registry = new Map();

    for (const diagnostic of Array.isArray(diagnostics) ? diagnostics : []) {
        const diagnosticId = diagnostic?.id;

        if (!diagnosticId || registry.has(diagnosticId)) {
            continue;
        }

        const applyFix = createFixerForDiagnostic(
            diagnostic,
            implementationRegistry
        );

        if (typeof applyFix !== "function") {
            continue;
        }

        registry.set(diagnosticId, {
            diagnostic,
            applyFix
        });
    }

    return registry;
}

function createFixerForDiagnostic(diagnostic, implementationRegistry) {
    if (!implementationRegistry) {
        return createNoOpFixer();
    }

    const implementationFactory = implementationRegistry.get(diagnostic?.id);

    if (typeof implementationFactory !== "function") {
        return createNoOpFixer();
    }

    const implementation = implementationFactory(diagnostic);
    if (typeof implementation !== "function") {
        return createNoOpFixer();
    }

    return (ast, context) => {
        const fixes = implementation({
            ast,
            sourceText: context?.sourceText,
            preprocessedFixMetadata: context?.preprocessedFixMetadata,
            options: context?.options
        });

        return Array.isArray(fixes) ? fixes : [];
    };
}

function createNoOpFixer() {
    return () => [];
}

function removeDuplicateEnumMembers({ ast, diagnostic }) {
    if (!diagnostic || !ast || typeof ast !== "object") {
        return [];
    }

    const fixes = [];

    const visit = (node) => {
        if (!node) {
            return;
        }

        if (Array.isArray(node)) {
            for (const item of node) {
                visit(item);
            }
            return;
        }

        if (typeof node !== "object") {
            return;
        }

        if (node.type === "EnumDeclaration") {
            const members = Array.isArray(node.members) ? node.members : [];

            if (members.length > 1) {
                const seen = new Map();

                for (let index = 0; index < members.length; index += 1) {
                    const member = members[index];

                    if (!member || typeof member !== "object") {
                        continue;
                    }

                    const name = member.name?.name;

                    if (typeof name !== "string" || name.length === 0) {
                        continue;
                    }

                    const normalizedName = name.toLowerCase();

                    if (!seen.has(normalizedName)) {
                        seen.set(normalizedName, member);
                        continue;
                    }

                    const fixDetail = createFeatherFixDetail(diagnostic, {
                        target: name,
                        range: {
                            start: getNodeStartIndex(member),
                            end: getNodeEndIndex(member)
                        }
                    });

                    if (fixDetail) {
                        fixes.push(fixDetail);
                        attachFeatherFixMetadata(node, [fixDetail]);
                    }

                    members.splice(index, 1);
                    index -= 1;
                }

                if (members.length === 0) {
                    node.hasTrailingComma = false;
                }
            }
        }

        for (const value of Object.values(node)) {
            if (value && typeof value === "object") {
                visit(value);
            }
        }
    };

    visit(ast);

    return fixes;
}

function buildFeatherFixImplementations(diagnostics) {
    const registry = new Map();

    for (const diagnostic of Array.isArray(diagnostics) ? diagnostics : []) {
        const diagnosticId = diagnostic?.id;

        if (!diagnosticId) {
            continue;
        }

        if (diagnosticId === "GM1005") {
            registerFeatherFixer(registry, diagnosticId, () => {
                const callTemplate =
                    createFunctionCallTemplateFromDiagnostic(diagnostic);

                return ({ ast }) => {
                    const fixes = ensureRequiredArgumentProvided({
                        ast,
                        diagnostic,
                        callTemplate
                    });

                    if (Array.isArray(fixes) && fixes.length > 0) {
                        return fixes;
                    }

                    return registerManualFeatherFix({ ast, diagnostic });
                };
            });
            continue;
        }

        if (diagnosticId === "GM1004") {
            registerFeatherFixer(registry, diagnosticId, () => ({ ast }) => {
                const fixes = removeDuplicateEnumMembers({ ast, diagnostic });

                if (Array.isArray(fixes) && fixes.length > 0) {
                    return fixes;
                }

                return registerManualFeatherFix({ ast, diagnostic });
            });
            continue;
        }

        if (diagnosticId === "GM1007") {
            registerFeatherFixer(
                registry,
                diagnosticId,
                () =>
                    ({ ast, sourceText }) => {
                        const fixes = flagInvalidAssignmentTargets({
                            ast,
                            sourceText,
                            diagnostic
                        });

                        if (Array.isArray(fixes) && fixes.length > 0) {
                            return fixes;
                        }

                        return registerManualFeatherFix({ ast, diagnostic });
                    }
            );
            continue;
        }

        if (diagnosticId === "GM1008") {
            registerFeatherFixer(registry, diagnosticId, () => ({ ast }) => {
                const fixes = convertReadOnlyBuiltInAssignments({
                    ast,
                    diagnostic
                });

                if (Array.isArray(fixes) && fixes.length > 0) {
                    return fixes;
                }

                return registerManualFeatherFix({ ast, diagnostic });
            });
            continue;
        }

        if (diagnosticId === "GM1010") {
            registerFeatherFixer(registry, diagnosticId, () => ({ ast }) => {
                const fixes = ensureNumericOperationsUseRealLiteralCoercion({
                    ast,
                    diagnostic
                });

                if (Array.isArray(fixes) && fixes.length > 0) {
                    return fixes;
                }

                return registerManualFeatherFix({ ast, diagnostic });
            });
            continue;
        }

<<<<<<< HEAD
        if (diagnosticId === "GM2061") {
            registerFeatherFixer(registry, diagnosticId, () => ({ ast }) => {
                const fixes = convertNullishCoalesceOpportunities({ ast, diagnostic });

                if (Array.isArray(fixes) && fixes.length > 0) {
                    return fixes;
                }

                return registerManualFeatherFix({ ast, diagnostic });
            });
            continue;
        }

        if (diagnosticId === "GM2054") {
=======
        if (diagnosticId === "GM1013") {
>>>>>>> 05ce85da
            registerFeatherFixer(registry, diagnosticId, () => ({ ast }) => {
                const fixes = resolveWithOtherVariableReferences({
                    ast,
                    diagnostic
                });

                if (isNonEmptyArray(fixes)) {
                    return fixes;
                }

                return registerManualFeatherFix({ ast, diagnostic });
            });
            continue;
        }

        const handler = AUTOMATIC_FEATHER_FIX_HANDLERS.get(diagnosticId);

        if (handler) {
            registerAutomaticFeatherFix({
                registry,
                diagnostic,
                handler
            });
            continue;
        }

        if (diagnosticId === "GM1017") {
            registerFeatherFixer(
                registry,
                diagnosticId,
                () =>
                    ({ ast, sourceText }) => {
                        const fixes = captureDeprecatedFunctionManualFixes({
                            ast,
                            sourceText,
                            diagnostic
                        });

                        if (isNonEmptyArray(fixes)) {
                            return fixes;
                        }

                        return registerManualFeatherFix({ ast, diagnostic });
                    }
            );
            continue;
        }

        registerManualOnlyFeatherFix({ registry, diagnostic });
    }

    return registry;
}

function registerAutomaticFeatherFix({ registry, diagnostic, handler }) {
    if (!diagnostic?.id || typeof handler !== "function") {
        return;
    }

    registerFeatherFixer(registry, diagnostic.id, () => (context = {}) => {
        const fixes = handler({ ...context, diagnostic });

        if (isNonEmptyArray(fixes)) {
            return fixes;
        }

        return registerManualFeatherFix({ ast: context.ast, diagnostic });
    });
}

function registerManualOnlyFeatherFix({ registry, diagnostic }) {
    if (!diagnostic?.id) {
        return;
    }

    registerFeatherFixer(
        registry,
        diagnostic.id,
        () =>
            ({ ast }) =>
                registerManualFeatherFix({ ast, diagnostic })
    );
}

function resolveWithOtherVariableReferences({ ast, diagnostic }) {
    if (!diagnostic || !ast || typeof ast !== "object") {
        return [];
    }

    const fixes = [];
    const variableDeclarations = new Map();
    const ancestorStack = [];

    const visit = (
        node,
        parent,
        property,
        arrayOwner,
        arrayProperty,
        context
    ) => {
        if (!node) {
            return;
        }

        if (Array.isArray(node)) {
            for (let index = 0; index < node.length; index += 1) {
                visit(
                    node[index],
                    node,
                    index,
                    arrayOwner ?? parent,
                    arrayProperty ?? property,
                    context
                );
            }
            return;
        }

        ancestorStack.push(node);

        if (node.type === "VariableDeclaration" && node.kind === "var") {
            recordVariableDeclaration(variableDeclarations, {
                declaration: node,
                parent,
                property,
                owner: arrayOwner ?? null
            });
        }

        const insideWithOther = Boolean(context?.insideWithOther);

        if (insideWithOther && node.type === "Identifier") {
            convertIdentifierReference({
                identifier: node,
                parent,
                property,
                arrayOwner,
                arrayProperty,
                variableDeclarations,
                diagnostic,
                fixes,
                ancestorStack,
                context
            });
            ancestorStack.pop();
            return;
        }

        if (
            node.type === "WithStatement" &&
            isWithStatementTargetingOther(node)
        ) {
            visit(node.test, node, "test", null, null, {
                insideWithOther,
                withBodies: context?.withBodies ?? []
            });

            visit(node.body, node, "body", node, "body", {
                insideWithOther: true,
                withBodies: [...(context?.withBodies ?? []), node.body]
            });

            ancestorStack.pop();
            return;
        }

        for (const [key, value] of Object.entries(node)) {
            if (!value || typeof value !== "object") {
                continue;
            }

            if (Array.isArray(value)) {
                visit(value, node, key, node, key, context);
            } else {
                visit(value, node, key, null, null, context);
            }
        }

        ancestorStack.pop();
    };

    visit(ast, null, null, null, null, {
        insideWithOther: false,
        withBodies: []
    });

    return fixes;
}

function recordVariableDeclaration(registry, context) {
    if (!registry || !context) {
        return;
    }

    const { declaration, parent, property, owner } = context;

    if (!Array.isArray(parent) || typeof property !== "number") {
        return;
    }

    const declarations = Array.isArray(declaration?.declarations)
        ? declaration.declarations
        : [];

    if (declarations.length !== 1) {
        return;
    }

    const declarator = declarations[0];

    if (
        !declarator ||
        declarator.id?.type !== "Identifier" ||
        !declarator.init
    ) {
        return;
    }

    const name = declarator.id.name;

    if (!name) {
        return;
    }

    const startIndex = getNodeStartIndex(declaration);
    const entry = {
        declaration,
        declarator,
        parent,
        property,
        owner,
        startIndex: typeof startIndex === "number" ? startIndex : null,
        replaced: false,
        invalid: false,
        assignment: null,
        fixDetail: null
    };

    if (!registry.has(name)) {
        registry.set(name, []);
    }

    registry.get(name).push(entry);
}

function convertIdentifierReference({
    identifier,
    parent,
    property,
    arrayOwner,
    arrayProperty,
    variableDeclarations,
    diagnostic,
    fixes,
    ancestorStack,
    context
}) {
    if (!identifier || identifier.type !== "Identifier") {
        return;
    }

    const ownerNode = Array.isArray(parent) ? arrayOwner : parent;
    const ownerProperty = Array.isArray(parent) ? arrayProperty : property;

    if (
        Array.isArray(parent) &&
        (!ownerNode || typeof ownerNode !== "object")
    ) {
        return;
    }

    if (
        !ownerNode ||
        !shouldConvertIdentifierInWith(identifier, ownerNode, ownerProperty)
    ) {
        return;
    }

    const candidates = variableDeclarations.get(identifier.name);

    if (!Array.isArray(candidates) || candidates.length === 0) {
        return;
    }

    const withBodies = Array.isArray(context?.withBodies)
        ? context.withBodies
        : [];
    const identifierStart = getNodeStartIndex(identifier);
    const identifierEnd = getNodeEndIndex(identifier);

    let matchedContext = null;

    for (let index = candidates.length - 1; index >= 0; index -= 1) {
        const candidate = candidates[index];

        if (!candidate || candidate.invalid) {
            continue;
        }

        if (candidate.owner && withBodies.includes(candidate.owner)) {
            continue;
        }

        if (candidate.owner && !ancestorStack.includes(candidate.owner)) {
            continue;
        }

        if (
            typeof candidate.startIndex === "number" &&
            typeof identifierStart === "number" &&
            candidate.startIndex > identifierStart
        ) {
            continue;
        }

        matchedContext = candidate;
        break;
    }

    if (!matchedContext) {
        return;
    }

    if (!matchedContext.replaced) {
        const assignment = promoteVariableDeclaration(
            matchedContext,
            diagnostic,
            fixes
        );

        if (!assignment) {
            matchedContext.invalid = true;
            return;
        }
    }

    const memberExpression = createOtherMemberExpression(identifier);

    if (Array.isArray(parent)) {
        parent[property] = memberExpression;
    } else if (parent && typeof parent === "object") {
        parent[property] = memberExpression;
    }

    const range =
        typeof identifierStart === "number" && typeof identifierEnd === "number"
            ? { start: identifierStart, end: identifierEnd }
            : null;

    const fixDetail = createFeatherFixDetail(diagnostic, {
        target: identifier.name ?? null,
        range
    });

    if (!fixDetail) {
        return;
    }

    attachFeatherFixMetadata(memberExpression, [fixDetail]);
    fixes.push(fixDetail);
}

function promoteVariableDeclaration(context, diagnostic, fixes) {
    if (!context || context.replaced) {
        return context?.assignment ?? null;
    }

    if (
        !Array.isArray(context.parent) ||
        typeof context.property !== "number"
    ) {
        return null;
    }

    const declaration = context.declaration;
    const declarator = context.declarator;

    if (
        !declarator ||
        declarator.id?.type !== "Identifier" ||
        !declarator.init
    ) {
        return null;
    }

    const assignment = {
        type: "AssignmentExpression",
        operator: "=",
        left: cloneIdentifier(declarator.id),
        right: declarator.init,
        start: cloneLocation(declaration.start),
        end: cloneLocation(declaration.end)
    };

    copyCommentMetadata(declaration, assignment);

    context.parent[context.property] = assignment;

    const startIndex = getNodeStartIndex(declaration);
    const endIndex = getNodeEndIndex(declaration);
    const range =
        typeof startIndex === "number" && typeof endIndex === "number"
            ? { start: startIndex, end: endIndex }
            : null;

    const fixDetail = createFeatherFixDetail(diagnostic, {
        target: declarator.id?.name ?? null,
        range
    });

    if (fixDetail) {
        attachFeatherFixMetadata(assignment, [fixDetail]);
        fixes.push(fixDetail);
        context.fixDetail = fixDetail;
    }

    context.replaced = true;
    context.assignment = assignment;

    return assignment;
}

<<<<<<< HEAD
function convertNullishCoalesceOpportunities({ ast, diagnostic }) {
    if (!diagnostic || !ast || typeof ast !== "object") {
        return [];
    }

    const fixes = [];

    const visit = (node, parent, property) => {
        if (!node) {
            return false;
        }

        if (Array.isArray(node)) {
            for (let index = 0; index < node.length; ) {
                const mutated = visit(node[index], node, index);
                if (mutated) {
                    continue;
                }
                index += 1;
            }
            return false;
        }

        if (typeof node !== "object") {
            return false;
        }

        if (node.type === "IfStatement") {
            const result = convertNullishIfStatement(node, parent, property, diagnostic);

            if (result && result.fix) {
                fixes.push(result.fix);
                return result.mutatedParent === true;
            }
        }

        for (const [key, value] of Object.entries(node)) {
            if (value && typeof value === "object") {
                visit(value, node, key);
            }
        }

        return false;
    };

    visit(ast, null, null);

    return fixes;
}

function convertNullishIfStatement(node, parent, property, diagnostic) {
    if (!Array.isArray(parent) || typeof property !== "number") {
        return null;
    }

    if (!node || node.type !== "IfStatement" || node.alternate) {
        return null;
    }

    const comparison = unwrapParenthesizedExpression(node.test);

    if (!comparison || comparison.type !== "BinaryExpression") {
        return null;
    }

    if (comparison.operator !== "==") {
        return null;
    }

    const identifierInfo = extractUndefinedComparisonIdentifier(comparison);

    if (!identifierInfo) {
        return null;
    }

    const consequentAssignment = extractConsequentAssignment(node.consequent);

    if (!consequentAssignment || consequentAssignment.operator !== "=") {
        return null;
    }

    const assignmentIdentifier = consequentAssignment.left;

    if (!isIdentifier(assignmentIdentifier) || assignmentIdentifier.name !== identifierInfo.name) {
        return null;
    }

    const fallbackExpression = consequentAssignment.right;

    if (!fallbackExpression) {
        return null;
    }

    const previousNode = parent[property - 1];

    if (
        previousNode &&
        previousNode.type === "AssignmentExpression" &&
        previousNode.operator === "=" &&
        isIdentifier(previousNode.left) &&
        previousNode.left.name === identifierInfo.name &&
        previousNode.right
    ) {
        const previousRight = previousNode.right;

        const binaryExpression = {
            type: "BinaryExpression",
            operator: "??",
            left: previousRight,
            right: fallbackExpression
        };

        if (Object.prototype.hasOwnProperty.call(previousRight, "start")) {
            binaryExpression.start = cloneLocation(previousRight.start);
        } else if (Object.prototype.hasOwnProperty.call(previousNode, "start")) {
            binaryExpression.start = cloneLocation(previousNode.start);
        }

        if (Object.prototype.hasOwnProperty.call(fallbackExpression, "end")) {
            binaryExpression.end = cloneLocation(fallbackExpression.end);
        } else if (Object.prototype.hasOwnProperty.call(consequentAssignment, "end")) {
            binaryExpression.end = cloneLocation(consequentAssignment.end);
        }

        previousNode.right = binaryExpression;

        if (Object.prototype.hasOwnProperty.call(node, "end")) {
            previousNode.end = cloneLocation(node.end);
        } else if (Object.prototype.hasOwnProperty.call(consequentAssignment, "end")) {
            previousNode.end = cloneLocation(consequentAssignment.end);
        }

        const fixDetail = createFeatherFixDetail(diagnostic, {
            target: identifierInfo.name,
            range: {
                start: getNodeStartIndex(previousNode),
                end: getNodeEndIndex(previousNode)
            }
        });

        if (!fixDetail) {
            return null;
        }

        parent.splice(property, 1);
        attachFeatherFixMetadata(previousNode, [fixDetail]);

        return { fix: fixDetail, mutatedParent: true };
    }

    const nullishAssignment = {
        type: "AssignmentExpression",
        operator: "??=",
        left: assignmentIdentifier,
        right: fallbackExpression
    };

    if (Object.prototype.hasOwnProperty.call(consequentAssignment, "start")) {
        nullishAssignment.start = cloneLocation(consequentAssignment.start);
    } else if (Object.prototype.hasOwnProperty.call(node, "start")) {
        nullishAssignment.start = cloneLocation(node.start);
    }

    if (Object.prototype.hasOwnProperty.call(node, "end")) {
        nullishAssignment.end = cloneLocation(node.end);
    } else if (Object.prototype.hasOwnProperty.call(consequentAssignment, "end")) {
        nullishAssignment.end = cloneLocation(consequentAssignment.end);
    }

    const fixDetail = createFeatherFixDetail(diagnostic, {
        target: identifierInfo.name,
        range: {
            start: getNodeStartIndex(nullishAssignment),
            end: getNodeEndIndex(nullishAssignment)
        }
    });

    if (!fixDetail) {
        return null;
    }

    parent[property] = nullishAssignment;
    attachFeatherFixMetadata(nullishAssignment, [fixDetail]);

    return { fix: fixDetail, mutatedParent: false };
}

function unwrapParenthesizedExpression(node) {
    let current = node;

    while (current && current.type === "ParenthesizedExpression") {
        current = current.expression;
    }

    return current;
}

function extractUndefinedComparisonIdentifier(expression) {
    if (!expression || expression.type !== "BinaryExpression") {
        return null;
    }

    const { left, right } = expression;

    if (isIdentifier(left) && isUndefinedLiteral(right)) {
        return { node: left, name: left.name };
    }

    if (isIdentifier(right) && isUndefinedLiteral(left)) {
        return { node: right, name: right.name };
    }

    return null;
}

function isUndefinedLiteral(node) {
    if (!node) {
        return false;
    }

    if (node.type === "Literal") {
        return node.value === "undefined" || node.value === undefined;
    }

    if (isIdentifier(node)) {
        return node.name === "undefined";
    }

    return false;
}

function extractConsequentAssignment(consequent) {
    if (!consequent || typeof consequent !== "object") {
        return null;
    }

    if (consequent.type === "AssignmentExpression") {
        return consequent;
    }

    if (consequent.type === "BlockStatement") {
        const statements = Array.isArray(consequent.body) ? consequent.body.filter(Boolean) : [];

        if (statements.length !== 1) {
            return null;
        }

        const [single] = statements;

        if (single && single.type === "AssignmentExpression") {
            return single;
        }
    }

    return null;
}

function ensureAlphaTestRefIsReset({ ast, diagnostic }) {
=======
function isWithStatementTargetingOther(node) {
    if (!node || node.type !== "WithStatement") {
        return false;
    }

    const testExpression =
        node.test?.type === "ParenthesizedExpression"
            ? node.test.expression
            : node.test;

    return isIdentifierWithName(testExpression, "other");
}

function shouldConvertIdentifierInWith(identifier, parent, property) {
    if (!identifier || identifier.type !== "Identifier") {
        return false;
    }

    if (!parent || typeof parent !== "object") {
        return false;
    }

    if (identifier.name === "other" || identifier.name === "self") {
        return false;
    }

    if (parent.type === "AssignmentExpression" && property === "left") {
        return false;
    }

    if (parent.type === "CallExpression" && property === "object") {
        return false;
    }

    if (
        parent.type === "MemberDotExpression" ||
        parent.type === "MemberIndexExpression"
    ) {
        return false;
    }

    if (
        property === "property" ||
        property === "id" ||
        property === "name" ||
        property === "params"
    ) {
        return false;
    }

    if (
        parent.type === "FunctionDeclaration" ||
        parent.type === "FunctionExpression"
    ) {
        if (property === "name" || property === "id") {
            return false;
        }
    }

    if (parent.type === "StructLiteralMember" && property === "key") {
        return false;
    }

    return true;
}

function createOtherMemberExpression(identifier) {
    const memberExpression = {
        type: "MemberDotExpression",
        object: createIdentifier("other"),
        property: cloneIdentifier(identifier)
    };

    if (Object.hasOwn(identifier, "start")) {
        memberExpression.start = cloneLocation(identifier.start);
    }

    if (Object.hasOwn(identifier, "end")) {
        memberExpression.end = cloneLocation(identifier.end);
    }

    return memberExpression;
}

function createAutomaticFeatherFixHandlers() {
    return new Map([
        [
            "GM1009",
            ({ ast, diagnostic }) =>
                convertFileAttributeAdditionsToBitwiseOr({
                    ast,
                    diagnostic
                })
        ],
        [
            "GM1021",
            ({ ast, diagnostic }) =>
                applyMissingFunctionCallCorrections({ ast, diagnostic })
        ],
        [
            "GM1023",
            ({ ast, diagnostic }) =>
                replaceDeprecatedConstantReferences({ ast, diagnostic })
        ],
        [
            "GM1024",
            ({ ast, diagnostic }) =>
                replaceDeprecatedBuiltinVariables({ ast, diagnostic })
        ],
        [
            "GM1026",
            ({ ast, diagnostic }) =>
                rewriteInvalidPostfixExpressions({ ast, diagnostic })
        ],
        [
            "GM1028",
            ({ ast, diagnostic }) =>
                correctDataStructureAccessorTokens({ ast, diagnostic })
        ],
        [
            "GM1029",
            ({ ast, diagnostic }) =>
                convertNumericStringArgumentsToNumbers({ ast, diagnostic })
        ],
        [
            "GM1032",
            ({ ast, diagnostic }) =>
                normalizeArgumentBuiltinReferences({ ast, diagnostic })
        ],
        [
            "GM1033",
            ({ ast, sourceText, diagnostic }) =>
                removeDuplicateSemicolons({ ast, sourceText, diagnostic })
        ],
        [
            "GM1030",
            ({ ast, sourceText, diagnostic }) =>
                renameReservedIdentifiers({ ast, diagnostic, sourceText })
        ],
        [
            "GM1034",
            ({ ast, diagnostic }) =>
                relocateArgumentReferencesInsideFunctions({ ast, diagnostic })
        ],
        [
            "GM1036",
            ({ ast, diagnostic }) =>
                normalizeMultidimensionalArrayIndexing({ ast, diagnostic })
        ],
        [
            "GM1038",
            ({ ast, diagnostic }) =>
                removeDuplicateMacroDeclarations({ ast, diagnostic })
        ],
        [
            "GM1012",
            ({ ast, diagnostic }) =>
                convertStringLengthPropertyAccesses({ ast, diagnostic })
        ],
        [
            "GM1014",
            ({ ast, diagnostic }) => addMissingEnumMembers({ ast, diagnostic })
        ],
        [
            "GM1051",
            ({ ast, sourceText, diagnostic }) =>
                removeTrailingMacroSemicolons({ ast, sourceText, diagnostic })
        ],
        [
            "GM1015",
            ({ ast, diagnostic }) =>
                preventDivisionOrModuloByZero({ ast, diagnostic })
        ],
        [
            "GM1016",
            ({ ast, preprocessedFixMetadata, diagnostic }) =>
                removeBooleanLiteralStatements({
                    ast,
                    diagnostic,
                    metadata: preprocessedFixMetadata
                })
        ],
        [
            "GM1041",
            ({ ast, diagnostic }) =>
                convertAssetArgumentStringsToIdentifiers({ ast, diagnostic })
        ],
        [
            "GM1100",
            ({ ast, preprocessedFixMetadata, diagnostic }) =>
                normalizeObviousSyntaxErrors({
                    ast,
                    diagnostic,
                    metadata: preprocessedFixMetadata
                })
        ],
        [
            "GM1058",
            ({ ast, diagnostic }) =>
                ensureConstructorDeclarationsForNewExpressions({
                    ast,
                    diagnostic
                })
        ],
        [
            "GM1054",
            ({ ast, diagnostic }) =>
                ensureConstructorParentsExist({ ast, diagnostic })
        ],
        [
            "GM1059",
            ({ ast, options, diagnostic }) =>
                renameDuplicateFunctionParameters({ ast, diagnostic, options })
        ],
        [
            "GM1062",
            ({ ast, diagnostic }) =>
                sanitizeMalformedJsDocTypes({
                    ast,
                    diagnostic,
                    typeSystemInfo: FEATHER_TYPE_SYSTEM_INFO
                })
        ],
        [
            "GM1056",
            ({ ast, diagnostic }) =>
                reorderOptionalParameters({ ast, diagnostic })
        ],
        [
            "GM1052",
            ({ ast, diagnostic }) =>
                replaceInvalidDeleteStatements({ ast, diagnostic })
        ],
        [
            "GM2020",
            ({ ast, diagnostic }) =>
                convertAllDotAssignmentsToWithStatements({ ast, diagnostic })
        ],
        [
            "GM2032",
            ({ ast, diagnostic }) =>
                ensureFileFindFirstBeforeClose({ ast, diagnostic })
        ],
        [
            "GM2031",
            ({ ast, diagnostic }) =>
                ensureFileFindSearchesAreSerialized({ ast, diagnostic })
        ],
        [
            "GM2023",
            ({ ast, diagnostic }) =>
                normalizeFunctionCallArgumentOrder({ ast, diagnostic })
        ],
        [
            "GM1063",
            ({ ast, diagnostic }) =>
                harmonizeTexturePointerTernaries({ ast, diagnostic })
        ],
        [
            "GM2044",
            ({ ast, diagnostic }) =>
                deduplicateLocalVariableDeclarations({ ast, diagnostic })
        ],
        [
            "GM2048",
            ({ ast, diagnostic }) =>
                ensureBlendEnableIsReset({ ast, diagnostic })
        ],
        [
            "GM2054",
            ({ ast, diagnostic }) =>
                ensureAlphaTestRefIsReset({ ast, diagnostic })
        ],
        [
            "GM2056",
            ({ ast, diagnostic }) =>
                ensureTextureRepeatIsReset({ ast, diagnostic })
        ],
        [
            "GM2064",
            ({ ast, diagnostic }) =>
                annotateInstanceVariableStructAssignments({ ast, diagnostic })
        ]
    ]);
}

function isNonEmptyArray(value) {
    return Array.isArray(value) && value.length > 0;
}

function convertStringLengthPropertyAccesses({ ast, diagnostic }) {
>>>>>>> 05ce85da
    if (!diagnostic || !ast || typeof ast !== "object") {
        return [];
    }

    const fixes = [];

    const visit = (node, parent, property) => {
        if (!node) {
            return;
        }

        if (Array.isArray(node)) {
            for (let index = 0; index < node.length; index += 1) {
                visit(node[index], node, index);
            }
            return;
        }

        if (typeof node !== "object") {
            return;
        }

        if (node.type === "MemberDotExpression") {
            const fix = convertLengthAccess(node, parent, property, diagnostic);

            if (fix) {
                fixes.push(fix);
                return;
            }
        }

        for (const [key, value] of Object.entries(node)) {
            if (value && typeof value === "object") {
                visit(value, node, key);
            }
        }
    };

    visit(ast, null, null);

    return fixes;
}

function convertLengthAccess(node, parent, property, diagnostic) {
    if (!node || node.type !== "MemberDotExpression") {
        return null;
    }

    if (!parent || property === undefined || property === null) {
        return null;
    }

    if (parent.type === "AssignmentExpression" && parent.left === node) {
        return null;
    }

    if (parent.type === "CallExpression" && parent.object === node) {
        return null;
    }

    const propertyIdentifier = node.property;

    if (!isIdentifierWithName(propertyIdentifier, "length")) {
        return null;
    }

    const argumentExpression = node.object;

    if (!argumentExpression || typeof argumentExpression !== "object") {
        return null;
    }

    if (!isStringReturningExpression(argumentExpression)) {
        return null;
    }

    const stringLengthIdentifier = createIdentifier(
        "string_length",
        propertyIdentifier
    );

    if (!stringLengthIdentifier) {
        return null;
    }

    const callExpression = {
        type: "CallExpression",
        object: stringLengthIdentifier,
        arguments: [argumentExpression]
    };

    if (Object.prototype.hasOwnProperty.call(node, "start")) {
        callExpression.start = cloneLocation(node.start);
    }

    if (Object.prototype.hasOwnProperty.call(node, "end")) {
        callExpression.end = cloneLocation(node.end);
    }

    copyCommentMetadata(node, callExpression);

    const fixDetail = createFeatherFixDetail(diagnostic, {
        target: propertyIdentifier?.name ?? null,
        range: {
            start: getNodeStartIndex(node),
            end: getNodeEndIndex(node)
        }
    });

    if (!fixDetail) {
        return null;
    }

    if (Array.isArray(parent)) {
        parent[property] = callExpression;
    } else if (parent && typeof property === "string") {
        parent[property] = callExpression;
    } else {
        return null;
    }

    attachFeatherFixMetadata(callExpression, [fixDetail]);

    return fixDetail;
}

function isStringReturningExpression(node) {
    if (!node || typeof node !== "object") {
        return false;
    }

    if (node.type === "CallExpression") {
        const callee = node.object;

        if (isIdentifierWithName(callee, "string")) {
            return true;
        }

        if (callee?.type === "Identifier") {
            const name = callee.name;

            if (STRING_LENGTH_CALL_BLACKLIST.has(name)) {
                return false;
            }

            if (name.startsWith("string_")) {
                return true;
            }
        }
    }

    return false;
}

function convertAssetArgumentStringsToIdentifiers({ ast, diagnostic }) {
    if (!diagnostic || !ast || typeof ast !== "object") {
        return [];
    }

    const fixes = [];

    const visit = (node) => {
        if (!node) {
            return;
        }

        if (Array.isArray(node)) {
            for (const entry of node) {
                visit(entry);
            }
            return;
        }

        if (typeof node !== "object") {
            return;
        }

        if (node.type === "CallExpression") {
            const calleeName =
                node.object?.type === "Identifier" ? node.object.name : null;

            if (
                typeof calleeName === "string" &&
                GM1041_CALL_ARGUMENT_TARGETS.has(calleeName)
            ) {
                const argumentIndexes =
                    GM1041_CALL_ARGUMENT_TARGETS.get(calleeName) ?? [];
                const args = Array.isArray(node.arguments)
                    ? node.arguments
                    : [];

                for (const argumentIndex of argumentIndexes) {
                    if (
                        typeof argumentIndex !== "number" ||
                        argumentIndex < 0 ||
                        argumentIndex >= args.length
                    ) {
                        continue;
                    }

                    const fixDetail = convertStringLiteralArgumentToIdentifier({
                        argument: args[argumentIndex],
                        container: args,
                        index: argumentIndex,
                        diagnostic
                    });

                    if (fixDetail) {
                        fixes.push(fixDetail);
                    }
                }
            }
        }

        for (const value of Object.values(node)) {
            if (value && typeof value === "object") {
                visit(value);
            }
        }
    };

    visit(ast);

    return fixes;
}

function convertStringLiteralArgumentToIdentifier({
    argument,
    container,
    index,
    diagnostic
}) {
    if (!Array.isArray(container) || typeof index !== "number") {
        return null;
    }

    if (
        !argument ||
        argument.type !== "Literal" ||
        typeof argument.value !== "string"
    ) {
        return null;
    }

    const identifierName = extractIdentifierNameFromLiteral(argument.value);
    if (!identifierName) {
        return null;
    }

    const identifierNode = {
        type: "Identifier",
        name: identifierName
    };

    if (Object.hasOwn(argument, "start")) {
        identifierNode.start = cloneLocation(argument.start);
    }

    if (Object.hasOwn(argument, "end")) {
        identifierNode.end = cloneLocation(argument.end);
    }

    copyCommentMetadata(argument, identifierNode);

    const fixDetail = createFeatherFixDetail(diagnostic, {
        target: identifierName,
        range: {
            start: getNodeStartIndex(argument),
            end: getNodeEndIndex(argument)
        }
    });

    if (!fixDetail) {
        return null;
    }

    container[index] = identifierNode;
    attachFeatherFixMetadata(identifierNode, [fixDetail]);

    return fixDetail;
}

function buildFeatherTypeSystemInfo() {
    const metadata = getFeatherMetadata();
    const typeSystem = metadata?.typeSystem;

    const baseTypes = new Set();
    const baseTypesLowercase = new Set();
    const specifierBaseTypes = new Set();

    const entries = Array.isArray(typeSystem?.baseTypes)
        ? typeSystem.baseTypes
        : [];

    for (const entry of entries) {
        const name = typeof entry?.name === "string" ? entry.name.trim() : "";

        if (!name) {
            continue;
        }

        baseTypes.add(name);
        baseTypesLowercase.add(name.toLowerCase());

        const specifierExamples = Array.isArray(entry?.specifierExamples)
            ? entry.specifierExamples
            : [];
        const hasDotSpecifier = specifierExamples.some((example) => {
            if (typeof example !== "string") {
                return false;
            }

            return example.trim().startsWith(".");
        });

        const description =
            typeof entry?.description === "string" ? entry.description : "";
        const requiresSpecifier =
            /requires specifiers/i.test(description) ||
            /constructor/i.test(description);

        if (hasDotSpecifier || requiresSpecifier) {
            specifierBaseTypes.add(name.toLowerCase());
        }
    }

    return {
        baseTypeNames: [...baseTypes],
        baseTypeNamesLower: baseTypesLowercase,
        specifierBaseTypeNamesLower: specifierBaseTypes
    };
}

function registerFeatherFixer(registry, diagnosticId, factory) {
    if (!registry || typeof registry.set !== "function") {
        return;
    }

    if (!diagnosticId || typeof factory !== "function") {
        return;
    }

    if (!registry.has(diagnosticId)) {
        registry.set(diagnosticId, factory);
    }
}

function flagInvalidAssignmentTargets({ ast, diagnostic, sourceText }) {
    if (!diagnostic || !ast || typeof ast !== "object") {
        return [];
    }

    const fixes = [];

    const visit = (node) => {
        if (!node) {
            return;
        }

        if (Array.isArray(node)) {
            for (const item of node) {
                visit(item);
            }
            return;
        }

        if (typeof node !== "object") {
            return;
        }

        if (node.type === "AssignmentExpression") {
            const fix = flagInvalidAssignmentTarget(
                node,
                diagnostic,
                sourceText
            );
            if (fix) {
                fixes.push(fix);
                return;
            }
        }

        for (const value of Object.values(node)) {
            if (value && typeof value === "object") {
                visit(value);
            }
        }
    };

    visit(ast);

    return fixes;
}

function flagInvalidAssignmentTarget(node, diagnostic, sourceText) {
    if (!node || node.type !== "AssignmentExpression") {
        return null;
    }

    const left = node.left;

    if (!left || isAssignableTarget(left)) {
        return null;
    }

    const startIndex = getNodeStartIndex(left);
    const endIndex = getNodeEndIndex(left);

    const range =
        typeof startIndex === "number" && typeof endIndex === "number"
            ? {
                start: startIndex,
                end: endIndex
            }
            : null;

    const targetText = getSourceTextSlice({
        sourceText,
        startIndex,
        endIndex
    });

    const fixDetail = createFeatherFixDetail(diagnostic, {
        automatic: false,
        range,
        target: targetText
    });

    if (!fixDetail) {
        return null;
    }

    attachFeatherFixMetadata(node, [fixDetail]);

    return fixDetail;
}

function isAssignableTarget(node) {
    if (!node || typeof node !== "object") {
        return false;
    }

    if (node.type === "Identifier") {
        return true;
    }

    if (
        node.type === "MemberDotExpression" ||
        node.type === "MemberIndexExpression"
    ) {
        return true;
    }

    return false;
}

function getSourceTextSlice({ sourceText, startIndex, endIndex }) {
    if (typeof sourceText !== "string") {
        return null;
    }

    if (typeof startIndex !== "number" || typeof endIndex !== "number") {
        return null;
    }

    if (startIndex < 0 || endIndex > sourceText.length) {
        return null;
    }

    const slice = sourceText.slice(startIndex, endIndex);

    if (slice.length === 0) {
        return null;
    }

    return slice.trim() || null;
}

function convertReadOnlyBuiltInAssignments({ ast, diagnostic }) {
    if (!diagnostic || !ast || typeof ast !== "object") {
        return [];
    }

    const fixes = [];
    const nameRegistry = collectAllIdentifierNames(ast);

    const visit = (node, parent, property) => {
        if (!node) {
            return;
        }

        if (Array.isArray(node)) {
            for (let index = 0; index < node.length; index += 1) {
                visit(node[index], node, index);
            }
            return;
        }

        if (typeof node !== "object") {
            return;
        }

        if (node.type === "AssignmentExpression") {
            const fixDetail = convertReadOnlyAssignment(
                node,
                parent,
                property,
                diagnostic,
                nameRegistry
            );

            if (fixDetail) {
                fixes.push(fixDetail);
                return;
            }
        }

        for (const [key, value] of Object.entries(node)) {
            if (value && typeof value === "object") {
                visit(value, node, key);
            }
        }
    };

    visit(ast, null, null);

    return fixes;
}

function convertReadOnlyAssignment(
    node,
    parent,
    property,
    diagnostic,
    nameRegistry
) {
    if (!Array.isArray(parent) || typeof property !== "number") {
        return null;
    }

    if (
        !node ||
        node.type !== "AssignmentExpression" ||
        node.operator !== "="
    ) {
        return null;
    }

    const identifier = node.left;

    if (!identifier || identifier.type !== "Identifier") {
        return null;
    }

    if (!READ_ONLY_BUILT_IN_VARIABLES.has(identifier.name)) {
        return null;
    }

    const replacementName = createReadOnlyReplacementName(
        identifier.name,
        nameRegistry
    );
    const replacementIdentifier = createIdentifierFromTemplate(
        replacementName,
        identifier
    );

    const declarator = {
        type: "VariableDeclarator",
        id: replacementIdentifier,
        init: node.right,
        start: cloneLocation(node.start),
        end: cloneLocation(node.end)
    };

    const declaration = {
        type: "VariableDeclaration",
        declarations: [declarator],
        kind: "var",
        start: cloneLocation(node.start),
        end: cloneLocation(node.end)
    };

    copyCommentMetadata(node, declaration);

    parent[property] = declaration;

    const fixDetail = createFeatherFixDetail(diagnostic, {
        target: identifier.name ?? null,
        range: {
            start: getNodeStartIndex(node),
            end: getNodeEndIndex(node)
        }
    });

    if (!fixDetail) {
        return null;
    }

    attachFeatherFixMetadata(declaration, [fixDetail]);

    replaceReadOnlyIdentifierReferences(
        parent,
        property + 1,
        identifier.name,
        replacementName
    );

    return fixDetail;
}

function replaceReadOnlyIdentifierReferences(
    siblings,
    startIndex,
    originalName,
    replacementName
) {
    if (!Array.isArray(siblings)) {
        return;
    }

    for (let index = startIndex; index < siblings.length; index += 1) {
        renameIdentifiersInNode(siblings[index], originalName, replacementName);
    }
}

function renameIdentifiersInNode(root, originalName, replacementName) {
    const stack = [{ node: root, parent: null, property: null, ancestors: [] }];

    while (stack.length > 0) {
        const { node, parent, property, ancestors } = stack.pop();

        if (!node) {
            continue;
        }

        if (Array.isArray(node)) {
            const arrayContext = { node, parent, property };
            const nextAncestors = ancestors.concat(arrayContext);

            for (let index = node.length - 1; index >= 0; index -= 1) {
                stack.push({
                    node: node[index],
                    parent: node,
                    property: index,
                    ancestors: nextAncestors
                });
            }
            continue;
        }

        if (typeof node !== "object") {
            continue;
        }

        if (node.type === "Identifier" && node.name === originalName) {
            if (
                !shouldSkipIdentifierReplacement({
                    parent,
                    property,
                    ancestors
                })
            ) {
                const replacement = createIdentifierFromTemplate(
                    replacementName,
                    node
                );

                if (parent && property !== null && property !== undefined) {
                    parent[property] = replacement;
                }
            }
            continue;
        }

        const nextAncestors = ancestors.concat({ node, parent, property });

        for (const [key, value] of Object.entries(node)) {
            if (value && typeof value === "object") {
                stack.push({
                    node: value,
                    parent: node,
                    property: key,
                    ancestors: nextAncestors
                });
            }
        }
    }
}

const IDENTIFIER_DECLARATION_CONTEXTS = new Set([
    "VariableDeclarator:id",
    "FunctionDeclaration:id",
    "ConstructorDeclaration:id",
    "StructDeclaration:id",
    "EnumDeclaration:name",
    "EnumMember:name",
    "ConstructorParentClause:id",
    "MacroDeclaration:name",
    "NamespaceDeclaration:id",
    "DefaultParameter:left"
]);

function shouldSkipIdentifierReplacement({ parent, property, ancestors }) {
    if (!parent) {
        return true;
    }

    if (parent.type === "MemberDotExpression" && property === "property") {
        return true;
    }

    if (parent.type === "NamespaceAccessExpression" && property === "name") {
        return true;
    }

    const contextKey = parent.type ? `${parent.type}:${property}` : null;

    if (contextKey && IDENTIFIER_DECLARATION_CONTEXTS.has(contextKey)) {
        return true;
    }

    if (!Array.isArray(parent)) {
        return false;
    }

    let arrayIndex = -1;
    for (let index = ancestors.length - 1; index >= 0; index -= 1) {
        if (ancestors[index].node === parent) {
            arrayIndex = index;
            break;
        }
    }

    if (arrayIndex === -1) {
        return false;
    }

    const arrayContext = ancestors[arrayIndex];
    const ownerContext = arrayIndex > 0 ? ancestors[arrayIndex - 1] : null;
    const containerNode = ownerContext?.node ?? null;
    const containerProperty = arrayContext?.property ?? null;

    if (
        containerNode &&
        containerProperty === "params" &&
        (containerNode.type === "FunctionDeclaration" ||
            containerNode.type === "ConstructorDeclaration" ||
            containerNode.type === "StructDeclaration" ||
            containerNode.type === "ConstructorParentClause")
    ) {
        return true;
    }

    return false;
}

function createReadOnlyReplacementName(originalName, nameRegistry) {
    const baseName =
        typeof originalName === "string" && originalName.length > 0
            ? originalName
            : "value";
    const sanitized = baseName.replace(/[^a-zA-Z0-9_]/g, "_");
    let candidate = `__feather_${sanitized}`;
    let suffix = 1;

    while (nameRegistry.has(candidate)) {
        suffix += 1;
        candidate = `__feather_${sanitized}_${suffix}`;
    }

    nameRegistry.add(candidate);

    return candidate;
}

function collectAllIdentifierNames(root) {
    const names = new Set();

    const visit = (node) => {
        if (!node) {
            return;
        }

        if (Array.isArray(node)) {
            for (const value of node) {
                visit(value);
            }
            return;
        }

        if (typeof node !== "object") {
            return;
        }

        if (node.type === "Identifier" && typeof node.name === "string") {
            names.add(node.name);
        }

        for (const value of Object.values(node)) {
            if (value && typeof value === "object") {
                visit(value);
            }
        }
    };

    visit(root);

    return names;
}

function convertFileAttributeAdditionsToBitwiseOr({ ast, diagnostic }) {
    if (!diagnostic || !ast || typeof ast !== "object") {
        return [];
    }

    const fixes = [];

    const visit = (node) => {
        if (!node) {
            return;
        }

        if (Array.isArray(node)) {
            for (const item of node) {
                visit(item);
            }
            return;
        }

        if (typeof node !== "object") {
            return;
        }

        if (node.type === "BinaryExpression") {
            const fix = normalizeFileAttributeAddition(node, diagnostic);

            if (fix) {
                fixes.push(fix);
                return;
            }
        }

        for (const value of Object.values(node)) {
            if (value && typeof value === "object") {
                visit(value);
            }
        }
    };

    visit(ast);

    return fixes;
}

function normalizeFileAttributeAddition(node, diagnostic) {
    if (!node || node.type !== "BinaryExpression") {
        return null;
    }

    if (node.operator !== "+") {
        return null;
    }

    const leftIdentifier = unwrapIdentifierFromExpression(node.left);
    const rightIdentifier = unwrapIdentifierFromExpression(node.right);

    if (
        !isFileAttributeIdentifier(leftIdentifier) ||
        !isFileAttributeIdentifier(rightIdentifier)
    ) {
        return null;
    }

    const originalOperator = node.operator;
    node.operator = "|";

    const fixDetail = createFeatherFixDetail(diagnostic, {
        target: originalOperator ?? null,
        range: {
            start: getNodeStartIndex(node),
            end: getNodeEndIndex(node)
        }
    });

    if (!fixDetail) {
        return null;
    }

    attachFeatherFixMetadata(node, [fixDetail]);

    return fixDetail;
}

function unwrapIdentifierFromExpression(node) {
    if (!node || typeof node !== "object") {
        return null;
    }

    if (node.type === "Identifier") {
        return node;
    }

    if (node.type === "ParenthesizedExpression") {
        return unwrapIdentifierFromExpression(node.expression);
    }

    return null;
}

function isFileAttributeIdentifier(node) {
    if (!node || node.type !== "Identifier") {
        return false;
    }

    if (typeof node.name !== "string") {
        return false;
    }

    return FILE_ATTRIBUTE_IDENTIFIER_PATTERN.test(node.name);
}

function preventDivisionOrModuloByZero({ ast, diagnostic }) {
    if (!diagnostic || !ast || typeof ast !== "object") {
        return [];
    }

    const fixes = [];

    const visit = (node) => {
        if (!node) {
            return;
        }

        if (Array.isArray(node)) {
            for (const item of node) {
                visit(item);
            }
            return;
        }

        if (typeof node !== "object") {
            return;
        }

        if (node.type === "BinaryExpression") {
            const fix = normalizeDivisionBinaryExpression(node, diagnostic);

            if (fix) {
                fixes.push(fix);
            }
        } else if (node.type === "AssignmentExpression") {
            const fix = normalizeDivisionAssignmentExpression(node, diagnostic);

            if (fix) {
                fixes.push(fix);
            }
        }

        for (const value of Object.values(node)) {
            if (value && typeof value === "object") {
                visit(value);
            }
        }
    };

    visit(ast);

    return fixes;
}

function normalizeDivisionBinaryExpression(node, diagnostic) {
    if (!node || node.type !== "BinaryExpression") {
        return null;
    }

    if (node.operator !== "/" && node.operator !== "%") {
        return null;
    }

    const zeroLiteralInfo = findZeroLiteralInfo(node.right);

    if (!zeroLiteralInfo) {
        return null;
    }

    const { literal, container, property } = zeroLiteralInfo;
    const replacementLiteral = createLiteral("1", literal);

    if (!replacementLiteral) {
        return null;
    }

    if (container && property) {
        container[property] = replacementLiteral;
    } else {
        node.right = replacementLiteral;
    }

    const fixDetail = createFeatherFixDetail(diagnostic, {
        target: literal?.value ?? null,
        range: {
            start: getNodeStartIndex(literal),
            end: getNodeEndIndex(literal)
        }
    });

    if (!fixDetail) {
        return null;
    }

    attachFeatherFixMetadata(node, [fixDetail]);

    return fixDetail;
}

function normalizeDivisionAssignmentExpression(node, diagnostic) {
    if (!node || node.type !== "AssignmentExpression") {
        return null;
    }

    if (node.operator !== "/=" && node.operator !== "%=") {
        return null;
    }

    const zeroLiteralInfo = findZeroLiteralInfo(node.right);

    if (!zeroLiteralInfo) {
        return null;
    }

    const { literal, container, property } = zeroLiteralInfo;
    const replacementLiteral = createLiteral("1", literal);

    if (!replacementLiteral) {
        return null;
    }

    if (container && property) {
        container[property] = replacementLiteral;
    } else {
        node.right = replacementLiteral;
    }

    const fixDetail = createFeatherFixDetail(diagnostic, {
        target: literal?.value ?? null,
        range: {
            start: getNodeStartIndex(literal),
            end: getNodeEndIndex(literal)
        }
    });

    if (!fixDetail) {
        return null;
    }

    attachFeatherFixMetadata(node, [fixDetail]);

    return fixDetail;
}

function findZeroLiteralInfo(node) {
    if (!node || typeof node !== "object") {
        return null;
    }

    if (node.type === "Literal") {
        return isZeroLiteral(node)
            ? { literal: node, container: null, property: null }
            : null;
    }

    if (node.type === "ParenthesizedExpression") {
        if (!node.expression || typeof node.expression !== "object") {
            return null;
        }

        const innerInfo = findZeroLiteralInfo(node.expression);

        if (!innerInfo) {
            return null;
        }

        if (!innerInfo.container) {
            return {
                literal: innerInfo.literal,
                container: node,
                property: "expression"
            };
        }

        return innerInfo;
    }

    if (node.type === "UnaryExpression") {
        if (node.operator !== "+" && node.operator !== "-") {
            return null;
        }

        if (!node.argument || typeof node.argument !== "object") {
            return null;
        }

        const innerInfo = findZeroLiteralInfo(node.argument);

        if (!innerInfo) {
            return null;
        }

        if (!innerInfo.container) {
            return {
                literal: innerInfo.literal,
                container: node,
                property: "argument"
            };
        }

        return innerInfo;
    }

    return null;
}

function isZeroLiteral(node) {
    if (!node || node.type !== "Literal") {
        return false;
    }

    const rawValue = node.value;

    if (typeof rawValue === "number") {
        return rawValue === 0;
    }

    if (typeof rawValue !== "string" || rawValue.length === 0) {
        return false;
    }

    const normalized = Number(rawValue);

    if (!Number.isFinite(normalized)) {
        return false;
    }

    return normalized === 0;
}

function normalizeArgumentBuiltinReferences({ ast, diagnostic }) {
    if (!diagnostic || !ast || typeof ast !== "object") {
        return [];
    }

    const fixes = [];

    const visit = (node) => {
        if (!node) {
            return;
        }

        if (Array.isArray(node)) {
            for (const child of node) {
                visit(child);
            }
            return;
        }

        if (typeof node !== "object") {
            return;
        }

        if (isFunctionLikeNode(node)) {
            const functionFixes = fixArgumentReferencesWithinFunction(
                node,
                diagnostic
            );

            if (Array.isArray(functionFixes) && functionFixes.length > 0) {
                fixes.push(...functionFixes);
            }

            return;
        }

        for (const value of Object.values(node)) {
            if (value && typeof value === "object") {
                visit(value);
            }
        }
    };

    visit(ast);

    return fixes;
}

function fixArgumentReferencesWithinFunction(functionNode, diagnostic) {
    const fixes = [];
    const references = [];

    const traverse = (node) => {
        if (!node) {
            return;
        }

        if (Array.isArray(node)) {
            for (const child of node) {
                traverse(child);
            }
            return;
        }

        if (typeof node !== "object") {
            return;
        }

        if (node !== functionNode && isFunctionLikeNode(node)) {
            const nestedFixes = fixArgumentReferencesWithinFunction(
                node,
                diagnostic
            );

            if (Array.isArray(nestedFixes) && nestedFixes.length > 0) {
                fixes.push(...nestedFixes);
            }

            return;
        }

        const argumentIndex = getArgumentIdentifierIndex(node);

        if (typeof argumentIndex === "number") {
            references.push({ node, index: argumentIndex });
            return;
        }

        for (const value of Object.values(node)) {
            if (value && typeof value === "object") {
                traverse(value);
            }
        }
    };

    const body = functionNode?.body;

    if (body && typeof body === "object") {
        traverse(body);
    } else {
        traverse(functionNode);
    }

    if (references.length === 0) {
        return fixes;
    }

    const mapping = createArgumentIndexMapping(
        references.map((reference) => reference.index)
    );

    if (!(mapping instanceof Map) || mapping.size === 0) {
        return fixes;
    }

    const hasChanges = [...mapping.entries()].some(
        ([oldIndex, newIndex]) => oldIndex !== newIndex
    );

    if (!hasChanges) {
        return fixes;
    }

    for (const reference of references) {
        const newIndex = mapping.get(reference.index);

        if (typeof newIndex !== "number" || newIndex === reference.index) {
            continue;
        }

        const newName = `argument${newIndex}`;
        const fixDetail = createFeatherFixDetail(diagnostic, {
            target: newName,
            range: {
                start: getNodeStartIndex(reference.node),
                end: getNodeEndIndex(reference.node)
            }
        });

        if (!fixDetail) {
            continue;
        }

        reference.node.name = newName;
        attachFeatherFixMetadata(reference.node, [fixDetail]);
        fixes.push(fixDetail);
    }

    return fixes;
}

function createArgumentIndexMapping(indices) {
    if (!Array.isArray(indices) || indices.length === 0) {
        return null;
    }

    const uniqueIndices = [
        ...new Set(
            indices.filter((index) => Number.isInteger(index) && index >= 0)
        )
    ].sort((left, right) => left - right);

    if (uniqueIndices.length === 0) {
        return null;
    }

    const mapping = new Map();
    let expectedIndex = 0;

    for (const index of uniqueIndices) {
        if (!Number.isInteger(index) || index < 0) {
            continue;
        }

        if (index === expectedIndex) {
            mapping.set(index, index);
            expectedIndex = index + 1;
            continue;
        }

        if (index > expectedIndex) {
            mapping.set(index, expectedIndex);
            expectedIndex += 1;
            continue;
        }

        mapping.set(index, expectedIndex);
        expectedIndex += 1;
    }

    return mapping;
}

function getArgumentIdentifierIndex(node) {
    if (!node || node.type !== "Identifier") {
        return null;
    }

    const name = node.name;

    if (typeof name !== "string") {
        return null;
    }

    const match = ARGUMENT_IDENTIFIER_PATTERN.exec(name);

    if (!match) {
        return null;
    }

    const parsed = Number.parseInt(match[1], 10);

    if (!Number.isInteger(parsed) || parsed < 0) {
        return null;
    }

    return parsed;
}

function removeDuplicateMacroDeclarations({ ast, diagnostic }) {
    if (!diagnostic || !ast || typeof ast !== "object") {
        return [];
    }

    const fixes = [];
    const seenMacros = new Set();

    const visit = (node, parent, property) => {
        if (!node) {
            return false;
        }

        if (Array.isArray(node)) {
            for (let index = 0; index < node.length; index += 1) {
                const child = node[index];
                const removed = visit(child, node, index);

                if (removed) {
                    index -= 1;
                }
            }

            return false;
        }

        if (typeof node !== "object") {
            return false;
        }

        if (node.type === "MacroDeclaration") {
            const macroName = node.name?.name;

            if (!macroName) {
                return false;
            }

            if (!seenMacros.has(macroName)) {
                seenMacros.add(macroName);
                return false;
            }

            if (!Array.isArray(parent) || typeof property !== "number") {
                return false;
            }

            const fixDetail = createFeatherFixDetail(diagnostic, {
                target: macroName,
                range: {
                    start: getNodeStartIndex(node),
                    end: getNodeEndIndex(node)
                }
            });

            if (!fixDetail) {
                return false;
            }

            parent.splice(property, 1);
            fixes.push(fixDetail);

            return true;
        }

        for (const [key, value] of Object.entries(node)) {
            if (value && typeof value === "object") {
                visit(value, node, key);
            }
        }

        return false;
    };

    visit(ast, null, null);

    return fixes;
}

function replaceDeprecatedBuiltinVariables({ ast, diagnostic }) {
    if (
        !diagnostic ||
        !ast ||
        typeof ast !== "object" ||
        DEPRECATED_BUILTIN_VARIABLE_REPLACEMENTS.size === 0
    ) {
        return [];
    }

    const fixes = [];

    const visit = (node, parent, property, owner, ownerKey) => {
        if (!node) {
            return;
        }

        if (Array.isArray(node)) {
            for (let index = 0; index < node.length; index += 1) {
                visit(node[index], node, index, owner, ownerKey);
            }
            return;
        }

        if (typeof node !== "object") {
            return;
        }

        if (node.type === "Identifier") {
            const fix = replaceDeprecatedIdentifier(
                node,
                parent,
                property,
                owner,
                ownerKey,
                diagnostic
            );

            if (fix) {
                fixes.push(fix);
                return;
            }
        }

        for (const [key, value] of Object.entries(node)) {
            if (value && typeof value === "object") {
                visit(value, node, key, node, key);
            }
        }
    };

    visit(ast, null, null, null, null);

    return fixes;
}

function replaceDeprecatedIdentifier(
    node,
    parent,
    property,
    owner,
    ownerKey,
    diagnostic
) {
    if (!node || node.type !== "Identifier") {
        return null;
    }

    const normalizedName =
        typeof node.name === "string" ? node.name.toLowerCase() : null;

    if (!normalizedName || normalizedName.length === 0) {
        return null;
    }

    const replacementEntry =
        getDeprecatedBuiltinReplacementEntry(normalizedName);

    if (!replacementEntry) {
        return null;
    }

    if (
        shouldSkipDeprecatedIdentifierReplacement({
            parent,
            property,
            owner,
            ownerKey
        })
    ) {
        return null;
    }

    const originalName = node.name;
    const replacementName = replacementEntry.replacement;

    if (!replacementName || replacementName === originalName) {
        return null;
    }

    node.name = replacementName;

    const fixDetail = createFeatherFixDetail(diagnostic, {
        target: replacementEntry.deprecated ?? originalName,
        range: {
            start: getNodeStartIndex(node),
            end: getNodeEndIndex(node)
        }
    });

    if (!fixDetail) {
        return null;
    }

    attachFeatherFixMetadata(node, [fixDetail]);

    return fixDetail;
}

function shouldSkipDeprecatedIdentifierReplacement({
    parent,
    property,
    owner,
    ownerKey
}) {
    if (!parent) {
        return false;
    }

    if (parent.type === "MemberDotExpression" && property === "property") {
        return true;
    }

    if (parent.type === "VariableDeclarator" && property === "id") {
        return true;
    }

    if (parent.type === "MacroDeclaration" && property === "name") {
        return true;
    }

    if (parent.type === "EnumDeclaration" && property === "name") {
        return true;
    }

    if (parent.type === "EnumMember" && property === "name") {
        return true;
    }

    if (Array.isArray(parent)) {
        if (ownerKey === "params") {
            const ownerType = owner?.type;

            if (
                ownerType === "FunctionDeclaration" ||
                ownerType === "FunctionExpression" ||
                ownerType === "ConstructorDeclaration"
            ) {
                return true;
            }
        }
    }

    return false;
}

function buildDeprecatedBuiltinVariableReplacements() {
    const replacements = new Map();
    const diagnostic = getFeatherDiagnosticById("GM1024");

    if (!diagnostic) {
        return replacements;
    }

    const entries = deriveDeprecatedBuiltinVariableReplacementsFromExamples(
        diagnostic.badExample,
        diagnostic.goodExample
    );

    for (const entry of entries) {
        if (!replacements.has(entry.normalized)) {
            replacements.set(entry.normalized, entry);
        }
    }

    return replacements;
}

function deriveDeprecatedBuiltinVariableReplacementsFromExamples(
    badExample,
    goodExample
) {
    const entries = [];
    const badTokens = extractIdentifierTokens(badExample);
    const goodTokens = extractIdentifierTokens(goodExample);

    if (badTokens.length === 0 || goodTokens.length === 0) {
        return entries;
    }

    const goodTokenSet = new Set(goodTokens.map((token) => token.normalized));
    const deprecatedTokens = badTokens.filter(
        (token) => !goodTokenSet.has(token.normalized)
    );

    if (deprecatedTokens.length === 0) {
        return entries;
    }

    const badTokenSet = new Set(badTokens.map((token) => token.normalized));
    const replacementTokens = goodTokens.filter(
        (token) => !badTokenSet.has(token.normalized)
    );

    const pairCount = Math.min(
        deprecatedTokens.length,
        replacementTokens.length
    );

    for (let index = 0; index < pairCount; index += 1) {
        const deprecatedToken = deprecatedTokens[index];
        const replacementToken = replacementTokens[index];

        if (!deprecatedToken || !replacementToken) {
            continue;
        }

        entries.push({
            normalized: deprecatedToken.normalized,
            deprecated: deprecatedToken.token,
            replacement: replacementToken.token
        });
    }

    return entries;
}

function extractIdentifierTokens(text) {
    if (typeof text !== "string" || text.length === 0) {
        return [];
    }

    const matches = text.match(IDENTIFIER_TOKEN_PATTERN) ?? [];
    const tokens = [];
    const seen = new Set();

    for (const match of matches) {
        const normalized = match.toLowerCase();

        if (RESERVED_KEYWORD_TOKENS.has(normalized)) {
            continue;
        }

        if (seen.has(normalized)) {
            continue;
        }

        seen.add(normalized);
        tokens.push({ token: match, normalized });
    }

    return tokens;
}

function getDeprecatedBuiltinReplacementEntry(name) {
    if (!name) {
        return null;
    }

    return DEPRECATED_BUILTIN_VARIABLE_REPLACEMENTS.get(name) ?? null;
}

function rewriteInvalidPostfixExpressions({ ast, diagnostic }) {
    if (!diagnostic || !ast || typeof ast !== "object") {
        return [];
    }

    const fixes = [];

    const visit = (node, parent, property) => {
        if (!node) {
            return;
        }

        if (Array.isArray(node)) {
            for (let index = 0; index < node.length; index += 1) {
                visit(node[index], node, index);
            }
            return;
        }

        if (typeof node !== "object") {
            return;
        }

        if (node.type === "IncDecStatement") {
            const fix = rewritePostfixStatement(
                node,
                parent,
                property,
                diagnostic
            );

            if (fix) {
                fixes.push(fix);
                return;
            }
        }

        for (const [key, value] of Object.entries(node)) {
            if (value && typeof value === "object") {
                visit(value, node, key);
            }
        }
    };

    visit(ast, null, null);

    return fixes;
}

function rewritePostfixStatement(node, parent, property, diagnostic) {
    if (!Array.isArray(parent) || typeof property !== "number") {
        return null;
    }

    if (!node || node.type !== "IncDecStatement" || node.prefix !== false) {
        return null;
    }

    const argument = node.argument;

    if (!argument || typeof argument !== "object") {
        return null;
    }

    const argumentName = getIdentifierName(argument);

    if (
        typeof argumentName === "string" &&
        argumentName.startsWith("__featherFix_")
    ) {
        return null;
    }

    const siblings = parent;
    const temporaryName = createTemporaryIdentifierName(argument, siblings);

    if (!temporaryName) {
        return null;
    }

    const initializer = cloneNode(argument);
    const declarationIdentifier = createIdentifier(temporaryName, argument);

    if (!initializer || !declarationIdentifier) {
        return null;
    }

    const declarator = {
        type: "VariableDeclarator",
        id: declarationIdentifier,
        init: initializer
    };

    if (Object.prototype.hasOwnProperty.call(argument, "start")) {
        declarator.start = cloneLocation(argument.start);
    }

    if (Object.prototype.hasOwnProperty.call(argument, "end")) {
        declarator.end = cloneLocation(argument.end);
    }

    const variableDeclaration = {
        type: "VariableDeclaration",
        declarations: [declarator],
        kind: "var"
    };

    if (Object.prototype.hasOwnProperty.call(node, "start")) {
        variableDeclaration.start = cloneLocation(node.start);
    }

    if (Object.prototype.hasOwnProperty.call(node, "end")) {
        variableDeclaration.end = cloneLocation(node.end);
    }

    const temporaryIdentifier = createIdentifier(temporaryName, argument);

    if (!temporaryIdentifier) {
        return null;
    }

    const rewrittenStatement = {
        type: "IncDecStatement",
        operator: node.operator,
        prefix: node.prefix,
        argument: temporaryIdentifier
    };

    if (Object.prototype.hasOwnProperty.call(node, "start")) {
        rewrittenStatement.start = cloneLocation(node.start);
    }

    if (Object.prototype.hasOwnProperty.call(node, "end")) {
        rewrittenStatement.end = cloneLocation(node.end);
    }

    copyCommentMetadata(node, variableDeclaration);
    copyCommentMetadata(node, rewrittenStatement);

    const fixDetail = createFeatherFixDetail(diagnostic, {
        target: getIdentifierName(argument),
        range: {
            start: getNodeStartIndex(node),
            end: getNodeEndIndex(node)
        }
    });

    if (!fixDetail) {
        return null;
    }

    parent.splice(property, 1, variableDeclaration, rewrittenStatement);

    attachFeatherFixMetadata(variableDeclaration, [fixDetail]);
    attachFeatherFixMetadata(rewrittenStatement, [fixDetail]);

    return fixDetail;
}

function normalizeMultidimensionalArrayIndexing({ ast, diagnostic }) {
    if (!diagnostic || !ast || typeof ast !== "object") {
        return [];
    }

    const fixes = [];

    const visit = (node, parent, property) => {
        if (!node) {
            return;
        }

        if (Array.isArray(node)) {
            for (let index = 0; index < node.length; index += 1) {
                visit(node[index], node, index);
            }
            return;
        }

        if (typeof node !== "object") {
            return;
        }

        if (node.type === "MemberIndexExpression") {
            const fix = convertMultidimensionalMemberIndex(
                node,
                parent,
                property,
                diagnostic
            );

            if (fix) {
                fixes.push(fix);
                return;
            }
        }

        for (const [key, value] of Object.entries(node)) {
            if (value && typeof value === "object") {
                visit(value, node, key);
            }
        }
    };

    visit(ast, null, null);

    return fixes;
}

function convertMultidimensionalMemberIndex(
    node,
    parent,
    property,
    diagnostic
) {
    if (
        !Array.isArray(parent) &&
        (typeof parent !== "object" || parent === null)
    ) {
        return null;
    }

    if (property === undefined || property === null) {
        return null;
    }

    if (!node || node.type !== "MemberIndexExpression") {
        return null;
    }

    const indices = Array.isArray(node.property) ? node.property : null;

    if (node.accessor && node.accessor !== "[") {
        // Non-standard accessors such as '[#' (ds_grid) use comma-separated
        // coordinates rather than nested lookups. Leave them unchanged so the
        // grid access semantics remain intact.
        return null;
    }

    if (!indices || indices.length <= 1) {
        return null;
    }

    const nestedExpression = buildNestedMemberIndexExpression({
        object: node.object,
        indices,
        template: node
    });

    if (!nestedExpression) {
        return null;
    }

    const fixDetail = createFeatherFixDetail(diagnostic, {
        target: getMemberExpressionRootIdentifier(node) ?? null,
        range: {
            start: getNodeStartIndex(node),
            end: getNodeEndIndex(node)
        }
    });

    if (!fixDetail) {
        return null;
    }

    copyCommentMetadata(node, nestedExpression);

    if (Array.isArray(parent)) {
        parent[property] = nestedExpression;
    } else if (typeof parent === "object" && parent !== null) {
        parent[property] = nestedExpression;
    }

    attachFeatherFixMetadata(nestedExpression, [fixDetail]);

    return fixDetail;
}

function buildNestedMemberIndexExpression({ object, indices, template }) {
    if (!object || !Array.isArray(indices) || indices.length === 0) {
        return null;
    }

    const [firstIndex, ...remaining] = indices;
    const accessor = template?.accessor ?? "[";

    let current = {
        type: "MemberIndexExpression",
        object,
        property: [firstIndex],
        accessor
    };

    if (Object.hasOwn(template, "start")) {
        current.start = cloneLocation(template.start);
    }

    if (remaining.length === 0 && Object.hasOwn(template, "end")) {
        current.end = cloneLocation(template.end);
    }

    for (let index = 0; index < remaining.length; index += 1) {
        const propertyNode = remaining[index];

        const next = {
            type: "MemberIndexExpression",
            object: current,
            property: [propertyNode],
            accessor
        };

        if (Object.hasOwn(template, "start")) {
            next.start = cloneLocation(template.start);
        }

        if (index === remaining.length - 1 && Object.hasOwn(template, "end")) {
            next.end = cloneLocation(template.end);
        }

        current = next;
    }

    return current;
}

function removeDuplicateSemicolons({ ast, sourceText, diagnostic }) {
    if (
        !diagnostic ||
        !ast ||
        typeof sourceText !== "string" ||
        sourceText.length === 0
    ) {
        return [];
    }

    const fixes = [];
    const recordedRanges = new Set();

    const recordFix = (container, range) => {
        if (
            !range ||
            typeof range.start !== "number" ||
            typeof range.end !== "number"
        ) {
            return;
        }

        const key = `${range.start}:${range.end}`;
        if (recordedRanges.has(key)) {
            return;
        }

        const fixDetail = createFeatherFixDetail(diagnostic, {
            target: null,
            range
        });

        if (!fixDetail) {
            return;
        }

        recordedRanges.add(key);
        fixes.push(fixDetail);

        if (container && typeof container === "object") {
            attachFeatherFixMetadata(container, [fixDetail]);
        }
    };

    const processSegment = (container, startIndex, endIndex) => {
        if (typeof startIndex !== "number" || typeof endIndex !== "number") {
            return;
        }

        if (endIndex <= startIndex) {
            return;
        }

        const segment = sourceText.slice(startIndex, endIndex);

        if (!segment || segment.indexOf(";") === -1) {
            return;
        }

        for (const range of findDuplicateSemicolonRanges(segment, startIndex)) {
            recordFix(container, range);
        }
    };

    const processStatementList = (container, statements) => {
        if (!Array.isArray(statements) || statements.length === 0) {
            return;
        }

        const bounds = getStatementListBounds(container, sourceText);

        let previousEnd = bounds.start;

        for (const statement of statements) {
            const statementStart = getNodeStartIndex(statement);
            const statementEnd = getNodeEndIndex(statement);

            if (
                typeof previousEnd === "number" &&
                typeof statementStart === "number"
            ) {
                processSegment(container, previousEnd, statementStart);
            }

            if (typeof statementEnd === "number") {
                previousEnd = statementEnd;
            } else {
                previousEnd = statementStart;
            }
        }

        if (typeof previousEnd === "number" && typeof bounds.end === "number") {
            processSegment(container, previousEnd, bounds.end);
        }
    };

    const visit = (node) => {
        if (!node) {
            return;
        }

        if (Array.isArray(node)) {
            for (const item of node) {
                visit(item);
            }
            return;
        }

        if (typeof node !== "object") {
            return;
        }

        if (Array.isArray(node.body) && node.body.length > 0) {
            processStatementList(node, node.body);
        }

        for (const value of Object.values(node)) {
            if (value && typeof value === "object") {
                visit(value);
            }
        }
    };

    visit(ast);

    return fixes;
}

function getStatementListBounds(node, sourceText) {
    if (!node || typeof sourceText !== "string") {
        return { start: null, end: null };
    }

    let start = getNodeStartIndex(node);
    let end = getNodeEndIndex(node);

    if (node.type === "Program") {
        start = 0;
        end = sourceText.length;
    } else if (node.type === "BlockStatement") {
        if (typeof start === "number" && sourceText[start] === "{") {
            start += 1;
        }

        if (typeof end === "number" && sourceText[end - 1] === "}") {
            end -= 1;
        }
    } else if (node.type === "SwitchCase") {
        if (typeof start === "number") {
            const colonIndex = findCharacterInRange(
                sourceText,
                ":",
                start,
                end
            );

            if (colonIndex !== -1) {
                start = colonIndex + 1;
            }
        }
    }

    return {
        start: typeof start === "number" ? start : null,
        end: typeof end === "number" ? end : null
    };
}

function findCharacterInRange(text, character, start, end) {
    if (typeof start !== "number") {
        return -1;
    }

    const limit = typeof end === "number" ? end : text.length;
    const index = text.indexOf(character, start);

    if (index === -1 || index >= limit) {
        return -1;
    }

    return index;
}

function findDuplicateSemicolonRanges(segment, offset) {
    const ranges = [];

    if (typeof segment !== "string" || segment.length === 0) {
        return ranges;
    }

    let runStart = -1;
    let runLength = 0;
    let inLineComment = false;
    let inBlockComment = false;
    let inString = false;
    let stringDelimiter = null;

    for (let index = 0; index < segment.length; index += 1) {
        const char = segment[index];
        const nextChar = index + 1 < segment.length ? segment[index + 1] : "";

        if (inString) {
            if (char === "\\") {
                index += 1;
                continue;
            }

            if (char === stringDelimiter) {
                inString = false;
                stringDelimiter = null;
            }

            continue;
        }

        if (inLineComment) {
            if (char === "\n" || char === "\r") {
                inLineComment = false;
            }
            continue;
        }

        if (inBlockComment) {
            if (char === "*" && nextChar === "/") {
                inBlockComment = false;
                index += 1;
            }
            continue;
        }

        if (char === "/" && nextChar === "/") {
            inLineComment = true;
            index += 1;
            continue;
        }

        if (char === "/" && nextChar === "*") {
            inBlockComment = true;
            index += 1;
            continue;
        }

        if (char === '"' || char === "'") {
            inString = true;
            stringDelimiter = char;
            continue;
        }

        if (char === ";") {
            if (runStart === -1) {
                runStart = index;
                runLength = 1;
            } else {
                runLength += 1;
            }
            continue;
        }

        if (runStart !== -1 && runLength > 1) {
            ranges.push({
                start: offset + runStart + 1,
                end: offset + runStart + runLength
            });
        }

        runStart = -1;
        runLength = 0;
    }

    if (runStart !== -1 && runLength > 1) {
        ranges.push({
            start: offset + runStart + 1,
            end: offset + runStart + runLength
        });
    }

    return ranges;
}

function getMemberExpressionRootIdentifier(node) {
    if (!node || typeof node !== "object") {
        return null;
    }

    if (node.type === "Identifier") {
        return node.name ?? null;
    }

    if (
        node.type === "MemberDotExpression" ||
        node.type === "MemberIndexExpression"
    ) {
        return getMemberExpressionRootIdentifier(node.object);
    }

    if (node.type === "CallExpression") {
        return getMemberExpressionRootIdentifier(node.object);
    }

    return null;
}

function normalizeObviousSyntaxErrors({ ast, diagnostic, metadata }) {
    if (!diagnostic || !ast || typeof ast !== "object") {
        return [];
    }

    const gm1100Entries = Array.isArray(metadata?.GM1100)
        ? metadata.GM1100
        : [];

    if (gm1100Entries.length === 0) {
        return [];
    }

    const nodeIndex = collectGM1100Candidates(ast);
    const handledNodes = new Set();
    const fixes = [];

    for (const entry of gm1100Entries) {
        const lineNumber = entry?.line;

        if (typeof lineNumber !== "number") {
            continue;
        }

        const candidates = nodeIndex.get(lineNumber) ?? [];
        let node = null;

        if (entry.type === "declaration") {
            node =
                candidates.find(
                    (candidate) => candidate?.type === "VariableDeclaration"
                ) ?? null;
        } else if (entry.type === "assignment") {
            node =
                candidates.find(
                    (candidate) => candidate?.type === "AssignmentExpression"
                ) ?? null;
        }

        if (!node || handledNodes.has(node)) {
            continue;
        }

        handledNodes.add(node);

        const fixDetail = createFeatherFixDetail(diagnostic, {
            target: entry?.identifier ?? null,
            range: {
                start: getNodeStartIndex(node),
                end: getNodeEndIndex(node)
            }
        });

        if (!fixDetail) {
            continue;
        }

        attachFeatherFixMetadata(node, [fixDetail]);
        fixes.push(fixDetail);
    }

    return fixes;
}

function removeTrailingMacroSemicolons({ ast, sourceText, diagnostic }) {
    if (
        !diagnostic ||
        typeof sourceText !== "string" ||
        sourceText.length === 0
    ) {
        return [];
    }

    const fixes = [];

    const visit = (node) => {
        if (!node || typeof node !== "object") {
            return;
        }

        if (Array.isArray(node)) {
            for (const item of node) {
                visit(item);
            }
            return;
        }

        if (node.type === "MacroDeclaration") {
            const fixInfo = sanitizeMacroDeclaration(
                node,
                sourceText,
                diagnostic
            );
            if (fixInfo) {
                fixes.push(fixInfo);
            }
        }

        for (const value of Object.values(node)) {
            if (value && typeof value === "object") {
                visit(value);
            }
        }
    };

    visit(ast);

    return fixes;
}

function removeBooleanLiteralStatements({ ast, diagnostic, metadata }) {
    if (!diagnostic || !ast || typeof ast !== "object") {
        return [];
    }

    const fixes = [];
    const gm1016MetadataEntries = extractFeatherPreprocessMetadata(
        metadata,
        "GM1016"
    );

    for (const entry of gm1016MetadataEntries) {
        const range = normalizePreprocessedRange(entry);

        if (!range) {
            continue;
        }

        const fixDetail = createFeatherFixDetail(diagnostic, {
            target: null,
            range
        });

        if (!fixDetail) {
            continue;
        }

        const owner = findInnermostBlockForRange(
            ast,
            range.start.index,
            range.end.index
        );

        if (owner && owner !== ast) {
            attachFeatherFixMetadata(owner, [fixDetail]);
        }

        fixes.push(fixDetail);
    }

    const arrayOwners = new WeakMap();

    const visitNode = (node) => {
        if (!node || typeof node !== "object") {
            return;
        }

        for (const value of Object.values(node)) {
            if (!value || typeof value !== "object") {
                continue;
            }

            if (Array.isArray(value)) {
                arrayOwners.set(value, node);
                visitArray(value);
                continue;
            }

            visitNode(value);
        }
    };

    const visitArray = (array) => {
        if (!Array.isArray(array)) {
            return;
        }

        for (let index = 0; index < array.length; index += 1) {
            const item = array[index];

            if (
                item &&
                typeof item === "object" &&
                item.type === "ExpressionStatement"
            ) {
                const fix = removeBooleanLiteralExpression(item, array, index);

                if (fix) {
                    const owner = arrayOwners.get(array) ?? ast;
                    if (owner !== ast) {
                        attachFeatherFixMetadata(owner, [fix]);
                    }
                    fixes.push(fix);
                    array.splice(index, 1);
                    index -= 1;
                    continue;
                }
            }

            visitNode(item);
        }
    };

    function removeBooleanLiteralExpression(
        node,
        parentArray = null,
        index = -1
    ) {
        if (!parentArray || !Array.isArray(parentArray) || index < 0) {
            return null;
        }

        const expression = node.expression;

        if (!isBooleanLiteral(expression)) {
            return null;
        }

        const fixDetail = createFeatherFixDetail(diagnostic, {
            target: null,
            range: {
                start: getNodeStartIndex(node),
                end: getNodeEndIndex(node)
            }
        });

        if (!fixDetail) {
            return null;
        }

        return fixDetail;
    }

    visitNode(ast);

    if (fixes.length === 0) {
        return [];
    }

    return fixes;
}

function replaceDeprecatedConstantReferences({ ast, diagnostic }) {
    if (!diagnostic || !ast || typeof ast !== "object") {
        return [];
    }

    const metadata = extractDeprecatedConstantReplacement(diagnostic);

    if (!metadata) {
        return [];
    }

    const { deprecatedConstant, replacementConstant } = metadata;

    if (!deprecatedConstant || !replacementConstant) {
        return [];
    }

    const fixes = [];

    const visit = (node) => {
        if (!node) {
            return;
        }

        if (Array.isArray(node)) {
            for (const item of node) {
                visit(item);
            }
            return;
        }

        if (typeof node !== "object") {
            return;
        }

        if (node.type === "Identifier" && node.name === deprecatedConstant) {
            const start = getNodeStartIndex(node);
            const end = getNodeEndIndex(node);

            const fixDetail = createFeatherFixDetail(diagnostic, {
                target: replacementConstant,
                range:
                    typeof start === "number" && typeof end === "number"
                        ? { start, end }
                        : null
            });

            if (!fixDetail) {
                return;
            }

            node.name = replacementConstant;
            attachFeatherFixMetadata(node, [fixDetail]);
            fixes.push(fixDetail);
            return;
        }

        for (const value of Object.values(node)) {
            if (value && typeof value === "object") {
                visit(value);
            }
        }
    };

    visit(ast);

    return fixes;
}

function extractDeprecatedConstantReplacement(diagnostic) {
    if (!diagnostic) {
        return null;
    }

    const badExample =
        typeof diagnostic.badExample === "string" ? diagnostic.badExample : "";
    const correction =
        typeof diagnostic.correction === "string" ? diagnostic.correction : "";
    const goodExample =
        typeof diagnostic.goodExample === "string"
            ? diagnostic.goodExample
            : "";

    const deprecatedMatch = badExample.match(
        /Constant\s+'([A-Za-z_][A-Za-z0-9_]*)'\s+is\s+deprecated/
    );
    const replacementFromCorrection = correction.match(
        /\b(?:modern|replacement)\s+constant\s+is\s+([A-Za-z_][A-Za-z0-9_]*)\b/i
    );

    let deprecatedConstant = deprecatedMatch?.[1] ?? null;
    let replacementConstant = replacementFromCorrection?.[1] ?? null;

    if (!replacementConstant) {
        const replacementFromGoodExample = findReplacementConstantInExample({
            goodExample,
            badExample,
            deprecatedConstant
        });

        if (replacementFromGoodExample) {
            replacementConstant = replacementFromGoodExample;
        }
    }

    if (!deprecatedConstant) {
        deprecatedConstant = findDeprecatedConstantInExample({
            badExample,
            goodExample,
            replacementConstant
        });
    }

    if (!deprecatedConstant || !replacementConstant) {
        return null;
    }

    return { deprecatedConstant, replacementConstant };
}

function collectIdentifiers(example) {
    if (typeof example !== "string" || example.length === 0) {
        return new Set();
    }

    const matches = example.match(/\b[A-Za-z_][A-Za-z0-9_]*\b/g);

    if (!Array.isArray(matches)) {
        return new Set();
    }

    return new Set(matches);
}

function isLikelyConstant(identifier) {
    if (typeof identifier !== "string" || identifier.length === 0) {
        return false;
    }

    if (/^[A-Z0-9_]+$/.test(identifier)) {
        return true;
    }

    if (/^[a-z0-9]+(_[a-z0-9]+)+$/.test(identifier)) {
        return true;
    }

    return false;
}

function findReplacementConstantInExample({
    goodExample,
    badExample,
    deprecatedConstant
}) {
    const goodIdentifiers = collectIdentifiers(goodExample);
    const badIdentifiers = collectIdentifiers(badExample);

    for (const identifier of goodIdentifiers) {
        if (identifier === deprecatedConstant) {
            continue;
        }

        if (badIdentifiers.has(identifier)) {
            continue;
        }

        if (isLikelyConstant(identifier)) {
            return identifier;
        }
    }

    return null;
}

function findDeprecatedConstantInExample({
    badExample,
    goodExample,
    replacementConstant
}) {
    const badIdentifiers = collectIdentifiers(badExample);
    const goodIdentifiers = collectIdentifiers(goodExample);

    for (const identifier of badIdentifiers) {
        if (identifier === replacementConstant) {
            continue;
        }

        if (goodIdentifiers.has(identifier)) {
            continue;
        }

        if (isLikelyConstant(identifier)) {
            return identifier;
        }
    }

    return null;
}

function extractFeatherPreprocessMetadata(metadata, key) {
    if (!metadata || typeof metadata !== "object") {
        return [];
    }

    const entries = metadata[key];

    return Array.isArray(entries) ? entries.filter(Boolean) : [];
}

function normalizePreprocessedRange(entry) {
    const startIndex = entry?.start?.index;
    const endIndex = entry?.end?.index;

    if (typeof startIndex !== "number" || typeof endIndex !== "number") {
        return null;
    }

    if (endIndex < startIndex) {
        return null;
    }

    const startLine = entry?.start?.line;
    const endLine = entry?.end?.line;

    const startLocation = { index: startIndex };
    const endLocation = { index: endIndex };

    if (typeof startLine === "number") {
        startLocation.line = startLine;
    }

    if (typeof endLine === "number") {
        endLocation.line = endLine;
    }

    return { start: startLocation, end: endLocation };
}

function findInnermostBlockForRange(ast, startIndex, endIndex) {
    if (!ast || typeof ast !== "object") {
        return null;
    }

    let bestMatch = null;

    const visit = (node) => {
        if (!node || typeof node !== "object") {
            return;
        }

        const nodeStart = getNodeStartIndex(node);
        const nodeEnd = getNodeEndIndex(node);

        if (
            typeof nodeStart !== "number" ||
            typeof nodeEnd !== "number" ||
            nodeStart > startIndex ||
            nodeEnd < endIndex
        ) {
            return;
        }

        if (node.type === "BlockStatement") {
            if (!bestMatch) {
                bestMatch = node;
            } else {
                const bestStart = getNodeStartIndex(bestMatch);
                const bestEnd = getNodeEndIndex(bestMatch);

                if (
                    typeof bestStart === "number" &&
                    typeof bestEnd === "number" &&
                    (nodeStart > bestStart || nodeEnd < bestEnd)
                ) {
                    bestMatch = node;
                }
            }
        }

        for (const value of Object.values(node)) {
            if (Array.isArray(value)) {
                for (const item of value) {
                    visit(item);
                }
                continue;
            }

            visit(value);
        }
    };

    visit(ast);

    return bestMatch;
}

function isBooleanLiteral(node) {
    if (!node || typeof node !== "object") {
        return false;
    }

    if (node.type !== "Literal") {
        return false;
    }

    return (
        node.value === true ||
        node.value === false ||
        node.value === "true" ||
        node.value === "false"
    );
}

function sanitizeMacroDeclaration(node, sourceText, diagnostic) {
    if (!node || typeof node !== "object") {
        return null;
    }

    const tokens = Array.isArray(node.tokens) ? node.tokens : null;
    if (!tokens || tokens.length === 0) {
        return null;
    }

    const lastToken = tokens[tokens.length - 1];
    if (lastToken !== ";") {
        return null;
    }

    const startIndex = node.start?.index;
    const endIndex = node.end?.index;

    if (typeof startIndex !== "number" || typeof endIndex !== "number") {
        return null;
    }

    const originalText = sourceText.slice(startIndex, endIndex + 1);

    // Only strip semicolons that appear at the end of the macro definition.
    const sanitizedText = originalText.replace(
        TRAILING_MACRO_SEMICOLON_PATTERN,
        ""
    );

    if (sanitizedText === originalText) {
        return null;
    }

    node.tokens = tokens.slice(0, tokens.length - 1);
    node._featherMacroText = sanitizedText;

    const fixDetail = createFeatherFixDetail(diagnostic, {
        target: node.name?.name ?? null,
        range: {
            start: getNodeStartIndex(node),
            end: getNodeEndIndex(node)
        }
    });

    if (!fixDetail) {
        return null;
    }

    attachFeatherFixMetadata(node, [fixDetail]);

    return fixDetail;
}

function captureDeprecatedFunctionManualFixes({ ast, sourceText, diagnostic }) {
    if (
        !diagnostic ||
        !ast ||
        typeof ast !== "object" ||
        typeof sourceText !== "string"
    ) {
        return [];
    }

    const deprecatedFunctions = collectDeprecatedFunctionNames(ast, sourceText);

    if (!deprecatedFunctions || deprecatedFunctions.size === 0) {
        return [];
    }

    const fixes = [];
    const seenLocations = new Set();

    const visit = (node) => {
        if (!node) {
            return;
        }

        if (Array.isArray(node)) {
            for (const item of node) {
                visit(item);
            }
            return;
        }

        if (typeof node !== "object") {
            return;
        }

        if (node.type === "CallExpression") {
            const fix = recordDeprecatedCallMetadata(
                node,
                deprecatedFunctions,
                diagnostic
            );

            if (fix) {
                const startIndex = fix.range?.start;
                const endIndex = fix.range?.end;
                const locationKey = `${startIndex}:${endIndex}`;

                if (!seenLocations.has(locationKey)) {
                    seenLocations.add(locationKey);
                    fixes.push(fix);
                    attachFeatherFixMetadata(node, [fix]);
                }
            }
        }

        for (const value of Object.values(node)) {
            if (value && typeof value === "object") {
                visit(value);
            }
        }
    };

    visit(ast);

    return fixes;
}

function recordDeprecatedCallMetadata(node, deprecatedFunctions, diagnostic) {
    if (!node || node.type !== "CallExpression") {
        return null;
    }

    const callee = node.object;

    if (!callee || callee.type !== "Identifier") {
        return null;
    }

    const functionName = callee.name;

    if (!deprecatedFunctions.has(functionName)) {
        return null;
    }

    const startIndex = getNodeStartIndex(node);
    const endIndex = getNodeEndIndex(node);

    if (typeof startIndex !== "number" || typeof endIndex !== "number") {
        return null;
    }

    const fixDetail = createFeatherFixDetail(diagnostic, {
        target: functionName,
        range: {
            start: startIndex,
            end: endIndex
        },
        automatic: false
    });

    return fixDetail;
}

function collectDeprecatedFunctionNames(ast, sourceText) {
    const names = new Set();

    if (!ast || typeof ast !== "object") {
        return names;
    }

    const comments = Array.isArray(ast.comments) ? ast.comments : [];
    const body = Array.isArray(ast.body) ? ast.body : [];

    if (comments.length === 0 || body.length === 0) {
        return names;
    }

    const sortedComments = comments
        .filter((comment) => typeof getCommentEndIndex(comment) === "number")
        .sort(
            (left, right) =>
                getCommentEndIndex(left) - getCommentEndIndex(right)
        );

    const nodes = body
        .filter((node) => node && typeof node === "object")
        .sort((left, right) => {
            const leftIndex = getNodeStartIndex(left);
            const rightIndex = getNodeStartIndex(right);

            if (
                typeof leftIndex !== "number" ||
                typeof rightIndex !== "number"
            ) {
                return 0;
            }

            return leftIndex - rightIndex;
        });

    let commentIndex = 0;

    for (const node of nodes) {
        if (!node || node.type !== "FunctionDeclaration") {
            continue;
        }

        const startIndex = getNodeStartIndex(node);

        if (typeof startIndex !== "number") {
            continue;
        }

        while (
            commentIndex < sortedComments.length &&
            getCommentEndIndex(sortedComments[commentIndex]) < startIndex
        ) {
            commentIndex += 1;
        }

        const comment = sortedComments[commentIndex - 1];

        if (!isDeprecatedComment(comment)) {
            continue;
        }

        const commentEnd = getCommentEndIndex(comment);

        if (typeof commentEnd !== "number") {
            continue;
        }

        const between = sourceText.slice(commentEnd + 1, startIndex);

        if (!isWhitespaceOnly(between)) {
            continue;
        }

        const identifier =
            typeof node.id === "string" ? node.id : node.id?.name;

        if (identifier) {
            names.add(identifier);
        }
    }

    return names;
}

function getCommentEndIndex(comment) {
    if (!comment) {
        return null;
    }

    const end = comment.end;

    if (typeof end === "number") {
        return end;
    }

    if (end && typeof end.index === "number") {
        return end.index;
    }

    return null;
}

function isDeprecatedComment(comment) {
    if (!comment || typeof comment.value !== "string") {
        return false;
    }

    return /@deprecated\b/i.test(comment.value);
}

function isWhitespaceOnly(text) {
    if (typeof text !== "string") {
        return true;
    }

    return text.trim().length === 0;
}

function convertNumericStringArgumentsToNumbers({ ast, diagnostic }) {
    if (!diagnostic || !ast || typeof ast !== "object") {
        return [];
    }

    const fixes = [];

    const visit = (node) => {
        if (!node) {
            return;
        }

        if (Array.isArray(node)) {
            for (const item of node) {
                visit(item);
            }
            return;
        }

        if (typeof node !== "object") {
            return;
        }

        if (node.type === "CallExpression") {
            const args = Array.isArray(node.arguments) ? node.arguments : [];

            for (const argument of args) {
                const fix = convertNumericStringLiteral(argument, diagnostic);

                if (fix) {
                    fixes.push(fix);
                }
            }
        }

        for (const value of Object.values(node)) {
            if (value && typeof value === "object") {
                visit(value);
            }
        }
    };

    visit(ast);

    return fixes;
}

function convertNumericStringLiteral(argument, diagnostic) {
    const literal = extractLiteral(argument);

    if (!literal) {
        return null;
    }

    if (literal._skipNumericStringCoercion) {
        return null;
    }

    const rawValue = literal.value;

    if (typeof rawValue !== "string" || rawValue.length < 2) {
        return null;
    }

    if (!rawValue.startsWith('"') || !rawValue.endsWith('"')) {
        return null;
    }

    const numericText = rawValue.slice(1, -1);

    if (!NUMERIC_STRING_LITERAL_PATTERN.test(numericText)) {
        return null;
    }

    literal.value = numericText;

    const fixDetail = createFeatherFixDetail(diagnostic, {
        target: numericText,
        range: {
            start: getNodeStartIndex(literal),
            end: getNodeEndIndex(literal)
        }
    });

    if (!fixDetail) {
        return null;
    }

    attachFeatherFixMetadata(literal, [fixDetail]);

    return fixDetail;
}

function extractLiteral(node) {
    if (!node || typeof node !== "object") {
        return null;
    }

    if (node.type === "Literal") {
        return node;
    }

    if (node.type === "ParenthesizedExpression") {
        return extractLiteral(node.expression);
    }

    return null;
}

function ensureConstructorDeclarationsForNewExpressions({ ast, diagnostic }) {
    if (!diagnostic || !ast || typeof ast !== "object") {
        return [];
    }

    const fixes = [];
    const functionDeclarations = new Map();

    const collectFunctions = (node) => {
        if (!node) {
            return;
        }

        if (Array.isArray(node)) {
            for (const item of node) {
                collectFunctions(item);
            }
            return;
        }

        if (typeof node !== "object") {
            return;
        }

        if (node.type === "FunctionDeclaration") {
            const functionName =
                typeof node.id === "string" && node.id.length > 0
                    ? node.id
                    : null;

            if (functionName && !functionDeclarations.has(functionName)) {
                functionDeclarations.set(functionName, node);
            }
        }

        for (const value of Object.values(node)) {
            if (value && typeof value === "object") {
                collectFunctions(value);
            }
        }
    };

    collectFunctions(ast);

    if (functionDeclarations.size === 0) {
        return [];
    }

    const convertedFunctions = new Set();

    const visit = (node) => {
        if (!node) {
            return;
        }

        if (Array.isArray(node)) {
            for (const item of node) {
                visit(item);
            }
            return;
        }

        if (typeof node !== "object") {
            return;
        }

        if (node.type === "NewExpression") {
            const expression = node.expression;
            const constructorName =
                expression?.type === "Identifier" &&
                typeof expression.name === "string"
                    ? expression.name
                    : null;

            if (constructorName) {
                const functionNode = functionDeclarations.get(constructorName);

                if (
                    functionNode &&
                    functionNode.type === "FunctionDeclaration" &&
                    !convertedFunctions.has(functionNode)
                ) {
                    const fix = convertFunctionDeclarationToConstructor(
                        functionNode,
                        diagnostic
                    );

                    if (fix) {
                        fixes.push(fix);
                        convertedFunctions.add(functionNode);
                    }
                }
            }
        }

        for (const value of Object.values(node)) {
            if (value && typeof value === "object") {
                visit(value);
            }
        }
    };

    visit(ast);

    return fixes;
}

function convertFunctionDeclarationToConstructor(functionNode, diagnostic) {
    if (!functionNode || functionNode.type !== "FunctionDeclaration") {
        return null;
    }

    const fixDetail = createFeatherFixDetail(diagnostic, {
        target: typeof functionNode.id === "string" ? functionNode.id : null,
        range: {
            start: getNodeStartIndex(functionNode),
            end: getNodeEndIndex(functionNode)
        }
    });

    if (!fixDetail) {
        return null;
    }

    functionNode.type = "ConstructorDeclaration";

    if (!Object.hasOwn(functionNode, "parent")) {
        functionNode.parent = null;
    }

    attachFeatherFixMetadata(functionNode, [fixDetail]);

    return fixDetail;
}

function deduplicateLocalVariableDeclarations({ ast, diagnostic }) {
    if (!diagnostic || !ast || typeof ast !== "object") {
        return [];
    }

    const fixes = [];
    const scopeStack = [];

    const pushScope = (initialNames = []) => {
        const scope = new Map();

        if (Array.isArray(initialNames)) {
            for (const name of initialNames) {
                if (typeof name === "string" && name.length > 0) {
                    scope.set(name, true);
                }
            }
        }

        scopeStack.push(scope);
    };

    const popScope = () => {
        scopeStack.pop();
    };

    const declareLocal = (name) => {
        if (typeof name !== "string" || name.length === 0) {
            return true;
        }

        const scope = scopeStack[scopeStack.length - 1];

        if (!scope) {
            return true;
        }

        if (scope.has(name)) {
            return false;
        }

        scope.set(name, true);
        return true;
    };

    const handleVariableDeclaration = (node, parent, property) => {
        const declarations = Array.isArray(node.declarations)
            ? node.declarations
            : [];

        if (declarations.length === 0) {
            return [];
        }

        const retained = [];
        const duplicates = [];

        for (const declarator of declarations) {
            if (!declarator || typeof declarator !== "object") {
                retained.push(declarator);
                continue;
            }

            const name = getVariableDeclaratorName(declarator);

            if (!name) {
                retained.push(declarator);
                continue;
            }

            const isNewDeclaration = declareLocal(name);

            if (isNewDeclaration) {
                retained.push(declarator);
                continue;
            }

            duplicates.push(declarator);
        }

        if (duplicates.length === 0) {
            return [];
        }

        if (!Array.isArray(parent) || typeof property !== "number") {
            return [];
        }

        const fixDetails = [];
        const assignments = [];

        for (const declarator of duplicates) {
            const name = getVariableDeclaratorName(declarator);

            const fixDetail = createFeatherFixDetail(diagnostic, {
                target: name,
                range: {
                    start: getNodeStartIndex(declarator),
                    end: getNodeEndIndex(declarator)
                }
            });

            if (!fixDetail) {
                continue;
            }

            const assignment = createAssignmentFromDeclarator(declarator, node);

            if (assignment) {
                attachFeatherFixMetadata(assignment, [fixDetail]);
                assignments.push(assignment);
            }

            fixDetails.push(fixDetail);
        }

        if (fixDetails.length === 0) {
            return [];
        }

        node.declarations = retained;

        if (retained.length === 0) {
            if (assignments.length > 0) {
                parent.splice(property, 1, ...assignments);
            } else {
                parent.splice(property, 1);
            }
        } else if (assignments.length > 0) {
            parent.splice(property + 1, 0, ...assignments);
        }

        if (retained.length > 0) {
            attachFeatherFixMetadata(node, fixDetails);
        }

        return fixDetails;
    };

    const visit = (node, parent, property) => {
        if (!node) {
            return;
        }

        if (Array.isArray(node)) {
            for (let index = 0; index < node.length; index += 1) {
                const initialLength = node.length;
                visit(node[index], node, index);

                if (node.length < initialLength) {
                    index -= 1;
                }
            }
            return;
        }

        if (typeof node !== "object") {
            return;
        }

        if (isFunctionLikeNode(node)) {
            const paramNames = getFunctionParameterNames(node);

            pushScope(paramNames);

            const params = Array.isArray(node.params) ? node.params : [];
            for (const param of params) {
                visit(param, node, "params");
            }

            visit(node.body, node, "body");
            popScope();
            return;
        }

        if (node.type === "VariableDeclaration" && node.kind === "var") {
            const fixDetails = handleVariableDeclaration(
                node,
                parent,
                property
            );

            if (Array.isArray(fixDetails) && fixDetails.length > 0) {
                fixes.push(...fixDetails);
            }
        }

        for (const [key, value] of Object.entries(node)) {
            if (key === "body" && isFunctionLikeNode(node)) {
                continue;
            }

            if (!value || typeof value !== "object") {
                continue;
            }

            visit(value, node, key);
        }
    };

    pushScope();
    visit(ast, null, null);
    popScope();

    return fixes;
}

function renameDuplicateFunctionParameters({ ast, diagnostic, options }) {
    if (!diagnostic || !ast || typeof ast !== "object") {
        return [];
    }

    const fixes = [];

    const visit = (node) => {
        if (!node) {
            return;
        }

        if (Array.isArray(node)) {
            node.forEach(visit);
            return;
        }

        if (typeof node !== "object") {
            return;
        }

        if (
            node.type === "FunctionDeclaration" ||
            node.type === "ConstructorDeclaration"
        ) {
            const functionFixes = renameDuplicateParametersInFunction(
                node,
                diagnostic,
                options
            );
            if (Array.isArray(functionFixes) && functionFixes.length > 0) {
                fixes.push(...functionFixes);
            }
        }

        for (const value of Object.values(node)) {
            if (value && typeof value === "object") {
                visit(value);
            }
        }
    };

    visit(ast);

    return fixes;
}

function renameDuplicateParametersInFunction(functionNode, diagnostic) {
    const params = Array.isArray(functionNode?.params)
        ? functionNode.params
        : [];

    if (params.length === 0) {
        return [];
    }

    const fixes = [];
    const seenNames = new Set();

    for (let index = 0; index < params.length; index += 1) {
        const param = params[index];
        const identifier = getFunctionParameterIdentifier(param);

        const hasIdentifier =
            identifier &&
            typeof identifier.name === "string" &&
            identifier.name.length > 0;

        if (!hasIdentifier) {
            continue;
        }

        const originalName = identifier.name;

        if (!seenNames.has(originalName)) {
            seenNames.add(originalName);
            continue;
        }

        const range = {
            start: getNodeStartIndex(identifier),
            end: getNodeEndIndex(identifier)
        };

        const fixDetail = createFeatherFixDetail(diagnostic, {
            target: originalName,
            range
        });

        if (fixDetail) {
            attachFeatherFixMetadata(functionNode, [fixDetail]);
            fixes.push(fixDetail);
        }

        params.splice(index, 1);
        index -= 1;
    }

    return fixes;
}

function getFunctionParameterIdentifier(param) {
    if (!param || typeof param !== "object") {
        return null;
    }

    if (param.type === "Identifier") {
        return param;
    }

    if (
        param.type === "DefaultParameter" &&
        param.left?.type === "Identifier"
    ) {
        return param.left;
    }

    if (
        param.type === "RestParameter" &&
        param.argument?.type === "Identifier"
    ) {
        return param.argument;
    }

    return null;
}

function replaceInvalidDeleteStatements({ ast, diagnostic }) {
    if (!diagnostic || !ast || typeof ast !== "object") {
        return [];
    }

    const fixes = [];

    const visit = (node, parent, property) => {
        if (!node) {
            return;
        }

        if (Array.isArray(node)) {
            for (let index = 0; index < node.length; index += 1) {
                visit(node[index], node, index);
            }
            return;
        }

        if (typeof node !== "object") {
            return;
        }

        if (node.type === "DeleteStatement") {
            const fix = convertDeleteStatementToUndefinedAssignment(
                node,
                parent,
                property,
                diagnostic
            );

            if (fix) {
                fixes.push(fix);
                return;
            }
        }

        for (const [key, value] of Object.entries(node)) {
            if (value && typeof value === "object") {
                visit(value, node, key);
            }
        }
    };

    visit(ast, null, null);

    return fixes;
}

function convertDeleteStatementToUndefinedAssignment(
    node,
    parent,
    property,
    diagnostic
) {
    if (!node || node.type !== "DeleteStatement" || !diagnostic) {
        return null;
    }

    if (!isValidDeleteTarget(node.argument)) {
        return null;
    }

    const targetName = getDeleteTargetName(node.argument);
    const assignment = {
        type: "AssignmentExpression",
        operator: "=",
        left: node.argument,
        right: createLiteral("undefined"),
        start: cloneLocation(node.start),
        end: cloneLocation(node.end)
    };

    copyCommentMetadata(node, assignment);

    const fixDetail = createFeatherFixDetail(diagnostic, {
        target: targetName,
        range: {
            start: getNodeStartIndex(node),
            end: getNodeEndIndex(node)
        }
    });

    if (!fixDetail) {
        return null;
    }

    if (!replaceNodeInParent(parent, property, assignment)) {
        return null;
    }

    attachFeatherFixMetadata(assignment, [fixDetail]);

    return fixDetail;
}

function isValidDeleteTarget(node) {
    if (!node || typeof node !== "object") {
        return false;
    }

    if (isIdentifierNode(node)) {
        return true;
    }

    return ALLOWED_DELETE_MEMBER_TYPES.has(node.type);
}

function isIdentifierNode(node) {
    return (
        node &&
        node.type === "Identifier" &&
        typeof node.name === "string" &&
        node.name.length > 0
    );
}

function getDeleteTargetName(node) {
    if (!node || typeof node !== "object") {
        return null;
    }

    if (isIdentifierNode(node)) {
        return node.name;
    }

    if (node.type === "MemberDotExpression") {
        return node.property?.name ?? null;
    }

    return null;
}

function replaceNodeInParent(parent, property, replacement) {
    if (Array.isArray(parent)) {
        if (
            typeof property !== "number" ||
            property < 0 ||
            property >= parent.length
        ) {
            return false;
        }

        parent[property] = replacement;
        return true;
    }

    if (parent && typeof parent === "object" && property != null) {
        parent[property] = replacement;
        return true;
    }

    return false;
}

function convertAllDotAssignmentsToWithStatements({ ast, diagnostic }) {
    if (!diagnostic || !ast || typeof ast !== "object") {
        return [];
    }

    const fixes = [];

    const visit = (node, parent, property) => {
        if (!node) {
            return;
        }

        if (Array.isArray(node)) {
            for (let index = 0; index < node.length; index += 1) {
                visit(node[index], node, index);
            }
            return;
        }

        if (typeof node !== "object") {
            return;
        }

        if (node.type === "AssignmentExpression") {
            const fix = convertAllAssignment(
                node,
                parent,
                property,
                diagnostic
            );
            if (fix) {
                fixes.push(fix);
                return;
            }
        }

        for (const [key, value] of Object.entries(node)) {
            if (value && typeof value === "object") {
                visit(value, node, key);
            }
        }
    };

    visit(ast, null, null);

    return fixes;
}

function normalizeFunctionCallArgumentOrder({ ast, diagnostic }) {
    if (!diagnostic || !ast || typeof ast !== "object") {
        return [];
    }

    const fixes = [];
    const state = {
        counter: 0
    };

    const visit = (node, parent, property, ancestors) => {
        if (!node) {
            return;
        }

        const nextAncestors = Array.isArray(ancestors)
            ? ancestors.concat([{ node, parent, property }])
            : [{ node, parent, property }];

        if (Array.isArray(node)) {
            for (let index = 0; index < node.length; index += 1) {
                visit(node[index], node, index, nextAncestors);
            }
            return;
        }

        if (typeof node !== "object") {
            return;
        }

        for (const [key, value] of Object.entries(node)) {
            if (value && typeof value === "object") {
                visit(value, node, key, nextAncestors);
            }
        }

        if (node.type === "CallExpression") {
            const fix = normalizeCallExpressionArguments({
                node,
                parent,
                property,
                diagnostic,
                ancestors: nextAncestors,
                state
            });

            if (fix) {
                fixes.push(fix);
            }
        }
    };

    visit(ast, null, null, []);

    return fixes;
}

function normalizeCallExpressionArguments({
    node,
    parent,
    property,
    diagnostic,
    ancestors,
    state
}) {
    if (!node || node.type !== "CallExpression") {
        return null;
    }

    const args = Array.isArray(node.arguments) ? node.arguments : [];
    if (args.length === 0) {
        return null;
    }

    const callArgumentInfos = [];

    for (let index = 0; index < args.length; index += 1) {
        const argument = args[index];

        if (!argument || argument.type !== "CallExpression") {
            continue;
        }

        callArgumentInfos.push({
            argument,
            index
        });
    }

    if (callArgumentInfos.length < 2) {
        return null;
    }

    const statementContext = findStatementContext(ancestors);

    if (!statementContext) {
        return null;
    }

    const temporaryDeclarations = [];

    for (const { argument, index } of callArgumentInfos) {
        const tempName = buildTemporaryIdentifierName(state);
        const tempIdentifier = createIdentifier(tempName, argument);

        if (!tempIdentifier) {
            continue;
        }

        const declaration = createTemporaryVariableDeclaration(
            tempName,
            argument
        );

        if (!declaration) {
            continue;
        }

        temporaryDeclarations.push({
            declaration,
            index,
            identifier: tempIdentifier
        });
    }

    if (temporaryDeclarations.length !== callArgumentInfos.length) {
        return null;
    }

    const fixDetail = createFeatherFixDetail(diagnostic, {
        target: node.object?.name ?? null,
        range: {
            start: getNodeStartIndex(node),
            end: getNodeEndIndex(node)
        }
    });

    if (!fixDetail) {
        return null;
    }

    for (const { declaration, index, identifier } of temporaryDeclarations) {
        node.arguments[index] = createIdentifier(identifier.name, identifier);
    }

    statementContext.statements.splice(
        statementContext.index,
        0,
        ...temporaryDeclarations.map(({ declaration }) => declaration)
    );

    for (const { declaration } of temporaryDeclarations) {
        attachFeatherFixMetadata(declaration, [fixDetail]);
    }

    attachFeatherFixMetadata(node, [fixDetail]);

    return fixDetail;
}

function buildTemporaryIdentifierName(state) {
    if (!state || typeof state !== "object") {
        return "__feather_call_arg_0";
    }

    const nextIndex = typeof state.counter === "number" ? state.counter : 0;
    state.counter = nextIndex + 1;

    return `__feather_call_arg_${nextIndex}`;
}

function createTemporaryVariableDeclaration(name, init) {
    if (!name || !init || typeof init !== "object") {
        return null;
    }

    const id = createIdentifier(name, init);

    if (!id) {
        return null;
    }

    const declarator = {
        type: "VariableDeclarator",
        id,
        init,
        start: cloneLocation(init.start),
        end: cloneLocation(init.end)
    };

    const declaration = {
        type: "VariableDeclaration",
        declarations: [declarator],
        kind: "var",
        start: cloneLocation(init.start),
        end: cloneLocation(init.end)
    };

    return declaration;
}

function findStatementContext(ancestors) {
    if (!Array.isArray(ancestors)) {
        return null;
    }

    for (let index = ancestors.length - 1; index >= 0; index -= 1) {
        const entry = ancestors[index];

        if (
            !entry ||
            !Array.isArray(entry.parent) ||
            typeof entry.property !== "number"
        ) {
            continue;
        }

        const arrayAncestor = ancestors[index - 1];

        if (!arrayAncestor) {
            continue;
        }

        if (!isStatementArray(arrayAncestor)) {
            continue;
        }

        return {
            statements: entry.parent,
            index: entry.property
        };
    }

    return null;
}

function isStatementArray(entry) {
    if (!entry || !Array.isArray(entry.node)) {
        return false;
    }

    const owner = entry.parent;
    const propertyName = entry.property;

    if (!owner || typeof propertyName !== "string") {
        return false;
    }

    if (propertyName !== "body") {
        return false;
    }

    const parentType = owner?.type;

    return (
        parentType === "Program" ||
        parentType === "BlockStatement" ||
        parentType === "SwitchCase"
    );
}

function convertAllAssignment(node, parent, property, diagnostic) {
    if (!Array.isArray(parent) || typeof property !== "number") {
        return null;
    }

    if (
        !node ||
        node.type !== "AssignmentExpression" ||
        node.operator !== "="
    ) {
        return null;
    }

    const member = node.left;
    if (!member || member.type !== "MemberDotExpression") {
        return null;
    }

    const object = member.object;
    if (!object || object.type !== "Identifier" || object.name !== "all") {
        return null;
    }

    const propertyIdentifier = member.property;
    if (!propertyIdentifier || propertyIdentifier.type !== "Identifier") {
        return null;
    }

    const normalizedAssignment = {
        type: "AssignmentExpression",
        operator: node.operator,
        left: cloneIdentifier(propertyIdentifier),
        right: node.right,
        start: cloneLocation(node.start),
        end: cloneLocation(node.end)
    };

    const blockStatement = {
        type: "BlockStatement",
        body: [normalizedAssignment],
        start: cloneLocation(node.start),
        end: cloneLocation(node.end)
    };

    const parenthesizedExpression = {
        type: "ParenthesizedExpression",
        expression: cloneIdentifier(object),
        start: cloneLocation(object?.start ?? node.start),
        end: cloneLocation(object?.end ?? node.end)
    };

    const withStatement = {
        type: "WithStatement",
        test: parenthesizedExpression,
        body: blockStatement,
        start: cloneLocation(node.start),
        end: cloneLocation(node.end)
    };

    copyCommentMetadata(node, withStatement);

    const fixDetail = createFeatherFixDetail(diagnostic, {
        target: propertyIdentifier?.name ?? null,
        range: {
            start: getNodeStartIndex(node),
            end: getNodeEndIndex(node)
        }
    });

    if (!fixDetail) {
        return null;
    }

    parent[property] = withStatement;
    attachFeatherFixMetadata(withStatement, [fixDetail]);

    return fixDetail;
}

function ensureBlendEnableIsReset({ ast, diagnostic }) {
    if (!diagnostic || !ast || typeof ast !== "object") {
        return [];
    }

    const fixes = [];

    const visit = (node, parent, property) => {
        if (!node) {
            return;
        }

        if (Array.isArray(node)) {
            for (let index = 0; index < node.length; index += 1) {
                visit(node[index], node, index);
            }
            return;
        }

        if (typeof node !== "object") {
            return;
        }

        if (node.type === "CallExpression") {
            const fix = ensureBlendEnableResetAfterCall(
                node,
                parent,
                property,
                diagnostic
            );

            if (fix) {
                fixes.push(fix);
                return;
            }
        }

        for (const [key, value] of Object.entries(node)) {
            if (value && typeof value === "object") {
                visit(value, node, key);
            }
        }
    };

    visit(ast, null, null);

    return fixes;
}

function ensureBlendEnableResetAfterCall(node, parent, property, diagnostic) {
    if (!Array.isArray(parent) || typeof property !== "number") {
        return null;
    }

    if (!node || node.type !== "CallExpression") {
        return null;
    }

    if (!isIdentifierWithName(node.object, "gpu_set_blendenable")) {
        return null;
    }

    const args = Array.isArray(node.arguments) ? node.arguments : [];

    if (args.length === 0) {
        return null;
    }

    if (!shouldResetBlendEnable(args[0])) {
        return null;
    }

    const siblings = parent;
    let insertionIndex = siblings.length;

    for (let index = property + 1; index < siblings.length; index += 1) {
        const sibling = siblings[index];

        if (isBlendEnableResetCall(sibling)) {
            return null;
        }

        if (!isTriviallyIgnorableStatement(sibling)) {
            insertionIndex = index + 1;
            break;
        }
    }

    const resetCall = createBlendEnableResetCall(node);

    if (!resetCall) {
        return null;
    }

    const fixDetail = createFeatherFixDetail(diagnostic, {
        target: node.object?.name ?? null,
        range: {
            start: getNodeStartIndex(node),
            end: getNodeEndIndex(node)
        }
    });

    if (!fixDetail) {
        return null;
    }

    const previousSibling = siblings[insertionIndex - 1] ?? node;
    const nextSibling = siblings[insertionIndex] ?? null;
    const needsSeparator =
        !isAlphaTestDisableCall(nextSibling) &&
        !nextSibling &&
        insertionIndex > property + 1 &&
        !isTriviallyIgnorableStatement(previousSibling) &&
        !hasOriginalBlankLineBetween(previousSibling, nextSibling);

    if (needsSeparator) {
        siblings.splice(
            insertionIndex,
            0,
            createEmptyStatementLike(previousSibling)
        );
        insertionIndex += 1;
    }

    siblings.splice(insertionIndex, 0, resetCall);
    attachFeatherFixMetadata(resetCall, [fixDetail]);

    return fixDetail;
}

function ensureFileFindFirstBeforeClose({ ast, diagnostic }) {
    if (!diagnostic || !ast || typeof ast !== "object") {
        return [];
    }

    const fixes = [];

    const visit = (node, parent, property) => {
        if (!node) {
            return;
        }

        if (Array.isArray(node)) {
            for (let index = 0; index < node.length; index += 1) {
                visit(node[index], node, index);
            }
            return;
        }

        if (typeof node !== "object") {
            return;
        }

        if (node.type === "CallExpression") {
            const fix = ensureFileFindFirstBeforeCloseCall(
                node,
                parent,
                property,
                diagnostic
            );

            if (fix) {
                fixes.push(fix);
                return;
            }
        }

        for (const [key, value] of Object.entries(node)) {
            if (value && typeof value === "object") {
                visit(value, node, key);
            }
        }
    };

    visit(ast, null, null);

    return fixes;
}

function ensureFileFindFirstBeforeCloseCall(
    node,
    parent,
    property,
    diagnostic
) {
    if (!Array.isArray(parent) || typeof property !== "number") {
        return null;
    }

    if (!node || node.type !== "CallExpression") {
        return null;
    }

    if (!isIdentifierWithName(node.object, "file_find_close")) {
        return null;
    }

    const diagnosticMetadata = Array.isArray(node._appliedFeatherDiagnostics)
        ? node._appliedFeatherDiagnostics
        : [];

    const insertedForSerializedSearch = diagnosticMetadata.some(
        (entry) => entry?.id === "GM2031"
    );

    if (insertedForSerializedSearch) {
        return null;
    }

    const siblings = parent;

    for (let index = property - 1; index >= 0; index -= 1) {
        const sibling = siblings[index];

        if (!sibling) {
            continue;
        }

        if (containsFileFindFirstCall(sibling)) {
            return null;
        }
    }

    const fileFindFirstCall = createFileFindFirstCall(node);

    if (!fileFindFirstCall) {
        return null;
    }

    const fixDetail = createFeatherFixDetail(diagnostic, {
        target: node.object?.name ?? null,
        range: {
            start: getNodeStartIndex(node),
            end: getNodeEndIndex(node)
        }
    });

    if (!fixDetail) {
        return null;
    }

    siblings.splice(property, 0, fileFindFirstCall);
    attachFeatherFixMetadata(fileFindFirstCall, [fixDetail]);

    return fixDetail;
}

function containsFileFindFirstCall(node) {
    if (!node) {
        return false;
    }

    if (Array.isArray(node)) {
        for (const item of node) {
            if (containsFileFindFirstCall(item)) {
                return true;
            }
        }
        return false;
    }

    if (typeof node !== "object") {
        return false;
    }

    if (
        node.type === "FunctionDeclaration" ||
        node.type === "FunctionExpression"
    ) {
        return false;
    }

    if (
        node.type === "CallExpression" &&
        isIdentifierWithName(node.object, "file_find_first")
    ) {
        return true;
    }

    for (const value of Object.values(node)) {
        if (value && typeof value === "object") {
            if (containsFileFindFirstCall(value)) {
                return true;
            }
        }
    }

    return false;
}

function createFileFindFirstCall(template) {
    const identifier = createIdentifier("file_find_first", template?.object);

    if (!identifier) {
        return null;
    }

    const searchPattern = createLiteral('""', null);
    const attributes = createIdentifier("fa_none", null);

    const callExpression = {
        type: "CallExpression",
        object: identifier,
        arguments: []
    };

    if (searchPattern) {
        callExpression.arguments.push(searchPattern);
    }

    if (attributes) {
        callExpression.arguments.push(attributes);
    }

    if (Object.hasOwn(template, "start")) {
        callExpression.start = cloneLocation(template.start);
    }

    if (Object.hasOwn(template, "end")) {
        callExpression.end = cloneLocation(template.end);
    }

    return callExpression;
}

function ensureAlphaTestRefIsReset({ ast, diagnostic }) {
    if (!diagnostic || !ast || typeof ast !== "object") {
        return [];
    }

    const fixes = [];

    const visit = (node, parent, property) => {
        if (!node) {
            return;
        }

        if (Array.isArray(node)) {
            for (let index = 0; index < node.length; index += 1) {
                visit(node[index], node, index);
            }
            return;
        }

        if (typeof node !== "object") {
            return;
        }

        if (node.type === "CallExpression") {
            const fix = ensureAlphaTestRefResetAfterCall(
                node,
                parent,
                property,
                diagnostic
            );

            if (fix) {
                fixes.push(fix);
                return;
            }
        }

        for (const [key, value] of Object.entries(node)) {
            if (value && typeof value === "object") {
                visit(value, node, key);
            }
        }
    };

    visit(ast, null, null);

    return fixes;
}

function ensureConstructorParentsExist({ ast, diagnostic }) {
    if (!diagnostic || !ast || typeof ast !== "object") {
        return [];
    }

    const constructors = new Map();
    const functions = new Map();

    const collect = (node) => {
        if (!node) {
            return;
        }

        if (Array.isArray(node)) {
            for (const entry of node) {
                collect(entry);
            }
            return;
        }

        if (typeof node !== "object") {
            return;
        }

        if (
            node.type === "ConstructorDeclaration" &&
            typeof node.id === "string"
        ) {
            if (!constructors.has(node.id)) {
                constructors.set(node.id, node);
            }
        } else if (
            node.type === "FunctionDeclaration" &&
            typeof node.id === "string"
        ) {
            if (!functions.has(node.id)) {
                functions.set(node.id, node);
            }
        }

        for (const value of Object.values(node)) {
            if (value && typeof value === "object") {
                collect(value);
            }
        }
    };

    collect(ast);

    const fixes = [];

    const visit = (node) => {
        if (!node) {
            return;
        }

        if (Array.isArray(node)) {
            for (const entry of node) {
                visit(entry);
            }
            return;
        }

        if (typeof node !== "object") {
            return;
        }

        if (node.type === "ConstructorDeclaration") {
            const parentClause = node.parent;

            if (parentClause && typeof parentClause === "object") {
                const parentName = parentClause.id;

                if (typeof parentName === "string" && parentName.length > 0) {
                    if (!constructors.has(parentName)) {
                        const fallback = functions.get(parentName);

                        if (
                            fallback &&
                            fallback.type === "FunctionDeclaration"
                        ) {
                            fallback.type = "ConstructorDeclaration";

                            if (!Object.hasOwn(fallback, "parent")) {
                                fallback.parent = null;
                            }

                            constructors.set(parentName, fallback);
                            functions.delete(parentName);

                            const fixDetail = createFeatherFixDetail(
                                diagnostic,
                                {
                                    target: parentName,
                                    range: {
                                        start: getNodeStartIndex(fallback),
                                        end: getNodeEndIndex(fallback)
                                    }
                                }
                            );

                            if (fixDetail) {
                                attachFeatherFixMetadata(fallback, [fixDetail]);
                                fixes.push(fixDetail);
                            }
                        } else {
                            const fixDetail = createFeatherFixDetail(
                                diagnostic,
                                {
                                    target: parentName,
                                    range: {
                                        start: getNodeStartIndex(parentClause),
                                        end: getNodeEndIndex(parentClause)
                                    }
                                }
                            );

                            if (fixDetail) {
                                node.parent = null;
                                attachFeatherFixMetadata(node, [fixDetail]);
                                fixes.push(fixDetail);
                            }
                        }
                    }
                }
            }
        }

        for (const value of Object.values(node)) {
            if (value && typeof value === "object") {
                visit(value);
            }
        }
    };

    visit(ast);

    return fixes;
}

function ensureAlphaTestRefResetAfterCall(node, parent, property, diagnostic) {
    if (!Array.isArray(parent) || typeof property !== "number") {
        return null;
    }

    if (!node || node.type !== "CallExpression") {
        return null;
    }

    if (!isIdentifierWithName(node.object, "gpu_set_alphatestref")) {
        return null;
    }

    const args = Array.isArray(node.arguments) ? node.arguments : [];

    if (args.length === 0) {
        return null;
    }

    if (isLiteralZero(args[0])) {
        return null;
    }

    const siblings = parent;
    let insertionIndex = siblings.length;

    for (let index = property + 1; index < siblings.length; index += 1) {
        const sibling = siblings[index];

        if (isAlphaTestRefResetCall(sibling)) {
            return null;
        }

        if (isAlphaTestDisableCall(sibling)) {
            insertionIndex = index;
            break;
        }
    }

    const resetCall = createAlphaTestRefResetCall(node);

    if (!resetCall) {
        return null;
    }

    const fixDetail = createFeatherFixDetail(diagnostic, {
        target: node.object?.name ?? null,
        range: {
            start: getNodeStartIndex(node),
            end: getNodeEndIndex(node)
        }
    });

    if (!fixDetail) {
        return null;
    }

    const previousSibling = siblings[insertionIndex - 1] ?? node;
    const nextSibling = siblings[insertionIndex] ?? null;
    const shouldInsertSeparator =
        !nextSibling &&
        insertionIndex > property + 1 &&
        !isTriviallyIgnorableStatement(previousSibling) &&
        !hasOriginalBlankLineBetween(previousSibling, nextSibling) &&
        !isAlphaTestDisableCall(nextSibling);

    if (shouldInsertSeparator) {
        siblings.splice(
            insertionIndex,
            0,
            createEmptyStatementLike(previousSibling)
        );
        insertionIndex += 1;
    }

    siblings.splice(insertionIndex, 0, resetCall);
    attachFeatherFixMetadata(resetCall, [fixDetail]);

    return fixDetail;
}

function ensureRequiredArgumentProvided({ ast, diagnostic, callTemplate }) {
    if (
        !diagnostic ||
        !ast ||
        typeof ast !== "object" ||
        !callTemplate?.functionName ||
        !callTemplate.argumentTemplate
    ) {
        return [];
    }

    const fixes = [];

    const visit = (node) => {
        if (!node) {
            return;
        }

        if (Array.isArray(node)) {
            for (const item of node) {
                visit(item);
            }
            return;
        }

        if (typeof node !== "object") {
            return;
        }

        if (node.type === "CallExpression") {
            const fix = ensureCallHasRequiredArgument(
                node,
                diagnostic,
                callTemplate
            );

            if (fix) {
                fixes.push(fix);
                return;
            }
        }

        for (const value of Object.values(node)) {
            if (value && typeof value === "object") {
                visit(value);
            }
        }
    };

    visit(ast);

    return fixes;
}

function ensureCallHasRequiredArgument(node, diagnostic, callTemplate) {
    if (!node || node.type !== "CallExpression") {
        return null;
    }

    if (!isIdentifierWithName(node.object, callTemplate.functionName)) {
        return null;
    }

    if (Array.isArray(node.arguments) && node.arguments.length > 0) {
        return null;
    }

    const argumentNode = cloneNodeWithoutLocations(
        callTemplate.argumentTemplate
    );

    if (!argumentNode || typeof argumentNode !== "object") {
        return null;
    }

    const fixDetail = createFeatherFixDetail(diagnostic, {
        target: node.object?.name ?? null,
        range: {
            start: getNodeStartIndex(node),
            end: getNodeEndIndex(node)
        }
    });

    if (!fixDetail) {
        return null;
    }

    if (!Array.isArray(node.arguments)) {
        node.arguments = [];
    }

    node.arguments.push(argumentNode);
    attachFeatherFixMetadata(node, [fixDetail]);

    return fixDetail;
}

function createFunctionCallTemplateFromDiagnostic(diagnostic) {
    const example =
        typeof diagnostic?.goodExample === "string"
            ? diagnostic.goodExample
            : null;

    if (!example) {
        return null;
    }

    try {
        const exampleAst = GMLParser.parse(example, {
            getLocations: true,
            simplifyLocations: false
        });
        const callExpression = findFirstCallExpression(exampleAst);

        if (!callExpression || !isIdentifier(callExpression.object)) {
            return null;
        }

        const args = Array.isArray(callExpression.arguments)
            ? callExpression.arguments
            : [];

        if (args.length === 0) {
            return null;
        }

        return {
            functionName: callExpression.object.name,
            argumentTemplate: cloneNodeWithoutLocations(args[0])
        };
    } catch (error) {
        return null;
    }
}

function findFirstCallExpression(node) {
    if (!node) {
        return null;
    }

    if (Array.isArray(node)) {
        for (const item of node) {
            const result = findFirstCallExpression(item);

            if (result) {
                return result;
            }
        }

        return null;
    }

    if (typeof node !== "object") {
        return null;
    }

    if (node.type === "CallExpression") {
        return node;
    }

    for (const value of Object.values(node)) {
        const result = findFirstCallExpression(value);

        if (result) {
            return result;
        }
    }

    return null;
}

function cloneNodeWithoutLocations(node) {
    if (!node || typeof node !== "object") {
        return node;
    }

    if (Array.isArray(node)) {
        return node.map((item) => cloneNodeWithoutLocations(item));
    }

    const clone = {};

    for (const [key, value] of Object.entries(node)) {
        if (key === "start" || key === "end") {
            continue;
        }

        clone[key] = cloneNodeWithoutLocations(value);
    }

    return clone;
}

function ensureNumericOperationsUseRealLiteralCoercion({ ast, diagnostic }) {
    if (!diagnostic || !ast || typeof ast !== "object") {
        return [];
    }

    const fixes = [];

    const visit = (node, parent, property) => {
        if (!node) {
            return;
        }

        if (Array.isArray(node)) {
            for (let index = 0; index < node.length; index += 1) {
                visit(node[index], node, index);
            }
            return;
        }

        if (typeof node !== "object") {
            return;
        }

        if (node.type === "BinaryExpression") {
            const fix = coerceStringLiteralsInBinaryExpression(
                node,
                diagnostic
            );

            if (fix) {
                fixes.push(fix);
                return;
            }
        }

        for (const [key, value] of Object.entries(node)) {
            if (value && typeof value === "object") {
                visit(value, node, key);
            }
        }
    };

    visit(ast, null, null);

    return fixes;
}

function coerceStringLiteralsInBinaryExpression(node, diagnostic) {
    if (!node || node.type !== "BinaryExpression") {
        return null;
    }

    if (node.operator !== "+") {
        return null;
    }

    const leftLiteral = isCoercibleStringLiteral(node.left) ? node.left : null;
    const rightLiteral = isCoercibleStringLiteral(node.right)
        ? node.right
        : null;

    if (!leftLiteral && !rightLiteral) {
        return null;
    }

    if (leftLiteral) {
        node.left = createRealCoercionCall(leftLiteral);
    }

    if (rightLiteral) {
        node.right = createRealCoercionCall(rightLiteral);
    }

    const fixDetail = createFeatherFixDetail(diagnostic, {
        target: node.operator ?? null,
        range: {
            start: getNodeStartIndex(node),
            end: getNodeEndIndex(node)
        }
    });

    if (!fixDetail) {
        return null;
    }

    attachFeatherFixMetadata(node, [fixDetail]);

    return fixDetail;
}

function isCoercibleStringLiteral(node) {
    if (!node || node.type !== "Literal") {
        return false;
    }

    const rawValue = typeof node.value === "string" ? node.value : null;

    if (!rawValue) {
        return false;
    }

    let literalText = null;

    if (rawValue.startsWith('@"') && rawValue.endsWith('"')) {
        literalText = rawValue.slice(2, -1);
    } else if (rawValue.length >= 2) {
        const startingQuote = rawValue[0];
        const endingQuote = rawValue[rawValue.length - 1];

        if (
            (startingQuote === '"' || startingQuote === "'") &&
            startingQuote === endingQuote
        ) {
            literalText = rawValue.slice(1, -1);
        }
    }

    if (literalText == null) {
        return false;
    }

    const trimmed = literalText.trim();

    if (trimmed.length === 0) {
        return false;
    }

    return NUMERIC_STRING_LITERAL_PATTERN.test(trimmed);
}

function createRealCoercionCall(literal) {
    const argument = cloneLiteral(literal) ?? literal;

    if (argument && typeof argument === "object") {
        argument._skipNumericStringCoercion = true;
    }

    const identifier = createIdentifierFromTemplate("real", literal);

    const callExpression = {
        type: "CallExpression",
        object: identifier,
        arguments: [argument],
        start: cloneLocation(literal.start),
        end: cloneLocation(literal.end)
    };

    return callExpression;
}

function addMissingEnumMembers({ ast, diagnostic }) {
    if (!diagnostic || !ast || typeof ast !== "object") {
        return [];
    }

    const enumRegistry = collectEnumDeclarations(ast);

    if (enumRegistry.size === 0) {
        return [];
    }

    const fixes = [];

    const visit = (node, parent, property) => {
        if (!node) {
            return;
        }

        if (Array.isArray(node)) {
            for (let index = 0; index < node.length; index += 1) {
                visit(node[index], node, index);
            }
            return;
        }

        if (typeof node !== "object") {
            return;
        }

        if (node.type === "MemberDotExpression") {
            const fix = addMissingEnumMember(node, enumRegistry, diagnostic);

            if (fix) {
                fixes.push(fix);
                return;
            }
        }

        for (const [key, value] of Object.entries(node)) {
            if (value && typeof value === "object") {
                visit(value, node, key);
            }
        }
    };

    visit(ast, null, null);

    return fixes;
}

function collectEnumDeclarations(ast) {
    const registry = new Map();

    const visit = (node) => {
        if (!node) {
            return;
        }

        if (Array.isArray(node)) {
            for (const item of node) {
                visit(item);
            }
            return;
        }

        if (typeof node !== "object") {
            return;
        }

        if (node.type === "EnumDeclaration") {
            const enumName = node.name?.name;

            if (enumName && !registry.has(enumName)) {
                const members = Array.isArray(node.members) ? node.members : [];
                const memberNames = new Set();

                for (const member of members) {
                    const memberName = member?.name?.name;
                    if (memberName) {
                        memberNames.add(memberName);
                    }
                }

                registry.set(enumName, {
                    declaration: node,
                    members,
                    memberNames
                });
            }
        }

        for (const value of Object.values(node)) {
            if (value && typeof value === "object") {
                visit(value);
            }
        }
    };

    visit(ast);

    return registry;
}

function addMissingEnumMember(memberExpression, enumRegistry, diagnostic) {
    if (!memberExpression || memberExpression.type !== "MemberDotExpression") {
        return null;
    }

    const enumIdentifier = memberExpression.object;
    const memberIdentifier = memberExpression.property;

    if (!enumIdentifier || enumIdentifier.type !== "Identifier") {
        return null;
    }

    if (!memberIdentifier || memberIdentifier.type !== "Identifier") {
        return null;
    }

    const enumName = enumIdentifier.name;
    const memberName = memberIdentifier.name;

    if (!enumName || !memberName) {
        return null;
    }

    const enumInfo = enumRegistry.get(enumName);

    if (!enumInfo) {
        return null;
    }

    if (enumInfo.memberNames.has(memberName)) {
        return null;
    }

    const newMember = createEnumMember(memberName);

    if (!newMember) {
        return null;
    }

    const insertIndex = getEnumInsertionIndex(enumInfo.members);
    enumInfo.members.splice(insertIndex, 0, newMember);
    enumInfo.memberNames.add(memberName);

    const start = getNodeStartIndex(memberIdentifier);
    const end = getNodeEndIndex(memberIdentifier);

    const fixDetail = createFeatherFixDetail(diagnostic, {
        target: `${enumName}.${memberName}`,
        range: start !== null && end !== null ? { start, end } : null
    });

    if (!fixDetail) {
        return null;
    }

    attachFeatherFixMetadata(newMember, [fixDetail]);

    const declaration = enumInfo.declaration;
    if (declaration && typeof declaration === "object") {
        attachFeatherFixMetadata(declaration, [fixDetail]);
    }

    return fixDetail;
}

function createEnumMember(name) {
    if (typeof name !== "string" || name.length === 0) {
        return null;
    }

    return {
        type: "EnumMember",
        name: {
            type: "Identifier",
            name
        },
        initializer: null
    };
}

function getEnumInsertionIndex(members) {
    if (!Array.isArray(members) || members.length === 0) {
        return Array.isArray(members) ? members.length : 0;
    }

    const lastIndex = members.length - 1;
    const lastMember = members[lastIndex];

    if (isSizeofEnumMember(lastMember)) {
        return lastIndex;
    }

    return members.length;
}

function isSizeofEnumMember(member) {
    if (!member || member.type !== "EnumMember") {
        return false;
    }

    const identifier = member.name;

    if (!identifier || identifier.type !== "Identifier") {
        return false;
    }

    return identifier.name === "SIZEOF";
}

function ensureTextureRepeatIsReset({ ast, diagnostic }) {
    if (!diagnostic || !ast || typeof ast !== "object") {
        return [];
    }

    const fixes = [];

    const visit = (node, parent, property) => {
        if (!node) {
            return;
        }

        if (Array.isArray(node)) {
            for (let index = 0; index < node.length; index += 1) {
                visit(node[index], node, index);
            }
            return;
        }

        if (typeof node !== "object") {
            return;
        }

        if (node.type === "CallExpression") {
            const fix = ensureTextureRepeatResetAfterCall(
                node,
                parent,
                property,
                diagnostic
            );

            if (fix) {
                fixes.push(fix);
                return;
            }
        }

        for (const [key, value] of Object.entries(node)) {
            if (value && typeof value === "object") {
                visit(value, node, key);
            }
        }
    };

    visit(ast, null, null);

    return fixes;
}

function ensureTextureRepeatResetAfterCall(node, parent, property, diagnostic) {
    if (!Array.isArray(parent) || typeof property !== "number") {
        return null;
    }

    if (!node || node.type !== "CallExpression") {
        return null;
    }

    if (!isIdentifierWithName(node.object, "gpu_set_texrepeat")) {
        return null;
    }

    const args = Array.isArray(node.arguments) ? node.arguments : [];

    if (args.length === 0) {
        return null;
    }

    if (!shouldResetTextureRepeat(args[0])) {
        return null;
    }

    const siblings = parent;
    let insertionIndex = siblings.length;

    for (let index = property + 1; index < siblings.length; index += 1) {
        const sibling = siblings[index];

        if (isTextureRepeatResetCall(sibling)) {
            return null;
        }

        if (!isTriviallyIgnorableStatement(sibling)) {
            insertionIndex = index + 1;
            break;
        }
    }

    const resetCall = createTextureRepeatResetCall(node);

    if (!resetCall) {
        return null;
    }

    const fixDetail = createFeatherFixDetail(diagnostic, {
        target: node.object?.name ?? null,
        range: {
            start: getNodeStartIndex(node),
            end: getNodeEndIndex(node)
        }
    });

    if (!fixDetail) {
        return null;
    }

    const previousSibling = siblings[insertionIndex - 1] ?? node;
    const nextSibling = siblings[insertionIndex] ?? null;
    const needsSeparator =
        insertionIndex > property + 1 &&
        !isTriviallyIgnorableStatement(previousSibling) &&
        nextSibling &&
        !isTriviallyIgnorableStatement(nextSibling) &&
        !hasOriginalBlankLineBetween(previousSibling, nextSibling);

    if (needsSeparator) {
        siblings.splice(
            insertionIndex,
            0,
            createEmptyStatementLike(previousSibling)
        );
        insertionIndex += 1;
    }

    siblings.splice(insertionIndex, 0, resetCall);
    attachFeatherFixMetadata(resetCall, [fixDetail]);

    return fixDetail;
}

function isTriviallyIgnorableStatement(node) {
    if (!node || typeof node !== "object") {
        return true;
    }

    if (node.type === "EmptyStatement") {
        return true;
    }

    if (Array.isArray(node)) {
        return node.length === 0;
    }

    return false;
}

function createEmptyStatementLike(template) {
    const empty = { type: "EmptyStatement" };

    if (template && typeof template === "object") {
        if (Object.hasOwn(template, "start")) {
            empty.start = cloneLocation(template.start);
        }

        if (Object.hasOwn(template, "end")) {
            empty.end = cloneLocation(template.end);
        }
    }

    return empty;
}

function hasOriginalBlankLineBetween(beforeNode, afterNode) {
    const beforeEndLine =
        typeof beforeNode?.end?.line === "number" ? beforeNode.end.line : null;
    const afterStartLine =
        typeof afterNode?.start?.line === "number"
            ? afterNode.start.line
            : null;

    if (beforeEndLine == null || afterStartLine == null) {
        return false;
    }

    return afterStartLine > beforeEndLine + 1;
}

function correctDataStructureAccessorTokens({ ast, diagnostic }) {
    if (!diagnostic || !ast || typeof ast !== "object") {
        return [];
    }

    const accessorReplacement =
        getAccessorReplacementFromDiagnostic(diagnostic);

    if (!accessorReplacement) {
        return [];
    }

    const { incorrectAccessor, correctAccessor } = accessorReplacement;

    if (incorrectAccessor === correctAccessor) {
        return [];
    }

    const fixes = [];

    const visit = (node, parent, property) => {
        if (!node) {
            return;
        }

        if (Array.isArray(node)) {
            for (let index = 0; index < node.length; index += 1) {
                visit(node[index], node, index);
            }
            return;
        }

        if (typeof node !== "object") {
            return;
        }

        if (node.type === "MemberIndexExpression") {
            const fix = updateMemberIndexAccessor(node, {
                incorrectAccessor,
                correctAccessor,
                diagnostic
            });

            if (fix) {
                fixes.push(fix);
                return;
            }
        }

        for (const [key, value] of Object.entries(node)) {
            if (value && typeof value === "object") {
                visit(value, node, key);
            }
        }
    };

    visit(ast, null, null);

    return fixes;
}

function updateMemberIndexAccessor(
    node,
    { incorrectAccessor, correctAccessor, diagnostic }
) {
    if (!node || node.type !== "MemberIndexExpression") {
        return null;
    }

    if (
        typeof incorrectAccessor !== "string" ||
        typeof correctAccessor !== "string"
    ) {
        return null;
    }

    if (node.accessor !== incorrectAccessor) {
        return null;
    }

    node.accessor = correctAccessor;

    const fixDetail = createFeatherFixDetail(diagnostic, {
        target: typeof node.object?.name === "string" ? node.object.name : null,
        range: {
            start: getNodeStartIndex(node),
            end: getNodeEndIndex(node)
        }
    });

    if (!fixDetail) {
        return null;
    }

    attachFeatherFixMetadata(node, [fixDetail]);

    return fixDetail;
}

function getAccessorReplacementFromDiagnostic(diagnostic) {
    if (!diagnostic) {
        return null;
    }

    const incorrectAccessor = extractAccessorFromExample(diagnostic.badExample);
    const correctAccessor = extractAccessorFromExample(diagnostic.goodExample);

    if (!incorrectAccessor || !correctAccessor) {
        return null;
    }

    if (incorrectAccessor === correctAccessor) {
        return null;
    }

    return { incorrectAccessor, correctAccessor };
}

function extractAccessorFromExample(example) {
    if (typeof example !== "string" || example.length === 0) {
        return null;
    }

    for (const token of DATA_STRUCTURE_ACCESSOR_TOKENS) {
        const search = `[${token}`;

        if (example.includes(search)) {
            return search;
        }
    }

    return null;
}

function ensureFileFindSearchesAreSerialized({ ast, diagnostic }) {
    if (!diagnostic || !ast || typeof ast !== "object") {
        return [];
    }

    const fixes = [];
    const state = createFileFindState();

    processStatementBlock(getProgramStatements(ast), state);

    return fixes;

    function processStatementBlock(statements, currentState) {
        if (
            !Array.isArray(statements) ||
            statements.length === 0 ||
            !currentState
        ) {
            return;
        }

        let index = 0;

        while (index < statements.length) {
            const statement = statements[index];

            if (isFileFindCloseStatement(statement)) {
                currentState.openCount = Math.max(
                    currentState.openCount - 1,
                    0
                );
                index += 1;
                continue;
            }

            const callNode = getFileFindFirstCallFromStatement(statement);

            if (callNode && currentState.openCount > 0) {
                const insertion = insertFileFindCloseBefore(
                    statements,
                    index,
                    callNode
                );

                if (insertion?.fixDetail) {
                    fixes.push(insertion.fixDetail);
                    currentState.openCount = Math.max(
                        currentState.openCount - 1,
                        0
                    );
                    index += insertion.insertedBefore;
                    continue;
                }
            }

            if (callNode) {
                currentState.openCount += 1;
            }

            handleNestedStatements(statement, currentState);
            index += 1;
        }
    }

    function handleNestedStatements(statement, currentState) {
        if (!statement || typeof statement !== "object" || !currentState) {
            return;
        }

        switch (statement.type) {
            case "BlockStatement": {
                processStatementBlock(statement.body ?? [], currentState);
                break;
            }
            case "IfStatement": {
                processBranch(statement, "consequent", currentState);

                if (statement.alternate) {
                    processBranch(statement, "alternate", currentState);
                }

                break;
            }
            case "WhileStatement":
            case "RepeatStatement":
            case "DoWhileStatement":
            case "ForStatement": {
                processBranch(statement, "body", currentState);
                break;
            }
            case "SwitchStatement": {
                const cases = Array.isArray(statement.cases)
                    ? statement.cases
                    : [];

                for (const caseClause of cases) {
                    const branchState = cloneFileFindState(currentState);
                    processStatementBlock(
                        caseClause?.consequent ?? [],
                        branchState
                    );
                }
                break;
            }
            case "TryStatement": {
                if (statement.block) {
                    processStatementBlock(
                        statement.block.body ?? [],
                        currentState
                    );
                }

                if (statement.handler) {
                    processBranch(statement.handler, "body", currentState);
                }

                if (statement.finalizer) {
                    processStatementBlock(
                        statement.finalizer.body ?? [],
                        currentState
                    );
                }
                break;
            }
            default:
                break;
        }
    }

    function processBranch(parent, key, currentState) {
        if (!parent || typeof parent !== "object" || !currentState) {
            return;
        }

        const statements = getBranchStatements(parent, key);

        if (!statements) {
            return;
        }

        const branchState = cloneFileFindState(currentState);
        processStatementBlock(statements, branchState);
    }

    function getBranchStatements(parent, key) {
        if (!parent || typeof parent !== "object" || !key) {
            return null;
        }

        let target = parent[key];

        if (!target) {
            return null;
        }

        if (target.type !== "BlockStatement") {
            target = ensureBlockStatement(parent, key, target);
        }

        if (!target || target.type !== "BlockStatement") {
            return null;
        }

        return Array.isArray(target.body) ? target.body : [];
    }

    function insertFileFindCloseBefore(statements, index, callNode) {
        if (!Array.isArray(statements) || typeof index !== "number") {
            return null;
        }

        const closeCall = createFileFindCloseCall(callNode);

        if (!closeCall) {
            return null;
        }

        const fixDetail = createFeatherFixDetail(diagnostic, {
            target: callNode?.object?.name ?? null,
            range: {
                start: getNodeStartIndex(callNode),
                end: getNodeEndIndex(callNode)
            }
        });

        if (!fixDetail) {
            return null;
        }

        attachFeatherFixMetadata(closeCall, [fixDetail]);
        statements.splice(index, 0, closeCall);

        return {
            fixDetail,
            insertedBefore: 1
        };
    }

    function getFileFindFirstCallFromStatement(statement) {
        if (!statement || typeof statement !== "object") {
            return null;
        }

        switch (statement.type) {
            case "CallExpression":
                return isIdentifierWithName(statement.object, "file_find_first")
                    ? statement
                    : null;
            case "AssignmentExpression":
                return getFileFindFirstCallFromExpression(statement.right);
            case "VariableDeclaration": {
                const declarations = Array.isArray(statement.declarations)
                    ? statement.declarations
                    : [];

                for (const declarator of declarations) {
                    const call = getFileFindFirstCallFromExpression(
                        declarator?.init
                    );
                    if (call) {
                        return call;
                    }
                }
                return null;
            }
            case "ReturnStatement":
            case "ThrowStatement":
                return getFileFindFirstCallFromExpression(statement.argument);
            case "ExpressionStatement":
                return getFileFindFirstCallFromExpression(statement.expression);
            default:
                return null;
        }
    }

    function getFileFindFirstCallFromExpression(expression) {
        if (!expression || typeof expression !== "object") {
            return null;
        }

        if (expression.type === "CallExpression") {
            return isIdentifierWithName(expression.object, "file_find_first")
                ? expression
                : null;
        }

        if (expression.type === "ParenthesizedExpression") {
            return getFileFindFirstCallFromExpression(expression.expression);
        }

        if (expression.type === "AssignmentExpression") {
            return getFileFindFirstCallFromExpression(expression.right);
        }

        if (expression.type === "SequenceExpression") {
            const expressions = Array.isArray(expression.expressions)
                ? expression.expressions
                : [];

            for (const item of expressions) {
                const call = getFileFindFirstCallFromExpression(item);
                if (call) {
                    return call;
                }
            }
        }

        if (
            expression.type === "BinaryExpression" ||
            expression.type === "LogicalExpression"
        ) {
            const leftCall = getFileFindFirstCallFromExpression(
                expression.left
            );
            if (leftCall) {
                return leftCall;
            }

            return getFileFindFirstCallFromExpression(expression.right);
        }

        if (
            expression.type === "ConditionalExpression" ||
            expression.type === "TernaryExpression"
        ) {
            const consequentCall = getFileFindFirstCallFromExpression(
                expression.consequent
            );
            if (consequentCall) {
                return consequentCall;
            }

            return getFileFindFirstCallFromExpression(expression.alternate);
        }

        return null;
    }

    function isFileFindCloseStatement(statement) {
        if (!statement || typeof statement !== "object") {
            return false;
        }

        if (statement.type === "CallExpression") {
            return isIdentifierWithName(statement.object, "file_find_close");
        }

        if (statement.type === "ExpressionStatement") {
            return isFileFindCloseStatement(statement.expression);
        }

        if (
            statement.type === "ReturnStatement" ||
            statement.type === "ThrowStatement"
        ) {
            return isFileFindCloseStatement(statement.argument);
        }

        return false;
    }

    function getProgramStatements(node) {
        if (!node || typeof node !== "object") {
            return [];
        }

        if (Array.isArray(node.body)) {
            return node.body;
        }

        if (node.body && Array.isArray(node.body.body)) {
            return node.body.body;
        }

        return [];
    }

    function createFileFindState() {
        return {
            openCount: 0
        };
    }

    function cloneFileFindState(existing) {
        if (!existing || typeof existing !== "object") {
            return createFileFindState();
        }

        return {
            openCount: existing.openCount ?? 0
        };
    }

    function createFileFindCloseCall(template) {
        const identifier = createIdentifier(
            "file_find_close",
            template?.object ?? template
        );

        if (!identifier) {
            return null;
        }

        const callExpression = {
            type: "CallExpression",
            object: identifier,
            arguments: []
        };

        if (Object.hasOwn(template, "start")) {
            callExpression.start = cloneLocation(template.start);
        }

        if (Object.hasOwn(template, "end")) {
            callExpression.end = cloneLocation(template.end);
        }

        return callExpression;
    }

    function ensureBlockStatement(parent, key, statement) {
        if (!parent || typeof parent !== "object" || !key) {
            return null;
        }

        if (!statement || typeof statement !== "object") {
            return null;
        }

        const block = {
            type: "BlockStatement",
            body: [statement]
        };

        if (Object.hasOwn(statement, "start")) {
            block.start = cloneLocation(statement.start);
        }

        if (Object.hasOwn(statement, "end")) {
            block.end = cloneLocation(statement.end);
        }

        parent[key] = block;

        return block;
    }
}

function harmonizeTexturePointerTernaries({ ast, diagnostic }) {
    if (!diagnostic || !ast || typeof ast !== "object") {
        return [];
    }

    const fixes = [];

    const visit = (node, parent, property) => {
        if (!node) {
            return;
        }

        if (Array.isArray(node)) {
            for (let index = 0; index < node.length; index += 1) {
                visit(node[index], node, index);
            }
            return;
        }

        if (typeof node !== "object") {
            return;
        }

        if (node.type === "TernaryExpression") {
            const fix = harmonizeTexturePointerTernary(
                node,
                parent,
                property,
                diagnostic
            );

            if (fix) {
                fixes.push(fix);
                return;
            }
        }

        for (const [key, value] of Object.entries(node)) {
            if (value && typeof value === "object") {
                visit(value, node, key);
            }
        }
    };

    visit(ast, null, null);

    return fixes;
}

const INSTANCE_CREATE_FUNCTION_NAMES = new Set([
    "instance_create_layer",
    "instance_create_depth",
    "instance_create_depth_ext",
    "instance_create_layer_ext",
    "instance_create_at",
    "instance_create",
    "instance_create_z"
]);

function annotateInstanceVariableStructAssignments({ ast, diagnostic }) {
    if (!diagnostic || !ast || typeof ast !== "object") {
        return [];
    }

    const fixes = [];

    const visit = (node) => {
        if (!node) {
            return;
        }

        if (Array.isArray(node)) {
            for (const entry of node) {
                visit(entry);
            }
            return;
        }

        if (typeof node !== "object") {
            return;
        }

        if (node.type === "CallExpression") {
            const callFixes = annotateInstanceCreateCall(node, diagnostic);

            if (Array.isArray(callFixes) && callFixes.length > 0) {
                fixes.push(...callFixes);
            }
        }

        for (const value of Object.values(node)) {
            if (value && typeof value === "object") {
                visit(value);
            }
        }
    };

    visit(ast);

    return fixes;
}

function annotateInstanceCreateCall(node, diagnostic) {
    if (!node || node.type !== "CallExpression") {
        return [];
    }

    if (!isInstanceCreateIdentifier(node.object)) {
        return [];
    }

    const structArgument = findStructArgument(node.arguments);

    if (!structArgument) {
        return [];
    }

    return annotateVariableStructProperties(structArgument, diagnostic);
}

function isInstanceCreateIdentifier(node) {
    if (!node || node.type !== "Identifier") {
        return false;
    }

    if (INSTANCE_CREATE_FUNCTION_NAMES.has(node.name)) {
        return true;
    }

    return node.name?.startsWith?.("instance_create_") ?? false;
}

function findStructArgument(args) {
    if (!Array.isArray(args) || args.length === 0) {
        return null;
    }

    for (let index = args.length - 1; index >= 0; index -= 1) {
        const candidate = args[index];

        if (candidate && candidate.type === "StructExpression") {
            return candidate;
        }
    }

    return null;
}

function annotateVariableStructProperties(structExpression, diagnostic) {
    if (!structExpression || structExpression.type !== "StructExpression") {
        return [];
    }

    const properties = Array.isArray(structExpression.properties)
        ? structExpression.properties
        : [];

    if (properties.length === 0) {
        return [];
    }

    const fixes = [];

    for (const property of properties) {
        const fixDetail = annotateVariableStructProperty(property, diagnostic);

        if (fixDetail) {
            fixes.push(fixDetail);
        }
    }

    return fixes;
}

function annotateVariableStructProperty(property, diagnostic) {
    if (!property || property.type !== "Property") {
        return null;
    }

    const value = property.value;

    if (
        !value ||
        value.type !== "Identifier" ||
        typeof value.name !== "string"
    ) {
        return null;
    }

    const fixDetail = createFeatherFixDetail(diagnostic, {
        target: value.name,
        range: {
            start: getNodeStartIndex(property),
            end: getNodeEndIndex(property)
        },
        automatic: false
    });

    if (!fixDetail) {
        return null;
    }

    attachFeatherFixMetadata(property, [fixDetail]);

    return fixDetail;
}

function harmonizeTexturePointerTernary(node, parent, property, diagnostic) {
    if (!node || node.type !== "TernaryExpression") {
        return null;
    }

    if (
        !parent ||
        parent.type !== "AssignmentExpression" ||
        property !== "right"
    ) {
        return null;
    }

    if (!isSpriteGetTextureCall(node.consequent)) {
        return null;
    }

    const alternate = node.alternate;

    if (!isNegativeOneLiteral(alternate)) {
        return null;
    }

    const pointerIdentifier = createIdentifier("pointer_null", alternate);

    if (!pointerIdentifier) {
        return null;
    }

    copyCommentMetadata(alternate, pointerIdentifier);
    node.alternate = pointerIdentifier;

    const fixDetail = createFeatherFixDetail(diagnostic, {
        target: isIdentifier(parent.left) ? parent.left.name : null,
        range: {
            start: getNodeStartIndex(node),
            end: getNodeEndIndex(node)
        }
    });

    if (!fixDetail) {
        return null;
    }

    attachFeatherFixMetadata(node, [fixDetail]);

    return fixDetail;
}

function createAssignmentFromDeclarator(declarator, declarationNode) {
    if (!declarator || typeof declarator !== "object") {
        return null;
    }

    const identifier = declarator.id;

    if (!isIdentifier(identifier)) {
        return null;
    }

    if (!declarator.init) {
        return null;
    }

    const assignment = {
        type: "AssignmentExpression",
        operator: "=",
        left: cloneIdentifier(identifier),
        right: declarator.init,
        start: cloneLocation(declarator.start ?? declarationNode?.start),
        end: cloneLocation(declarator.end ?? declarationNode?.end)
    };

    copyCommentMetadata(declarator, assignment);

    return assignment;
}

function isFunctionLikeNode(node) {
    if (!node || typeof node !== "object") {
        return false;
    }

    if (typeof node.type !== "string") {
        return false;
    }

    return FUNCTION_LIKE_TYPES.has(node.type);
}

function getFunctionParameterNames(node) {
    const params = Array.isArray(node?.params) ? node.params : [];
    const names = [];

    for (const param of params) {
        if (!param || typeof param !== "object") {
            continue;
        }

        if (isIdentifier(param)) {
            if (param.name) {
                names.push(param.name);
            }
            continue;
        }

        if (param.type === "DefaultParameter" && isIdentifier(param.left)) {
            if (param.left.name) {
                names.push(param.left.name);
            }
            continue;
        }
    }

    return names;
}

function getVariableDeclaratorName(declarator) {
    if (!declarator || typeof declarator !== "object") {
        return null;
    }

    const identifier = declarator.id;

    if (!isIdentifier(identifier)) {
        return null;
    }

    return identifier.name ?? null;
}

function cloneLiteral(node) {
    if (!node || node.type !== "Literal") {
        return null;
    }

    const cloned = {
        type: "Literal",
        value: node.value
    };

    if (Object.hasOwn(node, "start")) {
        cloned.start = cloneLocation(node.start);
    }

    if (Object.hasOwn(node, "end")) {
        cloned.end = cloneLocation(node.end);
    }

    return cloned;
}

function createIdentifierFromTemplate(name, template) {
    const identifier = {
        type: "Identifier",
        name
    };

    if (template && typeof template === "object") {
        if (Object.hasOwn(template, "start")) {
            identifier.start = cloneLocation(template.start);
        }

        if (Object.hasOwn(template, "end")) {
            identifier.end = cloneLocation(template.end);
        }
    }

    return identifier;
}

function cloneIdentifier(node) {
    if (!node || node.type !== "Identifier") {
        return null;
    }

    const cloned = {
        type: "Identifier",
        name: node.name
    };

    if (Object.hasOwn(node, "start")) {
        cloned.start = cloneLocation(node.start);
    }

    if (Object.hasOwn(node, "end")) {
        cloned.end = cloneLocation(node.end);
    }

    return cloned;
}

function copyCommentMetadata(source, target) {
    if (!source || !target) {
        return;
    }

    [
        "leadingComments",
        "trailingComments",
        "innerComments",
        "comments"
    ].forEach((key) => {
        if (Object.hasOwn(source, key)) {
            target[key] = source[key];
        }
    });
}

function extractIdentifierNameFromLiteral(value) {
    if (typeof value !== "string") {
        return null;
    }

    const stripped = stripStringQuotes(value);
    if (!stripped) {
        return null;
    }

    if (!IDENTIFIER_NAME_PATTERN.test(stripped)) {
        return null;
    }

    return stripped;
}

function stripStringQuotes(value) {
    if (typeof value !== "string" || value.length < 2) {
        return null;
    }

    const firstChar = value[0];
    const lastChar = value[value.length - 1];

    if ((firstChar === '"' || firstChar === "'") && firstChar === lastChar) {
        return value.slice(1, -1);
    }

    return null;
}

function isIdentifierWithName(node, name) {
    if (!node || node.type !== "Identifier") {
        return false;
    }

    return node.name === name;
}

function isIdentifier(node) {
    return !!node && node.type === "Identifier";
}

function isLiteralZero(node) {
    if (!node || node.type !== "Literal") {
        return false;
    }

    return node.value === "0" || node.value === 0;
}

function isLiteralOne(node) {
    if (!node || node.type !== "Literal") {
        return false;
    }

    return node.value === "1" || node.value === 1;
}

function isLiteralTrue(node) {
    if (!node || node.type !== "Literal") {
        return false;
    }

    return node.value === "true" || node.value === true;
}

function isLiteralFalse(node) {
    if (!node || node.type !== "Literal") {
        return false;
    }

    return node.value === "false" || node.value === false;
}

function isAlphaTestRefResetCall(node) {
    if (!node || node.type !== "CallExpression") {
        return false;
    }

    if (!isIdentifierWithName(node.object, "gpu_set_alphatestref")) {
        return false;
    }

    const args = Array.isArray(node.arguments) ? node.arguments : [];

    if (args.length === 0) {
        return false;
    }

    return isLiteralZero(args[0]);
}

function isAlphaTestDisableCall(node) {
    if (!node || node.type !== "CallExpression") {
        return false;
    }

    if (!isIdentifierWithName(node.object, "gpu_set_alphatestenable")) {
        return false;
    }

    const args = Array.isArray(node.arguments) ? node.arguments : [];

    if (args.length === 0) {
        return false;
    }

    const [argument] = args;

    return isLiteralFalse(argument) || isLiteralZero(argument);
}

function createAlphaTestRefResetCall(template) {
    if (!template || template.type !== "CallExpression") {
        return null;
    }

    const identifier = cloneIdentifier(template.object);

    if (!identifier || identifier.name !== "gpu_set_alphatestref") {
        return null;
    }

    const literalZero = createLiteral("0", template.arguments?.[0]);

    const callExpression = {
        type: "CallExpression",
        object: identifier,
        arguments: [literalZero]
    };

    if (Object.hasOwn(template, "start")) {
        callExpression.start = cloneLocation(template.start);
    }

    if (Object.hasOwn(template, "end")) {
        callExpression.end = cloneLocation(template.end);
    }

    return callExpression;
}

function shouldResetBlendEnable(argument) {
    if (!argument || typeof argument !== "object") {
        return false;
    }

    return isLiteralFalse(argument) || isLiteralZero(argument);
}

function shouldResetTextureRepeat(argument) {
    if (!argument || typeof argument !== "object") {
        return false;
    }

    if (isLiteralFalse(argument) || isLiteralZero(argument)) {
        return false;
    }

    return isLiteralTrue(argument) || isLiteralOne(argument);
}

function isTextureRepeatResetCall(node) {
    if (!node || node.type !== "CallExpression") {
        return false;
    }

    if (!isIdentifierWithName(node.object, "gpu_set_texrepeat")) {
        return false;
    }

    const args = Array.isArray(node.arguments) ? node.arguments : [];

    if (args.length === 0) {
        return false;
    }

    const [argument] = args;

    return isLiteralFalse(argument) || isLiteralZero(argument);
}

function createTextureRepeatResetCall(template) {
    if (!template || template.type !== "CallExpression") {
        return null;
    }

    const identifier = cloneIdentifier(template.object);

    if (!identifier || identifier.name !== "gpu_set_texrepeat") {
        return null;
    }

    const literalFalse = createLiteral("false", template.arguments?.[0]);

    const callExpression = {
        type: "CallExpression",
        object: identifier,
        arguments: [literalFalse]
    };

    if (Object.hasOwn(template, "start")) {
        callExpression.start = cloneLocation(template.start);
    }

    if (Object.hasOwn(template, "end")) {
        callExpression.end = cloneLocation(template.end);
    }

    return callExpression;
}

function isBlendEnableResetCall(node) {
    if (!node || node.type !== "CallExpression") {
        return false;
    }

    if (!isIdentifierWithName(node.object, "gpu_set_blendenable")) {
        return false;
    }

    const args = Array.isArray(node.arguments) ? node.arguments : [];

    if (args.length === 0) {
        return false;
    }

    const [argument] = args;

    return isLiteralTrue(argument) || isLiteralOne(argument);
}

function createBlendEnableResetCall(template) {
    if (!template || template.type !== "CallExpression") {
        return null;
    }

    const identifier = cloneIdentifier(template.object);

    if (!identifier || identifier.name !== "gpu_set_blendenable") {
        return null;
    }

    const literalTrue = createLiteral("true", template.arguments?.[0]);

    const callExpression = {
        type: "CallExpression",
        object: identifier,
        arguments: [literalTrue]
    };

    if (Object.hasOwn(template, "start")) {
        callExpression.start = cloneLocation(template.start);
    }

    if (Object.hasOwn(template, "end")) {
        callExpression.end = cloneLocation(template.end);
    }

    return callExpression;
}

function createLiteral(value, template) {
    const literalValue = typeof value === "number" ? String(value) : value;

    const literal = {
        type: "Literal",
        value: literalValue
    };

    if (template && typeof template === "object") {
        if (Object.hasOwn(template, "start")) {
            literal.start = cloneLocation(template.start);
        }

        if (Object.hasOwn(template, "end")) {
            literal.end = cloneLocation(template.end);
        }
    }

    return literal;
}

function reorderOptionalParameters({ ast, diagnostic }) {
    if (!diagnostic || !ast || typeof ast !== "object") {
        return [];
    }

    const fixes = [];

    const visit = (node) => {
        if (!node) {
            return;
        }

        if (Array.isArray(node)) {
            for (const item of node) {
                visit(item);
            }
            return;
        }

        if (typeof node !== "object") {
            return;
        }

        if (node.type === "FunctionDeclaration") {
            const fix = reorderFunctionOptionalParameters(node, diagnostic);

            if (fix) {
                fixes.push(fix);
            }
        }

        for (const value of Object.values(node)) {
            if (value && typeof value === "object") {
                visit(value);
            }
        }
    };

    visit(ast);

    return fixes;
}

function reorderFunctionOptionalParameters(node, diagnostic) {
    if (!node || node.type !== "FunctionDeclaration") {
        return null;
    }

    const params = Array.isArray(node.params) ? node.params : null;

    if (!params || params.length === 0) {
        return null;
    }

    let encounteredOptional = false;
    let needsReordering = false;

    for (const param of params) {
        if (isOptionalParameter(param)) {
            encounteredOptional = true;
        } else if (encounteredOptional) {
            needsReordering = true;
            break;
        }
    }

    if (!needsReordering) {
        return null;
    }

    const requiredParams = [];
    const optionalParams = [];

    for (const param of params) {
        if (isOptionalParameter(param)) {
            optionalParams.push(param);
        } else {
            requiredParams.push(param);
        }
    }

    const reorderedParams = requiredParams.concat(optionalParams);

    if (reorderedParams.length !== params.length) {
        return null;
    }

    node.params = reorderedParams;

    const fixDetail = createFeatherFixDetail(diagnostic, {
        target: getFunctionIdentifierName(node),
        range: {
            start: getNodeStartIndex(node),
            end: getNodeEndIndex(node)
        }
    });

    if (!fixDetail) {
        return null;
    }

    attachFeatherFixMetadata(node, [fixDetail]);

    return fixDetail;
}

function isOptionalParameter(parameter) {
    return parameter?.type === "DefaultParameter";
}

function getFunctionIdentifierName(node) {
    if (!node) {
        return null;
    }

    const { id, name, key } = node;

    if (typeof id === "string") {
        return id;
    }

    if (id && typeof id === "object") {
        if (typeof id.name === "string") {
            return id.name;
        }

        if (id.type === "Identifier" && typeof id.name === "string") {
            return id.name;
        }
    }

    if (typeof name === "string") {
        return name;
    }

    if (key && typeof key === "object" && typeof key.name === "string") {
        return key.name;
    }

    return null;
}

function sanitizeMalformedJsDocTypes({ ast, diagnostic, typeSystemInfo }) {
    if (!diagnostic || !ast || typeof ast !== "object") {
        return [];
    }

    const comments = collectCommentNodes(ast);

    if (comments.length === 0) {
        return [];
    }

    const fixes = [];

    for (const comment of comments) {
        const result = sanitizeDocCommentType(comment, typeSystemInfo);

        if (!result) {
            continue;
        }

        const fixDetail = createFeatherFixDetail(diagnostic, {
            target: result.target ?? null,
            range: {
                start: getNodeStartIndex(comment),
                end: getNodeEndIndex(comment)
            }
        });

        if (!fixDetail) {
            continue;
        }

        attachFeatherFixMetadata(comment, [fixDetail]);
        fixes.push(fixDetail);
    }

    return fixes;
}

function sanitizeDocCommentType(comment, typeSystemInfo) {
    if (!comment || comment.type !== "CommentLine") {
        return null;
    }

    const rawValue = typeof comment.value === "string" ? comment.value : "";

    if (
        !rawValue ||
        rawValue.indexOf("@") === -1 ||
        rawValue.indexOf("{") === -1
    ) {
        return null;
    }

    const tagMatch = rawValue.match(/\/\s*@([A-Za-z]+)/);

    if (!tagMatch) {
        return null;
    }

    const tagName = tagMatch[1]?.toLowerCase();

    if (tagName !== "param" && tagName !== "return" && tagName !== "returns") {
        return null;
    }

    const annotation = extractTypeAnnotation(rawValue);

    if (!annotation) {
        return null;
    }

    const { beforeBrace, typeText, remainder, hadClosingBrace } = annotation;

    if (typeof typeText !== "string") {
        return null;
    }

    const sanitizedType = sanitizeTypeAnnotationText(typeText, typeSystemInfo);
    const needsClosingBrace = hadClosingBrace === false;
    const hasTypeChange = sanitizedType !== typeText.trim();

    if (!hasTypeChange && !needsClosingBrace) {
        return null;
    }

    const updatedValue = `${beforeBrace}${sanitizedType}}${remainder}`;

    if (updatedValue === rawValue) {
        return null;
    }

    comment.value = updatedValue;

    if (typeof comment.raw === "string") {
        comment.raw = `//${updatedValue}`;
    }

    const target =
        tagName === "param"
            ? extractParameterNameFromDocRemainder(remainder)
            : null;

    return {
        target
    };
}

function extractTypeAnnotation(value) {
    if (typeof value !== "string") {
        return null;
    }

    const braceIndex = value.indexOf("{");

    if (braceIndex === -1) {
        return null;
    }

    const beforeBrace = value.slice(0, braceIndex + 1);
    const afterBrace = value.slice(braceIndex + 1);

    const closingIndex = afterBrace.indexOf("}");
    let typeText;
    let remainder;
    let hadClosingBrace = true;

    if (closingIndex === -1) {
        const split = splitTypeAndRemainder(afterBrace);
        typeText = split.type;
        remainder = split.remainder;
        hadClosingBrace = false;
    } else {
        typeText = afterBrace.slice(0, closingIndex);
        remainder = afterBrace.slice(closingIndex + 1);
    }

    const trimmedType = typeof typeText === "string" ? typeText.trim() : "";

    return {
        beforeBrace,
        typeText: trimmedType,
        remainder,
        hadClosingBrace
    };
}

function splitTypeAndRemainder(text) {
    if (typeof text !== "string") {
        return { type: "", remainder: "" };
    }

    let depthSquare = 0;
    let depthAngle = 0;
    let depthParen = 0;

    for (let index = 0; index < text.length; index += 1) {
        const char = text[index];

        if (char === "[") {
            depthSquare += 1;
        } else if (char === "]") {
            depthSquare = Math.max(0, depthSquare - 1);
        } else if (char === "<") {
            depthAngle += 1;
        } else if (char === ">") {
            depthAngle = Math.max(0, depthAngle - 1);
        } else if (char === "(") {
            depthParen += 1;
        } else if (char === ")") {
            depthParen = Math.max(0, depthParen - 1);
        }

        if (
            WHITESPACE_PATTERN.test(char) &&
            depthSquare === 0 &&
            depthAngle === 0 &&
            depthParen === 0
        ) {
            const typePart = text.slice(0, index).trimEnd();
            const remainder = text.slice(index);
            return { type: typePart, remainder };
        }
    }

    return {
        type: text.trim(),
        remainder: ""
    };
}

const WHITESPACE_PATTERN = /\s/;

function sanitizeTypeAnnotationText(typeText, typeSystemInfo) {
    if (typeof typeText !== "string" || typeText.length === 0) {
        return typeText ?? "";
    }

    const normalized = typeText.trim();
    const balanced = balanceTypeAnnotationDelimiters(normalized);

    const specifierSanitized = fixSpecifierSpacing(
        balanced,
        typeSystemInfo?.specifierBaseTypeNamesLower
    );

    return fixTypeUnionSpacing(
        specifierSanitized,
        typeSystemInfo?.baseTypeNamesLower
    );
}

function balanceTypeAnnotationDelimiters(typeText) {
    if (typeof typeText !== "string" || typeText.length === 0) {
        return typeText ?? "";
    }

    const stack = [];

    for (const char of typeText) {
        if (char === "[") {
            stack.push("]");
        } else if (char === "<") {
            stack.push(">");
        } else if (char === "(") {
            stack.push(")");
        } else if (char === "]" || char === ">" || char === ")") {
            if (stack.length > 0 && stack[stack.length - 1] === char) {
                stack.pop();
            }
        }
    }

    if (stack.length === 0) {
        return typeText;
    }

    return typeText + stack.reverse().join("");
}

function fixSpecifierSpacing(typeText, specifierBaseTypes) {
    if (typeof typeText !== "string" || typeText.length === 0) {
        return typeText ?? "";
    }

    if (!(specifierBaseTypes instanceof Set) || specifierBaseTypes.size === 0) {
        return typeText;
    }

    const patternSource = [...specifierBaseTypes]
        .map((name) => escapeRegExp(name))
        .join("|");

    if (!patternSource) {
        return typeText;
    }

    const regex = new RegExp(`\\b(${patternSource})\\b`, "gi");
    let result = "";
    let lastIndex = 0;
    let match;

    while ((match = regex.exec(typeText)) !== null) {
        const matchStart = match.index;
        const matchEnd = regex.lastIndex;
        const before = typeText.slice(lastIndex, matchStart);
        const matchedText = typeText.slice(matchStart, matchEnd);
        result += before + matchedText;

        const remainder = typeText.slice(matchEnd);
        const specifierInfo = readSpecifierToken(remainder);

        if (specifierInfo) {
            if (specifierInfo.needsDot) {
                result += `.${specifierInfo.token}`;
            } else {
                result += remainder.slice(0, specifierInfo.consumedLength);
            }

            regex.lastIndex = matchEnd + specifierInfo.consumedLength;
            lastIndex = regex.lastIndex;
        } else {
            lastIndex = matchEnd;
        }
    }

    result += typeText.slice(lastIndex);
    return result;
}

function readSpecifierToken(text) {
    if (typeof text !== "string" || text.length === 0) {
        return null;
    }

    let offset = 0;

    while (offset < text.length && WHITESPACE_PATTERN.test(text[offset])) {
        offset += 1;
    }

    if (offset === 0) {
        return null;
    }

    const firstChar = text[offset];

    if (
        !firstChar ||
        firstChar === "." ||
        firstChar === "," ||
        firstChar === "|" ||
        firstChar === "}"
    ) {
        return {
            consumedLength: offset,
            needsDot: false
        };
    }

    let consumed = offset;
    let token = "";
    let depthSquare = 0;
    let depthAngle = 0;
    let depthParen = 0;

    while (consumed < text.length) {
        const char = text[consumed];

        if (
            WHITESPACE_PATTERN.test(char) &&
            depthSquare === 0 &&
            depthAngle === 0 &&
            depthParen === 0
        ) {
            break;
        }

        if (
            (char === "," || char === "|" || char === "}") &&
            depthSquare === 0 &&
            depthAngle === 0 &&
            depthParen === 0
        ) {
            break;
        }

        if (char === "[") {
            depthSquare += 1;
        } else if (char === "]") {
            depthSquare = Math.max(0, depthSquare - 1);
        } else if (char === "<") {
            depthAngle += 1;
        } else if (char === ">") {
            depthAngle = Math.max(0, depthAngle - 1);
        } else if (char === "(") {
            depthParen += 1;
        } else if (char === ")") {
            depthParen = Math.max(0, depthParen - 1);
        }

        token += char;
        consumed += 1;
    }

    if (token.length === 0) {
        return {
            consumedLength: offset,
            needsDot: false
        };
    }

    return {
        consumedLength: consumed,
        token,
        needsDot: true
    };
}

function fixTypeUnionSpacing(typeText, baseTypesLower) {
    if (typeof typeText !== "string" || typeText.length === 0) {
        return typeText ?? "";
    }

    if (!(baseTypesLower instanceof Set) || baseTypesLower.size === 0) {
        return typeText;
    }

    if (!WHITESPACE_PATTERN.test(typeText)) {
        return typeText;
    }

    if (hasDelimiterOutsideNesting(typeText, [",", "|"])) {
        return typeText;
    }

    const segments = splitTypeSegments(typeText);

    if (segments.length <= 1) {
        return typeText;
    }

    const trimmedSegments = segments
        .map((segment) => segment.trim())
        .filter((segment) => segment.length > 0);

    if (trimmedSegments.length <= 1) {
        return typeText;
    }

    const recognizedCount = trimmedSegments.reduce((count, segment) => {
        const baseTypeName = extractBaseTypeName(segment);

        if (baseTypeName && baseTypesLower.has(baseTypeName.toLowerCase())) {
            return count + 1;
        }

        return count;
    }, 0);

    if (recognizedCount < 2) {
        return typeText;
    }

    return trimmedSegments.join(",");
}

function splitTypeSegments(text) {
    const segments = [];
    let current = "";
    let depthSquare = 0;
    let depthAngle = 0;
    let depthParen = 0;

    for (let index = 0; index < text.length; index += 1) {
        const char = text[index];

        if (char === "[") {
            depthSquare += 1;
        } else if (char === "]") {
            depthSquare = Math.max(0, depthSquare - 1);
        } else if (char === "<") {
            depthAngle += 1;
        } else if (char === ">") {
            depthAngle = Math.max(0, depthAngle - 1);
        } else if (char === "(") {
            depthParen += 1;
        } else if (char === ")") {
            depthParen = Math.max(0, depthParen - 1);
        }

        if (
            (WHITESPACE_PATTERN.test(char) || char === "," || char === "|") &&
            depthSquare === 0 &&
            depthAngle === 0 &&
            depthParen === 0
        ) {
            if (current.trim().length > 0) {
                segments.push(current.trim());
            }
            current = "";
            continue;
        }

        current += char;
    }

    if (current.trim().length > 0) {
        segments.push(current.trim());
    }

    return segments;
}

function hasDelimiterOutsideNesting(text, delimiters) {
    if (typeof text !== "string" || text.length === 0) {
        return false;
    }

    const delimiterSet = new Set(delimiters ?? []);
    let depthSquare = 0;
    let depthAngle = 0;
    let depthParen = 0;

    for (const char of text) {
        if (char === "[") {
            depthSquare += 1;
        } else if (char === "]") {
            depthSquare = Math.max(0, depthSquare - 1);
        } else if (char === "<") {
            depthAngle += 1;
        } else if (char === ">") {
            depthAngle = Math.max(0, depthAngle - 1);
        } else if (char === "(") {
            depthParen += 1;
        } else if (char === ")") {
            depthParen = Math.max(0, depthParen - 1);
        }

        if (
            delimiterSet.has(char) &&
            depthSquare === 0 &&
            depthAngle === 0 &&
            depthParen === 0
        ) {
            return true;
        }
    }

    return false;
}

function createTemporaryIdentifierName(argument, siblings) {
    const existingNames = new Set();

    if (Array.isArray(siblings)) {
        for (const entry of siblings) {
            collectIdentifierNames(entry, existingNames);
        }
    }

    const baseName = sanitizeIdentifierName(
        getIdentifierName(argument) || "value"
    );
    const prefix = `__featherFix_${baseName}`;
    let candidate = prefix;
    let suffix = 1;

    while (existingNames.has(candidate)) {
        candidate = `${prefix}_${suffix}`;
        suffix += 1;
    }

    return candidate;
}

function sanitizeIdentifierName(name) {
    if (typeof name !== "string" || name.length === 0) {
        return "value";
    }

    let sanitized = name.replace(/[^A-Za-z0-9_]/g, "_");

    if (!/^[A-Za-z_]/.test(sanitized)) {
        sanitized = `value_${sanitized}`;
    }

    return sanitized || "value";
}

function collectIdentifierNames(node, registry) {
    if (!node || !registry) {
        return;
    }

    if (Array.isArray(node)) {
        for (const entry of node) {
            collectIdentifierNames(entry, registry);
        }
        return;
    }

    if (typeof node !== "object") {
        return;
    }

    if (node.type === "Identifier" && typeof node.name === "string") {
        registry.add(node.name);
    }

    for (const value of Object.values(node)) {
        if (value && typeof value === "object") {
            collectIdentifierNames(value, registry);
        }
    }
}

function getIdentifierName(node) {
    if (!node) {
        return null;
    }

    if (node.type === "Identifier" && typeof node.name === "string") {
        return node.name;
    }

    return null;
}

function cloneNode(node) {
    if (node === null || typeof node !== "object") {
        return node;
    }

    return structuredClone(node);
}

function createIdentifier(name, template) {
    if (!name) {
        return null;
    }

    const identifier = {
        type: "Identifier",
        name
    };

    if (template && typeof template === "object") {
        if (Object.hasOwn(template, "start")) {
            identifier.start = cloneLocation(template.start);
        }

        if (Object.hasOwn(template, "end")) {
            identifier.end = cloneLocation(template.end);
        }
    }

    return identifier;
}

function isSpriteGetTextureCall(node) {
    if (!node || node.type !== "CallExpression") {
        return false;
    }

    return isIdentifierWithName(node.object, "sprite_get_texture");
}

function isNegativeOneLiteral(node) {
    if (!node || typeof node !== "object") {
        return false;
    }

    if (node.type === "Literal") {
        return node.value === "-1" || node.value === -1;
    }

    if (
        node.type === "UnaryExpression" &&
        node.operator === "-" &&
        node.prefix
    ) {
        const argument = node.argument;

        if (!argument || argument.type !== "Literal") {
            return false;
        }

        return argument.value === "1" || argument.value === 1;
    }

    return false;
}

function extractBaseTypeName(segment) {
    if (typeof segment !== "string") {
        return null;
    }

    const match = segment.match(/^[A-Za-z_][A-Za-z0-9_]*/);

    return match ? match[0] : null;
}

function extractParameterNameFromDocRemainder(remainder) {
    if (typeof remainder !== "string") {
        return null;
    }

    const match = remainder.match(/^\s*([A-Za-z_][A-Za-z0-9_]*)/);

    return match ? match[1] : null;
}

function renameReservedIdentifiers({ ast, diagnostic, sourceText }) {
    if (
        !diagnostic ||
        !ast ||
        typeof ast !== "object" ||
        RESERVED_IDENTIFIER_NAMES.size === 0
    ) {
        return [];
    }

    const fixes = [];

    const visit = (node) => {
        if (!node) {
            return;
        }

        if (Array.isArray(node)) {
            for (const child of node) {
                visit(child);
            }
            return;
        }

        if (typeof node !== "object") {
            return;
        }

        if (
            node.type === "VariableDeclaration" &&
            isSupportedVariableDeclaration(node)
        ) {
            const declarationFixes =
                renameReservedIdentifiersInVariableDeclaration(
                    node,
                    diagnostic
                );

            if (
                Array.isArray(declarationFixes) &&
                declarationFixes.length > 0
            ) {
                fixes.push(...declarationFixes);
            }
        } else if (node.type === "MacroDeclaration") {
            const macroFix = renameReservedIdentifierInMacro(
                node,
                diagnostic,
                sourceText
            );

            if (macroFix) {
                fixes.push(macroFix);
            }
        }

        for (const value of Object.values(node)) {
            if (value && typeof value === "object") {
                visit(value);
            }
        }
    };

    visit(ast);

    return fixes;
}

function isSupportedVariableDeclaration(node) {
    if (!node || node.type !== "VariableDeclaration") {
        return false;
    }

    const kind = typeof node.kind === "string" ? node.kind.toLowerCase() : null;

    return kind === "var" || kind === "static";
}

function renameReservedIdentifiersInVariableDeclaration(node, diagnostic) {
    const declarations = Array.isArray(node?.declarations)
        ? node.declarations
        : [];

    if (declarations.length === 0) {
        return [];
    }

    const fixes = [];

    for (const declarator of declarations) {
        if (!declarator || declarator.type !== "VariableDeclarator") {
            continue;
        }

        const fix = renameReservedIdentifierNode(declarator.id, diagnostic);

        if (fix) {
            fixes.push(fix);
        }
    }

    return fixes;
}

function renameReservedIdentifierNode(identifier, diagnostic, options = {}) {
    if (!identifier || identifier.type !== "Identifier") {
        return null;
    }

    const name = identifier.name;

    if (!isReservedIdentifier(name)) {
        return null;
    }

    const replacement = getReplacementIdentifierName(name);

    if (!replacement || replacement === name) {
        return null;
    }

    const fixDetail = createFeatherFixDetail(diagnostic, {
        target: name ?? null,
        range: {
            start: getNodeStartIndex(identifier),
            end: getNodeEndIndex(identifier)
        }
    });

    if (!fixDetail) {
        return null;
    }

    identifier.name = replacement;

    if (typeof options.onRename === "function") {
        try {
            options.onRename({
                identifier,
                originalName: name,
                replacement
            });
        } catch {
            // Swallow callback errors to avoid interrupting the fix pipeline.
        }
    }

    attachFeatherFixMetadata(identifier, [fixDetail]);

    return fixDetail;
}

function renameReservedIdentifierInMacro(node, diagnostic, sourceText) {
    if (!node || node.type !== "MacroDeclaration") {
        return null;
    }

    return renameReservedIdentifierNode(node.name, diagnostic, {
        onRename: ({ originalName, replacement }) => {
            const updatedText = buildMacroReplacementText({
                macro: node,
                originalName,
                replacement,
                sourceText
            });

            if (typeof updatedText === "string") {
                node._featherMacroText = updatedText;
            }
        }
    });
}

function isReservedIdentifier(name) {
    if (typeof name !== "string" || name.length === 0) {
        return false;
    }

    return RESERVED_IDENTIFIER_NAMES.has(name.toLowerCase());
}

function getReplacementIdentifierName(originalName) {
    if (typeof originalName !== "string" || originalName.length === 0) {
        return null;
    }

    let candidate = `_${originalName}`;
    const seen = new Set();

    while (isReservedIdentifier(candidate)) {
        if (seen.has(candidate)) {
            return null;
        }

        seen.add(candidate);
        candidate = `_${candidate}`;
    }

    return candidate;
}

function buildMacroReplacementText({
    macro,
    originalName,
    replacement,
    sourceText
}) {
    if (
        !macro ||
        macro.type !== "MacroDeclaration" ||
        typeof replacement !== "string"
    ) {
        return null;
    }

    const baseText = getMacroBaseText(macro, sourceText);

    if (typeof baseText !== "string" || baseText.length === 0) {
        return null;
    }

    if (typeof originalName === "string" && originalName.length > 0) {
        const nameIndex = baseText.indexOf(originalName);

        if (nameIndex >= 0) {
            return (
                baseText.slice(0, nameIndex) +
                replacement +
                baseText.slice(nameIndex + originalName.length)
            );
        }
    }

    return null;
}

function getMacroBaseText(macro, sourceText) {
    if (!macro || macro.type !== "MacroDeclaration") {
        return null;
    }

    if (
        typeof macro._featherMacroText === "string" &&
        macro._featherMacroText.length > 0
    ) {
        return macro._featherMacroText;
    }

    if (typeof sourceText !== "string" || sourceText.length === 0) {
        return null;
    }

    const startIndex = getNodeStartIndex(macro);
    const endIndex = getNodeEndIndex(macro);

    if (
        typeof startIndex !== "number" ||
        typeof endIndex !== "number" ||
        endIndex < startIndex
    ) {
        return null;
    }

    return sourceText.slice(startIndex, endIndex);
}

function buildReservedIdentifierNameSet() {
    try {
        const metadata = require("../../../../resources/gml-identifiers.json");
        const identifiers = metadata?.identifiers;

        if (identifiers && typeof identifiers === "object") {
            const disallowedTypes = new Set(["literal", "keyword"]);

            return new Set(
                Object.entries(identifiers)
                    .filter(([name, info]) => {
                        if (typeof name !== "string" || name.length === 0) {
                            return false;
                        }

                        const type =
                            typeof info?.type === "string" ? info.type : "";
                        return !disallowedTypes.has(type.toLowerCase());
                    })
                    .map(([name]) => name.toLowerCase())
            );
        }
    } catch {
        // Ignore metadata loading failures and fall back to a no-op set.
    }

    return new Set();
}

function registerManualFeatherFix({ ast, diagnostic }) {
    if (!ast || typeof ast !== "object" || !diagnostic?.id) {
        return [];
    }

    const manualFixIds = getManualFeatherFixRegistry(ast);

    if (manualFixIds.has(diagnostic.id)) {
        return [];
    }

    manualFixIds.add(diagnostic.id);

    const fixDetail = createFeatherFixDetail(diagnostic, {
        automatic: false,
        range: null,
        target: null
    });

    return [fixDetail];
}

function getManualFeatherFixRegistry(ast) {
    let registry = ast[MANUAL_FIX_TRACKING_KEY];

    if (registry instanceof Set) {
        return registry;
    }

    registry = new Set();

    Object.defineProperty(ast, MANUAL_FIX_TRACKING_KEY, {
        configurable: true,
        enumerable: false,
        writable: false,
        value: registry
    });

    return registry;
}

function createFeatherFixDetail(
    diagnostic,
    { target = null, range = null, automatic = true } = {}
) {
    if (!diagnostic) {
        return null;
    }

    return {
        id: diagnostic.id ?? null,
        title: diagnostic.title ?? null,
        description: diagnostic.description ?? null,
        correction: diagnostic.correction ?? null,
        target,
        range,
        automatic
    };
}

function attachFeatherFixMetadata(target, fixes) {
    if (
        !target ||
        typeof target !== "object" ||
        !Array.isArray(fixes) ||
        fixes.length === 0
    ) {
        return;
    }

    const key = "_appliedFeatherDiagnostics";

    if (!Array.isArray(target[key])) {
        Object.defineProperty(target, key, {
            configurable: true,
            enumerable: false,
            writable: true,
            value: []
        });
    }

    target[key].push(...fixes);
}

function applyMissingFunctionCallCorrections({ ast, diagnostic }) {
    if (!diagnostic || !ast || typeof ast !== "object") {
        return [];
    }

    const replacements =
        extractFunctionCallReplacementsFromExamples(diagnostic);

    if (!(replacements instanceof Map) || replacements.size === 0) {
        return [];
    }

    const fixes = [];

    const visit = (node) => {
        if (!node) {
            return;
        }

        if (Array.isArray(node)) {
            for (const item of node) {
                visit(item);
            }
            return;
        }

        if (typeof node !== "object") {
            return;
        }

        if (node.type === "CallExpression") {
            const fix = correctMissingFunctionCall(
                node,
                replacements,
                diagnostic
            );

            if (fix) {
                fixes.push(fix);
                return;
            }
        }

        for (const value of Object.values(node)) {
            if (value && typeof value === "object") {
                visit(value);
            }
        }
    };

    visit(ast);

    return fixes;
}

function correctMissingFunctionCall(node, replacements, diagnostic) {
    if (!node || node.type !== "CallExpression") {
        return null;
    }

    if (!(replacements instanceof Map) || replacements.size === 0) {
        return null;
    }

    const callee = node.object;

    if (!callee || callee.type !== "Identifier") {
        return null;
    }

    const replacementName = replacements.get(callee.name);

    if (!replacementName || replacementName === callee.name) {
        return null;
    }

    const startIndex = getNodeStartIndex(callee);
    const endIndex = getNodeEndIndex(callee);
    const range =
        typeof startIndex === "number" && typeof endIndex === "number"
            ? { start: startIndex, end: endIndex }
            : null;

    const fixDetail = createFeatherFixDetail(diagnostic, {
        target: callee.name ?? null,
        range
    });

    if (!fixDetail) {
        return null;
    }

    fixDetail.replacement = replacementName;

    callee.name = replacementName;
    attachFeatherFixMetadata(node, [fixDetail]);

    return fixDetail;
}

function extractFunctionCallReplacementsFromExamples(diagnostic) {
    const replacements = new Map();

    if (!diagnostic) {
        return replacements;
    }

    const badExampleCalls = extractFunctionCallNamesFromExample(
        diagnostic.badExample
    );
    const goodExampleCalls = extractFunctionCallNamesFromExample(
        diagnostic.goodExample
    );

    const count = Math.min(badExampleCalls.length, goodExampleCalls.length);

    for (let index = 0; index < count; index += 1) {
        const typo = badExampleCalls[index];
        const correction = goodExampleCalls[index];

        if (!typo || !correction || typo === correction) {
            continue;
        }

        if (!replacements.has(typo)) {
            replacements.set(typo, correction);
        }
    }

    return replacements;
}

function extractFunctionCallNamesFromExample(exampleText) {
    if (typeof exampleText !== "string" || exampleText.length === 0) {
        return [];
    }

    const matches = [];
    const lines = exampleText.split(/\r?\n/);

    for (const line of lines) {
        if (!line || !line.includes("(")) {
            continue;
        }

        const [code] = line.split("//", 1);
        if (!code || code.trim().length === 0) {
            continue;
        }

        const callPattern = /\b([A-Za-z_][A-Za-z0-9_]*)\s*(?=\()/g;
        let match;
        while ((match = callPattern.exec(code))) {
            matches.push(match[1]);
        }
    }

    return matches;
}

const ARGUMENT_BUILTINS = new Set([
    "argument",
    "argument_relative",
    "argument_count",
    ...Array.from({ length: 16 }, (_, index) => `argument${index}`)
]);

function relocateArgumentReferencesInsideFunctions({ ast, diagnostic }) {
    if (!diagnostic || !ast || typeof ast !== "object") {
        return [];
    }

    const programBody = Array.isArray(ast.body) ? ast.body : null;

    if (!programBody || programBody.length === 0) {
        return [];
    }

    const fixes = [];

    for (let index = 0; index < programBody.length; index += 1) {
        const entry = programBody[index];

        if (!isFunctionDeclaration(entry)) {
            continue;
        }

        const block = getFunctionBlock(entry);

        if (!block) {
            continue;
        }

        let nextIndex = index + 1;

        while (nextIndex < programBody.length) {
            const candidate = programBody[nextIndex];

            if (!candidate || typeof candidate !== "object") {
                break;
            }

            if (isFunctionDeclaration(candidate)) {
                break;
            }

            const argumentReference =
                findArgumentReferenceOutsideFunctions(candidate);

            if (!argumentReference) {
                break;
            }

            programBody.splice(nextIndex, 1);
            block.body.push(candidate);

            const fixDetail = createFeatherFixDetail(diagnostic, {
                target: argumentReference?.name ?? null,
                range: {
                    start: getNodeStartIndex(candidate),
                    end: getNodeEndIndex(candidate)
                }
            });

            if (fixDetail) {
                attachFeatherFixMetadata(candidate, [fixDetail]);
                fixes.push(fixDetail);
            }
        }
    }

    return fixes;
}

function isFunctionDeclaration(node) {
    if (!node || typeof node !== "object") {
        return false;
    }

    return node.type === "FunctionDeclaration";
}

function getFunctionBlock(declaration) {
    const body = declaration?.body;

    if (!body || body.type !== "BlockStatement") {
        return null;
    }

    const blockBody = Array.isArray(body.body) ? body.body : null;

    if (!blockBody) {
        return null;
    }

    return body;
}

function findArgumentReferenceOutsideFunctions(node) {
    let match = null;

    const visit = (current, isRoot = false) => {
        if (!current || match) {
            return;
        }

        if (Array.isArray(current)) {
            for (const item of current) {
                visit(item, false);

                if (match) {
                    break;
                }
            }

            return;
        }

        if (typeof current !== "object") {
            return;
        }

        if (!isRoot && isFunctionLikeNode(current)) {
            return;
        }

        if (current.type === "Identifier") {
            const builtin = getArgumentBuiltinName(current.name);

            if (builtin) {
                match = { name: builtin };
                return;
            }
        }

        if (
            current.type === "MemberIndexExpression" &&
            isIdentifierWithName(current.object, "argument")
        ) {
            match = { name: "argument" };
            return;
        }

        if (
            current.type === "MemberDotExpression" &&
            isIdentifierWithName(current.object, "argument")
        ) {
            match = { name: "argument" };
            return;
        }

        for (const value of Object.values(current)) {
            if (
                !value ||
                (typeof value !== "object" && !Array.isArray(value))
            ) {
                continue;
            }

            visit(value, false);

            if (match) {
                break;
            }
        }
    };

    visit(node, true);

    return match;
}

function getArgumentBuiltinName(name) {
    if (typeof name !== "string") {
        return null;
    }

    if (ARGUMENT_BUILTINS.has(name)) {
        return name;
    }

    return null;
}

function getNodeStartLine(node) {
    const location = node?.start;

    if (
        location &&
        typeof location === "object" &&
        typeof location.line === "number"
    ) {
        return location.line;
    }

    return undefined;
}

function collectGM1100Candidates(node) {
    const index = new Map();

    const visit = (candidate) => {
        if (!candidate) {
            return;
        }

        if (Array.isArray(candidate)) {
            for (const item of candidate) {
                visit(item);
            }
            return;
        }

        if (typeof candidate !== "object") {
            return;
        }

        if (
            (candidate.type === "VariableDeclaration" ||
                candidate.type === "AssignmentExpression") &&
            typeof getNodeStartLine(candidate) === "number"
        ) {
            const line = getNodeStartLine(candidate);

            if (typeof line === "number") {
                if (!index.has(line)) {
                    index.set(line, []);
                }

                index.get(line).push(candidate);
            }
        }

        for (const value of Object.values(candidate)) {
            if (value && typeof value === "object") {
                visit(value);
            }
        }
    };

    visit(node);

    return index;
}<|MERGE_RESOLUTION|>--- conflicted
+++ resolved
@@ -550,24 +550,7 @@
             continue;
         }
 
-<<<<<<< HEAD
-        if (diagnosticId === "GM2061") {
-            registerFeatherFixer(registry, diagnosticId, () => ({ ast }) => {
-                const fixes = convertNullishCoalesceOpportunities({ ast, diagnostic });
-
-                if (Array.isArray(fixes) && fixes.length > 0) {
-                    return fixes;
-                }
-
-                return registerManualFeatherFix({ ast, diagnostic });
-            });
-            continue;
-        }
-
-        if (diagnosticId === "GM2054") {
-=======
         if (diagnosticId === "GM1013") {
->>>>>>> 05ce85da
             registerFeatherFixer(registry, diagnosticId, () => ({ ast }) => {
                 const fixes = resolveWithOtherVariableReferences({
                     ast,
@@ -991,266 +974,6 @@
     return assignment;
 }
 
-<<<<<<< HEAD
-function convertNullishCoalesceOpportunities({ ast, diagnostic }) {
-    if (!diagnostic || !ast || typeof ast !== "object") {
-        return [];
-    }
-
-    const fixes = [];
-
-    const visit = (node, parent, property) => {
-        if (!node) {
-            return false;
-        }
-
-        if (Array.isArray(node)) {
-            for (let index = 0; index < node.length; ) {
-                const mutated = visit(node[index], node, index);
-                if (mutated) {
-                    continue;
-                }
-                index += 1;
-            }
-            return false;
-        }
-
-        if (typeof node !== "object") {
-            return false;
-        }
-
-        if (node.type === "IfStatement") {
-            const result = convertNullishIfStatement(node, parent, property, diagnostic);
-
-            if (result && result.fix) {
-                fixes.push(result.fix);
-                return result.mutatedParent === true;
-            }
-        }
-
-        for (const [key, value] of Object.entries(node)) {
-            if (value && typeof value === "object") {
-                visit(value, node, key);
-            }
-        }
-
-        return false;
-    };
-
-    visit(ast, null, null);
-
-    return fixes;
-}
-
-function convertNullishIfStatement(node, parent, property, diagnostic) {
-    if (!Array.isArray(parent) || typeof property !== "number") {
-        return null;
-    }
-
-    if (!node || node.type !== "IfStatement" || node.alternate) {
-        return null;
-    }
-
-    const comparison = unwrapParenthesizedExpression(node.test);
-
-    if (!comparison || comparison.type !== "BinaryExpression") {
-        return null;
-    }
-
-    if (comparison.operator !== "==") {
-        return null;
-    }
-
-    const identifierInfo = extractUndefinedComparisonIdentifier(comparison);
-
-    if (!identifierInfo) {
-        return null;
-    }
-
-    const consequentAssignment = extractConsequentAssignment(node.consequent);
-
-    if (!consequentAssignment || consequentAssignment.operator !== "=") {
-        return null;
-    }
-
-    const assignmentIdentifier = consequentAssignment.left;
-
-    if (!isIdentifier(assignmentIdentifier) || assignmentIdentifier.name !== identifierInfo.name) {
-        return null;
-    }
-
-    const fallbackExpression = consequentAssignment.right;
-
-    if (!fallbackExpression) {
-        return null;
-    }
-
-    const previousNode = parent[property - 1];
-
-    if (
-        previousNode &&
-        previousNode.type === "AssignmentExpression" &&
-        previousNode.operator === "=" &&
-        isIdentifier(previousNode.left) &&
-        previousNode.left.name === identifierInfo.name &&
-        previousNode.right
-    ) {
-        const previousRight = previousNode.right;
-
-        const binaryExpression = {
-            type: "BinaryExpression",
-            operator: "??",
-            left: previousRight,
-            right: fallbackExpression
-        };
-
-        if (Object.prototype.hasOwnProperty.call(previousRight, "start")) {
-            binaryExpression.start = cloneLocation(previousRight.start);
-        } else if (Object.prototype.hasOwnProperty.call(previousNode, "start")) {
-            binaryExpression.start = cloneLocation(previousNode.start);
-        }
-
-        if (Object.prototype.hasOwnProperty.call(fallbackExpression, "end")) {
-            binaryExpression.end = cloneLocation(fallbackExpression.end);
-        } else if (Object.prototype.hasOwnProperty.call(consequentAssignment, "end")) {
-            binaryExpression.end = cloneLocation(consequentAssignment.end);
-        }
-
-        previousNode.right = binaryExpression;
-
-        if (Object.prototype.hasOwnProperty.call(node, "end")) {
-            previousNode.end = cloneLocation(node.end);
-        } else if (Object.prototype.hasOwnProperty.call(consequentAssignment, "end")) {
-            previousNode.end = cloneLocation(consequentAssignment.end);
-        }
-
-        const fixDetail = createFeatherFixDetail(diagnostic, {
-            target: identifierInfo.name,
-            range: {
-                start: getNodeStartIndex(previousNode),
-                end: getNodeEndIndex(previousNode)
-            }
-        });
-
-        if (!fixDetail) {
-            return null;
-        }
-
-        parent.splice(property, 1);
-        attachFeatherFixMetadata(previousNode, [fixDetail]);
-
-        return { fix: fixDetail, mutatedParent: true };
-    }
-
-    const nullishAssignment = {
-        type: "AssignmentExpression",
-        operator: "??=",
-        left: assignmentIdentifier,
-        right: fallbackExpression
-    };
-
-    if (Object.prototype.hasOwnProperty.call(consequentAssignment, "start")) {
-        nullishAssignment.start = cloneLocation(consequentAssignment.start);
-    } else if (Object.prototype.hasOwnProperty.call(node, "start")) {
-        nullishAssignment.start = cloneLocation(node.start);
-    }
-
-    if (Object.prototype.hasOwnProperty.call(node, "end")) {
-        nullishAssignment.end = cloneLocation(node.end);
-    } else if (Object.prototype.hasOwnProperty.call(consequentAssignment, "end")) {
-        nullishAssignment.end = cloneLocation(consequentAssignment.end);
-    }
-
-    const fixDetail = createFeatherFixDetail(diagnostic, {
-        target: identifierInfo.name,
-        range: {
-            start: getNodeStartIndex(nullishAssignment),
-            end: getNodeEndIndex(nullishAssignment)
-        }
-    });
-
-    if (!fixDetail) {
-        return null;
-    }
-
-    parent[property] = nullishAssignment;
-    attachFeatherFixMetadata(nullishAssignment, [fixDetail]);
-
-    return { fix: fixDetail, mutatedParent: false };
-}
-
-function unwrapParenthesizedExpression(node) {
-    let current = node;
-
-    while (current && current.type === "ParenthesizedExpression") {
-        current = current.expression;
-    }
-
-    return current;
-}
-
-function extractUndefinedComparisonIdentifier(expression) {
-    if (!expression || expression.type !== "BinaryExpression") {
-        return null;
-    }
-
-    const { left, right } = expression;
-
-    if (isIdentifier(left) && isUndefinedLiteral(right)) {
-        return { node: left, name: left.name };
-    }
-
-    if (isIdentifier(right) && isUndefinedLiteral(left)) {
-        return { node: right, name: right.name };
-    }
-
-    return null;
-}
-
-function isUndefinedLiteral(node) {
-    if (!node) {
-        return false;
-    }
-
-    if (node.type === "Literal") {
-        return node.value === "undefined" || node.value === undefined;
-    }
-
-    if (isIdentifier(node)) {
-        return node.name === "undefined";
-    }
-
-    return false;
-}
-
-function extractConsequentAssignment(consequent) {
-    if (!consequent || typeof consequent !== "object") {
-        return null;
-    }
-
-    if (consequent.type === "AssignmentExpression") {
-        return consequent;
-    }
-
-    if (consequent.type === "BlockStatement") {
-        const statements = Array.isArray(consequent.body) ? consequent.body.filter(Boolean) : [];
-
-        if (statements.length !== 1) {
-            return null;
-        }
-
-        const [single] = statements;
-
-        if (single && single.type === "AssignmentExpression") {
-            return single;
-        }
-    }
-
-    return null;
-}
-
-function ensureAlphaTestRefIsReset({ ast, diagnostic }) {
-=======
 function isWithStatementTargetingOther(node) {
     if (!node || node.type !== "WithStatement") {
         return false;
@@ -1530,6 +1253,11 @@
                 ensureTextureRepeatIsReset({ ast, diagnostic })
         ],
         [
+            "GM2061",
+            ({ ast, diagnostic }) =>
+                convertNullishCoalesceOpportunities({ ast, diagnostic })
+        ],
+        [
             "GM2064",
             ({ ast, diagnostic }) =>
                 annotateInstanceVariableStructAssignments({ ast, diagnostic })
@@ -1542,7 +1270,6 @@
 }
 
 function convertStringLengthPropertyAccesses({ ast, diagnostic }) {
->>>>>>> 05ce85da
     if (!diagnostic || !ast || typeof ast !== "object") {
         return [];
     }
@@ -5837,6 +5564,281 @@
     attachFeatherFixMetadata(withStatement, [fixDetail]);
 
     return fixDetail;
+}
+
+function convertNullishCoalesceOpportunities({ ast, diagnostic }) {
+    if (!diagnostic || !ast || typeof ast !== "object") {
+        return [];
+    }
+
+    const fixes = [];
+
+    const visit = (node, parent, property) => {
+        if (!node) {
+            return false;
+        }
+
+        if (Array.isArray(node)) {
+            for (let index = 0; index < node.length; ) {
+                const mutated = visit(node[index], node, index);
+                if (mutated) {
+                    continue;
+                }
+                index += 1;
+            }
+            return false;
+        }
+
+        if (typeof node !== "object") {
+            return false;
+        }
+
+        if (node.type === "IfStatement") {
+            const result = convertNullishIfStatement(
+                node,
+                parent,
+                property,
+                diagnostic
+            );
+
+            if (result && result.fix) {
+                fixes.push(result.fix);
+                return result.mutatedParent === true;
+            }
+        }
+
+        for (const [key, value] of Object.entries(node)) {
+            if (value && typeof value === "object") {
+                visit(value, node, key);
+            }
+        }
+
+        return false;
+    };
+
+    visit(ast, null, null);
+
+    return fixes;
+}
+
+function convertNullishIfStatement(node, parent, property, diagnostic) {
+    if (!Array.isArray(parent) || typeof property !== "number") {
+        return null;
+    }
+
+    if (!node || node.type !== "IfStatement" || node.alternate) {
+        return null;
+    }
+
+    const comparison = unwrapParenthesizedExpression(node.test);
+
+    if (!comparison || comparison.type !== "BinaryExpression") {
+        return null;
+    }
+
+    if (comparison.operator !== "==") {
+        return null;
+    }
+
+    const identifierInfo = extractUndefinedComparisonIdentifier(comparison);
+
+    if (!identifierInfo) {
+        return null;
+    }
+
+    const consequentAssignment = extractConsequentAssignment(node.consequent);
+
+    if (!consequentAssignment || consequentAssignment.operator !== "=") {
+        return null;
+    }
+
+    const assignmentIdentifier = consequentAssignment.left;
+
+    if (
+        !isIdentifier(assignmentIdentifier) ||
+        assignmentIdentifier.name !== identifierInfo.name
+    ) {
+        return null;
+    }
+
+    const fallbackExpression = consequentAssignment.right;
+
+    if (!fallbackExpression) {
+        return null;
+    }
+
+    const previousNode = parent[property - 1];
+
+    if (
+        previousNode &&
+        previousNode.type === "AssignmentExpression" &&
+        previousNode.operator === "=" &&
+        isIdentifier(previousNode.left) &&
+        previousNode.left.name === identifierInfo.name &&
+        previousNode.right
+    ) {
+        const previousRight = previousNode.right;
+
+        const binaryExpression = {
+            type: "BinaryExpression",
+            operator: "??",
+            left: previousRight,
+            right: fallbackExpression
+        };
+
+        if (Object.prototype.hasOwnProperty.call(previousRight, "start")) {
+            binaryExpression.start = cloneLocation(previousRight.start);
+        } else if (
+            Object.prototype.hasOwnProperty.call(previousNode, "start")
+        ) {
+            binaryExpression.start = cloneLocation(previousNode.start);
+        }
+
+        if (Object.prototype.hasOwnProperty.call(fallbackExpression, "end")) {
+            binaryExpression.end = cloneLocation(fallbackExpression.end);
+        } else if (
+            Object.prototype.hasOwnProperty.call(consequentAssignment, "end")
+        ) {
+            binaryExpression.end = cloneLocation(consequentAssignment.end);
+        }
+
+        previousNode.right = binaryExpression;
+
+        if (Object.prototype.hasOwnProperty.call(node, "end")) {
+            previousNode.end = cloneLocation(node.end);
+        } else if (
+            Object.prototype.hasOwnProperty.call(consequentAssignment, "end")
+        ) {
+            previousNode.end = cloneLocation(consequentAssignment.end);
+        }
+
+        const fixDetail = createFeatherFixDetail(diagnostic, {
+            target: identifierInfo.name,
+            range: {
+                start: getNodeStartIndex(previousNode),
+                end: getNodeEndIndex(previousNode)
+            }
+        });
+
+        if (!fixDetail) {
+            return null;
+        }
+
+        parent.splice(property, 1);
+        attachFeatherFixMetadata(previousNode, [fixDetail]);
+
+        return { fix: fixDetail, mutatedParent: true };
+    }
+
+    const nullishAssignment = {
+        type: "AssignmentExpression",
+        operator: "??=",
+        left: assignmentIdentifier,
+        right: fallbackExpression
+    };
+
+    if (Object.prototype.hasOwnProperty.call(consequentAssignment, "start")) {
+        nullishAssignment.start = cloneLocation(consequentAssignment.start);
+    } else if (Object.prototype.hasOwnProperty.call(node, "start")) {
+        nullishAssignment.start = cloneLocation(node.start);
+    }
+
+    if (Object.prototype.hasOwnProperty.call(node, "end")) {
+        nullishAssignment.end = cloneLocation(node.end);
+    } else if (
+        Object.prototype.hasOwnProperty.call(consequentAssignment, "end")
+    ) {
+        nullishAssignment.end = cloneLocation(consequentAssignment.end);
+    }
+
+    const fixDetail = createFeatherFixDetail(diagnostic, {
+        target: identifierInfo.name,
+        range: {
+            start: getNodeStartIndex(nullishAssignment),
+            end: getNodeEndIndex(nullishAssignment)
+        }
+    });
+
+    if (!fixDetail) {
+        return null;
+    }
+
+    parent[property] = nullishAssignment;
+    attachFeatherFixMetadata(nullishAssignment, [fixDetail]);
+
+    return { fix: fixDetail, mutatedParent: false };
+}
+
+function unwrapParenthesizedExpression(node) {
+    let current = node;
+
+    while (current && current.type === "ParenthesizedExpression") {
+        current = current.expression;
+    }
+
+    return current;
+}
+
+function extractUndefinedComparisonIdentifier(expression) {
+    if (!expression || expression.type !== "BinaryExpression") {
+        return null;
+    }
+
+    const { left, right } = expression;
+
+    if (isIdentifier(left) && isUndefinedLiteral(right)) {
+        return { node: left, name: left.name };
+    }
+
+    if (isIdentifier(right) && isUndefinedLiteral(left)) {
+        return { node: right, name: right.name };
+    }
+
+    return null;
+}
+
+function isUndefinedLiteral(node) {
+    if (!node) {
+        return false;
+    }
+
+    if (node.type === "Literal") {
+        return node.value === "undefined" || node.value === undefined;
+    }
+
+    if (isIdentifier(node)) {
+        return node.name === "undefined";
+    }
+
+    return false;
+}
+
+function extractConsequentAssignment(consequent) {
+    if (!consequent || typeof consequent !== "object") {
+        return null;
+    }
+
+    if (consequent.type === "AssignmentExpression") {
+        return consequent;
+    }
+
+    if (consequent.type === "BlockStatement") {
+        const statements = Array.isArray(consequent.body)
+            ? consequent.body.filter(Boolean)
+            : [];
+
+        if (statements.length !== 1) {
+            return null;
+        }
+
+        const [single] = statements;
+
+        if (single && single.type === "AssignmentExpression") {
+            return single;
+        }
+    }
+
+    return null;
 }
 
 function ensureBlendEnableIsReset({ ast, diagnostic }) {
