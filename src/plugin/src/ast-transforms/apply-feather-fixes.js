import {
    getNodeEndIndex,
    getNodeStartIndex,
    cloneLocation
} from "../../../shared/ast-locations.js";
import {
    getFeatherDiagnostics,
    getFeatherMetadata
} from "../../../shared/feather/metadata.js";

const FEATHER_DIAGNOSTICS = getFeatherDiagnostics();
const FEATHER_FIX_IMPLEMENTATIONS =
  buildFeatherFixImplementations(FEATHER_DIAGNOSTICS);
const FEATHER_DIAGNOSTIC_FIXERS = buildFeatherDiagnosticFixers(
    FEATHER_DIAGNOSTICS,
    FEATHER_FIX_IMPLEMENTATIONS
);
const TRAILING_MACRO_SEMICOLON_PATTERN = new RegExp(
    ";(?=[^\\S\\r\\n]*(?:(?:\\/\\/[^\\r\\n]*|\\/\\*[\\s\\S]*?\\*\/)[^\\S\\r\\n]*)*(?:\\r?\\n|$))"
);
const MANUAL_FIX_TRACKING_KEY = Symbol("manualFeatherFixes");
const DEFAULT_DUPLICATE_PARAMETER_SUFFIX_START = 2;
const FEATHER_TYPE_SYSTEM_INFO = buildFeatherTypeSystemInfo();

export function preprocessSourceForFeatherFixes(sourceText) {
    if (typeof sourceText !== "string" || sourceText.length === 0) {
        return {
            sourceText,
            metadata: null
        };
    }

    const gm1100Metadata = [];
    const gm1016Metadata = [];
    const sanitizedParts = [];
    const newlinePattern = /\r?\n/g;
    let lastIndex = 0;
    let lineNumber = 1;
    let pendingGM1100Context = null;

    const processLine = (line) => {
        const indentationMatch = line.match(/^\s*/);
        const indentation = indentationMatch ? indentationMatch[0] : "";
        const trimmed = line.trim();

        if (trimmed.length === 0) {
            return { line, context: pendingGM1100Context };
        }

        const booleanLiteralMatch = line.match(/^(\s*)(true|false)\s*;?\s*$/);

        if (booleanLiteralMatch) {
            const leadingWhitespace = booleanLiteralMatch[1] ?? "";
            const sanitizedRemainder = " ".repeat(
                Math.max(0, line.length - leadingWhitespace.length)
            );
            const sanitizedLine = `${leadingWhitespace}${sanitizedRemainder}`;
            const trimmedRightLength = line.replace(/\s+$/, "").length;
            const startColumn = leadingWhitespace.length;
            const endColumn = Math.max(startColumn, trimmedRightLength - 1);
            const lineStartIndex = lastIndex;

            gm1016Metadata.push({
                start: {
                    line: lineNumber,
                    column: startColumn,
                    index: lineStartIndex + startColumn
                },
                end: {
                    line: lineNumber,
                    column: endColumn,
                    index: lineStartIndex + endColumn
                }
            });

            return { line: sanitizedLine, context: null };
        }

        const varMatch = line.match(/^\s*var\s+([A-Za-z_][A-Za-z0-9_]*)\b/);

        if (varMatch) {
            const identifier = varMatch[1];
            const remainder = line.slice(varMatch[0].length);
            const trimmedRemainder = remainder.replace(/^\s*/, "");

            if (trimmedRemainder.startsWith("*")) {
                const leadingWhitespaceLength =
          remainder.length - trimmedRemainder.length;
                const leadingWhitespace =
          leadingWhitespaceLength > 0
              ? remainder.slice(0, leadingWhitespaceLength)
              : "";
                const sanitizedLine = [
                    line.slice(0, varMatch[0].length),
                    leadingWhitespace,
                    "=",
                    trimmedRemainder.slice(1)
                ].join("");

                gm1100Metadata.push({
                    type: "declaration",
                    line: lineNumber,
                    identifier
                });

                return {
                    line: sanitizedLine,
                    context: {
                        identifier,
                        indentation
                    }
                };
            }
        }

        if (trimmed.startsWith("=") && pendingGM1100Context?.identifier) {
            const remainder = line.slice(indentation.length).replace(/^\s*/, "");
            const identifier = pendingGM1100Context.identifier;
            const sanitizedLine = `${indentation}${identifier} ${remainder}`;

            gm1100Metadata.push({
                type: "assignment",
                line: lineNumber,
                identifier
            });

            return { line: sanitizedLine, context: null };
        }

        if (trimmed.startsWith("/") || trimmed.startsWith("*")) {
            return { line, context: pendingGM1100Context };
        }

        return { line, context: null };
    };

    let match;

    while ((match = newlinePattern.exec(sourceText)) !== null) {
        const lineEnd = match.index;
        const line = sourceText.slice(lastIndex, lineEnd);
        const newline = match[0];
        const { line: sanitizedLine, context } = processLine(line);

        sanitizedParts.push(sanitizedLine, newline);
        pendingGM1100Context = context;
        lastIndex = match.index + newline.length;
        lineNumber += 1;
    }

    const finalLine = sourceText.slice(lastIndex);
    if (
        finalLine.length > 0 ||
    sourceText.endsWith("\n") ||
    sourceText.endsWith("\r")
    ) {
        const { line: sanitizedLine, context } = processLine(finalLine);
        sanitizedParts.push(sanitizedLine);
        pendingGM1100Context = context;
    }

    const sanitizedSourceText = sanitizedParts.join("");
    const metadata = {};

    if (gm1100Metadata.length > 0) {
        metadata.GM1100 = gm1100Metadata;
    }

    if (gm1016Metadata.length > 0) {
        metadata.GM1016 = gm1016Metadata;
    }

    if (Object.keys(metadata).length === 0) {
        return {
            sourceText,
            metadata: null
        };
    }

    return {
        sourceText: sanitizedSourceText,
        metadata
    };
}

export function getFeatherDiagnosticFixers() {
    return new Map(FEATHER_DIAGNOSTIC_FIXERS);
}

export function applyFeatherFixes(
    ast,
    { sourceText, preprocessedFixMetadata, options } = {}
) {
    if (!ast || typeof ast !== "object") {
        return ast;
    }

    const appliedFixes = [];

    for (const entry of FEATHER_DIAGNOSTIC_FIXERS.values()) {
        const fixes = entry.applyFix(ast, {
            sourceText,
            preprocessedFixMetadata,
            options
        });

        if (Array.isArray(fixes) && fixes.length > 0) {
            appliedFixes.push(...fixes);
        }
    }

    if (appliedFixes.length > 0) {
        attachFeatherFixMetadata(ast, appliedFixes);
    }

    return ast;
}

function buildFeatherDiagnosticFixers(diagnostics, implementationRegistry) {
    const registry = new Map();

    for (const diagnostic of Array.isArray(diagnostics) ? diagnostics : []) {
        const diagnosticId = diagnostic?.id;

        if (!diagnosticId || registry.has(diagnosticId)) {
            continue;
        }

        const applyFix = createFixerForDiagnostic(
            diagnostic,
            implementationRegistry
        );

        if (typeof applyFix !== "function") {
            continue;
        }

        registry.set(diagnosticId, {
            diagnostic,
            applyFix
        });
    }

    return registry;
}

function createFixerForDiagnostic(diagnostic, implementationRegistry) {
    if (!implementationRegistry) {
        return createNoOpFixer();
    }

    const implementationFactory = implementationRegistry.get(diagnostic?.id);

    if (typeof implementationFactory === "function") {
        const implementation = implementationFactory(diagnostic);

        if (typeof implementation === "function") {
            return (ast, context) => {
                const fixes = implementation({
                    ast,
                    sourceText: context?.sourceText,
                    preprocessedFixMetadata: context?.preprocessedFixMetadata,
                    options: context?.options
                });

                return Array.isArray(fixes) ? fixes : [];
            };
        }
    }

    return createNoOpFixer();
}

function createNoOpFixer() {
    return () => [];
}

function buildFeatherFixImplementations(diagnostics) {
    const registry = new Map();

    for (const diagnostic of Array.isArray(diagnostics) ? diagnostics : []) {
        const diagnosticId = diagnostic?.id;

        if (!diagnosticId) {
            continue;
        }

        if (diagnosticId === "GM1016") {
            registerFeatherFixer(
                registry,
                diagnosticId,
                () =>
                    ({ ast, preprocessedFixMetadata }) => {
                        const fixes = removeBooleanLiteralStatements({
                            ast,
                            diagnostic,
                            metadata: preprocessedFixMetadata
                        });

                        if (Array.isArray(fixes) && fixes.length > 0) {
                            return fixes;
                        }

                        return registerManualFeatherFix({ ast, diagnostic });
                    }
            );
            continue;
        }

        if (diagnosticId === "GM1051") {
            registerFeatherFixer(
                registry,
                diagnosticId,
                () =>
                    ({ ast, sourceText }) => {
                        const fixes = removeTrailingMacroSemicolons({
                            ast,
                            sourceText,
                            diagnostic
                        });

                        if (Array.isArray(fixes) && fixes.length > 0) {
                            return fixes;
                        }

                        return registerManualFeatherFix({ ast, diagnostic });
                    }
            );
            continue;
        }

        if (diagnosticId === "GM1100") {
            registerFeatherFixer(
                registry,
                diagnosticId,
                () =>
                    ({ ast, preprocessedFixMetadata }) => {
                        const fixes = normalizeObviousSyntaxErrors({
                            ast,
                            diagnostic,
                            metadata: preprocessedFixMetadata
                        });

                        if (Array.isArray(fixes) && fixes.length > 0) {
                            return fixes;
                        }

                        return registerManualFeatherFix({ ast, diagnostic });
                    }
            );
            continue;
        }

        if (diagnosticId === "GM1058") {
            registerFeatherFixer(registry, diagnosticId, () => ({ ast }) => {
                const fixes = ensureConstructorDeclarationsForNewExpressions({
                    ast,
                    diagnostic
                });

                if (Array.isArray(fixes) && fixes.length > 0) {
                    return fixes;
                }

                return registerManualFeatherFix({ ast, diagnostic });
            });
            continue;
        }

<<<<<<< HEAD
        if (diagnosticId === "GM1054") {
            registerFeatherFixer(registry, diagnosticId, () => ({ ast }) => {
                const fixes = ensureConstructorParentsExist({ ast, diagnostic });
=======
        if (diagnosticId === "GM1059") {
            registerFeatherFixer(registry, diagnosticId, () => ({ ast, options }) => {
                const fixes = renameDuplicateFunctionParameters({
                    ast,
                    diagnostic,
                    options
                });

                if (Array.isArray(fixes) && fixes.length > 0) {
                    return fixes;
                }

                return registerManualFeatherFix({ ast, diagnostic });
            });
            continue;
        }

        if (diagnosticId === "GM1062") {
            registerFeatherFixer(registry, diagnosticId, () => ({ ast }) => {
                const fixes = sanitizeMalformedJsDocTypes({
                    ast,
                    diagnostic,
                    typeSystemInfo: FEATHER_TYPE_SYSTEM_INFO
                });

                if (Array.isArray(fixes) && fixes.length > 0) {
                    return fixes;
                }

                return registerManualFeatherFix({ ast, diagnostic });
            });
            continue;
        }

        if (diagnosticId === "GM1056") {
            registerFeatherFixer(registry, diagnosticId, () => ({ ast }) => {
                const fixes = reorderOptionalParameters({ ast, diagnostic });
>>>>>>> 3727cae2

                if (Array.isArray(fixes) && fixes.length > 0) {
                    return fixes;
                }

                return registerManualFeatherFix({ ast, diagnostic });
            });
            continue;
        }

        if (diagnosticId === "GM2020") {
            registerFeatherFixer(registry, diagnosticId, () => ({ ast }) => {
                const fixes = convertAllDotAssignmentsToWithStatements({
                    ast,
                    diagnostic
                });

                if (Array.isArray(fixes) && fixes.length > 0) {
                    return fixes;
                }

                return registerManualFeatherFix({ ast, diagnostic });
            });
            continue;
        }

        if (diagnosticId === "GM2032") {
            registerFeatherFixer(registry, diagnosticId, () => ({ ast }) => {
                const fixes = ensureFileFindFirstBeforeClose({ ast, diagnostic });

                if (Array.isArray(fixes) && fixes.length > 0) {
                    return fixes;
                }

                return registerManualFeatherFix({ ast, diagnostic });
            });
            continue;
        }

        if (diagnosticId === "GM2031") {
            registerFeatherFixer(registry, diagnosticId, () => ({ ast }) => {
                const fixes = ensureFileFindSearchesAreSerialized({ ast, diagnostic });

                if (Array.isArray(fixes) && fixes.length > 0) {
                    return fixes;
                }

                return registerManualFeatherFix({ ast, diagnostic });
            });
            continue;
        }

        if (diagnosticId === "GM1063") {
            registerFeatherFixer(registry, diagnosticId, () => ({ ast }) => {
                const fixes = harmonizeTexturePointerTernaries({ ast, diagnostic });

                if (Array.isArray(fixes) && fixes.length > 0) {
                    return fixes;
                }

                return registerManualFeatherFix({ ast, diagnostic });
            });
            continue;
        }

        if (diagnosticId === "GM2044") {
            registerFeatherFixer(registry, diagnosticId, () => ({ ast }) => {
                const fixes = deduplicateLocalVariableDeclarations({ ast, diagnostic });

                if (Array.isArray(fixes) && fixes.length > 0) {
                    return fixes;
                }

                return registerManualFeatherFix({ ast, diagnostic });
            });
            continue;
        }

        if (diagnosticId === "GM2048") {
            registerFeatherFixer(registry, diagnosticId, () => ({ ast }) => {
                const fixes = ensureBlendEnableIsReset({ ast, diagnostic });

                if (Array.isArray(fixes) && fixes.length > 0) {
                    return fixes;
                }

                return registerManualFeatherFix({ ast, diagnostic });
            });
            continue;
        }

        if (diagnosticId === "GM2054") {
            registerFeatherFixer(registry, diagnosticId, () => ({ ast }) => {
                const fixes = ensureAlphaTestRefIsReset({ ast, diagnostic });

                if (Array.isArray(fixes) && fixes.length > 0) {
                    return fixes;
                }

                return registerManualFeatherFix({ ast, diagnostic });
            });
            continue;
        }

        if (diagnosticId === "GM2056") {
            registerFeatherFixer(registry, diagnosticId, () => ({ ast }) => {
                const fixes = ensureTextureRepeatIsReset({ ast, diagnostic });

                if (Array.isArray(fixes) && fixes.length > 0) {
                    return fixes;
                }

                return registerManualFeatherFix({ ast, diagnostic });
            });
            continue;
        }

        if (diagnosticId === "GM2064") {
            registerFeatherFixer(registry, diagnosticId, () => ({ ast }) => {
                const fixes = annotateInstanceVariableStructAssignments({
                    ast,
                    diagnostic
                });

                if (Array.isArray(fixes) && fixes.length > 0) {
                    return fixes;
                }

                return registerManualFeatherFix({ ast, diagnostic });
            });
            continue;
        }

        registerFeatherFixer(
            registry,
            diagnosticId,
            () =>
                ({ ast }) =>
                    registerManualFeatherFix({ ast, diagnostic })
        );
    }

    return registry;
}

function buildFeatherTypeSystemInfo() {
    const metadata = getFeatherMetadata();
    const typeSystem = metadata?.typeSystem;

    const baseTypes = new Set();
    const baseTypesLowercase = new Set();
    const specifierBaseTypes = new Set();

    const entries = Array.isArray(typeSystem?.baseTypes)
        ? typeSystem.baseTypes
        : [];

    for (const entry of entries) {
        const name = typeof entry?.name === "string" ? entry.name.trim() : "";

        if (!name) {
            continue;
        }

        baseTypes.add(name);
        baseTypesLowercase.add(name.toLowerCase());

        const specifierExamples = Array.isArray(entry?.specifierExamples)
            ? entry.specifierExamples
            : [];
        const hasDotSpecifier = specifierExamples.some((example) => {
            if (typeof example !== "string") {
                return false;
            }

            return example.trim().startsWith(".");
        });

        const description =
      typeof entry?.description === "string" ? entry.description : "";
        const requiresSpecifier =
      /requires specifiers/i.test(description) ||
      /constructor/i.test(description);

        if (hasDotSpecifier || requiresSpecifier) {
            specifierBaseTypes.add(name.toLowerCase());
        }
    }

    return {
        baseTypeNames: [...baseTypes],
        baseTypeNamesLower: baseTypesLowercase,
        specifierBaseTypeNamesLower: specifierBaseTypes
    };
}

function registerFeatherFixer(registry, diagnosticId, factory) {
    if (!registry || typeof registry.set !== "function") {
        return;
    }

    if (!diagnosticId || typeof factory !== "function") {
        return;
    }

    if (!registry.has(diagnosticId)) {
        registry.set(diagnosticId, factory);
    }
}

function normalizeObviousSyntaxErrors({ ast, diagnostic, metadata }) {
    if (!diagnostic || !ast || typeof ast !== "object") {
        return [];
    }

    const gm1100Entries = Array.isArray(metadata?.GM1100) ? metadata.GM1100 : [];

    if (gm1100Entries.length === 0) {
        return [];
    }

    const nodeIndex = collectGM1100Candidates(ast);
    const handledNodes = new Set();
    const fixes = [];

    for (const entry of gm1100Entries) {
        const lineNumber = entry?.line;

        if (typeof lineNumber !== "number") {
            continue;
        }

        const candidates = nodeIndex.get(lineNumber) ?? [];
        let node = null;

        if (entry.type === "declaration") {
            node =
        candidates.find(
            (candidate) => candidate?.type === "VariableDeclaration"
        ) ?? null;
        } else if (entry.type === "assignment") {
            node =
        candidates.find(
            (candidate) => candidate?.type === "AssignmentExpression"
        ) ?? null;
        }

        if (!node || handledNodes.has(node)) {
            continue;
        }

        handledNodes.add(node);

        const fixDetail = createFeatherFixDetail(diagnostic, {
            target: entry?.identifier ?? null,
            range: {
                start: getNodeStartIndex(node),
                end: getNodeEndIndex(node)
            }
        });

        if (!fixDetail) {
            continue;
        }

        attachFeatherFixMetadata(node, [fixDetail]);
        fixes.push(fixDetail);
    }

    return fixes;
}

function removeTrailingMacroSemicolons({ ast, sourceText, diagnostic }) {
    if (
        !diagnostic ||
    typeof sourceText !== "string" ||
    sourceText.length === 0
    ) {
        return [];
    }

    const fixes = [];

    const visit = (node) => {
        if (!node || typeof node !== "object") {
            return;
        }

        if (Array.isArray(node)) {
            for (const item of node) {
                visit(item);
            }
            return;
        }

        if (node.type === "MacroDeclaration") {
            const fixInfo = sanitizeMacroDeclaration(node, sourceText, diagnostic);
            if (fixInfo) {
                fixes.push(fixInfo);
            }
        }

        for (const value of Object.values(node)) {
            if (value && typeof value === "object") {
                visit(value);
            }
        }
    };

    visit(ast);

    return fixes;
}

function removeBooleanLiteralStatements({ ast, diagnostic, metadata }) {
    if (!diagnostic || !ast || typeof ast !== "object") {
        return [];
    }

    const fixes = [];
    const gm1016MetadataEntries = extractFeatherPreprocessMetadata(
        metadata,
        "GM1016"
    );

    for (const entry of gm1016MetadataEntries) {
        const range = normalizePreprocessedRange(entry);

        if (!range) {
            continue;
        }

        const fixDetail = createFeatherFixDetail(diagnostic, {
            target: null,
            range
        });

        if (!fixDetail) {
            continue;
        }

        const owner = findInnermostBlockForRange(
            ast,
            range.start.index,
            range.end.index
        );

        if (owner && owner !== ast) {
            attachFeatherFixMetadata(owner, [fixDetail]);
        }

        fixes.push(fixDetail);
    }

    const arrayOwners = new WeakMap();

    const visitNode = (node) => {
        if (!node || typeof node !== "object") {
            return;
        }

        for (const value of Object.values(node)) {
            if (!value || typeof value !== "object") {
                continue;
            }

            if (Array.isArray(value)) {
                arrayOwners.set(value, node);
                visitArray(value);
                continue;
            }

            visitNode(value);
        }
    };

    const visitArray = (array) => {
        if (!Array.isArray(array)) {
            return;
        }

        for (let index = 0; index < array.length; index += 1) {
            const item = array[index];

            if (
                item &&
        typeof item === "object" &&
        item.type === "ExpressionStatement"
            ) {
                const fix = removeBooleanLiteralExpression(item, array, index);

                if (fix) {
                    const owner = arrayOwners.get(array) ?? ast;
                    if (owner !== ast) {
                        attachFeatherFixMetadata(owner, [fix]);
                    }
                    fixes.push(fix);
                    array.splice(index, 1);
                    index -= 1;
                    continue;
                }
            }

            visitNode(item);
        }
    };

    function removeBooleanLiteralExpression(
        node,
        parentArray = null,
        index = -1
    ) {
        if (!parentArray || !Array.isArray(parentArray) || index < 0) {
            return null;
        }

        const expression = node.expression;

        if (!isBooleanLiteral(expression)) {
            return null;
        }

        const fixDetail = createFeatherFixDetail(diagnostic, {
            target: null,
            range: {
                start: getNodeStartIndex(node),
                end: getNodeEndIndex(node)
            }
        });

        if (!fixDetail) {
            return null;
        }

        return fixDetail;
    }

    visitNode(ast);

    if (fixes.length === 0) {
        return [];
    }

    return fixes;
}

function extractFeatherPreprocessMetadata(metadata, key) {
    if (!metadata || typeof metadata !== "object") {
        return [];
    }

    const entries = metadata[key];

    return Array.isArray(entries) ? entries.filter(Boolean) : [];
}

function normalizePreprocessedRange(entry) {
    const startIndex = entry?.start?.index;
    const endIndex = entry?.end?.index;

    if (typeof startIndex !== "number" || typeof endIndex !== "number") {
        return null;
    }

    if (endIndex < startIndex) {
        return null;
    }

    const startLine = entry?.start?.line;
    const endLine = entry?.end?.line;

    const startLocation = { index: startIndex };
    const endLocation = { index: endIndex };

    if (typeof startLine === "number") {
        startLocation.line = startLine;
    }

    if (typeof endLine === "number") {
        endLocation.line = endLine;
    }

    return { start: startLocation, end: endLocation };
}

function findInnermostBlockForRange(ast, startIndex, endIndex) {
    if (!ast || typeof ast !== "object") {
        return null;
    }

    let bestMatch = null;

    const visit = (node) => {
        if (!node || typeof node !== "object") {
            return;
        }

        const nodeStart = getNodeStartIndex(node);
        const nodeEnd = getNodeEndIndex(node);

        if (
            typeof nodeStart !== "number" ||
      typeof nodeEnd !== "number" ||
      nodeStart > startIndex ||
      nodeEnd < endIndex
        ) {
            return;
        }

        if (node.type === "BlockStatement") {
            if (!bestMatch) {
                bestMatch = node;
            } else {
                const bestStart = getNodeStartIndex(bestMatch);
                const bestEnd = getNodeEndIndex(bestMatch);

                if (
                    typeof bestStart === "number" &&
          typeof bestEnd === "number" &&
          (nodeStart > bestStart || nodeEnd < bestEnd)
                ) {
                    bestMatch = node;
                }
            }
        }

        for (const value of Object.values(node)) {
            if (Array.isArray(value)) {
                for (const item of value) {
                    visit(item);
                }
                continue;
            }

            visit(value);
        }
    };

    visit(ast);

    return bestMatch;
}

function isBooleanLiteral(node) {
    if (!node || typeof node !== "object") {
        return false;
    }

    if (node.type !== "Literal") {
        return false;
    }

    return (
        node.value === true ||
    node.value === false ||
    node.value === "true" ||
    node.value === "false"
    );
}

function sanitizeMacroDeclaration(node, sourceText, diagnostic) {
    if (!node || typeof node !== "object") {
        return null;
    }

    const tokens = Array.isArray(node.tokens) ? node.tokens : null;
    if (!tokens || tokens.length === 0) {
        return null;
    }

    const lastToken = tokens[tokens.length - 1];
    if (lastToken !== ";") {
        return null;
    }

    const startIndex = node.start?.index;
    const endIndex = node.end?.index;

    if (typeof startIndex !== "number" || typeof endIndex !== "number") {
        return null;
    }

    const originalText = sourceText.slice(startIndex, endIndex + 1);

    // Only strip semicolons that appear at the end of the macro definition.
    const sanitizedText = originalText.replace(
        TRAILING_MACRO_SEMICOLON_PATTERN,
        ""
    );

    if (sanitizedText === originalText) {
        return null;
    }

    node.tokens = tokens.slice(0, tokens.length - 1);
    node._featherMacroText = sanitizedText;

    const fixDetail = createFeatherFixDetail(diagnostic, {
        target: node.name?.name ?? null,
        range: {
            start: getNodeStartIndex(node),
            end: getNodeEndIndex(node)
        }
    });

    if (!fixDetail) {
        return null;
    }

    attachFeatherFixMetadata(node, [fixDetail]);

    return fixDetail;
}

function ensureConstructorDeclarationsForNewExpressions({ ast, diagnostic }) {
    if (!diagnostic || !ast || typeof ast !== "object") {
        return [];
    }

    const fixes = [];
    const functionDeclarations = new Map();

    const collectFunctions = (node) => {
        if (!node) {
            return;
        }

        if (Array.isArray(node)) {
            for (const item of node) {
                collectFunctions(item);
            }
            return;
        }

        if (typeof node !== "object") {
            return;
        }

        if (node.type === "FunctionDeclaration") {
            const functionName =
        typeof node.id === "string" && node.id.length > 0 ? node.id : null;

            if (functionName && !functionDeclarations.has(functionName)) {
                functionDeclarations.set(functionName, node);
            }
        }

        for (const value of Object.values(node)) {
            if (value && typeof value === "object") {
                collectFunctions(value);
            }
        }
    };

    collectFunctions(ast);

    if (functionDeclarations.size === 0) {
        return [];
    }

    const convertedFunctions = new Set();

    const visit = (node) => {
        if (!node) {
            return;
        }

        if (Array.isArray(node)) {
            for (const item of node) {
                visit(item);
            }
            return;
        }

        if (typeof node !== "object") {
            return;
        }

        if (node.type === "NewExpression") {
            const expression = node.expression;
            const constructorName =
        expression?.type === "Identifier" && typeof expression.name === "string"
            ? expression.name
            : null;

            if (constructorName) {
                const functionNode = functionDeclarations.get(constructorName);

                if (
                    functionNode &&
          functionNode.type === "FunctionDeclaration" &&
          !convertedFunctions.has(functionNode)
                ) {
                    const fix = convertFunctionDeclarationToConstructor(
                        functionNode,
                        diagnostic
                    );

                    if (fix) {
                        fixes.push(fix);
                        convertedFunctions.add(functionNode);
                    }
                }
            }
        }

        for (const value of Object.values(node)) {
            if (value && typeof value === "object") {
                visit(value);
            }
        }
    };

    visit(ast);

    return fixes;
}

function convertFunctionDeclarationToConstructor(functionNode, diagnostic) {
    if (!functionNode || functionNode.type !== "FunctionDeclaration") {
        return null;
    }

    const fixDetail = createFeatherFixDetail(diagnostic, {
        target: typeof functionNode.id === "string" ? functionNode.id : null,
        range: {
            start: getNodeStartIndex(functionNode),
            end: getNodeEndIndex(functionNode)
        }
    });

    if (!fixDetail) {
        return null;
    }

    functionNode.type = "ConstructorDeclaration";

    if (!Object.prototype.hasOwnProperty.call(functionNode, "parent")) {
        functionNode.parent = null;
    }

    attachFeatherFixMetadata(functionNode, [fixDetail]);

    return fixDetail;
}

function deduplicateLocalVariableDeclarations({ ast, diagnostic }) {
    if (!diagnostic || !ast || typeof ast !== "object") {
        return [];
    }

    const fixes = [];
    const scopeStack = [];

    const pushScope = (initialNames = []) => {
        const scope = new Map();

        if (Array.isArray(initialNames)) {
            for (const name of initialNames) {
                if (typeof name === "string" && name.length > 0) {
                    scope.set(name, true);
                }
            }
        }

        scopeStack.push(scope);
    };

    const popScope = () => {
        scopeStack.pop();
    };

    const declareLocal = (name) => {
        if (typeof name !== "string" || name.length === 0) {
            return true;
        }

        const scope = scopeStack[scopeStack.length - 1];

        if (!scope) {
            return true;
        }

        if (scope.has(name)) {
            return false;
        }

        scope.set(name, true);
        return true;
    };

    const handleVariableDeclaration = (node, parent, property) => {
        const declarations = Array.isArray(node.declarations)
            ? node.declarations
            : [];

        if (declarations.length === 0) {
            return [];
        }

        const retained = [];
        const duplicates = [];

        for (const declarator of declarations) {
            if (!declarator || typeof declarator !== "object") {
                retained.push(declarator);
                continue;
            }

            const name = getVariableDeclaratorName(declarator);

            if (!name) {
                retained.push(declarator);
                continue;
            }

            const isNewDeclaration = declareLocal(name);

            if (isNewDeclaration) {
                retained.push(declarator);
                continue;
            }

            duplicates.push(declarator);
        }

        if (duplicates.length === 0) {
            return [];
        }

        if (!Array.isArray(parent) || typeof property !== "number") {
            return [];
        }

        const fixDetails = [];
        const assignments = [];

        for (const declarator of duplicates) {
            const name = getVariableDeclaratorName(declarator);

            const fixDetail = createFeatherFixDetail(diagnostic, {
                target: name,
                range: {
                    start: getNodeStartIndex(declarator),
                    end: getNodeEndIndex(declarator)
                }
            });

            if (!fixDetail) {
                continue;
            }

            const assignment = createAssignmentFromDeclarator(declarator, node);

            if (assignment) {
                attachFeatherFixMetadata(assignment, [fixDetail]);
                assignments.push(assignment);
            }

            fixDetails.push(fixDetail);
        }

        if (fixDetails.length === 0) {
            return [];
        }

        node.declarations = retained;

        if (retained.length === 0) {
            if (assignments.length > 0) {
                parent.splice(property, 1, ...assignments);
            } else {
                parent.splice(property, 1);
            }
        } else if (assignments.length > 0) {
            parent.splice(property + 1, 0, ...assignments);
        }

        if (retained.length > 0) {
            attachFeatherFixMetadata(node, fixDetails);
        }

        return fixDetails;
    };

    const visit = (node, parent, property) => {
        if (!node) {
            return;
        }

        if (Array.isArray(node)) {
            for (let index = 0; index < node.length; index += 1) {
                const initialLength = node.length;
                visit(node[index], node, index);

                if (node.length < initialLength) {
                    index -= 1;
                }
            }
            return;
        }

        if (typeof node !== "object") {
            return;
        }

        if (isFunctionLikeNode(node)) {
            const paramNames = getFunctionParameterNames(node);

            pushScope(paramNames);

            const params = Array.isArray(node.params) ? node.params : [];
            for (const param of params) {
                visit(param, node, "params");
            }

            visit(node.body, node, "body");
            popScope();
            return;
        }

        if (node.type === "VariableDeclaration" && node.kind === "var") {
            const fixDetails = handleVariableDeclaration(node, parent, property);

            if (Array.isArray(fixDetails) && fixDetails.length > 0) {
                fixes.push(...fixDetails);
            }
        }

        for (const [key, value] of Object.entries(node)) {
            if (key === "body" && isFunctionLikeNode(node)) {
                continue;
            }

            if (!value || typeof value !== "object") {
                continue;
            }

            visit(value, node, key);
        }
    };

    pushScope();
    visit(ast, null, null);
    popScope();

    return fixes;
}

function renameDuplicateFunctionParameters({ ast, diagnostic, options }) {
    if (!diagnostic || !ast || typeof ast !== "object") {
        return [];
    }

    const fixes = [];

    const visit = (node) => {
        if (!node) {
            return;
        }

        if (Array.isArray(node)) {
            node.forEach(visit);
            return;
        }

        if (typeof node !== "object") {
            return;
        }

        if (node.type === "FunctionDeclaration") {
            const functionFixes = renameDuplicateParametersInFunction(
                node,
                diagnostic,
                options
            );
            if (Array.isArray(functionFixes) && functionFixes.length > 0) {
                fixes.push(...functionFixes);
            }
        }

        for (const value of Object.values(node)) {
            if (value && typeof value === "object") {
                visit(value);
            }
        }
    };

    visit(ast);

    return fixes;
}

function renameDuplicateParametersInFunction(
    functionNode,
    diagnostic,
    options
) {
    const params = Array.isArray(functionNode?.params) ? functionNode.params : [];

    if (params.length === 0) {
        return [];
    }

    const fixes = [];
    const seenNames = new Map();

    for (const param of params) {
        const identifier = getFunctionParameterIdentifier(param);

        const hasIdentifier =
      identifier &&
      typeof identifier.name === "string" &&
      identifier.name.length > 0;

        if (!hasIdentifier) {
            continue;
        }

        const originalName = identifier.name;
        const currentCount = (seenNames.get(originalName) ?? 0) + 1;
        seenNames.set(originalName, currentCount);

        if (currentCount === 1) {
            continue;
        }

        const range = {
            start: getNodeStartIndex(identifier),
            end: getNodeEndIndex(identifier)
        };

        const replacementName = generateUniqueParameterName(
            originalName,
            seenNames,
            options
        );

        if (!replacementName) {
            continue;
        }

        identifier.name = replacementName;
        seenNames.set(replacementName, 1);

        const fixDetail = createFeatherFixDetail(diagnostic, {
            target: originalName,
            range
        });

        if (!fixDetail) {
            continue;
        }

        attachFeatherFixMetadata(identifier, [fixDetail]);
        fixes.push(fixDetail);
    }

    return fixes;
}

function getFunctionParameterIdentifier(param) {
    if (!param || typeof param !== "object") {
        return null;
    }

    if (param.type === "Identifier") {
        return param;
    }

    if (param.type === "DefaultParameter" && param.left?.type === "Identifier") {
        return param.left;
    }

    if (param.type === "RestParameter" && param.argument?.type === "Identifier") {
        return param.argument;
    }

    return null;
}

function getDuplicateParameterSuffixStart(options) {
    const rawValue = options?.featherDuplicateParameterSuffixStart;

    if (typeof rawValue === "number" && Number.isFinite(rawValue)) {
        return Math.max(1, Math.trunc(rawValue));
    }

    if (typeof rawValue === "string" && rawValue.trim().length > 0) {
        const parsed = Number.parseInt(rawValue, 10);

        if (Number.isFinite(parsed)) {
            return Math.max(1, parsed);
        }
    }

    return DEFAULT_DUPLICATE_PARAMETER_SUFFIX_START;
}

function generateUniqueParameterName(baseName, registry, options) {
    if (!baseName || typeof baseName !== "string") {
        return null;
    }

    const sanitizedBase = baseName.trim();

    if (sanitizedBase.length === 0) {
        return null;
    }

    const seen = registry instanceof Map ? registry : null;
    const suffixStart = getDuplicateParameterSuffixStart(options);
    const startingSuffix = Math.max(
        suffixStart,
        seen?.get(baseName) ?? suffixStart
    );
    let suffix = startingSuffix;

    while (true) {
        const candidate = `${sanitizedBase}_${suffix}`;

        if (!seen || !seen.has(candidate)) {
            return candidate;
        }

        suffix += 1;
    }
}
function convertAllDotAssignmentsToWithStatements({ ast, diagnostic }) {
    if (!diagnostic || !ast || typeof ast !== "object") {
        return [];
    }

    const fixes = [];

    const visit = (node, parent, property) => {
        if (!node) {
            return;
        }

        if (Array.isArray(node)) {
            for (let index = 0; index < node.length; index += 1) {
                visit(node[index], node, index);
            }
            return;
        }

        if (typeof node !== "object") {
            return;
        }

        if (node.type === "AssignmentExpression") {
            const fix = convertAllAssignment(node, parent, property, diagnostic);
            if (fix) {
                fixes.push(fix);
                return;
            }
        }

        for (const [key, value] of Object.entries(node)) {
            if (value && typeof value === "object") {
                visit(value, node, key);
            }
        }
    };

    visit(ast, null, null);

    return fixes;
}

function convertAllAssignment(node, parent, property, diagnostic) {
    if (!Array.isArray(parent) || typeof property !== "number") {
        return null;
    }

    if (!node || node.type !== "AssignmentExpression" || node.operator !== "=") {
        return null;
    }

    const member = node.left;
    if (!member || member.type !== "MemberDotExpression") {
        return null;
    }

    const object = member.object;
    if (!object || object.type !== "Identifier" || object.name !== "all") {
        return null;
    }

    const propertyIdentifier = member.property;
    if (!propertyIdentifier || propertyIdentifier.type !== "Identifier") {
        return null;
    }

    const normalizedAssignment = {
        type: "AssignmentExpression",
        operator: node.operator,
        left: cloneIdentifier(propertyIdentifier),
        right: node.right,
        start: cloneLocation(node.start),
        end: cloneLocation(node.end)
    };

    const blockStatement = {
        type: "BlockStatement",
        body: [normalizedAssignment],
        start: cloneLocation(node.start),
        end: cloneLocation(node.end)
    };

    const parenthesizedExpression = {
        type: "ParenthesizedExpression",
        expression: cloneIdentifier(object),
        start: cloneLocation(object?.start ?? node.start),
        end: cloneLocation(object?.end ?? node.end)
    };

    const withStatement = {
        type: "WithStatement",
        test: parenthesizedExpression,
        body: blockStatement,
        start: cloneLocation(node.start),
        end: cloneLocation(node.end)
    };

    copyCommentMetadata(node, withStatement);

    const fixDetail = createFeatherFixDetail(diagnostic, {
        target: propertyIdentifier?.name ?? null,
        range: {
            start: getNodeStartIndex(node),
            end: getNodeEndIndex(node)
        }
    });

    if (!fixDetail) {
        return null;
    }

    parent[property] = withStatement;
    attachFeatherFixMetadata(withStatement, [fixDetail]);

    return fixDetail;
}

function ensureBlendEnableIsReset({ ast, diagnostic }) {
    if (!diagnostic || !ast || typeof ast !== "object") {
        return [];
    }

    const fixes = [];

    const visit = (node, parent, property) => {
        if (!node) {
            return;
        }

        if (Array.isArray(node)) {
            for (let index = 0; index < node.length; index += 1) {
                visit(node[index], node, index);
            }
            return;
        }

        if (typeof node !== "object") {
            return;
        }

        if (node.type === "CallExpression") {
            const fix = ensureBlendEnableResetAfterCall(
                node,
                parent,
                property,
                diagnostic
            );

            if (fix) {
                fixes.push(fix);
                return;
            }
        }

        for (const [key, value] of Object.entries(node)) {
            if (value && typeof value === "object") {
                visit(value, node, key);
            }
        }
    };

    visit(ast, null, null);

    return fixes;
}

function ensureBlendEnableResetAfterCall(node, parent, property, diagnostic) {
    if (!Array.isArray(parent) || typeof property !== "number") {
        return null;
    }

    if (!node || node.type !== "CallExpression") {
        return null;
    }

    if (!isIdentifierWithName(node.object, "gpu_set_blendenable")) {
        return null;
    }

    const args = Array.isArray(node.arguments) ? node.arguments : [];

    if (args.length === 0) {
        return null;
    }

    if (!shouldResetBlendEnable(args[0])) {
        return null;
    }

    const siblings = parent;
    const nextNode = siblings[property + 1];

    if (isBlendEnableResetCall(nextNode)) {
        return null;
    }

    const resetCall = createBlendEnableResetCall(node);

    if (!resetCall) {
        return null;
    }

    const fixDetail = createFeatherFixDetail(diagnostic, {
        target: node.object?.name ?? null,
        range: {
            start: getNodeStartIndex(node),
            end: getNodeEndIndex(node)
        }
    });

    if (!fixDetail) {
        return null;
    }

    siblings.splice(property + 1, 0, resetCall);
    attachFeatherFixMetadata(resetCall, [fixDetail]);

    return fixDetail;
}

function ensureFileFindFirstBeforeClose({ ast, diagnostic }) {
    if (!diagnostic || !ast || typeof ast !== "object") {
        return [];
    }

    const fixes = [];

    const visit = (node, parent, property) => {
        if (!node) {
            return;
        }

        if (Array.isArray(node)) {
            for (let index = 0; index < node.length; index += 1) {
                visit(node[index], node, index);
            }
            return;
        }

        if (typeof node !== "object") {
            return;
        }

        if (node.type === "CallExpression") {
            const fix = ensureFileFindFirstBeforeCloseCall(
                node,
                parent,
                property,
                diagnostic
            );

            if (fix) {
                fixes.push(fix);
                return;
            }
        }

        for (const [key, value] of Object.entries(node)) {
            if (value && typeof value === "object") {
                visit(value, node, key);
            }
        }
    };

    visit(ast, null, null);

    return fixes;
}

function ensureFileFindFirstBeforeCloseCall(
    node,
    parent,
    property,
    diagnostic
) {
    if (!Array.isArray(parent) || typeof property !== "number") {
        return null;
    }

    if (!node || node.type !== "CallExpression") {
        return null;
    }

    if (!isIdentifierWithName(node.object, "file_find_close")) {
        return null;
    }

    const diagnosticMetadata = Array.isArray(node._appliedFeatherDiagnostics)
        ? node._appliedFeatherDiagnostics
        : [];

    const insertedForSerializedSearch = diagnosticMetadata.some(
        (entry) => entry?.id === "GM2031"
    );

    if (insertedForSerializedSearch) {
        return null;
    }

    const siblings = parent;

    for (let index = property - 1; index >= 0; index -= 1) {
        const sibling = siblings[index];

        if (!sibling) {
            continue;
        }

        if (containsFileFindFirstCall(sibling)) {
            return null;
        }
    }

    const fileFindFirstCall = createFileFindFirstCall(node);

    if (!fileFindFirstCall) {
        return null;
    }

    const fixDetail = createFeatherFixDetail(diagnostic, {
        target: node.object?.name ?? null,
        range: {
            start: getNodeStartIndex(node),
            end: getNodeEndIndex(node)
        }
    });

    if (!fixDetail) {
        return null;
    }

    siblings.splice(property, 0, fileFindFirstCall);
    attachFeatherFixMetadata(fileFindFirstCall, [fixDetail]);

    return fixDetail;
}

function containsFileFindFirstCall(node) {
    if (!node) {
        return false;
    }

    if (Array.isArray(node)) {
        for (const item of node) {
            if (containsFileFindFirstCall(item)) {
                return true;
            }
        }
        return false;
    }

    if (typeof node !== "object") {
        return false;
    }

    if (
        node.type === "FunctionDeclaration" ||
    node.type === "FunctionExpression"
    ) {
        return false;
    }

    if (
        node.type === "CallExpression" &&
    isIdentifierWithName(node.object, "file_find_first")
    ) {
        return true;
    }

    for (const value of Object.values(node)) {
        if (value && typeof value === "object") {
            if (containsFileFindFirstCall(value)) {
                return true;
            }
        }
    }

    return false;
}

function createFileFindFirstCall(template) {
    const identifier = createIdentifier("file_find_first", template?.object);

    if (!identifier) {
        return null;
    }

    const searchPattern = createLiteral("\"\"", null);
    const attributes = createIdentifier("fa_none", null);

    const callExpression = {
        type: "CallExpression",
        object: identifier,
        arguments: []
    };

    if (searchPattern) {
        callExpression.arguments.push(searchPattern);
    }

    if (attributes) {
        callExpression.arguments.push(attributes);
    }

    if (Object.prototype.hasOwnProperty.call(template, "start")) {
        callExpression.start = cloneLocation(template.start);
    }

    if (Object.prototype.hasOwnProperty.call(template, "end")) {
        callExpression.end = cloneLocation(template.end);
    }

    return callExpression;
}

function ensureAlphaTestRefIsReset({ ast, diagnostic }) {
    if (!diagnostic || !ast || typeof ast !== "object") {
        return [];
    }

    const fixes = [];

    const visit = (node, parent, property) => {
        if (!node) {
            return;
        }

        if (Array.isArray(node)) {
            for (let index = 0; index < node.length; index += 1) {
                visit(node[index], node, index);
            }
            return;
        }

        if (typeof node !== "object") {
            return;
        }

        if (node.type === "CallExpression") {
            const fix = ensureAlphaTestRefResetAfterCall(
                node,
                parent,
                property,
                diagnostic
            );

            if (fix) {
                fixes.push(fix);
                return;
            }
        }

        for (const [key, value] of Object.entries(node)) {
            if (value && typeof value === "object") {
                visit(value, node, key);
            }
        }
    };

    visit(ast, null, null);

    return fixes;
}

function ensureAlphaTestRefResetAfterCall(node, parent, property, diagnostic) {
    if (!Array.isArray(parent) || typeof property !== "number") {
        return null;
    }

    if (!node || node.type !== "CallExpression") {
        return null;
    }

    if (!isIdentifierWithName(node.object, "gpu_set_alphatestref")) {
        return null;
    }

    const args = Array.isArray(node.arguments) ? node.arguments : [];

    if (args.length === 0) {
        return null;
    }

    if (isLiteralZero(args[0])) {
        return null;
    }

    const siblings = parent;
    let insertionIndex = siblings.length;

    for (let index = property + 1; index < siblings.length; index += 1) {
        const sibling = siblings[index];

        if (isAlphaTestRefResetCall(sibling)) {
            return null;
        }

        if (isAlphaTestDisableCall(sibling)) {
            insertionIndex = index;
            break;
        }
    }

    const resetCall = createAlphaTestRefResetCall(node);

    if (!resetCall) {
        return null;
    }

    const fixDetail = createFeatherFixDetail(diagnostic, {
        target: node.object?.name ?? null,
        range: {
            start: getNodeStartIndex(node),
            end: getNodeEndIndex(node)
        }
    });

    if (!fixDetail) {
        return null;
    }

    siblings.splice(insertionIndex, 0, resetCall);
    attachFeatherFixMetadata(resetCall, [fixDetail]);

    return fixDetail;
}

function ensureTextureRepeatIsReset({ ast, diagnostic }) {
    if (!diagnostic || !ast || typeof ast !== "object") {
        return [];
    }

    const fixes = [];

    const visit = (node, parent, property) => {
        if (!node) {
            return;
        }

        if (Array.isArray(node)) {
            for (let index = 0; index < node.length; index += 1) {
                visit(node[index], node, index);
            }
            return;
        }

        if (typeof node !== "object") {
            return;
        }

        if (node.type === "CallExpression") {
            const fix = ensureTextureRepeatResetAfterCall(
                node,
                parent,
                property,
                diagnostic
            );

            if (fix) {
                fixes.push(fix);
                return;
            }
        }

        for (const [key, value] of Object.entries(node)) {
            if (value && typeof value === "object") {
                visit(value, node, key);
            }
        }
    };

    visit(ast, null, null);

    return fixes;
}

function ensureTextureRepeatResetAfterCall(node, parent, property, diagnostic) {
    if (!Array.isArray(parent) || typeof property !== "number") {
        return null;
    }

    if (!node || node.type !== "CallExpression") {
        return null;
    }

    if (!isIdentifierWithName(node.object, "gpu_set_texrepeat")) {
        return null;
    }

    const args = Array.isArray(node.arguments) ? node.arguments : [];

    if (args.length === 0) {
        return null;
    }

    if (!shouldResetTextureRepeat(args[0])) {
        return null;
    }

    const siblings = parent;
    const nextNode = siblings[property + 1];

    if (isTextureRepeatResetCall(nextNode)) {
        return null;
    }

    const resetCall = createTextureRepeatResetCall(node);

    if (!resetCall) {
        return null;
    }

    const fixDetail = createFeatherFixDetail(diagnostic, {
        target: node.object?.name ?? null,
        range: {
            start: getNodeStartIndex(node),
            end: getNodeEndIndex(node)
        }
    });

    if (!fixDetail) {
        return null;
    }

    siblings.splice(property + 1, 0, resetCall);
    attachFeatherFixMetadata(resetCall, [fixDetail]);

    return fixDetail;
}

function ensureFileFindSearchesAreSerialized({ ast, diagnostic }) {
    if (!diagnostic || !ast || typeof ast !== "object") {
        return [];
    }

    const fixes = [];
    const state = createFileFindState();

    processStatementBlock(getProgramStatements(ast), state);

    return fixes;

    function processStatementBlock(statements, currentState) {
        if (
            !Array.isArray(statements) ||
      statements.length === 0 ||
      !currentState
        ) {
            return;
        }

        let index = 0;

        while (index < statements.length) {
            const statement = statements[index];

            if (isFileFindCloseStatement(statement)) {
                currentState.openCount = Math.max(currentState.openCount - 1, 0);
                index += 1;
                continue;
            }

            const callNode = getFileFindFirstCallFromStatement(statement);

            if (callNode && currentState.openCount > 0) {
                const insertion = insertFileFindCloseBefore(
                    statements,
                    index,
                    callNode
                );

                if (insertion?.fixDetail) {
                    fixes.push(insertion.fixDetail);
                    currentState.openCount = Math.max(currentState.openCount - 1, 0);
                    index += insertion.insertedBefore;
                    continue;
                }
            }

            if (callNode) {
                currentState.openCount += 1;
            }

            handleNestedStatements(statement, currentState);
            index += 1;
        }
    }

    function handleNestedStatements(statement, currentState) {
        if (!statement || typeof statement !== "object" || !currentState) {
            return;
        }

        switch (statement.type) {
            case "BlockStatement": {
                processStatementBlock(statement.body ?? [], currentState);
                break;
            }
            case "IfStatement": {
                processBranch(statement, "consequent", currentState);

                if (statement.alternate) {
                    processBranch(statement, "alternate", currentState);
                }

                break;
            }
            case "WhileStatement":
            case "RepeatStatement":
            case "DoWhileStatement":
            case "ForStatement": {
                processBranch(statement, "body", currentState);
                break;
            }
            case "SwitchStatement": {
                const cases = Array.isArray(statement.cases) ? statement.cases : [];

                for (const caseClause of cases) {
                    const branchState = cloneFileFindState(currentState);
                    processStatementBlock(caseClause?.consequent ?? [], branchState);
                }
                break;
            }
            case "TryStatement": {
                if (statement.block) {
                    processStatementBlock(statement.block.body ?? [], currentState);
                }

                if (statement.handler) {
                    processBranch(statement.handler, "body", currentState);
                }

                if (statement.finalizer) {
                    processStatementBlock(statement.finalizer.body ?? [], currentState);
                }
                break;
            }
            default:
                break;
        }
    }

    function processBranch(parent, key, currentState) {
        if (!parent || typeof parent !== "object" || !currentState) {
            return;
        }

        const statements = getBranchStatements(parent, key);

        if (!statements) {
            return;
        }

        const branchState = cloneFileFindState(currentState);
        processStatementBlock(statements, branchState);
    }

    function getBranchStatements(parent, key) {
        if (!parent || typeof parent !== "object" || !key) {
            return null;
        }

        let target = parent[key];

        if (!target) {
            return null;
        }

        if (target.type !== "BlockStatement") {
            target = ensureBlockStatement(parent, key, target);
        }

        if (!target || target.type !== "BlockStatement") {
            return null;
        }

        return Array.isArray(target.body) ? target.body : [];
    }

    function insertFileFindCloseBefore(statements, index, callNode) {
        if (!Array.isArray(statements) || typeof index !== "number") {
            return null;
        }

        const closeCall = createFileFindCloseCall(callNode);

        if (!closeCall) {
            return null;
        }

        const fixDetail = createFeatherFixDetail(diagnostic, {
            target: callNode?.object?.name ?? null,
            range: {
                start: getNodeStartIndex(callNode),
                end: getNodeEndIndex(callNode)
            }
        });

        if (!fixDetail) {
            return null;
        }

        attachFeatherFixMetadata(closeCall, [fixDetail]);
        statements.splice(index, 0, closeCall);

        return {
            fixDetail,
            insertedBefore: 1
        };
    }

    function getFileFindFirstCallFromStatement(statement) {
        if (!statement || typeof statement !== "object") {
            return null;
        }

        switch (statement.type) {
            case "CallExpression":
                return isIdentifierWithName(statement.object, "file_find_first")
                    ? statement
                    : null;
            case "AssignmentExpression":
                return getFileFindFirstCallFromExpression(statement.right);
            case "VariableDeclaration": {
                const declarations = Array.isArray(statement.declarations)
                    ? statement.declarations
                    : [];

                for (const declarator of declarations) {
                    const call = getFileFindFirstCallFromExpression(declarator?.init);
                    if (call) {
                        return call;
                    }
                }
                return null;
            }
            case "ReturnStatement":
            case "ThrowStatement":
                return getFileFindFirstCallFromExpression(statement.argument);
            case "ExpressionStatement":
                return getFileFindFirstCallFromExpression(statement.expression);
            default:
                return null;
        }
    }

    function getFileFindFirstCallFromExpression(expression) {
        if (!expression || typeof expression !== "object") {
            return null;
        }

        if (expression.type === "CallExpression") {
            return isIdentifierWithName(expression.object, "file_find_first")
                ? expression
                : null;
        }

        if (expression.type === "ParenthesizedExpression") {
            return getFileFindFirstCallFromExpression(expression.expression);
        }

        if (expression.type === "AssignmentExpression") {
            return getFileFindFirstCallFromExpression(expression.right);
        }

        if (expression.type === "SequenceExpression") {
            const expressions = Array.isArray(expression.expressions)
                ? expression.expressions
                : [];

            for (const item of expressions) {
                const call = getFileFindFirstCallFromExpression(item);
                if (call) {
                    return call;
                }
            }
        }

        if (
            expression.type === "BinaryExpression" ||
      expression.type === "LogicalExpression"
        ) {
            const leftCall = getFileFindFirstCallFromExpression(expression.left);
            if (leftCall) {
                return leftCall;
            }

            return getFileFindFirstCallFromExpression(expression.right);
        }

        if (
            expression.type === "ConditionalExpression" ||
      expression.type === "TernaryExpression"
        ) {
            const consequentCall = getFileFindFirstCallFromExpression(
                expression.consequent
            );
            if (consequentCall) {
                return consequentCall;
            }

            return getFileFindFirstCallFromExpression(expression.alternate);
        }

        return null;
    }

    function isFileFindCloseStatement(statement) {
        if (!statement || typeof statement !== "object") {
            return false;
        }

        if (statement.type === "CallExpression") {
            return isIdentifierWithName(statement.object, "file_find_close");
        }

        if (statement.type === "ExpressionStatement") {
            return isFileFindCloseStatement(statement.expression);
        }

        if (
            statement.type === "ReturnStatement" ||
      statement.type === "ThrowStatement"
        ) {
            return isFileFindCloseStatement(statement.argument);
        }

        return false;
    }

    function getProgramStatements(node) {
        if (!node || typeof node !== "object") {
            return [];
        }

        if (Array.isArray(node.body)) {
            return node.body;
        }

        if (node.body && Array.isArray(node.body.body)) {
            return node.body.body;
        }

        return [];
    }

    function createFileFindState() {
        return {
            openCount: 0
        };
    }

    function cloneFileFindState(existing) {
        if (!existing || typeof existing !== "object") {
            return createFileFindState();
        }

        return {
            openCount: existing.openCount ?? 0
        };
    }

    function createFileFindCloseCall(template) {
        const identifier = createIdentifier(
            "file_find_close",
            template?.object ?? template
        );

        if (!identifier) {
            return null;
        }

        const callExpression = {
            type: "CallExpression",
            object: identifier,
            arguments: []
        };

        if (Object.prototype.hasOwnProperty.call(template, "start")) {
            callExpression.start = cloneLocation(template.start);
        }

        if (Object.prototype.hasOwnProperty.call(template, "end")) {
            callExpression.end = cloneLocation(template.end);
        }

        return callExpression;
    }

    function ensureBlockStatement(parent, key, statement) {
        if (!parent || typeof parent !== "object" || !key) {
            return null;
        }

        if (!statement || typeof statement !== "object") {
            return null;
        }

        const block = {
            type: "BlockStatement",
            body: [statement]
        };

        if (Object.prototype.hasOwnProperty.call(statement, "start")) {
            block.start = cloneLocation(statement.start);
        }

        if (Object.prototype.hasOwnProperty.call(statement, "end")) {
            block.end = cloneLocation(statement.end);
        }

        parent[key] = block;

        return block;
    }
}

function harmonizeTexturePointerTernaries({ ast, diagnostic }) {
    if (!diagnostic || !ast || typeof ast !== "object") {
        return [];
    }

    const fixes = [];

    const visit = (node, parent, property) => {
        if (!node) {
            return;
        }

        if (Array.isArray(node)) {
            for (let index = 0; index < node.length; index += 1) {
                visit(node[index], node, index);
            }
            return;
        }

        if (typeof node !== "object") {
            return;
        }

        if (node.type === "TernaryExpression") {
            const fix = harmonizeTexturePointerTernary(
                node,
                parent,
                property,
                diagnostic
            );

            if (fix) {
                fixes.push(fix);
                return;
            }
        }

        for (const [key, value] of Object.entries(node)) {
            if (value && typeof value === "object") {
                visit(value, node, key);
            }
        }
    };

    visit(ast, null, null);

    return fixes;
}

const INSTANCE_CREATE_FUNCTION_NAMES = new Set([
    "instance_create_layer",
    "instance_create_depth",
    "instance_create_depth_ext",
    "instance_create_layer_ext",
    "instance_create_at",
    "instance_create",
    "instance_create_z"
]);

function annotateInstanceVariableStructAssignments({ ast, diagnostic }) {
    if (!diagnostic || !ast || typeof ast !== "object") {
        return [];
    }

    const fixes = [];

    const visit = (node) => {
        if (!node) {
            return;
        }

        if (Array.isArray(node)) {
            for (const entry of node) {
                visit(entry);
            }
            return;
        }

        if (typeof node !== "object") {
            return;
        }

        if (node.type === "CallExpression") {
            const callFixes = annotateInstanceCreateCall(node, diagnostic);

            if (Array.isArray(callFixes) && callFixes.length > 0) {
                fixes.push(...callFixes);
            }
        }

        for (const value of Object.values(node)) {
            if (value && typeof value === "object") {
                visit(value);
            }
        }
    };

    visit(ast);

    return fixes;
}

function annotateInstanceCreateCall(node, diagnostic) {
    if (!node || node.type !== "CallExpression") {
        return [];
    }

    if (!isInstanceCreateIdentifier(node.object)) {
        return [];
    }

    const structArgument = findStructArgument(node.arguments);

    if (!structArgument) {
        return [];
    }

    return annotateVariableStructProperties(structArgument, diagnostic);
}

function isInstanceCreateIdentifier(node) {
    if (!node || node.type !== "Identifier") {
        return false;
    }

    if (INSTANCE_CREATE_FUNCTION_NAMES.has(node.name)) {
        return true;
    }

    return node.name?.startsWith?.("instance_create_") ?? false;
}

function findStructArgument(args) {
    if (!Array.isArray(args) || args.length === 0) {
        return null;
    }

    for (let index = args.length - 1; index >= 0; index -= 1) {
        const candidate = args[index];

        if (candidate && candidate.type === "StructExpression") {
            return candidate;
        }
    }

    return null;
}

function annotateVariableStructProperties(structExpression, diagnostic) {
    if (!structExpression || structExpression.type !== "StructExpression") {
        return [];
    }

    const properties = Array.isArray(structExpression.properties)
        ? structExpression.properties
        : [];

    if (properties.length === 0) {
        return [];
    }

    const fixes = [];

    for (const property of properties) {
        const fixDetail = annotateVariableStructProperty(property, diagnostic);

        if (fixDetail) {
            fixes.push(fixDetail);
        }
    }

    return fixes;
}

function annotateVariableStructProperty(property, diagnostic) {
    if (!property || property.type !== "Property") {
        return null;
    }

    const value = property.value;

    if (!value || value.type !== "Identifier" || typeof value.name !== "string") {
        return null;
    }

    const fixDetail = createFeatherFixDetail(diagnostic, {
        target: value.name,
        range: {
            start: getNodeStartIndex(property),
            end: getNodeEndIndex(property)
        },
        automatic: false
    });

    if (!fixDetail) {
        return null;
    }

    attachFeatherFixMetadata(property, [fixDetail]);

    return fixDetail;
}

function harmonizeTexturePointerTernary(node, parent, property, diagnostic) {
    if (!node || node.type !== "TernaryExpression") {
        return null;
    }

    if (
        !parent ||
    parent.type !== "AssignmentExpression" ||
    property !== "right"
    ) {
        return null;
    }

    if (!isSpriteGetTextureCall(node.consequent)) {
        return null;
    }

    const alternate = node.alternate;

    if (!isNegativeOneLiteral(alternate)) {
        return null;
    }

    const pointerIdentifier = createIdentifier("pointer_null", alternate);

    if (!pointerIdentifier) {
        return null;
    }

    copyCommentMetadata(alternate, pointerIdentifier);
    node.alternate = pointerIdentifier;

    const fixDetail = createFeatherFixDetail(diagnostic, {
        target: isIdentifier(parent.left) ? parent.left.name : null,
        range: {
            start: getNodeStartIndex(node),
            end: getNodeEndIndex(node)
        }
    });

    if (!fixDetail) {
        return null;
    }

    attachFeatherFixMetadata(node, [fixDetail]);

    return fixDetail;
}

function createAssignmentFromDeclarator(declarator, declarationNode) {
    if (!declarator || typeof declarator !== "object") {
        return null;
    }

    const identifier = declarator.id;

    if (!isIdentifier(identifier)) {
        return null;
    }

    if (!declarator.init) {
        return null;
    }

    const assignment = {
        type: "AssignmentExpression",
        operator: "=",
        left: cloneIdentifier(identifier),
        right: declarator.init,
        start: cloneLocation(declarator.start ?? declarationNode?.start),
        end: cloneLocation(declarator.end ?? declarationNode?.end)
    };

    copyCommentMetadata(declarator, assignment);

    return assignment;
}

function isFunctionLikeNode(node) {
    if (!node || typeof node !== "object") {
        return false;
    }

    return (
        node.type === "FunctionDeclaration" ||
    node.type === "ConstructorDeclaration" ||
    node.type === "StructDeclaration"
    );
}

function getFunctionParameterNames(node) {
    const params = Array.isArray(node?.params) ? node.params : [];
    const names = [];

    for (const param of params) {
        if (!param || typeof param !== "object") {
            continue;
        }

        if (isIdentifier(param)) {
            if (param.name) {
                names.push(param.name);
            }
            continue;
        }

        if (param.type === "DefaultParameter" && isIdentifier(param.left)) {
            if (param.left.name) {
                names.push(param.left.name);
            }
            continue;
        }
    }

    return names;
}

function getVariableDeclaratorName(declarator) {
    if (!declarator || typeof declarator !== "object") {
        return null;
    }

    const identifier = declarator.id;

    if (!isIdentifier(identifier)) {
        return null;
    }

    return identifier.name ?? null;
}

function cloneIdentifier(node) {
    if (!node || node.type !== "Identifier") {
        return null;
    }

    const cloned = {
        type: "Identifier",
        name: node.name
    };

    if (Object.prototype.hasOwnProperty.call(node, "start")) {
        cloned.start = cloneLocation(node.start);
    }

    if (Object.prototype.hasOwnProperty.call(node, "end")) {
        cloned.end = cloneLocation(node.end);
    }

    return cloned;
}

function copyCommentMetadata(source, target) {
    if (!source || !target) {
        return;
    }

    ["leadingComments", "trailingComments", "innerComments", "comments"].forEach(
        (key) => {
            if (Object.prototype.hasOwnProperty.call(source, key)) {
                target[key] = source[key];
            }
        }
    );
}

function isIdentifierWithName(node, name) {
    if (!node || node.type !== "Identifier") {
        return false;
    }

    return node.name === name;
}

function isIdentifier(node) {
    return !!node && node.type === "Identifier";
}

function isLiteralZero(node) {
    if (!node || node.type !== "Literal") {
        return false;
    }

    return node.value === "0" || node.value === 0;
}

function isLiteralOne(node) {
    if (!node || node.type !== "Literal") {
        return false;
    }

    return node.value === "1" || node.value === 1;
}

function isLiteralTrue(node) {
    if (!node || node.type !== "Literal") {
        return false;
    }

    return node.value === "true" || node.value === true;
}

function isLiteralFalse(node) {
    if (!node || node.type !== "Literal") {
        return false;
    }

    return node.value === "false" || node.value === false;
}

function isAlphaTestRefResetCall(node) {
    if (!node || node.type !== "CallExpression") {
        return false;
    }

    if (!isIdentifierWithName(node.object, "gpu_set_alphatestref")) {
        return false;
    }

    const args = Array.isArray(node.arguments) ? node.arguments : [];

    if (args.length === 0) {
        return false;
    }

    return isLiteralZero(args[0]);
}

function isAlphaTestDisableCall(node) {
    if (!node || node.type !== "CallExpression") {
        return false;
    }

    if (!isIdentifierWithName(node.object, "gpu_set_alphatestenable")) {
        return false;
    }

    const args = Array.isArray(node.arguments) ? node.arguments : [];

    if (args.length === 0) {
        return false;
    }

    const [argument] = args;

    return isLiteralFalse(argument) || isLiteralZero(argument);
}

function createAlphaTestRefResetCall(template) {
    if (!template || template.type !== "CallExpression") {
        return null;
    }

    const identifier = cloneIdentifier(template.object);

    if (!identifier || identifier.name !== "gpu_set_alphatestref") {
        return null;
    }

    const literalZero = createLiteral("0", template.arguments?.[0]);

    const callExpression = {
        type: "CallExpression",
        object: identifier,
        arguments: [literalZero]
    };

    if (Object.prototype.hasOwnProperty.call(template, "start")) {
        callExpression.start = cloneLocation(template.start);
    }

    if (Object.prototype.hasOwnProperty.call(template, "end")) {
        callExpression.end = cloneLocation(template.end);
    }

    return callExpression;
}

function shouldResetBlendEnable(argument) {
    if (!argument || typeof argument !== "object") {
        return false;
    }

    return isLiteralFalse(argument) || isLiteralZero(argument);
}

function shouldResetTextureRepeat(argument) {
    if (!argument || typeof argument !== "object") {
        return false;
    }

    if (isLiteralFalse(argument) || isLiteralZero(argument)) {
        return false;
    }

    return isLiteralTrue(argument) || isLiteralOne(argument);
}

function isTextureRepeatResetCall(node) {
    if (!node || node.type !== "CallExpression") {
        return false;
    }

    if (!isIdentifierWithName(node.object, "gpu_set_texrepeat")) {
        return false;
    }

    const args = Array.isArray(node.arguments) ? node.arguments : [];

    if (args.length === 0) {
        return false;
    }

    const [argument] = args;

    return isLiteralFalse(argument) || isLiteralZero(argument);
}

function createTextureRepeatResetCall(template) {
    if (!template || template.type !== "CallExpression") {
        return null;
    }

    const identifier = cloneIdentifier(template.object);

    if (!identifier || identifier.name !== "gpu_set_texrepeat") {
        return null;
    }

    const literalFalse = createLiteral("false", template.arguments?.[0]);

    const callExpression = {
        type: "CallExpression",
        object: identifier,
        arguments: [literalFalse]
    };

    if (Object.prototype.hasOwnProperty.call(template, "start")) {
        callExpression.start = cloneLocation(template.start);
    }

    if (Object.prototype.hasOwnProperty.call(template, "end")) {
        callExpression.end = cloneLocation(template.end);
    }

    return callExpression;
}

function isBlendEnableResetCall(node) {
    if (!node || node.type !== "CallExpression") {
        return false;
    }

    if (!isIdentifierWithName(node.object, "gpu_set_blendenable")) {
        return false;
    }

    const args = Array.isArray(node.arguments) ? node.arguments : [];

    if (args.length === 0) {
        return false;
    }

    const [argument] = args;

    return isLiteralTrue(argument) || isLiteralOne(argument);
}

function createBlendEnableResetCall(template) {
    if (!template || template.type !== "CallExpression") {
        return null;
    }

    const identifier = cloneIdentifier(template.object);

    if (!identifier || identifier.name !== "gpu_set_blendenable") {
        return null;
    }

    const literalTrue = createLiteral("true", template.arguments?.[0]);

    const callExpression = {
        type: "CallExpression",
        object: identifier,
        arguments: [literalTrue]
    };

    if (Object.prototype.hasOwnProperty.call(template, "start")) {
        callExpression.start = cloneLocation(template.start);
    }

    if (Object.prototype.hasOwnProperty.call(template, "end")) {
        callExpression.end = cloneLocation(template.end);
    }

    return callExpression;
}

function createLiteral(value, template) {
    const literalValue = typeof value === "number" ? String(value) : value;

    const literal = {
        type: "Literal",
        value: literalValue
    };

    if (template && typeof template === "object") {
        if (Object.prototype.hasOwnProperty.call(template, "start")) {
            literal.start = cloneLocation(template.start);
        }

        if (Object.prototype.hasOwnProperty.call(template, "end")) {
            literal.end = cloneLocation(template.end);
        }
    }

    return literal;
}

function reorderOptionalParameters({ ast, diagnostic }) {
    if (!diagnostic || !ast || typeof ast !== "object") {
        return [];
    }

    const fixes = [];

    const visit = (node) => {
        if (!node) {
            return;
        }

        if (Array.isArray(node)) {
            for (const item of node) {
                visit(item);
            }
            return;
        }

        if (typeof node !== "object") {
            return;
        }

        if (node.type === "FunctionDeclaration") {
            const fix = reorderFunctionOptionalParameters(node, diagnostic);

            if (fix) {
                fixes.push(fix);
            }
        }

        for (const value of Object.values(node)) {
            if (value && typeof value === "object") {
                visit(value);
            }
        }
    };

    visit(ast);

    return fixes;
}

function reorderFunctionOptionalParameters(node, diagnostic) {
    if (!node || node.type !== "FunctionDeclaration") {
        return null;
    }

    const params = Array.isArray(node.params) ? node.params : null;

    if (!params || params.length === 0) {
        return null;
    }

    let encounteredOptional = false;
    let needsReordering = false;

    for (const param of params) {
        if (isOptionalParameter(param)) {
            encounteredOptional = true;
        } else if (encounteredOptional) {
            needsReordering = true;
            break;
        }
    }

    if (!needsReordering) {
        return null;
    }

    const requiredParams = [];
    const optionalParams = [];

    for (const param of params) {
        if (isOptionalParameter(param)) {
            optionalParams.push(param);
        } else {
            requiredParams.push(param);
        }
    }

    const reorderedParams = requiredParams.concat(optionalParams);

    if (reorderedParams.length !== params.length) {
        return null;
    }

    node.params = reorderedParams;

    const fixDetail = createFeatherFixDetail(diagnostic, {
        target: getFunctionIdentifierName(node),
        range: {
            start: getNodeStartIndex(node),
            end: getNodeEndIndex(node)
        }
    });

    if (!fixDetail) {
        return null;
    }

    attachFeatherFixMetadata(node, [fixDetail]);

    return fixDetail;
}

function isOptionalParameter(parameter) {
    return parameter?.type === "DefaultParameter";
}

function getFunctionIdentifierName(node) {
    if (!node) {
        return null;
    }

    const { id, name, key } = node;

    if (typeof id === "string") {
        return id;
    }

    if (id && typeof id === "object") {
        if (typeof id.name === "string") {
            return id.name;
        }

        if (id.type === "Identifier" && typeof id.name === "string") {
            return id.name;
        }
    }

    if (typeof name === "string") {
        return name;
    }

    if (key && typeof key === "object" && typeof key.name === "string") {
        return key.name;
    }

    return null;
}

function sanitizeMalformedJsDocTypes({ ast, diagnostic, typeSystemInfo }) {
    if (!diagnostic || !ast || typeof ast !== "object") {
        return [];
    }

    const comments = collectCommentNodes(ast);

    if (comments.length === 0) {
        return [];
    }

    const fixes = [];

    for (const comment of comments) {
        const result = sanitizeDocCommentType(comment, typeSystemInfo);

        if (!result) {
            continue;
        }

        const fixDetail = createFeatherFixDetail(diagnostic, {
            target: result.target ?? null,
            range: {
                start: getNodeStartIndex(comment),
                end: getNodeEndIndex(comment)
            }
        });

        if (!fixDetail) {
            continue;
        }

        attachFeatherFixMetadata(comment, [fixDetail]);
        fixes.push(fixDetail);
    }

    return fixes;
}

function collectCommentNodes(root) {
    if (!root || typeof root !== "object") {
        return [];
    }

    const comments = [];
    const stack = [root];
    const visited = new WeakSet();

    while (stack.length > 0) {
        const current = stack.pop();

        if (!current || typeof current !== "object") {
            continue;
        }

        if (visited.has(current)) {
            continue;
        }

        visited.add(current);

        if (Array.isArray(current)) {
            for (const item of current) {
                stack.push(item);
            }
            continue;
        }

        if (current.type === "CommentLine" || current.type === "CommentBlock") {
            comments.push(current);
        }

        for (const value of Object.values(current)) {
            if (value && typeof value === "object") {
                stack.push(value);
            }
        }
    }

    return comments;
}

<<<<<<< HEAD
function ensureConstructorParentsExist({ ast, diagnostic }) {
    if (!diagnostic || !ast || typeof ast !== "object") {
        return [];
    }

    const constructors = new Map();
    const functions = new Map();

    const collect = (node) => {
        if (!node) {
            return;
        }

        if (Array.isArray(node)) {
            for (const entry of node) {
                collect(entry);
            }
            return;
        }

        if (typeof node !== "object") {
            return;
        }

        if (node.type === "ConstructorDeclaration" && typeof node.id === "string") {
            if (!constructors.has(node.id)) {
                constructors.set(node.id, node);
            }
        } else if (node.type === "FunctionDeclaration" && typeof node.id === "string") {
            if (!functions.has(node.id)) {
                functions.set(node.id, node);
            }
        }

        for (const value of Object.values(node)) {
            if (value && typeof value === "object") {
                collect(value);
            }
        }
    };

    collect(ast);

    const fixes = [];

    const visit = (node) => {
        if (!node) {
            return;
        }

        if (Array.isArray(node)) {
            for (const entry of node) {
                visit(entry);
            }
            return;
        }

        if (typeof node !== "object") {
            return;
        }

        if (node.type === "ConstructorDeclaration") {
            const parentClause = node.parent;

            if (parentClause && typeof parentClause === "object") {
                const parentName = parentClause.id;

                if (typeof parentName === "string" && parentName.length > 0) {
                    if (!constructors.has(parentName)) {
                        const fallback = functions.get(parentName);

                        if (fallback && fallback.type === "FunctionDeclaration") {
                            fallback.type = "ConstructorDeclaration";

                            if (!Object.prototype.hasOwnProperty.call(fallback, "parent")) {
                                fallback.parent = null;
                            }

                            constructors.set(parentName, fallback);
                            functions.delete(parentName);

                            const fixDetail = createFeatherFixDetail(diagnostic, {
                                target: parentName,
                                range: {
                                    start: getNodeStartIndex(fallback),
                                    end: getNodeEndIndex(fallback)
                                }
                            });

                            if (fixDetail) {
                                attachFeatherFixMetadata(fallback, [fixDetail]);
                                fixes.push(fixDetail);
                            }
                        } else {
                            const fixDetail = createFeatherFixDetail(diagnostic, {
                                target: parentName,
                                range: {
                                    start: getNodeStartIndex(parentClause),
                                    end: getNodeEndIndex(parentClause)
                                }
                            });

                            if (fixDetail) {
                                node.parent = null;
                                attachFeatherFixMetadata(node, [fixDetail]);
                                fixes.push(fixDetail);
                            }
                        }
                    }
                }
            }
        }

        for (const value of Object.values(node)) {
            if (value && typeof value === "object") {
                visit(value);
            }
        }
    };

    visit(ast);

    return fixes;
}

function ensureAlphaTestRefResetAfterCall(node, parent, property, diagnostic) {
    if (!Array.isArray(parent) || typeof property !== "number") {
=======
function sanitizeDocCommentType(comment, typeSystemInfo) {
    if (!comment || comment.type !== "CommentLine") {
>>>>>>> 3727cae2
        return null;
    }

    const rawValue = typeof comment.value === "string" ? comment.value : "";

    if (
        !rawValue ||
    rawValue.indexOf("@") === -1 ||
    rawValue.indexOf("{") === -1
    ) {
        return null;
    }

    const tagMatch = rawValue.match(/\/\s*@([A-Za-z]+)/);

    if (!tagMatch) {
        return null;
    }

    const tagName = tagMatch[1]?.toLowerCase();

    if (tagName !== "param" && tagName !== "return" && tagName !== "returns") {
        return null;
    }

    const annotation = extractTypeAnnotation(rawValue);

    if (!annotation) {
        return null;
    }

    const { beforeBrace, typeText, remainder, hadClosingBrace } = annotation;

    if (typeof typeText !== "string") {
        return null;
    }

    const sanitizedType = sanitizeTypeAnnotationText(typeText, typeSystemInfo);
    const needsClosingBrace = hadClosingBrace === false;
    const hasTypeChange = sanitizedType !== typeText.trim();

    if (!hasTypeChange && !needsClosingBrace) {
        return null;
    }

    const updatedValue = `${beforeBrace}${sanitizedType}}${remainder}`;

    if (updatedValue === rawValue) {
        return null;
    }

    comment.value = updatedValue;

    if (typeof comment.raw === "string") {
        comment.raw = `//${updatedValue}`;
    }

    const target =
    tagName === "param"
        ? extractParameterNameFromDocRemainder(remainder)
        : null;

    return {
        target
    };
}

function extractTypeAnnotation(value) {
    if (typeof value !== "string") {
        return null;
    }

    const braceIndex = value.indexOf("{");

    if (braceIndex === -1) {
        return null;
    }

    const beforeBrace = value.slice(0, braceIndex + 1);
    const afterBrace = value.slice(braceIndex + 1);

    const closingIndex = afterBrace.indexOf("}");
    let typeText;
    let remainder;
    let hadClosingBrace = true;

    if (closingIndex === -1) {
        const split = splitTypeAndRemainder(afterBrace);
        typeText = split.type;
        remainder = split.remainder;
        hadClosingBrace = false;
    } else {
        typeText = afterBrace.slice(0, closingIndex);
        remainder = afterBrace.slice(closingIndex + 1);
    }

    const trimmedType = typeof typeText === "string" ? typeText.trim() : "";

    return {
        beforeBrace,
        typeText: trimmedType,
        remainder,
        hadClosingBrace
    };
}

function splitTypeAndRemainder(text) {
    if (typeof text !== "string") {
        return { type: "", remainder: "" };
    }

    let depthSquare = 0;
    let depthAngle = 0;
    let depthParen = 0;

    for (let index = 0; index < text.length; index += 1) {
        const char = text[index];

        if (char === "[") {
            depthSquare += 1;
        } else if (char === "]") {
            depthSquare = Math.max(0, depthSquare - 1);
        } else if (char === "<") {
            depthAngle += 1;
        } else if (char === ">") {
            depthAngle = Math.max(0, depthAngle - 1);
        } else if (char === "(") {
            depthParen += 1;
        } else if (char === ")") {
            depthParen = Math.max(0, depthParen - 1);
        }

        if (
            WHITESPACE_PATTERN.test(char) &&
      depthSquare === 0 &&
      depthAngle === 0 &&
      depthParen === 0
        ) {
            const typePart = text.slice(0, index).trimEnd();
            const remainder = text.slice(index);
            return { type: typePart, remainder };
        }
    }

    return {
        type: text.trim(),
        remainder: ""
    };
}

const WHITESPACE_PATTERN = /\s/;

function sanitizeTypeAnnotationText(typeText, typeSystemInfo) {
    if (typeof typeText !== "string" || typeText.length === 0) {
        return typeText ?? "";
    }

    const normalized = typeText.trim();
    const balanced = balanceTypeAnnotationDelimiters(normalized);

    const specifierSanitized = fixSpecifierSpacing(
        balanced,
        typeSystemInfo?.specifierBaseTypeNamesLower
    );

    return fixTypeUnionSpacing(
        specifierSanitized,
        typeSystemInfo?.baseTypeNamesLower
    );
}

function balanceTypeAnnotationDelimiters(typeText) {
    if (typeof typeText !== "string" || typeText.length === 0) {
        return typeText ?? "";
    }

    const stack = [];

    for (const char of typeText) {
        if (char === "[") {
            stack.push("]");
        } else if (char === "<") {
            stack.push(">");
        } else if (char === "(") {
            stack.push(")");
        } else if (char === "]" || char === ">" || char === ")") {
            if (stack.length > 0 && stack[stack.length - 1] === char) {
                stack.pop();
            }
        }
    }

    if (stack.length === 0) {
        return typeText;
    }

    return typeText + stack.reverse().join("");
}

function fixSpecifierSpacing(typeText, specifierBaseTypes) {
    if (typeof typeText !== "string" || typeText.length === 0) {
        return typeText ?? "";
    }

    if (!(specifierBaseTypes instanceof Set) || specifierBaseTypes.size === 0) {
        return typeText;
    }

    const patternSource = [...specifierBaseTypes]
        .map((name) => escapeRegExp(name))
        .join("|");

    if (!patternSource) {
        return typeText;
    }

    const regex = new RegExp(`\\b(${patternSource})\\b`, "gi");
    let result = "";
    let lastIndex = 0;
    let match;

    while ((match = regex.exec(typeText)) !== null) {
        const matchStart = match.index;
        const matchEnd = regex.lastIndex;
        const before = typeText.slice(lastIndex, matchStart);
        const matchedText = typeText.slice(matchStart, matchEnd);
        result += before + matchedText;

        const remainder = typeText.slice(matchEnd);
        const specifierInfo = readSpecifierToken(remainder);

        if (specifierInfo) {
            if (specifierInfo.needsDot) {
                result += `.${specifierInfo.token}`;
            } else {
                result += remainder.slice(0, specifierInfo.consumedLength);
            }

            regex.lastIndex = matchEnd + specifierInfo.consumedLength;
            lastIndex = regex.lastIndex;
        } else {
            lastIndex = matchEnd;
        }
    }

    result += typeText.slice(lastIndex);
    return result;
}

function readSpecifierToken(text) {
    if (typeof text !== "string" || text.length === 0) {
        return null;
    }

    let offset = 0;

    while (offset < text.length && WHITESPACE_PATTERN.test(text[offset])) {
        offset += 1;
    }

    if (offset === 0) {
        return null;
    }

    const firstChar = text[offset];

    if (
        !firstChar ||
    firstChar === "." ||
    firstChar === "," ||
    firstChar === "|" ||
    firstChar === "}"
    ) {
        return {
            consumedLength: offset,
            needsDot: false
        };
    }

    let consumed = offset;
    let token = "";
    let depthSquare = 0;
    let depthAngle = 0;
    let depthParen = 0;

    while (consumed < text.length) {
        const char = text[consumed];

        if (
            WHITESPACE_PATTERN.test(char) &&
      depthSquare === 0 &&
      depthAngle === 0 &&
      depthParen === 0
        ) {
            break;
        }

        if (
            (char === "," || char === "|" || char === "}") &&
      depthSquare === 0 &&
      depthAngle === 0 &&
      depthParen === 0
        ) {
            break;
        }

        if (char === "[") {
            depthSquare += 1;
        } else if (char === "]") {
            depthSquare = Math.max(0, depthSquare - 1);
        } else if (char === "<") {
            depthAngle += 1;
        } else if (char === ">") {
            depthAngle = Math.max(0, depthAngle - 1);
        } else if (char === "(") {
            depthParen += 1;
        } else if (char === ")") {
            depthParen = Math.max(0, depthParen - 1);
        }

        token += char;
        consumed += 1;
    }

    if (token.length === 0) {
        return {
            consumedLength: offset,
            needsDot: false
        };
    }

    return {
        consumedLength: consumed,
        token,
        needsDot: true
    };
}

function fixTypeUnionSpacing(typeText, baseTypesLower) {
    if (typeof typeText !== "string" || typeText.length === 0) {
        return typeText ?? "";
    }

    if (!(baseTypesLower instanceof Set) || baseTypesLower.size === 0) {
        return typeText;
    }

    if (!WHITESPACE_PATTERN.test(typeText)) {
        return typeText;
    }

    if (hasDelimiterOutsideNesting(typeText, [",", "|"])) {
        return typeText;
    }

    const segments = splitTypeSegments(typeText);

    if (segments.length <= 1) {
        return typeText;
    }

    const trimmedSegments = segments
        .map((segment) => segment.trim())
        .filter((segment) => segment.length > 0);

    if (trimmedSegments.length <= 1) {
        return typeText;
    }

    const recognizedCount = trimmedSegments.reduce((count, segment) => {
        const baseTypeName = extractBaseTypeName(segment);

        if (baseTypeName && baseTypesLower.has(baseTypeName.toLowerCase())) {
            return count + 1;
        }

        return count;
    }, 0);

    if (recognizedCount < 2) {
        return typeText;
    }

    return trimmedSegments.join(",");
}

function splitTypeSegments(text) {
    const segments = [];
    let current = "";
    let depthSquare = 0;
    let depthAngle = 0;
    let depthParen = 0;

    for (let index = 0; index < text.length; index += 1) {
        const char = text[index];

        if (char === "[") {
            depthSquare += 1;
        } else if (char === "]") {
            depthSquare = Math.max(0, depthSquare - 1);
        } else if (char === "<") {
            depthAngle += 1;
        } else if (char === ">") {
            depthAngle = Math.max(0, depthAngle - 1);
        } else if (char === "(") {
            depthParen += 1;
        } else if (char === ")") {
            depthParen = Math.max(0, depthParen - 1);
        }

        if (
            (WHITESPACE_PATTERN.test(char) || char === "," || char === "|") &&
      depthSquare === 0 &&
      depthAngle === 0 &&
      depthParen === 0
        ) {
            if (current.trim().length > 0) {
                segments.push(current.trim());
            }
            current = "";
            continue;
        }

        current += char;
    }

    if (current.trim().length > 0) {
        segments.push(current.trim());
    }

    return segments;
}

function hasDelimiterOutsideNesting(text, delimiters) {
    if (typeof text !== "string" || text.length === 0) {
        return false;
    }

    const delimiterSet = new Set(delimiters ?? []);
    let depthSquare = 0;
    let depthAngle = 0;
    let depthParen = 0;

    for (const char of text) {
        if (char === "[") {
            depthSquare += 1;
        } else if (char === "]") {
            depthSquare = Math.max(0, depthSquare - 1);
        } else if (char === "<") {
            depthAngle += 1;
        } else if (char === ">") {
            depthAngle = Math.max(0, depthAngle - 1);
        } else if (char === "(") {
            depthParen += 1;
        } else if (char === ")") {
            depthParen = Math.max(0, depthParen - 1);
        }

        if (
            delimiterSet.has(char) &&
      depthSquare === 0 &&
      depthAngle === 0 &&
      depthParen === 0
        ) {
            return true;
        }
    }

    return false;
}

function createIdentifier(name, template) {
    if (!name) {
        return null;
    }

    const identifier = {
        type: "Identifier",
        name
    };

    if (template && typeof template === "object") {
        if (Object.prototype.hasOwnProperty.call(template, "start")) {
            identifier.start = cloneLocation(template.start);
        }

        if (Object.prototype.hasOwnProperty.call(template, "end")) {
            identifier.end = cloneLocation(template.end);
        }
    }

    return identifier;
}

function isSpriteGetTextureCall(node) {
    if (!node || node.type !== "CallExpression") {
        return false;
    }

    return isIdentifierWithName(node.object, "sprite_get_texture");
}

function isNegativeOneLiteral(node) {
    if (!node || typeof node !== "object") {
        return false;
    }

    if (node.type === "Literal") {
        return node.value === "-1" || node.value === -1;
    }

    if (node.type === "UnaryExpression" && node.operator === "-" && node.prefix) {
        const argument = node.argument;

        if (!argument || argument.type !== "Literal") {
            return false;
        }

        return argument.value === "1" || argument.value === 1;
    }

    return false;
}

function extractBaseTypeName(segment) {
    if (typeof segment !== "string") {
        return null;
    }

    const match = segment.match(/^[A-Za-z_][A-Za-z0-9_]*/);

    return match ? match[0] : null;
}

function extractParameterNameFromDocRemainder(remainder) {
    if (typeof remainder !== "string") {
        return null;
    }

    const match = remainder.match(/^\s*([A-Za-z_][A-Za-z0-9_]*)/);

    return match ? match[1] : null;
}

function escapeRegExp(text) {
    if (typeof text !== "string") {
        return "";
    }

    return text.replace(/[.*+?^${}()|[\]\\]/g, "\\$&");
}

function registerManualFeatherFix({ ast, diagnostic }) {
    if (!ast || typeof ast !== "object" || !diagnostic?.id) {
        return [];
    }

    const manualFixIds = getManualFeatherFixRegistry(ast);

    if (manualFixIds.has(diagnostic.id)) {
        return [];
    }

    manualFixIds.add(diagnostic.id);

    const fixDetail = createFeatherFixDetail(diagnostic, {
        automatic: false,
        range: null,
        target: null
    });

    return [fixDetail];
}

function getManualFeatherFixRegistry(ast) {
    let registry = ast[MANUAL_FIX_TRACKING_KEY];

    if (registry instanceof Set) {
        return registry;
    }

    registry = new Set();

    Object.defineProperty(ast, MANUAL_FIX_TRACKING_KEY, {
        configurable: true,
        enumerable: false,
        writable: false,
        value: registry
    });

    return registry;
}

function createFeatherFixDetail(
    diagnostic,
    { target = null, range = null, automatic = true } = {}
) {
    if (!diagnostic) {
        return null;
    }

    return {
        id: diagnostic.id ?? null,
        title: diagnostic.title ?? null,
        description: diagnostic.description ?? null,
        correction: diagnostic.correction ?? null,
        target,
        range,
        automatic
    };
}

function attachFeatherFixMetadata(target, fixes) {
    if (
        !target ||
    typeof target !== "object" ||
    !Array.isArray(fixes) ||
    fixes.length === 0
    ) {
        return;
    }

    const key = "_appliedFeatherDiagnostics";

    if (!Array.isArray(target[key])) {
        Object.defineProperty(target, key, {
            configurable: true,
            enumerable: false,
            writable: true,
            value: []
        });
    }

    target[key].push(...fixes);
}

function getNodeStartLine(node) {
    const location = node?.start;

    if (
        location &&
    typeof location === "object" &&
    typeof location.line === "number"
    ) {
        return location.line;
    }

    return undefined;
}

function collectGM1100Candidates(node) {
    const index = new Map();

    const visit = (candidate) => {
        if (!candidate) {
            return;
        }

        if (Array.isArray(candidate)) {
            for (const item of candidate) {
                visit(item);
            }
            return;
        }

        if (typeof candidate !== "object") {
            return;
        }

        if (
            (candidate.type === "VariableDeclaration" ||
        candidate.type === "AssignmentExpression") &&
      typeof getNodeStartLine(candidate) === "number"
        ) {
            const line = getNodeStartLine(candidate);

            if (typeof line === "number") {
                if (!index.has(line)) {
                    index.set(line, []);
                }

                index.get(line).push(candidate);
            }
        }

        for (const value of Object.values(candidate)) {
            if (value && typeof value === "object") {
                visit(value);
            }
        }
    };

    visit(node);

    return index;
}<|MERGE_RESOLUTION|>--- conflicted
+++ resolved
@@ -366,12 +366,19 @@
             });
             continue;
         }
-
-<<<<<<< HEAD
         if (diagnosticId === "GM1054") {
             registerFeatherFixer(registry, diagnosticId, () => ({ ast }) => {
                 const fixes = ensureConstructorParentsExist({ ast, diagnostic });
-=======
+
+                if (Array.isArray(fixes) && fixes.length > 0) {
+                    return fixes;
+                }
+
+                return registerManualFeatherFix({ ast, diagnostic });
+            });
+            continue;
+        }
+
         if (diagnosticId === "GM1059") {
             registerFeatherFixer(registry, diagnosticId, () => ({ ast, options }) => {
                 const fixes = renameDuplicateFunctionParameters({
@@ -409,7 +416,6 @@
         if (diagnosticId === "GM1056") {
             registerFeatherFixer(registry, diagnosticId, () => ({ ast }) => {
                 const fixes = reorderOptionalParameters({ ast, diagnostic });
->>>>>>> 3727cae2
 
                 if (Array.isArray(fixes) && fixes.length > 0) {
                     return fixes;
@@ -2003,1406 +2009,6 @@
     return fixes;
 }
 
-function ensureAlphaTestRefResetAfterCall(node, parent, property, diagnostic) {
-    if (!Array.isArray(parent) || typeof property !== "number") {
-        return null;
-    }
-
-    if (!node || node.type !== "CallExpression") {
-        return null;
-    }
-
-    if (!isIdentifierWithName(node.object, "gpu_set_alphatestref")) {
-        return null;
-    }
-
-    const args = Array.isArray(node.arguments) ? node.arguments : [];
-
-    if (args.length === 0) {
-        return null;
-    }
-
-    if (isLiteralZero(args[0])) {
-        return null;
-    }
-
-    const siblings = parent;
-    let insertionIndex = siblings.length;
-
-    for (let index = property + 1; index < siblings.length; index += 1) {
-        const sibling = siblings[index];
-
-        if (isAlphaTestRefResetCall(sibling)) {
-            return null;
-        }
-
-        if (isAlphaTestDisableCall(sibling)) {
-            insertionIndex = index;
-            break;
-        }
-    }
-
-    const resetCall = createAlphaTestRefResetCall(node);
-
-    if (!resetCall) {
-        return null;
-    }
-
-    const fixDetail = createFeatherFixDetail(diagnostic, {
-        target: node.object?.name ?? null,
-        range: {
-            start: getNodeStartIndex(node),
-            end: getNodeEndIndex(node)
-        }
-    });
-
-    if (!fixDetail) {
-        return null;
-    }
-
-    siblings.splice(insertionIndex, 0, resetCall);
-    attachFeatherFixMetadata(resetCall, [fixDetail]);
-
-    return fixDetail;
-}
-
-function ensureTextureRepeatIsReset({ ast, diagnostic }) {
-    if (!diagnostic || !ast || typeof ast !== "object") {
-        return [];
-    }
-
-    const fixes = [];
-
-    const visit = (node, parent, property) => {
-        if (!node) {
-            return;
-        }
-
-        if (Array.isArray(node)) {
-            for (let index = 0; index < node.length; index += 1) {
-                visit(node[index], node, index);
-            }
-            return;
-        }
-
-        if (typeof node !== "object") {
-            return;
-        }
-
-        if (node.type === "CallExpression") {
-            const fix = ensureTextureRepeatResetAfterCall(
-                node,
-                parent,
-                property,
-                diagnostic
-            );
-
-            if (fix) {
-                fixes.push(fix);
-                return;
-            }
-        }
-
-        for (const [key, value] of Object.entries(node)) {
-            if (value && typeof value === "object") {
-                visit(value, node, key);
-            }
-        }
-    };
-
-    visit(ast, null, null);
-
-    return fixes;
-}
-
-function ensureTextureRepeatResetAfterCall(node, parent, property, diagnostic) {
-    if (!Array.isArray(parent) || typeof property !== "number") {
-        return null;
-    }
-
-    if (!node || node.type !== "CallExpression") {
-        return null;
-    }
-
-    if (!isIdentifierWithName(node.object, "gpu_set_texrepeat")) {
-        return null;
-    }
-
-    const args = Array.isArray(node.arguments) ? node.arguments : [];
-
-    if (args.length === 0) {
-        return null;
-    }
-
-    if (!shouldResetTextureRepeat(args[0])) {
-        return null;
-    }
-
-    const siblings = parent;
-    const nextNode = siblings[property + 1];
-
-    if (isTextureRepeatResetCall(nextNode)) {
-        return null;
-    }
-
-    const resetCall = createTextureRepeatResetCall(node);
-
-    if (!resetCall) {
-        return null;
-    }
-
-    const fixDetail = createFeatherFixDetail(diagnostic, {
-        target: node.object?.name ?? null,
-        range: {
-            start: getNodeStartIndex(node),
-            end: getNodeEndIndex(node)
-        }
-    });
-
-    if (!fixDetail) {
-        return null;
-    }
-
-    siblings.splice(property + 1, 0, resetCall);
-    attachFeatherFixMetadata(resetCall, [fixDetail]);
-
-    return fixDetail;
-}
-
-function ensureFileFindSearchesAreSerialized({ ast, diagnostic }) {
-    if (!diagnostic || !ast || typeof ast !== "object") {
-        return [];
-    }
-
-    const fixes = [];
-    const state = createFileFindState();
-
-    processStatementBlock(getProgramStatements(ast), state);
-
-    return fixes;
-
-    function processStatementBlock(statements, currentState) {
-        if (
-            !Array.isArray(statements) ||
-      statements.length === 0 ||
-      !currentState
-        ) {
-            return;
-        }
-
-        let index = 0;
-
-        while (index < statements.length) {
-            const statement = statements[index];
-
-            if (isFileFindCloseStatement(statement)) {
-                currentState.openCount = Math.max(currentState.openCount - 1, 0);
-                index += 1;
-                continue;
-            }
-
-            const callNode = getFileFindFirstCallFromStatement(statement);
-
-            if (callNode && currentState.openCount > 0) {
-                const insertion = insertFileFindCloseBefore(
-                    statements,
-                    index,
-                    callNode
-                );
-
-                if (insertion?.fixDetail) {
-                    fixes.push(insertion.fixDetail);
-                    currentState.openCount = Math.max(currentState.openCount - 1, 0);
-                    index += insertion.insertedBefore;
-                    continue;
-                }
-            }
-
-            if (callNode) {
-                currentState.openCount += 1;
-            }
-
-            handleNestedStatements(statement, currentState);
-            index += 1;
-        }
-    }
-
-    function handleNestedStatements(statement, currentState) {
-        if (!statement || typeof statement !== "object" || !currentState) {
-            return;
-        }
-
-        switch (statement.type) {
-            case "BlockStatement": {
-                processStatementBlock(statement.body ?? [], currentState);
-                break;
-            }
-            case "IfStatement": {
-                processBranch(statement, "consequent", currentState);
-
-                if (statement.alternate) {
-                    processBranch(statement, "alternate", currentState);
-                }
-
-                break;
-            }
-            case "WhileStatement":
-            case "RepeatStatement":
-            case "DoWhileStatement":
-            case "ForStatement": {
-                processBranch(statement, "body", currentState);
-                break;
-            }
-            case "SwitchStatement": {
-                const cases = Array.isArray(statement.cases) ? statement.cases : [];
-
-                for (const caseClause of cases) {
-                    const branchState = cloneFileFindState(currentState);
-                    processStatementBlock(caseClause?.consequent ?? [], branchState);
-                }
-                break;
-            }
-            case "TryStatement": {
-                if (statement.block) {
-                    processStatementBlock(statement.block.body ?? [], currentState);
-                }
-
-                if (statement.handler) {
-                    processBranch(statement.handler, "body", currentState);
-                }
-
-                if (statement.finalizer) {
-                    processStatementBlock(statement.finalizer.body ?? [], currentState);
-                }
-                break;
-            }
-            default:
-                break;
-        }
-    }
-
-    function processBranch(parent, key, currentState) {
-        if (!parent || typeof parent !== "object" || !currentState) {
-            return;
-        }
-
-        const statements = getBranchStatements(parent, key);
-
-        if (!statements) {
-            return;
-        }
-
-        const branchState = cloneFileFindState(currentState);
-        processStatementBlock(statements, branchState);
-    }
-
-    function getBranchStatements(parent, key) {
-        if (!parent || typeof parent !== "object" || !key) {
-            return null;
-        }
-
-        let target = parent[key];
-
-        if (!target) {
-            return null;
-        }
-
-        if (target.type !== "BlockStatement") {
-            target = ensureBlockStatement(parent, key, target);
-        }
-
-        if (!target || target.type !== "BlockStatement") {
-            return null;
-        }
-
-        return Array.isArray(target.body) ? target.body : [];
-    }
-
-    function insertFileFindCloseBefore(statements, index, callNode) {
-        if (!Array.isArray(statements) || typeof index !== "number") {
-            return null;
-        }
-
-        const closeCall = createFileFindCloseCall(callNode);
-
-        if (!closeCall) {
-            return null;
-        }
-
-        const fixDetail = createFeatherFixDetail(diagnostic, {
-            target: callNode?.object?.name ?? null,
-            range: {
-                start: getNodeStartIndex(callNode),
-                end: getNodeEndIndex(callNode)
-            }
-        });
-
-        if (!fixDetail) {
-            return null;
-        }
-
-        attachFeatherFixMetadata(closeCall, [fixDetail]);
-        statements.splice(index, 0, closeCall);
-
-        return {
-            fixDetail,
-            insertedBefore: 1
-        };
-    }
-
-    function getFileFindFirstCallFromStatement(statement) {
-        if (!statement || typeof statement !== "object") {
-            return null;
-        }
-
-        switch (statement.type) {
-            case "CallExpression":
-                return isIdentifierWithName(statement.object, "file_find_first")
-                    ? statement
-                    : null;
-            case "AssignmentExpression":
-                return getFileFindFirstCallFromExpression(statement.right);
-            case "VariableDeclaration": {
-                const declarations = Array.isArray(statement.declarations)
-                    ? statement.declarations
-                    : [];
-
-                for (const declarator of declarations) {
-                    const call = getFileFindFirstCallFromExpression(declarator?.init);
-                    if (call) {
-                        return call;
-                    }
-                }
-                return null;
-            }
-            case "ReturnStatement":
-            case "ThrowStatement":
-                return getFileFindFirstCallFromExpression(statement.argument);
-            case "ExpressionStatement":
-                return getFileFindFirstCallFromExpression(statement.expression);
-            default:
-                return null;
-        }
-    }
-
-    function getFileFindFirstCallFromExpression(expression) {
-        if (!expression || typeof expression !== "object") {
-            return null;
-        }
-
-        if (expression.type === "CallExpression") {
-            return isIdentifierWithName(expression.object, "file_find_first")
-                ? expression
-                : null;
-        }
-
-        if (expression.type === "ParenthesizedExpression") {
-            return getFileFindFirstCallFromExpression(expression.expression);
-        }
-
-        if (expression.type === "AssignmentExpression") {
-            return getFileFindFirstCallFromExpression(expression.right);
-        }
-
-        if (expression.type === "SequenceExpression") {
-            const expressions = Array.isArray(expression.expressions)
-                ? expression.expressions
-                : [];
-
-            for (const item of expressions) {
-                const call = getFileFindFirstCallFromExpression(item);
-                if (call) {
-                    return call;
-                }
-            }
-        }
-
-        if (
-            expression.type === "BinaryExpression" ||
-      expression.type === "LogicalExpression"
-        ) {
-            const leftCall = getFileFindFirstCallFromExpression(expression.left);
-            if (leftCall) {
-                return leftCall;
-            }
-
-            return getFileFindFirstCallFromExpression(expression.right);
-        }
-
-        if (
-            expression.type === "ConditionalExpression" ||
-      expression.type === "TernaryExpression"
-        ) {
-            const consequentCall = getFileFindFirstCallFromExpression(
-                expression.consequent
-            );
-            if (consequentCall) {
-                return consequentCall;
-            }
-
-            return getFileFindFirstCallFromExpression(expression.alternate);
-        }
-
-        return null;
-    }
-
-    function isFileFindCloseStatement(statement) {
-        if (!statement || typeof statement !== "object") {
-            return false;
-        }
-
-        if (statement.type === "CallExpression") {
-            return isIdentifierWithName(statement.object, "file_find_close");
-        }
-
-        if (statement.type === "ExpressionStatement") {
-            return isFileFindCloseStatement(statement.expression);
-        }
-
-        if (
-            statement.type === "ReturnStatement" ||
-      statement.type === "ThrowStatement"
-        ) {
-            return isFileFindCloseStatement(statement.argument);
-        }
-
-        return false;
-    }
-
-    function getProgramStatements(node) {
-        if (!node || typeof node !== "object") {
-            return [];
-        }
-
-        if (Array.isArray(node.body)) {
-            return node.body;
-        }
-
-        if (node.body && Array.isArray(node.body.body)) {
-            return node.body.body;
-        }
-
-        return [];
-    }
-
-    function createFileFindState() {
-        return {
-            openCount: 0
-        };
-    }
-
-    function cloneFileFindState(existing) {
-        if (!existing || typeof existing !== "object") {
-            return createFileFindState();
-        }
-
-        return {
-            openCount: existing.openCount ?? 0
-        };
-    }
-
-    function createFileFindCloseCall(template) {
-        const identifier = createIdentifier(
-            "file_find_close",
-            template?.object ?? template
-        );
-
-        if (!identifier) {
-            return null;
-        }
-
-        const callExpression = {
-            type: "CallExpression",
-            object: identifier,
-            arguments: []
-        };
-
-        if (Object.prototype.hasOwnProperty.call(template, "start")) {
-            callExpression.start = cloneLocation(template.start);
-        }
-
-        if (Object.prototype.hasOwnProperty.call(template, "end")) {
-            callExpression.end = cloneLocation(template.end);
-        }
-
-        return callExpression;
-    }
-
-    function ensureBlockStatement(parent, key, statement) {
-        if (!parent || typeof parent !== "object" || !key) {
-            return null;
-        }
-
-        if (!statement || typeof statement !== "object") {
-            return null;
-        }
-
-        const block = {
-            type: "BlockStatement",
-            body: [statement]
-        };
-
-        if (Object.prototype.hasOwnProperty.call(statement, "start")) {
-            block.start = cloneLocation(statement.start);
-        }
-
-        if (Object.prototype.hasOwnProperty.call(statement, "end")) {
-            block.end = cloneLocation(statement.end);
-        }
-
-        parent[key] = block;
-
-        return block;
-    }
-}
-
-function harmonizeTexturePointerTernaries({ ast, diagnostic }) {
-    if (!diagnostic || !ast || typeof ast !== "object") {
-        return [];
-    }
-
-    const fixes = [];
-
-    const visit = (node, parent, property) => {
-        if (!node) {
-            return;
-        }
-
-        if (Array.isArray(node)) {
-            for (let index = 0; index < node.length; index += 1) {
-                visit(node[index], node, index);
-            }
-            return;
-        }
-
-        if (typeof node !== "object") {
-            return;
-        }
-
-        if (node.type === "TernaryExpression") {
-            const fix = harmonizeTexturePointerTernary(
-                node,
-                parent,
-                property,
-                diagnostic
-            );
-
-            if (fix) {
-                fixes.push(fix);
-                return;
-            }
-        }
-
-        for (const [key, value] of Object.entries(node)) {
-            if (value && typeof value === "object") {
-                visit(value, node, key);
-            }
-        }
-    };
-
-    visit(ast, null, null);
-
-    return fixes;
-}
-
-const INSTANCE_CREATE_FUNCTION_NAMES = new Set([
-    "instance_create_layer",
-    "instance_create_depth",
-    "instance_create_depth_ext",
-    "instance_create_layer_ext",
-    "instance_create_at",
-    "instance_create",
-    "instance_create_z"
-]);
-
-function annotateInstanceVariableStructAssignments({ ast, diagnostic }) {
-    if (!diagnostic || !ast || typeof ast !== "object") {
-        return [];
-    }
-
-    const fixes = [];
-
-    const visit = (node) => {
-        if (!node) {
-            return;
-        }
-
-        if (Array.isArray(node)) {
-            for (const entry of node) {
-                visit(entry);
-            }
-            return;
-        }
-
-        if (typeof node !== "object") {
-            return;
-        }
-
-        if (node.type === "CallExpression") {
-            const callFixes = annotateInstanceCreateCall(node, diagnostic);
-
-            if (Array.isArray(callFixes) && callFixes.length > 0) {
-                fixes.push(...callFixes);
-            }
-        }
-
-        for (const value of Object.values(node)) {
-            if (value && typeof value === "object") {
-                visit(value);
-            }
-        }
-    };
-
-    visit(ast);
-
-    return fixes;
-}
-
-function annotateInstanceCreateCall(node, diagnostic) {
-    if (!node || node.type !== "CallExpression") {
-        return [];
-    }
-
-    if (!isInstanceCreateIdentifier(node.object)) {
-        return [];
-    }
-
-    const structArgument = findStructArgument(node.arguments);
-
-    if (!structArgument) {
-        return [];
-    }
-
-    return annotateVariableStructProperties(structArgument, diagnostic);
-}
-
-function isInstanceCreateIdentifier(node) {
-    if (!node || node.type !== "Identifier") {
-        return false;
-    }
-
-    if (INSTANCE_CREATE_FUNCTION_NAMES.has(node.name)) {
-        return true;
-    }
-
-    return node.name?.startsWith?.("instance_create_") ?? false;
-}
-
-function findStructArgument(args) {
-    if (!Array.isArray(args) || args.length === 0) {
-        return null;
-    }
-
-    for (let index = args.length - 1; index >= 0; index -= 1) {
-        const candidate = args[index];
-
-        if (candidate && candidate.type === "StructExpression") {
-            return candidate;
-        }
-    }
-
-    return null;
-}
-
-function annotateVariableStructProperties(structExpression, diagnostic) {
-    if (!structExpression || structExpression.type !== "StructExpression") {
-        return [];
-    }
-
-    const properties = Array.isArray(structExpression.properties)
-        ? structExpression.properties
-        : [];
-
-    if (properties.length === 0) {
-        return [];
-    }
-
-    const fixes = [];
-
-    for (const property of properties) {
-        const fixDetail = annotateVariableStructProperty(property, diagnostic);
-
-        if (fixDetail) {
-            fixes.push(fixDetail);
-        }
-    }
-
-    return fixes;
-}
-
-function annotateVariableStructProperty(property, diagnostic) {
-    if (!property || property.type !== "Property") {
-        return null;
-    }
-
-    const value = property.value;
-
-    if (!value || value.type !== "Identifier" || typeof value.name !== "string") {
-        return null;
-    }
-
-    const fixDetail = createFeatherFixDetail(diagnostic, {
-        target: value.name,
-        range: {
-            start: getNodeStartIndex(property),
-            end: getNodeEndIndex(property)
-        },
-        automatic: false
-    });
-
-    if (!fixDetail) {
-        return null;
-    }
-
-    attachFeatherFixMetadata(property, [fixDetail]);
-
-    return fixDetail;
-}
-
-function harmonizeTexturePointerTernary(node, parent, property, diagnostic) {
-    if (!node || node.type !== "TernaryExpression") {
-        return null;
-    }
-
-    if (
-        !parent ||
-    parent.type !== "AssignmentExpression" ||
-    property !== "right"
-    ) {
-        return null;
-    }
-
-    if (!isSpriteGetTextureCall(node.consequent)) {
-        return null;
-    }
-
-    const alternate = node.alternate;
-
-    if (!isNegativeOneLiteral(alternate)) {
-        return null;
-    }
-
-    const pointerIdentifier = createIdentifier("pointer_null", alternate);
-
-    if (!pointerIdentifier) {
-        return null;
-    }
-
-    copyCommentMetadata(alternate, pointerIdentifier);
-    node.alternate = pointerIdentifier;
-
-    const fixDetail = createFeatherFixDetail(diagnostic, {
-        target: isIdentifier(parent.left) ? parent.left.name : null,
-        range: {
-            start: getNodeStartIndex(node),
-            end: getNodeEndIndex(node)
-        }
-    });
-
-    if (!fixDetail) {
-        return null;
-    }
-
-    attachFeatherFixMetadata(node, [fixDetail]);
-
-    return fixDetail;
-}
-
-function createAssignmentFromDeclarator(declarator, declarationNode) {
-    if (!declarator || typeof declarator !== "object") {
-        return null;
-    }
-
-    const identifier = declarator.id;
-
-    if (!isIdentifier(identifier)) {
-        return null;
-    }
-
-    if (!declarator.init) {
-        return null;
-    }
-
-    const assignment = {
-        type: "AssignmentExpression",
-        operator: "=",
-        left: cloneIdentifier(identifier),
-        right: declarator.init,
-        start: cloneLocation(declarator.start ?? declarationNode?.start),
-        end: cloneLocation(declarator.end ?? declarationNode?.end)
-    };
-
-    copyCommentMetadata(declarator, assignment);
-
-    return assignment;
-}
-
-function isFunctionLikeNode(node) {
-    if (!node || typeof node !== "object") {
-        return false;
-    }
-
-    return (
-        node.type === "FunctionDeclaration" ||
-    node.type === "ConstructorDeclaration" ||
-    node.type === "StructDeclaration"
-    );
-}
-
-function getFunctionParameterNames(node) {
-    const params = Array.isArray(node?.params) ? node.params : [];
-    const names = [];
-
-    for (const param of params) {
-        if (!param || typeof param !== "object") {
-            continue;
-        }
-
-        if (isIdentifier(param)) {
-            if (param.name) {
-                names.push(param.name);
-            }
-            continue;
-        }
-
-        if (param.type === "DefaultParameter" && isIdentifier(param.left)) {
-            if (param.left.name) {
-                names.push(param.left.name);
-            }
-            continue;
-        }
-    }
-
-    return names;
-}
-
-function getVariableDeclaratorName(declarator) {
-    if (!declarator || typeof declarator !== "object") {
-        return null;
-    }
-
-    const identifier = declarator.id;
-
-    if (!isIdentifier(identifier)) {
-        return null;
-    }
-
-    return identifier.name ?? null;
-}
-
-function cloneIdentifier(node) {
-    if (!node || node.type !== "Identifier") {
-        return null;
-    }
-
-    const cloned = {
-        type: "Identifier",
-        name: node.name
-    };
-
-    if (Object.prototype.hasOwnProperty.call(node, "start")) {
-        cloned.start = cloneLocation(node.start);
-    }
-
-    if (Object.prototype.hasOwnProperty.call(node, "end")) {
-        cloned.end = cloneLocation(node.end);
-    }
-
-    return cloned;
-}
-
-function copyCommentMetadata(source, target) {
-    if (!source || !target) {
-        return;
-    }
-
-    ["leadingComments", "trailingComments", "innerComments", "comments"].forEach(
-        (key) => {
-            if (Object.prototype.hasOwnProperty.call(source, key)) {
-                target[key] = source[key];
-            }
-        }
-    );
-}
-
-function isIdentifierWithName(node, name) {
-    if (!node || node.type !== "Identifier") {
-        return false;
-    }
-
-    return node.name === name;
-}
-
-function isIdentifier(node) {
-    return !!node && node.type === "Identifier";
-}
-
-function isLiteralZero(node) {
-    if (!node || node.type !== "Literal") {
-        return false;
-    }
-
-    return node.value === "0" || node.value === 0;
-}
-
-function isLiteralOne(node) {
-    if (!node || node.type !== "Literal") {
-        return false;
-    }
-
-    return node.value === "1" || node.value === 1;
-}
-
-function isLiteralTrue(node) {
-    if (!node || node.type !== "Literal") {
-        return false;
-    }
-
-    return node.value === "true" || node.value === true;
-}
-
-function isLiteralFalse(node) {
-    if (!node || node.type !== "Literal") {
-        return false;
-    }
-
-    return node.value === "false" || node.value === false;
-}
-
-function isAlphaTestRefResetCall(node) {
-    if (!node || node.type !== "CallExpression") {
-        return false;
-    }
-
-    if (!isIdentifierWithName(node.object, "gpu_set_alphatestref")) {
-        return false;
-    }
-
-    const args = Array.isArray(node.arguments) ? node.arguments : [];
-
-    if (args.length === 0) {
-        return false;
-    }
-
-    return isLiteralZero(args[0]);
-}
-
-function isAlphaTestDisableCall(node) {
-    if (!node || node.type !== "CallExpression") {
-        return false;
-    }
-
-    if (!isIdentifierWithName(node.object, "gpu_set_alphatestenable")) {
-        return false;
-    }
-
-    const args = Array.isArray(node.arguments) ? node.arguments : [];
-
-    if (args.length === 0) {
-        return false;
-    }
-
-    const [argument] = args;
-
-    return isLiteralFalse(argument) || isLiteralZero(argument);
-}
-
-function createAlphaTestRefResetCall(template) {
-    if (!template || template.type !== "CallExpression") {
-        return null;
-    }
-
-    const identifier = cloneIdentifier(template.object);
-
-    if (!identifier || identifier.name !== "gpu_set_alphatestref") {
-        return null;
-    }
-
-    const literalZero = createLiteral("0", template.arguments?.[0]);
-
-    const callExpression = {
-        type: "CallExpression",
-        object: identifier,
-        arguments: [literalZero]
-    };
-
-    if (Object.prototype.hasOwnProperty.call(template, "start")) {
-        callExpression.start = cloneLocation(template.start);
-    }
-
-    if (Object.prototype.hasOwnProperty.call(template, "end")) {
-        callExpression.end = cloneLocation(template.end);
-    }
-
-    return callExpression;
-}
-
-function shouldResetBlendEnable(argument) {
-    if (!argument || typeof argument !== "object") {
-        return false;
-    }
-
-    return isLiteralFalse(argument) || isLiteralZero(argument);
-}
-
-function shouldResetTextureRepeat(argument) {
-    if (!argument || typeof argument !== "object") {
-        return false;
-    }
-
-    if (isLiteralFalse(argument) || isLiteralZero(argument)) {
-        return false;
-    }
-
-    return isLiteralTrue(argument) || isLiteralOne(argument);
-}
-
-function isTextureRepeatResetCall(node) {
-    if (!node || node.type !== "CallExpression") {
-        return false;
-    }
-
-    if (!isIdentifierWithName(node.object, "gpu_set_texrepeat")) {
-        return false;
-    }
-
-    const args = Array.isArray(node.arguments) ? node.arguments : [];
-
-    if (args.length === 0) {
-        return false;
-    }
-
-    const [argument] = args;
-
-    return isLiteralFalse(argument) || isLiteralZero(argument);
-}
-
-function createTextureRepeatResetCall(template) {
-    if (!template || template.type !== "CallExpression") {
-        return null;
-    }
-
-    const identifier = cloneIdentifier(template.object);
-
-    if (!identifier || identifier.name !== "gpu_set_texrepeat") {
-        return null;
-    }
-
-    const literalFalse = createLiteral("false", template.arguments?.[0]);
-
-    const callExpression = {
-        type: "CallExpression",
-        object: identifier,
-        arguments: [literalFalse]
-    };
-
-    if (Object.prototype.hasOwnProperty.call(template, "start")) {
-        callExpression.start = cloneLocation(template.start);
-    }
-
-    if (Object.prototype.hasOwnProperty.call(template, "end")) {
-        callExpression.end = cloneLocation(template.end);
-    }
-
-    return callExpression;
-}
-
-function isBlendEnableResetCall(node) {
-    if (!node || node.type !== "CallExpression") {
-        return false;
-    }
-
-    if (!isIdentifierWithName(node.object, "gpu_set_blendenable")) {
-        return false;
-    }
-
-    const args = Array.isArray(node.arguments) ? node.arguments : [];
-
-    if (args.length === 0) {
-        return false;
-    }
-
-    const [argument] = args;
-
-    return isLiteralTrue(argument) || isLiteralOne(argument);
-}
-
-function createBlendEnableResetCall(template) {
-    if (!template || template.type !== "CallExpression") {
-        return null;
-    }
-
-    const identifier = cloneIdentifier(template.object);
-
-    if (!identifier || identifier.name !== "gpu_set_blendenable") {
-        return null;
-    }
-
-    const literalTrue = createLiteral("true", template.arguments?.[0]);
-
-    const callExpression = {
-        type: "CallExpression",
-        object: identifier,
-        arguments: [literalTrue]
-    };
-
-    if (Object.prototype.hasOwnProperty.call(template, "start")) {
-        callExpression.start = cloneLocation(template.start);
-    }
-
-    if (Object.prototype.hasOwnProperty.call(template, "end")) {
-        callExpression.end = cloneLocation(template.end);
-    }
-
-    return callExpression;
-}
-
-function createLiteral(value, template) {
-    const literalValue = typeof value === "number" ? String(value) : value;
-
-    const literal = {
-        type: "Literal",
-        value: literalValue
-    };
-
-    if (template && typeof template === "object") {
-        if (Object.prototype.hasOwnProperty.call(template, "start")) {
-            literal.start = cloneLocation(template.start);
-        }
-
-        if (Object.prototype.hasOwnProperty.call(template, "end")) {
-            literal.end = cloneLocation(template.end);
-        }
-    }
-
-    return literal;
-}
-
-function reorderOptionalParameters({ ast, diagnostic }) {
-    if (!diagnostic || !ast || typeof ast !== "object") {
-        return [];
-    }
-
-    const fixes = [];
-
-    const visit = (node) => {
-        if (!node) {
-            return;
-        }
-
-        if (Array.isArray(node)) {
-            for (const item of node) {
-                visit(item);
-            }
-            return;
-        }
-
-        if (typeof node !== "object") {
-            return;
-        }
-
-        if (node.type === "FunctionDeclaration") {
-            const fix = reorderFunctionOptionalParameters(node, diagnostic);
-
-            if (fix) {
-                fixes.push(fix);
-            }
-        }
-
-        for (const value of Object.values(node)) {
-            if (value && typeof value === "object") {
-                visit(value);
-            }
-        }
-    };
-
-    visit(ast);
-
-    return fixes;
-}
-
-function reorderFunctionOptionalParameters(node, diagnostic) {
-    if (!node || node.type !== "FunctionDeclaration") {
-        return null;
-    }
-
-    const params = Array.isArray(node.params) ? node.params : null;
-
-    if (!params || params.length === 0) {
-        return null;
-    }
-
-    let encounteredOptional = false;
-    let needsReordering = false;
-
-    for (const param of params) {
-        if (isOptionalParameter(param)) {
-            encounteredOptional = true;
-        } else if (encounteredOptional) {
-            needsReordering = true;
-            break;
-        }
-    }
-
-    if (!needsReordering) {
-        return null;
-    }
-
-    const requiredParams = [];
-    const optionalParams = [];
-
-    for (const param of params) {
-        if (isOptionalParameter(param)) {
-            optionalParams.push(param);
-        } else {
-            requiredParams.push(param);
-        }
-    }
-
-    const reorderedParams = requiredParams.concat(optionalParams);
-
-    if (reorderedParams.length !== params.length) {
-        return null;
-    }
-
-    node.params = reorderedParams;
-
-    const fixDetail = createFeatherFixDetail(diagnostic, {
-        target: getFunctionIdentifierName(node),
-        range: {
-            start: getNodeStartIndex(node),
-            end: getNodeEndIndex(node)
-        }
-    });
-
-    if (!fixDetail) {
-        return null;
-    }
-
-    attachFeatherFixMetadata(node, [fixDetail]);
-
-    return fixDetail;
-}
-
-function isOptionalParameter(parameter) {
-    return parameter?.type === "DefaultParameter";
-}
-
-function getFunctionIdentifierName(node) {
-    if (!node) {
-        return null;
-    }
-
-    const { id, name, key } = node;
-
-    if (typeof id === "string") {
-        return id;
-    }
-
-    if (id && typeof id === "object") {
-        if (typeof id.name === "string") {
-            return id.name;
-        }
-
-        if (id.type === "Identifier" && typeof id.name === "string") {
-            return id.name;
-        }
-    }
-
-    if (typeof name === "string") {
-        return name;
-    }
-
-    if (key && typeof key === "object" && typeof key.name === "string") {
-        return key.name;
-    }
-
-    return null;
-}
-
-function sanitizeMalformedJsDocTypes({ ast, diagnostic, typeSystemInfo }) {
-    if (!diagnostic || !ast || typeof ast !== "object") {
-        return [];
-    }
-
-    const comments = collectCommentNodes(ast);
-
-    if (comments.length === 0) {
-        return [];
-    }
-
-    const fixes = [];
-
-    for (const comment of comments) {
-        const result = sanitizeDocCommentType(comment, typeSystemInfo);
-
-        if (!result) {
-            continue;
-        }
-
-        const fixDetail = createFeatherFixDetail(diagnostic, {
-            target: result.target ?? null,
-            range: {
-                start: getNodeStartIndex(comment),
-                end: getNodeEndIndex(comment)
-            }
-        });
-
-        if (!fixDetail) {
-            continue;
-        }
-
-        attachFeatherFixMetadata(comment, [fixDetail]);
-        fixes.push(fixDetail);
-    }
-
-    return fixes;
-}
-
-function collectCommentNodes(root) {
-    if (!root || typeof root !== "object") {
-        return [];
-    }
-
-    const comments = [];
-    const stack = [root];
-    const visited = new WeakSet();
-
-    while (stack.length > 0) {
-        const current = stack.pop();
-
-        if (!current || typeof current !== "object") {
-            continue;
-        }
-
-        if (visited.has(current)) {
-            continue;
-        }
-
-        visited.add(current);
-
-        if (Array.isArray(current)) {
-            for (const item of current) {
-                stack.push(item);
-            }
-            continue;
-        }
-
-        if (current.type === "CommentLine" || current.type === "CommentBlock") {
-            comments.push(current);
-        }
-
-        for (const value of Object.values(current)) {
-            if (value && typeof value === "object") {
-                stack.push(value);
-            }
-        }
-    }
-
-    return comments;
-}
-
-<<<<<<< HEAD
 function ensureConstructorParentsExist({ ast, diagnostic }) {
     if (!diagnostic || !ast || typeof ast !== "object") {
         return [];
@@ -3530,10 +2136,1405 @@
 
 function ensureAlphaTestRefResetAfterCall(node, parent, property, diagnostic) {
     if (!Array.isArray(parent) || typeof property !== "number") {
-=======
+        return null;
+    }
+
+    if (!node || node.type !== "CallExpression") {
+        return null;
+    }
+
+    if (!isIdentifierWithName(node.object, "gpu_set_alphatestref")) {
+        return null;
+    }
+
+    const args = Array.isArray(node.arguments) ? node.arguments : [];
+
+    if (args.length === 0) {
+        return null;
+    }
+
+    if (isLiteralZero(args[0])) {
+        return null;
+    }
+
+    const siblings = parent;
+    let insertionIndex = siblings.length;
+
+    for (let index = property + 1; index < siblings.length; index += 1) {
+        const sibling = siblings[index];
+
+        if (isAlphaTestRefResetCall(sibling)) {
+            return null;
+        }
+
+        if (isAlphaTestDisableCall(sibling)) {
+            insertionIndex = index;
+            break;
+        }
+    }
+
+    const resetCall = createAlphaTestRefResetCall(node);
+
+    if (!resetCall) {
+        return null;
+    }
+
+    const fixDetail = createFeatherFixDetail(diagnostic, {
+        target: node.object?.name ?? null,
+        range: {
+            start: getNodeStartIndex(node),
+            end: getNodeEndIndex(node)
+        }
+    });
+
+    if (!fixDetail) {
+        return null;
+    }
+
+    siblings.splice(insertionIndex, 0, resetCall);
+    attachFeatherFixMetadata(resetCall, [fixDetail]);
+
+    return fixDetail;
+}
+
+function ensureTextureRepeatIsReset({ ast, diagnostic }) {
+    if (!diagnostic || !ast || typeof ast !== "object") {
+        return [];
+    }
+
+    const fixes = [];
+
+    const visit = (node, parent, property) => {
+        if (!node) {
+            return;
+        }
+
+        if (Array.isArray(node)) {
+            for (let index = 0; index < node.length; index += 1) {
+                visit(node[index], node, index);
+            }
+            return;
+        }
+
+        if (typeof node !== "object") {
+            return;
+        }
+
+        if (node.type === "CallExpression") {
+            const fix = ensureTextureRepeatResetAfterCall(
+                node,
+                parent,
+                property,
+                diagnostic
+            );
+
+            if (fix) {
+                fixes.push(fix);
+                return;
+            }
+        }
+
+        for (const [key, value] of Object.entries(node)) {
+            if (value && typeof value === "object") {
+                visit(value, node, key);
+            }
+        }
+    };
+
+    visit(ast, null, null);
+
+    return fixes;
+}
+
+function ensureTextureRepeatResetAfterCall(node, parent, property, diagnostic) {
+    if (!Array.isArray(parent) || typeof property !== "number") {
+        return null;
+    }
+
+    if (!node || node.type !== "CallExpression") {
+        return null;
+    }
+
+    if (!isIdentifierWithName(node.object, "gpu_set_texrepeat")) {
+        return null;
+    }
+
+    const args = Array.isArray(node.arguments) ? node.arguments : [];
+
+    if (args.length === 0) {
+        return null;
+    }
+
+    if (!shouldResetTextureRepeat(args[0])) {
+        return null;
+    }
+
+    const siblings = parent;
+    const nextNode = siblings[property + 1];
+
+    if (isTextureRepeatResetCall(nextNode)) {
+        return null;
+    }
+
+    const resetCall = createTextureRepeatResetCall(node);
+
+    if (!resetCall) {
+        return null;
+    }
+
+    const fixDetail = createFeatherFixDetail(diagnostic, {
+        target: node.object?.name ?? null,
+        range: {
+            start: getNodeStartIndex(node),
+            end: getNodeEndIndex(node)
+        }
+    });
+
+    if (!fixDetail) {
+        return null;
+    }
+
+    siblings.splice(property + 1, 0, resetCall);
+    attachFeatherFixMetadata(resetCall, [fixDetail]);
+
+    return fixDetail;
+}
+
+function ensureFileFindSearchesAreSerialized({ ast, diagnostic }) {
+    if (!diagnostic || !ast || typeof ast !== "object") {
+        return [];
+    }
+
+    const fixes = [];
+    const state = createFileFindState();
+
+    processStatementBlock(getProgramStatements(ast), state);
+
+    return fixes;
+
+    function processStatementBlock(statements, currentState) {
+        if (
+            !Array.isArray(statements) ||
+      statements.length === 0 ||
+      !currentState
+        ) {
+            return;
+        }
+
+        let index = 0;
+
+        while (index < statements.length) {
+            const statement = statements[index];
+
+            if (isFileFindCloseStatement(statement)) {
+                currentState.openCount = Math.max(currentState.openCount - 1, 0);
+                index += 1;
+                continue;
+            }
+
+            const callNode = getFileFindFirstCallFromStatement(statement);
+
+            if (callNode && currentState.openCount > 0) {
+                const insertion = insertFileFindCloseBefore(
+                    statements,
+                    index,
+                    callNode
+                );
+
+                if (insertion?.fixDetail) {
+                    fixes.push(insertion.fixDetail);
+                    currentState.openCount = Math.max(currentState.openCount - 1, 0);
+                    index += insertion.insertedBefore;
+                    continue;
+                }
+            }
+
+            if (callNode) {
+                currentState.openCount += 1;
+            }
+
+            handleNestedStatements(statement, currentState);
+            index += 1;
+        }
+    }
+
+    function handleNestedStatements(statement, currentState) {
+        if (!statement || typeof statement !== "object" || !currentState) {
+            return;
+        }
+
+        switch (statement.type) {
+            case "BlockStatement": {
+                processStatementBlock(statement.body ?? [], currentState);
+                break;
+            }
+            case "IfStatement": {
+                processBranch(statement, "consequent", currentState);
+
+                if (statement.alternate) {
+                    processBranch(statement, "alternate", currentState);
+                }
+
+                break;
+            }
+            case "WhileStatement":
+            case "RepeatStatement":
+            case "DoWhileStatement":
+            case "ForStatement": {
+                processBranch(statement, "body", currentState);
+                break;
+            }
+            case "SwitchStatement": {
+                const cases = Array.isArray(statement.cases) ? statement.cases : [];
+
+                for (const caseClause of cases) {
+                    const branchState = cloneFileFindState(currentState);
+                    processStatementBlock(caseClause?.consequent ?? [], branchState);
+                }
+                break;
+            }
+            case "TryStatement": {
+                if (statement.block) {
+                    processStatementBlock(statement.block.body ?? [], currentState);
+                }
+
+                if (statement.handler) {
+                    processBranch(statement.handler, "body", currentState);
+                }
+
+                if (statement.finalizer) {
+                    processStatementBlock(statement.finalizer.body ?? [], currentState);
+                }
+                break;
+            }
+            default:
+                break;
+        }
+    }
+
+    function processBranch(parent, key, currentState) {
+        if (!parent || typeof parent !== "object" || !currentState) {
+            return;
+        }
+
+        const statements = getBranchStatements(parent, key);
+
+        if (!statements) {
+            return;
+        }
+
+        const branchState = cloneFileFindState(currentState);
+        processStatementBlock(statements, branchState);
+    }
+
+    function getBranchStatements(parent, key) {
+        if (!parent || typeof parent !== "object" || !key) {
+            return null;
+        }
+
+        let target = parent[key];
+
+        if (!target) {
+            return null;
+        }
+
+        if (target.type !== "BlockStatement") {
+            target = ensureBlockStatement(parent, key, target);
+        }
+
+        if (!target || target.type !== "BlockStatement") {
+            return null;
+        }
+
+        return Array.isArray(target.body) ? target.body : [];
+    }
+
+    function insertFileFindCloseBefore(statements, index, callNode) {
+        if (!Array.isArray(statements) || typeof index !== "number") {
+            return null;
+        }
+
+        const closeCall = createFileFindCloseCall(callNode);
+
+        if (!closeCall) {
+            return null;
+        }
+
+        const fixDetail = createFeatherFixDetail(diagnostic, {
+            target: callNode?.object?.name ?? null,
+            range: {
+                start: getNodeStartIndex(callNode),
+                end: getNodeEndIndex(callNode)
+            }
+        });
+
+        if (!fixDetail) {
+            return null;
+        }
+
+        attachFeatherFixMetadata(closeCall, [fixDetail]);
+        statements.splice(index, 0, closeCall);
+
+        return {
+            fixDetail,
+            insertedBefore: 1
+        };
+    }
+
+    function getFileFindFirstCallFromStatement(statement) {
+        if (!statement || typeof statement !== "object") {
+            return null;
+        }
+
+        switch (statement.type) {
+            case "CallExpression":
+                return isIdentifierWithName(statement.object, "file_find_first")
+                    ? statement
+                    : null;
+            case "AssignmentExpression":
+                return getFileFindFirstCallFromExpression(statement.right);
+            case "VariableDeclaration": {
+                const declarations = Array.isArray(statement.declarations)
+                    ? statement.declarations
+                    : [];
+
+                for (const declarator of declarations) {
+                    const call = getFileFindFirstCallFromExpression(declarator?.init);
+                    if (call) {
+                        return call;
+                    }
+                }
+                return null;
+            }
+            case "ReturnStatement":
+            case "ThrowStatement":
+                return getFileFindFirstCallFromExpression(statement.argument);
+            case "ExpressionStatement":
+                return getFileFindFirstCallFromExpression(statement.expression);
+            default:
+                return null;
+        }
+    }
+
+    function getFileFindFirstCallFromExpression(expression) {
+        if (!expression || typeof expression !== "object") {
+            return null;
+        }
+
+        if (expression.type === "CallExpression") {
+            return isIdentifierWithName(expression.object, "file_find_first")
+                ? expression
+                : null;
+        }
+
+        if (expression.type === "ParenthesizedExpression") {
+            return getFileFindFirstCallFromExpression(expression.expression);
+        }
+
+        if (expression.type === "AssignmentExpression") {
+            return getFileFindFirstCallFromExpression(expression.right);
+        }
+
+        if (expression.type === "SequenceExpression") {
+            const expressions = Array.isArray(expression.expressions)
+                ? expression.expressions
+                : [];
+
+            for (const item of expressions) {
+                const call = getFileFindFirstCallFromExpression(item);
+                if (call) {
+                    return call;
+                }
+            }
+        }
+
+        if (
+            expression.type === "BinaryExpression" ||
+      expression.type === "LogicalExpression"
+        ) {
+            const leftCall = getFileFindFirstCallFromExpression(expression.left);
+            if (leftCall) {
+                return leftCall;
+            }
+
+            return getFileFindFirstCallFromExpression(expression.right);
+        }
+
+        if (
+            expression.type === "ConditionalExpression" ||
+      expression.type === "TernaryExpression"
+        ) {
+            const consequentCall = getFileFindFirstCallFromExpression(
+                expression.consequent
+            );
+            if (consequentCall) {
+                return consequentCall;
+            }
+
+            return getFileFindFirstCallFromExpression(expression.alternate);
+        }
+
+        return null;
+    }
+
+    function isFileFindCloseStatement(statement) {
+        if (!statement || typeof statement !== "object") {
+            return false;
+        }
+
+        if (statement.type === "CallExpression") {
+            return isIdentifierWithName(statement.object, "file_find_close");
+        }
+
+        if (statement.type === "ExpressionStatement") {
+            return isFileFindCloseStatement(statement.expression);
+        }
+
+        if (
+            statement.type === "ReturnStatement" ||
+      statement.type === "ThrowStatement"
+        ) {
+            return isFileFindCloseStatement(statement.argument);
+        }
+
+        return false;
+    }
+
+    function getProgramStatements(node) {
+        if (!node || typeof node !== "object") {
+            return [];
+        }
+
+        if (Array.isArray(node.body)) {
+            return node.body;
+        }
+
+        if (node.body && Array.isArray(node.body.body)) {
+            return node.body.body;
+        }
+
+        return [];
+    }
+
+    function createFileFindState() {
+        return {
+            openCount: 0
+        };
+    }
+
+    function cloneFileFindState(existing) {
+        if (!existing || typeof existing !== "object") {
+            return createFileFindState();
+        }
+
+        return {
+            openCount: existing.openCount ?? 0
+        };
+    }
+
+    function createFileFindCloseCall(template) {
+        const identifier = createIdentifier(
+            "file_find_close",
+            template?.object ?? template
+        );
+
+        if (!identifier) {
+            return null;
+        }
+
+        const callExpression = {
+            type: "CallExpression",
+            object: identifier,
+            arguments: []
+        };
+
+        if (Object.prototype.hasOwnProperty.call(template, "start")) {
+            callExpression.start = cloneLocation(template.start);
+        }
+
+        if (Object.prototype.hasOwnProperty.call(template, "end")) {
+            callExpression.end = cloneLocation(template.end);
+        }
+
+        return callExpression;
+    }
+
+    function ensureBlockStatement(parent, key, statement) {
+        if (!parent || typeof parent !== "object" || !key) {
+            return null;
+        }
+
+        if (!statement || typeof statement !== "object") {
+            return null;
+        }
+
+        const block = {
+            type: "BlockStatement",
+            body: [statement]
+        };
+
+        if (Object.prototype.hasOwnProperty.call(statement, "start")) {
+            block.start = cloneLocation(statement.start);
+        }
+
+        if (Object.prototype.hasOwnProperty.call(statement, "end")) {
+            block.end = cloneLocation(statement.end);
+        }
+
+        parent[key] = block;
+
+        return block;
+    }
+}
+
+function harmonizeTexturePointerTernaries({ ast, diagnostic }) {
+    if (!diagnostic || !ast || typeof ast !== "object") {
+        return [];
+    }
+
+    const fixes = [];
+
+    const visit = (node, parent, property) => {
+        if (!node) {
+            return;
+        }
+
+        if (Array.isArray(node)) {
+            for (let index = 0; index < node.length; index += 1) {
+                visit(node[index], node, index);
+            }
+            return;
+        }
+
+        if (typeof node !== "object") {
+            return;
+        }
+
+        if (node.type === "TernaryExpression") {
+            const fix = harmonizeTexturePointerTernary(
+                node,
+                parent,
+                property,
+                diagnostic
+            );
+
+            if (fix) {
+                fixes.push(fix);
+                return;
+            }
+        }
+
+        for (const [key, value] of Object.entries(node)) {
+            if (value && typeof value === "object") {
+                visit(value, node, key);
+            }
+        }
+    };
+
+    visit(ast, null, null);
+
+    return fixes;
+}
+
+const INSTANCE_CREATE_FUNCTION_NAMES = new Set([
+    "instance_create_layer",
+    "instance_create_depth",
+    "instance_create_depth_ext",
+    "instance_create_layer_ext",
+    "instance_create_at",
+    "instance_create",
+    "instance_create_z"
+]);
+
+function annotateInstanceVariableStructAssignments({ ast, diagnostic }) {
+    if (!diagnostic || !ast || typeof ast !== "object") {
+        return [];
+    }
+
+    const fixes = [];
+
+    const visit = (node) => {
+        if (!node) {
+            return;
+        }
+
+        if (Array.isArray(node)) {
+            for (const entry of node) {
+                visit(entry);
+            }
+            return;
+        }
+
+        if (typeof node !== "object") {
+            return;
+        }
+
+        if (node.type === "CallExpression") {
+            const callFixes = annotateInstanceCreateCall(node, diagnostic);
+
+            if (Array.isArray(callFixes) && callFixes.length > 0) {
+                fixes.push(...callFixes);
+            }
+        }
+
+        for (const value of Object.values(node)) {
+            if (value && typeof value === "object") {
+                visit(value);
+            }
+        }
+    };
+
+    visit(ast);
+
+    return fixes;
+}
+
+function annotateInstanceCreateCall(node, diagnostic) {
+    if (!node || node.type !== "CallExpression") {
+        return [];
+    }
+
+    if (!isInstanceCreateIdentifier(node.object)) {
+        return [];
+    }
+
+    const structArgument = findStructArgument(node.arguments);
+
+    if (!structArgument) {
+        return [];
+    }
+
+    return annotateVariableStructProperties(structArgument, diagnostic);
+}
+
+function isInstanceCreateIdentifier(node) {
+    if (!node || node.type !== "Identifier") {
+        return false;
+    }
+
+    if (INSTANCE_CREATE_FUNCTION_NAMES.has(node.name)) {
+        return true;
+    }
+
+    return node.name?.startsWith?.("instance_create_") ?? false;
+}
+
+function findStructArgument(args) {
+    if (!Array.isArray(args) || args.length === 0) {
+        return null;
+    }
+
+    for (let index = args.length - 1; index >= 0; index -= 1) {
+        const candidate = args[index];
+
+        if (candidate && candidate.type === "StructExpression") {
+            return candidate;
+        }
+    }
+
+    return null;
+}
+
+function annotateVariableStructProperties(structExpression, diagnostic) {
+    if (!structExpression || structExpression.type !== "StructExpression") {
+        return [];
+    }
+
+    const properties = Array.isArray(structExpression.properties)
+        ? structExpression.properties
+        : [];
+
+    if (properties.length === 0) {
+        return [];
+    }
+
+    const fixes = [];
+
+    for (const property of properties) {
+        const fixDetail = annotateVariableStructProperty(property, diagnostic);
+
+        if (fixDetail) {
+            fixes.push(fixDetail);
+        }
+    }
+
+    return fixes;
+}
+
+function annotateVariableStructProperty(property, diagnostic) {
+    if (!property || property.type !== "Property") {
+        return null;
+    }
+
+    const value = property.value;
+
+    if (!value || value.type !== "Identifier" || typeof value.name !== "string") {
+        return null;
+    }
+
+    const fixDetail = createFeatherFixDetail(diagnostic, {
+        target: value.name,
+        range: {
+            start: getNodeStartIndex(property),
+            end: getNodeEndIndex(property)
+        },
+        automatic: false
+    });
+
+    if (!fixDetail) {
+        return null;
+    }
+
+    attachFeatherFixMetadata(property, [fixDetail]);
+
+    return fixDetail;
+}
+
+function harmonizeTexturePointerTernary(node, parent, property, diagnostic) {
+    if (!node || node.type !== "TernaryExpression") {
+        return null;
+    }
+
+    if (
+        !parent ||
+    parent.type !== "AssignmentExpression" ||
+    property !== "right"
+    ) {
+        return null;
+    }
+
+    if (!isSpriteGetTextureCall(node.consequent)) {
+        return null;
+    }
+
+    const alternate = node.alternate;
+
+    if (!isNegativeOneLiteral(alternate)) {
+        return null;
+    }
+
+    const pointerIdentifier = createIdentifier("pointer_null", alternate);
+
+    if (!pointerIdentifier) {
+        return null;
+    }
+
+    copyCommentMetadata(alternate, pointerIdentifier);
+    node.alternate = pointerIdentifier;
+
+    const fixDetail = createFeatherFixDetail(diagnostic, {
+        target: isIdentifier(parent.left) ? parent.left.name : null,
+        range: {
+            start: getNodeStartIndex(node),
+            end: getNodeEndIndex(node)
+        }
+    });
+
+    if (!fixDetail) {
+        return null;
+    }
+
+    attachFeatherFixMetadata(node, [fixDetail]);
+
+    return fixDetail;
+}
+
+function createAssignmentFromDeclarator(declarator, declarationNode) {
+    if (!declarator || typeof declarator !== "object") {
+        return null;
+    }
+
+    const identifier = declarator.id;
+
+    if (!isIdentifier(identifier)) {
+        return null;
+    }
+
+    if (!declarator.init) {
+        return null;
+    }
+
+    const assignment = {
+        type: "AssignmentExpression",
+        operator: "=",
+        left: cloneIdentifier(identifier),
+        right: declarator.init,
+        start: cloneLocation(declarator.start ?? declarationNode?.start),
+        end: cloneLocation(declarator.end ?? declarationNode?.end)
+    };
+
+    copyCommentMetadata(declarator, assignment);
+
+    return assignment;
+}
+
+function isFunctionLikeNode(node) {
+    if (!node || typeof node !== "object") {
+        return false;
+    }
+
+    return (
+        node.type === "FunctionDeclaration" ||
+    node.type === "ConstructorDeclaration" ||
+    node.type === "StructDeclaration"
+    );
+}
+
+function getFunctionParameterNames(node) {
+    const params = Array.isArray(node?.params) ? node.params : [];
+    const names = [];
+
+    for (const param of params) {
+        if (!param || typeof param !== "object") {
+            continue;
+        }
+
+        if (isIdentifier(param)) {
+            if (param.name) {
+                names.push(param.name);
+            }
+            continue;
+        }
+
+        if (param.type === "DefaultParameter" && isIdentifier(param.left)) {
+            if (param.left.name) {
+                names.push(param.left.name);
+            }
+            continue;
+        }
+    }
+
+    return names;
+}
+
+function getVariableDeclaratorName(declarator) {
+    if (!declarator || typeof declarator !== "object") {
+        return null;
+    }
+
+    const identifier = declarator.id;
+
+    if (!isIdentifier(identifier)) {
+        return null;
+    }
+
+    return identifier.name ?? null;
+}
+
+function cloneIdentifier(node) {
+    if (!node || node.type !== "Identifier") {
+        return null;
+    }
+
+    const cloned = {
+        type: "Identifier",
+        name: node.name
+    };
+
+    if (Object.prototype.hasOwnProperty.call(node, "start")) {
+        cloned.start = cloneLocation(node.start);
+    }
+
+    if (Object.prototype.hasOwnProperty.call(node, "end")) {
+        cloned.end = cloneLocation(node.end);
+    }
+
+    return cloned;
+}
+
+function copyCommentMetadata(source, target) {
+    if (!source || !target) {
+        return;
+    }
+
+    ["leadingComments", "trailingComments", "innerComments", "comments"].forEach(
+        (key) => {
+            if (Object.prototype.hasOwnProperty.call(source, key)) {
+                target[key] = source[key];
+            }
+        }
+    );
+}
+
+function isIdentifierWithName(node, name) {
+    if (!node || node.type !== "Identifier") {
+        return false;
+    }
+
+    return node.name === name;
+}
+
+function isIdentifier(node) {
+    return !!node && node.type === "Identifier";
+}
+
+function isLiteralZero(node) {
+    if (!node || node.type !== "Literal") {
+        return false;
+    }
+
+    return node.value === "0" || node.value === 0;
+}
+
+function isLiteralOne(node) {
+    if (!node || node.type !== "Literal") {
+        return false;
+    }
+
+    return node.value === "1" || node.value === 1;
+}
+
+function isLiteralTrue(node) {
+    if (!node || node.type !== "Literal") {
+        return false;
+    }
+
+    return node.value === "true" || node.value === true;
+}
+
+function isLiteralFalse(node) {
+    if (!node || node.type !== "Literal") {
+        return false;
+    }
+
+    return node.value === "false" || node.value === false;
+}
+
+function isAlphaTestRefResetCall(node) {
+    if (!node || node.type !== "CallExpression") {
+        return false;
+    }
+
+    if (!isIdentifierWithName(node.object, "gpu_set_alphatestref")) {
+        return false;
+    }
+
+    const args = Array.isArray(node.arguments) ? node.arguments : [];
+
+    if (args.length === 0) {
+        return false;
+    }
+
+    return isLiteralZero(args[0]);
+}
+
+function isAlphaTestDisableCall(node) {
+    if (!node || node.type !== "CallExpression") {
+        return false;
+    }
+
+    if (!isIdentifierWithName(node.object, "gpu_set_alphatestenable")) {
+        return false;
+    }
+
+    const args = Array.isArray(node.arguments) ? node.arguments : [];
+
+    if (args.length === 0) {
+        return false;
+    }
+
+    const [argument] = args;
+
+    return isLiteralFalse(argument) || isLiteralZero(argument);
+}
+
+function createAlphaTestRefResetCall(template) {
+    if (!template || template.type !== "CallExpression") {
+        return null;
+    }
+
+    const identifier = cloneIdentifier(template.object);
+
+    if (!identifier || identifier.name !== "gpu_set_alphatestref") {
+        return null;
+    }
+
+    const literalZero = createLiteral("0", template.arguments?.[0]);
+
+    const callExpression = {
+        type: "CallExpression",
+        object: identifier,
+        arguments: [literalZero]
+    };
+
+    if (Object.prototype.hasOwnProperty.call(template, "start")) {
+        callExpression.start = cloneLocation(template.start);
+    }
+
+    if (Object.prototype.hasOwnProperty.call(template, "end")) {
+        callExpression.end = cloneLocation(template.end);
+    }
+
+    return callExpression;
+}
+
+function shouldResetBlendEnable(argument) {
+    if (!argument || typeof argument !== "object") {
+        return false;
+    }
+
+    return isLiteralFalse(argument) || isLiteralZero(argument);
+}
+
+function shouldResetTextureRepeat(argument) {
+    if (!argument || typeof argument !== "object") {
+        return false;
+    }
+
+    if (isLiteralFalse(argument) || isLiteralZero(argument)) {
+        return false;
+    }
+
+    return isLiteralTrue(argument) || isLiteralOne(argument);
+}
+
+function isTextureRepeatResetCall(node) {
+    if (!node || node.type !== "CallExpression") {
+        return false;
+    }
+
+    if (!isIdentifierWithName(node.object, "gpu_set_texrepeat")) {
+        return false;
+    }
+
+    const args = Array.isArray(node.arguments) ? node.arguments : [];
+
+    if (args.length === 0) {
+        return false;
+    }
+
+    const [argument] = args;
+
+    return isLiteralFalse(argument) || isLiteralZero(argument);
+}
+
+function createTextureRepeatResetCall(template) {
+    if (!template || template.type !== "CallExpression") {
+        return null;
+    }
+
+    const identifier = cloneIdentifier(template.object);
+
+    if (!identifier || identifier.name !== "gpu_set_texrepeat") {
+        return null;
+    }
+
+    const literalFalse = createLiteral("false", template.arguments?.[0]);
+
+    const callExpression = {
+        type: "CallExpression",
+        object: identifier,
+        arguments: [literalFalse]
+    };
+
+    if (Object.prototype.hasOwnProperty.call(template, "start")) {
+        callExpression.start = cloneLocation(template.start);
+    }
+
+    if (Object.prototype.hasOwnProperty.call(template, "end")) {
+        callExpression.end = cloneLocation(template.end);
+    }
+
+    return callExpression;
+}
+
+function isBlendEnableResetCall(node) {
+    if (!node || node.type !== "CallExpression") {
+        return false;
+    }
+
+    if (!isIdentifierWithName(node.object, "gpu_set_blendenable")) {
+        return false;
+    }
+
+    const args = Array.isArray(node.arguments) ? node.arguments : [];
+
+    if (args.length === 0) {
+        return false;
+    }
+
+    const [argument] = args;
+
+    return isLiteralTrue(argument) || isLiteralOne(argument);
+}
+
+function createBlendEnableResetCall(template) {
+    if (!template || template.type !== "CallExpression") {
+        return null;
+    }
+
+    const identifier = cloneIdentifier(template.object);
+
+    if (!identifier || identifier.name !== "gpu_set_blendenable") {
+        return null;
+    }
+
+    const literalTrue = createLiteral("true", template.arguments?.[0]);
+
+    const callExpression = {
+        type: "CallExpression",
+        object: identifier,
+        arguments: [literalTrue]
+    };
+
+    if (Object.prototype.hasOwnProperty.call(template, "start")) {
+        callExpression.start = cloneLocation(template.start);
+    }
+
+    if (Object.prototype.hasOwnProperty.call(template, "end")) {
+        callExpression.end = cloneLocation(template.end);
+    }
+
+    return callExpression;
+}
+
+function createLiteral(value, template) {
+    const literalValue = typeof value === "number" ? String(value) : value;
+
+    const literal = {
+        type: "Literal",
+        value: literalValue
+    };
+
+    if (template && typeof template === "object") {
+        if (Object.prototype.hasOwnProperty.call(template, "start")) {
+            literal.start = cloneLocation(template.start);
+        }
+
+        if (Object.prototype.hasOwnProperty.call(template, "end")) {
+            literal.end = cloneLocation(template.end);
+        }
+    }
+
+    return literal;
+}
+
+function reorderOptionalParameters({ ast, diagnostic }) {
+    if (!diagnostic || !ast || typeof ast !== "object") {
+        return [];
+    }
+
+    const fixes = [];
+
+    const visit = (node) => {
+        if (!node) {
+            return;
+        }
+
+        if (Array.isArray(node)) {
+            for (const item of node) {
+                visit(item);
+            }
+            return;
+        }
+
+        if (typeof node !== "object") {
+            return;
+        }
+
+        if (node.type === "FunctionDeclaration") {
+            const fix = reorderFunctionOptionalParameters(node, diagnostic);
+
+            if (fix) {
+                fixes.push(fix);
+            }
+        }
+
+        for (const value of Object.values(node)) {
+            if (value && typeof value === "object") {
+                visit(value);
+            }
+        }
+    };
+
+    visit(ast);
+
+    return fixes;
+}
+
+function reorderFunctionOptionalParameters(node, diagnostic) {
+    if (!node || node.type !== "FunctionDeclaration") {
+        return null;
+    }
+
+    const params = Array.isArray(node.params) ? node.params : null;
+
+    if (!params || params.length === 0) {
+        return null;
+    }
+
+    let encounteredOptional = false;
+    let needsReordering = false;
+
+    for (const param of params) {
+        if (isOptionalParameter(param)) {
+            encounteredOptional = true;
+        } else if (encounteredOptional) {
+            needsReordering = true;
+            break;
+        }
+    }
+
+    if (!needsReordering) {
+        return null;
+    }
+
+    const requiredParams = [];
+    const optionalParams = [];
+
+    for (const param of params) {
+        if (isOptionalParameter(param)) {
+            optionalParams.push(param);
+        } else {
+            requiredParams.push(param);
+        }
+    }
+
+    const reorderedParams = requiredParams.concat(optionalParams);
+
+    if (reorderedParams.length !== params.length) {
+        return null;
+    }
+
+    node.params = reorderedParams;
+
+    const fixDetail = createFeatherFixDetail(diagnostic, {
+        target: getFunctionIdentifierName(node),
+        range: {
+            start: getNodeStartIndex(node),
+            end: getNodeEndIndex(node)
+        }
+    });
+
+    if (!fixDetail) {
+        return null;
+    }
+
+    attachFeatherFixMetadata(node, [fixDetail]);
+
+    return fixDetail;
+}
+
+function isOptionalParameter(parameter) {
+    return parameter?.type === "DefaultParameter";
+}
+
+function getFunctionIdentifierName(node) {
+    if (!node) {
+        return null;
+    }
+
+    const { id, name, key } = node;
+
+    if (typeof id === "string") {
+        return id;
+    }
+
+    if (id && typeof id === "object") {
+        if (typeof id.name === "string") {
+            return id.name;
+        }
+
+        if (id.type === "Identifier" && typeof id.name === "string") {
+            return id.name;
+        }
+    }
+
+    if (typeof name === "string") {
+        return name;
+    }
+
+    if (key && typeof key === "object" && typeof key.name === "string") {
+        return key.name;
+    }
+
+    return null;
+}
+
+function sanitizeMalformedJsDocTypes({ ast, diagnostic, typeSystemInfo }) {
+    if (!diagnostic || !ast || typeof ast !== "object") {
+        return [];
+    }
+
+    const comments = collectCommentNodes(ast);
+
+    if (comments.length === 0) {
+        return [];
+    }
+
+    const fixes = [];
+
+    for (const comment of comments) {
+        const result = sanitizeDocCommentType(comment, typeSystemInfo);
+
+        if (!result) {
+            continue;
+        }
+
+        const fixDetail = createFeatherFixDetail(diagnostic, {
+            target: result.target ?? null,
+            range: {
+                start: getNodeStartIndex(comment),
+                end: getNodeEndIndex(comment)
+            }
+        });
+
+        if (!fixDetail) {
+            continue;
+        }
+
+        attachFeatherFixMetadata(comment, [fixDetail]);
+        fixes.push(fixDetail);
+    }
+
+    return fixes;
+}
+
+function collectCommentNodes(root) {
+    if (!root || typeof root !== "object") {
+        return [];
+    }
+
+    const comments = [];
+    const stack = [root];
+    const visited = new WeakSet();
+
+    while (stack.length > 0) {
+        const current = stack.pop();
+
+        if (!current || typeof current !== "object") {
+            continue;
+        }
+
+        if (visited.has(current)) {
+            continue;
+        }
+
+        visited.add(current);
+
+        if (Array.isArray(current)) {
+            for (const item of current) {
+                stack.push(item);
+            }
+            continue;
+        }
+
+        if (current.type === "CommentLine" || current.type === "CommentBlock") {
+            comments.push(current);
+        }
+
+        for (const value of Object.values(current)) {
+            if (value && typeof value === "object") {
+                stack.push(value);
+            }
+        }
+    }
+
+    return comments;
+}
+
 function sanitizeDocCommentType(comment, typeSystemInfo) {
     if (!comment || comment.type !== "CommentLine") {
->>>>>>> 3727cae2
         return null;
     }
 
