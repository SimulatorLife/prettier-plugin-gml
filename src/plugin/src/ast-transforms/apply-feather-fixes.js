--- conflicted
+++ resolved
@@ -394,45 +394,11 @@
             return;
         }
 
-<<<<<<< HEAD
-        if (diagnosticId === "GM1000") {
-            registerFeatherFixer(registry, diagnosticId, () => ({ ast }) => {
-                const fixes = removeBreakStatementsWithoutEnclosingLoops({
-                    ast,
-                    diagnostic
-                });
-
-                if (Array.isArray(fixes) && fixes.length > 0) {
-                    return fixes;
-                }
-
-                return registerManualFeatherFix({ ast, diagnostic });
-            });
-            continue;
-        }
-
-        if (diagnosticId === "GM1051") {
-            registerFeatherFixer(registry, diagnosticId, () => ({ ast, sourceText }) => {
-                const fixes = removeTrailingMacroSemicolons({
-                    ast,
-                    sourceText,
-                    diagnostic
-                });
-
-                if (Array.isArray(fixes) && fixes.length > 0) {
-                    return fixes;
-                }
-
-                return registerManualFeatherFix({ ast, diagnostic });
-            });
-            continue;
-=======
         if (Array.isArray(node)) {
             for (const item of node) {
                 visit(item);
             }
             return;
->>>>>>> da607b0d
         }
 
         if (typeof node !== "object") {
@@ -500,6 +466,120 @@
     return fixes;
 }
 
+function removeBreakStatementsWithoutEnclosingLoops({ ast, diagnostic }) {
+    if (!diagnostic || !ast || typeof ast !== "object") {
+        return [];
+    }
+
+    const fixes = [];
+
+    const visitArray = (array, owner, property, breakableDepth) => {
+        if (!Array.isArray(array)) {
+            return;
+        }
+
+        let index = 0;
+
+        while (index < array.length) {
+            const removed = visit(array[index], array, index, breakableDepth, owner);
+
+            if (!removed) {
+                index += 1;
+            }
+        }
+    };
+
+    const visit = (node, parent, property, breakableDepth, owner) => {
+        if (!node) {
+            return false;
+        }
+
+        if (Array.isArray(node)) {
+            visitArray(node, owner, property, breakableDepth);
+            return false;
+        }
+
+        if (typeof node !== "object") {
+            return false;
+        }
+
+        if (node.type === "BreakStatement" && breakableDepth === 0) {
+            if (!Array.isArray(parent) || typeof property !== "number") {
+                return false;
+            }
+
+            const fixDetail = createFeatherFixDetail(diagnostic, {
+                target: "break",
+                range: {
+                    start: getNodeStartIndex(node),
+                    end: getNodeEndIndex(node)
+                }
+            });
+
+            if (!fixDetail) {
+                return false;
+            }
+
+            parent.splice(property, 1);
+
+            let metadataTarget = null;
+
+            if (owner && owner !== ast) {
+                metadataTarget = owner;
+            } else if (Array.isArray(parent)) {
+                metadataTarget = parent;
+            }
+
+            if (metadataTarget) {
+                attachFeatherFixMetadata(metadataTarget, [fixDetail]);
+            }
+
+            fixes.push(fixDetail);
+
+            return true;
+        }
+
+        const nextBreakableDepth = breakableDepth + (isBreakableConstruct(node) ? 1 : 0);
+
+        for (const [key, value] of Object.entries(node)) {
+            if (!value || typeof value !== "object") {
+                continue;
+            }
+
+            if (Array.isArray(value)) {
+                visitArray(value, node, key, nextBreakableDepth);
+                continue;
+            }
+
+            visit(value, node, key, nextBreakableDepth, node);
+        }
+
+        return false;
+    };
+
+    visit(ast, null, null, 0, null);
+
+    return fixes;
+}
+
+function isBreakableConstruct(node) {
+    if (!node || typeof node !== "object") {
+        return false;
+    }
+
+    switch (node.type) {
+        case "DoUntilStatement":
+        case "ForStatement":
+        case "RepeatStatement":
+        case "SwitchStatement":
+        case "WhileStatement":
+        case "WithStatement":
+            return true;
+        default:
+            return false;
+    }
+}
+
 function buildFeatherFixImplementations(diagnostics) {
     const registry = new Map();
 
@@ -507,6 +587,22 @@
         const diagnosticId = diagnostic?.id;
 
         if (!diagnosticId) {
+            continue;
+        }
+
+        if (diagnosticId === "GM1000") {
+            registerFeatherFixer(registry, diagnosticId, () => ({ ast }) => {
+                const fixes = removeBreakStatementsWithoutEnclosingLoops({
+                    ast,
+                    diagnostic
+                });
+
+                if (isNonEmptyArray(fixes)) {
+                    return fixes;
+                }
+
+                return registerManualFeatherFix({ ast, diagnostic });
+            });
             continue;
         }
 
@@ -16144,133 +16240,8 @@
     return fixDetail;
 }
 
-<<<<<<< HEAD
-function removeBreakStatementsWithoutEnclosingLoops({ ast, diagnostic }) {
-    if (!diagnostic || !ast || typeof ast !== "object") {
-        return [];
-    }
-
-    const fixes = [];
-
-    const visitArray = (array, owner, property, breakableDepth) => {
-        if (!Array.isArray(array)) {
-            return;
-        }
-
-        let index = 0;
-
-        while (index < array.length) {
-            const removed = visit(array[index], array, index, breakableDepth, owner);
-
-            if (!removed) {
-                index += 1;
-            }
-        }
-    };
-
-    const visit = (node, parent, property, breakableDepth, owner) => {
-        if (!node) {
-            return false;
-        }
-
-        if (Array.isArray(node)) {
-            visitArray(node, owner, property, breakableDepth);
-            return false;
-        }
-
-        if (typeof node !== "object") {
-            return false;
-        }
-
-        if (node.type === "BreakStatement" && breakableDepth === 0) {
-            if (!Array.isArray(parent) || typeof property !== "number") {
-                return false;
-            }
-
-            const fixDetail = createFeatherFixDetail(diagnostic, {
-                target: "break",
-                range: {
-                    start: getNodeStartIndex(node),
-                    end: getNodeEndIndex(node)
-                }
-            });
-
-            if (!fixDetail) {
-                return false;
-            }
-
-            parent.splice(property, 1);
-
-            let metadataTarget = null;
-            if (owner && owner !== ast) {
-                metadataTarget = owner;
-            } else if (Array.isArray(parent)) {
-                metadataTarget = parent;
-            }
-
-            if (metadataTarget) {
-                attachFeatherFixMetadata(metadataTarget, [fixDetail]);
-            }
-
-            fixes.push(fixDetail);
-
-            return true;
-        }
-
-        const nextBreakableDepth = breakableDepth + (isBreakableConstruct(node) ? 1 : 0);
-
-        for (const [key, value] of Object.entries(node)) {
-            if (!value || typeof value !== "object") {
-                continue;
-            }
-
-            if (Array.isArray(value)) {
-                visitArray(value, node, key, nextBreakableDepth);
-                continue;
-            }
-
-            visit(value, node, key, nextBreakableDepth, node);
-        }
-
-        return false;
-    };
-
-    visit(ast, null, null, 0, null);
-
-    return fixes;
-}
-
-function isBreakableConstruct(node) {
-    if (!node || typeof node !== "object") {
-        return false;
-    }
-
-    switch (node.type) {
-        case "DoUntilStatement":
-        case "ForStatement":
-        case "RepeatStatement":
-        case "SwitchStatement":
-        case "WhileStatement":
-        case "WithStatement":
-            return true;
-        default:
-            return false;
-    }
-}
-
-function cloneIdentifier(node) {
-    if (!node || node.type !== "Identifier") {
-        return null;
-    }
-
-    const cloned = {
-        type: "Identifier",
-        name: node.name
-    };
-=======
 function extractFunctionCallReplacementsFromExamples(diagnostic) {
     const replacements = new Map();
->>>>>>> da607b0d
 
     if (!diagnostic) {
         return replacements;
