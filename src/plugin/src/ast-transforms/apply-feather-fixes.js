import {
    getNodeEndIndex,
    getNodeStartIndex,
    cloneLocation
} from "../../../shared/ast-locations.js";
import {
    getFeatherDiagnostics,
    getFeatherMetadata
} from "../feather/metadata.js";

const FEATHER_DIAGNOSTICS = getFeatherDiagnostics();
const FEATHER_FIX_IMPLEMENTATIONS =
  buildFeatherFixImplementations(FEATHER_DIAGNOSTICS);
const FEATHER_DIAGNOSTIC_FIXERS = buildFeatherDiagnosticFixers(
    FEATHER_DIAGNOSTICS,
    FEATHER_FIX_IMPLEMENTATIONS
);
const TRAILING_MACRO_SEMICOLON_PATTERN = new RegExp(
    ";(?=[^\\S\\r\\n]*(?:(?:\\/\\/[^\\r\\n]*|\\/\\*[\\s\\S]*?\\*\/)[^\\S\\r\\n]*)*(?:\\r?\\n|$))"
);
const ALLOWED_DELETE_MEMBER_TYPES = new Set([
    "MemberDotExpression",
    "MemberIndexExpression"
]);
const MANUAL_FIX_TRACKING_KEY = Symbol("manualFeatherFixes");
const GM1041_CALL_ARGUMENT_TARGETS = new Map([
    ["instance_create_depth", [3]],
    ["instance_create_layer", [3]],
    ["instance_create_layer_depth", [4]],
    ["layer_instance_create", [3]]
]);
const IDENTIFIER_NAME_PATTERN = /^[A-Za-z_][A-Za-z0-9_]*$/;
const FEATHER_TYPE_SYSTEM_INFO = buildFeatherTypeSystemInfo();

export function preprocessSourceForFeatherFixes(sourceText) {
    if (typeof sourceText !== "string" || sourceText.length === 0) {
        return {
            sourceText,
            metadata: null
        };
    }

    const gm1100Metadata = [];
    const gm1016Metadata = [];
    const sanitizedParts = [];
    const newlinePattern = /\r?\n/g;
    let lastIndex = 0;
    let lineNumber = 1;
    let pendingGM1100Context = null;

    const processLine = (line) => {
        const indentationMatch = line.match(/^\s*/);
        const indentation = indentationMatch ? indentationMatch[0] : "";
        const trimmed = line.trim();

        if (trimmed.length === 0) {
            return { line, context: pendingGM1100Context };
        }

        const booleanLiteralMatch = line.match(/^(\s*)(true|false)\s*;?\s*$/);

        if (booleanLiteralMatch) {
            const leadingWhitespace = booleanLiteralMatch[1] ?? "";
            const sanitizedRemainder = " ".repeat(
                Math.max(0, line.length - leadingWhitespace.length)
            );
            const sanitizedLine = `${leadingWhitespace}${sanitizedRemainder}`;
            const trimmedRightLength = line.replace(/\s+$/, "").length;
            const startColumn = leadingWhitespace.length;
            const endColumn = Math.max(startColumn, trimmedRightLength - 1);
            const lineStartIndex = lastIndex;

            gm1016Metadata.push({
                start: {
                    line: lineNumber,
                    column: startColumn,
                    index: lineStartIndex + startColumn
                },
                end: {
                    line: lineNumber,
                    column: endColumn,
                    index: lineStartIndex + endColumn
                }
            });

            return { line: sanitizedLine, context: null };
        }

        const varMatch = line.match(/^\s*var\s+([A-Za-z_][A-Za-z0-9_]*)\b/);

        if (varMatch) {
            const identifier = varMatch[1];
            const remainder = line.slice(varMatch[0].length);
            const trimmedRemainder = remainder.replace(/^\s*/, "");

            if (trimmedRemainder.startsWith("*")) {
                const leadingWhitespaceLength =
          remainder.length - trimmedRemainder.length;
                const leadingWhitespace =
          leadingWhitespaceLength > 0
              ? remainder.slice(0, leadingWhitespaceLength)
              : "";
                const sanitizedLine = [
                    line.slice(0, varMatch[0].length),
                    leadingWhitespace,
                    "=",
                    trimmedRemainder.slice(1)
                ].join("");

                gm1100Metadata.push({
                    type: "declaration",
                    line: lineNumber,
                    identifier
                });

                return {
                    line: sanitizedLine,
                    context: {
                        identifier,
                        indentation
                    }
                };
            }
        }

        if (trimmed.startsWith("=") && pendingGM1100Context?.identifier) {
            const rawRemainder = line.slice(indentation.length);
            const identifier = pendingGM1100Context.identifier;

            gm1100Metadata.push({
                type: "assignment",
                line: lineNumber,
                identifier
            });

            const sanitizedLine = `${indentation}${" ".repeat(
                Math.max(0, rawRemainder.length)
            )}`;

            return { line: sanitizedLine, context: null };
        }

        if (trimmed.startsWith("/") || trimmed.startsWith("*")) {
            return { line, context: pendingGM1100Context };
        }

        return { line, context: null };
    };

    let match;

    while ((match = newlinePattern.exec(sourceText)) !== null) {
        const lineEnd = match.index;
        const line = sourceText.slice(lastIndex, lineEnd);
        const newline = match[0];
        const { line: sanitizedLine, context } = processLine(line);

        sanitizedParts.push(sanitizedLine, newline);
        pendingGM1100Context = context;
        lastIndex = match.index + newline.length;
        lineNumber += 1;
    }

    const finalLine = sourceText.slice(lastIndex);
    if (
        finalLine.length > 0 ||
    sourceText.endsWith("\n") ||
    sourceText.endsWith("\r")
    ) {
        const { line: sanitizedLine, context } = processLine(finalLine);
        sanitizedParts.push(sanitizedLine);
        pendingGM1100Context = context;
    }

    const sanitizedSourceText = sanitizedParts.join("");
    const metadata = {};

    if (gm1100Metadata.length > 0) {
        metadata.GM1100 = gm1100Metadata;
    }

    if (gm1016Metadata.length > 0) {
        metadata.GM1016 = gm1016Metadata;
    }

    if (Object.keys(metadata).length === 0) {
        return {
            sourceText,
            metadata: null
        };
    }

    return {
        sourceText: sanitizedSourceText,
        metadata
    };
}

export function getFeatherDiagnosticFixers() {
    return new Map(FEATHER_DIAGNOSTIC_FIXERS);
}

export function applyFeatherFixes(
    ast,
    { sourceText, preprocessedFixMetadata, options } = {}
) {
    if (!ast || typeof ast !== "object") {
        return ast;
    }

    const appliedFixes = [];

    for (const entry of FEATHER_DIAGNOSTIC_FIXERS.values()) {
        const fixes = entry.applyFix(ast, {
            sourceText,
            preprocessedFixMetadata,
            options
        });

        if (Array.isArray(fixes) && fixes.length > 0) {
            appliedFixes.push(...fixes);
        }
    }

    if (appliedFixes.length > 0) {
        attachFeatherFixMetadata(ast, appliedFixes);
    }

    return ast;
}

function buildFeatherDiagnosticFixers(diagnostics, implementationRegistry) {
    const registry = new Map();

    for (const diagnostic of Array.isArray(diagnostics) ? diagnostics : []) {
        const diagnosticId = diagnostic?.id;

        if (!diagnosticId || registry.has(diagnosticId)) {
            continue;
        }

        const applyFix = createFixerForDiagnostic(
            diagnostic,
            implementationRegistry
        );

        if (typeof applyFix !== "function") {
            continue;
        }

        registry.set(diagnosticId, {
            diagnostic,
            applyFix
        });
    }

    return registry;
}

function createFixerForDiagnostic(diagnostic, implementationRegistry) {
    if (!implementationRegistry) {
        return createNoOpFixer();
    }

    const implementationFactory = implementationRegistry.get(diagnostic?.id);

    if (typeof implementationFactory !== "function") {
        return createNoOpFixer();
    }

    const implementation = implementationFactory(diagnostic);
    if (typeof implementation !== "function") {
        return createNoOpFixer();
    }

    return (ast, context) => {
        const fixes = implementation({
            ast,
            sourceText: context?.sourceText,
            preprocessedFixMetadata: context?.preprocessedFixMetadata,
            options: context?.options
        });

        return Array.isArray(fixes) ? fixes : [];
    };
}

function createNoOpFixer() {
    return () => [];
}

function buildFeatherFixImplementations(diagnostics) {
    const registry = new Map();

    for (const diagnostic of Array.isArray(diagnostics) ? diagnostics : []) {
        const diagnosticId = diagnostic?.id;

        if (!diagnosticId) {
            continue;
        }

<<<<<<< HEAD
        if (diagnosticId === "GM1038") {
            registerFeatherFixer(registry, diagnosticId, () => ({ ast }) => {
                const fixes = removeDuplicateMacroDeclarations({ ast, diagnostic });

                if (Array.isArray(fixes) && fixes.length > 0) {
                    return fixes;
                }

                return registerManualFeatherFix({ ast, diagnostic });
            });
            continue;
        }

        if (diagnosticId === "GM1051") {
            registerFeatherFixer(registry, diagnosticId, () => ({ ast, sourceText }) => {
                const fixes = removeTrailingMacroSemicolons({
=======
        if (diagnosticId === "GM1036") {
            registerFeatherFixer(registry, diagnosticId, () => ({ ast }) => {
                const fixes = normalizeMultidimensionalArrayIndexing({
>>>>>>> 322eda6f
                    ast,
                    diagnostic
                });

                if (Array.isArray(fixes) && fixes.length > 0) {
                    return fixes;
                }

                return registerManualFeatherFix({ ast, diagnostic });
            });
            continue;
        }

        if (diagnosticId === "GM1016") {
            registerFeatherFixer(
                registry,
                diagnosticId,
                () =>
                    ({ ast, preprocessedFixMetadata }) => {
                        const fixes = removeBooleanLiteralStatements({
                            ast,
                            diagnostic,
                            metadata: preprocessedFixMetadata
                        });

                        if (Array.isArray(fixes) && fixes.length > 0) {
                            return fixes;
                        }

                        return registerManualFeatherFix({ ast, diagnostic });
                    }
            );
            continue;
        }

        if (diagnosticId === "GM1041") {
            registerFeatherFixer(registry, diagnosticId, () => ({ ast }) => {
                const fixes = convertAssetArgumentStringsToIdentifiers({ ast, diagnostic });

                if (Array.isArray(fixes) && fixes.length > 0) {
                    return fixes;
                }

                return registerManualFeatherFix({ ast, diagnostic });
            });
            continue;
        }

        if (diagnosticId === "GM1051") {
            registerFeatherFixer(
                registry,
                diagnosticId,
                () =>
                    ({ ast, sourceText }) => {
                        const fixes = removeTrailingMacroSemicolons({
                            ast,
                            sourceText,
                            diagnostic
                        });

                        if (Array.isArray(fixes) && fixes.length > 0) {
                            return fixes;
                        }

                        return registerManualFeatherFix({ ast, diagnostic });
                    }
            );
            continue;
        }

        if (diagnosticId === "GM1100") {
            registerFeatherFixer(
                registry,
                diagnosticId,
                () =>
                    ({ ast, preprocessedFixMetadata }) => {
                        const fixes = normalizeObviousSyntaxErrors({
                            ast,
                            diagnostic,
                            metadata: preprocessedFixMetadata
                        });

                        if (Array.isArray(fixes) && fixes.length > 0) {
                            return fixes;
                        }

                        return registerManualFeatherFix({ ast, diagnostic });
                    }
            );
            continue;
        }

        if (diagnosticId === "GM1058") {
            registerFeatherFixer(registry, diagnosticId, () => ({ ast }) => {
                const fixes = ensureConstructorDeclarationsForNewExpressions({
                    ast,
                    diagnostic
                });

                if (Array.isArray(fixes) && fixes.length > 0) {
                    return fixes;
                }

                return registerManualFeatherFix({ ast, diagnostic });
            });
            continue;
        }
        if (diagnosticId === "GM1054") {
            registerFeatherFixer(registry, diagnosticId, () => ({ ast }) => {
                const fixes = ensureConstructorParentsExist({ ast, diagnostic });

                if (Array.isArray(fixes) && fixes.length > 0) {
                    return fixes;
                }

                return registerManualFeatherFix({ ast, diagnostic });
            });
            continue;
        }

        if (diagnosticId === "GM1059") {
            registerFeatherFixer(registry, diagnosticId, () => ({ ast, options }) => {
                const fixes = renameDuplicateFunctionParameters({
                    ast,
                    diagnostic,
                    options
                });

                if (Array.isArray(fixes) && fixes.length > 0) {
                    return fixes;
                }

                return registerManualFeatherFix({ ast, diagnostic });
            });
            continue;
        }

<<<<<<< HEAD
function removeDuplicateMacroDeclarations({ ast, diagnostic }) {
    if (!diagnostic || !ast || typeof ast !== "object") {
        return [];
    }

    const fixes = [];
    const seenMacros = new Set();

    const visit = (node, parent, property) => {
        if (!node) {
            return false;
        }

        if (Array.isArray(node)) {
            for (let index = 0; index < node.length; index += 1) {
                const child = node[index];
                const removed = visit(child, node, index);

                if (removed) {
                    index -= 1;
                }
            }

            return false;
        }

        if (typeof node !== "object") {
            return false;
        }

        if (node.type === "MacroDeclaration") {
            const macroName = node.name?.name;

            if (!macroName) {
                return false;
            }

            if (!seenMacros.has(macroName)) {
                seenMacros.add(macroName);
                return false;
            }

            if (!Array.isArray(parent) || typeof property !== "number") {
                return false;
            }

            const fixDetail = createFeatherFixDetail(diagnostic, {
                target: macroName,
                range: {
                    start: getNodeStartIndex(node),
                    end: getNodeEndIndex(node)
                }
            });

            if (!fixDetail) {
                return false;
            }

            parent.splice(property, 1);
            fixes.push(fixDetail);

            return true;
        }

        for (const [key, value] of Object.entries(node)) {
            if (value && typeof value === "object") {
                visit(value, node, key);
            }
        }

        return false;
    };

    visit(ast, null, null);

    return fixes;
}

function removeTrailingMacroSemicolons({ ast, sourceText, diagnostic }) {
    if (!diagnostic || typeof sourceText !== "string" || sourceText.length === 0) {
        return [];
    }
=======
        if (diagnosticId === "GM1062") {
            registerFeatherFixer(registry, diagnosticId, () => ({ ast }) => {
                const fixes = sanitizeMalformedJsDocTypes({
                    ast,
                    diagnostic,
                    typeSystemInfo: FEATHER_TYPE_SYSTEM_INFO
                });
>>>>>>> 322eda6f

                if (Array.isArray(fixes) && fixes.length > 0) {
                    return fixes;
                }

                return registerManualFeatherFix({ ast, diagnostic });
            });
            continue;
        }

        if (diagnosticId === "GM1056") {
            registerFeatherFixer(registry, diagnosticId, () => ({ ast }) => {
                const fixes = reorderOptionalParameters({ ast, diagnostic });

                if (Array.isArray(fixes) && fixes.length > 0) {
                    return fixes;
                }

                return registerManualFeatherFix({ ast, diagnostic });
            });
            continue;
        }

        if (diagnosticId === "GM1052") {
            registerFeatherFixer(registry, diagnosticId, () => ({ ast }) => {
                const fixes = replaceInvalidDeleteStatements({ ast, diagnostic });

                if (Array.isArray(fixes) && fixes.length > 0) {
                    return fixes;
                }

                return registerManualFeatherFix({ ast, diagnostic });
            });
            continue;
        }

        if (diagnosticId === "GM2020") {
            registerFeatherFixer(registry, diagnosticId, () => ({ ast }) => {
                const fixes = convertAllDotAssignmentsToWithStatements({
                    ast,
                    diagnostic
                });

                if (Array.isArray(fixes) && fixes.length > 0) {
                    return fixes;
                }

                return registerManualFeatherFix({ ast, diagnostic });
            });
            continue;
        }

        if (diagnosticId === "GM2032") {
            registerFeatherFixer(registry, diagnosticId, () => ({ ast }) => {
                const fixes = ensureFileFindFirstBeforeClose({ ast, diagnostic });

                if (Array.isArray(fixes) && fixes.length > 0) {
                    return fixes;
                }

                return registerManualFeatherFix({ ast, diagnostic });
            });
            continue;
        }

        if (diagnosticId === "GM2031") {
            registerFeatherFixer(registry, diagnosticId, () => ({ ast }) => {
                const fixes = ensureFileFindSearchesAreSerialized({ ast, diagnostic });

                if (Array.isArray(fixes) && fixes.length > 0) {
                    return fixes;
                }

                return registerManualFeatherFix({ ast, diagnostic });
            });
            continue;
        }

        if (diagnosticId === "GM2023") {
            registerFeatherFixer(registry, diagnosticId, () => ({ ast }) => {
                const fixes = normalizeFunctionCallArgumentOrder({ ast, diagnostic });

                if (Array.isArray(fixes) && fixes.length > 0) {
                    return fixes;
                }

                return registerManualFeatherFix({ ast, diagnostic });
            });
            continue;
        }

        if (diagnosticId === "GM1063") {
            registerFeatherFixer(registry, diagnosticId, () => ({ ast }) => {
                const fixes = harmonizeTexturePointerTernaries({ ast, diagnostic });

                if (Array.isArray(fixes) && fixes.length > 0) {
                    return fixes;
                }

                return registerManualFeatherFix({ ast, diagnostic });
            });
            continue;
        }

        if (diagnosticId === "GM2044") {
            registerFeatherFixer(registry, diagnosticId, () => ({ ast }) => {
                const fixes = deduplicateLocalVariableDeclarations({ ast, diagnostic });

                if (Array.isArray(fixes) && fixes.length > 0) {
                    return fixes;
                }

                return registerManualFeatherFix({ ast, diagnostic });
            });
            continue;
        }

        if (diagnosticId === "GM2048") {
            registerFeatherFixer(registry, diagnosticId, () => ({ ast }) => {
                const fixes = ensureBlendEnableIsReset({ ast, diagnostic });

                if (Array.isArray(fixes) && fixes.length > 0) {
                    return fixes;
                }

                return registerManualFeatherFix({ ast, diagnostic });
            });
            continue;
        }

        if (diagnosticId === "GM2054") {
            registerFeatherFixer(registry, diagnosticId, () => ({ ast }) => {
                const fixes = ensureAlphaTestRefIsReset({ ast, diagnostic });

                if (Array.isArray(fixes) && fixes.length > 0) {
                    return fixes;
                }

                return registerManualFeatherFix({ ast, diagnostic });
            });
            continue;
        }

        if (diagnosticId === "GM2056") {
            registerFeatherFixer(registry, diagnosticId, () => ({ ast }) => {
                const fixes = ensureTextureRepeatIsReset({ ast, diagnostic });

                if (Array.isArray(fixes) && fixes.length > 0) {
                    return fixes;
                }

                return registerManualFeatherFix({ ast, diagnostic });
            });
            continue;
        }

        if (diagnosticId === "GM2064") {
            registerFeatherFixer(registry, diagnosticId, () => ({ ast }) => {
                const fixes = annotateInstanceVariableStructAssignments({
                    ast,
                    diagnostic
                });

                if (Array.isArray(fixes) && fixes.length > 0) {
                    return fixes;
                }

                return registerManualFeatherFix({ ast, diagnostic });
            });
            continue;
        }

        registerFeatherFixer(
            registry,
            diagnosticId,
            () =>
                ({ ast }) =>
                    registerManualFeatherFix({ ast, diagnostic })
        );
    }

    return registry;
}

function convertAssetArgumentStringsToIdentifiers({ ast, diagnostic }) {
    if (!diagnostic || !ast || typeof ast !== "object") {
        return [];
    }

    const fixes = [];

    const visit = (node) => {
        if (!node) {
            return;
        }

        if (Array.isArray(node)) {
            for (const entry of node) {
                visit(entry);
            }
            return;
        }

        if (typeof node !== "object") {
            return;
        }

        if (node.type === "CallExpression") {
            const calleeName = node.object?.type === "Identifier" ? node.object.name : null;

            if (typeof calleeName === "string" && GM1041_CALL_ARGUMENT_TARGETS.has(calleeName)) {
                const argumentIndexes = GM1041_CALL_ARGUMENT_TARGETS.get(calleeName) ?? [];
                const args = Array.isArray(node.arguments) ? node.arguments : [];

                for (const argumentIndex of argumentIndexes) {
                    if (typeof argumentIndex !== "number" || argumentIndex < 0 || argumentIndex >= args.length) {
                        continue;
                    }

                    const fixDetail = convertStringLiteralArgumentToIdentifier({
                        argument: args[argumentIndex],
                        container: args,
                        index: argumentIndex,
                        diagnostic
                    });

                    if (fixDetail) {
                        fixes.push(fixDetail);
                    }
                }
            }
        }

        for (const value of Object.values(node)) {
            if (value && typeof value === "object") {
                visit(value);
            }
        }
    };

    visit(ast);

    return fixes;
}

function convertStringLiteralArgumentToIdentifier({ argument, container, index, diagnostic }) {
    if (!Array.isArray(container) || typeof index !== "number") {
        return null;
    }

    if (!argument || argument.type !== "Literal" || typeof argument.value !== "string") {
        return null;
    }

    const identifierName = extractIdentifierNameFromLiteral(argument.value);
    if (!identifierName) {
        return null;
    }

    const identifierNode = {
        type: "Identifier",
        name: identifierName
    };

    if (Object.prototype.hasOwnProperty.call(argument, "start")) {
        identifierNode.start = cloneLocation(argument.start);
    }

    if (Object.prototype.hasOwnProperty.call(argument, "end")) {
        identifierNode.end = cloneLocation(argument.end);
    }

    copyCommentMetadata(argument, identifierNode);

    const fixDetail = createFeatherFixDetail(diagnostic, {
        target: identifierName,
        range: {
            start: getNodeStartIndex(argument),
            end: getNodeEndIndex(argument)
        }
    });

    if (!fixDetail) {
        return null;
    }

    container[index] = identifierNode;
    attachFeatherFixMetadata(identifierNode, [fixDetail]);

    return fixDetail;
}

function buildFeatherTypeSystemInfo() {
    const metadata = getFeatherMetadata();
    const typeSystem = metadata?.typeSystem;

    const baseTypes = new Set();
    const baseTypesLowercase = new Set();
    const specifierBaseTypes = new Set();

    const entries = Array.isArray(typeSystem?.baseTypes)
        ? typeSystem.baseTypes
        : [];

    for (const entry of entries) {
        const name = typeof entry?.name === "string" ? entry.name.trim() : "";

        if (!name) {
            continue;
        }

        baseTypes.add(name);
        baseTypesLowercase.add(name.toLowerCase());

        const specifierExamples = Array.isArray(entry?.specifierExamples)
            ? entry.specifierExamples
            : [];
        const hasDotSpecifier = specifierExamples.some((example) => {
            if (typeof example !== "string") {
                return false;
            }

            return example.trim().startsWith(".");
        });

        const description =
            typeof entry?.description === "string" ? entry.description : "";
        const requiresSpecifier =
            /requires specifiers/i.test(description) ||
            /constructor/i.test(description);

        if (hasDotSpecifier || requiresSpecifier) {
            specifierBaseTypes.add(name.toLowerCase());
        }
    }

    return {
        baseTypeNames: [...baseTypes],
        baseTypeNamesLower: baseTypesLowercase,
        specifierBaseTypeNamesLower: specifierBaseTypes
    };
}

function registerFeatherFixer(registry, diagnosticId, factory) {
    if (!registry || typeof registry.set !== "function") {
        return;
    }

    if (!diagnosticId || typeof factory !== "function") {
        return;
    }

    if (!registry.has(diagnosticId)) {
        registry.set(diagnosticId, factory);
    }
}

function normalizeMultidimensionalArrayIndexing({ ast, diagnostic }) {
    if (!diagnostic || !ast || typeof ast !== "object") {
        return [];
    }

    const fixes = [];

    const visit = (node, parent, property) => {
        if (!node) {
            return;
        }

        if (Array.isArray(node)) {
            for (let index = 0; index < node.length; index += 1) {
                visit(node[index], node, index);
            }
            return;
        }

        if (typeof node !== "object") {
            return;
        }

        if (node.type === "MemberIndexExpression") {
            const fix = convertMultidimensionalMemberIndex(
                node,
                parent,
                property,
                diagnostic
            );

            if (fix) {
                fixes.push(fix);
                return;
            }
        }

        for (const [key, value] of Object.entries(node)) {
            if (value && typeof value === "object") {
                visit(value, node, key);
            }
        }
    };

    visit(ast, null, null);

    return fixes;
}

function convertMultidimensionalMemberIndex(
    node,
    parent,
    property,
    diagnostic
) {
    if (!Array.isArray(parent) && (typeof parent !== "object" || parent === null)) {
        return null;
    }

    if (property === undefined || property === null) {
        return null;
    }

    if (!node || node.type !== "MemberIndexExpression") {
        return null;
    }

    const indices = Array.isArray(node.property) ? node.property : null;

    if (!indices || indices.length <= 1) {
        return null;
    }

    const nestedExpression = buildNestedMemberIndexExpression({
        object: node.object,
        indices,
        template: node
    });

    if (!nestedExpression) {
        return null;
    }

    const fixDetail = createFeatherFixDetail(diagnostic, {
        target: getMemberExpressionRootIdentifier(node) ?? null,
        range: {
            start: getNodeStartIndex(node),
            end: getNodeEndIndex(node)
        }
    });

    if (!fixDetail) {
        return null;
    }

    copyCommentMetadata(node, nestedExpression);

    if (Array.isArray(parent)) {
        parent[property] = nestedExpression;
    } else if (typeof parent === "object" && parent !== null) {
        parent[property] = nestedExpression;
    }

    attachFeatherFixMetadata(nestedExpression, [fixDetail]);

    return fixDetail;
}

function buildNestedMemberIndexExpression({ object, indices, template }) {
    if (!object || !Array.isArray(indices) || indices.length === 0) {
        return null;
    }

    const [firstIndex, ...remaining] = indices;
    const accessor = template?.accessor ?? "[";

    let current = {
        type: "MemberIndexExpression",
        object,
        property: [firstIndex],
        accessor
    };

    if (Object.prototype.hasOwnProperty.call(template, "start")) {
        current.start = cloneLocation(template.start);
    }

    if (remaining.length === 0 && Object.prototype.hasOwnProperty.call(template, "end")) {
        current.end = cloneLocation(template.end);
    }

    for (let index = 0; index < remaining.length; index += 1) {
        const propertyNode = remaining[index];

        const next = {
            type: "MemberIndexExpression",
            object: current,
            property: [propertyNode],
            accessor
        };

        if (Object.prototype.hasOwnProperty.call(template, "start")) {
            next.start = cloneLocation(template.start);
        }

        if (index === remaining.length - 1 && Object.prototype.hasOwnProperty.call(template, "end")) {
            next.end = cloneLocation(template.end);
        }

        current = next;
    }

    return current;
}

function getMemberExpressionRootIdentifier(node) {
    if (!node || typeof node !== "object") {
        return null;
    }

    if (node.type === "Identifier") {
        return node.name ?? null;
    }

    if (node.type === "MemberDotExpression" || node.type === "MemberIndexExpression") {
        return getMemberExpressionRootIdentifier(node.object);
    }

    if (node.type === "CallExpression") {
        return getMemberExpressionRootIdentifier(node.object);
    }

    return null;
}

function normalizeObviousSyntaxErrors({ ast, diagnostic, metadata }) {
    if (!diagnostic || !ast || typeof ast !== "object") {
        return [];
    }

    const gm1100Entries = Array.isArray(metadata?.GM1100) ? metadata.GM1100 : [];

    if (gm1100Entries.length === 0) {
        return [];
    }

    const nodeIndex = collectGM1100Candidates(ast);
    const handledNodes = new Set();
    const fixes = [];

    for (const entry of gm1100Entries) {
        const lineNumber = entry?.line;

        if (typeof lineNumber !== "number") {
            continue;
        }

        const candidates = nodeIndex.get(lineNumber) ?? [];
        let node = null;

        if (entry.type === "declaration") {
            node =
                candidates.find(
                    (candidate) => candidate?.type === "VariableDeclaration"
                ) ?? null;
        } else if (entry.type === "assignment") {
            node =
                candidates.find(
                    (candidate) => candidate?.type === "AssignmentExpression"
                ) ?? null;
        }

        if (!node || handledNodes.has(node)) {
            continue;
        }

        handledNodes.add(node);

        const fixDetail = createFeatherFixDetail(diagnostic, {
            target: entry?.identifier ?? null,
            range: {
                start: getNodeStartIndex(node),
                end: getNodeEndIndex(node)
            }
        });

        if (!fixDetail) {
            continue;
        }

        attachFeatherFixMetadata(node, [fixDetail]);
        fixes.push(fixDetail);
    }

    return fixes;
}
function removeTrailingMacroSemicolons({ ast, sourceText, diagnostic }) {
    if (
        !diagnostic ||
    typeof sourceText !== "string" ||
    sourceText.length === 0
    ) {
        return [];
    }

    const fixes = [];

    const visit = (node) => {
        if (!node || typeof node !== "object") {
            return;
        }

        if (Array.isArray(node)) {
            for (const item of node) {
                visit(item);
            }
            return;
        }

        if (node.type === "MacroDeclaration") {
            const fixInfo = sanitizeMacroDeclaration(node, sourceText, diagnostic);
            if (fixInfo) {
                fixes.push(fixInfo);
            }
        }

        for (const value of Object.values(node)) {
            if (value && typeof value === "object") {
                visit(value);
            }
        }
    };

    visit(ast);

    return fixes;
}

function removeBooleanLiteralStatements({ ast, diagnostic, metadata }) {
    if (!diagnostic || !ast || typeof ast !== "object") {
        return [];
    }

    const fixes = [];
    const gm1016MetadataEntries = extractFeatherPreprocessMetadata(
        metadata,
        "GM1016"
    );

    for (const entry of gm1016MetadataEntries) {
        const range = normalizePreprocessedRange(entry);

        if (!range) {
            continue;
        }

        const fixDetail = createFeatherFixDetail(diagnostic, {
            target: null,
            range
        });

        if (!fixDetail) {
            continue;
        }

        const owner = findInnermostBlockForRange(
            ast,
            range.start.index,
            range.end.index
        );

        if (owner && owner !== ast) {
            attachFeatherFixMetadata(owner, [fixDetail]);
        }

        fixes.push(fixDetail);
    }

    const arrayOwners = new WeakMap();

    const visitNode = (node) => {
        if (!node || typeof node !== "object") {
            return;
        }

        for (const value of Object.values(node)) {
            if (!value || typeof value !== "object") {
                continue;
            }

            if (Array.isArray(value)) {
                arrayOwners.set(value, node);
                visitArray(value);
                continue;
            }

            visitNode(value);
        }
    };

    const visitArray = (array) => {
        if (!Array.isArray(array)) {
            return;
        }

        for (let index = 0; index < array.length; index += 1) {
            const item = array[index];

            if (
                item &&
        typeof item === "object" &&
        item.type === "ExpressionStatement"
            ) {
                const fix = removeBooleanLiteralExpression(item, array, index);

                if (fix) {
                    const owner = arrayOwners.get(array) ?? ast;
                    if (owner !== ast) {
                        attachFeatherFixMetadata(owner, [fix]);
                    }
                    fixes.push(fix);
                    array.splice(index, 1);
                    index -= 1;
                    continue;
                }
            }

            visitNode(item);
        }
    };

    function removeBooleanLiteralExpression(
        node,
        parentArray = null,
        index = -1
    ) {
        if (!parentArray || !Array.isArray(parentArray) || index < 0) {
            return null;
        }

        const expression = node.expression;

        if (!isBooleanLiteral(expression)) {
            return null;
        }

        const fixDetail = createFeatherFixDetail(diagnostic, {
            target: null,
            range: {
                start: getNodeStartIndex(node),
                end: getNodeEndIndex(node)
            }
        });

        if (!fixDetail) {
            return null;
        }

        return fixDetail;
    }

    visitNode(ast);

    if (fixes.length === 0) {
        return [];
    }

    return fixes;
}

function extractFeatherPreprocessMetadata(metadata, key) {
    if (!metadata || typeof metadata !== "object") {
        return [];
    }

    const entries = metadata[key];

    return Array.isArray(entries) ? entries.filter(Boolean) : [];
}

function normalizePreprocessedRange(entry) {
    const startIndex = entry?.start?.index;
    const endIndex = entry?.end?.index;

    if (typeof startIndex !== "number" || typeof endIndex !== "number") {
        return null;
    }

    if (endIndex < startIndex) {
        return null;
    }

    const startLine = entry?.start?.line;
    const endLine = entry?.end?.line;

    const startLocation = { index: startIndex };
    const endLocation = { index: endIndex };

    if (typeof startLine === "number") {
        startLocation.line = startLine;
    }

    if (typeof endLine === "number") {
        endLocation.line = endLine;
    }

    return { start: startLocation, end: endLocation };
}

function findInnermostBlockForRange(ast, startIndex, endIndex) {
    if (!ast || typeof ast !== "object") {
        return null;
    }

    let bestMatch = null;

    const visit = (node) => {
        if (!node || typeof node !== "object") {
            return;
        }

        const nodeStart = getNodeStartIndex(node);
        const nodeEnd = getNodeEndIndex(node);

        if (
            typeof nodeStart !== "number" ||
      typeof nodeEnd !== "number" ||
      nodeStart > startIndex ||
      nodeEnd < endIndex
        ) {
            return;
        }

        if (node.type === "BlockStatement") {
            if (!bestMatch) {
                bestMatch = node;
            } else {
                const bestStart = getNodeStartIndex(bestMatch);
                const bestEnd = getNodeEndIndex(bestMatch);

                if (
                    typeof bestStart === "number" &&
          typeof bestEnd === "number" &&
          (nodeStart > bestStart || nodeEnd < bestEnd)
                ) {
                    bestMatch = node;
                }
            }
        }

        for (const value of Object.values(node)) {
            if (Array.isArray(value)) {
                for (const item of value) {
                    visit(item);
                }
                continue;
            }

            visit(value);
        }
    };

    visit(ast);

    return bestMatch;
}

function isBooleanLiteral(node) {
    if (!node || typeof node !== "object") {
        return false;
    }

    if (node.type !== "Literal") {
        return false;
    }

    return (
        node.value === true ||
    node.value === false ||
    node.value === "true" ||
    node.value === "false"
    );
}

function sanitizeMacroDeclaration(node, sourceText, diagnostic) {
    if (!node || typeof node !== "object") {
        return null;
    }

    const tokens = Array.isArray(node.tokens) ? node.tokens : null;
    if (!tokens || tokens.length === 0) {
        return null;
    }

    const lastToken = tokens[tokens.length - 1];
    if (lastToken !== ";") {
        return null;
    }

    const startIndex = node.start?.index;
    const endIndex = node.end?.index;

    if (typeof startIndex !== "number" || typeof endIndex !== "number") {
        return null;
    }

    const originalText = sourceText.slice(startIndex, endIndex + 1);

    // Only strip semicolons that appear at the end of the macro definition.
    const sanitizedText = originalText.replace(
        TRAILING_MACRO_SEMICOLON_PATTERN,
        ""
    );

    if (sanitizedText === originalText) {
        return null;
    }

    node.tokens = tokens.slice(0, tokens.length - 1);
    node._featherMacroText = sanitizedText;

    const fixDetail = createFeatherFixDetail(diagnostic, {
        target: node.name?.name ?? null,
        range: {
            start: getNodeStartIndex(node),
            end: getNodeEndIndex(node)
        }
    });

    if (!fixDetail) {
        return null;
    }

    attachFeatherFixMetadata(node, [fixDetail]);

    return fixDetail;
}

function ensureConstructorDeclarationsForNewExpressions({ ast, diagnostic }) {
    if (!diagnostic || !ast || typeof ast !== "object") {
        return [];
    }

    const fixes = [];
    const functionDeclarations = new Map();

    const collectFunctions = (node) => {
        if (!node) {
            return;
        }

        if (Array.isArray(node)) {
            for (const item of node) {
                collectFunctions(item);
            }
            return;
        }

        if (typeof node !== "object") {
            return;
        }

        if (node.type === "FunctionDeclaration") {
            const functionName =
        typeof node.id === "string" && node.id.length > 0 ? node.id : null;

            if (functionName && !functionDeclarations.has(functionName)) {
                functionDeclarations.set(functionName, node);
            }
        }

        for (const value of Object.values(node)) {
            if (value && typeof value === "object") {
                collectFunctions(value);
            }
        }
    };

    collectFunctions(ast);

    if (functionDeclarations.size === 0) {
        return [];
    }

    const convertedFunctions = new Set();

    const visit = (node) => {
        if (!node) {
            return;
        }

        if (Array.isArray(node)) {
            for (const item of node) {
                visit(item);
            }
            return;
        }

        if (typeof node !== "object") {
            return;
        }

        if (node.type === "NewExpression") {
            const expression = node.expression;
            const constructorName =
        expression?.type === "Identifier" && typeof expression.name === "string"
            ? expression.name
            : null;

            if (constructorName) {
                const functionNode = functionDeclarations.get(constructorName);

                if (
                    functionNode &&
          functionNode.type === "FunctionDeclaration" &&
          !convertedFunctions.has(functionNode)
                ) {
                    const fix = convertFunctionDeclarationToConstructor(
                        functionNode,
                        diagnostic
                    );

                    if (fix) {
                        fixes.push(fix);
                        convertedFunctions.add(functionNode);
                    }
                }
            }
        }

        for (const value of Object.values(node)) {
            if (value && typeof value === "object") {
                visit(value);
            }
        }
    };

    visit(ast);

    return fixes;
}

function convertFunctionDeclarationToConstructor(functionNode, diagnostic) {
    if (!functionNode || functionNode.type !== "FunctionDeclaration") {
        return null;
    }

    const fixDetail = createFeatherFixDetail(diagnostic, {
        target: typeof functionNode.id === "string" ? functionNode.id : null,
        range: {
            start: getNodeStartIndex(functionNode),
            end: getNodeEndIndex(functionNode)
        }
    });

    if (!fixDetail) {
        return null;
    }

    functionNode.type = "ConstructorDeclaration";

    if (!Object.prototype.hasOwnProperty.call(functionNode, "parent")) {
        functionNode.parent = null;
    }

    attachFeatherFixMetadata(functionNode, [fixDetail]);

    return fixDetail;
}

function deduplicateLocalVariableDeclarations({ ast, diagnostic }) {
    if (!diagnostic || !ast || typeof ast !== "object") {
        return [];
    }

    const fixes = [];
    const scopeStack = [];

    const pushScope = (initialNames = []) => {
        const scope = new Map();

        if (Array.isArray(initialNames)) {
            for (const name of initialNames) {
                if (typeof name === "string" && name.length > 0) {
                    scope.set(name, true);
                }
            }
        }

        scopeStack.push(scope);
    };

    const popScope = () => {
        scopeStack.pop();
    };

    const declareLocal = (name) => {
        if (typeof name !== "string" || name.length === 0) {
            return true;
        }

        const scope = scopeStack[scopeStack.length - 1];

        if (!scope) {
            return true;
        }

        if (scope.has(name)) {
            return false;
        }

        scope.set(name, true);
        return true;
    };

    const handleVariableDeclaration = (node, parent, property) => {
        const declarations = Array.isArray(node.declarations)
            ? node.declarations
            : [];

        if (declarations.length === 0) {
            return [];
        }

        const retained = [];
        const duplicates = [];

        for (const declarator of declarations) {
            if (!declarator || typeof declarator !== "object") {
                retained.push(declarator);
                continue;
            }

            const name = getVariableDeclaratorName(declarator);

            if (!name) {
                retained.push(declarator);
                continue;
            }

            const isNewDeclaration = declareLocal(name);

            if (isNewDeclaration) {
                retained.push(declarator);
                continue;
            }

            duplicates.push(declarator);
        }

        if (duplicates.length === 0) {
            return [];
        }

        if (!Array.isArray(parent) || typeof property !== "number") {
            return [];
        }

        const fixDetails = [];
        const assignments = [];

        for (const declarator of duplicates) {
            const name = getVariableDeclaratorName(declarator);

            const fixDetail = createFeatherFixDetail(diagnostic, {
                target: name,
                range: {
                    start: getNodeStartIndex(declarator),
                    end: getNodeEndIndex(declarator)
                }
            });

            if (!fixDetail) {
                continue;
            }

            const assignment = createAssignmentFromDeclarator(declarator, node);

            if (assignment) {
                attachFeatherFixMetadata(assignment, [fixDetail]);
                assignments.push(assignment);
            }

            fixDetails.push(fixDetail);
        }

        if (fixDetails.length === 0) {
            return [];
        }

        node.declarations = retained;

        if (retained.length === 0) {
            if (assignments.length > 0) {
                parent.splice(property, 1, ...assignments);
            } else {
                parent.splice(property, 1);
            }
        } else if (assignments.length > 0) {
            parent.splice(property + 1, 0, ...assignments);
        }

        if (retained.length > 0) {
            attachFeatherFixMetadata(node, fixDetails);
        }

        return fixDetails;
    };

    const visit = (node, parent, property) => {
        if (!node) {
            return;
        }

        if (Array.isArray(node)) {
            for (let index = 0; index < node.length; index += 1) {
                const initialLength = node.length;
                visit(node[index], node, index);

                if (node.length < initialLength) {
                    index -= 1;
                }
            }
            return;
        }

        if (typeof node !== "object") {
            return;
        }

        if (isFunctionLikeNode(node)) {
            const paramNames = getFunctionParameterNames(node);

            pushScope(paramNames);

            const params = Array.isArray(node.params) ? node.params : [];
            for (const param of params) {
                visit(param, node, "params");
            }

            visit(node.body, node, "body");
            popScope();
            return;
        }

        if (node.type === "VariableDeclaration" && node.kind === "var") {
            const fixDetails = handleVariableDeclaration(node, parent, property);

            if (Array.isArray(fixDetails) && fixDetails.length > 0) {
                fixes.push(...fixDetails);
            }
        }

        for (const [key, value] of Object.entries(node)) {
            if (key === "body" && isFunctionLikeNode(node)) {
                continue;
            }

            if (!value || typeof value !== "object") {
                continue;
            }

            visit(value, node, key);
        }
    };

    pushScope();
    visit(ast, null, null);
    popScope();

    return fixes;
}

function renameDuplicateFunctionParameters({ ast, diagnostic, options }) {
    if (!diagnostic || !ast || typeof ast !== "object") {
        return [];
    }

    const fixes = [];

    const visit = (node) => {
        if (!node) {
            return;
        }

        if (Array.isArray(node)) {
            node.forEach(visit);
            return;
        }

        if (typeof node !== "object") {
            return;
        }

        if (
            node.type === "FunctionDeclaration" ||
            node.type === "ConstructorDeclaration"
        ) {
            const functionFixes = renameDuplicateParametersInFunction(
                node,
                diagnostic,
                options
            );
            if (Array.isArray(functionFixes) && functionFixes.length > 0) {
                fixes.push(...functionFixes);
            }
        }

        for (const value of Object.values(node)) {
            if (value && typeof value === "object") {
                visit(value);
            }
        }
    };

    visit(ast);

    return fixes;
}

function renameDuplicateParametersInFunction(
    functionNode,
    diagnostic
) {
    const params = Array.isArray(functionNode?.params) ? functionNode.params : [];

    if (params.length === 0) {
        return [];
    }

    const fixes = [];
    const seenNames = new Set();

    for (let index = 0; index < params.length; index += 1) {
        const param = params[index];
        const identifier = getFunctionParameterIdentifier(param);

        const hasIdentifier =
            identifier &&
            typeof identifier.name === "string" &&
            identifier.name.length > 0;

        if (!hasIdentifier) {
            continue;
        }

        const originalName = identifier.name;

        if (!seenNames.has(originalName)) {
            seenNames.add(originalName);
            continue;
        }

        const range = {
            start: getNodeStartIndex(identifier),
            end: getNodeEndIndex(identifier)
        };

        const fixDetail = createFeatherFixDetail(diagnostic, {
            target: originalName,
            range
        });

        if (fixDetail) {
            attachFeatherFixMetadata(functionNode, [fixDetail]);
            fixes.push(fixDetail);
        }

        params.splice(index, 1);
        index -= 1;
    }

    return fixes;
}

function getFunctionParameterIdentifier(param) {
    if (!param || typeof param !== "object") {
        return null;
    }

    if (param.type === "Identifier") {
        return param;
    }

    if (param.type === "DefaultParameter" && param.left?.type === "Identifier") {
        return param.left;
    }

    if (param.type === "RestParameter" && param.argument?.type === "Identifier") {
        return param.argument;
    }

    return null;
}

function replaceInvalidDeleteStatements({ ast, diagnostic }) {
    if (!diagnostic || !ast || typeof ast !== "object") {
        return [];
    }

    const fixes = [];

    const visit = (node, parent, property) => {
        if (!node) {
            return;
        }

        if (Array.isArray(node)) {
            for (let index = 0; index < node.length; index += 1) {
                visit(node[index], node, index);
            }
            return;
        }

        if (typeof node !== "object") {
            return;
        }

        if (node.type === "DeleteStatement") {
            const fix = convertDeleteStatementToUndefinedAssignment(
                node,
                parent,
                property,
                diagnostic
            );

            if (fix) {
                fixes.push(fix);
                return;
            }
        }

        for (const [key, value] of Object.entries(node)) {
            if (value && typeof value === "object") {
                visit(value, node, key);
            }
        }
    };

    visit(ast, null, null);

    return fixes;
}

function convertDeleteStatementToUndefinedAssignment(
    node,
    parent,
    property,
    diagnostic
) {
    if (!node || node.type !== "DeleteStatement" || !diagnostic) {
        return null;
    }

    if (!isValidDeleteTarget(node.argument)) {
        return null;
    }

    const targetName = getDeleteTargetName(node.argument);
    const assignment = {
        type: "AssignmentExpression",
        operator: "=",
        left: node.argument,
        right: createLiteral("undefined"),
        start: cloneLocation(node.start),
        end: cloneLocation(node.end)
    };

    copyCommentMetadata(node, assignment);

    const fixDetail = createFeatherFixDetail(diagnostic, {
        target: targetName,
        range: {
            start: getNodeStartIndex(node),
            end: getNodeEndIndex(node)
        }
    });

    if (!fixDetail) {
        return null;
    }

    if (!replaceNodeInParent(parent, property, assignment)) {
        return null;
    }

    attachFeatherFixMetadata(assignment, [fixDetail]);

    return fixDetail;
}

function isValidDeleteTarget(node) {
    if (!node || typeof node !== "object") {
        return false;
    }

    if (isIdentifierNode(node)) {
        return true;
    }

    return ALLOWED_DELETE_MEMBER_TYPES.has(node.type);
}

function isIdentifierNode(node) {
    return (
        node &&
    node.type === "Identifier" &&
    typeof node.name === "string" &&
    node.name.length > 0
    );
}

function getDeleteTargetName(node) {
    if (!node || typeof node !== "object") {
        return null;
    }

    if (isIdentifierNode(node)) {
        return node.name;
    }

    if (node.type === "MemberDotExpression") {
        return node.property?.name ?? null;
    }

    return null;
}

function replaceNodeInParent(parent, property, replacement) {
    if (Array.isArray(parent)) {
        if (
            typeof property !== "number" ||
      property < 0 ||
      property >= parent.length
        ) {
            return false;
        }

        parent[property] = replacement;
        return true;
    }

    if (parent && typeof parent === "object" && property != null) {
        parent[property] = replacement;
        return true;
    }

    return false;
}

function convertAllDotAssignmentsToWithStatements({ ast, diagnostic }) {
    if (!diagnostic || !ast || typeof ast !== "object") {
        return [];
    }

    const fixes = [];

    const visit = (node, parent, property) => {
        if (!node) {
            return;
        }

        if (Array.isArray(node)) {
            for (let index = 0; index < node.length; index += 1) {
                visit(node[index], node, index);
            }
            return;
        }

        if (typeof node !== "object") {
            return;
        }

        if (node.type === "AssignmentExpression") {
            const fix = convertAllAssignment(node, parent, property, diagnostic);
            if (fix) {
                fixes.push(fix);
                return;
            }
        }

        for (const [key, value] of Object.entries(node)) {
            if (value && typeof value === "object") {
                visit(value, node, key);
            }
        }
    };

    visit(ast, null, null);

    return fixes;
}

function normalizeFunctionCallArgumentOrder({ ast, diagnostic }) {
    if (!diagnostic || !ast || typeof ast !== "object") {
        return [];
    }

    const fixes = [];
    const state = {
        counter: 0
    };

    const visit = (node, parent, property, ancestors) => {
        if (!node) {
            return;
        }

        const nextAncestors = Array.isArray(ancestors)
            ? ancestors.concat([{ node, parent, property }])
            : [{ node, parent, property }];

        if (Array.isArray(node)) {
            for (let index = 0; index < node.length; index += 1) {
                visit(node[index], node, index, nextAncestors);
            }
            return;
        }

        if (typeof node !== "object") {
            return;
        }

        for (const [key, value] of Object.entries(node)) {
            if (value && typeof value === "object") {
                visit(value, node, key, nextAncestors);
            }
        }

        if (node.type === "CallExpression") {
            const fix = normalizeCallExpressionArguments({
                node,
                parent,
                property,
                diagnostic,
                ancestors: nextAncestors,
                state
            });

            if (fix) {
                fixes.push(fix);
            }
        }
    };

    visit(ast, null, null, []);

    return fixes;
}

function normalizeCallExpressionArguments({
    node,
    parent,
    property,
    diagnostic,
    ancestors,
    state
}) {
    if (!node || node.type !== "CallExpression") {
        return null;
    }

    const args = Array.isArray(node.arguments) ? node.arguments : [];
    if (args.length === 0) {
        return null;
    }

    const callArgumentInfos = [];

    for (let index = 0; index < args.length; index += 1) {
        const argument = args[index];

        if (!argument || argument.type !== "CallExpression") {
            continue;
        }

        callArgumentInfos.push({
            argument,
            index
        });
    }

    if (callArgumentInfos.length < 2) {
        return null;
    }

    const statementContext = findStatementContext(ancestors);

    if (!statementContext) {
        return null;
    }

    const temporaryDeclarations = [];

    for (const { argument, index } of callArgumentInfos) {
        const tempName = buildTemporaryIdentifierName(state);
        const tempIdentifier = createIdentifier(tempName, argument);

        if (!tempIdentifier) {
            continue;
        }

        const declaration = createTemporaryVariableDeclaration(tempName, argument);

        if (!declaration) {
            continue;
        }

        temporaryDeclarations.push({
            declaration,
            index,
            identifier: tempIdentifier
        });
    }

    if (temporaryDeclarations.length !== callArgumentInfos.length) {
        return null;
    }

    const fixDetail = createFeatherFixDetail(diagnostic, {
        target: node.object?.name ?? null,
        range: {
            start: getNodeStartIndex(node),
            end: getNodeEndIndex(node)
        }
    });

    if (!fixDetail) {
        return null;
    }

    for (const { declaration, index, identifier } of temporaryDeclarations) {
        node.arguments[index] = createIdentifier(identifier.name, identifier);
    }

    statementContext.statements.splice(
        statementContext.index,
        0,
        ...temporaryDeclarations.map(({ declaration }) => declaration)
    );

    for (const { declaration } of temporaryDeclarations) {
        attachFeatherFixMetadata(declaration, [fixDetail]);
    }

    attachFeatherFixMetadata(node, [fixDetail]);

    return fixDetail;
}

function buildTemporaryIdentifierName(state) {
    if (!state || typeof state !== "object") {
        return "__feather_call_arg_0";
    }

    const nextIndex = typeof state.counter === "number" ? state.counter : 0;
    state.counter = nextIndex + 1;

    return `__feather_call_arg_${nextIndex}`;
}

function createTemporaryVariableDeclaration(name, init) {
    if (!name || !init || typeof init !== "object") {
        return null;
    }

    const id = createIdentifier(name, init);

    if (!id) {
        return null;
    }

    const declarator = {
        type: "VariableDeclarator",
        id,
        init,
        start: cloneLocation(init.start),
        end: cloneLocation(init.end)
    };

    const declaration = {
        type: "VariableDeclaration",
        declarations: [declarator],
        kind: "var",
        start: cloneLocation(init.start),
        end: cloneLocation(init.end)
    };

    return declaration;
}

function findStatementContext(ancestors) {
    if (!Array.isArray(ancestors)) {
        return null;
    }

    for (let index = ancestors.length - 1; index >= 0; index -= 1) {
        const entry = ancestors[index];

        if (
            !entry ||
      !Array.isArray(entry.parent) ||
      typeof entry.property !== "number"
        ) {
            continue;
        }

        const arrayAncestor = ancestors[index - 1];

        if (!arrayAncestor) {
            continue;
        }

        if (!isStatementArray(arrayAncestor)) {
            continue;
        }

        return {
            statements: entry.parent,
            index: entry.property
        };
    }

    return null;
}

function isStatementArray(entry) {
    if (!entry || !Array.isArray(entry.node)) {
        return false;
    }

    const owner = entry.parent;
    const propertyName = entry.property;

    if (!owner || typeof propertyName !== "string") {
        return false;
    }

    if (propertyName !== "body") {
        return false;
    }

    const parentType = owner?.type;

    return (
        parentType === "Program" ||
    parentType === "BlockStatement" ||
    parentType === "SwitchCase"
    );
}

function convertAllAssignment(node, parent, property, diagnostic) {
    if (!Array.isArray(parent) || typeof property !== "number") {
        return null;
    }

    if (!node || node.type !== "AssignmentExpression" || node.operator !== "=") {
        return null;
    }

    const member = node.left;
    if (!member || member.type !== "MemberDotExpression") {
        return null;
    }

    const object = member.object;
    if (!object || object.type !== "Identifier" || object.name !== "all") {
        return null;
    }

    const propertyIdentifier = member.property;
    if (!propertyIdentifier || propertyIdentifier.type !== "Identifier") {
        return null;
    }

    const normalizedAssignment = {
        type: "AssignmentExpression",
        operator: node.operator,
        left: cloneIdentifier(propertyIdentifier),
        right: node.right,
        start: cloneLocation(node.start),
        end: cloneLocation(node.end)
    };

    const blockStatement = {
        type: "BlockStatement",
        body: [normalizedAssignment],
        start: cloneLocation(node.start),
        end: cloneLocation(node.end)
    };

    const parenthesizedExpression = {
        type: "ParenthesizedExpression",
        expression: cloneIdentifier(object),
        start: cloneLocation(object?.start ?? node.start),
        end: cloneLocation(object?.end ?? node.end)
    };

    const withStatement = {
        type: "WithStatement",
        test: parenthesizedExpression,
        body: blockStatement,
        start: cloneLocation(node.start),
        end: cloneLocation(node.end)
    };

    copyCommentMetadata(node, withStatement);

    const fixDetail = createFeatherFixDetail(diagnostic, {
        target: propertyIdentifier?.name ?? null,
        range: {
            start: getNodeStartIndex(node),
            end: getNodeEndIndex(node)
        }
    });

    if (!fixDetail) {
        return null;
    }

    parent[property] = withStatement;
    attachFeatherFixMetadata(withStatement, [fixDetail]);

    return fixDetail;
}

function ensureBlendEnableIsReset({ ast, diagnostic }) {
    if (!diagnostic || !ast || typeof ast !== "object") {
        return [];
    }

    const fixes = [];

    const visit = (node, parent, property) => {
        if (!node) {
            return;
        }

        if (Array.isArray(node)) {
            for (let index = 0; index < node.length; index += 1) {
                visit(node[index], node, index);
            }
            return;
        }

        if (typeof node !== "object") {
            return;
        }

        if (node.type === "CallExpression") {
            const fix = ensureBlendEnableResetAfterCall(
                node,
                parent,
                property,
                diagnostic
            );

            if (fix) {
                fixes.push(fix);
                return;
            }
        }

        for (const [key, value] of Object.entries(node)) {
            if (value && typeof value === "object") {
                visit(value, node, key);
            }
        }
    };

    visit(ast, null, null);

    return fixes;
}

function ensureBlendEnableResetAfterCall(node, parent, property, diagnostic) {
    if (!Array.isArray(parent) || typeof property !== "number") {
        return null;
    }

    if (!node || node.type !== "CallExpression") {
        return null;
    }

    if (!isIdentifierWithName(node.object, "gpu_set_blendenable")) {
        return null;
    }

    const args = Array.isArray(node.arguments) ? node.arguments : [];

    if (args.length === 0) {
        return null;
    }

    if (!shouldResetBlendEnable(args[0])) {
        return null;
    }

    const siblings = parent;
    let insertionIndex = siblings.length;

    for (let index = property + 1; index < siblings.length; index += 1) {
        const sibling = siblings[index];

        if (isBlendEnableResetCall(sibling)) {
            return null;
        }

        if (!isTriviallyIgnorableStatement(sibling)) {
            insertionIndex = index + 1;
            break;
        }
    }

    const resetCall = createBlendEnableResetCall(node);

    if (!resetCall) {
        return null;
    }

    const fixDetail = createFeatherFixDetail(diagnostic, {
        target: node.object?.name ?? null,
        range: {
            start: getNodeStartIndex(node),
            end: getNodeEndIndex(node)
        }
    });

    if (!fixDetail) {
        return null;
    }

    const previousSibling = siblings[insertionIndex - 1] ?? node;
    const nextSibling = siblings[insertionIndex] ?? null;
    const needsSeparator =
        insertionIndex > property + 1 &&
        !isTriviallyIgnorableStatement(previousSibling) &&
        !hasOriginalBlankLineBetween(previousSibling, nextSibling);

    if (needsSeparator) {
        siblings.splice(
            insertionIndex,
            0,
            createEmptyStatementLike(previousSibling)
        );
        insertionIndex += 1;
    }

    siblings.splice(insertionIndex, 0, resetCall);
    attachFeatherFixMetadata(resetCall, [fixDetail]);

    return fixDetail;
}

function ensureFileFindFirstBeforeClose({ ast, diagnostic }) {
    if (!diagnostic || !ast || typeof ast !== "object") {
        return [];
    }

    const fixes = [];

    const visit = (node, parent, property) => {
        if (!node) {
            return;
        }

        if (Array.isArray(node)) {
            for (let index = 0; index < node.length; index += 1) {
                visit(node[index], node, index);
            }
            return;
        }

        if (typeof node !== "object") {
            return;
        }

        if (node.type === "CallExpression") {
            const fix = ensureFileFindFirstBeforeCloseCall(
                node,
                parent,
                property,
                diagnostic
            );

            if (fix) {
                fixes.push(fix);
                return;
            }
        }

        for (const [key, value] of Object.entries(node)) {
            if (value && typeof value === "object") {
                visit(value, node, key);
            }
        }
    };

    visit(ast, null, null);

    return fixes;
}

function ensureFileFindFirstBeforeCloseCall(
    node,
    parent,
    property,
    diagnostic
) {
    if (!Array.isArray(parent) || typeof property !== "number") {
        return null;
    }

    if (!node || node.type !== "CallExpression") {
        return null;
    }

    if (!isIdentifierWithName(node.object, "file_find_close")) {
        return null;
    }

    const diagnosticMetadata = Array.isArray(node._appliedFeatherDiagnostics)
        ? node._appliedFeatherDiagnostics
        : [];

    const insertedForSerializedSearch = diagnosticMetadata.some(
        (entry) => entry?.id === "GM2031"
    );

    if (insertedForSerializedSearch) {
        return null;
    }

    const siblings = parent;

    for (let index = property - 1; index >= 0; index -= 1) {
        const sibling = siblings[index];

        if (!sibling) {
            continue;
        }

        if (containsFileFindFirstCall(sibling)) {
            return null;
        }
    }

    const fileFindFirstCall = createFileFindFirstCall(node);

    if (!fileFindFirstCall) {
        return null;
    }

    const fixDetail = createFeatherFixDetail(diagnostic, {
        target: node.object?.name ?? null,
        range: {
            start: getNodeStartIndex(node),
            end: getNodeEndIndex(node)
        }
    });

    if (!fixDetail) {
        return null;
    }

    siblings.splice(property, 0, fileFindFirstCall);
    attachFeatherFixMetadata(fileFindFirstCall, [fixDetail]);

    return fixDetail;
}

function containsFileFindFirstCall(node) {
    if (!node) {
        return false;
    }

    if (Array.isArray(node)) {
        for (const item of node) {
            if (containsFileFindFirstCall(item)) {
                return true;
            }
        }
        return false;
    }

    if (typeof node !== "object") {
        return false;
    }

    if (
        node.type === "FunctionDeclaration" ||
    node.type === "FunctionExpression"
    ) {
        return false;
    }

    if (
        node.type === "CallExpression" &&
    isIdentifierWithName(node.object, "file_find_first")
    ) {
        return true;
    }

    for (const value of Object.values(node)) {
        if (value && typeof value === "object") {
            if (containsFileFindFirstCall(value)) {
                return true;
            }
        }
    }

    return false;
}

function createFileFindFirstCall(template) {
    const identifier = createIdentifier("file_find_first", template?.object);

    if (!identifier) {
        return null;
    }

    const searchPattern = createLiteral("\"\"", null);
    const attributes = createIdentifier("fa_none", null);

    const callExpression = {
        type: "CallExpression",
        object: identifier,
        arguments: []
    };

    if (searchPattern) {
        callExpression.arguments.push(searchPattern);
    }

    if (attributes) {
        callExpression.arguments.push(attributes);
    }

    if (Object.prototype.hasOwnProperty.call(template, "start")) {
        callExpression.start = cloneLocation(template.start);
    }

    if (Object.prototype.hasOwnProperty.call(template, "end")) {
        callExpression.end = cloneLocation(template.end);
    }

    return callExpression;
}

function ensureAlphaTestRefIsReset({ ast, diagnostic }) {
    if (!diagnostic || !ast || typeof ast !== "object") {
        return [];
    }

    const fixes = [];

    const visit = (node, parent, property) => {
        if (!node) {
            return;
        }

        if (Array.isArray(node)) {
            for (let index = 0; index < node.length; index += 1) {
                visit(node[index], node, index);
            }
            return;
        }

        if (typeof node !== "object") {
            return;
        }

        if (node.type === "CallExpression") {
            const fix = ensureAlphaTestRefResetAfterCall(
                node,
                parent,
                property,
                diagnostic
            );

            if (fix) {
                fixes.push(fix);
                return;
            }
        }

        for (const [key, value] of Object.entries(node)) {
            if (value && typeof value === "object") {
                visit(value, node, key);
            }
        }
    };

    visit(ast, null, null);

    return fixes;
}

function ensureConstructorParentsExist({ ast, diagnostic }) {
    if (!diagnostic || !ast || typeof ast !== "object") {
        return [];
    }

    const constructors = new Map();
    const functions = new Map();

    const collect = (node) => {
        if (!node) {
            return;
        }

        if (Array.isArray(node)) {
            for (const entry of node) {
                collect(entry);
            }
            return;
        }

        if (typeof node !== "object") {
            return;
        }

        if (node.type === "ConstructorDeclaration" && typeof node.id === "string") {
            if (!constructors.has(node.id)) {
                constructors.set(node.id, node);
            }
        } else if (
            node.type === "FunctionDeclaration" &&
      typeof node.id === "string"
        ) {
            if (!functions.has(node.id)) {
                functions.set(node.id, node);
            }
        }

        for (const value of Object.values(node)) {
            if (value && typeof value === "object") {
                collect(value);
            }
        }
    };

    collect(ast);

    const fixes = [];

    const visit = (node) => {
        if (!node) {
            return;
        }

        if (Array.isArray(node)) {
            for (const entry of node) {
                visit(entry);
            }
            return;
        }

        if (typeof node !== "object") {
            return;
        }

        if (node.type === "ConstructorDeclaration") {
            const parentClause = node.parent;

            if (parentClause && typeof parentClause === "object") {
                const parentName = parentClause.id;

                if (typeof parentName === "string" && parentName.length > 0) {
                    if (!constructors.has(parentName)) {
                        const fallback = functions.get(parentName);

                        if (fallback && fallback.type === "FunctionDeclaration") {
                            fallback.type = "ConstructorDeclaration";

                            if (!Object.prototype.hasOwnProperty.call(fallback, "parent")) {
                                fallback.parent = null;
                            }

                            constructors.set(parentName, fallback);
                            functions.delete(parentName);

                            const fixDetail = createFeatherFixDetail(diagnostic, {
                                target: parentName,
                                range: {
                                    start: getNodeStartIndex(fallback),
                                    end: getNodeEndIndex(fallback)
                                }
                            });

                            if (fixDetail) {
                                attachFeatherFixMetadata(fallback, [fixDetail]);
                                fixes.push(fixDetail);
                            }
                        } else {
                            const fixDetail = createFeatherFixDetail(diagnostic, {
                                target: parentName,
                                range: {
                                    start: getNodeStartIndex(parentClause),
                                    end: getNodeEndIndex(parentClause)
                                }
                            });

                            if (fixDetail) {
                                node.parent = null;
                                attachFeatherFixMetadata(node, [fixDetail]);
                                fixes.push(fixDetail);
                            }
                        }
                    }
                }
            }
        }

        for (const value of Object.values(node)) {
            if (value && typeof value === "object") {
                visit(value);
            }
        }
    };

    visit(ast);

    return fixes;
}

function ensureAlphaTestRefResetAfterCall(node, parent, property, diagnostic) {
    if (!Array.isArray(parent) || typeof property !== "number") {
        return null;
    }

    if (!node || node.type !== "CallExpression") {
        return null;
    }

    if (!isIdentifierWithName(node.object, "gpu_set_alphatestref")) {
        return null;
    }

    const args = Array.isArray(node.arguments) ? node.arguments : [];

    if (args.length === 0) {
        return null;
    }

    if (isLiteralZero(args[0])) {
        return null;
    }

    const siblings = parent;
    let insertionIndex = siblings.length;

    for (let index = property + 1; index < siblings.length; index += 1) {
        const sibling = siblings[index];

        if (isAlphaTestRefResetCall(sibling)) {
            return null;
        }

        if (isAlphaTestDisableCall(sibling)) {
            insertionIndex = index;
            break;
        }
    }

    const resetCall = createAlphaTestRefResetCall(node);

    if (!resetCall) {
        return null;
    }

    const fixDetail = createFeatherFixDetail(diagnostic, {
        target: node.object?.name ?? null,
        range: {
            start: getNodeStartIndex(node),
            end: getNodeEndIndex(node)
        }
    });

    if (!fixDetail) {
        return null;
    }

    const previousSibling = siblings[insertionIndex - 1] ?? node;
    const nextSibling = siblings[insertionIndex] ?? null;
    const needsSeparator =
        insertionIndex > property + 1 &&
        !isTriviallyIgnorableStatement(previousSibling) &&
        !hasOriginalBlankLineBetween(previousSibling, nextSibling);

    if (needsSeparator) {
        siblings.splice(
            insertionIndex,
            0,
            createEmptyStatementLike(previousSibling)
        );
        insertionIndex += 1;
    }

    siblings.splice(insertionIndex, 0, resetCall);
    attachFeatherFixMetadata(resetCall, [fixDetail]);

    return fixDetail;
}

function ensureTextureRepeatIsReset({ ast, diagnostic }) {
    if (!diagnostic || !ast || typeof ast !== "object") {
        return [];
    }

    const fixes = [];

    const visit = (node, parent, property) => {
        if (!node) {
            return;
        }

        if (Array.isArray(node)) {
            for (let index = 0; index < node.length; index += 1) {
                visit(node[index], node, index);
            }
            return;
        }

        if (typeof node !== "object") {
            return;
        }

        if (node.type === "CallExpression") {
            const fix = ensureTextureRepeatResetAfterCall(
                node,
                parent,
                property,
                diagnostic
            );

            if (fix) {
                fixes.push(fix);
                return;
            }
        }

        for (const [key, value] of Object.entries(node)) {
            if (value && typeof value === "object") {
                visit(value, node, key);
            }
        }
    };

    visit(ast, null, null);

    return fixes;
}

function ensureTextureRepeatResetAfterCall(node, parent, property, diagnostic) {
    if (!Array.isArray(parent) || typeof property !== "number") {
        return null;
    }

    if (!node || node.type !== "CallExpression") {
        return null;
    }

    if (!isIdentifierWithName(node.object, "gpu_set_texrepeat")) {
        return null;
    }

    const args = Array.isArray(node.arguments) ? node.arguments : [];

    if (args.length === 0) {
        return null;
    }

    if (!shouldResetTextureRepeat(args[0])) {
        return null;
    }

    const siblings = parent;
    let insertionIndex = siblings.length;

    for (let index = property + 1; index < siblings.length; index += 1) {
        const sibling = siblings[index];

        if (isTextureRepeatResetCall(sibling)) {
            return null;
        }

        if (!isTriviallyIgnorableStatement(sibling)) {
            insertionIndex = index + 1;
            break;
        }
    }

    const resetCall = createTextureRepeatResetCall(node);

    if (!resetCall) {
        return null;
    }

    const fixDetail = createFeatherFixDetail(diagnostic, {
        target: node.object?.name ?? null,
        range: {
            start: getNodeStartIndex(node),
            end: getNodeEndIndex(node)
        }
    });

    if (!fixDetail) {
        return null;
    }

    const previousSibling = siblings[insertionIndex - 1] ?? node;
    const nextSibling = siblings[insertionIndex] ?? null;
    const needsSeparator =
        insertionIndex > property + 1 &&
        !isTriviallyIgnorableStatement(previousSibling) &&
        !hasOriginalBlankLineBetween(previousSibling, nextSibling);

    if (needsSeparator) {
        siblings.splice(
            insertionIndex,
            0,
            createEmptyStatementLike(previousSibling)
        );
        insertionIndex += 1;
    }

    siblings.splice(insertionIndex, 0, resetCall);
    attachFeatherFixMetadata(resetCall, [fixDetail]);

    return fixDetail;
}

function isTriviallyIgnorableStatement(node) {
    if (!node || typeof node !== "object") {
        return true;
    }

    if (node.type === "EmptyStatement") {
        return true;
    }

    if (Array.isArray(node)) {
        return node.length === 0;
    }

    return false;
}

function createEmptyStatementLike(template) {
    const empty = { type: "EmptyStatement" };

    if (template && typeof template === "object") {
        if (Object.prototype.hasOwnProperty.call(template, "start")) {
            empty.start = cloneLocation(template.start);
        }

        if (Object.prototype.hasOwnProperty.call(template, "end")) {
            empty.end = cloneLocation(template.end);
        }
    }

    return empty;
}

function hasOriginalBlankLineBetween(beforeNode, afterNode) {
    const beforeEndLine =
        typeof beforeNode?.end?.line === "number"
            ? beforeNode.end.line
            : null;
    const afterStartLine =
        typeof afterNode?.start?.line === "number"
            ? afterNode.start.line
            : null;

    if (beforeEndLine == null || afterStartLine == null) {
        return false;
    }

    return afterStartLine > beforeEndLine + 1;
}

function ensureFileFindSearchesAreSerialized({ ast, diagnostic }) {
    if (!diagnostic || !ast || typeof ast !== "object") {
        return [];
    }

    const fixes = [];
    const state = createFileFindState();

    processStatementBlock(getProgramStatements(ast), state);

    return fixes;

    function processStatementBlock(statements, currentState) {
        if (
            !Array.isArray(statements) ||
      statements.length === 0 ||
      !currentState
        ) {
            return;
        }

        let index = 0;

        while (index < statements.length) {
            const statement = statements[index];

            if (isFileFindCloseStatement(statement)) {
                currentState.openCount = Math.max(currentState.openCount - 1, 0);
                index += 1;
                continue;
            }

            const callNode = getFileFindFirstCallFromStatement(statement);

            if (callNode && currentState.openCount > 0) {
                const insertion = insertFileFindCloseBefore(
                    statements,
                    index,
                    callNode
                );

                if (insertion?.fixDetail) {
                    fixes.push(insertion.fixDetail);
                    currentState.openCount = Math.max(currentState.openCount - 1, 0);
                    index += insertion.insertedBefore;
                    continue;
                }
            }

            if (callNode) {
                currentState.openCount += 1;
            }

            handleNestedStatements(statement, currentState);
            index += 1;
        }
    }

    function handleNestedStatements(statement, currentState) {
        if (!statement || typeof statement !== "object" || !currentState) {
            return;
        }

        switch (statement.type) {
            case "BlockStatement": {
                processStatementBlock(statement.body ?? [], currentState);
                break;
            }
            case "IfStatement": {
                processBranch(statement, "consequent", currentState);

                if (statement.alternate) {
                    processBranch(statement, "alternate", currentState);
                }

                break;
            }
            case "WhileStatement":
            case "RepeatStatement":
            case "DoWhileStatement":
            case "ForStatement": {
                processBranch(statement, "body", currentState);
                break;
            }
            case "SwitchStatement": {
                const cases = Array.isArray(statement.cases) ? statement.cases : [];

                for (const caseClause of cases) {
                    const branchState = cloneFileFindState(currentState);
                    processStatementBlock(caseClause?.consequent ?? [], branchState);
                }
                break;
            }
            case "TryStatement": {
                if (statement.block) {
                    processStatementBlock(statement.block.body ?? [], currentState);
                }

                if (statement.handler) {
                    processBranch(statement.handler, "body", currentState);
                }

                if (statement.finalizer) {
                    processStatementBlock(statement.finalizer.body ?? [], currentState);
                }
                break;
            }
            default:
                break;
        }
    }

    function processBranch(parent, key, currentState) {
        if (!parent || typeof parent !== "object" || !currentState) {
            return;
        }

        const statements = getBranchStatements(parent, key);

        if (!statements) {
            return;
        }

        const branchState = cloneFileFindState(currentState);
        processStatementBlock(statements, branchState);
    }

    function getBranchStatements(parent, key) {
        if (!parent || typeof parent !== "object" || !key) {
            return null;
        }

        let target = parent[key];

        if (!target) {
            return null;
        }

        if (target.type !== "BlockStatement") {
            target = ensureBlockStatement(parent, key, target);
        }

        if (!target || target.type !== "BlockStatement") {
            return null;
        }

        return Array.isArray(target.body) ? target.body : [];
    }

    function insertFileFindCloseBefore(statements, index, callNode) {
        if (!Array.isArray(statements) || typeof index !== "number") {
            return null;
        }

        const closeCall = createFileFindCloseCall(callNode);

        if (!closeCall) {
            return null;
        }

        const fixDetail = createFeatherFixDetail(diagnostic, {
            target: callNode?.object?.name ?? null,
            range: {
                start: getNodeStartIndex(callNode),
                end: getNodeEndIndex(callNode)
            }
        });

        if (!fixDetail) {
            return null;
        }

        attachFeatherFixMetadata(closeCall, [fixDetail]);
        statements.splice(index, 0, closeCall);

        return {
            fixDetail,
            insertedBefore: 1
        };
    }

    function getFileFindFirstCallFromStatement(statement) {
        if (!statement || typeof statement !== "object") {
            return null;
        }

        switch (statement.type) {
            case "CallExpression":
                return isIdentifierWithName(statement.object, "file_find_first")
                    ? statement
                    : null;
            case "AssignmentExpression":
                return getFileFindFirstCallFromExpression(statement.right);
            case "VariableDeclaration": {
                const declarations = Array.isArray(statement.declarations)
                    ? statement.declarations
                    : [];

                for (const declarator of declarations) {
                    const call = getFileFindFirstCallFromExpression(declarator?.init);
                    if (call) {
                        return call;
                    }
                }
                return null;
            }
            case "ReturnStatement":
            case "ThrowStatement":
                return getFileFindFirstCallFromExpression(statement.argument);
            case "ExpressionStatement":
                return getFileFindFirstCallFromExpression(statement.expression);
            default:
                return null;
        }
    }

    function getFileFindFirstCallFromExpression(expression) {
        if (!expression || typeof expression !== "object") {
            return null;
        }

        if (expression.type === "CallExpression") {
            return isIdentifierWithName(expression.object, "file_find_first")
                ? expression
                : null;
        }

        if (expression.type === "ParenthesizedExpression") {
            return getFileFindFirstCallFromExpression(expression.expression);
        }

        if (expression.type === "AssignmentExpression") {
            return getFileFindFirstCallFromExpression(expression.right);
        }

        if (expression.type === "SequenceExpression") {
            const expressions = Array.isArray(expression.expressions)
                ? expression.expressions
                : [];

            for (const item of expressions) {
                const call = getFileFindFirstCallFromExpression(item);
                if (call) {
                    return call;
                }
            }
        }

        if (
            expression.type === "BinaryExpression" ||
      expression.type === "LogicalExpression"
        ) {
            const leftCall = getFileFindFirstCallFromExpression(expression.left);
            if (leftCall) {
                return leftCall;
            }

            return getFileFindFirstCallFromExpression(expression.right);
        }

        if (
            expression.type === "ConditionalExpression" ||
      expression.type === "TernaryExpression"
        ) {
            const consequentCall = getFileFindFirstCallFromExpression(
                expression.consequent
            );
            if (consequentCall) {
                return consequentCall;
            }

            return getFileFindFirstCallFromExpression(expression.alternate);
        }

        return null;
    }

    function isFileFindCloseStatement(statement) {
        if (!statement || typeof statement !== "object") {
            return false;
        }

        if (statement.type === "CallExpression") {
            return isIdentifierWithName(statement.object, "file_find_close");
        }

        if (statement.type === "ExpressionStatement") {
            return isFileFindCloseStatement(statement.expression);
        }

        if (
            statement.type === "ReturnStatement" ||
      statement.type === "ThrowStatement"
        ) {
            return isFileFindCloseStatement(statement.argument);
        }

        return false;
    }

    function getProgramStatements(node) {
        if (!node || typeof node !== "object") {
            return [];
        }

        if (Array.isArray(node.body)) {
            return node.body;
        }

        if (node.body && Array.isArray(node.body.body)) {
            return node.body.body;
        }

        return [];
    }

    function createFileFindState() {
        return {
            openCount: 0
        };
    }

    function cloneFileFindState(existing) {
        if (!existing || typeof existing !== "object") {
            return createFileFindState();
        }

        return {
            openCount: existing.openCount ?? 0
        };
    }

    function createFileFindCloseCall(template) {
        const identifier = createIdentifier(
            "file_find_close",
            template?.object ?? template
        );

        if (!identifier) {
            return null;
        }

        const callExpression = {
            type: "CallExpression",
            object: identifier,
            arguments: []
        };

        if (Object.prototype.hasOwnProperty.call(template, "start")) {
            callExpression.start = cloneLocation(template.start);
        }

        if (Object.prototype.hasOwnProperty.call(template, "end")) {
            callExpression.end = cloneLocation(template.end);
        }

        return callExpression;
    }

    function ensureBlockStatement(parent, key, statement) {
        if (!parent || typeof parent !== "object" || !key) {
            return null;
        }

        if (!statement || typeof statement !== "object") {
            return null;
        }

        const block = {
            type: "BlockStatement",
            body: [statement]
        };

        if (Object.prototype.hasOwnProperty.call(statement, "start")) {
            block.start = cloneLocation(statement.start);
        }

        if (Object.prototype.hasOwnProperty.call(statement, "end")) {
            block.end = cloneLocation(statement.end);
        }

        parent[key] = block;

        return block;
    }
}

function harmonizeTexturePointerTernaries({ ast, diagnostic }) {
    if (!diagnostic || !ast || typeof ast !== "object") {
        return [];
    }

    const fixes = [];

    const visit = (node, parent, property) => {
        if (!node) {
            return;
        }

        if (Array.isArray(node)) {
            for (let index = 0; index < node.length; index += 1) {
                visit(node[index], node, index);
            }
            return;
        }

        if (typeof node !== "object") {
            return;
        }

        if (node.type === "TernaryExpression") {
            const fix = harmonizeTexturePointerTernary(
                node,
                parent,
                property,
                diagnostic
            );

            if (fix) {
                fixes.push(fix);
                return;
            }
        }

        for (const [key, value] of Object.entries(node)) {
            if (value && typeof value === "object") {
                visit(value, node, key);
            }
        }
    };

    visit(ast, null, null);

    return fixes;
}

const INSTANCE_CREATE_FUNCTION_NAMES = new Set([
    "instance_create_layer",
    "instance_create_depth",
    "instance_create_depth_ext",
    "instance_create_layer_ext",
    "instance_create_at",
    "instance_create",
    "instance_create_z"
]);

function annotateInstanceVariableStructAssignments({ ast, diagnostic }) {
    if (!diagnostic || !ast || typeof ast !== "object") {
        return [];
    }

    const fixes = [];

    const visit = (node) => {
        if (!node) {
            return;
        }

        if (Array.isArray(node)) {
            for (const entry of node) {
                visit(entry);
            }
            return;
        }

        if (typeof node !== "object") {
            return;
        }

        if (node.type === "CallExpression") {
            const callFixes = annotateInstanceCreateCall(node, diagnostic);

            if (Array.isArray(callFixes) && callFixes.length > 0) {
                fixes.push(...callFixes);
            }
        }

        for (const value of Object.values(node)) {
            if (value && typeof value === "object") {
                visit(value);
            }
        }
    };

    visit(ast);

    return fixes;
}

function annotateInstanceCreateCall(node, diagnostic) {
    if (!node || node.type !== "CallExpression") {
        return [];
    }

    if (!isInstanceCreateIdentifier(node.object)) {
        return [];
    }

    const structArgument = findStructArgument(node.arguments);

    if (!structArgument) {
        return [];
    }

    return annotateVariableStructProperties(structArgument, diagnostic);
}

function isInstanceCreateIdentifier(node) {
    if (!node || node.type !== "Identifier") {
        return false;
    }

    if (INSTANCE_CREATE_FUNCTION_NAMES.has(node.name)) {
        return true;
    }

    return node.name?.startsWith?.("instance_create_") ?? false;
}

function findStructArgument(args) {
    if (!Array.isArray(args) || args.length === 0) {
        return null;
    }

    for (let index = args.length - 1; index >= 0; index -= 1) {
        const candidate = args[index];

        if (candidate && candidate.type === "StructExpression") {
            return candidate;
        }
    }

    return null;
}

function annotateVariableStructProperties(structExpression, diagnostic) {
    if (!structExpression || structExpression.type !== "StructExpression") {
        return [];
    }

    const properties = Array.isArray(structExpression.properties)
        ? structExpression.properties
        : [];

    if (properties.length === 0) {
        return [];
    }

    const fixes = [];

    for (const property of properties) {
        const fixDetail = annotateVariableStructProperty(property, diagnostic);

        if (fixDetail) {
            fixes.push(fixDetail);
        }
    }

    return fixes;
}

function annotateVariableStructProperty(property, diagnostic) {
    if (!property || property.type !== "Property") {
        return null;
    }

    const value = property.value;

    if (!value || value.type !== "Identifier" || typeof value.name !== "string") {
        return null;
    }

    const fixDetail = createFeatherFixDetail(diagnostic, {
        target: value.name,
        range: {
            start: getNodeStartIndex(property),
            end: getNodeEndIndex(property)
        },
        automatic: false
    });

    if (!fixDetail) {
        return null;
    }

    attachFeatherFixMetadata(property, [fixDetail]);

    return fixDetail;
}

function harmonizeTexturePointerTernary(node, parent, property, diagnostic) {
    if (!node || node.type !== "TernaryExpression") {
        return null;
    }

    if (
        !parent ||
    parent.type !== "AssignmentExpression" ||
    property !== "right"
    ) {
        return null;
    }

    if (!isSpriteGetTextureCall(node.consequent)) {
        return null;
    }

    const alternate = node.alternate;

    if (!isNegativeOneLiteral(alternate)) {
        return null;
    }

    const pointerIdentifier = createIdentifier("pointer_null", alternate);

    if (!pointerIdentifier) {
        return null;
    }

    copyCommentMetadata(alternate, pointerIdentifier);
    node.alternate = pointerIdentifier;

    const fixDetail = createFeatherFixDetail(diagnostic, {
        target: isIdentifier(parent.left) ? parent.left.name : null,
        range: {
            start: getNodeStartIndex(node),
            end: getNodeEndIndex(node)
        }
    });

    if (!fixDetail) {
        return null;
    }

    attachFeatherFixMetadata(node, [fixDetail]);

    return fixDetail;
}

function createAssignmentFromDeclarator(declarator, declarationNode) {
    if (!declarator || typeof declarator !== "object") {
        return null;
    }

    const identifier = declarator.id;

    if (!isIdentifier(identifier)) {
        return null;
    }

    if (!declarator.init) {
        return null;
    }

    const assignment = {
        type: "AssignmentExpression",
        operator: "=",
        left: cloneIdentifier(identifier),
        right: declarator.init,
        start: cloneLocation(declarator.start ?? declarationNode?.start),
        end: cloneLocation(declarator.end ?? declarationNode?.end)
    };

    copyCommentMetadata(declarator, assignment);

    return assignment;
}

function isFunctionLikeNode(node) {
    if (!node || typeof node !== "object") {
        return false;
    }

    return (
        node.type === "FunctionDeclaration" ||
    node.type === "ConstructorDeclaration" ||
    node.type === "StructDeclaration"
    );
}

function getFunctionParameterNames(node) {
    const params = Array.isArray(node?.params) ? node.params : [];
    const names = [];

    for (const param of params) {
        if (!param || typeof param !== "object") {
            continue;
        }

        if (isIdentifier(param)) {
            if (param.name) {
                names.push(param.name);
            }
            continue;
        }

        if (param.type === "DefaultParameter" && isIdentifier(param.left)) {
            if (param.left.name) {
                names.push(param.left.name);
            }
            continue;
        }
    }

    return names;
}

function getVariableDeclaratorName(declarator) {
    if (!declarator || typeof declarator !== "object") {
        return null;
    }

    const identifier = declarator.id;

    if (!isIdentifier(identifier)) {
        return null;
    }

    return identifier.name ?? null;
}

function cloneIdentifier(node) {
    if (!node || node.type !== "Identifier") {
        return null;
    }

    const cloned = {
        type: "Identifier",
        name: node.name
    };

    if (Object.prototype.hasOwnProperty.call(node, "start")) {
        cloned.start = cloneLocation(node.start);
    }

    if (Object.prototype.hasOwnProperty.call(node, "end")) {
        cloned.end = cloneLocation(node.end);
    }

    return cloned;
}

function copyCommentMetadata(source, target) {
    if (!source || !target) {
        return;
    }

    ["leadingComments", "trailingComments", "innerComments", "comments"].forEach(
        (key) => {
            if (Object.prototype.hasOwnProperty.call(source, key)) {
                target[key] = source[key];
            }
        }
    );
}

function extractIdentifierNameFromLiteral(value) {
    if (typeof value !== "string") {
        return null;
    }

    const stripped = stripStringQuotes(value);
    if (!stripped) {
        return null;
    }

    if (!IDENTIFIER_NAME_PATTERN.test(stripped)) {
        return null;
    }

    return stripped;
}

function stripStringQuotes(value) {
    if (typeof value !== "string" || value.length < 2) {
        return null;
    }

    const firstChar = value[0];
    const lastChar = value[value.length - 1];

    if ((firstChar === '"' || firstChar === "'") && firstChar === lastChar) {
        return value.slice(1, -1);
    }

    return null;
}

function isIdentifierWithName(node, name) {
    if (!node || node.type !== "Identifier") {
        return false;
    }

    return node.name === name;
}

function isIdentifier(node) {
    return !!node && node.type === "Identifier";
}

function isLiteralZero(node) {
    if (!node || node.type !== "Literal") {
        return false;
    }

    return node.value === "0" || node.value === 0;
}

function isLiteralOne(node) {
    if (!node || node.type !== "Literal") {
        return false;
    }

    return node.value === "1" || node.value === 1;
}

function isLiteralTrue(node) {
    if (!node || node.type !== "Literal") {
        return false;
    }

    return node.value === "true" || node.value === true;
}

function isLiteralFalse(node) {
    if (!node || node.type !== "Literal") {
        return false;
    }

    return node.value === "false" || node.value === false;
}

function isAlphaTestRefResetCall(node) {
    if (!node || node.type !== "CallExpression") {
        return false;
    }

    if (!isIdentifierWithName(node.object, "gpu_set_alphatestref")) {
        return false;
    }

    const args = Array.isArray(node.arguments) ? node.arguments : [];

    if (args.length === 0) {
        return false;
    }

    return isLiteralZero(args[0]);
}

function isAlphaTestDisableCall(node) {
    if (!node || node.type !== "CallExpression") {
        return false;
    }

    if (!isIdentifierWithName(node.object, "gpu_set_alphatestenable")) {
        return false;
    }

    const args = Array.isArray(node.arguments) ? node.arguments : [];

    if (args.length === 0) {
        return false;
    }

    const [argument] = args;

    return isLiteralFalse(argument) || isLiteralZero(argument);
}

function createAlphaTestRefResetCall(template) {
    if (!template || template.type !== "CallExpression") {
        return null;
    }

    const identifier = cloneIdentifier(template.object);

    if (!identifier || identifier.name !== "gpu_set_alphatestref") {
        return null;
    }

    const literalZero = createLiteral("0", template.arguments?.[0]);

    const callExpression = {
        type: "CallExpression",
        object: identifier,
        arguments: [literalZero]
    };

    if (Object.prototype.hasOwnProperty.call(template, "start")) {
        callExpression.start = cloneLocation(template.start);
    }

    if (Object.prototype.hasOwnProperty.call(template, "end")) {
        callExpression.end = cloneLocation(template.end);
    }

    return callExpression;
}

function shouldResetBlendEnable(argument) {
    if (!argument || typeof argument !== "object") {
        return false;
    }

    return isLiteralFalse(argument) || isLiteralZero(argument);
}

function shouldResetTextureRepeat(argument) {
    if (!argument || typeof argument !== "object") {
        return false;
    }

    if (isLiteralFalse(argument) || isLiteralZero(argument)) {
        return false;
    }

    return isLiteralTrue(argument) || isLiteralOne(argument);
}

function isTextureRepeatResetCall(node) {
    if (!node || node.type !== "CallExpression") {
        return false;
    }

    if (!isIdentifierWithName(node.object, "gpu_set_texrepeat")) {
        return false;
    }

    const args = Array.isArray(node.arguments) ? node.arguments : [];

    if (args.length === 0) {
        return false;
    }

    const [argument] = args;

    return isLiteralFalse(argument) || isLiteralZero(argument);
}

function createTextureRepeatResetCall(template) {
    if (!template || template.type !== "CallExpression") {
        return null;
    }

    const identifier = cloneIdentifier(template.object);

    if (!identifier || identifier.name !== "gpu_set_texrepeat") {
        return null;
    }

    const literalFalse = createLiteral("false", template.arguments?.[0]);

    const callExpression = {
        type: "CallExpression",
        object: identifier,
        arguments: [literalFalse]
    };

    if (Object.prototype.hasOwnProperty.call(template, "start")) {
        callExpression.start = cloneLocation(template.start);
    }

    if (Object.prototype.hasOwnProperty.call(template, "end")) {
        callExpression.end = cloneLocation(template.end);
    }

    return callExpression;
}

function isBlendEnableResetCall(node) {
    if (!node || node.type !== "CallExpression") {
        return false;
    }

    if (!isIdentifierWithName(node.object, "gpu_set_blendenable")) {
        return false;
    }

    const args = Array.isArray(node.arguments) ? node.arguments : [];

    if (args.length === 0) {
        return false;
    }

    const [argument] = args;

    return isLiteralTrue(argument) || isLiteralOne(argument);
}

function createBlendEnableResetCall(template) {
    if (!template || template.type !== "CallExpression") {
        return null;
    }

    const identifier = cloneIdentifier(template.object);

    if (!identifier || identifier.name !== "gpu_set_blendenable") {
        return null;
    }

    const literalTrue = createLiteral("true", template.arguments?.[0]);

    const callExpression = {
        type: "CallExpression",
        object: identifier,
        arguments: [literalTrue]
    };

    if (Object.prototype.hasOwnProperty.call(template, "start")) {
        callExpression.start = cloneLocation(template.start);
    }

    if (Object.prototype.hasOwnProperty.call(template, "end")) {
        callExpression.end = cloneLocation(template.end);
    }

    return callExpression;
}

function createLiteral(value, template) {
    const literalValue = typeof value === "number" ? String(value) : value;

    const literal = {
        type: "Literal",
        value: literalValue
    };

    if (template && typeof template === "object") {
        if (Object.prototype.hasOwnProperty.call(template, "start")) {
            literal.start = cloneLocation(template.start);
        }

        if (Object.prototype.hasOwnProperty.call(template, "end")) {
            literal.end = cloneLocation(template.end);
        }
    }

    return literal;
}

function reorderOptionalParameters({ ast, diagnostic }) {
    if (!diagnostic || !ast || typeof ast !== "object") {
        return [];
    }

    const fixes = [];

    const visit = (node) => {
        if (!node) {
            return;
        }

        if (Array.isArray(node)) {
            for (const item of node) {
                visit(item);
            }
            return;
        }

        if (typeof node !== "object") {
            return;
        }

        if (node.type === "FunctionDeclaration") {
            const fix = reorderFunctionOptionalParameters(node, diagnostic);

            if (fix) {
                fixes.push(fix);
            }
        }

        for (const value of Object.values(node)) {
            if (value && typeof value === "object") {
                visit(value);
            }
        }
    };

    visit(ast);

    return fixes;
}

function reorderFunctionOptionalParameters(node, diagnostic) {
    if (!node || node.type !== "FunctionDeclaration") {
        return null;
    }

    const params = Array.isArray(node.params) ? node.params : null;

    if (!params || params.length === 0) {
        return null;
    }

    let encounteredOptional = false;
    let needsReordering = false;

    for (const param of params) {
        if (isOptionalParameter(param)) {
            encounteredOptional = true;
        } else if (encounteredOptional) {
            needsReordering = true;
            break;
        }
    }

    if (!needsReordering) {
        return null;
    }

    const requiredParams = [];
    const optionalParams = [];

    for (const param of params) {
        if (isOptionalParameter(param)) {
            optionalParams.push(param);
        } else {
            requiredParams.push(param);
        }
    }

    const reorderedParams = requiredParams.concat(optionalParams);

    if (reorderedParams.length !== params.length) {
        return null;
    }

    node.params = reorderedParams;

    const fixDetail = createFeatherFixDetail(diagnostic, {
        target: getFunctionIdentifierName(node),
        range: {
            start: getNodeStartIndex(node),
            end: getNodeEndIndex(node)
        }
    });

    if (!fixDetail) {
        return null;
    }

    attachFeatherFixMetadata(node, [fixDetail]);

    return fixDetail;
}

function isOptionalParameter(parameter) {
    return parameter?.type === "DefaultParameter";
}

function getFunctionIdentifierName(node) {
    if (!node) {
        return null;
    }

    const { id, name, key } = node;

    if (typeof id === "string") {
        return id;
    }

    if (id && typeof id === "object") {
        if (typeof id.name === "string") {
            return id.name;
        }

        if (id.type === "Identifier" && typeof id.name === "string") {
            return id.name;
        }
    }

    if (typeof name === "string") {
        return name;
    }

    if (key && typeof key === "object" && typeof key.name === "string") {
        return key.name;
    }

    return null;
}

function sanitizeMalformedJsDocTypes({ ast, diagnostic, typeSystemInfo }) {
    if (!diagnostic || !ast || typeof ast !== "object") {
        return [];
    }

    const comments = collectCommentNodes(ast);

    if (comments.length === 0) {
        return [];
    }

    const fixes = [];

    for (const comment of comments) {
        const result = sanitizeDocCommentType(comment, typeSystemInfo);

        if (!result) {
            continue;
        }

        const fixDetail = createFeatherFixDetail(diagnostic, {
            target: result.target ?? null,
            range: {
                start: getNodeStartIndex(comment),
                end: getNodeEndIndex(comment)
            }
        });

        if (!fixDetail) {
            continue;
        }

        attachFeatherFixMetadata(comment, [fixDetail]);
        fixes.push(fixDetail);
    }

    return fixes;
}

function collectCommentNodes(root) {
    if (!root || typeof root !== "object") {
        return [];
    }

    const comments = [];
    const stack = [root];
    const visited = new WeakSet();

    while (stack.length > 0) {
        const current = stack.pop();

        if (!current || typeof current !== "object") {
            continue;
        }

        if (visited.has(current)) {
            continue;
        }

        visited.add(current);

        if (Array.isArray(current)) {
            for (const item of current) {
                stack.push(item);
            }
            continue;
        }

        if (current.type === "CommentLine" || current.type === "CommentBlock") {
            comments.push(current);
        }

        for (const value of Object.values(current)) {
            if (value && typeof value === "object") {
                stack.push(value);
            }
        }
    }

    return comments;
}

function sanitizeDocCommentType(comment, typeSystemInfo) {
    if (!comment || comment.type !== "CommentLine") {
        return null;
    }

    const rawValue = typeof comment.value === "string" ? comment.value : "";

    if (
        !rawValue ||
    rawValue.indexOf("@") === -1 ||
    rawValue.indexOf("{") === -1
    ) {
        return null;
    }

    const tagMatch = rawValue.match(/\/\s*@([A-Za-z]+)/);

    if (!tagMatch) {
        return null;
    }

    const tagName = tagMatch[1]?.toLowerCase();

    if (tagName !== "param" && tagName !== "return" && tagName !== "returns") {
        return null;
    }

    const annotation = extractTypeAnnotation(rawValue);

    if (!annotation) {
        return null;
    }

    const { beforeBrace, typeText, remainder, hadClosingBrace } = annotation;

    if (typeof typeText !== "string") {
        return null;
    }

    const sanitizedType = sanitizeTypeAnnotationText(typeText, typeSystemInfo);
    const needsClosingBrace = hadClosingBrace === false;
    const hasTypeChange = sanitizedType !== typeText.trim();

    if (!hasTypeChange && !needsClosingBrace) {
        return null;
    }

    const updatedValue = `${beforeBrace}${sanitizedType}}${remainder}`;

    if (updatedValue === rawValue) {
        return null;
    }

    comment.value = updatedValue;

    if (typeof comment.raw === "string") {
        comment.raw = `//${updatedValue}`;
    }

    const target =
    tagName === "param"
        ? extractParameterNameFromDocRemainder(remainder)
        : null;

    return {
        target
    };
}

function extractTypeAnnotation(value) {
    if (typeof value !== "string") {
        return null;
    }

    const braceIndex = value.indexOf("{");

    if (braceIndex === -1) {
        return null;
    }

    const beforeBrace = value.slice(0, braceIndex + 1);
    const afterBrace = value.slice(braceIndex + 1);

    const closingIndex = afterBrace.indexOf("}");
    let typeText;
    let remainder;
    let hadClosingBrace = true;

    if (closingIndex === -1) {
        const split = splitTypeAndRemainder(afterBrace);
        typeText = split.type;
        remainder = split.remainder;
        hadClosingBrace = false;
    } else {
        typeText = afterBrace.slice(0, closingIndex);
        remainder = afterBrace.slice(closingIndex + 1);
    }

    const trimmedType = typeof typeText === "string" ? typeText.trim() : "";

    return {
        beforeBrace,
        typeText: trimmedType,
        remainder,
        hadClosingBrace
    };
}

function splitTypeAndRemainder(text) {
    if (typeof text !== "string") {
        return { type: "", remainder: "" };
    }

    let depthSquare = 0;
    let depthAngle = 0;
    let depthParen = 0;

    for (let index = 0; index < text.length; index += 1) {
        const char = text[index];

        if (char === "[") {
            depthSquare += 1;
        } else if (char === "]") {
            depthSquare = Math.max(0, depthSquare - 1);
        } else if (char === "<") {
            depthAngle += 1;
        } else if (char === ">") {
            depthAngle = Math.max(0, depthAngle - 1);
        } else if (char === "(") {
            depthParen += 1;
        } else if (char === ")") {
            depthParen = Math.max(0, depthParen - 1);
        }

        if (
            WHITESPACE_PATTERN.test(char) &&
      depthSquare === 0 &&
      depthAngle === 0 &&
      depthParen === 0
        ) {
            const typePart = text.slice(0, index).trimEnd();
            const remainder = text.slice(index);
            return { type: typePart, remainder };
        }
    }

    return {
        type: text.trim(),
        remainder: ""
    };
}

const WHITESPACE_PATTERN = /\s/;

function sanitizeTypeAnnotationText(typeText, typeSystemInfo) {
    if (typeof typeText !== "string" || typeText.length === 0) {
        return typeText ?? "";
    }

    const normalized = typeText.trim();
    const balanced = balanceTypeAnnotationDelimiters(normalized);

    const specifierSanitized = fixSpecifierSpacing(
        balanced,
        typeSystemInfo?.specifierBaseTypeNamesLower
    );

    return fixTypeUnionSpacing(
        specifierSanitized,
        typeSystemInfo?.baseTypeNamesLower
    );
}

function balanceTypeAnnotationDelimiters(typeText) {
    if (typeof typeText !== "string" || typeText.length === 0) {
        return typeText ?? "";
    }

    const stack = [];

    for (const char of typeText) {
        if (char === "[") {
            stack.push("]");
        } else if (char === "<") {
            stack.push(">");
        } else if (char === "(") {
            stack.push(")");
        } else if (char === "]" || char === ">" || char === ")") {
            if (stack.length > 0 && stack[stack.length - 1] === char) {
                stack.pop();
            }
        }
    }

    if (stack.length === 0) {
        return typeText;
    }

    return typeText + stack.reverse().join("");
}

function fixSpecifierSpacing(typeText, specifierBaseTypes) {
    if (typeof typeText !== "string" || typeText.length === 0) {
        return typeText ?? "";
    }

    if (!(specifierBaseTypes instanceof Set) || specifierBaseTypes.size === 0) {
        return typeText;
    }

    const patternSource = [...specifierBaseTypes]
        .map((name) => escapeRegExp(name))
        .join("|");

    if (!patternSource) {
        return typeText;
    }

    const regex = new RegExp(`\\b(${patternSource})\\b`, "gi");
    let result = "";
    let lastIndex = 0;
    let match;

    while ((match = regex.exec(typeText)) !== null) {
        const matchStart = match.index;
        const matchEnd = regex.lastIndex;
        const before = typeText.slice(lastIndex, matchStart);
        const matchedText = typeText.slice(matchStart, matchEnd);
        result += before + matchedText;

        const remainder = typeText.slice(matchEnd);
        const specifierInfo = readSpecifierToken(remainder);

        if (specifierInfo) {
            if (specifierInfo.needsDot) {
                result += `.${specifierInfo.token}`;
            } else {
                result += remainder.slice(0, specifierInfo.consumedLength);
            }

            regex.lastIndex = matchEnd + specifierInfo.consumedLength;
            lastIndex = regex.lastIndex;
        } else {
            lastIndex = matchEnd;
        }
    }

    result += typeText.slice(lastIndex);
    return result;
}

function readSpecifierToken(text) {
    if (typeof text !== "string" || text.length === 0) {
        return null;
    }

    let offset = 0;

    while (offset < text.length && WHITESPACE_PATTERN.test(text[offset])) {
        offset += 1;
    }

    if (offset === 0) {
        return null;
    }

    const firstChar = text[offset];

    if (
        !firstChar ||
    firstChar === "." ||
    firstChar === "," ||
    firstChar === "|" ||
    firstChar === "}"
    ) {
        return {
            consumedLength: offset,
            needsDot: false
        };
    }

    let consumed = offset;
    let token = "";
    let depthSquare = 0;
    let depthAngle = 0;
    let depthParen = 0;

    while (consumed < text.length) {
        const char = text[consumed];

        if (
            WHITESPACE_PATTERN.test(char) &&
      depthSquare === 0 &&
      depthAngle === 0 &&
      depthParen === 0
        ) {
            break;
        }

        if (
            (char === "," || char === "|" || char === "}") &&
      depthSquare === 0 &&
      depthAngle === 0 &&
      depthParen === 0
        ) {
            break;
        }

        if (char === "[") {
            depthSquare += 1;
        } else if (char === "]") {
            depthSquare = Math.max(0, depthSquare - 1);
        } else if (char === "<") {
            depthAngle += 1;
        } else if (char === ">") {
            depthAngle = Math.max(0, depthAngle - 1);
        } else if (char === "(") {
            depthParen += 1;
        } else if (char === ")") {
            depthParen = Math.max(0, depthParen - 1);
        }

        token += char;
        consumed += 1;
    }

    if (token.length === 0) {
        return {
            consumedLength: offset,
            needsDot: false
        };
    }

    return {
        consumedLength: consumed,
        token,
        needsDot: true
    };
}

function fixTypeUnionSpacing(typeText, baseTypesLower) {
    if (typeof typeText !== "string" || typeText.length === 0) {
        return typeText ?? "";
    }

    if (!(baseTypesLower instanceof Set) || baseTypesLower.size === 0) {
        return typeText;
    }

    if (!WHITESPACE_PATTERN.test(typeText)) {
        return typeText;
    }

    if (hasDelimiterOutsideNesting(typeText, [",", "|"])) {
        return typeText;
    }

    const segments = splitTypeSegments(typeText);

    if (segments.length <= 1) {
        return typeText;
    }

    const trimmedSegments = segments
        .map((segment) => segment.trim())
        .filter((segment) => segment.length > 0);

    if (trimmedSegments.length <= 1) {
        return typeText;
    }

    const recognizedCount = trimmedSegments.reduce((count, segment) => {
        const baseTypeName = extractBaseTypeName(segment);

        if (baseTypeName && baseTypesLower.has(baseTypeName.toLowerCase())) {
            return count + 1;
        }

        return count;
    }, 0);

    if (recognizedCount < 2) {
        return typeText;
    }

    return trimmedSegments.join(",");
}

function splitTypeSegments(text) {
    const segments = [];
    let current = "";
    let depthSquare = 0;
    let depthAngle = 0;
    let depthParen = 0;

    for (let index = 0; index < text.length; index += 1) {
        const char = text[index];

        if (char === "[") {
            depthSquare += 1;
        } else if (char === "]") {
            depthSquare = Math.max(0, depthSquare - 1);
        } else if (char === "<") {
            depthAngle += 1;
        } else if (char === ">") {
            depthAngle = Math.max(0, depthAngle - 1);
        } else if (char === "(") {
            depthParen += 1;
        } else if (char === ")") {
            depthParen = Math.max(0, depthParen - 1);
        }

        if (
            (WHITESPACE_PATTERN.test(char) || char === "," || char === "|") &&
      depthSquare === 0 &&
      depthAngle === 0 &&
      depthParen === 0
        ) {
            if (current.trim().length > 0) {
                segments.push(current.trim());
            }
            current = "";
            continue;
        }

        current += char;
    }

    if (current.trim().length > 0) {
        segments.push(current.trim());
    }

    return segments;
}

function hasDelimiterOutsideNesting(text, delimiters) {
    if (typeof text !== "string" || text.length === 0) {
        return false;
    }

    const delimiterSet = new Set(delimiters ?? []);
    let depthSquare = 0;
    let depthAngle = 0;
    let depthParen = 0;

    for (const char of text) {
        if (char === "[") {
            depthSquare += 1;
        } else if (char === "]") {
            depthSquare = Math.max(0, depthSquare - 1);
        } else if (char === "<") {
            depthAngle += 1;
        } else if (char === ">") {
            depthAngle = Math.max(0, depthAngle - 1);
        } else if (char === "(") {
            depthParen += 1;
        } else if (char === ")") {
            depthParen = Math.max(0, depthParen - 1);
        }

        if (
            delimiterSet.has(char) &&
      depthSquare === 0 &&
      depthAngle === 0 &&
      depthParen === 0
        ) {
            return true;
        }
    }

    return false;
}

function createIdentifier(name, template) {
    if (!name) {
        return null;
    }

    const identifier = {
        type: "Identifier",
        name
    };

    if (template && typeof template === "object") {
        if (Object.prototype.hasOwnProperty.call(template, "start")) {
            identifier.start = cloneLocation(template.start);
        }

        if (Object.prototype.hasOwnProperty.call(template, "end")) {
            identifier.end = cloneLocation(template.end);
        }
    }

    return identifier;
}

function isSpriteGetTextureCall(node) {
    if (!node || node.type !== "CallExpression") {
        return false;
    }

    return isIdentifierWithName(node.object, "sprite_get_texture");
}

function isNegativeOneLiteral(node) {
    if (!node || typeof node !== "object") {
        return false;
    }

    if (node.type === "Literal") {
        return node.value === "-1" || node.value === -1;
    }

    if (node.type === "UnaryExpression" && node.operator === "-" && node.prefix) {
        const argument = node.argument;

        if (!argument || argument.type !== "Literal") {
            return false;
        }

        return argument.value === "1" || argument.value === 1;
    }

    return false;
}

function extractBaseTypeName(segment) {
    if (typeof segment !== "string") {
        return null;
    }

    const match = segment.match(/^[A-Za-z_][A-Za-z0-9_]*/);

    return match ? match[0] : null;
}

function extractParameterNameFromDocRemainder(remainder) {
    if (typeof remainder !== "string") {
        return null;
    }

    const match = remainder.match(/^\s*([A-Za-z_][A-Za-z0-9_]*)/);

    return match ? match[1] : null;
}

function escapeRegExp(text) {
    if (typeof text !== "string") {
        return "";
    }

    return text.replace(/[.*+?^${}()|[\]\\]/g, "\\$&");
}

function registerManualFeatherFix({ ast, diagnostic }) {
    if (!ast || typeof ast !== "object" || !diagnostic?.id) {
        return [];
    }

    const manualFixIds = getManualFeatherFixRegistry(ast);

    if (manualFixIds.has(diagnostic.id)) {
        return [];
    }

    manualFixIds.add(diagnostic.id);

    const fixDetail = createFeatherFixDetail(diagnostic, {
        automatic: false,
        range: null,
        target: null
    });

    return [fixDetail];
}

function getManualFeatherFixRegistry(ast) {
    let registry = ast[MANUAL_FIX_TRACKING_KEY];

    if (registry instanceof Set) {
        return registry;
    }

    registry = new Set();

    Object.defineProperty(ast, MANUAL_FIX_TRACKING_KEY, {
        configurable: true,
        enumerable: false,
        writable: false,
        value: registry
    });

    return registry;
}

function createFeatherFixDetail(
    diagnostic,
    { target = null, range = null, automatic = true } = {}
) {
    if (!diagnostic) {
        return null;
    }

    return {
        id: diagnostic.id ?? null,
        title: diagnostic.title ?? null,
        description: diagnostic.description ?? null,
        correction: diagnostic.correction ?? null,
        target,
        range,
        automatic
    };
}

function attachFeatherFixMetadata(target, fixes) {
    if (
        !target ||
    typeof target !== "object" ||
    !Array.isArray(fixes) ||
    fixes.length === 0
    ) {
        return;
    }

    const key = "_appliedFeatherDiagnostics";

    if (!Array.isArray(target[key])) {
        Object.defineProperty(target, key, {
            configurable: true,
            enumerable: false,
            writable: true,
            value: []
        });
    }

    target[key].push(...fixes);
}

function getNodeStartLine(node) {
    const location = node?.start;

    if (
        location &&
    typeof location === "object" &&
    typeof location.line === "number"
    ) {
        return location.line;
    }

    return undefined;
}

function collectGM1100Candidates(node) {
    const index = new Map();

    const visit = (candidate) => {
        if (!candidate) {
            return;
        }

        if (Array.isArray(candidate)) {
            for (const item of candidate) {
                visit(item);
            }
            return;
        }

        if (typeof candidate !== "object") {
            return;
        }

        if (
            (candidate.type === "VariableDeclaration" ||
        candidate.type === "AssignmentExpression") &&
      typeof getNodeStartLine(candidate) === "number"
        ) {
            const line = getNodeStartLine(candidate);

            if (typeof line === "number") {
                if (!index.has(line)) {
                    index.set(line, []);
                }

                index.get(line).push(candidate);
            }
        }

        for (const value of Object.values(candidate)) {
            if (value && typeof value === "object") {
                visit(value);
            }
        }
    };

    visit(node);

    return index;
}<|MERGE_RESOLUTION|>--- conflicted
+++ resolved
@@ -299,7 +299,22 @@
             continue;
         }
 
-<<<<<<< HEAD
+        if (diagnosticId === "GM1036") {
+            registerFeatherFixer(registry, diagnosticId, () => ({ ast }) => {
+                const fixes = normalizeMultidimensionalArrayIndexing({
+                    ast,
+                    diagnostic
+                });
+
+                if (Array.isArray(fixes) && fixes.length > 0) {
+                    return fixes;
+                }
+
+                return registerManualFeatherFix({ ast, diagnostic });
+            });
+            continue;
+        }
+
         if (diagnosticId === "GM1038") {
             registerFeatherFixer(registry, diagnosticId, () => ({ ast }) => {
                 const fixes = removeDuplicateMacroDeclarations({ ast, diagnostic });
@@ -314,23 +329,24 @@
         }
 
         if (diagnosticId === "GM1051") {
-            registerFeatherFixer(registry, diagnosticId, () => ({ ast, sourceText }) => {
-                const fixes = removeTrailingMacroSemicolons({
-=======
-        if (diagnosticId === "GM1036") {
-            registerFeatherFixer(registry, diagnosticId, () => ({ ast }) => {
-                const fixes = normalizeMultidimensionalArrayIndexing({
->>>>>>> 322eda6f
-                    ast,
-                    diagnostic
-                });
-
-                if (Array.isArray(fixes) && fixes.length > 0) {
-                    return fixes;
-                }
-
-                return registerManualFeatherFix({ ast, diagnostic });
-            });
+            registerFeatherFixer(
+                registry,
+                diagnosticId,
+                () =>
+                    ({ ast, sourceText }) => {
+                        const fixes = removeTrailingMacroSemicolons({
+                            ast,
+                            sourceText,
+                            diagnostic
+                        });
+
+                        if (Array.isArray(fixes) && fixes.length > 0) {
+                            return fixes;
+                        }
+
+                        return registerManualFeatherFix({ ast, diagnostic });
+                    }
+            );
             continue;
         }
 
@@ -458,7 +474,370 @@
             continue;
         }
 
-<<<<<<< HEAD
+        if (diagnosticId === "GM1062") {
+            registerFeatherFixer(registry, diagnosticId, () => ({ ast }) => {
+                const fixes = sanitizeMalformedJsDocTypes({
+                    ast,
+                    diagnostic,
+                    typeSystemInfo: FEATHER_TYPE_SYSTEM_INFO
+                });
+
+                if (Array.isArray(fixes) && fixes.length > 0) {
+                    return fixes;
+                }
+
+                return registerManualFeatherFix({ ast, diagnostic });
+            });
+            continue;
+        }
+
+        if (diagnosticId === "GM1056") {
+            registerFeatherFixer(registry, diagnosticId, () => ({ ast }) => {
+                const fixes = reorderOptionalParameters({ ast, diagnostic });
+
+                if (Array.isArray(fixes) && fixes.length > 0) {
+                    return fixes;
+                }
+
+                return registerManualFeatherFix({ ast, diagnostic });
+            });
+            continue;
+        }
+
+        if (diagnosticId === "GM1052") {
+            registerFeatherFixer(registry, diagnosticId, () => ({ ast }) => {
+                const fixes = replaceInvalidDeleteStatements({ ast, diagnostic });
+
+                if (Array.isArray(fixes) && fixes.length > 0) {
+                    return fixes;
+                }
+
+                return registerManualFeatherFix({ ast, diagnostic });
+            });
+            continue;
+        }
+
+        if (diagnosticId === "GM2020") {
+            registerFeatherFixer(registry, diagnosticId, () => ({ ast }) => {
+                const fixes = convertAllDotAssignmentsToWithStatements({
+                    ast,
+                    diagnostic
+                });
+
+                if (Array.isArray(fixes) && fixes.length > 0) {
+                    return fixes;
+                }
+
+                return registerManualFeatherFix({ ast, diagnostic });
+            });
+            continue;
+        }
+
+        if (diagnosticId === "GM2032") {
+            registerFeatherFixer(registry, diagnosticId, () => ({ ast }) => {
+                const fixes = ensureFileFindFirstBeforeClose({ ast, diagnostic });
+
+                if (Array.isArray(fixes) && fixes.length > 0) {
+                    return fixes;
+                }
+
+                return registerManualFeatherFix({ ast, diagnostic });
+            });
+            continue;
+        }
+
+        if (diagnosticId === "GM2031") {
+            registerFeatherFixer(registry, diagnosticId, () => ({ ast }) => {
+                const fixes = ensureFileFindSearchesAreSerialized({ ast, diagnostic });
+
+                if (Array.isArray(fixes) && fixes.length > 0) {
+                    return fixes;
+                }
+
+                return registerManualFeatherFix({ ast, diagnostic });
+            });
+            continue;
+        }
+
+        if (diagnosticId === "GM2023") {
+            registerFeatherFixer(registry, diagnosticId, () => ({ ast }) => {
+                const fixes = normalizeFunctionCallArgumentOrder({ ast, diagnostic });
+
+                if (Array.isArray(fixes) && fixes.length > 0) {
+                    return fixes;
+                }
+
+                return registerManualFeatherFix({ ast, diagnostic });
+            });
+            continue;
+        }
+
+        if (diagnosticId === "GM1063") {
+            registerFeatherFixer(registry, diagnosticId, () => ({ ast }) => {
+                const fixes = harmonizeTexturePointerTernaries({ ast, diagnostic });
+
+                if (Array.isArray(fixes) && fixes.length > 0) {
+                    return fixes;
+                }
+
+                return registerManualFeatherFix({ ast, diagnostic });
+            });
+            continue;
+        }
+
+        if (diagnosticId === "GM2044") {
+            registerFeatherFixer(registry, diagnosticId, () => ({ ast }) => {
+                const fixes = deduplicateLocalVariableDeclarations({ ast, diagnostic });
+
+                if (Array.isArray(fixes) && fixes.length > 0) {
+                    return fixes;
+                }
+
+                return registerManualFeatherFix({ ast, diagnostic });
+            });
+            continue;
+        }
+
+        if (diagnosticId === "GM2048") {
+            registerFeatherFixer(registry, diagnosticId, () => ({ ast }) => {
+                const fixes = ensureBlendEnableIsReset({ ast, diagnostic });
+
+                if (Array.isArray(fixes) && fixes.length > 0) {
+                    return fixes;
+                }
+
+                return registerManualFeatherFix({ ast, diagnostic });
+            });
+            continue;
+        }
+
+        if (diagnosticId === "GM2054") {
+            registerFeatherFixer(registry, diagnosticId, () => ({ ast }) => {
+                const fixes = ensureAlphaTestRefIsReset({ ast, diagnostic });
+
+                if (Array.isArray(fixes) && fixes.length > 0) {
+                    return fixes;
+                }
+
+                return registerManualFeatherFix({ ast, diagnostic });
+            });
+            continue;
+        }
+
+        if (diagnosticId === "GM2056") {
+            registerFeatherFixer(registry, diagnosticId, () => ({ ast }) => {
+                const fixes = ensureTextureRepeatIsReset({ ast, diagnostic });
+
+                if (Array.isArray(fixes) && fixes.length > 0) {
+                    return fixes;
+                }
+
+                return registerManualFeatherFix({ ast, diagnostic });
+            });
+            continue;
+        }
+
+        if (diagnosticId === "GM2064") {
+            registerFeatherFixer(registry, diagnosticId, () => ({ ast }) => {
+                const fixes = annotateInstanceVariableStructAssignments({
+                    ast,
+                    diagnostic
+                });
+
+                if (Array.isArray(fixes) && fixes.length > 0) {
+                    return fixes;
+                }
+
+                return registerManualFeatherFix({ ast, diagnostic });
+            });
+            continue;
+        }
+
+        registerFeatherFixer(
+            registry,
+            diagnosticId,
+            () =>
+                ({ ast }) =>
+                    registerManualFeatherFix({ ast, diagnostic })
+        );
+    }
+
+    return registry;
+}
+
+function convertAssetArgumentStringsToIdentifiers({ ast, diagnostic }) {
+    if (!diagnostic || !ast || typeof ast !== "object") {
+        return [];
+    }
+
+    const fixes = [];
+
+    const visit = (node) => {
+        if (!node) {
+            return;
+        }
+
+        if (Array.isArray(node)) {
+            for (const entry of node) {
+                visit(entry);
+            }
+            return;
+        }
+
+        if (typeof node !== "object") {
+            return;
+        }
+
+        if (node.type === "CallExpression") {
+            const calleeName = node.object?.type === "Identifier" ? node.object.name : null;
+
+            if (typeof calleeName === "string" && GM1041_CALL_ARGUMENT_TARGETS.has(calleeName)) {
+                const argumentIndexes = GM1041_CALL_ARGUMENT_TARGETS.get(calleeName) ?? [];
+                const args = Array.isArray(node.arguments) ? node.arguments : [];
+
+                for (const argumentIndex of argumentIndexes) {
+                    if (typeof argumentIndex !== "number" || argumentIndex < 0 || argumentIndex >= args.length) {
+                        continue;
+                    }
+
+                    const fixDetail = convertStringLiteralArgumentToIdentifier({
+                        argument: args[argumentIndex],
+                        container: args,
+                        index: argumentIndex,
+                        diagnostic
+                    });
+
+                    if (fixDetail) {
+                        fixes.push(fixDetail);
+                    }
+                }
+            }
+        }
+
+        for (const value of Object.values(node)) {
+            if (value && typeof value === "object") {
+                visit(value);
+            }
+        }
+    };
+
+    visit(ast);
+
+    return fixes;
+}
+
+function convertStringLiteralArgumentToIdentifier({ argument, container, index, diagnostic }) {
+    if (!Array.isArray(container) || typeof index !== "number") {
+        return null;
+    }
+
+    if (!argument || argument.type !== "Literal" || typeof argument.value !== "string") {
+        return null;
+    }
+
+    const identifierName = extractIdentifierNameFromLiteral(argument.value);
+    if (!identifierName) {
+        return null;
+    }
+
+    const identifierNode = {
+        type: "Identifier",
+        name: identifierName
+    };
+
+    if (Object.prototype.hasOwnProperty.call(argument, "start")) {
+        identifierNode.start = cloneLocation(argument.start);
+    }
+
+    if (Object.prototype.hasOwnProperty.call(argument, "end")) {
+        identifierNode.end = cloneLocation(argument.end);
+    }
+
+    copyCommentMetadata(argument, identifierNode);
+
+    const fixDetail = createFeatherFixDetail(diagnostic, {
+        target: identifierName,
+        range: {
+            start: getNodeStartIndex(argument),
+            end: getNodeEndIndex(argument)
+        }
+    });
+
+    if (!fixDetail) {
+        return null;
+    }
+
+    container[index] = identifierNode;
+    attachFeatherFixMetadata(identifierNode, [fixDetail]);
+
+    return fixDetail;
+}
+
+function buildFeatherTypeSystemInfo() {
+    const metadata = getFeatherMetadata();
+    const typeSystem = metadata?.typeSystem;
+
+    const baseTypes = new Set();
+    const baseTypesLowercase = new Set();
+    const specifierBaseTypes = new Set();
+
+    const entries = Array.isArray(typeSystem?.baseTypes)
+        ? typeSystem.baseTypes
+        : [];
+
+    for (const entry of entries) {
+        const name = typeof entry?.name === "string" ? entry.name.trim() : "";
+
+        if (!name) {
+            continue;
+        }
+
+        baseTypes.add(name);
+        baseTypesLowercase.add(name.toLowerCase());
+
+        const specifierExamples = Array.isArray(entry?.specifierExamples)
+            ? entry.specifierExamples
+            : [];
+        const hasDotSpecifier = specifierExamples.some((example) => {
+            if (typeof example !== "string") {
+                return false;
+            }
+
+            return example.trim().startsWith(".");
+        });
+
+        const description =
+            typeof entry?.description === "string" ? entry.description : "";
+        const requiresSpecifier =
+            /requires specifiers/i.test(description) ||
+            /constructor/i.test(description);
+
+        if (hasDotSpecifier || requiresSpecifier) {
+            specifierBaseTypes.add(name.toLowerCase());
+        }
+    }
+
+    return {
+        baseTypeNames: [...baseTypes],
+        baseTypeNamesLower: baseTypesLowercase,
+        specifierBaseTypeNamesLower: specifierBaseTypes
+    };
+}
+
+function registerFeatherFixer(registry, diagnosticId, factory) {
+    if (!registry || typeof registry.set !== "function") {
+        return;
+    }
+
+    if (!diagnosticId || typeof factory !== "function") {
+        return;
+    }
+
+    if (!registry.has(diagnosticId)) {
+        registry.set(diagnosticId, factory);
+    }
+}
+
 function removeDuplicateMacroDeclarations({ ast, diagnostic }) {
     if (!diagnostic || !ast || typeof ast !== "object") {
         return [];
@@ -535,376 +914,6 @@
     visit(ast, null, null);
 
     return fixes;
-}
-
-function removeTrailingMacroSemicolons({ ast, sourceText, diagnostic }) {
-    if (!diagnostic || typeof sourceText !== "string" || sourceText.length === 0) {
-        return [];
-    }
-=======
-        if (diagnosticId === "GM1062") {
-            registerFeatherFixer(registry, diagnosticId, () => ({ ast }) => {
-                const fixes = sanitizeMalformedJsDocTypes({
-                    ast,
-                    diagnostic,
-                    typeSystemInfo: FEATHER_TYPE_SYSTEM_INFO
-                });
->>>>>>> 322eda6f
-
-                if (Array.isArray(fixes) && fixes.length > 0) {
-                    return fixes;
-                }
-
-                return registerManualFeatherFix({ ast, diagnostic });
-            });
-            continue;
-        }
-
-        if (diagnosticId === "GM1056") {
-            registerFeatherFixer(registry, diagnosticId, () => ({ ast }) => {
-                const fixes = reorderOptionalParameters({ ast, diagnostic });
-
-                if (Array.isArray(fixes) && fixes.length > 0) {
-                    return fixes;
-                }
-
-                return registerManualFeatherFix({ ast, diagnostic });
-            });
-            continue;
-        }
-
-        if (diagnosticId === "GM1052") {
-            registerFeatherFixer(registry, diagnosticId, () => ({ ast }) => {
-                const fixes = replaceInvalidDeleteStatements({ ast, diagnostic });
-
-                if (Array.isArray(fixes) && fixes.length > 0) {
-                    return fixes;
-                }
-
-                return registerManualFeatherFix({ ast, diagnostic });
-            });
-            continue;
-        }
-
-        if (diagnosticId === "GM2020") {
-            registerFeatherFixer(registry, diagnosticId, () => ({ ast }) => {
-                const fixes = convertAllDotAssignmentsToWithStatements({
-                    ast,
-                    diagnostic
-                });
-
-                if (Array.isArray(fixes) && fixes.length > 0) {
-                    return fixes;
-                }
-
-                return registerManualFeatherFix({ ast, diagnostic });
-            });
-            continue;
-        }
-
-        if (diagnosticId === "GM2032") {
-            registerFeatherFixer(registry, diagnosticId, () => ({ ast }) => {
-                const fixes = ensureFileFindFirstBeforeClose({ ast, diagnostic });
-
-                if (Array.isArray(fixes) && fixes.length > 0) {
-                    return fixes;
-                }
-
-                return registerManualFeatherFix({ ast, diagnostic });
-            });
-            continue;
-        }
-
-        if (diagnosticId === "GM2031") {
-            registerFeatherFixer(registry, diagnosticId, () => ({ ast }) => {
-                const fixes = ensureFileFindSearchesAreSerialized({ ast, diagnostic });
-
-                if (Array.isArray(fixes) && fixes.length > 0) {
-                    return fixes;
-                }
-
-                return registerManualFeatherFix({ ast, diagnostic });
-            });
-            continue;
-        }
-
-        if (diagnosticId === "GM2023") {
-            registerFeatherFixer(registry, diagnosticId, () => ({ ast }) => {
-                const fixes = normalizeFunctionCallArgumentOrder({ ast, diagnostic });
-
-                if (Array.isArray(fixes) && fixes.length > 0) {
-                    return fixes;
-                }
-
-                return registerManualFeatherFix({ ast, diagnostic });
-            });
-            continue;
-        }
-
-        if (diagnosticId === "GM1063") {
-            registerFeatherFixer(registry, diagnosticId, () => ({ ast }) => {
-                const fixes = harmonizeTexturePointerTernaries({ ast, diagnostic });
-
-                if (Array.isArray(fixes) && fixes.length > 0) {
-                    return fixes;
-                }
-
-                return registerManualFeatherFix({ ast, diagnostic });
-            });
-            continue;
-        }
-
-        if (diagnosticId === "GM2044") {
-            registerFeatherFixer(registry, diagnosticId, () => ({ ast }) => {
-                const fixes = deduplicateLocalVariableDeclarations({ ast, diagnostic });
-
-                if (Array.isArray(fixes) && fixes.length > 0) {
-                    return fixes;
-                }
-
-                return registerManualFeatherFix({ ast, diagnostic });
-            });
-            continue;
-        }
-
-        if (diagnosticId === "GM2048") {
-            registerFeatherFixer(registry, diagnosticId, () => ({ ast }) => {
-                const fixes = ensureBlendEnableIsReset({ ast, diagnostic });
-
-                if (Array.isArray(fixes) && fixes.length > 0) {
-                    return fixes;
-                }
-
-                return registerManualFeatherFix({ ast, diagnostic });
-            });
-            continue;
-        }
-
-        if (diagnosticId === "GM2054") {
-            registerFeatherFixer(registry, diagnosticId, () => ({ ast }) => {
-                const fixes = ensureAlphaTestRefIsReset({ ast, diagnostic });
-
-                if (Array.isArray(fixes) && fixes.length > 0) {
-                    return fixes;
-                }
-
-                return registerManualFeatherFix({ ast, diagnostic });
-            });
-            continue;
-        }
-
-        if (diagnosticId === "GM2056") {
-            registerFeatherFixer(registry, diagnosticId, () => ({ ast }) => {
-                const fixes = ensureTextureRepeatIsReset({ ast, diagnostic });
-
-                if (Array.isArray(fixes) && fixes.length > 0) {
-                    return fixes;
-                }
-
-                return registerManualFeatherFix({ ast, diagnostic });
-            });
-            continue;
-        }
-
-        if (diagnosticId === "GM2064") {
-            registerFeatherFixer(registry, diagnosticId, () => ({ ast }) => {
-                const fixes = annotateInstanceVariableStructAssignments({
-                    ast,
-                    diagnostic
-                });
-
-                if (Array.isArray(fixes) && fixes.length > 0) {
-                    return fixes;
-                }
-
-                return registerManualFeatherFix({ ast, diagnostic });
-            });
-            continue;
-        }
-
-        registerFeatherFixer(
-            registry,
-            diagnosticId,
-            () =>
-                ({ ast }) =>
-                    registerManualFeatherFix({ ast, diagnostic })
-        );
-    }
-
-    return registry;
-}
-
-function convertAssetArgumentStringsToIdentifiers({ ast, diagnostic }) {
-    if (!diagnostic || !ast || typeof ast !== "object") {
-        return [];
-    }
-
-    const fixes = [];
-
-    const visit = (node) => {
-        if (!node) {
-            return;
-        }
-
-        if (Array.isArray(node)) {
-            for (const entry of node) {
-                visit(entry);
-            }
-            return;
-        }
-
-        if (typeof node !== "object") {
-            return;
-        }
-
-        if (node.type === "CallExpression") {
-            const calleeName = node.object?.type === "Identifier" ? node.object.name : null;
-
-            if (typeof calleeName === "string" && GM1041_CALL_ARGUMENT_TARGETS.has(calleeName)) {
-                const argumentIndexes = GM1041_CALL_ARGUMENT_TARGETS.get(calleeName) ?? [];
-                const args = Array.isArray(node.arguments) ? node.arguments : [];
-
-                for (const argumentIndex of argumentIndexes) {
-                    if (typeof argumentIndex !== "number" || argumentIndex < 0 || argumentIndex >= args.length) {
-                        continue;
-                    }
-
-                    const fixDetail = convertStringLiteralArgumentToIdentifier({
-                        argument: args[argumentIndex],
-                        container: args,
-                        index: argumentIndex,
-                        diagnostic
-                    });
-
-                    if (fixDetail) {
-                        fixes.push(fixDetail);
-                    }
-                }
-            }
-        }
-
-        for (const value of Object.values(node)) {
-            if (value && typeof value === "object") {
-                visit(value);
-            }
-        }
-    };
-
-    visit(ast);
-
-    return fixes;
-}
-
-function convertStringLiteralArgumentToIdentifier({ argument, container, index, diagnostic }) {
-    if (!Array.isArray(container) || typeof index !== "number") {
-        return null;
-    }
-
-    if (!argument || argument.type !== "Literal" || typeof argument.value !== "string") {
-        return null;
-    }
-
-    const identifierName = extractIdentifierNameFromLiteral(argument.value);
-    if (!identifierName) {
-        return null;
-    }
-
-    const identifierNode = {
-        type: "Identifier",
-        name: identifierName
-    };
-
-    if (Object.prototype.hasOwnProperty.call(argument, "start")) {
-        identifierNode.start = cloneLocation(argument.start);
-    }
-
-    if (Object.prototype.hasOwnProperty.call(argument, "end")) {
-        identifierNode.end = cloneLocation(argument.end);
-    }
-
-    copyCommentMetadata(argument, identifierNode);
-
-    const fixDetail = createFeatherFixDetail(diagnostic, {
-        target: identifierName,
-        range: {
-            start: getNodeStartIndex(argument),
-            end: getNodeEndIndex(argument)
-        }
-    });
-
-    if (!fixDetail) {
-        return null;
-    }
-
-    container[index] = identifierNode;
-    attachFeatherFixMetadata(identifierNode, [fixDetail]);
-
-    return fixDetail;
-}
-
-function buildFeatherTypeSystemInfo() {
-    const metadata = getFeatherMetadata();
-    const typeSystem = metadata?.typeSystem;
-
-    const baseTypes = new Set();
-    const baseTypesLowercase = new Set();
-    const specifierBaseTypes = new Set();
-
-    const entries = Array.isArray(typeSystem?.baseTypes)
-        ? typeSystem.baseTypes
-        : [];
-
-    for (const entry of entries) {
-        const name = typeof entry?.name === "string" ? entry.name.trim() : "";
-
-        if (!name) {
-            continue;
-        }
-
-        baseTypes.add(name);
-        baseTypesLowercase.add(name.toLowerCase());
-
-        const specifierExamples = Array.isArray(entry?.specifierExamples)
-            ? entry.specifierExamples
-            : [];
-        const hasDotSpecifier = specifierExamples.some((example) => {
-            if (typeof example !== "string") {
-                return false;
-            }
-
-            return example.trim().startsWith(".");
-        });
-
-        const description =
-            typeof entry?.description === "string" ? entry.description : "";
-        const requiresSpecifier =
-            /requires specifiers/i.test(description) ||
-            /constructor/i.test(description);
-
-        if (hasDotSpecifier || requiresSpecifier) {
-            specifierBaseTypes.add(name.toLowerCase());
-        }
-    }
-
-    return {
-        baseTypeNames: [...baseTypes],
-        baseTypeNamesLower: baseTypesLowercase,
-        specifierBaseTypeNamesLower: specifierBaseTypes
-    };
-}
-
-function registerFeatherFixer(registry, diagnosticId, factory) {
-    if (!registry || typeof registry.set !== "function") {
-        return;
-    }
-
-    if (!diagnosticId || typeof factory !== "function") {
-        return;
-    }
-
-    if (!registry.has(diagnosticId)) {
-        registry.set(diagnosticId, factory);
-    }
 }
 
 function normalizeMultidimensionalArrayIndexing({ ast, diagnostic }) {
@@ -1143,6 +1152,7 @@
 
     return fixes;
 }
+
 function removeTrailingMacroSemicolons({ ast, sourceText, diagnostic }) {
     if (
         !diagnostic ||
