import { createRequire } from "node:module";

import {
    getNodeEndIndex,
    getNodeStartIndex,
    cloneLocation
} from "../../../shared/ast-locations.js";
import { collectCommentNodes } from "../comments/index.js";
import {
    getFeatherDiagnosticById,
    getFeatherDiagnostics,
    getFeatherMetadata
} from "../feather/metadata.js";

const require = createRequire(import.meta.url);
const TRAILING_MACRO_SEMICOLON_PATTERN = new RegExp(
    ";(?=[^\\S\\r\\n]*(?:(?:\\/\\/[^\\r\\n]*|\\/\\*[\\s\\S]*?\\*\/)[^\\S\\r\\n]*)*(?:\\r?\\n|$))"
);
const DATA_STRUCTURE_ACCESSOR_TOKENS = [
    "?",
    "|",
    "#",
    "@",
    "!",
    "$",
    "%",
    "&",
    "^",
    "~"
];
const NUMERIC_STRING_LITERAL_PATTERN =
    /^[+-]?(?:\d+(?:\.\d*)?|\.\d+)(?:[eE][+-]?\d+)?$/;
const ALLOWED_DELETE_MEMBER_TYPES = new Set([
    "MemberDotExpression",
    "MemberIndexExpression"
]);
const MANUAL_FIX_TRACKING_KEY = Symbol("manualFeatherFixes");
const IDENTIFIER_TOKEN_PATTERN = /\b[A-Za-z_][A-Za-z0-9_]*\b/g;
const RESERVED_KEYWORD_TOKENS = new Set([
    "and",
    "break",
    "case",
    "continue",
    "constructor",
    "create",
    "default",
    "delete",
    "do",
    "else",
    "enum",
    "event",
    "for",
    "function",
    "globalvar",
    "if",
    "macro",
    "not",
    "or",
    "repeat",
    "return",
    "step",
    "switch",
    "until",
    "var",
    "while",
    "with"
]);
const RESERVED_IDENTIFIER_NAMES = buildReservedIdentifierNameSet();
const DEPRECATED_BUILTIN_VARIABLE_REPLACEMENTS =
    buildDeprecatedBuiltinVariableReplacements();
const ARGUMENT_IDENTIFIER_PATTERN = /^argument(\d+)$/;
const GM1041_CALL_ARGUMENT_TARGETS = new Map([
    ["instance_create_depth", [3]],
    ["instance_create_layer", [3]],
    ["instance_create_layer_depth", [4]],
    ["layer_instance_create", [3]]
]);
const FUNCTION_LIKE_TYPES = new Set([
    "FunctionDeclaration",
    "FunctionExpression",
    "LambdaExpression",
    "ConstructorDeclaration",
    "MethodDeclaration",
    "StructFunctionDeclaration",
    "StructDeclaration"
]);
const IDENTIFIER_NAME_PATTERN = /^[A-Za-z_][A-Za-z0-9_]*$/;
const FEATHER_TYPE_SYSTEM_INFO = buildFeatherTypeSystemInfo();
const AUTOMATIC_FEATHER_FIX_HANDLERS = createAutomaticFeatherFixHandlers();
const FEATHER_DIAGNOSTICS = getFeatherDiagnostics();
const FEATHER_FIX_IMPLEMENTATIONS =
    buildFeatherFixImplementations(FEATHER_DIAGNOSTICS);
const FEATHER_DIAGNOSTIC_FIXERS = buildFeatherDiagnosticFixers(
    FEATHER_DIAGNOSTICS,
    FEATHER_FIX_IMPLEMENTATIONS
);

export function preprocessSourceForFeatherFixes(sourceText) {
    if (typeof sourceText !== "string" || sourceText.length === 0) {
        return {
            sourceText,
            metadata: null
        };
    }

    const gm1100Metadata = [];
    const gm1016Metadata = [];
    const sanitizedParts = [];
    const newlinePattern = /\r?\n/g;
    let lastIndex = 0;
    let lineNumber = 1;
    let pendingGM1100Context = null;

    const processLine = (line) => {
        const indentationMatch = line.match(/^\s*/);
        const indentation = indentationMatch ? indentationMatch[0] : "";
        const trimmed = line.trim();

        if (trimmed.length === 0) {
            return { line, context: pendingGM1100Context };
        }

        const booleanLiteralMatch = line.match(/^(\s*)(true|false)\s*;?\s*$/);

        if (booleanLiteralMatch) {
            const leadingWhitespace = booleanLiteralMatch[1] ?? "";
            const sanitizedRemainder = " ".repeat(
                Math.max(0, line.length - leadingWhitespace.length)
            );
            const sanitizedLine = `${leadingWhitespace}${sanitizedRemainder}`;
            const trimmedRightLength = line.replace(/\s+$/, "").length;
            const startColumn = leadingWhitespace.length;
            const endColumn = Math.max(startColumn, trimmedRightLength - 1);
            const lineStartIndex = lastIndex;

            gm1016Metadata.push({
                start: {
                    line: lineNumber,
                    column: startColumn,
                    index: lineStartIndex + startColumn
                },
                end: {
                    line: lineNumber,
                    column: endColumn,
                    index: lineStartIndex + endColumn
                }
            });

            return { line: sanitizedLine, context: null };
        }

        const varMatch = line.match(/^\s*var\s+([A-Za-z_][A-Za-z0-9_]*)\b/);

        if (varMatch) {
            const identifier = varMatch[1];
            const remainder = line.slice(varMatch[0].length);
            const trimmedRemainder = remainder.replace(/^\s*/, "");

            if (trimmedRemainder.startsWith("*")) {
                const leadingWhitespaceLength =
                    remainder.length - trimmedRemainder.length;
                const leadingWhitespace =
                    leadingWhitespaceLength > 0
                        ? remainder.slice(0, leadingWhitespaceLength)
                        : "";
                const sanitizedLine = [
                    line.slice(0, varMatch[0].length),
                    leadingWhitespace,
                    "=",
                    trimmedRemainder.slice(1)
                ].join("");

                gm1100Metadata.push({
                    type: "declaration",
                    line: lineNumber,
                    identifier
                });

                return {
                    line: sanitizedLine,
                    context: {
                        identifier,
                        indentation
                    }
                };
            }
        }

        if (trimmed.startsWith("=") && pendingGM1100Context?.identifier) {
            const rawRemainder = line.slice(indentation.length);
            const identifier = pendingGM1100Context.identifier;

            gm1100Metadata.push({
                type: "assignment",
                line: lineNumber,
                identifier
            });

            const sanitizedLine = `${indentation}${" ".repeat(
                Math.max(0, rawRemainder.length)
            )}`;

            return { line: sanitizedLine, context: null };
        }

        if (trimmed.startsWith("/") || trimmed.startsWith("*")) {
            return { line, context: pendingGM1100Context };
        }

        return { line, context: null };
    };

    let match;

    while ((match = newlinePattern.exec(sourceText)) !== null) {
        const lineEnd = match.index;
        const line = sourceText.slice(lastIndex, lineEnd);
        const newline = match[0];
        const { line: sanitizedLine, context } = processLine(line);

        sanitizedParts.push(sanitizedLine, newline);
        pendingGM1100Context = context;
        lastIndex = match.index + newline.length;
        lineNumber += 1;
    }

    const finalLine = sourceText.slice(lastIndex);
    if (
        finalLine.length > 0 ||
        sourceText.endsWith("\n") ||
        sourceText.endsWith("\r")
    ) {
        const { line: sanitizedLine, context } = processLine(finalLine);
        sanitizedParts.push(sanitizedLine);
        pendingGM1100Context = context;
    }

    const sanitizedSourceText = sanitizedParts.join("");
    const metadata = {};

    if (gm1100Metadata.length > 0) {
        metadata.GM1100 = gm1100Metadata;
    }

    if (gm1016Metadata.length > 0) {
        metadata.GM1016 = gm1016Metadata;
    }

    if (Object.keys(metadata).length === 0) {
        return {
            sourceText,
            metadata: null
        };
    }

    return {
        sourceText: sanitizedSourceText,
        metadata
    };
}

export function getFeatherDiagnosticFixers() {
    return new Map(FEATHER_DIAGNOSTIC_FIXERS);
}

export function applyFeatherFixes(
    ast,
    { sourceText, preprocessedFixMetadata, options } = {}
) {
    if (!ast || typeof ast !== "object") {
        return ast;
    }

    const appliedFixes = [];

    for (const entry of FEATHER_DIAGNOSTIC_FIXERS.values()) {
        const fixes = entry.applyFix(ast, {
            sourceText,
            preprocessedFixMetadata,
            options
        });

        if (Array.isArray(fixes) && fixes.length > 0) {
            appliedFixes.push(...fixes);
        }
    }

    if (appliedFixes.length > 0) {
        attachFeatherFixMetadata(ast, appliedFixes);
    }

    return ast;
}

function buildFeatherDiagnosticFixers(diagnostics, implementationRegistry) {
    const registry = new Map();

    for (const diagnostic of Array.isArray(diagnostics) ? diagnostics : []) {
        const diagnosticId = diagnostic?.id;

        if (!diagnosticId || registry.has(diagnosticId)) {
            continue;
        }

        const applyFix = createFixerForDiagnostic(
            diagnostic,
            implementationRegistry
        );

        if (typeof applyFix !== "function") {
            continue;
        }

        registry.set(diagnosticId, {
            diagnostic,
            applyFix
        });
    }

    return registry;
}

function createFixerForDiagnostic(diagnostic, implementationRegistry) {
    if (!implementationRegistry) {
        return createNoOpFixer();
    }

    const implementationFactory = implementationRegistry.get(diagnostic?.id);

    if (typeof implementationFactory !== "function") {
        return createNoOpFixer();
    }

    const implementation = implementationFactory(diagnostic);
    if (typeof implementation !== "function") {
        return createNoOpFixer();
    }

    return (ast, context) => {
        const fixes = implementation({
            ast,
            sourceText: context?.sourceText,
            preprocessedFixMetadata: context?.preprocessedFixMetadata,
            options: context?.options
        });

        return Array.isArray(fixes) ? fixes : [];
    };
}

function createNoOpFixer() {
    return () => [];
}

function buildFeatherFixImplementations(diagnostics) {
    const registry = new Map();

    for (const diagnostic of Array.isArray(diagnostics) ? diagnostics : []) {
        const diagnosticId = diagnostic?.id;

        if (!diagnosticId) {
            continue;
        }

<<<<<<< HEAD
        if (diagnosticId === "GM1021") {
            registerFeatherFixer(
                registry,
                diagnosticId,
                () => {
                    const replacements = extractFunctionCallReplacementsFromExamples(
                        diagnostic
                    );

                    return ({ ast }) => {
                        const fixes = applyMissingFunctionCallCorrections({
                            ast,
                            diagnostic,
                            replacements
                        });

                        if (Array.isArray(fixes) && fixes.length > 0) {
                            return fixes;
                        }

                        return registerManualFeatherFix({ ast, diagnostic });
                    };
                }
            );
            continue;
        }

        if (diagnosticId === "GM1051") {
            registerFeatherFixer(registry, diagnosticId, () => ({ ast, sourceText }) => {
                const fixes = removeTrailingMacroSemicolons({
                    ast,
                    sourceText,
                    diagnostic
                });

                if (Array.isArray(fixes) && fixes.length > 0) {
                    return fixes;
                }
=======
        const handler = AUTOMATIC_FEATHER_FIX_HANDLERS.get(diagnosticId);
>>>>>>> abe8ceae

        if (handler) {
            registerAutomaticFeatherFix({
                registry,
                diagnostic,
                handler
            });
            continue;
        }

        registerManualOnlyFeatherFix({ registry, diagnostic });
    }

    return registry;
}

function registerAutomaticFeatherFix({ registry, diagnostic, handler }) {
    if (!diagnostic?.id || typeof handler !== "function") {
        return;
    }

    registerFeatherFixer(registry, diagnostic.id, () => (context = {}) => {
        const fixes = handler({ ...context, diagnostic });

        if (isNonEmptyArray(fixes)) {
            return fixes;
        }

        return registerManualFeatherFix({ ast: context.ast, diagnostic });
    });
}

function registerManualOnlyFeatherFix({ registry, diagnostic }) {
    if (!diagnostic?.id) {
        return;
    }

    registerFeatherFixer(
        registry,
        diagnostic.id,
        () =>
            ({ ast }) =>
                registerManualFeatherFix({ ast, diagnostic })
    );
}

function createAutomaticFeatherFixHandlers() {
    return new Map([
        [
            "GM1023",
            ({ ast, diagnostic }) =>
                replaceDeprecatedConstantReferences({ ast, diagnostic })
        ],
        [
            "GM1024",
            ({ ast, diagnostic }) =>
                replaceDeprecatedBuiltinVariables({ ast, diagnostic })
        ],
        [
            "GM1026",
            ({ ast, diagnostic }) =>
                rewriteInvalidPostfixExpressions({ ast, diagnostic })
        ],
        [
            "GM1028",
            ({ ast, diagnostic }) =>
                correctDataStructureAccessorTokens({ ast, diagnostic })
        ],
        [
            "GM1029",
            ({ ast, diagnostic }) =>
                convertNumericStringArgumentsToNumbers({ ast, diagnostic })
        ],
        [
            "GM1032",
            ({ ast, diagnostic }) =>
                normalizeArgumentBuiltinReferences({ ast, diagnostic })
        ],
        [
            "GM1033",
            ({ ast, sourceText, diagnostic }) =>
                removeDuplicateSemicolons({ ast, sourceText, diagnostic })
        ],
        [
            "GM1030",
            ({ ast, sourceText, diagnostic }) =>
                renameReservedIdentifiers({ ast, diagnostic, sourceText })
        ],
        [
            "GM1034",
            ({ ast, diagnostic }) =>
                relocateArgumentReferencesInsideFunctions({ ast, diagnostic })
        ],
        [
            "GM1036",
            ({ ast, diagnostic }) =>
                normalizeMultidimensionalArrayIndexing({ ast, diagnostic })
        ],
        [
            "GM1038",
            ({ ast, diagnostic }) =>
                removeDuplicateMacroDeclarations({ ast, diagnostic })
        ],
        [
            "GM1051",
            ({ ast, sourceText, diagnostic }) =>
                removeTrailingMacroSemicolons({ ast, sourceText, diagnostic })
        ],
        [
            "GM1016",
            ({ ast, preprocessedFixMetadata, diagnostic }) =>
                removeBooleanLiteralStatements({
                    ast,
                    diagnostic,
                    metadata: preprocessedFixMetadata
                })
        ],
        [
            "GM1041",
            ({ ast, diagnostic }) =>
                convertAssetArgumentStringsToIdentifiers({ ast, diagnostic })
        ],
        [
            "GM1100",
            ({ ast, preprocessedFixMetadata, diagnostic }) =>
                normalizeObviousSyntaxErrors({
                    ast,
                    diagnostic,
                    metadata: preprocessedFixMetadata
                })
        ],
        [
            "GM1058",
            ({ ast, diagnostic }) =>
                ensureConstructorDeclarationsForNewExpressions({
                    ast,
                    diagnostic
                })
        ],
        [
            "GM1054",
            ({ ast, diagnostic }) =>
                ensureConstructorParentsExist({ ast, diagnostic })
        ],
        [
            "GM1059",
            ({ ast, options, diagnostic }) =>
                renameDuplicateFunctionParameters({ ast, diagnostic, options })
        ],
        [
            "GM1062",
            ({ ast, diagnostic }) =>
                sanitizeMalformedJsDocTypes({
                    ast,
                    diagnostic,
                    typeSystemInfo: FEATHER_TYPE_SYSTEM_INFO
                })
        ],
        [
            "GM1056",
            ({ ast, diagnostic }) =>
                reorderOptionalParameters({ ast, diagnostic })
        ],
        [
            "GM1052",
            ({ ast, diagnostic }) =>
                replaceInvalidDeleteStatements({ ast, diagnostic })
        ],
        [
            "GM2020",
            ({ ast, diagnostic }) =>
                convertAllDotAssignmentsToWithStatements({ ast, diagnostic })
        ],
        [
            "GM2032",
            ({ ast, diagnostic }) =>
                ensureFileFindFirstBeforeClose({ ast, diagnostic })
        ],
        [
            "GM2031",
            ({ ast, diagnostic }) =>
                ensureFileFindSearchesAreSerialized({ ast, diagnostic })
        ],
        [
            "GM2023",
            ({ ast, diagnostic }) =>
                normalizeFunctionCallArgumentOrder({ ast, diagnostic })
        ],
        [
            "GM1063",
            ({ ast, diagnostic }) =>
                harmonizeTexturePointerTernaries({ ast, diagnostic })
        ],
        [
            "GM2044",
            ({ ast, diagnostic }) =>
                deduplicateLocalVariableDeclarations({ ast, diagnostic })
        ],
        [
            "GM2048",
            ({ ast, diagnostic }) =>
                ensureBlendEnableIsReset({ ast, diagnostic })
        ],
        [
            "GM2054",
            ({ ast, diagnostic }) =>
                ensureAlphaTestRefIsReset({ ast, diagnostic })
        ],
        [
            "GM2056",
            ({ ast, diagnostic }) =>
                ensureTextureRepeatIsReset({ ast, diagnostic })
        ],
        [
            "GM2064",
            ({ ast, diagnostic }) =>
                annotateInstanceVariableStructAssignments({ ast, diagnostic })
        ]
    ]);
}

function isNonEmptyArray(value) {
    return Array.isArray(value) && value.length > 0;
}

function convertAssetArgumentStringsToIdentifiers({ ast, diagnostic }) {
    if (!diagnostic || !ast || typeof ast !== "object") {
        return [];
    }

    const fixes = [];

    const visit = (node) => {
        if (!node) {
            return;
        }

        if (Array.isArray(node)) {
            for (const entry of node) {
                visit(entry);
            }
            return;
        }

        if (typeof node !== "object") {
            return;
        }

        if (node.type === "CallExpression") {
            const calleeName =
                node.object?.type === "Identifier" ? node.object.name : null;

            if (
                typeof calleeName === "string" &&
                GM1041_CALL_ARGUMENT_TARGETS.has(calleeName)
            ) {
                const argumentIndexes =
                    GM1041_CALL_ARGUMENT_TARGETS.get(calleeName) ?? [];
                const args = Array.isArray(node.arguments)
                    ? node.arguments
                    : [];

                for (const argumentIndex of argumentIndexes) {
                    if (
                        typeof argumentIndex !== "number" ||
                        argumentIndex < 0 ||
                        argumentIndex >= args.length
                    ) {
                        continue;
                    }

                    const fixDetail = convertStringLiteralArgumentToIdentifier({
                        argument: args[argumentIndex],
                        container: args,
                        index: argumentIndex,
                        diagnostic
                    });

                    if (fixDetail) {
                        fixes.push(fixDetail);
                    }
                }
            }
        }

        for (const value of Object.values(node)) {
            if (value && typeof value === "object") {
                visit(value);
            }
        }
    };

    visit(ast);

    return fixes;
}

function convertStringLiteralArgumentToIdentifier({
    argument,
    container,
    index,
    diagnostic
}) {
    if (!Array.isArray(container) || typeof index !== "number") {
        return null;
    }

    if (
        !argument ||
        argument.type !== "Literal" ||
        typeof argument.value !== "string"
    ) {
        return null;
    }

    const identifierName = extractIdentifierNameFromLiteral(argument.value);
    if (!identifierName) {
        return null;
    }

    const identifierNode = {
        type: "Identifier",
        name: identifierName
    };

    if (Object.hasOwn(argument, "start")) {
        identifierNode.start = cloneLocation(argument.start);
    }

    if (Object.hasOwn(argument, "end")) {
        identifierNode.end = cloneLocation(argument.end);
    }

    copyCommentMetadata(argument, identifierNode);

    const fixDetail = createFeatherFixDetail(diagnostic, {
        target: identifierName,
        range: {
            start: getNodeStartIndex(argument),
            end: getNodeEndIndex(argument)
        }
    });

    if (!fixDetail) {
        return null;
    }

    container[index] = identifierNode;
    attachFeatherFixMetadata(identifierNode, [fixDetail]);

    return fixDetail;
}

function buildFeatherTypeSystemInfo() {
    const metadata = getFeatherMetadata();
    const typeSystem = metadata?.typeSystem;

    const baseTypes = new Set();
    const baseTypesLowercase = new Set();
    const specifierBaseTypes = new Set();

    const entries = Array.isArray(typeSystem?.baseTypes)
        ? typeSystem.baseTypes
        : [];

    for (const entry of entries) {
        const name = typeof entry?.name === "string" ? entry.name.trim() : "";

        if (!name) {
            continue;
        }

        baseTypes.add(name);
        baseTypesLowercase.add(name.toLowerCase());

        const specifierExamples = Array.isArray(entry?.specifierExamples)
            ? entry.specifierExamples
            : [];
        const hasDotSpecifier = specifierExamples.some((example) => {
            if (typeof example !== "string") {
                return false;
            }

            return example.trim().startsWith(".");
        });

        const description =
            typeof entry?.description === "string" ? entry.description : "";
        const requiresSpecifier =
            /requires specifiers/i.test(description) ||
            /constructor/i.test(description);

        if (hasDotSpecifier || requiresSpecifier) {
            specifierBaseTypes.add(name.toLowerCase());
        }
    }

    return {
        baseTypeNames: [...baseTypes],
        baseTypeNamesLower: baseTypesLowercase,
        specifierBaseTypeNamesLower: specifierBaseTypes
    };
}

function registerFeatherFixer(registry, diagnosticId, factory) {
    if (!registry || typeof registry.set !== "function") {
        return;
    }

    if (!diagnosticId || typeof factory !== "function") {
        return;
    }

    if (!registry.has(diagnosticId)) {
        registry.set(diagnosticId, factory);
    }
}

function normalizeArgumentBuiltinReferences({ ast, diagnostic }) {
    if (!diagnostic || !ast || typeof ast !== "object") {
        return [];
    }

    const fixes = [];

    const visit = (node) => {
        if (!node) {
            return;
        }

        if (Array.isArray(node)) {
            for (const child of node) {
                visit(child);
            }
            return;
        }

        if (typeof node !== "object") {
            return;
        }

        if (isFunctionLikeNode(node)) {
            const functionFixes = fixArgumentReferencesWithinFunction(
                node,
                diagnostic
            );

            if (Array.isArray(functionFixes) && functionFixes.length > 0) {
                fixes.push(...functionFixes);
            }

            return;
        }

        for (const value of Object.values(node)) {
            if (value && typeof value === "object") {
                visit(value);
            }
        }
    };

    visit(ast);

    return fixes;
}

function fixArgumentReferencesWithinFunction(functionNode, diagnostic) {
    const fixes = [];
    const references = [];

    const traverse = (node) => {
        if (!node) {
            return;
        }

        if (Array.isArray(node)) {
            for (const child of node) {
                traverse(child);
            }
            return;
        }

        if (typeof node !== "object") {
            return;
        }

        if (node !== functionNode && isFunctionLikeNode(node)) {
            const nestedFixes = fixArgumentReferencesWithinFunction(
                node,
                diagnostic
            );

            if (Array.isArray(nestedFixes) && nestedFixes.length > 0) {
                fixes.push(...nestedFixes);
            }

            return;
        }

        const argumentIndex = getArgumentIdentifierIndex(node);

        if (typeof argumentIndex === "number") {
            references.push({ node, index: argumentIndex });
            return;
        }

        for (const value of Object.values(node)) {
            if (value && typeof value === "object") {
                traverse(value);
            }
        }
    };

    const body = functionNode?.body;

    if (body && typeof body === "object") {
        traverse(body);
    } else {
        traverse(functionNode);
    }

    if (references.length === 0) {
        return fixes;
    }

    const mapping = createArgumentIndexMapping(
        references.map((reference) => reference.index)
    );

    if (!(mapping instanceof Map) || mapping.size === 0) {
        return fixes;
    }

    const hasChanges = [...mapping.entries()].some(
        ([oldIndex, newIndex]) => oldIndex !== newIndex
    );

    if (!hasChanges) {
        return fixes;
    }

    for (const reference of references) {
        const newIndex = mapping.get(reference.index);

        if (typeof newIndex !== "number" || newIndex === reference.index) {
            continue;
        }

        const newName = `argument${newIndex}`;
        const fixDetail = createFeatherFixDetail(diagnostic, {
            target: newName,
            range: {
                start: getNodeStartIndex(reference.node),
                end: getNodeEndIndex(reference.node)
            }
        });

        if (!fixDetail) {
            continue;
        }

        reference.node.name = newName;
        attachFeatherFixMetadata(reference.node, [fixDetail]);
        fixes.push(fixDetail);
    }

    return fixes;
}

function createArgumentIndexMapping(indices) {
    if (!Array.isArray(indices) || indices.length === 0) {
        return null;
    }

    const uniqueIndices = [
        ...new Set(
            indices.filter((index) => Number.isInteger(index) && index >= 0)
        )
    ].sort((left, right) => left - right);

    if (uniqueIndices.length === 0) {
        return null;
    }

    const mapping = new Map();
    let expectedIndex = 0;

    for (const index of uniqueIndices) {
        if (!Number.isInteger(index) || index < 0) {
            continue;
        }

        if (index === expectedIndex) {
            mapping.set(index, index);
            expectedIndex = index + 1;
            continue;
        }

        if (index > expectedIndex) {
            mapping.set(index, expectedIndex);
            expectedIndex += 1;
            continue;
        }

        mapping.set(index, expectedIndex);
        expectedIndex += 1;
    }

    return mapping;
}

function getArgumentIdentifierIndex(node) {
    if (!node || node.type !== "Identifier") {
        return null;
    }

    const name = node.name;

    if (typeof name !== "string") {
        return null;
    }

    const match = ARGUMENT_IDENTIFIER_PATTERN.exec(name);

    if (!match) {
        return null;
    }

    const parsed = Number.parseInt(match[1], 10);

    if (!Number.isInteger(parsed) || parsed < 0) {
        return null;
    }

    return parsed;
}

function removeDuplicateMacroDeclarations({ ast, diagnostic }) {
    if (!diagnostic || !ast || typeof ast !== "object") {
        return [];
    }

    const fixes = [];
    const seenMacros = new Set();

    const visit = (node, parent, property) => {
        if (!node) {
            return false;
        }

        if (Array.isArray(node)) {
            for (let index = 0; index < node.length; index += 1) {
                const child = node[index];
                const removed = visit(child, node, index);

                if (removed) {
                    index -= 1;
                }
            }

            return false;
        }

        if (typeof node !== "object") {
            return false;
        }

        if (node.type === "MacroDeclaration") {
            const macroName = node.name?.name;

            if (!macroName) {
                return false;
            }

            if (!seenMacros.has(macroName)) {
                seenMacros.add(macroName);
                return false;
            }

            if (!Array.isArray(parent) || typeof property !== "number") {
                return false;
            }

            const fixDetail = createFeatherFixDetail(diagnostic, {
                target: macroName,
                range: {
                    start: getNodeStartIndex(node),
                    end: getNodeEndIndex(node)
                }
            });

            if (!fixDetail) {
                return false;
            }

            parent.splice(property, 1);
            fixes.push(fixDetail);

            return true;
        }

        for (const [key, value] of Object.entries(node)) {
            if (value && typeof value === "object") {
                visit(value, node, key);
            }
        }

        return false;
    };

    visit(ast, null, null);

    return fixes;
}

function replaceDeprecatedBuiltinVariables({ ast, diagnostic }) {
    if (
        !diagnostic ||
        !ast ||
        typeof ast !== "object" ||
        DEPRECATED_BUILTIN_VARIABLE_REPLACEMENTS.size === 0
    ) {
        return [];
    }

    const fixes = [];

    const visit = (node, parent, property, owner, ownerKey) => {
        if (!node) {
            return;
        }

        if (Array.isArray(node)) {
            for (let index = 0; index < node.length; index += 1) {
                visit(node[index], node, index, owner, ownerKey);
            }
            return;
        }

        if (typeof node !== "object") {
            return;
        }

        if (node.type === "Identifier") {
            const fix = replaceDeprecatedIdentifier(
                node,
                parent,
                property,
                owner,
                ownerKey,
                diagnostic
            );

            if (fix) {
                fixes.push(fix);
                return;
            }
        }

        for (const [key, value] of Object.entries(node)) {
            if (value && typeof value === "object") {
                visit(value, node, key, node, key);
            }
        }
    };

    visit(ast, null, null, null, null);

    return fixes;
}

function replaceDeprecatedIdentifier(
    node,
    parent,
    property,
    owner,
    ownerKey,
    diagnostic
) {
    if (!node || node.type !== "Identifier") {
        return null;
    }

    const normalizedName =
        typeof node.name === "string" ? node.name.toLowerCase() : null;

    if (!normalizedName || normalizedName.length === 0) {
        return null;
    }

    const replacementEntry =
        getDeprecatedBuiltinReplacementEntry(normalizedName);

    if (!replacementEntry) {
        return null;
    }

    if (
        shouldSkipDeprecatedIdentifierReplacement({
            parent,
            property,
            owner,
            ownerKey
        })
    ) {
        return null;
    }

    const originalName = node.name;
    const replacementName = replacementEntry.replacement;

    if (!replacementName || replacementName === originalName) {
        return null;
    }

    node.name = replacementName;

    const fixDetail = createFeatherFixDetail(diagnostic, {
        target: replacementEntry.deprecated ?? originalName,
        range: {
            start: getNodeStartIndex(node),
            end: getNodeEndIndex(node)
        }
    });

    if (!fixDetail) {
        return null;
    }

    attachFeatherFixMetadata(node, [fixDetail]);

    return fixDetail;
}

function shouldSkipDeprecatedIdentifierReplacement({
    parent,
    property,
    owner,
    ownerKey
}) {
    if (!parent) {
        return false;
    }

    if (parent.type === "MemberDotExpression" && property === "property") {
        return true;
    }

    if (parent.type === "VariableDeclarator" && property === "id") {
        return true;
    }

    if (parent.type === "MacroDeclaration" && property === "name") {
        return true;
    }

    if (parent.type === "EnumDeclaration" && property === "name") {
        return true;
    }

    if (parent.type === "EnumMember" && property === "name") {
        return true;
    }

    if (Array.isArray(parent)) {
        if (ownerKey === "params") {
            const ownerType = owner?.type;

            if (
                ownerType === "FunctionDeclaration" ||
                ownerType === "FunctionExpression" ||
                ownerType === "ConstructorDeclaration"
            ) {
                return true;
            }
        }
    }

    return false;
}

function buildDeprecatedBuiltinVariableReplacements() {
    const replacements = new Map();
    const diagnostic = getFeatherDiagnosticById("GM1024");

    if (!diagnostic) {
        return replacements;
    }

    const entries = deriveDeprecatedBuiltinVariableReplacementsFromExamples(
        diagnostic.badExample,
        diagnostic.goodExample
    );

    for (const entry of entries) {
        if (!replacements.has(entry.normalized)) {
            replacements.set(entry.normalized, entry);
        }
    }

    return replacements;
}

function deriveDeprecatedBuiltinVariableReplacementsFromExamples(
    badExample,
    goodExample
) {
    const entries = [];
    const badTokens = extractIdentifierTokens(badExample);
    const goodTokens = extractIdentifierTokens(goodExample);

    if (badTokens.length === 0 || goodTokens.length === 0) {
        return entries;
    }

    const goodTokenSet = new Set(goodTokens.map((token) => token.normalized));
    const deprecatedTokens = badTokens.filter(
        (token) => !goodTokenSet.has(token.normalized)
    );

    if (deprecatedTokens.length === 0) {
        return entries;
    }

    const badTokenSet = new Set(badTokens.map((token) => token.normalized));
    const replacementTokens = goodTokens.filter(
        (token) => !badTokenSet.has(token.normalized)
    );

    const pairCount = Math.min(
        deprecatedTokens.length,
        replacementTokens.length
    );

    for (let index = 0; index < pairCount; index += 1) {
        const deprecatedToken = deprecatedTokens[index];
        const replacementToken = replacementTokens[index];

        if (!deprecatedToken || !replacementToken) {
            continue;
        }

        entries.push({
            normalized: deprecatedToken.normalized,
            deprecated: deprecatedToken.token,
            replacement: replacementToken.token
        });
    }

    return entries;
}

function extractIdentifierTokens(text) {
    if (typeof text !== "string" || text.length === 0) {
        return [];
    }

    const matches = text.match(IDENTIFIER_TOKEN_PATTERN) ?? [];
    const tokens = [];
    const seen = new Set();

    for (const match of matches) {
        const normalized = match.toLowerCase();

        if (RESERVED_KEYWORD_TOKENS.has(normalized)) {
            continue;
        }

        if (seen.has(normalized)) {
            continue;
        }

        seen.add(normalized);
        tokens.push({ token: match, normalized });
    }

    return tokens;
}

function getDeprecatedBuiltinReplacementEntry(name) {
    if (!name) {
        return null;
    }

    return DEPRECATED_BUILTIN_VARIABLE_REPLACEMENTS.get(name) ?? null;
}

function rewriteInvalidPostfixExpressions({ ast, diagnostic }) {
    if (!diagnostic || !ast || typeof ast !== "object") {
        return [];
    }

    const fixes = [];

    const visit = (node, parent, property) => {
        if (!node) {
            return;
        }

        if (Array.isArray(node)) {
            for (let index = 0; index < node.length; index += 1) {
                visit(node[index], node, index);
            }
            return;
        }

        if (typeof node !== "object") {
            return;
        }

        if (node.type === "IncDecStatement") {
            const fix = rewritePostfixStatement(
                node,
                parent,
                property,
                diagnostic
            );

            if (fix) {
                fixes.push(fix);
                return;
            }
        }

        for (const [key, value] of Object.entries(node)) {
            if (value && typeof value === "object") {
                visit(value, node, key);
            }
        }
    };

    visit(ast, null, null);

    return fixes;
}

function rewritePostfixStatement(node, parent, property, diagnostic) {
    if (!Array.isArray(parent) || typeof property !== "number") {
        return null;
    }

    if (!node || node.type !== "IncDecStatement" || node.prefix !== false) {
        return null;
    }

    const argument = node.argument;

    if (!argument || typeof argument !== "object") {
        return null;
    }

    const argumentName = getIdentifierName(argument);

    if (
        typeof argumentName === "string" &&
        argumentName.startsWith("__featherFix_")
    ) {
        return null;
    }

    const siblings = parent;
    const temporaryName = createTemporaryIdentifierName(argument, siblings);

    if (!temporaryName) {
        return null;
    }

    const initializer = cloneNode(argument);
    const declarationIdentifier = createIdentifier(temporaryName, argument);

    if (!initializer || !declarationIdentifier) {
        return null;
    }

    const declarator = {
        type: "VariableDeclarator",
        id: declarationIdentifier,
        init: initializer
    };

    if (Object.prototype.hasOwnProperty.call(argument, "start")) {
        declarator.start = cloneLocation(argument.start);
    }

    if (Object.prototype.hasOwnProperty.call(argument, "end")) {
        declarator.end = cloneLocation(argument.end);
    }

    const variableDeclaration = {
        type: "VariableDeclaration",
        declarations: [declarator],
        kind: "var"
    };

    if (Object.prototype.hasOwnProperty.call(node, "start")) {
        variableDeclaration.start = cloneLocation(node.start);
    }

    if (Object.prototype.hasOwnProperty.call(node, "end")) {
        variableDeclaration.end = cloneLocation(node.end);
    }

    const temporaryIdentifier = createIdentifier(temporaryName, argument);

    if (!temporaryIdentifier) {
        return null;
    }

    const rewrittenStatement = {
        type: "IncDecStatement",
        operator: node.operator,
        prefix: node.prefix,
        argument: temporaryIdentifier
    };

    if (Object.prototype.hasOwnProperty.call(node, "start")) {
        rewrittenStatement.start = cloneLocation(node.start);
    }

    if (Object.prototype.hasOwnProperty.call(node, "end")) {
        rewrittenStatement.end = cloneLocation(node.end);
    }

    copyCommentMetadata(node, variableDeclaration);
    copyCommentMetadata(node, rewrittenStatement);

    const fixDetail = createFeatherFixDetail(diagnostic, {
        target: getIdentifierName(argument),
        range: {
            start: getNodeStartIndex(node),
            end: getNodeEndIndex(node)
        }
    });

    if (!fixDetail) {
        return null;
    }

    parent.splice(property, 1, variableDeclaration, rewrittenStatement);

    attachFeatherFixMetadata(variableDeclaration, [fixDetail]);
    attachFeatherFixMetadata(rewrittenStatement, [fixDetail]);

    return fixDetail;
}

function normalizeMultidimensionalArrayIndexing({ ast, diagnostic }) {
    if (!diagnostic || !ast || typeof ast !== "object") {
        return [];
    }

    const fixes = [];

    const visit = (node, parent, property) => {
        if (!node) {
            return;
        }

        if (Array.isArray(node)) {
            for (let index = 0; index < node.length; index += 1) {
                visit(node[index], node, index);
            }
            return;
        }

        if (typeof node !== "object") {
            return;
        }

        if (node.type === "MemberIndexExpression") {
            const fix = convertMultidimensionalMemberIndex(
                node,
                parent,
                property,
                diagnostic
            );

            if (fix) {
                fixes.push(fix);
                return;
            }
        }

        for (const [key, value] of Object.entries(node)) {
            if (value && typeof value === "object") {
                visit(value, node, key);
            }
        }
    };

    visit(ast, null, null);

    return fixes;
}

function convertMultidimensionalMemberIndex(
    node,
    parent,
    property,
    diagnostic
) {
    if (
        !Array.isArray(parent) &&
        (typeof parent !== "object" || parent === null)
    ) {
        return null;
    }

    if (property === undefined || property === null) {
        return null;
    }

    if (!node || node.type !== "MemberIndexExpression") {
        return null;
    }

    const indices = Array.isArray(node.property) ? node.property : null;

    if (node.accessor && node.accessor !== "[") {
        // Non-standard accessors such as '[#' (ds_grid) use comma-separated
        // coordinates rather than nested lookups. Leave them unchanged so the
        // grid access semantics remain intact.
        return null;
    }

    if (!indices || indices.length <= 1) {
        return null;
    }

    const nestedExpression = buildNestedMemberIndexExpression({
        object: node.object,
        indices,
        template: node
    });

    if (!nestedExpression) {
        return null;
    }

    const fixDetail = createFeatherFixDetail(diagnostic, {
        target: getMemberExpressionRootIdentifier(node) ?? null,
        range: {
            start: getNodeStartIndex(node),
            end: getNodeEndIndex(node)
        }
    });

    if (!fixDetail) {
        return null;
    }

    copyCommentMetadata(node, nestedExpression);

    if (Array.isArray(parent)) {
        parent[property] = nestedExpression;
    } else if (typeof parent === "object" && parent !== null) {
        parent[property] = nestedExpression;
    }

    attachFeatherFixMetadata(nestedExpression, [fixDetail]);

    return fixDetail;
}

function buildNestedMemberIndexExpression({ object, indices, template }) {
    if (!object || !Array.isArray(indices) || indices.length === 0) {
        return null;
    }

    const [firstIndex, ...remaining] = indices;
    const accessor = template?.accessor ?? "[";

    let current = {
        type: "MemberIndexExpression",
        object,
        property: [firstIndex],
        accessor
    };

    if (Object.hasOwn(template, "start")) {
        current.start = cloneLocation(template.start);
    }

    if (remaining.length === 0 && Object.hasOwn(template, "end")) {
        current.end = cloneLocation(template.end);
    }

    for (let index = 0; index < remaining.length; index += 1) {
        const propertyNode = remaining[index];

        const next = {
            type: "MemberIndexExpression",
            object: current,
            property: [propertyNode],
            accessor
        };

        if (Object.hasOwn(template, "start")) {
            next.start = cloneLocation(template.start);
        }

        if (index === remaining.length - 1 && Object.hasOwn(template, "end")) {
            next.end = cloneLocation(template.end);
        }

        current = next;
    }

    return current;
}

function removeDuplicateSemicolons({ ast, sourceText, diagnostic }) {
    if (
        !diagnostic ||
        !ast ||
        typeof sourceText !== "string" ||
        sourceText.length === 0
    ) {
        return [];
    }

    const fixes = [];
    const recordedRanges = new Set();

    const recordFix = (container, range) => {
        if (
            !range ||
            typeof range.start !== "number" ||
            typeof range.end !== "number"
        ) {
            return;
        }

        const key = `${range.start}:${range.end}`;
        if (recordedRanges.has(key)) {
            return;
        }

        const fixDetail = createFeatherFixDetail(diagnostic, {
            target: null,
            range
        });

        if (!fixDetail) {
            return;
        }

        recordedRanges.add(key);
        fixes.push(fixDetail);

        if (container && typeof container === "object") {
            attachFeatherFixMetadata(container, [fixDetail]);
        }
    };

    const processSegment = (container, startIndex, endIndex) => {
        if (typeof startIndex !== "number" || typeof endIndex !== "number") {
            return;
        }

        if (endIndex <= startIndex) {
            return;
        }

        const segment = sourceText.slice(startIndex, endIndex);

        if (!segment || segment.indexOf(";") === -1) {
            return;
        }

        for (const range of findDuplicateSemicolonRanges(segment, startIndex)) {
            recordFix(container, range);
        }
    };

    const processStatementList = (container, statements) => {
        if (!Array.isArray(statements) || statements.length === 0) {
            return;
        }

        const bounds = getStatementListBounds(container, sourceText);

        let previousEnd = bounds.start;

        for (const statement of statements) {
            const statementStart = getNodeStartIndex(statement);
            const statementEnd = getNodeEndIndex(statement);

            if (
                typeof previousEnd === "number" &&
                typeof statementStart === "number"
            ) {
                processSegment(container, previousEnd, statementStart);
            }

            if (typeof statementEnd === "number") {
                previousEnd = statementEnd;
            } else {
                previousEnd = statementStart;
            }
        }

        if (typeof previousEnd === "number" && typeof bounds.end === "number") {
            processSegment(container, previousEnd, bounds.end);
        }
    };

    const visit = (node) => {
        if (!node) {
            return;
        }

        if (Array.isArray(node)) {
            for (const item of node) {
                visit(item);
            }
            return;
        }

        if (typeof node !== "object") {
            return;
        }

        if (Array.isArray(node.body) && node.body.length > 0) {
            processStatementList(node, node.body);
        }

        for (const value of Object.values(node)) {
            if (value && typeof value === "object") {
                visit(value);
            }
        }
    };

    visit(ast);

    return fixes;
}

function getStatementListBounds(node, sourceText) {
    if (!node || typeof sourceText !== "string") {
        return { start: null, end: null };
    }

    let start = getNodeStartIndex(node);
    let end = getNodeEndIndex(node);

    if (node.type === "Program") {
        start = 0;
        end = sourceText.length;
    } else if (node.type === "BlockStatement") {
        if (typeof start === "number" && sourceText[start] === "{") {
            start += 1;
        }

        if (typeof end === "number" && sourceText[end - 1] === "}") {
            end -= 1;
        }
    } else if (node.type === "SwitchCase") {
        if (typeof start === "number") {
            const colonIndex = findCharacterInRange(
                sourceText,
                ":",
                start,
                end
            );

            if (colonIndex !== -1) {
                start = colonIndex + 1;
            }
        }
    }

    return {
        start: typeof start === "number" ? start : null,
        end: typeof end === "number" ? end : null
    };
}

function findCharacterInRange(text, character, start, end) {
    if (typeof start !== "number") {
        return -1;
    }

    const limit = typeof end === "number" ? end : text.length;
    const index = text.indexOf(character, start);

    if (index === -1 || index >= limit) {
        return -1;
    }

    return index;
}

function findDuplicateSemicolonRanges(segment, offset) {
    const ranges = [];

    if (typeof segment !== "string" || segment.length === 0) {
        return ranges;
    }

    let runStart = -1;
    let runLength = 0;
    let inLineComment = false;
    let inBlockComment = false;
    let inString = false;
    let stringDelimiter = null;

    for (let index = 0; index < segment.length; index += 1) {
        const char = segment[index];
        const nextChar = index + 1 < segment.length ? segment[index + 1] : "";

        if (inString) {
            if (char === "\\") {
                index += 1;
                continue;
            }

            if (char === stringDelimiter) {
                inString = false;
                stringDelimiter = null;
            }

            continue;
        }

        if (inLineComment) {
            if (char === "\n" || char === "\r") {
                inLineComment = false;
            }
            continue;
        }

        if (inBlockComment) {
            if (char === "*" && nextChar === "/") {
                inBlockComment = false;
                index += 1;
            }
            continue;
        }

        if (char === "/" && nextChar === "/") {
            inLineComment = true;
            index += 1;
            continue;
        }

        if (char === "/" && nextChar === "*") {
            inBlockComment = true;
            index += 1;
            continue;
        }

        if (char === '"' || char === "'") {
            inString = true;
            stringDelimiter = char;
            continue;
        }

        if (char === ";") {
            if (runStart === -1) {
                runStart = index;
                runLength = 1;
            } else {
                runLength += 1;
            }
            continue;
        }

        if (runStart !== -1 && runLength > 1) {
            ranges.push({
                start: offset + runStart + 1,
                end: offset + runStart + runLength
            });
        }

        runStart = -1;
        runLength = 0;
    }

    if (runStart !== -1 && runLength > 1) {
        ranges.push({
            start: offset + runStart + 1,
            end: offset + runStart + runLength
        });
    }

    return ranges;
}

function getMemberExpressionRootIdentifier(node) {
    if (!node || typeof node !== "object") {
        return null;
    }

    if (node.type === "Identifier") {
        return node.name ?? null;
    }

    if (
        node.type === "MemberDotExpression" ||
        node.type === "MemberIndexExpression"
    ) {
        return getMemberExpressionRootIdentifier(node.object);
    }

    if (node.type === "CallExpression") {
        return getMemberExpressionRootIdentifier(node.object);
    }

    return null;
}

function normalizeObviousSyntaxErrors({ ast, diagnostic, metadata }) {
    if (!diagnostic || !ast || typeof ast !== "object") {
        return [];
    }

    const gm1100Entries = Array.isArray(metadata?.GM1100)
        ? metadata.GM1100
        : [];

    if (gm1100Entries.length === 0) {
        return [];
    }

    const nodeIndex = collectGM1100Candidates(ast);
    const handledNodes = new Set();
    const fixes = [];

    for (const entry of gm1100Entries) {
        const lineNumber = entry?.line;

        if (typeof lineNumber !== "number") {
            continue;
        }

        const candidates = nodeIndex.get(lineNumber) ?? [];
        let node = null;

        if (entry.type === "declaration") {
            node =
                candidates.find(
                    (candidate) => candidate?.type === "VariableDeclaration"
                ) ?? null;
        } else if (entry.type === "assignment") {
            node =
                candidates.find(
                    (candidate) => candidate?.type === "AssignmentExpression"
                ) ?? null;
        }

        if (!node || handledNodes.has(node)) {
            continue;
        }

        handledNodes.add(node);

        const fixDetail = createFeatherFixDetail(diagnostic, {
            target: entry?.identifier ?? null,
            range: {
                start: getNodeStartIndex(node),
                end: getNodeEndIndex(node)
            }
        });

        if (!fixDetail) {
            continue;
        }

        attachFeatherFixMetadata(node, [fixDetail]);
        fixes.push(fixDetail);
    }

    return fixes;
}

function removeTrailingMacroSemicolons({ ast, sourceText, diagnostic }) {
    if (
        !diagnostic ||
        typeof sourceText !== "string" ||
        sourceText.length === 0
    ) {
        return [];
    }

    const fixes = [];

    const visit = (node) => {
        if (!node || typeof node !== "object") {
            return;
        }

        if (Array.isArray(node)) {
            for (const item of node) {
                visit(item);
            }
            return;
        }

        if (node.type === "MacroDeclaration") {
            const fixInfo = sanitizeMacroDeclaration(
                node,
                sourceText,
                diagnostic
            );
            if (fixInfo) {
                fixes.push(fixInfo);
            }
        }

        for (const value of Object.values(node)) {
            if (value && typeof value === "object") {
                visit(value);
            }
        }
    };

    visit(ast);

    return fixes;
}

function removeBooleanLiteralStatements({ ast, diagnostic, metadata }) {
    if (!diagnostic || !ast || typeof ast !== "object") {
        return [];
    }

    const fixes = [];
    const gm1016MetadataEntries = extractFeatherPreprocessMetadata(
        metadata,
        "GM1016"
    );

    for (const entry of gm1016MetadataEntries) {
        const range = normalizePreprocessedRange(entry);

        if (!range) {
            continue;
        }

        const fixDetail = createFeatherFixDetail(diagnostic, {
            target: null,
            range
        });

        if (!fixDetail) {
            continue;
        }

        const owner = findInnermostBlockForRange(
            ast,
            range.start.index,
            range.end.index
        );

        if (owner && owner !== ast) {
            attachFeatherFixMetadata(owner, [fixDetail]);
        }

        fixes.push(fixDetail);
    }

    const arrayOwners = new WeakMap();

    const visitNode = (node) => {
        if (!node || typeof node !== "object") {
            return;
        }

        for (const value of Object.values(node)) {
            if (!value || typeof value !== "object") {
                continue;
            }

            if (Array.isArray(value)) {
                arrayOwners.set(value, node);
                visitArray(value);
                continue;
            }

            visitNode(value);
        }
    };

    const visitArray = (array) => {
        if (!Array.isArray(array)) {
            return;
        }

        for (let index = 0; index < array.length; index += 1) {
            const item = array[index];

            if (
                item &&
                typeof item === "object" &&
                item.type === "ExpressionStatement"
            ) {
                const fix = removeBooleanLiteralExpression(item, array, index);

                if (fix) {
                    const owner = arrayOwners.get(array) ?? ast;
                    if (owner !== ast) {
                        attachFeatherFixMetadata(owner, [fix]);
                    }
                    fixes.push(fix);
                    array.splice(index, 1);
                    index -= 1;
                    continue;
                }
            }

            visitNode(item);
        }
    };

    function removeBooleanLiteralExpression(
        node,
        parentArray = null,
        index = -1
    ) {
        if (!parentArray || !Array.isArray(parentArray) || index < 0) {
            return null;
        }

        const expression = node.expression;

        if (!isBooleanLiteral(expression)) {
            return null;
        }

        const fixDetail = createFeatherFixDetail(diagnostic, {
            target: null,
            range: {
                start: getNodeStartIndex(node),
                end: getNodeEndIndex(node)
            }
        });

        if (!fixDetail) {
            return null;
        }

        return fixDetail;
    }

    visitNode(ast);

    if (fixes.length === 0) {
        return [];
    }

    return fixes;
}

function replaceDeprecatedConstantReferences({ ast, diagnostic }) {
    if (!diagnostic || !ast || typeof ast !== "object") {
        return [];
    }

    const metadata = extractDeprecatedConstantReplacement(diagnostic);

    if (!metadata) {
        return [];
    }

    const { deprecatedConstant, replacementConstant } = metadata;

    if (!deprecatedConstant || !replacementConstant) {
        return [];
    }

    const fixes = [];

    const visit = (node) => {
        if (!node) {
            return;
        }

        if (Array.isArray(node)) {
            for (const item of node) {
                visit(item);
            }
            return;
        }

        if (typeof node !== "object") {
            return;
        }

        if (node.type === "Identifier" && node.name === deprecatedConstant) {
            const start = getNodeStartIndex(node);
            const end = getNodeEndIndex(node);

            const fixDetail = createFeatherFixDetail(diagnostic, {
                target: replacementConstant,
                range:
                    typeof start === "number" && typeof end === "number"
                        ? { start, end }
                        : null
            });

            if (!fixDetail) {
                return;
            }

            node.name = replacementConstant;
            attachFeatherFixMetadata(node, [fixDetail]);
            fixes.push(fixDetail);
            return;
        }

        for (const value of Object.values(node)) {
            if (value && typeof value === "object") {
                visit(value);
            }
        }
    };

    visit(ast);

    return fixes;
}

function extractDeprecatedConstantReplacement(diagnostic) {
    if (!diagnostic) {
        return null;
    }

    const badExample =
        typeof diagnostic.badExample === "string" ? diagnostic.badExample : "";
    const correction =
        typeof diagnostic.correction === "string" ? diagnostic.correction : "";
    const goodExample =
        typeof diagnostic.goodExample === "string"
            ? diagnostic.goodExample
            : "";

    const deprecatedMatch = badExample.match(
        /Constant\s+'([A-Za-z_][A-Za-z0-9_]*)'\s+is\s+deprecated/
    );
    const replacementFromCorrection = correction.match(
        /\b(?:modern|replacement)\s+constant\s+is\s+([A-Za-z_][A-Za-z0-9_]*)\b/i
    );

    let deprecatedConstant = deprecatedMatch?.[1] ?? null;
    let replacementConstant = replacementFromCorrection?.[1] ?? null;

    if (!replacementConstant) {
        const replacementFromGoodExample = findReplacementConstantInExample({
            goodExample,
            badExample,
            deprecatedConstant
        });

        if (replacementFromGoodExample) {
            replacementConstant = replacementFromGoodExample;
        }
    }

    if (!deprecatedConstant) {
        deprecatedConstant = findDeprecatedConstantInExample({
            badExample,
            goodExample,
            replacementConstant
        });
    }

    if (!deprecatedConstant || !replacementConstant) {
        return null;
    }

    return { deprecatedConstant, replacementConstant };
}

function collectIdentifiers(example) {
    if (typeof example !== "string" || example.length === 0) {
        return new Set();
    }

    const matches = example.match(/\b[A-Za-z_][A-Za-z0-9_]*\b/g);

    if (!Array.isArray(matches)) {
        return new Set();
    }

    return new Set(matches);
}

function isLikelyConstant(identifier) {
    if (typeof identifier !== "string" || identifier.length === 0) {
        return false;
    }

    if (/^[A-Z0-9_]+$/.test(identifier)) {
        return true;
    }

    if (/^[a-z0-9]+(_[a-z0-9]+)+$/.test(identifier)) {
        return true;
    }

    return false;
}

function findReplacementConstantInExample({
    goodExample,
    badExample,
    deprecatedConstant
}) {
    const goodIdentifiers = collectIdentifiers(goodExample);
    const badIdentifiers = collectIdentifiers(badExample);

    for (const identifier of goodIdentifiers) {
        if (identifier === deprecatedConstant) {
            continue;
        }

        if (badIdentifiers.has(identifier)) {
            continue;
        }

        if (isLikelyConstant(identifier)) {
            return identifier;
        }
    }

    return null;
}

function findDeprecatedConstantInExample({
    badExample,
    goodExample,
    replacementConstant
}) {
    const badIdentifiers = collectIdentifiers(badExample);
    const goodIdentifiers = collectIdentifiers(goodExample);

    for (const identifier of badIdentifiers) {
        if (identifier === replacementConstant) {
            continue;
        }

        if (goodIdentifiers.has(identifier)) {
            continue;
        }

        if (isLikelyConstant(identifier)) {
            return identifier;
        }
    }

    return null;
}

function extractFeatherPreprocessMetadata(metadata, key) {
    if (!metadata || typeof metadata !== "object") {
        return [];
    }

    const entries = metadata[key];

    return Array.isArray(entries) ? entries.filter(Boolean) : [];
}

function normalizePreprocessedRange(entry) {
    const startIndex = entry?.start?.index;
    const endIndex = entry?.end?.index;

    if (typeof startIndex !== "number" || typeof endIndex !== "number") {
        return null;
    }

    if (endIndex < startIndex) {
        return null;
    }

    const startLine = entry?.start?.line;
    const endLine = entry?.end?.line;

    const startLocation = { index: startIndex };
    const endLocation = { index: endIndex };

    if (typeof startLine === "number") {
        startLocation.line = startLine;
    }

    if (typeof endLine === "number") {
        endLocation.line = endLine;
    }

    return { start: startLocation, end: endLocation };
}

function findInnermostBlockForRange(ast, startIndex, endIndex) {
    if (!ast || typeof ast !== "object") {
        return null;
    }

    let bestMatch = null;

    const visit = (node) => {
        if (!node || typeof node !== "object") {
            return;
        }

        const nodeStart = getNodeStartIndex(node);
        const nodeEnd = getNodeEndIndex(node);

        if (
            typeof nodeStart !== "number" ||
            typeof nodeEnd !== "number" ||
            nodeStart > startIndex ||
            nodeEnd < endIndex
        ) {
            return;
        }

        if (node.type === "BlockStatement") {
            if (!bestMatch) {
                bestMatch = node;
            } else {
                const bestStart = getNodeStartIndex(bestMatch);
                const bestEnd = getNodeEndIndex(bestMatch);

                if (
                    typeof bestStart === "number" &&
                    typeof bestEnd === "number" &&
                    (nodeStart > bestStart || nodeEnd < bestEnd)
                ) {
                    bestMatch = node;
                }
            }
        }

        for (const value of Object.values(node)) {
            if (Array.isArray(value)) {
                for (const item of value) {
                    visit(item);
                }
                continue;
            }

            visit(value);
        }
    };

    visit(ast);

    return bestMatch;
}

function isBooleanLiteral(node) {
    if (!node || typeof node !== "object") {
        return false;
    }

    if (node.type !== "Literal") {
        return false;
    }

    return (
        node.value === true ||
        node.value === false ||
        node.value === "true" ||
        node.value === "false"
    );
}

function sanitizeMacroDeclaration(node, sourceText, diagnostic) {
    if (!node || typeof node !== "object") {
        return null;
    }

    const tokens = Array.isArray(node.tokens) ? node.tokens : null;
    if (!tokens || tokens.length === 0) {
        return null;
    }

    const lastToken = tokens[tokens.length - 1];
    if (lastToken !== ";") {
        return null;
    }

    const startIndex = node.start?.index;
    const endIndex = node.end?.index;

    if (typeof startIndex !== "number" || typeof endIndex !== "number") {
        return null;
    }

    const originalText = sourceText.slice(startIndex, endIndex + 1);

    // Only strip semicolons that appear at the end of the macro definition.
    const sanitizedText = originalText.replace(
        TRAILING_MACRO_SEMICOLON_PATTERN,
        ""
    );

    if (sanitizedText === originalText) {
        return null;
    }

    node.tokens = tokens.slice(0, tokens.length - 1);
    node._featherMacroText = sanitizedText;

    const fixDetail = createFeatherFixDetail(diagnostic, {
        target: node.name?.name ?? null,
        range: {
            start: getNodeStartIndex(node),
            end: getNodeEndIndex(node)
        }
    });

    if (!fixDetail) {
        return null;
    }

    attachFeatherFixMetadata(node, [fixDetail]);

    return fixDetail;
}

function convertNumericStringArgumentsToNumbers({ ast, diagnostic }) {
    if (!diagnostic || !ast || typeof ast !== "object") {
        return [];
    }

    const fixes = [];

    const visit = (node) => {
        if (!node) {
            return;
        }

        if (Array.isArray(node)) {
            for (const item of node) {
                visit(item);
            }
            return;
        }

        if (typeof node !== "object") {
            return;
        }

        if (node.type === "CallExpression") {
            const args = Array.isArray(node.arguments) ? node.arguments : [];

            for (const argument of args) {
                const fix = convertNumericStringLiteral(argument, diagnostic);

                if (fix) {
                    fixes.push(fix);
                }
            }
        }

        for (const value of Object.values(node)) {
            if (value && typeof value === "object") {
                visit(value);
            }
        }
    };

    visit(ast);

    return fixes;
}

function convertNumericStringLiteral(argument, diagnostic) {
    const literal = extractLiteral(argument);

    if (!literal) {
        return null;
    }

    const rawValue = literal.value;

    if (typeof rawValue !== "string" || rawValue.length < 2) {
        return null;
    }

    if (!rawValue.startsWith('"') || !rawValue.endsWith('"')) {
        return null;
    }

    const numericText = rawValue.slice(1, -1);

    if (!NUMERIC_STRING_LITERAL_PATTERN.test(numericText)) {
        return null;
    }

    literal.value = numericText;

    const fixDetail = createFeatherFixDetail(diagnostic, {
        target: numericText,
        range: {
            start: getNodeStartIndex(literal),
            end: getNodeEndIndex(literal)
        }
    });

    if (!fixDetail) {
        return null;
    }

    attachFeatherFixMetadata(literal, [fixDetail]);

    return fixDetail;
}

function extractLiteral(node) {
    if (!node || typeof node !== "object") {
        return null;
    }

    if (node.type === "Literal") {
        return node;
    }

    if (node.type === "ParenthesizedExpression") {
        return extractLiteral(node.expression);
    }

    return null;
}

function ensureConstructorDeclarationsForNewExpressions({ ast, diagnostic }) {
    if (!diagnostic || !ast || typeof ast !== "object") {
        return [];
    }

    const fixes = [];
    const functionDeclarations = new Map();

    const collectFunctions = (node) => {
        if (!node) {
            return;
        }

        if (Array.isArray(node)) {
            for (const item of node) {
                collectFunctions(item);
            }
            return;
        }

        if (typeof node !== "object") {
            return;
        }

        if (node.type === "FunctionDeclaration") {
            const functionName =
                typeof node.id === "string" && node.id.length > 0
                    ? node.id
                    : null;

            if (functionName && !functionDeclarations.has(functionName)) {
                functionDeclarations.set(functionName, node);
            }
        }

        for (const value of Object.values(node)) {
            if (value && typeof value === "object") {
                collectFunctions(value);
            }
        }
    };

    collectFunctions(ast);

    if (functionDeclarations.size === 0) {
        return [];
    }

    const convertedFunctions = new Set();

    const visit = (node) => {
        if (!node) {
            return;
        }

        if (Array.isArray(node)) {
            for (const item of node) {
                visit(item);
            }
            return;
        }

        if (typeof node !== "object") {
            return;
        }

        if (node.type === "NewExpression") {
            const expression = node.expression;
            const constructorName =
                expression?.type === "Identifier" &&
                typeof expression.name === "string"
                    ? expression.name
                    : null;

            if (constructorName) {
                const functionNode = functionDeclarations.get(constructorName);

                if (
                    functionNode &&
                    functionNode.type === "FunctionDeclaration" &&
                    !convertedFunctions.has(functionNode)
                ) {
                    const fix = convertFunctionDeclarationToConstructor(
                        functionNode,
                        diagnostic
                    );

                    if (fix) {
                        fixes.push(fix);
                        convertedFunctions.add(functionNode);
                    }
                }
            }
        }

        for (const value of Object.values(node)) {
            if (value && typeof value === "object") {
                visit(value);
            }
        }
    };

    visit(ast);

    return fixes;
}

function convertFunctionDeclarationToConstructor(functionNode, diagnostic) {
    if (!functionNode || functionNode.type !== "FunctionDeclaration") {
        return null;
    }

    const fixDetail = createFeatherFixDetail(diagnostic, {
        target: typeof functionNode.id === "string" ? functionNode.id : null,
        range: {
            start: getNodeStartIndex(functionNode),
            end: getNodeEndIndex(functionNode)
        }
    });

    if (!fixDetail) {
        return null;
    }

    functionNode.type = "ConstructorDeclaration";

    if (!Object.hasOwn(functionNode, "parent")) {
        functionNode.parent = null;
    }

    attachFeatherFixMetadata(functionNode, [fixDetail]);

    return fixDetail;
}

function deduplicateLocalVariableDeclarations({ ast, diagnostic }) {
    if (!diagnostic || !ast || typeof ast !== "object") {
        return [];
    }

    const fixes = [];
    const scopeStack = [];

    const pushScope = (initialNames = []) => {
        const scope = new Map();

        if (Array.isArray(initialNames)) {
            for (const name of initialNames) {
                if (typeof name === "string" && name.length > 0) {
                    scope.set(name, true);
                }
            }
        }

        scopeStack.push(scope);
    };

    const popScope = () => {
        scopeStack.pop();
    };

    const declareLocal = (name) => {
        if (typeof name !== "string" || name.length === 0) {
            return true;
        }

        const scope = scopeStack[scopeStack.length - 1];

        if (!scope) {
            return true;
        }

        if (scope.has(name)) {
            return false;
        }

        scope.set(name, true);
        return true;
    };

    const handleVariableDeclaration = (node, parent, property) => {
        const declarations = Array.isArray(node.declarations)
            ? node.declarations
            : [];

        if (declarations.length === 0) {
            return [];
        }

        const retained = [];
        const duplicates = [];

        for (const declarator of declarations) {
            if (!declarator || typeof declarator !== "object") {
                retained.push(declarator);
                continue;
            }

            const name = getVariableDeclaratorName(declarator);

            if (!name) {
                retained.push(declarator);
                continue;
            }

            const isNewDeclaration = declareLocal(name);

            if (isNewDeclaration) {
                retained.push(declarator);
                continue;
            }

            duplicates.push(declarator);
        }

        if (duplicates.length === 0) {
            return [];
        }

        if (!Array.isArray(parent) || typeof property !== "number") {
            return [];
        }

        const fixDetails = [];
        const assignments = [];

        for (const declarator of duplicates) {
            const name = getVariableDeclaratorName(declarator);

            const fixDetail = createFeatherFixDetail(diagnostic, {
                target: name,
                range: {
                    start: getNodeStartIndex(declarator),
                    end: getNodeEndIndex(declarator)
                }
            });

            if (!fixDetail) {
                continue;
            }

            const assignment = createAssignmentFromDeclarator(declarator, node);

            if (assignment) {
                attachFeatherFixMetadata(assignment, [fixDetail]);
                assignments.push(assignment);
            }

            fixDetails.push(fixDetail);
        }

        if (fixDetails.length === 0) {
            return [];
        }

        node.declarations = retained;

        if (retained.length === 0) {
            if (assignments.length > 0) {
                parent.splice(property, 1, ...assignments);
            } else {
                parent.splice(property, 1);
            }
        } else if (assignments.length > 0) {
            parent.splice(property + 1, 0, ...assignments);
        }

        if (retained.length > 0) {
            attachFeatherFixMetadata(node, fixDetails);
        }

        return fixDetails;
    };

    const visit = (node, parent, property) => {
        if (!node) {
            return;
        }

        if (Array.isArray(node)) {
            for (let index = 0; index < node.length; index += 1) {
                const initialLength = node.length;
                visit(node[index], node, index);

                if (node.length < initialLength) {
                    index -= 1;
                }
            }
            return;
        }

        if (typeof node !== "object") {
            return;
        }

        if (isFunctionLikeNode(node)) {
            const paramNames = getFunctionParameterNames(node);

            pushScope(paramNames);

            const params = Array.isArray(node.params) ? node.params : [];
            for (const param of params) {
                visit(param, node, "params");
            }

            visit(node.body, node, "body");
            popScope();
            return;
        }

        if (node.type === "VariableDeclaration" && node.kind === "var") {
            const fixDetails = handleVariableDeclaration(
                node,
                parent,
                property
            );

            if (Array.isArray(fixDetails) && fixDetails.length > 0) {
                fixes.push(...fixDetails);
            }
        }

        for (const [key, value] of Object.entries(node)) {
            if (key === "body" && isFunctionLikeNode(node)) {
                continue;
            }

            if (!value || typeof value !== "object") {
                continue;
            }

            visit(value, node, key);
        }
    };

    pushScope();
    visit(ast, null, null);
    popScope();

    return fixes;
}

function renameDuplicateFunctionParameters({ ast, diagnostic, options }) {
    if (!diagnostic || !ast || typeof ast !== "object") {
        return [];
    }

    const fixes = [];

    const visit = (node) => {
        if (!node) {
            return;
        }

        if (Array.isArray(node)) {
            node.forEach(visit);
            return;
        }

        if (typeof node !== "object") {
            return;
        }

        if (
            node.type === "FunctionDeclaration" ||
            node.type === "ConstructorDeclaration"
        ) {
            const functionFixes = renameDuplicateParametersInFunction(
                node,
                diagnostic,
                options
            );
            if (Array.isArray(functionFixes) && functionFixes.length > 0) {
                fixes.push(...functionFixes);
            }
        }

        for (const value of Object.values(node)) {
            if (value && typeof value === "object") {
                visit(value);
            }
        }
    };

    visit(ast);

    return fixes;
}

function renameDuplicateParametersInFunction(functionNode, diagnostic) {
    const params = Array.isArray(functionNode?.params)
        ? functionNode.params
        : [];

    if (params.length === 0) {
        return [];
    }

    const fixes = [];
    const seenNames = new Set();

    for (let index = 0; index < params.length; index += 1) {
        const param = params[index];
        const identifier = getFunctionParameterIdentifier(param);

        const hasIdentifier =
            identifier &&
            typeof identifier.name === "string" &&
            identifier.name.length > 0;

        if (!hasIdentifier) {
            continue;
        }

        const originalName = identifier.name;

        if (!seenNames.has(originalName)) {
            seenNames.add(originalName);
            continue;
        }

        const range = {
            start: getNodeStartIndex(identifier),
            end: getNodeEndIndex(identifier)
        };

        const fixDetail = createFeatherFixDetail(diagnostic, {
            target: originalName,
            range
        });

        if (fixDetail) {
            attachFeatherFixMetadata(functionNode, [fixDetail]);
            fixes.push(fixDetail);
        }

        params.splice(index, 1);
        index -= 1;
    }

    return fixes;
}

function getFunctionParameterIdentifier(param) {
    if (!param || typeof param !== "object") {
        return null;
    }

    if (param.type === "Identifier") {
        return param;
    }

    if (
        param.type === "DefaultParameter" &&
        param.left?.type === "Identifier"
    ) {
        return param.left;
    }

    if (
        param.type === "RestParameter" &&
        param.argument?.type === "Identifier"
    ) {
        return param.argument;
    }

    return null;
}

function replaceInvalidDeleteStatements({ ast, diagnostic }) {
    if (!diagnostic || !ast || typeof ast !== "object") {
        return [];
    }

    const fixes = [];

    const visit = (node, parent, property) => {
        if (!node) {
            return;
        }

        if (Array.isArray(node)) {
            for (let index = 0; index < node.length; index += 1) {
                visit(node[index], node, index);
            }
            return;
        }

        if (typeof node !== "object") {
            return;
        }

        if (node.type === "DeleteStatement") {
            const fix = convertDeleteStatementToUndefinedAssignment(
                node,
                parent,
                property,
                diagnostic
            );

            if (fix) {
                fixes.push(fix);
                return;
            }
        }

        for (const [key, value] of Object.entries(node)) {
            if (value && typeof value === "object") {
                visit(value, node, key);
            }
        }
    };

    visit(ast, null, null);

    return fixes;
}

function convertDeleteStatementToUndefinedAssignment(
    node,
    parent,
    property,
    diagnostic
) {
    if (!node || node.type !== "DeleteStatement" || !diagnostic) {
        return null;
    }

    if (!isValidDeleteTarget(node.argument)) {
        return null;
    }

    const targetName = getDeleteTargetName(node.argument);
    const assignment = {
        type: "AssignmentExpression",
        operator: "=",
        left: node.argument,
        right: createLiteral("undefined"),
        start: cloneLocation(node.start),
        end: cloneLocation(node.end)
    };

    copyCommentMetadata(node, assignment);

    const fixDetail = createFeatherFixDetail(diagnostic, {
        target: targetName,
        range: {
            start: getNodeStartIndex(node),
            end: getNodeEndIndex(node)
        }
    });

    if (!fixDetail) {
        return null;
    }

    if (!replaceNodeInParent(parent, property, assignment)) {
        return null;
    }

    attachFeatherFixMetadata(assignment, [fixDetail]);

    return fixDetail;
}

function isValidDeleteTarget(node) {
    if (!node || typeof node !== "object") {
        return false;
    }

    if (isIdentifierNode(node)) {
        return true;
    }

    return ALLOWED_DELETE_MEMBER_TYPES.has(node.type);
}

function isIdentifierNode(node) {
    return (
        node &&
        node.type === "Identifier" &&
        typeof node.name === "string" &&
        node.name.length > 0
    );
}

function getDeleteTargetName(node) {
    if (!node || typeof node !== "object") {
        return null;
    }

    if (isIdentifierNode(node)) {
        return node.name;
    }

    if (node.type === "MemberDotExpression") {
        return node.property?.name ?? null;
    }

    return null;
}

function replaceNodeInParent(parent, property, replacement) {
    if (Array.isArray(parent)) {
        if (
            typeof property !== "number" ||
            property < 0 ||
            property >= parent.length
        ) {
            return false;
        }

        parent[property] = replacement;
        return true;
    }

    if (parent && typeof parent === "object" && property != null) {
        parent[property] = replacement;
        return true;
    }

    return false;
}

function convertAllDotAssignmentsToWithStatements({ ast, diagnostic }) {
    if (!diagnostic || !ast || typeof ast !== "object") {
        return [];
    }

    const fixes = [];

    const visit = (node, parent, property) => {
        if (!node) {
            return;
        }

        if (Array.isArray(node)) {
            for (let index = 0; index < node.length; index += 1) {
                visit(node[index], node, index);
            }
            return;
        }

        if (typeof node !== "object") {
            return;
        }

        if (node.type === "AssignmentExpression") {
            const fix = convertAllAssignment(
                node,
                parent,
                property,
                diagnostic
            );
            if (fix) {
                fixes.push(fix);
                return;
            }
        }

        for (const [key, value] of Object.entries(node)) {
            if (value && typeof value === "object") {
                visit(value, node, key);
            }
        }
    };

    visit(ast, null, null);

    return fixes;
}

function normalizeFunctionCallArgumentOrder({ ast, diagnostic }) {
    if (!diagnostic || !ast || typeof ast !== "object") {
        return [];
    }

    const fixes = [];
    const state = {
        counter: 0
    };

    const visit = (node, parent, property, ancestors) => {
        if (!node) {
            return;
        }

        const nextAncestors = Array.isArray(ancestors)
            ? ancestors.concat([{ node, parent, property }])
            : [{ node, parent, property }];

        if (Array.isArray(node)) {
            for (let index = 0; index < node.length; index += 1) {
                visit(node[index], node, index, nextAncestors);
            }
            return;
        }

        if (typeof node !== "object") {
            return;
        }

        for (const [key, value] of Object.entries(node)) {
            if (value && typeof value === "object") {
                visit(value, node, key, nextAncestors);
            }
        }

        if (node.type === "CallExpression") {
            const fix = normalizeCallExpressionArguments({
                node,
                parent,
                property,
                diagnostic,
                ancestors: nextAncestors,
                state
            });

            if (fix) {
                fixes.push(fix);
            }
        }
    };

    visit(ast, null, null, []);

    return fixes;
}

function normalizeCallExpressionArguments({
    node,
    parent,
    property,
    diagnostic,
    ancestors,
    state
}) {
    if (!node || node.type !== "CallExpression") {
        return null;
    }

    const args = Array.isArray(node.arguments) ? node.arguments : [];
    if (args.length === 0) {
        return null;
    }

    const callArgumentInfos = [];

    for (let index = 0; index < args.length; index += 1) {
        const argument = args[index];

        if (!argument || argument.type !== "CallExpression") {
            continue;
        }

        callArgumentInfos.push({
            argument,
            index
        });
    }

    if (callArgumentInfos.length < 2) {
        return null;
    }

    const statementContext = findStatementContext(ancestors);

    if (!statementContext) {
        return null;
    }

    const temporaryDeclarations = [];

    for (const { argument, index } of callArgumentInfos) {
        const tempName = buildTemporaryIdentifierName(state);
        const tempIdentifier = createIdentifier(tempName, argument);

        if (!tempIdentifier) {
            continue;
        }

        const declaration = createTemporaryVariableDeclaration(
            tempName,
            argument
        );

        if (!declaration) {
            continue;
        }

        temporaryDeclarations.push({
            declaration,
            index,
            identifier: tempIdentifier
        });
    }

    if (temporaryDeclarations.length !== callArgumentInfos.length) {
        return null;
    }

    const fixDetail = createFeatherFixDetail(diagnostic, {
        target: node.object?.name ?? null,
        range: {
            start: getNodeStartIndex(node),
            end: getNodeEndIndex(node)
        }
    });

    if (!fixDetail) {
        return null;
    }

    for (const { declaration, index, identifier } of temporaryDeclarations) {
        node.arguments[index] = createIdentifier(identifier.name, identifier);
    }

    statementContext.statements.splice(
        statementContext.index,
        0,
        ...temporaryDeclarations.map(({ declaration }) => declaration)
    );

    for (const { declaration } of temporaryDeclarations) {
        attachFeatherFixMetadata(declaration, [fixDetail]);
    }

    attachFeatherFixMetadata(node, [fixDetail]);

    return fixDetail;
}

function buildTemporaryIdentifierName(state) {
    if (!state || typeof state !== "object") {
        return "__feather_call_arg_0";
    }

    const nextIndex = typeof state.counter === "number" ? state.counter : 0;
    state.counter = nextIndex + 1;

    return `__feather_call_arg_${nextIndex}`;
}

function createTemporaryVariableDeclaration(name, init) {
    if (!name || !init || typeof init !== "object") {
        return null;
    }

    const id = createIdentifier(name, init);

    if (!id) {
        return null;
    }

    const declarator = {
        type: "VariableDeclarator",
        id,
        init,
        start: cloneLocation(init.start),
        end: cloneLocation(init.end)
    };

    const declaration = {
        type: "VariableDeclaration",
        declarations: [declarator],
        kind: "var",
        start: cloneLocation(init.start),
        end: cloneLocation(init.end)
    };

    return declaration;
}

function findStatementContext(ancestors) {
    if (!Array.isArray(ancestors)) {
        return null;
    }

    for (let index = ancestors.length - 1; index >= 0; index -= 1) {
        const entry = ancestors[index];

        if (
            !entry ||
            !Array.isArray(entry.parent) ||
            typeof entry.property !== "number"
        ) {
            continue;
        }

        const arrayAncestor = ancestors[index - 1];

        if (!arrayAncestor) {
            continue;
        }

        if (!isStatementArray(arrayAncestor)) {
            continue;
        }

        return {
            statements: entry.parent,
            index: entry.property
        };
    }

    return null;
}

function isStatementArray(entry) {
    if (!entry || !Array.isArray(entry.node)) {
        return false;
    }

    const owner = entry.parent;
    const propertyName = entry.property;

    if (!owner || typeof propertyName !== "string") {
        return false;
    }

    if (propertyName !== "body") {
        return false;
    }

    const parentType = owner?.type;

    return (
        parentType === "Program" ||
        parentType === "BlockStatement" ||
        parentType === "SwitchCase"
    );
}

function convertAllAssignment(node, parent, property, diagnostic) {
    if (!Array.isArray(parent) || typeof property !== "number") {
        return null;
    }

    if (
        !node ||
        node.type !== "AssignmentExpression" ||
        node.operator !== "="
    ) {
        return null;
    }

    const member = node.left;
    if (!member || member.type !== "MemberDotExpression") {
        return null;
    }

    const object = member.object;
    if (!object || object.type !== "Identifier" || object.name !== "all") {
        return null;
    }

    const propertyIdentifier = member.property;
    if (!propertyIdentifier || propertyIdentifier.type !== "Identifier") {
        return null;
    }

    const normalizedAssignment = {
        type: "AssignmentExpression",
        operator: node.operator,
        left: cloneIdentifier(propertyIdentifier),
        right: node.right,
        start: cloneLocation(node.start),
        end: cloneLocation(node.end)
    };

    const blockStatement = {
        type: "BlockStatement",
        body: [normalizedAssignment],
        start: cloneLocation(node.start),
        end: cloneLocation(node.end)
    };

    const parenthesizedExpression = {
        type: "ParenthesizedExpression",
        expression: cloneIdentifier(object),
        start: cloneLocation(object?.start ?? node.start),
        end: cloneLocation(object?.end ?? node.end)
    };

    const withStatement = {
        type: "WithStatement",
        test: parenthesizedExpression,
        body: blockStatement,
        start: cloneLocation(node.start),
        end: cloneLocation(node.end)
    };

    copyCommentMetadata(node, withStatement);

    const fixDetail = createFeatherFixDetail(diagnostic, {
        target: propertyIdentifier?.name ?? null,
        range: {
            start: getNodeStartIndex(node),
            end: getNodeEndIndex(node)
        }
    });

    if (!fixDetail) {
        return null;
    }

    parent[property] = withStatement;
    attachFeatherFixMetadata(withStatement, [fixDetail]);

    return fixDetail;
}

function ensureBlendEnableIsReset({ ast, diagnostic }) {
    if (!diagnostic || !ast || typeof ast !== "object") {
        return [];
    }

    const fixes = [];

    const visit = (node, parent, property) => {
        if (!node) {
            return;
        }

        if (Array.isArray(node)) {
            for (let index = 0; index < node.length; index += 1) {
                visit(node[index], node, index);
            }
            return;
        }

        if (typeof node !== "object") {
            return;
        }

        if (node.type === "CallExpression") {
            const fix = ensureBlendEnableResetAfterCall(
                node,
                parent,
                property,
                diagnostic
            );

            if (fix) {
                fixes.push(fix);
                return;
            }
        }

        for (const [key, value] of Object.entries(node)) {
            if (value && typeof value === "object") {
                visit(value, node, key);
            }
        }
    };

    visit(ast, null, null);

    return fixes;
}

function ensureBlendEnableResetAfterCall(node, parent, property, diagnostic) {
    if (!Array.isArray(parent) || typeof property !== "number") {
        return null;
    }

    if (!node || node.type !== "CallExpression") {
        return null;
    }

    if (!isIdentifierWithName(node.object, "gpu_set_blendenable")) {
        return null;
    }

    const args = Array.isArray(node.arguments) ? node.arguments : [];

    if (args.length === 0) {
        return null;
    }

    if (!shouldResetBlendEnable(args[0])) {
        return null;
    }

    const siblings = parent;
    let insertionIndex = siblings.length;

    for (let index = property + 1; index < siblings.length; index += 1) {
        const sibling = siblings[index];

        if (isBlendEnableResetCall(sibling)) {
            return null;
        }

        if (!isTriviallyIgnorableStatement(sibling)) {
            insertionIndex = index + 1;
            break;
        }
    }

    const resetCall = createBlendEnableResetCall(node);

    if (!resetCall) {
        return null;
    }

    const fixDetail = createFeatherFixDetail(diagnostic, {
        target: node.object?.name ?? null,
        range: {
            start: getNodeStartIndex(node),
            end: getNodeEndIndex(node)
        }
    });

    if (!fixDetail) {
        return null;
    }

    const previousSibling = siblings[insertionIndex - 1] ?? node;
    const nextSibling = siblings[insertionIndex] ?? null;
    const needsSeparator =
        !isAlphaTestDisableCall(nextSibling) &&
        !nextSibling &&
        insertionIndex > property + 1 &&
        !isTriviallyIgnorableStatement(previousSibling) &&
        !hasOriginalBlankLineBetween(previousSibling, nextSibling);

    if (needsSeparator) {
        siblings.splice(
            insertionIndex,
            0,
            createEmptyStatementLike(previousSibling)
        );
        insertionIndex += 1;
    }

    siblings.splice(insertionIndex, 0, resetCall);
    attachFeatherFixMetadata(resetCall, [fixDetail]);

    return fixDetail;
}

function ensureFileFindFirstBeforeClose({ ast, diagnostic }) {
    if (!diagnostic || !ast || typeof ast !== "object") {
        return [];
    }

    const fixes = [];

    const visit = (node, parent, property) => {
        if (!node) {
            return;
        }

        if (Array.isArray(node)) {
            for (let index = 0; index < node.length; index += 1) {
                visit(node[index], node, index);
            }
            return;
        }

        if (typeof node !== "object") {
            return;
        }

        if (node.type === "CallExpression") {
            const fix = ensureFileFindFirstBeforeCloseCall(
                node,
                parent,
                property,
                diagnostic
            );

            if (fix) {
                fixes.push(fix);
                return;
            }
        }

        for (const [key, value] of Object.entries(node)) {
            if (value && typeof value === "object") {
                visit(value, node, key);
            }
        }
    };

    visit(ast, null, null);

    return fixes;
}

function ensureFileFindFirstBeforeCloseCall(
    node,
    parent,
    property,
    diagnostic
) {
    if (!Array.isArray(parent) || typeof property !== "number") {
        return null;
    }

    if (!node || node.type !== "CallExpression") {
        return null;
    }

    if (!isIdentifierWithName(node.object, "file_find_close")) {
        return null;
    }

    const diagnosticMetadata = Array.isArray(node._appliedFeatherDiagnostics)
        ? node._appliedFeatherDiagnostics
        : [];

    const insertedForSerializedSearch = diagnosticMetadata.some(
        (entry) => entry?.id === "GM2031"
    );

    if (insertedForSerializedSearch) {
        return null;
    }

    const siblings = parent;

    for (let index = property - 1; index >= 0; index -= 1) {
        const sibling = siblings[index];

        if (!sibling) {
            continue;
        }

        if (containsFileFindFirstCall(sibling)) {
            return null;
        }
    }

    const fileFindFirstCall = createFileFindFirstCall(node);

    if (!fileFindFirstCall) {
        return null;
    }

    const fixDetail = createFeatherFixDetail(diagnostic, {
        target: node.object?.name ?? null,
        range: {
            start: getNodeStartIndex(node),
            end: getNodeEndIndex(node)
        }
    });

    if (!fixDetail) {
        return null;
    }

    siblings.splice(property, 0, fileFindFirstCall);
    attachFeatherFixMetadata(fileFindFirstCall, [fixDetail]);

    return fixDetail;
}

function containsFileFindFirstCall(node) {
    if (!node) {
        return false;
    }

    if (Array.isArray(node)) {
        for (const item of node) {
            if (containsFileFindFirstCall(item)) {
                return true;
            }
        }
        return false;
    }

    if (typeof node !== "object") {
        return false;
    }

    if (
        node.type === "FunctionDeclaration" ||
        node.type === "FunctionExpression"
    ) {
        return false;
    }

    if (
        node.type === "CallExpression" &&
        isIdentifierWithName(node.object, "file_find_first")
    ) {
        return true;
    }

    for (const value of Object.values(node)) {
        if (value && typeof value === "object") {
            if (containsFileFindFirstCall(value)) {
                return true;
            }
        }
    }

    return false;
}

function createFileFindFirstCall(template) {
    const identifier = createIdentifier("file_find_first", template?.object);

    if (!identifier) {
        return null;
    }

    const searchPattern = createLiteral('""', null);
    const attributes = createIdentifier("fa_none", null);

    const callExpression = {
        type: "CallExpression",
        object: identifier,
        arguments: []
    };

    if (searchPattern) {
        callExpression.arguments.push(searchPattern);
    }

    if (attributes) {
        callExpression.arguments.push(attributes);
    }

    if (Object.hasOwn(template, "start")) {
        callExpression.start = cloneLocation(template.start);
    }

    if (Object.hasOwn(template, "end")) {
        callExpression.end = cloneLocation(template.end);
    }

    return callExpression;
}

function ensureAlphaTestRefIsReset({ ast, diagnostic }) {
    if (!diagnostic || !ast || typeof ast !== "object") {
        return [];
    }

    const fixes = [];

    const visit = (node, parent, property) => {
        if (!node) {
            return;
        }

        if (Array.isArray(node)) {
            for (let index = 0; index < node.length; index += 1) {
                visit(node[index], node, index);
            }
            return;
        }

        if (typeof node !== "object") {
            return;
        }

        if (node.type === "CallExpression") {
            const fix = ensureAlphaTestRefResetAfterCall(
                node,
                parent,
                property,
                diagnostic
            );

            if (fix) {
                fixes.push(fix);
                return;
            }
        }

        for (const [key, value] of Object.entries(node)) {
            if (value && typeof value === "object") {
                visit(value, node, key);
            }
        }
    };

    visit(ast, null, null);

    return fixes;
}

function ensureConstructorParentsExist({ ast, diagnostic }) {
    if (!diagnostic || !ast || typeof ast !== "object") {
        return [];
    }

    const constructors = new Map();
    const functions = new Map();

    const collect = (node) => {
        if (!node) {
            return;
        }

        if (Array.isArray(node)) {
            for (const entry of node) {
                collect(entry);
            }
            return;
        }

        if (typeof node !== "object") {
            return;
        }

        if (
            node.type === "ConstructorDeclaration" &&
            typeof node.id === "string"
        ) {
            if (!constructors.has(node.id)) {
                constructors.set(node.id, node);
            }
        } else if (
            node.type === "FunctionDeclaration" &&
            typeof node.id === "string"
        ) {
            if (!functions.has(node.id)) {
                functions.set(node.id, node);
            }
        }

        for (const value of Object.values(node)) {
            if (value && typeof value === "object") {
                collect(value);
            }
        }
    };

    collect(ast);

    const fixes = [];

    const visit = (node) => {
        if (!node) {
            return;
        }

        if (Array.isArray(node)) {
            for (const entry of node) {
                visit(entry);
            }
            return;
        }

        if (typeof node !== "object") {
            return;
        }

        if (node.type === "ConstructorDeclaration") {
            const parentClause = node.parent;

            if (parentClause && typeof parentClause === "object") {
                const parentName = parentClause.id;

                if (typeof parentName === "string" && parentName.length > 0) {
                    if (!constructors.has(parentName)) {
                        const fallback = functions.get(parentName);

                        if (
                            fallback &&
                            fallback.type === "FunctionDeclaration"
                        ) {
                            fallback.type = "ConstructorDeclaration";

                            if (!Object.hasOwn(fallback, "parent")) {
                                fallback.parent = null;
                            }

                            constructors.set(parentName, fallback);
                            functions.delete(parentName);

                            const fixDetail = createFeatherFixDetail(
                                diagnostic,
                                {
                                    target: parentName,
                                    range: {
                                        start: getNodeStartIndex(fallback),
                                        end: getNodeEndIndex(fallback)
                                    }
                                }
                            );

                            if (fixDetail) {
                                attachFeatherFixMetadata(fallback, [fixDetail]);
                                fixes.push(fixDetail);
                            }
                        } else {
                            const fixDetail = createFeatherFixDetail(
                                diagnostic,
                                {
                                    target: parentName,
                                    range: {
                                        start: getNodeStartIndex(parentClause),
                                        end: getNodeEndIndex(parentClause)
                                    }
                                }
                            );

                            if (fixDetail) {
                                node.parent = null;
                                attachFeatherFixMetadata(node, [fixDetail]);
                                fixes.push(fixDetail);
                            }
                        }
                    }
                }
            }
        }

        for (const value of Object.values(node)) {
            if (value && typeof value === "object") {
                visit(value);
            }
        }
    };

    visit(ast);

    return fixes;
}

function ensureAlphaTestRefResetAfterCall(node, parent, property, diagnostic) {
    if (!Array.isArray(parent) || typeof property !== "number") {
        return null;
    }

    if (!node || node.type !== "CallExpression") {
        return null;
    }

    if (!isIdentifierWithName(node.object, "gpu_set_alphatestref")) {
        return null;
    }

    const args = Array.isArray(node.arguments) ? node.arguments : [];

    if (args.length === 0) {
        return null;
    }

    if (isLiteralZero(args[0])) {
        return null;
    }

    const siblings = parent;
    let insertionIndex = siblings.length;

    for (let index = property + 1; index < siblings.length; index += 1) {
        const sibling = siblings[index];

        if (isAlphaTestRefResetCall(sibling)) {
            return null;
        }

        if (isAlphaTestDisableCall(sibling)) {
            insertionIndex = index;
            break;
        }
    }

    const resetCall = createAlphaTestRefResetCall(node);

    if (!resetCall) {
        return null;
    }

    const fixDetail = createFeatherFixDetail(diagnostic, {
        target: node.object?.name ?? null,
        range: {
            start: getNodeStartIndex(node),
            end: getNodeEndIndex(node)
        }
    });

    if (!fixDetail) {
        return null;
    }

    const previousSibling = siblings[insertionIndex - 1] ?? node;
    const nextSibling = siblings[insertionIndex] ?? null;
    const shouldInsertSeparator =
        !nextSibling &&
        insertionIndex > property + 1 &&
        !isTriviallyIgnorableStatement(previousSibling) &&
        !hasOriginalBlankLineBetween(previousSibling, nextSibling) &&
        !isAlphaTestDisableCall(nextSibling);

    if (shouldInsertSeparator) {
        siblings.splice(
            insertionIndex,
            0,
            createEmptyStatementLike(previousSibling)
        );
        insertionIndex += 1;
    }

    siblings.splice(insertionIndex, 0, resetCall);
    attachFeatherFixMetadata(resetCall, [fixDetail]);

    return fixDetail;
}

function ensureTextureRepeatIsReset({ ast, diagnostic }) {
    if (!diagnostic || !ast || typeof ast !== "object") {
        return [];
    }

    const fixes = [];

    const visit = (node, parent, property) => {
        if (!node) {
            return;
        }

        if (Array.isArray(node)) {
            for (let index = 0; index < node.length; index += 1) {
                visit(node[index], node, index);
            }
            return;
        }

        if (typeof node !== "object") {
            return;
        }

        if (node.type === "CallExpression") {
            const fix = ensureTextureRepeatResetAfterCall(
                node,
                parent,
                property,
                diagnostic
            );

            if (fix) {
                fixes.push(fix);
                return;
            }
        }

        for (const [key, value] of Object.entries(node)) {
            if (value && typeof value === "object") {
                visit(value, node, key);
            }
        }
    };

    visit(ast, null, null);

    return fixes;
}

function ensureTextureRepeatResetAfterCall(node, parent, property, diagnostic) {
    if (!Array.isArray(parent) || typeof property !== "number") {
        return null;
    }

    if (!node || node.type !== "CallExpression") {
        return null;
    }

    if (!isIdentifierWithName(node.object, "gpu_set_texrepeat")) {
        return null;
    }

    const args = Array.isArray(node.arguments) ? node.arguments : [];

    if (args.length === 0) {
        return null;
    }

    if (!shouldResetTextureRepeat(args[0])) {
        return null;
    }

    const siblings = parent;
    let insertionIndex = siblings.length;

    for (let index = property + 1; index < siblings.length; index += 1) {
        const sibling = siblings[index];

        if (isTextureRepeatResetCall(sibling)) {
            return null;
        }

        if (!isTriviallyIgnorableStatement(sibling)) {
            insertionIndex = index + 1;
            break;
        }
    }

    const resetCall = createTextureRepeatResetCall(node);

    if (!resetCall) {
        return null;
    }

    const fixDetail = createFeatherFixDetail(diagnostic, {
        target: node.object?.name ?? null,
        range: {
            start: getNodeStartIndex(node),
            end: getNodeEndIndex(node)
        }
    });

    if (!fixDetail) {
        return null;
    }

    const previousSibling = siblings[insertionIndex - 1] ?? node;
    const nextSibling = siblings[insertionIndex] ?? null;
    const needsSeparator =
        insertionIndex > property + 1 &&
        !isTriviallyIgnorableStatement(previousSibling) &&
        !hasOriginalBlankLineBetween(previousSibling, nextSibling);

    if (needsSeparator) {
        siblings.splice(
            insertionIndex,
            0,
            createEmptyStatementLike(previousSibling)
        );
        insertionIndex += 1;
    }

    siblings.splice(insertionIndex, 0, resetCall);
    attachFeatherFixMetadata(resetCall, [fixDetail]);

    return fixDetail;
}

function isTriviallyIgnorableStatement(node) {
    if (!node || typeof node !== "object") {
        return true;
    }

    if (node.type === "EmptyStatement") {
        return true;
    }

    if (Array.isArray(node)) {
        return node.length === 0;
    }

    return false;
}

function createEmptyStatementLike(template) {
    const empty = { type: "EmptyStatement" };

    if (template && typeof template === "object") {
        if (Object.hasOwn(template, "start")) {
            empty.start = cloneLocation(template.start);
        }

        if (Object.hasOwn(template, "end")) {
            empty.end = cloneLocation(template.end);
        }
    }

    return empty;
}

function hasOriginalBlankLineBetween(beforeNode, afterNode) {
    const beforeEndLine =
        typeof beforeNode?.end?.line === "number" ? beforeNode.end.line : null;
    const afterStartLine =
        typeof afterNode?.start?.line === "number"
            ? afterNode.start.line
            : null;

    if (beforeEndLine == null || afterStartLine == null) {
        return false;
    }

    return afterStartLine > beforeEndLine + 1;
}

function correctDataStructureAccessorTokens({ ast, diagnostic }) {
    if (!diagnostic || !ast || typeof ast !== "object") {
        return [];
    }

    const accessorReplacement =
        getAccessorReplacementFromDiagnostic(diagnostic);

    if (!accessorReplacement) {
        return [];
    }

    const { incorrectAccessor, correctAccessor } = accessorReplacement;

    if (incorrectAccessor === correctAccessor) {
        return [];
    }

    const fixes = [];

    const visit = (node, parent, property) => {
        if (!node) {
            return;
        }

        if (Array.isArray(node)) {
            for (let index = 0; index < node.length; index += 1) {
                visit(node[index], node, index);
            }
            return;
        }

        if (typeof node !== "object") {
            return;
        }

        if (node.type === "MemberIndexExpression") {
            const fix = updateMemberIndexAccessor(node, {
                incorrectAccessor,
                correctAccessor,
                diagnostic
            });

            if (fix) {
                fixes.push(fix);
                return;
            }
        }

        for (const [key, value] of Object.entries(node)) {
            if (value && typeof value === "object") {
                visit(value, node, key);
            }
        }
    };

    visit(ast, null, null);

    return fixes;
}

function updateMemberIndexAccessor(
    node,
    { incorrectAccessor, correctAccessor, diagnostic }
) {
    if (!node || node.type !== "MemberIndexExpression") {
        return null;
    }

    if (
        typeof incorrectAccessor !== "string" ||
        typeof correctAccessor !== "string"
    ) {
        return null;
    }

    if (node.accessor !== incorrectAccessor) {
        return null;
    }

    node.accessor = correctAccessor;

    const fixDetail = createFeatherFixDetail(diagnostic, {
        target: typeof node.object?.name === "string" ? node.object.name : null,
        range: {
            start: getNodeStartIndex(node),
            end: getNodeEndIndex(node)
        }
    });

    if (!fixDetail) {
        return null;
    }

    attachFeatherFixMetadata(node, [fixDetail]);

    return fixDetail;
}

function getAccessorReplacementFromDiagnostic(diagnostic) {
    if (!diagnostic) {
        return null;
    }

    const incorrectAccessor = extractAccessorFromExample(diagnostic.badExample);
    const correctAccessor = extractAccessorFromExample(diagnostic.goodExample);

    if (!incorrectAccessor || !correctAccessor) {
        return null;
    }

    if (incorrectAccessor === correctAccessor) {
        return null;
    }

    return { incorrectAccessor, correctAccessor };
}

function extractAccessorFromExample(example) {
    if (typeof example !== "string" || example.length === 0) {
        return null;
    }

    for (const token of DATA_STRUCTURE_ACCESSOR_TOKENS) {
        const search = `[${token}`;

        if (example.includes(search)) {
            return search;
        }
    }

    return null;
}

function ensureFileFindSearchesAreSerialized({ ast, diagnostic }) {
    if (!diagnostic || !ast || typeof ast !== "object") {
        return [];
    }

    const fixes = [];
    const state = createFileFindState();

    processStatementBlock(getProgramStatements(ast), state);

    return fixes;

    function processStatementBlock(statements, currentState) {
        if (
            !Array.isArray(statements) ||
            statements.length === 0 ||
            !currentState
        ) {
            return;
        }

        let index = 0;

        while (index < statements.length) {
            const statement = statements[index];

            if (isFileFindCloseStatement(statement)) {
                currentState.openCount = Math.max(
                    currentState.openCount - 1,
                    0
                );
                index += 1;
                continue;
            }

            const callNode = getFileFindFirstCallFromStatement(statement);

            if (callNode && currentState.openCount > 0) {
                const insertion = insertFileFindCloseBefore(
                    statements,
                    index,
                    callNode
                );

                if (insertion?.fixDetail) {
                    fixes.push(insertion.fixDetail);
                    currentState.openCount = Math.max(
                        currentState.openCount - 1,
                        0
                    );
                    index += insertion.insertedBefore;
                    continue;
                }
            }

            if (callNode) {
                currentState.openCount += 1;
            }

            handleNestedStatements(statement, currentState);
            index += 1;
        }
    }

    function handleNestedStatements(statement, currentState) {
        if (!statement || typeof statement !== "object" || !currentState) {
            return;
        }

        switch (statement.type) {
            case "BlockStatement": {
                processStatementBlock(statement.body ?? [], currentState);
                break;
            }
            case "IfStatement": {
                processBranch(statement, "consequent", currentState);

                if (statement.alternate) {
                    processBranch(statement, "alternate", currentState);
                }

                break;
            }
            case "WhileStatement":
            case "RepeatStatement":
            case "DoWhileStatement":
            case "ForStatement": {
                processBranch(statement, "body", currentState);
                break;
            }
            case "SwitchStatement": {
                const cases = Array.isArray(statement.cases)
                    ? statement.cases
                    : [];

                for (const caseClause of cases) {
                    const branchState = cloneFileFindState(currentState);
                    processStatementBlock(
                        caseClause?.consequent ?? [],
                        branchState
                    );
                }
                break;
            }
            case "TryStatement": {
                if (statement.block) {
                    processStatementBlock(
                        statement.block.body ?? [],
                        currentState
                    );
                }

                if (statement.handler) {
                    processBranch(statement.handler, "body", currentState);
                }

                if (statement.finalizer) {
                    processStatementBlock(
                        statement.finalizer.body ?? [],
                        currentState
                    );
                }
                break;
            }
            default:
                break;
        }
    }

    function processBranch(parent, key, currentState) {
        if (!parent || typeof parent !== "object" || !currentState) {
            return;
        }

        const statements = getBranchStatements(parent, key);

        if (!statements) {
            return;
        }

        const branchState = cloneFileFindState(currentState);
        processStatementBlock(statements, branchState);
    }

    function getBranchStatements(parent, key) {
        if (!parent || typeof parent !== "object" || !key) {
            return null;
        }

        let target = parent[key];

        if (!target) {
            return null;
        }

        if (target.type !== "BlockStatement") {
            target = ensureBlockStatement(parent, key, target);
        }

        if (!target || target.type !== "BlockStatement") {
            return null;
        }

        return Array.isArray(target.body) ? target.body : [];
    }

    function insertFileFindCloseBefore(statements, index, callNode) {
        if (!Array.isArray(statements) || typeof index !== "number") {
            return null;
        }

        const closeCall = createFileFindCloseCall(callNode);

        if (!closeCall) {
            return null;
        }

        const fixDetail = createFeatherFixDetail(diagnostic, {
            target: callNode?.object?.name ?? null,
            range: {
                start: getNodeStartIndex(callNode),
                end: getNodeEndIndex(callNode)
            }
        });

        if (!fixDetail) {
            return null;
        }

        attachFeatherFixMetadata(closeCall, [fixDetail]);
        statements.splice(index, 0, closeCall);

        return {
            fixDetail,
            insertedBefore: 1
        };
    }

    function getFileFindFirstCallFromStatement(statement) {
        if (!statement || typeof statement !== "object") {
            return null;
        }

        switch (statement.type) {
            case "CallExpression":
                return isIdentifierWithName(statement.object, "file_find_first")
                    ? statement
                    : null;
            case "AssignmentExpression":
                return getFileFindFirstCallFromExpression(statement.right);
            case "VariableDeclaration": {
                const declarations = Array.isArray(statement.declarations)
                    ? statement.declarations
                    : [];

                for (const declarator of declarations) {
                    const call = getFileFindFirstCallFromExpression(
                        declarator?.init
                    );
                    if (call) {
                        return call;
                    }
                }
                return null;
            }
            case "ReturnStatement":
            case "ThrowStatement":
                return getFileFindFirstCallFromExpression(statement.argument);
            case "ExpressionStatement":
                return getFileFindFirstCallFromExpression(statement.expression);
            default:
                return null;
        }
    }

    function getFileFindFirstCallFromExpression(expression) {
        if (!expression || typeof expression !== "object") {
            return null;
        }

        if (expression.type === "CallExpression") {
            return isIdentifierWithName(expression.object, "file_find_first")
                ? expression
                : null;
        }

        if (expression.type === "ParenthesizedExpression") {
            return getFileFindFirstCallFromExpression(expression.expression);
        }

        if (expression.type === "AssignmentExpression") {
            return getFileFindFirstCallFromExpression(expression.right);
        }

        if (expression.type === "SequenceExpression") {
            const expressions = Array.isArray(expression.expressions)
                ? expression.expressions
                : [];

            for (const item of expressions) {
                const call = getFileFindFirstCallFromExpression(item);
                if (call) {
                    return call;
                }
            }
        }

        if (
            expression.type === "BinaryExpression" ||
            expression.type === "LogicalExpression"
        ) {
            const leftCall = getFileFindFirstCallFromExpression(
                expression.left
            );
            if (leftCall) {
                return leftCall;
            }

            return getFileFindFirstCallFromExpression(expression.right);
        }

        if (
            expression.type === "ConditionalExpression" ||
            expression.type === "TernaryExpression"
        ) {
            const consequentCall = getFileFindFirstCallFromExpression(
                expression.consequent
            );
            if (consequentCall) {
                return consequentCall;
            }

            return getFileFindFirstCallFromExpression(expression.alternate);
        }

        return null;
    }

    function isFileFindCloseStatement(statement) {
        if (!statement || typeof statement !== "object") {
            return false;
        }

        if (statement.type === "CallExpression") {
            return isIdentifierWithName(statement.object, "file_find_close");
        }

        if (statement.type === "ExpressionStatement") {
            return isFileFindCloseStatement(statement.expression);
        }

        if (
            statement.type === "ReturnStatement" ||
            statement.type === "ThrowStatement"
        ) {
            return isFileFindCloseStatement(statement.argument);
        }

        return false;
    }

    function getProgramStatements(node) {
        if (!node || typeof node !== "object") {
            return [];
        }

        if (Array.isArray(node.body)) {
            return node.body;
        }

        if (node.body && Array.isArray(node.body.body)) {
            return node.body.body;
        }

        return [];
    }

    function createFileFindState() {
        return {
            openCount: 0
        };
    }

    function cloneFileFindState(existing) {
        if (!existing || typeof existing !== "object") {
            return createFileFindState();
        }

        return {
            openCount: existing.openCount ?? 0
        };
    }

    function createFileFindCloseCall(template) {
        const identifier = createIdentifier(
            "file_find_close",
            template?.object ?? template
        );

        if (!identifier) {
            return null;
        }

        const callExpression = {
            type: "CallExpression",
            object: identifier,
            arguments: []
        };

        if (Object.hasOwn(template, "start")) {
            callExpression.start = cloneLocation(template.start);
        }

        if (Object.hasOwn(template, "end")) {
            callExpression.end = cloneLocation(template.end);
        }

        return callExpression;
    }

    function ensureBlockStatement(parent, key, statement) {
        if (!parent || typeof parent !== "object" || !key) {
            return null;
        }

        if (!statement || typeof statement !== "object") {
            return null;
        }

        const block = {
            type: "BlockStatement",
            body: [statement]
        };

        if (Object.hasOwn(statement, "start")) {
            block.start = cloneLocation(statement.start);
        }

        if (Object.hasOwn(statement, "end")) {
            block.end = cloneLocation(statement.end);
        }

        parent[key] = block;

        return block;
    }
}

function harmonizeTexturePointerTernaries({ ast, diagnostic }) {
    if (!diagnostic || !ast || typeof ast !== "object") {
        return [];
    }

    const fixes = [];

    const visit = (node, parent, property) => {
        if (!node) {
            return;
        }

        if (Array.isArray(node)) {
            for (let index = 0; index < node.length; index += 1) {
                visit(node[index], node, index);
            }
            return;
        }

        if (typeof node !== "object") {
            return;
        }

        if (node.type === "TernaryExpression") {
            const fix = harmonizeTexturePointerTernary(
                node,
                parent,
                property,
                diagnostic
            );

            if (fix) {
                fixes.push(fix);
                return;
            }
        }

        for (const [key, value] of Object.entries(node)) {
            if (value && typeof value === "object") {
                visit(value, node, key);
            }
        }
    };

    visit(ast, null, null);

    return fixes;
}

const INSTANCE_CREATE_FUNCTION_NAMES = new Set([
    "instance_create_layer",
    "instance_create_depth",
    "instance_create_depth_ext",
    "instance_create_layer_ext",
    "instance_create_at",
    "instance_create",
    "instance_create_z"
]);

function annotateInstanceVariableStructAssignments({ ast, diagnostic }) {
    if (!diagnostic || !ast || typeof ast !== "object") {
        return [];
    }

    const fixes = [];

    const visit = (node) => {
        if (!node) {
            return;
        }

        if (Array.isArray(node)) {
            for (const entry of node) {
                visit(entry);
            }
            return;
        }

        if (typeof node !== "object") {
            return;
        }

        if (node.type === "CallExpression") {
            const callFixes = annotateInstanceCreateCall(node, diagnostic);

            if (Array.isArray(callFixes) && callFixes.length > 0) {
                fixes.push(...callFixes);
            }
        }

        for (const value of Object.values(node)) {
            if (value && typeof value === "object") {
                visit(value);
            }
        }
    };

    visit(ast);

    return fixes;
}

function annotateInstanceCreateCall(node, diagnostic) {
    if (!node || node.type !== "CallExpression") {
        return [];
    }

    if (!isInstanceCreateIdentifier(node.object)) {
        return [];
    }

    const structArgument = findStructArgument(node.arguments);

    if (!structArgument) {
        return [];
    }

    return annotateVariableStructProperties(structArgument, diagnostic);
}

function isInstanceCreateIdentifier(node) {
    if (!node || node.type !== "Identifier") {
        return false;
    }

    if (INSTANCE_CREATE_FUNCTION_NAMES.has(node.name)) {
        return true;
    }

    return node.name?.startsWith?.("instance_create_") ?? false;
}

function findStructArgument(args) {
    if (!Array.isArray(args) || args.length === 0) {
        return null;
    }

    for (let index = args.length - 1; index >= 0; index -= 1) {
        const candidate = args[index];

        if (candidate && candidate.type === "StructExpression") {
            return candidate;
        }
    }

    return null;
}

function annotateVariableStructProperties(structExpression, diagnostic) {
    if (!structExpression || structExpression.type !== "StructExpression") {
        return [];
    }

    const properties = Array.isArray(structExpression.properties)
        ? structExpression.properties
        : [];

    if (properties.length === 0) {
        return [];
    }

    const fixes = [];

    for (const property of properties) {
        const fixDetail = annotateVariableStructProperty(property, diagnostic);

        if (fixDetail) {
            fixes.push(fixDetail);
        }
    }

    return fixes;
}

function annotateVariableStructProperty(property, diagnostic) {
    if (!property || property.type !== "Property") {
        return null;
    }

    const value = property.value;

    if (
        !value ||
        value.type !== "Identifier" ||
        typeof value.name !== "string"
    ) {
        return null;
    }

    const fixDetail = createFeatherFixDetail(diagnostic, {
        target: value.name,
        range: {
            start: getNodeStartIndex(property),
            end: getNodeEndIndex(property)
        },
        automatic: false
    });

    if (!fixDetail) {
        return null;
    }

    attachFeatherFixMetadata(property, [fixDetail]);

    return fixDetail;
}

function harmonizeTexturePointerTernary(node, parent, property, diagnostic) {
    if (!node || node.type !== "TernaryExpression") {
        return null;
    }

    if (
        !parent ||
        parent.type !== "AssignmentExpression" ||
        property !== "right"
    ) {
        return null;
    }

    if (!isSpriteGetTextureCall(node.consequent)) {
        return null;
    }

    const alternate = node.alternate;

    if (!isNegativeOneLiteral(alternate)) {
        return null;
    }

    const pointerIdentifier = createIdentifier("pointer_null", alternate);

    if (!pointerIdentifier) {
        return null;
    }

    copyCommentMetadata(alternate, pointerIdentifier);
    node.alternate = pointerIdentifier;

    const fixDetail = createFeatherFixDetail(diagnostic, {
        target: isIdentifier(parent.left) ? parent.left.name : null,
        range: {
            start: getNodeStartIndex(node),
            end: getNodeEndIndex(node)
        }
    });

    if (!fixDetail) {
        return null;
    }

    attachFeatherFixMetadata(node, [fixDetail]);

    return fixDetail;
}

function createAssignmentFromDeclarator(declarator, declarationNode) {
    if (!declarator || typeof declarator !== "object") {
        return null;
    }

    const identifier = declarator.id;

    if (!isIdentifier(identifier)) {
        return null;
    }

    if (!declarator.init) {
        return null;
    }

    const assignment = {
        type: "AssignmentExpression",
        operator: "=",
        left: cloneIdentifier(identifier),
        right: declarator.init,
        start: cloneLocation(declarator.start ?? declarationNode?.start),
        end: cloneLocation(declarator.end ?? declarationNode?.end)
    };

    copyCommentMetadata(declarator, assignment);

    return assignment;
}

function isFunctionLikeNode(node) {
    if (!node || typeof node !== "object") {
        return false;
    }

    if (typeof node.type !== "string") {
        return false;
    }

    return FUNCTION_LIKE_TYPES.has(node.type);
}

function getFunctionParameterNames(node) {
    const params = Array.isArray(node?.params) ? node.params : [];
    const names = [];

    for (const param of params) {
        if (!param || typeof param !== "object") {
            continue;
        }

        if (isIdentifier(param)) {
            if (param.name) {
                names.push(param.name);
            }
            continue;
        }

        if (param.type === "DefaultParameter" && isIdentifier(param.left)) {
            if (param.left.name) {
                names.push(param.left.name);
            }
            continue;
        }
    }

    return names;
}

function getVariableDeclaratorName(declarator) {
    if (!declarator || typeof declarator !== "object") {
        return null;
    }

    const identifier = declarator.id;

    if (!isIdentifier(identifier)) {
        return null;
    }

    return identifier.name ?? null;
}

function cloneIdentifier(node) {
    if (!node || node.type !== "Identifier") {
        return null;
    }

    const cloned = {
        type: "Identifier",
        name: node.name
    };

    if (Object.hasOwn(node, "start")) {
        cloned.start = cloneLocation(node.start);
    }

    if (Object.hasOwn(node, "end")) {
        cloned.end = cloneLocation(node.end);
    }

    return cloned;
}

function copyCommentMetadata(source, target) {
    if (!source || !target) {
        return;
    }

    [
        "leadingComments",
        "trailingComments",
        "innerComments",
        "comments"
    ].forEach((key) => {
        if (Object.hasOwn(source, key)) {
            target[key] = source[key];
        }
    });
}

function extractIdentifierNameFromLiteral(value) {
    if (typeof value !== "string") {
        return null;
    }

    const stripped = stripStringQuotes(value);
    if (!stripped) {
        return null;
    }

    if (!IDENTIFIER_NAME_PATTERN.test(stripped)) {
        return null;
    }

    return stripped;
}

function stripStringQuotes(value) {
    if (typeof value !== "string" || value.length < 2) {
        return null;
    }

    const firstChar = value[0];
    const lastChar = value[value.length - 1];

    if ((firstChar === '"' || firstChar === "'") && firstChar === lastChar) {
        return value.slice(1, -1);
    }

    return null;
}

function isIdentifierWithName(node, name) {
    if (!node || node.type !== "Identifier") {
        return false;
    }

    return node.name === name;
}

function isIdentifier(node) {
    return !!node && node.type === "Identifier";
}

function isLiteralZero(node) {
    if (!node || node.type !== "Literal") {
        return false;
    }

    return node.value === "0" || node.value === 0;
}

function isLiteralOne(node) {
    if (!node || node.type !== "Literal") {
        return false;
    }

    return node.value === "1" || node.value === 1;
}

function isLiteralTrue(node) {
    if (!node || node.type !== "Literal") {
        return false;
    }

    return node.value === "true" || node.value === true;
}

function isLiteralFalse(node) {
    if (!node || node.type !== "Literal") {
        return false;
    }

    return node.value === "false" || node.value === false;
}

function isAlphaTestRefResetCall(node) {
    if (!node || node.type !== "CallExpression") {
        return false;
    }

    if (!isIdentifierWithName(node.object, "gpu_set_alphatestref")) {
        return false;
    }

    const args = Array.isArray(node.arguments) ? node.arguments : [];

    if (args.length === 0) {
        return false;
    }

    return isLiteralZero(args[0]);
}

function isAlphaTestDisableCall(node) {
    if (!node || node.type !== "CallExpression") {
        return false;
    }

    if (!isIdentifierWithName(node.object, "gpu_set_alphatestenable")) {
        return false;
    }

    const args = Array.isArray(node.arguments) ? node.arguments : [];

    if (args.length === 0) {
        return false;
    }

    const [argument] = args;

    return isLiteralFalse(argument) || isLiteralZero(argument);
}

function createAlphaTestRefResetCall(template) {
    if (!template || template.type !== "CallExpression") {
        return null;
    }

    const identifier = cloneIdentifier(template.object);

    if (!identifier || identifier.name !== "gpu_set_alphatestref") {
        return null;
    }

    const literalZero = createLiteral("0", template.arguments?.[0]);

    const callExpression = {
        type: "CallExpression",
        object: identifier,
        arguments: [literalZero]
    };

    if (Object.hasOwn(template, "start")) {
        callExpression.start = cloneLocation(template.start);
    }

    if (Object.hasOwn(template, "end")) {
        callExpression.end = cloneLocation(template.end);
    }

    return callExpression;
}

function shouldResetBlendEnable(argument) {
    if (!argument || typeof argument !== "object") {
        return false;
    }

    return isLiteralFalse(argument) || isLiteralZero(argument);
}

function shouldResetTextureRepeat(argument) {
    if (!argument || typeof argument !== "object") {
        return false;
    }

    if (isLiteralFalse(argument) || isLiteralZero(argument)) {
        return false;
    }

    return isLiteralTrue(argument) || isLiteralOne(argument);
}

function isTextureRepeatResetCall(node) {
    if (!node || node.type !== "CallExpression") {
        return false;
    }

    if (!isIdentifierWithName(node.object, "gpu_set_texrepeat")) {
        return false;
    }

    const args = Array.isArray(node.arguments) ? node.arguments : [];

    if (args.length === 0) {
        return false;
    }

    const [argument] = args;

    return isLiteralFalse(argument) || isLiteralZero(argument);
}

function createTextureRepeatResetCall(template) {
    if (!template || template.type !== "CallExpression") {
        return null;
    }

    const identifier = cloneIdentifier(template.object);

    if (!identifier || identifier.name !== "gpu_set_texrepeat") {
        return null;
    }

    const literalFalse = createLiteral("false", template.arguments?.[0]);

    const callExpression = {
        type: "CallExpression",
        object: identifier,
        arguments: [literalFalse]
    };

    if (Object.hasOwn(template, "start")) {
        callExpression.start = cloneLocation(template.start);
    }

    if (Object.hasOwn(template, "end")) {
        callExpression.end = cloneLocation(template.end);
    }

    return callExpression;
}

function isBlendEnableResetCall(node) {
    if (!node || node.type !== "CallExpression") {
        return false;
    }

    if (!isIdentifierWithName(node.object, "gpu_set_blendenable")) {
        return false;
    }

    const args = Array.isArray(node.arguments) ? node.arguments : [];

    if (args.length === 0) {
        return false;
    }

    const [argument] = args;

    return isLiteralTrue(argument) || isLiteralOne(argument);
}

function createBlendEnableResetCall(template) {
    if (!template || template.type !== "CallExpression") {
        return null;
    }

    const identifier = cloneIdentifier(template.object);

    if (!identifier || identifier.name !== "gpu_set_blendenable") {
        return null;
    }

    const literalTrue = createLiteral("true", template.arguments?.[0]);

    const callExpression = {
        type: "CallExpression",
        object: identifier,
        arguments: [literalTrue]
    };

    if (Object.hasOwn(template, "start")) {
        callExpression.start = cloneLocation(template.start);
    }

    if (Object.hasOwn(template, "end")) {
        callExpression.end = cloneLocation(template.end);
    }

    return callExpression;
}

function createLiteral(value, template) {
    const literalValue = typeof value === "number" ? String(value) : value;

    const literal = {
        type: "Literal",
        value: literalValue
    };

    if (template && typeof template === "object") {
        if (Object.hasOwn(template, "start")) {
            literal.start = cloneLocation(template.start);
        }

        if (Object.hasOwn(template, "end")) {
            literal.end = cloneLocation(template.end);
        }
    }

    return literal;
}

function reorderOptionalParameters({ ast, diagnostic }) {
    if (!diagnostic || !ast || typeof ast !== "object") {
        return [];
    }

    const fixes = [];

    const visit = (node) => {
        if (!node) {
            return;
        }

        if (Array.isArray(node)) {
            for (const item of node) {
                visit(item);
            }
            return;
        }

        if (typeof node !== "object") {
            return;
        }

        if (node.type === "FunctionDeclaration") {
            const fix = reorderFunctionOptionalParameters(node, diagnostic);

            if (fix) {
                fixes.push(fix);
            }
        }

        for (const value of Object.values(node)) {
            if (value && typeof value === "object") {
                visit(value);
            }
        }
    };

    visit(ast);

    return fixes;
}

function reorderFunctionOptionalParameters(node, diagnostic) {
    if (!node || node.type !== "FunctionDeclaration") {
        return null;
    }

    const params = Array.isArray(node.params) ? node.params : null;

    if (!params || params.length === 0) {
        return null;
    }

    let encounteredOptional = false;
    let needsReordering = false;

    for (const param of params) {
        if (isOptionalParameter(param)) {
            encounteredOptional = true;
        } else if (encounteredOptional) {
            needsReordering = true;
            break;
        }
    }

    if (!needsReordering) {
        return null;
    }

    const requiredParams = [];
    const optionalParams = [];

    for (const param of params) {
        if (isOptionalParameter(param)) {
            optionalParams.push(param);
        } else {
            requiredParams.push(param);
        }
    }

    const reorderedParams = requiredParams.concat(optionalParams);

    if (reorderedParams.length !== params.length) {
        return null;
    }

    node.params = reorderedParams;

    const fixDetail = createFeatherFixDetail(diagnostic, {
        target: getFunctionIdentifierName(node),
        range: {
            start: getNodeStartIndex(node),
            end: getNodeEndIndex(node)
        }
    });

    if (!fixDetail) {
        return null;
    }

    attachFeatherFixMetadata(node, [fixDetail]);

    return fixDetail;
}

function isOptionalParameter(parameter) {
    return parameter?.type === "DefaultParameter";
}

function getFunctionIdentifierName(node) {
    if (!node) {
        return null;
    }

    const { id, name, key } = node;

    if (typeof id === "string") {
        return id;
    }

    if (id && typeof id === "object") {
        if (typeof id.name === "string") {
            return id.name;
        }

        if (id.type === "Identifier" && typeof id.name === "string") {
            return id.name;
        }
    }

    if (typeof name === "string") {
        return name;
    }

    if (key && typeof key === "object" && typeof key.name === "string") {
        return key.name;
    }

    return null;
}

function sanitizeMalformedJsDocTypes({ ast, diagnostic, typeSystemInfo }) {
    if (!diagnostic || !ast || typeof ast !== "object") {
        return [];
    }

    const comments = collectCommentNodes(ast);

    if (comments.length === 0) {
        return [];
    }

    const fixes = [];

    for (const comment of comments) {
        const result = sanitizeDocCommentType(comment, typeSystemInfo);

        if (!result) {
            continue;
        }

        const fixDetail = createFeatherFixDetail(diagnostic, {
            target: result.target ?? null,
            range: {
                start: getNodeStartIndex(comment),
                end: getNodeEndIndex(comment)
            }
        });

        if (!fixDetail) {
            continue;
        }

        attachFeatherFixMetadata(comment, [fixDetail]);
        fixes.push(fixDetail);
    }

    return fixes;
}

function sanitizeDocCommentType(comment, typeSystemInfo) {
    if (!comment || comment.type !== "CommentLine") {
        return null;
    }

    const rawValue = typeof comment.value === "string" ? comment.value : "";

    if (
        !rawValue ||
        rawValue.indexOf("@") === -1 ||
        rawValue.indexOf("{") === -1
    ) {
        return null;
    }

    const tagMatch = rawValue.match(/\/\s*@([A-Za-z]+)/);

    if (!tagMatch) {
        return null;
    }

    const tagName = tagMatch[1]?.toLowerCase();

    if (tagName !== "param" && tagName !== "return" && tagName !== "returns") {
        return null;
    }

    const annotation = extractTypeAnnotation(rawValue);

    if (!annotation) {
        return null;
    }

    const { beforeBrace, typeText, remainder, hadClosingBrace } = annotation;

    if (typeof typeText !== "string") {
        return null;
    }

    const sanitizedType = sanitizeTypeAnnotationText(typeText, typeSystemInfo);
    const needsClosingBrace = hadClosingBrace === false;
    const hasTypeChange = sanitizedType !== typeText.trim();

    if (!hasTypeChange && !needsClosingBrace) {
        return null;
    }

    const updatedValue = `${beforeBrace}${sanitizedType}}${remainder}`;

    if (updatedValue === rawValue) {
        return null;
    }

    comment.value = updatedValue;

    if (typeof comment.raw === "string") {
        comment.raw = `//${updatedValue}`;
    }

    const target =
        tagName === "param"
            ? extractParameterNameFromDocRemainder(remainder)
            : null;

    return {
        target
    };
}

function extractTypeAnnotation(value) {
    if (typeof value !== "string") {
        return null;
    }

    const braceIndex = value.indexOf("{");

    if (braceIndex === -1) {
        return null;
    }

    const beforeBrace = value.slice(0, braceIndex + 1);
    const afterBrace = value.slice(braceIndex + 1);

    const closingIndex = afterBrace.indexOf("}");
    let typeText;
    let remainder;
    let hadClosingBrace = true;

    if (closingIndex === -1) {
        const split = splitTypeAndRemainder(afterBrace);
        typeText = split.type;
        remainder = split.remainder;
        hadClosingBrace = false;
    } else {
        typeText = afterBrace.slice(0, closingIndex);
        remainder = afterBrace.slice(closingIndex + 1);
    }

    const trimmedType = typeof typeText === "string" ? typeText.trim() : "";

    return {
        beforeBrace,
        typeText: trimmedType,
        remainder,
        hadClosingBrace
    };
}

function splitTypeAndRemainder(text) {
    if (typeof text !== "string") {
        return { type: "", remainder: "" };
    }

    let depthSquare = 0;
    let depthAngle = 0;
    let depthParen = 0;

    for (let index = 0; index < text.length; index += 1) {
        const char = text[index];

        if (char === "[") {
            depthSquare += 1;
        } else if (char === "]") {
            depthSquare = Math.max(0, depthSquare - 1);
        } else if (char === "<") {
            depthAngle += 1;
        } else if (char === ">") {
            depthAngle = Math.max(0, depthAngle - 1);
        } else if (char === "(") {
            depthParen += 1;
        } else if (char === ")") {
            depthParen = Math.max(0, depthParen - 1);
        }

        if (
            WHITESPACE_PATTERN.test(char) &&
            depthSquare === 0 &&
            depthAngle === 0 &&
            depthParen === 0
        ) {
            const typePart = text.slice(0, index).trimEnd();
            const remainder = text.slice(index);
            return { type: typePart, remainder };
        }
    }

    return {
        type: text.trim(),
        remainder: ""
    };
}

const WHITESPACE_PATTERN = /\s/;

function sanitizeTypeAnnotationText(typeText, typeSystemInfo) {
    if (typeof typeText !== "string" || typeText.length === 0) {
        return typeText ?? "";
    }

    const normalized = typeText.trim();
    const balanced = balanceTypeAnnotationDelimiters(normalized);

    const specifierSanitized = fixSpecifierSpacing(
        balanced,
        typeSystemInfo?.specifierBaseTypeNamesLower
    );

    return fixTypeUnionSpacing(
        specifierSanitized,
        typeSystemInfo?.baseTypeNamesLower
    );
}

function balanceTypeAnnotationDelimiters(typeText) {
    if (typeof typeText !== "string" || typeText.length === 0) {
        return typeText ?? "";
    }

    const stack = [];

    for (const char of typeText) {
        if (char === "[") {
            stack.push("]");
        } else if (char === "<") {
            stack.push(">");
        } else if (char === "(") {
            stack.push(")");
        } else if (char === "]" || char === ">" || char === ")") {
            if (stack.length > 0 && stack[stack.length - 1] === char) {
                stack.pop();
            }
        }
    }

    if (stack.length === 0) {
        return typeText;
    }

    return typeText + stack.reverse().join("");
}

function fixSpecifierSpacing(typeText, specifierBaseTypes) {
    if (typeof typeText !== "string" || typeText.length === 0) {
        return typeText ?? "";
    }

    if (!(specifierBaseTypes instanceof Set) || specifierBaseTypes.size === 0) {
        return typeText;
    }

    const patternSource = [...specifierBaseTypes]
        .map((name) => escapeRegExp(name))
        .join("|");

    if (!patternSource) {
        return typeText;
    }

    const regex = new RegExp(`\\b(${patternSource})\\b`, "gi");
    let result = "";
    let lastIndex = 0;
    let match;

    while ((match = regex.exec(typeText)) !== null) {
        const matchStart = match.index;
        const matchEnd = regex.lastIndex;
        const before = typeText.slice(lastIndex, matchStart);
        const matchedText = typeText.slice(matchStart, matchEnd);
        result += before + matchedText;

        const remainder = typeText.slice(matchEnd);
        const specifierInfo = readSpecifierToken(remainder);

        if (specifierInfo) {
            if (specifierInfo.needsDot) {
                result += `.${specifierInfo.token}`;
            } else {
                result += remainder.slice(0, specifierInfo.consumedLength);
            }

            regex.lastIndex = matchEnd + specifierInfo.consumedLength;
            lastIndex = regex.lastIndex;
        } else {
            lastIndex = matchEnd;
        }
    }

    result += typeText.slice(lastIndex);
    return result;
}

function readSpecifierToken(text) {
    if (typeof text !== "string" || text.length === 0) {
        return null;
    }

    let offset = 0;

    while (offset < text.length && WHITESPACE_PATTERN.test(text[offset])) {
        offset += 1;
    }

    if (offset === 0) {
        return null;
    }

    const firstChar = text[offset];

    if (
        !firstChar ||
        firstChar === "." ||
        firstChar === "," ||
        firstChar === "|" ||
        firstChar === "}"
    ) {
        return {
            consumedLength: offset,
            needsDot: false
        };
    }

    let consumed = offset;
    let token = "";
    let depthSquare = 0;
    let depthAngle = 0;
    let depthParen = 0;

    while (consumed < text.length) {
        const char = text[consumed];

        if (
            WHITESPACE_PATTERN.test(char) &&
            depthSquare === 0 &&
            depthAngle === 0 &&
            depthParen === 0
        ) {
            break;
        }

        if (
            (char === "," || char === "|" || char === "}") &&
            depthSquare === 0 &&
            depthAngle === 0 &&
            depthParen === 0
        ) {
            break;
        }

        if (char === "[") {
            depthSquare += 1;
        } else if (char === "]") {
            depthSquare = Math.max(0, depthSquare - 1);
        } else if (char === "<") {
            depthAngle += 1;
        } else if (char === ">") {
            depthAngle = Math.max(0, depthAngle - 1);
        } else if (char === "(") {
            depthParen += 1;
        } else if (char === ")") {
            depthParen = Math.max(0, depthParen - 1);
        }

        token += char;
        consumed += 1;
    }

    if (token.length === 0) {
        return {
            consumedLength: offset,
            needsDot: false
        };
    }

    return {
        consumedLength: consumed,
        token,
        needsDot: true
    };
}

function fixTypeUnionSpacing(typeText, baseTypesLower) {
    if (typeof typeText !== "string" || typeText.length === 0) {
        return typeText ?? "";
    }

    if (!(baseTypesLower instanceof Set) || baseTypesLower.size === 0) {
        return typeText;
    }

    if (!WHITESPACE_PATTERN.test(typeText)) {
        return typeText;
    }

    if (hasDelimiterOutsideNesting(typeText, [",", "|"])) {
        return typeText;
    }

    const segments = splitTypeSegments(typeText);

    if (segments.length <= 1) {
        return typeText;
    }

    const trimmedSegments = segments
        .map((segment) => segment.trim())
        .filter((segment) => segment.length > 0);

    if (trimmedSegments.length <= 1) {
        return typeText;
    }

    const recognizedCount = trimmedSegments.reduce((count, segment) => {
        const baseTypeName = extractBaseTypeName(segment);

        if (baseTypeName && baseTypesLower.has(baseTypeName.toLowerCase())) {
            return count + 1;
        }

        return count;
    }, 0);

    if (recognizedCount < 2) {
        return typeText;
    }

    return trimmedSegments.join(",");
}

function splitTypeSegments(text) {
    const segments = [];
    let current = "";
    let depthSquare = 0;
    let depthAngle = 0;
    let depthParen = 0;

    for (let index = 0; index < text.length; index += 1) {
        const char = text[index];

        if (char === "[") {
            depthSquare += 1;
        } else if (char === "]") {
            depthSquare = Math.max(0, depthSquare - 1);
        } else if (char === "<") {
            depthAngle += 1;
        } else if (char === ">") {
            depthAngle = Math.max(0, depthAngle - 1);
        } else if (char === "(") {
            depthParen += 1;
        } else if (char === ")") {
            depthParen = Math.max(0, depthParen - 1);
        }

        if (
            (WHITESPACE_PATTERN.test(char) || char === "," || char === "|") &&
            depthSquare === 0 &&
            depthAngle === 0 &&
            depthParen === 0
        ) {
            if (current.trim().length > 0) {
                segments.push(current.trim());
            }
            current = "";
            continue;
        }

        current += char;
    }

    if (current.trim().length > 0) {
        segments.push(current.trim());
    }

    return segments;
}

function hasDelimiterOutsideNesting(text, delimiters) {
    if (typeof text !== "string" || text.length === 0) {
        return false;
    }

    const delimiterSet = new Set(delimiters ?? []);
    let depthSquare = 0;
    let depthAngle = 0;
    let depthParen = 0;

    for (const char of text) {
        if (char === "[") {
            depthSquare += 1;
        } else if (char === "]") {
            depthSquare = Math.max(0, depthSquare - 1);
        } else if (char === "<") {
            depthAngle += 1;
        } else if (char === ">") {
            depthAngle = Math.max(0, depthAngle - 1);
        } else if (char === "(") {
            depthParen += 1;
        } else if (char === ")") {
            depthParen = Math.max(0, depthParen - 1);
        }

        if (
            delimiterSet.has(char) &&
            depthSquare === 0 &&
            depthAngle === 0 &&
            depthParen === 0
        ) {
            return true;
        }
    }

    return false;
}

function createTemporaryIdentifierName(argument, siblings) {
    const existingNames = new Set();

    if (Array.isArray(siblings)) {
        for (const entry of siblings) {
            collectIdentifierNames(entry, existingNames);
        }
    }

    const baseName = sanitizeIdentifierName(
        getIdentifierName(argument) || "value"
    );
    const prefix = `__featherFix_${baseName}`;
    let candidate = prefix;
    let suffix = 1;

    while (existingNames.has(candidate)) {
        candidate = `${prefix}_${suffix}`;
        suffix += 1;
    }

    return candidate;
}

function sanitizeIdentifierName(name) {
    if (typeof name !== "string" || name.length === 0) {
        return "value";
    }

    let sanitized = name.replace(/[^A-Za-z0-9_]/g, "_");

    if (!/^[A-Za-z_]/.test(sanitized)) {
        sanitized = `value_${sanitized}`;
    }

    return sanitized || "value";
}

function collectIdentifierNames(node, registry) {
    if (!node || !registry) {
        return;
    }

    if (Array.isArray(node)) {
        for (const entry of node) {
            collectIdentifierNames(entry, registry);
        }
        return;
    }

    if (typeof node !== "object") {
        return;
    }

    if (node.type === "Identifier" && typeof node.name === "string") {
        registry.add(node.name);
    }

    for (const value of Object.values(node)) {
        if (value && typeof value === "object") {
            collectIdentifierNames(value, registry);
        }
    }
}

function getIdentifierName(node) {
    if (!node) {
        return null;
    }

    if (node.type === "Identifier" && typeof node.name === "string") {
        return node.name;
    }

    return null;
}

function cloneNode(node) {
    if (node === null || typeof node !== "object") {
        return node;
    }

    if (Array.isArray(node)) {
        return node.map((entry) => cloneNode(entry));
    }

    const clone = {};

    for (const [key, value] of Object.entries(node)) {
        clone[key] = cloneNode(value);
    }

    return clone;
}

function createIdentifier(name, template) {
    if (!name) {
        return null;
    }

    const identifier = {
        type: "Identifier",
        name
    };

    if (template && typeof template === "object") {
        if (Object.hasOwn(template, "start")) {
            identifier.start = cloneLocation(template.start);
        }

        if (Object.hasOwn(template, "end")) {
            identifier.end = cloneLocation(template.end);
        }
    }

    return identifier;
}

function isSpriteGetTextureCall(node) {
    if (!node || node.type !== "CallExpression") {
        return false;
    }

    return isIdentifierWithName(node.object, "sprite_get_texture");
}

function isNegativeOneLiteral(node) {
    if (!node || typeof node !== "object") {
        return false;
    }

    if (node.type === "Literal") {
        return node.value === "-1" || node.value === -1;
    }

    if (
        node.type === "UnaryExpression" &&
        node.operator === "-" &&
        node.prefix
    ) {
        const argument = node.argument;

        if (!argument || argument.type !== "Literal") {
            return false;
        }

        return argument.value === "1" || argument.value === 1;
    }

    return false;
}

function extractBaseTypeName(segment) {
    if (typeof segment !== "string") {
        return null;
    }

    const match = segment.match(/^[A-Za-z_][A-Za-z0-9_]*/);

    return match ? match[0] : null;
}

function extractParameterNameFromDocRemainder(remainder) {
    if (typeof remainder !== "string") {
        return null;
    }

    const match = remainder.match(/^\s*([A-Za-z_][A-Za-z0-9_]*)/);

    return match ? match[1] : null;
}

function escapeRegExp(text) {
    if (typeof text !== "string") {
        return "";
    }

    return text.replace(/[.*+?^${}()|[\]\\]/g, "\\$&");
}

function renameReservedIdentifiers({ ast, diagnostic, sourceText }) {
    if (
        !diagnostic ||
        !ast ||
        typeof ast !== "object" ||
        RESERVED_IDENTIFIER_NAMES.size === 0
    ) {
        return [];
    }

    const fixes = [];

    const visit = (node) => {
        if (!node) {
            return;
        }

        if (Array.isArray(node)) {
            for (const child of node) {
                visit(child);
            }
            return;
        }

        if (typeof node !== "object") {
            return;
        }

        if (
            node.type === "VariableDeclaration" &&
            isSupportedVariableDeclaration(node)
        ) {
            const declarationFixes =
                renameReservedIdentifiersInVariableDeclaration(
                    node,
                    diagnostic
                );

            if (
                Array.isArray(declarationFixes) &&
                declarationFixes.length > 0
            ) {
                fixes.push(...declarationFixes);
            }
        } else if (node.type === "MacroDeclaration") {
            const macroFix = renameReservedIdentifierInMacro(
                node,
                diagnostic,
                sourceText
            );

            if (macroFix) {
                fixes.push(macroFix);
            }
        }

        for (const value of Object.values(node)) {
            if (value && typeof value === "object") {
                visit(value);
            }
        }
    };

    visit(ast);

    return fixes;
}

function isSupportedVariableDeclaration(node) {
    if (!node || node.type !== "VariableDeclaration") {
        return false;
    }

    const kind = typeof node.kind === "string" ? node.kind.toLowerCase() : null;

    return kind === "var" || kind === "static";
}

function renameReservedIdentifiersInVariableDeclaration(node, diagnostic) {
    const declarations = Array.isArray(node?.declarations)
        ? node.declarations
        : [];

    if (declarations.length === 0) {
        return [];
    }

    const fixes = [];

    for (const declarator of declarations) {
        if (!declarator || declarator.type !== "VariableDeclarator") {
            continue;
        }

        const fix = renameReservedIdentifierNode(declarator.id, diagnostic);

        if (fix) {
            fixes.push(fix);
        }
    }

    return fixes;
}

function renameReservedIdentifierNode(identifier, diagnostic, options = {}) {
    if (!identifier || identifier.type !== "Identifier") {
        return null;
    }

    const name = identifier.name;

    if (!isReservedIdentifier(name)) {
        return null;
    }

    const replacement = getReplacementIdentifierName(name);

    if (!replacement || replacement === name) {
        return null;
    }

    const fixDetail = createFeatherFixDetail(diagnostic, {
        target: name ?? null,
        range: {
            start: getNodeStartIndex(identifier),
            end: getNodeEndIndex(identifier)
        }
    });

    if (!fixDetail) {
        return null;
    }

    identifier.name = replacement;

    if (typeof options.onRename === "function") {
        try {
            options.onRename({
                identifier,
                originalName: name,
                replacement
            });
        } catch {
            // Swallow callback errors to avoid interrupting the fix pipeline.
        }
    }

    attachFeatherFixMetadata(identifier, [fixDetail]);

    return fixDetail;
}

function renameReservedIdentifierInMacro(node, diagnostic, sourceText) {
    if (!node || node.type !== "MacroDeclaration") {
        return null;
    }

    return renameReservedIdentifierNode(node.name, diagnostic, {
        onRename: ({ originalName, replacement }) => {
            const updatedText = buildMacroReplacementText({
                macro: node,
                originalName,
                replacement,
                sourceText
            });

            if (typeof updatedText === "string") {
                node._featherMacroText = updatedText;
            }
        }
    });
}

function isReservedIdentifier(name) {
    if (typeof name !== "string" || name.length === 0) {
        return false;
    }

    return RESERVED_IDENTIFIER_NAMES.has(name.toLowerCase());
}

function getReplacementIdentifierName(originalName) {
    if (typeof originalName !== "string" || originalName.length === 0) {
        return null;
    }

    let candidate = `_${originalName}`;
    const seen = new Set();

    while (isReservedIdentifier(candidate)) {
        if (seen.has(candidate)) {
            return null;
        }

        seen.add(candidate);
        candidate = `_${candidate}`;
    }

    return candidate;
}

function buildMacroReplacementText({
    macro,
    originalName,
    replacement,
    sourceText
}) {
    if (
        !macro ||
        macro.type !== "MacroDeclaration" ||
        typeof replacement !== "string"
    ) {
        return null;
    }

    const baseText = getMacroBaseText(macro, sourceText);

    if (typeof baseText !== "string" || baseText.length === 0) {
        return null;
    }

    if (typeof originalName === "string" && originalName.length > 0) {
        const nameIndex = baseText.indexOf(originalName);

        if (nameIndex >= 0) {
            return (
                baseText.slice(0, nameIndex) +
                replacement +
                baseText.slice(nameIndex + originalName.length)
            );
        }
    }

    return null;
}

function getMacroBaseText(macro, sourceText) {
    if (!macro || macro.type !== "MacroDeclaration") {
        return null;
    }

    if (
        typeof macro._featherMacroText === "string" &&
        macro._featherMacroText.length > 0
    ) {
        return macro._featherMacroText;
    }

    if (typeof sourceText !== "string" || sourceText.length === 0) {
        return null;
    }

    const startIndex = getNodeStartIndex(macro);
    const endIndex = getNodeEndIndex(macro);

    if (
        typeof startIndex !== "number" ||
        typeof endIndex !== "number" ||
        endIndex < startIndex
    ) {
        return null;
    }

    return sourceText.slice(startIndex, endIndex);
}

function buildReservedIdentifierNameSet() {
    try {
        const metadata = require("../../../../resources/gml-identifiers.json");
        const identifiers = metadata?.identifiers;

        if (identifiers && typeof identifiers === "object") {
            const disallowedTypes = new Set(["literal", "keyword"]);

            return new Set(
                Object.entries(identifiers)
                    .filter(([name, info]) => {
                        if (typeof name !== "string" || name.length === 0) {
                            return false;
                        }

                        const type =
                            typeof info?.type === "string" ? info.type : "";
                        return !disallowedTypes.has(type.toLowerCase());
                    })
                    .map(([name]) => name.toLowerCase())
            );
        }
    } catch {
        // Ignore metadata loading failures and fall back to a no-op set.
    }

    return new Set();
}

function registerManualFeatherFix({ ast, diagnostic }) {
    if (!ast || typeof ast !== "object" || !diagnostic?.id) {
        return [];
    }

    const manualFixIds = getManualFeatherFixRegistry(ast);

    if (manualFixIds.has(diagnostic.id)) {
        return [];
    }

    manualFixIds.add(diagnostic.id);

    const fixDetail = createFeatherFixDetail(diagnostic, {
        automatic: false,
        range: null,
        target: null
    });

    return [fixDetail];
}

function getManualFeatherFixRegistry(ast) {
    let registry = ast[MANUAL_FIX_TRACKING_KEY];

    if (registry instanceof Set) {
        return registry;
    }

    registry = new Set();

    Object.defineProperty(ast, MANUAL_FIX_TRACKING_KEY, {
        configurable: true,
        enumerable: false,
        writable: false,
        value: registry
    });

    return registry;
}

function createFeatherFixDetail(
    diagnostic,
    { target = null, range = null, automatic = true } = {}
) {
    if (!diagnostic) {
        return null;
    }

    return {
        id: diagnostic.id ?? null,
        title: diagnostic.title ?? null,
        description: diagnostic.description ?? null,
        correction: diagnostic.correction ?? null,
        target,
        range,
        automatic
    };
}

function attachFeatherFixMetadata(target, fixes) {
    if (
        !target ||
        typeof target !== "object" ||
        !Array.isArray(fixes) ||
        fixes.length === 0
    ) {
        return;
    }

    const key = "_appliedFeatherDiagnostics";

    if (!Array.isArray(target[key])) {
        Object.defineProperty(target, key, {
            configurable: true,
            enumerable: false,
            writable: true,
            value: []
        });
    }

    target[key].push(...fixes);
}

<<<<<<< HEAD
function applyMissingFunctionCallCorrections({ ast, diagnostic, replacements }) {
=======
const ARGUMENT_BUILTINS = new Set([
    "argument",
    "argument_relative",
    "argument_count",
    ...Array.from({ length: 16 }, (_, index) => `argument${index}`)
]);

function relocateArgumentReferencesInsideFunctions({ ast, diagnostic }) {
>>>>>>> abe8ceae
    if (!diagnostic || !ast || typeof ast !== "object") {
        return [];
    }

<<<<<<< HEAD
    if (!(replacements instanceof Map) || replacements.size === 0) {
=======
    const programBody = Array.isArray(ast.body) ? ast.body : null;

    if (!programBody || programBody.length === 0) {
>>>>>>> abe8ceae
        return [];
    }

    const fixes = [];

<<<<<<< HEAD
    const visit = (node) => {
        if (!node) {
            return;
        }

        if (Array.isArray(node)) {
            for (const item of node) {
                visit(item);
            }
            return;
        }

        if (typeof node !== "object") {
            return;
        }

        if (node.type === "CallExpression") {
            const fix = correctMissingFunctionCall(node, replacements, diagnostic);

            if (fix) {
                fixes.push(fix);
                return;
            }
        }

        for (const value of Object.values(node)) {
            if (value && typeof value === "object") {
                visit(value);
            }
        }
    };

    visit(ast);
=======
    for (let index = 0; index < programBody.length; index += 1) {
        const entry = programBody[index];

        if (!isFunctionDeclaration(entry)) {
            continue;
        }

        const block = getFunctionBlock(entry);

        if (!block) {
            continue;
        }

        let nextIndex = index + 1;

        while (nextIndex < programBody.length) {
            const candidate = programBody[nextIndex];

            if (!candidate || typeof candidate !== "object") {
                break;
            }

            if (isFunctionDeclaration(candidate)) {
                break;
            }

            const argumentReference =
                findArgumentReferenceOutsideFunctions(candidate);

            if (!argumentReference) {
                break;
            }

            programBody.splice(nextIndex, 1);
            block.body.push(candidate);

            const fixDetail = createFeatherFixDetail(diagnostic, {
                target: argumentReference?.name ?? null,
                range: {
                    start: getNodeStartIndex(candidate),
                    end: getNodeEndIndex(candidate)
                }
            });

            if (fixDetail) {
                attachFeatherFixMetadata(candidate, [fixDetail]);
                fixes.push(fixDetail);
            }
        }
    }
>>>>>>> abe8ceae

    return fixes;
}

<<<<<<< HEAD
function correctMissingFunctionCall(node, replacements, diagnostic) {
    if (!node || node.type !== "CallExpression") {
        return null;
    }

    if (!(replacements instanceof Map) || replacements.size === 0) {
        return null;
    }

    const callee = node.object;

    if (!callee || callee.type !== "Identifier") {
        return null;
    }

    const replacementName = replacements.get(callee.name);

    if (!replacementName || replacementName === callee.name) {
        return null;
    }

    const startIndex = getNodeStartIndex(callee);
    const endIndex = getNodeEndIndex(callee);
    const range =
        typeof startIndex === "number" && typeof endIndex === "number"
            ? { start: startIndex, end: endIndex }
            : null;

    const fixDetail = createFeatherFixDetail(diagnostic, {
        target: callee.name ?? null,
        range
    });

    if (!fixDetail) {
        return null;
    }

    fixDetail.replacement = replacementName;

    callee.name = replacementName;
    attachFeatherFixMetadata(node, [fixDetail]);

    return fixDetail;
}

function extractFunctionCallReplacementsFromExamples(diagnostic) {
    const replacements = new Map();

    if (!diagnostic) {
        return replacements;
    }

    const badExampleCalls = extractFunctionCallNamesFromExample(diagnostic.badExample);
    const goodExampleCalls = extractFunctionCallNamesFromExample(diagnostic.goodExample);

    const count = Math.min(badExampleCalls.length, goodExampleCalls.length);

    for (let index = 0; index < count; index += 1) {
        const typo = badExampleCalls[index];
        const correction = goodExampleCalls[index];

        if (!typo || !correction || typo === correction) {
            continue;
        }

        if (!replacements.has(typo)) {
            replacements.set(typo, correction);
        }
    }

    return replacements;
}

function extractFunctionCallNamesFromExample(exampleText) {
    if (typeof exampleText !== "string" || exampleText.length === 0) {
        return [];
    }

    const matches = [];
    const lines = exampleText.split(/\r?\n/);

    for (const line of lines) {
        if (!line || !line.includes("(")) {
            continue;
        }

        const [code] = line.split("//", 1);
        if (!code || code.trim().length === 0) {
            continue;
        }

        const callPattern = /\b([A-Za-z_][A-Za-z0-9_]*)\s*(?=\()/g;
        let match;
        while ((match = callPattern.exec(code))) {
            matches.push(match[1]);
        }
    }

    return matches;
}
=======
function isFunctionDeclaration(node) {
    if (!node || typeof node !== "object") {
        return false;
    }

    return node.type === "FunctionDeclaration";
}

function getFunctionBlock(declaration) {
    const body = declaration?.body;

    if (!body || body.type !== "BlockStatement") {
        return null;
    }

    const blockBody = Array.isArray(body.body) ? body.body : null;

    if (!blockBody) {
        return null;
    }

    return body;
}

function findArgumentReferenceOutsideFunctions(node) {
    let match = null;

    const visit = (current, isRoot = false) => {
        if (!current || match) {
            return;
        }

        if (Array.isArray(current)) {
            for (const item of current) {
                visit(item, false);

                if (match) {
                    break;
                }
            }

            return;
        }

        if (typeof current !== "object") {
            return;
        }

        if (!isRoot && isFunctionLikeNode(current)) {
            return;
        }

        if (current.type === "Identifier") {
            const builtin = getArgumentBuiltinName(current.name);

            if (builtin) {
                match = { name: builtin };
                return;
            }
        }

        if (
            current.type === "MemberIndexExpression" &&
            isIdentifierWithName(current.object, "argument")
        ) {
            match = { name: "argument" };
            return;
        }

        if (
            current.type === "MemberDotExpression" &&
            isIdentifierWithName(current.object, "argument")
        ) {
            match = { name: "argument" };
            return;
        }

        for (const value of Object.values(current)) {
            if (
                !value ||
                (typeof value !== "object" && !Array.isArray(value))
            ) {
                continue;
            }

            visit(value, false);

            if (match) {
                break;
            }
        }
    };

    visit(node, true);

    return match;
}

function getArgumentBuiltinName(name) {
    if (typeof name !== "string") {
        return null;
    }

    if (ARGUMENT_BUILTINS.has(name)) {
        return name;
    }

    return null;
}

function getNodeStartLine(node) {
    const location = node?.start;

    if (
        location &&
        typeof location === "object" &&
        typeof location.line === "number"
    ) {
        return location.line;
    }

    return undefined;
}

function collectGM1100Candidates(node) {
    const index = new Map();

    const visit = (candidate) => {
        if (!candidate) {
            return;
        }

        if (Array.isArray(candidate)) {
            for (const item of candidate) {
                visit(item);
            }
            return;
        }

        if (typeof candidate !== "object") {
            return;
        }

        if (
            (candidate.type === "VariableDeclaration" ||
                candidate.type === "AssignmentExpression") &&
            typeof getNodeStartLine(candidate) === "number"
        ) {
            const line = getNodeStartLine(candidate);

            if (typeof line === "number") {
                if (!index.has(line)) {
                    index.set(line, []);
                }

                index.get(line).push(candidate);
            }
        }

        for (const value of Object.values(candidate)) {
            if (value && typeof value === "object") {
                visit(value);
            }
        }
    };

    visit(node);

    return index;
}
>>>>>>> abe8ceae
<|MERGE_RESOLUTION|>--- conflicted
+++ resolved
@@ -362,48 +362,7 @@
             continue;
         }
 
-<<<<<<< HEAD
-        if (diagnosticId === "GM1021") {
-            registerFeatherFixer(
-                registry,
-                diagnosticId,
-                () => {
-                    const replacements = extractFunctionCallReplacementsFromExamples(
-                        diagnostic
-                    );
-
-                    return ({ ast }) => {
-                        const fixes = applyMissingFunctionCallCorrections({
-                            ast,
-                            diagnostic,
-                            replacements
-                        });
-
-                        if (Array.isArray(fixes) && fixes.length > 0) {
-                            return fixes;
-                        }
-
-                        return registerManualFeatherFix({ ast, diagnostic });
-                    };
-                }
-            );
-            continue;
-        }
-
-        if (diagnosticId === "GM1051") {
-            registerFeatherFixer(registry, diagnosticId, () => ({ ast, sourceText }) => {
-                const fixes = removeTrailingMacroSemicolons({
-                    ast,
-                    sourceText,
-                    diagnostic
-                });
-
-                if (Array.isArray(fixes) && fixes.length > 0) {
-                    return fixes;
-                }
-=======
         const handler = AUTOMATIC_FEATHER_FIX_HANDLERS.get(diagnosticId);
->>>>>>> abe8ceae
 
         if (handler) {
             registerAutomaticFeatherFix({
@@ -452,6 +411,11 @@
 
 function createAutomaticFeatherFixHandlers() {
     return new Map([
+        [
+            "GM1021",
+            ({ ast, diagnostic }) =>
+                applyMissingFunctionCallCorrections({ ast, diagnostic })
+        ],
         [
             "GM1023",
             ({ ast, diagnostic }) =>
@@ -6930,9 +6894,166 @@
     target[key].push(...fixes);
 }
 
-<<<<<<< HEAD
-function applyMissingFunctionCallCorrections({ ast, diagnostic, replacements }) {
-=======
+function applyMissingFunctionCallCorrections({ ast, diagnostic }) {
+    if (!diagnostic || !ast || typeof ast !== "object") {
+        return [];
+    }
+
+    const replacements =
+        extractFunctionCallReplacementsFromExamples(diagnostic);
+
+    if (!(replacements instanceof Map) || replacements.size === 0) {
+        return [];
+    }
+
+    const fixes = [];
+
+    const visit = (node) => {
+        if (!node) {
+            return;
+        }
+
+        if (Array.isArray(node)) {
+            for (const item of node) {
+                visit(item);
+            }
+            return;
+        }
+
+        if (typeof node !== "object") {
+            return;
+        }
+
+        if (node.type === "CallExpression") {
+            const fix = correctMissingFunctionCall(
+                node,
+                replacements,
+                diagnostic
+            );
+
+            if (fix) {
+                fixes.push(fix);
+                return;
+            }
+        }
+
+        for (const value of Object.values(node)) {
+            if (value && typeof value === "object") {
+                visit(value);
+            }
+        }
+    };
+
+    visit(ast);
+
+    return fixes;
+}
+
+function correctMissingFunctionCall(node, replacements, diagnostic) {
+    if (!node || node.type !== "CallExpression") {
+        return null;
+    }
+
+    if (!(replacements instanceof Map) || replacements.size === 0) {
+        return null;
+    }
+
+    const callee = node.object;
+
+    if (!callee || callee.type !== "Identifier") {
+        return null;
+    }
+
+    const replacementName = replacements.get(callee.name);
+
+    if (!replacementName || replacementName === callee.name) {
+        return null;
+    }
+
+    const startIndex = getNodeStartIndex(callee);
+    const endIndex = getNodeEndIndex(callee);
+    const range =
+        typeof startIndex === "number" && typeof endIndex === "number"
+            ? { start: startIndex, end: endIndex }
+            : null;
+
+    const fixDetail = createFeatherFixDetail(diagnostic, {
+        target: callee.name ?? null,
+        range
+    });
+
+    if (!fixDetail) {
+        return null;
+    }
+
+    fixDetail.replacement = replacementName;
+
+    callee.name = replacementName;
+    attachFeatherFixMetadata(node, [fixDetail]);
+
+    return fixDetail;
+}
+
+function extractFunctionCallReplacementsFromExamples(diagnostic) {
+    const replacements = new Map();
+
+    if (!diagnostic) {
+        return replacements;
+    }
+
+    const badExampleCalls = extractFunctionCallNamesFromExample(
+        diagnostic.badExample
+    );
+    const goodExampleCalls = extractFunctionCallNamesFromExample(
+        diagnostic.goodExample
+    );
+
+    const count = Math.min(badExampleCalls.length, goodExampleCalls.length);
+
+    for (let index = 0; index < count; index += 1) {
+        const typo = badExampleCalls[index];
+        const correction = goodExampleCalls[index];
+
+        if (!typo || !correction || typo === correction) {
+            continue;
+        }
+
+        if (!replacements.has(typo)) {
+            replacements.set(typo, correction);
+        }
+    }
+
+    return replacements;
+}
+
+function extractFunctionCallNamesFromExample(exampleText) {
+    if (typeof exampleText !== "string" || exampleText.length === 0) {
+        return [];
+    }
+
+    const matches = [];
+    const lines = exampleText.split(/\r?\n/);
+
+    for (const line of lines) {
+        if (!line || !line.includes("(")) {
+            continue;
+        }
+
+        const [code] = line.split("//", 1);
+        if (!code || code.trim().length === 0) {
+            continue;
+        }
+
+        const callPattern = /\b([A-Za-z_][A-Za-z0-9_]*)\s*(?=\()/g;
+        let match;
+        while ((match = callPattern.exec(code))) {
+            matches.push(match[1]);
+        }
+    }
+
+    return matches;
+}
+
 const ARGUMENT_BUILTINS = new Set([
     "argument",
     "argument_relative",
@@ -6941,58 +7062,18 @@
 ]);
 
 function relocateArgumentReferencesInsideFunctions({ ast, diagnostic }) {
->>>>>>> abe8ceae
     if (!diagnostic || !ast || typeof ast !== "object") {
         return [];
     }
 
-<<<<<<< HEAD
-    if (!(replacements instanceof Map) || replacements.size === 0) {
-=======
     const programBody = Array.isArray(ast.body) ? ast.body : null;
 
     if (!programBody || programBody.length === 0) {
->>>>>>> abe8ceae
         return [];
     }
 
     const fixes = [];
 
-<<<<<<< HEAD
-    const visit = (node) => {
-        if (!node) {
-            return;
-        }
-
-        if (Array.isArray(node)) {
-            for (const item of node) {
-                visit(item);
-            }
-            return;
-        }
-
-        if (typeof node !== "object") {
-            return;
-        }
-
-        if (node.type === "CallExpression") {
-            const fix = correctMissingFunctionCall(node, replacements, diagnostic);
-
-            if (fix) {
-                fixes.push(fix);
-                return;
-            }
-        }
-
-        for (const value of Object.values(node)) {
-            if (value && typeof value === "object") {
-                visit(value);
-            }
-        }
-    };
-
-    visit(ast);
-=======
     for (let index = 0; index < programBody.length; index += 1) {
         const entry = programBody[index];
 
@@ -7043,113 +7124,10 @@
             }
         }
     }
->>>>>>> abe8ceae
 
     return fixes;
 }
 
-<<<<<<< HEAD
-function correctMissingFunctionCall(node, replacements, diagnostic) {
-    if (!node || node.type !== "CallExpression") {
-        return null;
-    }
-
-    if (!(replacements instanceof Map) || replacements.size === 0) {
-        return null;
-    }
-
-    const callee = node.object;
-
-    if (!callee || callee.type !== "Identifier") {
-        return null;
-    }
-
-    const replacementName = replacements.get(callee.name);
-
-    if (!replacementName || replacementName === callee.name) {
-        return null;
-    }
-
-    const startIndex = getNodeStartIndex(callee);
-    const endIndex = getNodeEndIndex(callee);
-    const range =
-        typeof startIndex === "number" && typeof endIndex === "number"
-            ? { start: startIndex, end: endIndex }
-            : null;
-
-    const fixDetail = createFeatherFixDetail(diagnostic, {
-        target: callee.name ?? null,
-        range
-    });
-
-    if (!fixDetail) {
-        return null;
-    }
-
-    fixDetail.replacement = replacementName;
-
-    callee.name = replacementName;
-    attachFeatherFixMetadata(node, [fixDetail]);
-
-    return fixDetail;
-}
-
-function extractFunctionCallReplacementsFromExamples(diagnostic) {
-    const replacements = new Map();
-
-    if (!diagnostic) {
-        return replacements;
-    }
-
-    const badExampleCalls = extractFunctionCallNamesFromExample(diagnostic.badExample);
-    const goodExampleCalls = extractFunctionCallNamesFromExample(diagnostic.goodExample);
-
-    const count = Math.min(badExampleCalls.length, goodExampleCalls.length);
-
-    for (let index = 0; index < count; index += 1) {
-        const typo = badExampleCalls[index];
-        const correction = goodExampleCalls[index];
-
-        if (!typo || !correction || typo === correction) {
-            continue;
-        }
-
-        if (!replacements.has(typo)) {
-            replacements.set(typo, correction);
-        }
-    }
-
-    return replacements;
-}
-
-function extractFunctionCallNamesFromExample(exampleText) {
-    if (typeof exampleText !== "string" || exampleText.length === 0) {
-        return [];
-    }
-
-    const matches = [];
-    const lines = exampleText.split(/\r?\n/);
-
-    for (const line of lines) {
-        if (!line || !line.includes("(")) {
-            continue;
-        }
-
-        const [code] = line.split("//", 1);
-        if (!code || code.trim().length === 0) {
-            continue;
-        }
-
-        const callPattern = /\b([A-Za-z_][A-Za-z0-9_]*)\s*(?=\()/g;
-        let match;
-        while ((match = callPattern.exec(code))) {
-            matches.push(match[1]);
-        }
-    }
-
-    return matches;
-}
-=======
 function isFunctionDeclaration(node) {
     if (!node || typeof node !== "object") {
         return false;
@@ -7319,5 +7297,4 @@
     visit(node);
 
     return index;
-}
->>>>>>> abe8ceae
+}