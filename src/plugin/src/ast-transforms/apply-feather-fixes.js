import GMLParser from "gamemaker-language-parser";

import {
    getNodeEndIndex,
    getNodeStartIndex,
    cloneLocation
} from "../../../shared/ast-locations.js";
import {
    getArrayProperty,
    getBodyStatements,
    getCallExpressionArguments,
    getCallExpressionIdentifier,
    getCallExpressionIdentifierName,
    isCallExpressionIdentifierMatch,
    isBooleanLiteral,
    isProgramOrBlockStatement,
    isVarVariableDeclaration,
    isNode
} from "../../../shared/ast-node-helpers.js";
import {
    isNonEmptyString,
    isNonEmptyTrimmedString,
    toNormalizedLowerCaseString,
    toTrimmedString
} from "../../../shared/string-utils.js";
import { loadReservedIdentifierNames } from "../reserved-identifiers.js";
import { isFiniteNumber } from "../../../shared/number-utils.js";
import { asArray, isNonEmptyArray } from "../../../shared/array-utils.js";
import {
    getOrCreateMapEntry,
    hasOwn,
    isObjectLike
} from "../../../shared/object-utils.js";
import { escapeRegExp } from "../../../shared/regexp.js";
import {
    hasIterableItems,
    isMapLike,
    isSetLike
} from "../../../shared/utils/capability-probes.js";
import {
    collectCommentNodes,
    getCommentArray,
    hasComment,
    getDocCommentManager
} from "../comments/index.js";
import { createDocCommentManager } from "../comments/doc-comment-manager.js";
import {
    getFeatherDiagnosticById,
    getFeatherDiagnostics,
    getFeatherMetadata
} from "../feather/metadata.js";

function forEachNodeChild(node, callback) {
    if (!node || typeof node !== "object") {
        return;
    }

    for (const [key, value] of Object.entries(node)) {
        if (!value || typeof value !== "object") {
            continue;
        }

        callback(value, key);
    }
}

const TRAILING_MACRO_SEMICOLON_PATTERN = new RegExp(
    ";(?=[^\\S\\r\\n]*(?:(?:\\/\\/[^\\r\\n]*|\\/\\*[\\s\\S]*?\\*\/)[^\\S\\r\\n]*)*(?:\\r?\\n|$))"
);
const DATA_STRUCTURE_ACCESSOR_TOKENS = [
    "?",
    "|",
    "#",
    "@",
    "!",
    "$",
    "%",
    "&",
    "^",
    "~"
];
const NUMERIC_STRING_LITERAL_PATTERN =
    /^[+-]?(?:\d+(?:\.\d*)?|\.\d+)(?:[eE][+-]?\d+)?$/;
const ALLOWED_DELETE_MEMBER_TYPES = new Set([
    "MemberDotExpression",
    "MemberIndexExpression"
]);
const MANUAL_FIX_TRACKING_KEY = Symbol("manualFeatherFixes");
const FILE_FIND_BLOCK_CALL_TARGETS = new Set(["file_find_next"]);
const FILE_FIND_CLOSE_FUNCTION_NAME = "file_find_close";
const READ_ONLY_BUILT_IN_VARIABLES = new Set(["working_directory"]);
const FILE_ATTRIBUTE_IDENTIFIER_PATTERN = /^fa_[A-Za-z0-9_]+$/;
const STRING_LENGTH_CALL_BLACKLIST = new Set([
    "string_byte_at",
    "string_byte_length",
    "string_height",
    "string_height_ext",
    "string_length",
    "string_pos",
    "string_pos_ext",
    "string_width",
    "string_width_ext"
]);
const IDENTIFIER_TOKEN_PATTERN = /\b[A-Za-z_][A-Za-z0-9_]*\b/g;
const RESERVED_KEYWORD_TOKENS = new Set([
    "and",
    "break",
    "case",
    "continue",
    "constructor",
    "create",
    "default",
    "delete",
    "do",
    "else",
    "enum",
    "event",
    "for",
    "function",
    "globalvar",
    "if",
    "macro",
    "not",
    "or",
    "repeat",
    "return",
    "step",
    "switch",
    "until",
    "var",
    "while",
    "with"
]);
const RESERVED_IDENTIFIER_NAMES = loadReservedIdentifierNames();
const DEPRECATED_BUILTIN_VARIABLE_REPLACEMENTS =
    buildDeprecatedBuiltinVariableReplacements();
const ARGUMENT_IDENTIFIER_PATTERN = /^argument(\d+)$/;
const GM1041_CALL_ARGUMENT_TARGETS = new Map([
    ["instance_create_depth", [3]],
    ["instance_create_layer", [3]],
    ["instance_create_layer_depth", [4]],
    ["layer_instance_create", [3]]
]);
const FUNCTION_LIKE_TYPES = new Set([
    "FunctionDeclaration",
    "FunctionExpression",
    "LambdaExpression",
    "ConstructorDeclaration",
    "MethodDeclaration",
    "StructFunctionDeclaration",
    "StructDeclaration"
]);
const IDENTIFIER_NAME_PATTERN = /^[A-Za-z_][A-Za-z0-9_]*$/;
const FEATHER_TYPE_SYSTEM_INFO = buildFeatherTypeSystemInfo();
const AUTOMATIC_FEATHER_FIX_HANDLERS = createAutomaticFeatherFixHandlers();
const FEATHER_DIAGNOSTICS = getFeatherDiagnostics();

const FEATHER_FIX_IMPLEMENTATIONS =
    buildFeatherFixImplementations(FEATHER_DIAGNOSTICS);
const FEATHER_DIAGNOSTIC_FIXERS = buildFeatherDiagnosticFixers(
    FEATHER_DIAGNOSTICS,
    FEATHER_FIX_IMPLEMENTATIONS
);

export function preprocessSourceForFeatherFixes(sourceText) {
    if (typeof sourceText !== "string" || sourceText.length === 0) {
        return {
            sourceText,
            metadata: null
        };
    }

    const gm1100Metadata = [];
    const gm1016Metadata = [];
    const sanitizedParts = [];
    const newlinePattern = /\r?\n/g;
    let lastIndex = 0;
    let lineNumber = 1;
    let pendingGM1100Context = null;

    const processLine = (line) => {
        const indentationMatch = line.match(/^\s*/);
        const indentation = indentationMatch ? indentationMatch[0] : "";
        const trimmed = line.trim();

        if (trimmed.length === 0) {
            return { line, context: pendingGM1100Context };
        }

        const booleanLiteralMatch = line.match(
            /^(\s*)(true|false)\s*(?:;\s*)?$/
        );

        if (booleanLiteralMatch) {
            const leadingWhitespace = booleanLiteralMatch[1] ?? "";
            const sanitizedRemainder = " ".repeat(
                Math.max(0, line.length - leadingWhitespace.length)
            );
            const sanitizedLine = `${leadingWhitespace}${sanitizedRemainder}`;
            const trimmedRightLength = line.replace(/\s+$/, "").length;
            const startColumn = leadingWhitespace.length;
            const endColumn = Math.max(startColumn, trimmedRightLength - 1);
            const lineStartIndex = lastIndex;

            gm1016Metadata.push({
                start: {
                    line: lineNumber,
                    column: startColumn,
                    index: lineStartIndex + startColumn
                },
                end: {
                    line: lineNumber,
                    column: endColumn,
                    index: lineStartIndex + endColumn
                }
            });

            return { line: sanitizedLine, context: null };
        }

        const varMatch = line.match(/^\s*var\s+([A-Za-z_][A-Za-z0-9_]*)\b/);

        if (varMatch) {
            const identifier = varMatch[1];
            const remainder = line.slice(varMatch[0].length);
            const trimmedRemainder = remainder.replace(/^\s*/, "");

            if (trimmedRemainder.startsWith("*")) {
                const leadingWhitespaceLength =
                    remainder.length - trimmedRemainder.length;
                const leadingWhitespace =
                    leadingWhitespaceLength > 0
                        ? remainder.slice(0, leadingWhitespaceLength)
                        : "";
                const sanitizedLine = [
                    line.slice(0, varMatch[0].length),
                    leadingWhitespace,
                    "=",
                    trimmedRemainder.slice(1)
                ].join("");

                gm1100Metadata.push({
                    type: "declaration",
                    line: lineNumber,
                    identifier
                });

                return {
                    line: sanitizedLine,
                    context: {
                        identifier,
                        indentation
                    }
                };
            }
        }

        if (trimmed.startsWith("=") && pendingGM1100Context?.identifier) {
            const rawRemainder = line.slice(indentation.length);
            const identifier = pendingGM1100Context.identifier;

            gm1100Metadata.push({
                type: "assignment",
                line: lineNumber,
                identifier
            });

            const sanitizedLine = `${indentation}${" ".repeat(
                Math.max(0, rawRemainder.length)
            )}`;

            return { line: sanitizedLine, context: null };
        }

        if (trimmed.startsWith("/") || trimmed.startsWith("*")) {
            return { line, context: pendingGM1100Context };
        }

        return { line, context: null };
    };

    let match;

    while ((match = newlinePattern.exec(sourceText)) !== null) {
        const lineEnd = match.index;
        const line = sourceText.slice(lastIndex, lineEnd);
        const newline = match[0];
        const { line: sanitizedLine, context } = processLine(line);

        sanitizedParts.push(sanitizedLine, newline);
        pendingGM1100Context = context;
        lastIndex = match.index + newline.length;
        lineNumber += 1;
    }

    const finalLine = sourceText.slice(lastIndex);
    if (
        finalLine.length > 0 ||
        sourceText.endsWith("\n") ||
        sourceText.endsWith("\r")
    ) {
        const { line: sanitizedLine, context } = processLine(finalLine);
        sanitizedParts.push(sanitizedLine);
        pendingGM1100Context = context;
    }

    const sanitizedSourceText = sanitizedParts.join("");
    const metadata = {};

    if (gm1100Metadata.length > 0) {
        metadata.GM1100 = gm1100Metadata;
    }

    if (gm1016Metadata.length > 0) {
        metadata.GM1016 = gm1016Metadata;
    }

    if (Object.keys(metadata).length === 0) {
        return {
            sourceText,
            metadata: null
        };
    }

    return {
        sourceText: sanitizedSourceText,
        metadata
    };
}

export function getFeatherDiagnosticFixers() {
    return new Map(FEATHER_DIAGNOSTIC_FIXERS);
}

export function applyFeatherFixes(
    ast,
    { sourceText, preprocessedFixMetadata, options } = {}
) {
    if (!ast || typeof ast !== "object") {
        return ast;
    }

    const appliedFixes = [];

    for (const entry of FEATHER_DIAGNOSTIC_FIXERS.values()) {
        const fixes = entry.applyFix(ast, {
            sourceText,
            preprocessedFixMetadata,
            options
        });

        if (isNonEmptyArray(fixes)) {
            appliedFixes.push(...fixes);
        }
    }

    if (appliedFixes.length > 0) {
        attachFeatherFixMetadata(ast, appliedFixes);
    }

    return ast;
}

function buildFeatherDiagnosticFixers(diagnostics, implementationRegistry) {
    const registry = new Map();

    for (const diagnostic of asArray(diagnostics)) {
        const diagnosticId = diagnostic?.id;

        if (!diagnosticId || registry.has(diagnosticId)) {
            continue;
        }

        const applyFix = createFixerForDiagnostic(
            diagnostic,
            implementationRegistry
        );

        if (typeof applyFix !== "function") {
            continue;
        }

        registry.set(diagnosticId, {
            diagnostic,
            applyFix
        });
    }

    return registry;
}

function createFixerForDiagnostic(diagnostic, implementationRegistry) {
    if (!implementationRegistry) {
        return createNoOpFixer();
    }

    const implementationFactory = implementationRegistry.get(diagnostic?.id);

    if (typeof implementationFactory !== "function") {
        return createNoOpFixer();
    }

    const implementation = implementationFactory(diagnostic);
    if (typeof implementation !== "function") {
        return createNoOpFixer();
    }

    return (ast, context) => {
        const fixes = implementation({
            ast,
            sourceText: context?.sourceText,
            preprocessedFixMetadata: context?.preprocessedFixMetadata,
            options: context?.options
        });

        return asArray(fixes);
    };
}

function createNoOpFixer() {
    // Feather diagnostics are harvested independently of the formatter bundle,
    // so the plugin frequently encounters rule IDs before their fixer
    // implementations land. Returning an empty fixer keeps the pipeline
    // tolerant of that skew: downstream call sites treat "no edits" as "leave
    // the AST untouched" while still surfacing diagnostic metadata. That
    // contract matters because the orchestrator in applyFeatherFixes blindly
    // concatenates the arrays returned by every fixer; providing [] keeps the
    // type signature intact and avoids signalling "fixer missing" as a fatal
    // error. When we experimented with throwing here the formatter would stop
    // mid-run or, worse, fall back to speculative edits that reorder nodes
    // without the guard rails laid out in docs/feather-data-plan.md. Until the
    // corresponding fixer implementation ships we deliberately fall back to this
    // inert function so diagnostics reach the caller while the AST remains
    // untouched.
    return () => [];
}

function removeDuplicateEnumMembers({ ast, diagnostic }) {
    if (!diagnostic || !ast || typeof ast !== "object") {
        return [];
    }

    const fixes = [];

    const visit = (node) => {
        if (!node) {
            return;
        }

        if (Array.isArray(node)) {
            for (const item of node) {
                visit(item);
            }
            return;
        }

        if (typeof node !== "object") {
            return;
        }

        if (node.type === "EnumDeclaration") {
            const members = asArray(node.members);

            if (members.length > 1) {
                const seen = new Map();

                for (let index = 0; index < members.length; index += 1) {
                    const member = members[index];

                    if (!member || typeof member !== "object") {
                        continue;
                    }

                    const name = member.name?.name;

                    if (typeof name !== "string" || name.length === 0) {
                        continue;
                    }

                    const normalizedName = name.toLowerCase();

                    if (!seen.has(normalizedName)) {
                        seen.set(normalizedName, member);
                        continue;
                    }

                    const fixDetail = createFeatherFixDetail(diagnostic, {
                        target: name,
                        range: {
                            start: getNodeStartIndex(member),
                            end: getNodeEndIndex(member)
                        }
                    });

                    if (fixDetail) {
                        fixes.push(fixDetail);
                        attachFeatherFixMetadata(node, [fixDetail]);
                    }

                    members.splice(index, 1);
                    index -= 1;
                }

                if (members.length === 0) {
                    node.hasTrailingComma = false;
                }
            }
        }

        forEachNodeChild(node, (value) => {
            visit(value);
        });
    };

    visit(ast);

    return fixes;
}

function removeBreakStatementsWithoutEnclosingLoops({ ast, diagnostic }) {
    if (!diagnostic || !ast || typeof ast !== "object") {
        return [];
    }

    const fixes = [];

    const visitArray = (array, owner, property, breakableDepth) => {
        if (!Array.isArray(array)) {
            return;
        }

        let index = 0;

        while (index < array.length) {
            const removed = visit(
                array[index],
                array,
                index,
                breakableDepth,
                owner
            );

            if (!removed) {
                index += 1;
            }
        }
    };

    const visit = (node, parent, property, breakableDepth, owner) => {
        if (!node) {
            return false;
        }

        if (Array.isArray(node)) {
            visitArray(node, owner, property, breakableDepth);
            return false;
        }

        if (typeof node !== "object") {
            return false;
        }

        if (node.type === "BreakStatement" && breakableDepth === 0) {
            if (!Array.isArray(parent) || typeof property !== "number") {
                return false;
            }

            const fixDetail = createFeatherFixDetail(diagnostic, {
                target: "break",
                range: {
                    start: getNodeStartIndex(node),
                    end: getNodeEndIndex(node)
                }
            });

            if (!fixDetail) {
                return false;
            }

            parent.splice(property, 1);

            let metadataTarget = null;

            if (owner && owner !== ast) {
                metadataTarget = owner;
            } else if (Array.isArray(parent)) {
                metadataTarget = parent;
            }

            if (metadataTarget) {
                attachFeatherFixMetadata(metadataTarget, [fixDetail]);
            }

            fixes.push(fixDetail);

            return true;
        }

        const nextBreakableDepth =
            breakableDepth + (isBreakableConstruct(node) ? 1 : 0);

        forEachNodeChild(node, (value, key) => {
            if (Array.isArray(value)) {
                visitArray(value, node, key, nextBreakableDepth);
                return;
            }

            visit(value, node, key, nextBreakableDepth, node);
        });

        return false;
    };

    visit(ast, null, null, 0, null);

    return fixes;
}

function isBreakableConstruct(node) {
    if (!node || typeof node !== "object") {
        return false;
    }

    switch (node.type) {
        case "DoUntilStatement":
        case "ForStatement":
        case "RepeatStatement":
        case "SwitchStatement":
        case "WhileStatement":
        case "WithStatement": {
            return true;
        }
        default: {
            return false;
        }
    }
}

function buildFeatherFixImplementations(diagnostics) {
    const registry = new Map();

    for (const diagnostic of asArray(diagnostics)) {
        const diagnosticId = diagnostic?.id;

        if (!diagnosticId) {
            continue;
        }

        if (diagnosticId === "GM1000") {
            registerFeatherFixer(registry, diagnosticId, () => ({ ast }) => {
                const fixes = removeBreakStatementsWithoutEnclosingLoops({
                    ast,
                    diagnostic
                });

                return resolveAutomaticFixes(fixes, { ast, diagnostic });
            });
            continue;
        }

        if (diagnosticId === "GM1002") {
            registerFeatherFixer(registry, diagnosticId, () => ({ ast }) => {
                const fixes = splitGlobalVarInlineInitializers({
                    ast,
                    diagnostic
                });

                return resolveAutomaticFixes(fixes, { ast, diagnostic });
            });
            continue;
        }

        if (diagnosticId === "GM1003") {
            registerFeatherFixer(registry, diagnosticId, () => ({ ast }) => {
                const fixes = sanitizeEnumAssignments({ ast, diagnostic });

                return resolveAutomaticFixes(fixes, { ast, diagnostic });
            });
            continue;
        }

        if (diagnosticId === "GM1005") {
            registerFeatherFixer(registry, diagnosticId, () => {
                const callTemplate =
                    createFunctionCallTemplateFromDiagnostic(diagnostic);

                return ({ ast }) => {
                    const fixes = ensureRequiredArgumentProvided({
                        ast,
                        diagnostic,
                        callTemplate
                    });

                    return resolveAutomaticFixes(fixes, { ast, diagnostic });
                };
            });
            continue;
        }

        if (diagnosticId === "GM1004") {
            registerFeatherFixer(registry, diagnosticId, () => ({ ast }) => {
                const fixes = removeDuplicateEnumMembers({ ast, diagnostic });

                return resolveAutomaticFixes(fixes, { ast, diagnostic });
            });
            continue;
        }

        if (diagnosticId === "GM1007") {
            registerFeatherFixer(
                registry,
                diagnosticId,
                () =>
                    ({ ast, sourceText }) => {
                        const fixes = flagInvalidAssignmentTargets({
                            ast,
                            sourceText,
                            diagnostic
                        });

                        return resolveAutomaticFixes(fixes, {
                            ast,
                            diagnostic
                        });
                    }
            );
            continue;
        }

        if (diagnosticId === "GM2000") {
            registerFeatherFixer(registry, diagnosticId, () => ({ ast }) => {
                const fixes = ensureBlendModeIsReset({ ast, diagnostic });

                return resolveAutomaticFixes(fixes, { ast, diagnostic });
            });
            continue;
        }

        if (diagnosticId === "GM2003") {
            registerFeatherFixer(
                registry,
                diagnosticId,
                () =>
                    ({ ast, sourceText }) => {
                        const fixes = ensureShaderResetIsCalled({
                            ast,
                            diagnostic,
                            sourceText
                        });

                        return resolveAutomaticFixes(fixes, {
                            ast,
                            diagnostic
                        });
                    }
            );
            continue;
        }

        if (diagnosticId === "GM2004") {
            registerFeatherFixer(registry, diagnosticId, () => ({ ast }) => {
                const fixes = convertUnusedIndexForLoops({ ast, diagnostic });

                return resolveAutomaticFixes(fixes, { ast, diagnostic });
            });
            continue;
        }

        if (diagnosticId === "GM2007") {
            registerFeatherFixer(
                registry,
                diagnosticId,
                () =>
                    ({ ast, sourceText }) => {
                        const fixes = ensureVarDeclarationsAreTerminated({
                            ast,
                            sourceText,
                            diagnostic
                        });

                        return resolveAutomaticFixes(fixes, {
                            ast,
                            diagnostic
                        });
                    }
            );
            continue;
        }

        if (diagnosticId === "GM2008") {
            registerFeatherFixer(registry, diagnosticId, () => ({ ast }) => {
                const fixes = closeOpenVertexBatches({ ast, diagnostic });

                return resolveAutomaticFixes(fixes, { ast, diagnostic });
            });
            continue;
        }

        if (diagnosticId === "GM1008") {
            registerFeatherFixer(registry, diagnosticId, () => ({ ast }) => {
                const fixes = convertReadOnlyBuiltInAssignments({
                    ast,
                    diagnostic
                });

                return resolveAutomaticFixes(fixes, { ast, diagnostic });
            });
            continue;
        }

        if (diagnosticId === "GM1010") {
            registerFeatherFixer(registry, diagnosticId, () => ({ ast }) => {
                const fixes = ensureNumericOperationsUseRealLiteralCoercion({
                    ast,
                    diagnostic
                });

                return resolveAutomaticFixes(fixes, { ast, diagnostic });
            });
            continue;
        }

        if (diagnosticId === "GM1013") {
            registerFeatherFixer(registry, diagnosticId, () => ({ ast }) => {
                const fixes = resolveWithOtherVariableReferences({
                    ast,
                    diagnostic
                });

                return resolveAutomaticFixes(fixes, { ast, diagnostic });
            });
            continue;
        }

        if (diagnosticId === "GM2012") {
            registerFeatherFixer(registry, diagnosticId, () => ({ ast }) => {
                const fixes = ensureVertexFormatsClosedBeforeStartingNewOnes({
                    ast,
                    diagnostic
                });

                return resolveAutomaticFixes(fixes, { ast, diagnostic });
            });
            continue;
        }

        if (diagnosticId === "GM2040") {
            registerFeatherFixer(registry, diagnosticId, () => ({ ast }) => {
                const fixes = removeInvalidEventInheritedCalls({
                    // TODO: This will have to be integrated into the project-indexing/scoping process to correctly identify inherited events
                    ast,
                    diagnostic
                });

                return resolveAutomaticFixes(fixes, { ast, diagnostic });
            });
            continue;
        }

        if (diagnosticId === "GM2030") {
            registerFeatherFixer(registry, diagnosticId, () => ({ ast }) => {
                const fixes = ensureDrawPrimitiveEndCallsAreBalanced({
                    ast,
                    diagnostic
                });

                return resolveAutomaticFixes(fixes, { ast, diagnostic });
            });
            continue;
        }

        if (diagnosticId === "GM2015") {
            registerFeatherFixer(registry, diagnosticId, () => ({ ast }) => {
                const fixes = ensureVertexFormatDefinitionsAreClosed({
                    ast,
                    diagnostic
                });

                return resolveAutomaticFixes(fixes, { ast, diagnostic });
            });
            continue;
        }

        if (diagnosticId === "GM2016") {
            registerFeatherFixer(
                registry,
                diagnosticId,
                () =>
                    ({ ast, sourceText }) => {
                        const fixes = localizeInstanceVariableAssignments({
                            ast,
                            diagnostic,
                            sourceText
                        });

                        return resolveAutomaticFixes(fixes, {
                            ast,
                            diagnostic
                        });
                    }
            );
            continue;
        }

        if (diagnosticId === "GM2028") {
            registerFeatherFixer(registry, diagnosticId, () => ({ ast }) => {
                const fixes = ensurePrimitiveBeginPrecedesEnd({
                    ast,
                    diagnostic
                });

                return resolveAutomaticFixes(fixes, { ast, diagnostic });
            });
            continue;
        }

        if (diagnosticId === "GM2025") {
            registerFeatherFixer(registry, diagnosticId, () => ({ ast }) => {
                const fixes = annotateMissingUserEvents({ ast, diagnostic });

                return resolveAutomaticFixes(fixes, { ast, diagnostic });
            });
            continue;
        }

        if (diagnosticId === "GM1063") {
            registerFeatherFixer(registry, diagnosticId, () => ({ ast }) => {
                const fixes = harmonizeTexturePointerTernaries({
                    ast,
                    diagnostic
                });

                return resolveAutomaticFixes(fixes, { ast, diagnostic });
            });
            continue;
        }

        if (diagnosticId === "GM2005") {
            registerFeatherFixer(registry, diagnosticId, () => ({ ast }) => {
                const fixes = ensureSurfaceTargetResetForGM2005({
                    ast,
                    diagnostic
                });

                return resolveAutomaticFixes(fixes, { ast, diagnostic });
            });
            continue;
        }

        if (diagnosticId === "GM1064") {
            registerFeatherFixer(registry, diagnosticId, () => ({ ast }) => {
                const fixes = removeRedeclaredGlobalFunctions({
                    ast,
                    diagnostic
                });

                return resolveAutomaticFixes(fixes, { ast, diagnostic });
            });
            continue;
        }

        if (diagnosticId === "GM2011") {
            registerFeatherFixer(registry, diagnosticId, () => ({ ast }) => {
                const fixes = ensureVertexBuffersAreClosed({ ast, diagnostic });

                return resolveAutomaticFixes(fixes, { ast, diagnostic });
            });
            continue;
        }

        if (diagnosticId === "GM2009") {
            registerFeatherFixer(registry, diagnosticId, () => ({ ast }) => {
                const fixes = ensureVertexBeginPrecedesEnd({ ast, diagnostic });

                return resolveAutomaticFixes(fixes, { ast, diagnostic });
            });
            continue;
        }

        if (diagnosticId === "GM2043") {
            registerFeatherFixer(registry, diagnosticId, () => ({ ast }) => {
                const fixes = ensureLocalVariablesAreDeclaredBeforeUse({
                    ast,
                    diagnostic
                });

                return resolveAutomaticFixes(fixes, { ast, diagnostic });
            });
            continue;
        }

        if (diagnosticId === "GM2033") {
            registerFeatherFixer(registry, diagnosticId, () => ({ ast }) => {
                const fixes = removeDanglingFileFindCalls({ ast, diagnostic });

                return resolveAutomaticFixes(fixes, { ast, diagnostic });
            });
            continue;
        }

        if (diagnosticId === "GM2050") {
            registerFeatherFixer(registry, diagnosticId, () => ({ ast }) => {
                const fixes = ensureFogIsReset({ ast, diagnostic });

                return resolveAutomaticFixes(fixes, { ast, diagnostic });
            });
            continue;
        }

        if (diagnosticId === "GM2035") {
            registerFeatherFixer(registry, diagnosticId, () => ({ ast }) => {
                const fixes = ensureGpuStateIsPopped({ ast, diagnostic });

                return resolveAutomaticFixes(fixes, { ast, diagnostic });
            });
            continue;
        }

        const handler = AUTOMATIC_FEATHER_FIX_HANDLERS.get(diagnosticId);

        if (handler) {
            registerAutomaticFeatherFix({
                registry,
                diagnostic,
                handler
            });
            continue;
        }

        if (diagnosticId === "GM1017") {
            registerFeatherFixer(
                registry,
                diagnosticId,
                () =>
                    ({ ast, sourceText }) => {
                        const fixes = captureDeprecatedFunctionManualFixes({
                            ast,
                            sourceText,
                            diagnostic
                        });

                        return resolveAutomaticFixes(fixes, {
                            ast,
                            diagnostic
                        });
                    }
            );
            continue;
        }

        registerManualOnlyFeatherFix({ registry, diagnostic });
    }

    return registry;
}

function registerAutomaticFeatherFix({ registry, diagnostic, handler }) {
    if (!diagnostic?.id || typeof handler !== "function") {
        return;
    }

    registerFeatherFixer(registry, diagnostic.id, () => (context = {}) => {
        const fixes = handler({ ...context, diagnostic });

        return resolveAutomaticFixes(fixes, { ast: context.ast, diagnostic });
    });
}

function registerManualOnlyFeatherFix({ registry, diagnostic }) {
    if (!diagnostic?.id) {
        return;
    }

    registerFeatherFixer(
        registry,
        diagnostic.id,
        () =>
            ({ ast }) =>
                registerManualFeatherFix({ ast, diagnostic })
    );
}

function resolveAutomaticFixes(fixes, context) {
    if (isNonEmptyArray(fixes)) {
        return fixes;
    }

    return registerManualFeatherFix(context);
}

function resolveWithOtherVariableReferences({ ast, diagnostic }) {
    if (!diagnostic || !ast || typeof ast !== "object") {
        return [];
    }

    const fixes = [];
    const variableDeclarations = new Map();
    const ancestorStack = [];

    const visit = (
        node,
        parent,
        property,
        arrayOwner,
        arrayProperty,
        context
    ) => {
        if (!node) {
            return;
        }

        if (Array.isArray(node)) {
            for (let index = 0; index < node.length; index += 1) {
                visit(
                    node[index],
                    node,
                    index,
                    arrayOwner ?? parent,
                    arrayProperty ?? property,
                    context
                );
            }
            return;
        }

        ancestorStack.push(node);

        if (isVarVariableDeclaration(node)) {
            recordVariableDeclaration(variableDeclarations, {
                declaration: node,
                parent,
                property,
                owner: arrayOwner ?? null
            });
        }

        const insideWithOther = Boolean(context?.insideWithOther);

        if (insideWithOther && node.type === "Identifier") {
            convertIdentifierReference({
                identifier: node,
                parent,
                property,
                arrayOwner,
                arrayProperty,
                variableDeclarations,
                diagnostic,
                fixes,
                ancestorStack,
                context
            });
            ancestorStack.pop();
            return;
        }

        if (
            node.type === "WithStatement" &&
            isWithStatementTargetingOther(node)
        ) {
            visit(node.test, node, "test", null, null, {
                insideWithOther,
                withBodies: context?.withBodies ?? []
            });

            visit(node.body, node, "body", node, "body", {
                insideWithOther: true,
                withBodies: [...(context?.withBodies ?? []), node.body]
            });

            ancestorStack.pop();
            return;
        }

        for (const [key, value] of Object.entries(node)) {
            if (!value || typeof value !== "object") {
                continue;
            }

            if (Array.isArray(value)) {
                visit(value, node, key, node, key, context);
            } else {
                visit(value, node, key, null, null, context);
            }
        }

        ancestorStack.pop();
    };

    visit(ast, null, null, null, null, {
        insideWithOther: false,
        withBodies: []
    });

    return fixes;
}

function recordVariableDeclaration(registry, context) {
    if (!registry || !context) {
        return;
    }

    const { declaration, parent, property, owner } = context;

    if (!Array.isArray(parent) || typeof property !== "number") {
        return;
    }

    const declarations = asArray(declaration?.declarations);

    if (declarations.length !== 1) {
        return;
    }

    const declarator = declarations[0];

    if (
        !declarator ||
        declarator.id?.type !== "Identifier" ||
        !declarator.init
    ) {
        return;
    }

    const name = declarator.id.name;

    if (!name) {
        return;
    }

    const startIndex = getNodeStartIndex(declaration);
    const entry = {
        declaration,
        declarator,
        parent,
        property,
        owner,
        startIndex: typeof startIndex === "number" ? startIndex : null,
        replaced: false,
        invalid: false,
        assignment: null,
        fixDetail: null
    };

    if (!registry.has(name)) {
        registry.set(name, []);
    }

    registry.get(name).push(entry);
}

function convertIdentifierReference({
    identifier,
    parent,
    property,
    arrayOwner,
    arrayProperty,
    variableDeclarations,
    diagnostic,
    fixes,
    ancestorStack,
    context
}) {
    if (!identifier || identifier.type !== "Identifier") {
        return;
    }

    const ownerNode = Array.isArray(parent) ? arrayOwner : parent;
    const ownerProperty = Array.isArray(parent) ? arrayProperty : property;

    if (
        Array.isArray(parent) &&
        (!ownerNode || typeof ownerNode !== "object")
    ) {
        return;
    }

    if (
        !ownerNode ||
        !shouldConvertIdentifierInWith(identifier, ownerNode, ownerProperty)
    ) {
        return;
    }

    const candidates = variableDeclarations.get(identifier.name);
    const hasCandidates = isNonEmptyArray(candidates);

    const withBodies = asArray(context?.withBodies);
    const identifierStart = getNodeStartIndex(identifier);
    const identifierEnd = getNodeEndIndex(identifier);

    let matchedContext = null;
    let sawUnpromotableCandidate = false;

    if (hasCandidates) {
        for (let index = candidates.length - 1; index >= 0; index -= 1) {
            const candidate = candidates[index];

            if (!candidate || candidate.invalid) {
                continue;
            }

            if (!isPromotableWithOtherCandidate(candidate)) {
                sawUnpromotableCandidate = true;
                continue;
            }

            if (candidate.owner && withBodies.includes(candidate.owner)) {
                continue;
            }

            if (candidate.owner && !ancestorStack.includes(candidate.owner)) {
                continue;
            }

            if (
                typeof candidate.startIndex === "number" &&
                typeof identifierStart === "number" &&
                candidate.startIndex > identifierStart
            ) {
                continue;
            }

            matchedContext = candidate;
            break;
        }
    }

    if (!matchedContext) {
        if (hasCandidates || sawUnpromotableCandidate) {
            return;
        }

        replaceIdentifierWithOtherMember({
            identifier,
            parent,
            property,
            arrayOwner,
            arrayProperty,
            diagnostic,
            fixes,
            identifierStart,
            identifierEnd
        });
        return;
    }

    if (!matchedContext.replaced) {
        const assignment = promoteVariableDeclaration(
            matchedContext,
            diagnostic,
            fixes
        );

        if (!assignment) {
            matchedContext.invalid = true;
            return;
        }
    }

    replaceIdentifierWithOtherMember({
        identifier,
        parent,
        property,
        arrayOwner,
        arrayProperty,
        diagnostic,
        fixes,
        identifierStart,
        identifierEnd
    });
}

function replaceIdentifierWithOtherMember({
    identifier,
    parent,
    property,
    arrayOwner,
    arrayProperty,
    diagnostic,
    fixes,
    identifierStart,
    identifierEnd
}) {
    const memberExpression = createOtherMemberExpression(identifier);

    if (Array.isArray(parent)) {
        parent[property] = memberExpression;
    } else if (parent && typeof parent === "object") {
        parent[property] = memberExpression;
    }

    const range =
        typeof identifierStart === "number" && typeof identifierEnd === "number"
            ? { start: identifierStart, end: identifierEnd }
            : null;

    const fixDetail = createFeatherFixDetail(diagnostic, {
        target: identifier?.name ?? null,
        range
    });

    if (!fixDetail) {
        return;
    }

    attachFeatherFixMetadata(memberExpression, [fixDetail]);
    fixes.push(fixDetail);
}

function promoteVariableDeclaration(context, diagnostic, fixes) {
    if (!context || context.replaced) {
        return context?.assignment ?? null;
    }

    if (
        !Array.isArray(context.parent) ||
        typeof context.property !== "number"
    ) {
        return null;
    }

    const declaration = context.declaration;
    const declarator = context.declarator;

    if (
        !declarator ||
        declarator.id?.type !== "Identifier" ||
        !declarator.init
    ) {
        return null;
    }

    const assignment = {
        type: "AssignmentExpression",
        operator: "=",
        left: cloneIdentifier(declarator.id),
        right: declarator.init,
        start: cloneLocation(declaration.start),
        end: cloneLocation(declaration.end)
    };

    copyCommentMetadata(declaration, assignment);

    context.parent[context.property] = assignment;

    const startIndex = getNodeStartIndex(declaration);
    const endIndex = getNodeEndIndex(declaration);
    const range =
        typeof startIndex === "number" && typeof endIndex === "number"
            ? { start: startIndex, end: endIndex }
            : null;

    const fixDetail = createFeatherFixDetail(diagnostic, {
        target: declarator.id?.name ?? null,
        range
    });

    if (fixDetail) {
        attachFeatherFixMetadata(assignment, [fixDetail]);
        fixes.push(fixDetail);
        context.fixDetail = fixDetail;
    }

    context.replaced = true;
    context.assignment = assignment;

    return assignment;
}

function isPromotableWithOtherCandidate(candidate) {
    if (!candidate) {
        return false;
    }

    const owner = candidate.owner;

    if (!owner || typeof owner !== "object") {
        return true;
    }

    return owner.type === "Program";
}

function isWithStatementTargetingOther(node) {
    if (!node || node.type !== "WithStatement") {
        return false;
    }

    const testExpression =
        node.test?.type === "ParenthesizedExpression"
            ? node.test.expression
            : node.test;

    return isIdentifierWithName(testExpression, "other");
}

function shouldConvertIdentifierInWith(identifier, parent, property) {
    if (!identifier || identifier.type !== "Identifier") {
        return false;
    }

    if (!parent || typeof parent !== "object") {
        return false;
    }

    if (identifier.name === "other" || identifier.name === "self") {
        return false;
    }

    if (parent.type === "AssignmentExpression" && property === "left") {
        return false;
    }

    if (parent.type === "CallExpression" && property === "object") {
        return false;
    }

    if (
        parent.type === "MemberDotExpression" ||
        parent.type === "MemberIndexExpression"
    ) {
        return false;
    }

    if (
        property === "property" ||
        property === "id" ||
        property === "name" ||
        property === "params"
    ) {
        return false;
    }

    if (
        (parent.type === "FunctionDeclaration" ||
            parent.type === "FunctionExpression") &&
        (property === "name" || property === "id")
    ) {
        return false;
    }

    if (parent.type === "StructLiteralMember" && property === "key") {
        return false;
    }

    return true;
}

function createOtherMemberExpression(identifier) {
    const memberExpression = {
        type: "MemberDotExpression",
        object: createIdentifier("other"),
        property: cloneIdentifier(identifier)
    };

    if (Object.hasOwn(identifier, "start")) {
        memberExpression.start = cloneLocation(identifier.start);
    }

    if (Object.hasOwn(identifier, "end")) {
        memberExpression.end = cloneLocation(identifier.end);
    }

    return memberExpression;
}

function createAutomaticFeatherFixHandlers() {
    return new Map([
        [
            "GM1009",
            ({ ast, diagnostic, sourceText }) => {
                const fixes = [];

                const attributeFixes = convertFileAttributeAdditionsToBitwiseOr(
                    {
                        ast,
                        diagnostic
                    }
                );

                if (isNonEmptyArray(attributeFixes)) {
                    fixes.push(...attributeFixes);
                }

                const roomFixes = convertRoomNavigationArithmetic({
                    ast,
                    diagnostic,
                    sourceText
                });

                if (isNonEmptyArray(roomFixes)) {
                    fixes.push(...roomFixes);
                }

                return fixes;
            }
        ],
        [
            "GM1021",
            ({ ast, diagnostic }) =>
                applyMissingFunctionCallCorrections({ ast, diagnostic })
        ],
        [
            "GM1023",
            ({ ast, diagnostic }) =>
                replaceDeprecatedConstantReferences({ ast, diagnostic })
        ],
        [
            "GM1024",
            ({ ast, diagnostic }) =>
                replaceDeprecatedBuiltinVariables({ ast, diagnostic })
        ],
        [
            "GM1026",
            ({ ast, diagnostic }) =>
                rewriteInvalidPostfixExpressions({ ast, diagnostic })
        ],
        [
            "GM1028",
            ({ ast, diagnostic }) =>
                correctDataStructureAccessorTokens({ ast, diagnostic })
        ],
        [
            "GM1029",
            ({ ast, diagnostic }) =>
                convertNumericStringArgumentsToNumbers({ ast, diagnostic })
        ],
        [
            "GM1032",
            ({ ast, diagnostic, sourceText }) =>
                normalizeArgumentBuiltinReferences({
                    ast,
                    diagnostic,
                    sourceText
                })
        ],
        [
            "GM1033",
            ({ ast, sourceText, diagnostic }) =>
                removeDuplicateSemicolons({ ast, sourceText, diagnostic })
        ],
        [
            "GM1030",
            ({ ast, sourceText, diagnostic }) =>
                renameReservedIdentifiers({ ast, diagnostic, sourceText })
        ],
        [
            "GM1034",
            ({ ast, diagnostic }) =>
                relocateArgumentReferencesInsideFunctions({ ast, diagnostic })
        ],
        [
            "GM1036",
            ({ ast, diagnostic }) =>
                normalizeMultidimensionalArrayIndexing({ ast, diagnostic })
        ],
        [
            "GM1038",
            ({ ast, diagnostic }) =>
                removeDuplicateMacroDeclarations({ ast, diagnostic })
        ],
        [
            "GM1012",
            ({ ast, diagnostic }) =>
                convertStringLengthPropertyAccesses({ ast, diagnostic })
        ],
        [
            "GM1014",
            ({ ast, diagnostic }) => addMissingEnumMembers({ ast, diagnostic })
        ],
        [
            "GM1051",
            ({ ast, sourceText, diagnostic }) =>
                removeTrailingMacroSemicolons({ ast, sourceText, diagnostic })
        ],
        [
            "GM1015",
            ({ ast, diagnostic }) =>
                preventDivisionOrModuloByZero({ ast, diagnostic })
        ],
        [
            "GM1016",
            ({ ast, preprocessedFixMetadata, diagnostic }) =>
                removeBooleanLiteralStatements({
                    ast,
                    diagnostic,
                    metadata: preprocessedFixMetadata
                })
        ],
        [
            "GM1041",
            ({ ast, diagnostic }) =>
                convertAssetArgumentStringsToIdentifiers({ ast, diagnostic })
        ],
        [
            "GM1100",
            ({ ast, preprocessedFixMetadata, diagnostic }) =>
                normalizeObviousSyntaxErrors({
                    ast,
                    diagnostic,
                    metadata: preprocessedFixMetadata
                })
        ],
        [
            "GM1058",
            ({ ast, diagnostic }) =>
                ensureConstructorDeclarationsForNewExpressions({
                    ast,
                    diagnostic
                })
        ],
        [
            "GM1054",
            ({ ast, diagnostic }) =>
                ensureConstructorParentsExist({ ast, diagnostic })
        ],
        [
            "GM1059",
            ({ ast, options, diagnostic }) =>
                renameDuplicateFunctionParameters({ ast, diagnostic, options })
        ],
        [
            "GM1062",
            ({ ast, diagnostic }) =>
                sanitizeMalformedJsDocTypes({
                    ast,
                    diagnostic,
                    typeSystemInfo: FEATHER_TYPE_SYSTEM_INFO
                })
        ],
        [
            "GM1056",
            ({ ast, diagnostic }) =>
                reorderOptionalParameters({ ast, diagnostic })
        ],
        [
            "GM1052",
            ({ ast, diagnostic }) =>
                replaceInvalidDeleteStatements({ ast, diagnostic })
        ],
        [
            "GM2020",
            ({ ast, diagnostic }) =>
                convertAllDotAssignmentsToWithStatements({ ast, diagnostic })
        ],
        [
            "GM2032",
            ({ ast, diagnostic }) =>
                ensureFileFindFirstBeforeClose({ ast, diagnostic })
        ],
        [
            "GM2031",
            ({ ast, diagnostic }) =>
                ensureFileFindSearchesAreSerialized({ ast, diagnostic })
        ],
        [
            "GM2023",
            ({ ast, diagnostic }) =>
                normalizeFunctionCallArgumentOrder({ ast, diagnostic })
        ],
        [
            "GM2026",
            ({ ast, diagnostic }) => ensureHalignIsReset({ ast, diagnostic })
        ],
        [
            "GM2029",
            ({ ast, diagnostic }) =>
                ensureDrawVertexCallsAreWrapped({ ast, diagnostic })
        ],
        [
            "GM1063",
            ({ ast, diagnostic }) =>
                harmonizeTexturePointerTernaries({ ast, diagnostic })
        ],
        [
            "GM2042",
            ({ ast, diagnostic }) => balanceGpuStateStack({ ast, diagnostic })
        ],
        [
            "GM2044",
            ({ ast, diagnostic }) =>
                deduplicateLocalVariableDeclarations({ ast, diagnostic })
        ],
        [
            "GM2046",
            ({ ast, diagnostic }) =>
                ensureSurfaceTargetsAreReset({ ast, diagnostic })
        ],
        [
            "GM2048",
            ({ ast, diagnostic }) =>
                ensureBlendEnableIsReset({ ast, diagnostic })
        ],
        [
            "GM2051",
            ({ ast, diagnostic }) => ensureCullModeIsReset({ ast, diagnostic })
        ],
        [
            "GM2052",
            ({ ast, diagnostic }) =>
                ensureColourWriteEnableIsReset({ ast, diagnostic })
        ],
        [
            "GM2053",
            ({ ast, diagnostic }) =>
                ensureAlphaTestEnableIsReset({ ast, diagnostic })
        ],
        [
            "GM2054",
            ({ ast, diagnostic }) =>
                ensureAlphaTestRefIsReset({ ast, diagnostic })
        ],
        [
            "GM2056",
            ({ ast, diagnostic }) =>
                ensureTextureRepeatIsReset({ ast, diagnostic })
        ],
        [
            "GM2061",
            ({ ast, diagnostic }) =>
                convertNullishCoalesceOpportunities({ ast, diagnostic })
        ],
        [
            "GM2064",
            ({ ast, diagnostic }) =>
                annotateInstanceVariableStructAssignments({ ast, diagnostic })
        ]
    ]);
}

function convertStringLengthPropertyAccesses({ ast, diagnostic }) {
    if (!diagnostic || !ast || typeof ast !== "object") {
        return [];
    }

    const fixes = [];

    const visit = (node, parent, property) => {
        if (!node) {
            return;
        }

        if (Array.isArray(node)) {
            for (let index = 0; index < node.length; index += 1) {
                visit(node[index], node, index);
            }
            return;
        }

        if (typeof node !== "object") {
            return;
        }

        if (node.type === "MemberDotExpression") {
            const fix = convertLengthAccess(node, parent, property, diagnostic);

            if (fix) {
                fixes.push(fix);
                return;
            }
        }

        forEachNodeChild(node, (value, key) => {
            visit(value, node, key);
        });
    };

    visit(ast, null, null);

    return fixes;
}

function convertLengthAccess(node, parent, property, diagnostic) {
    if (!node || node.type !== "MemberDotExpression") {
        return null;
    }

    if (!parent || property === undefined || property === null) {
        return null;
    }

    if (parent.type === "AssignmentExpression" && parent.left === node) {
        return null;
    }

    if (parent.type === "CallExpression" && parent.object === node) {
        return null;
    }

    const propertyIdentifier = node.property;

    if (!isIdentifierWithName(propertyIdentifier, "length")) {
        return null;
    }

    const argumentExpression = node.object;

    if (!argumentExpression || typeof argumentExpression !== "object") {
        return null;
    }

    if (!isStringReturningExpression(argumentExpression)) {
        return null;
    }

    const stringLengthIdentifier = createIdentifier(
        "string_length",
        propertyIdentifier
    );

    if (!stringLengthIdentifier) {
        return null;
    }

    const callExpression = {
        type: "CallExpression",
        object: stringLengthIdentifier,
        arguments: [argumentExpression]
    };

    if (hasOwn(node, "start")) {
        callExpression.start = cloneLocation(node.start);
    }

    if (hasOwn(node, "end")) {
        callExpression.end = cloneLocation(node.end);
    }

    copyCommentMetadata(node, callExpression);

    const fixDetail = createFeatherFixDetail(diagnostic, {
        target: propertyIdentifier?.name ?? null,
        range: {
            start: getNodeStartIndex(node),
            end: getNodeEndIndex(node)
        }
    });

    if (!fixDetail) {
        return null;
    }

    if (Array.isArray(parent)) {
        parent[property] = callExpression;
    } else if (parent && typeof property === "string") {
        parent[property] = callExpression;
    } else {
        return null;
    }

    attachFeatherFixMetadata(callExpression, [fixDetail]);

    return fixDetail;
}

function isStringReturningExpression(node) {
    if (!node || typeof node !== "object") {
        return false;
    }

    if (node.type === "CallExpression") {
        const calleeName = getCallExpressionIdentifierName(node);
        if (!calleeName) {
            return false;
        }

        if (calleeName === "string") {
            return true;
        }

        if (STRING_LENGTH_CALL_BLACKLIST.has(calleeName)) {
            return false;
        }

        if (calleeName.startsWith("string_")) {
            return true;
        }
    }

    return false;
}

function convertAssetArgumentStringsToIdentifiers({ ast, diagnostic }) {
    if (!diagnostic || !ast || typeof ast !== "object") {
        return [];
    }

    const fixes = [];

    const visit = (node) => {
        if (!node) {
            return;
        }

        if (Array.isArray(node)) {
            for (const entry of node) {
                visit(entry);
            }
            return;
        }

        if (typeof node !== "object") {
            return;
        }

        if (node.type === "CallExpression") {
            const calleeName = getCallExpressionIdentifierName(node);

            if (calleeName && GM1041_CALL_ARGUMENT_TARGETS.has(calleeName)) {
                const argumentIndexes =
                    GM1041_CALL_ARGUMENT_TARGETS.get(calleeName) ?? [];
                const args = getCallExpressionArguments(node);

                for (const argumentIndex of argumentIndexes) {
                    if (
                        typeof argumentIndex !== "number" ||
                        argumentIndex < 0 ||
                        argumentIndex >= args.length
                    ) {
                        continue;
                    }

                    const fixDetail = convertStringLiteralArgumentToIdentifier({
                        argument: args[argumentIndex],
                        container: args,
                        index: argumentIndex,
                        diagnostic
                    });

                    if (fixDetail) {
                        fixes.push(fixDetail);
                    }
                }
            }
        }

        forEachNodeChild(node, (value) => {
            visit(value);
        });
    };

    visit(ast);

    return fixes;
}

function convertStringLiteralArgumentToIdentifier({
    argument,
    container,
    index,
    diagnostic
}) {
    if (!Array.isArray(container) || typeof index !== "number") {
        return null;
    }

    if (
        !argument ||
        argument.type !== "Literal" ||
        typeof argument.value !== "string"
    ) {
        return null;
    }

    const identifierName = extractIdentifierNameFromLiteral(argument.value);
    if (!identifierName) {
        return null;
    }

    const identifierNode = {
        type: "Identifier",
        name: identifierName
    };

    if (Object.hasOwn(argument, "start")) {
        identifierNode.start = cloneLocation(argument.start);
    }

    if (Object.hasOwn(argument, "end")) {
        identifierNode.end = cloneLocation(argument.end);
    }

    copyCommentMetadata(argument, identifierNode);

    const fixDetail = createFeatherFixDetail(diagnostic, {
        target: identifierName,
        range: {
            start: getNodeStartIndex(argument),
            end: getNodeEndIndex(argument)
        }
    });

    if (!fixDetail) {
        return null;
    }

    container[index] = identifierNode;
    attachFeatherFixMetadata(identifierNode, [fixDetail]);

    return fixDetail;
}

function buildFeatherTypeSystemInfo() {
    const metadata = getFeatherMetadata();
    const typeSystem = metadata?.typeSystem;

    const baseTypes = new Set();
    const baseTypesLowercase = new Set();
    const specifierBaseTypes = new Set();

    const entries = asArray(typeSystem?.baseTypes);

    for (const entry of entries) {
        const name = toTrimmedString(entry?.name);

        if (!name) {
            continue;
        }

        baseTypes.add(name);
        baseTypesLowercase.add(name.toLowerCase());

        const specifierExamples = asArray(entry?.specifierExamples);
        const hasDotSpecifier = specifierExamples.some((example) => {
            if (typeof example !== "string") {
                return false;
            }

            return example.trim().startsWith(".");
        });

        const description =
            typeof entry?.description === "string" ? entry.description : "";
        const requiresSpecifier =
            /requires specifiers/i.test(description) ||
            /constructor/i.test(description);

        if (hasDotSpecifier || requiresSpecifier) {
            specifierBaseTypes.add(name.toLowerCase());
        }
    }

    return {
        baseTypeNames: [...baseTypes],
        baseTypeNamesLower: baseTypesLowercase,
        specifierBaseTypeNamesLower: specifierBaseTypes
    };
}

function registerFeatherFixer(registry, diagnosticId, factory) {
    if (!registry || typeof registry.set !== "function") {
        return;
    }

    if (!diagnosticId || typeof factory !== "function") {
        return;
    }

    if (!registry.has(diagnosticId)) {
        registry.set(diagnosticId, factory);
    }
}

function sanitizeEnumAssignments({ ast, diagnostic }) {
    if (!diagnostic || !ast || typeof ast !== "object") {
        return [];
    }

    const fixes = [];

    const visit = (node) => {
        if (!node) {
            return;
        }

        if (Array.isArray(node)) {
            for (const item of node) {
                visit(item);
            }
            return;
        }

        if (typeof node !== "object") {
            return;
        }

        if (node.type === "EnumMember") {
            const fix = sanitizeEnumMember(node, diagnostic);

            if (fix) {
                fixes.push(fix);
            }
        }

        for (const value of Object.values(node)) {
            if (value && typeof value === "object") {
                visit(value);
            }
        }
    };

    visit(ast);

    return fixes;
}

function sanitizeEnumMember(node, diagnostic) {
    if (!node || typeof node !== "object" || !diagnostic) {
        return null;
    }

    const initializer = node.initializer;

    if (!hasInvalidEnumInitializer(initializer)) {
        return null;
    }

    const originalEnd = getNodeEndIndex(node);
    const startIndex = getNodeStartIndex(node);

    node._featherOriginalInitializer = initializer ?? null;
    node.initializer = null;

    if (hasOwn(node.name ?? {}, "end")) {
        node.end = cloneLocation(node.name.end);
    }

    const fixDetail = createFeatherFixDetail(diagnostic, {
        target: node.name?.name ?? null,
        range:
            typeof startIndex === "number" && typeof originalEnd === "number"
                ? {
                      start: startIndex,
                      end: originalEnd
                  }
                : null
    });

    if (!fixDetail) {
        return null;
    }

    attachFeatherFixMetadata(node, [fixDetail]);

    return fixDetail;
}

function hasInvalidEnumInitializer(initializer) {
    if (initializer == undefined) {
        return false;
    }

    if (typeof initializer === "string") {
        const normalized = initializer.trim();

        if (normalized.length === 0) {
            return true;
        }

        if (isIntegerLiteralString(normalized)) {
            return false;
        }

        return true;
    }

    if (typeof initializer === "number") {
        return !Number.isInteger(initializer);
    }

    if (typeof initializer === "object") {
        if (initializer.type === "Literal") {
            const value = initializer.value;

            if (typeof value === "number") {
                return !Number.isInteger(value);
            }

            if (typeof value === "string") {
                return !isIntegerLiteralString(value.trim());
            }
        }

        return true;
    }

    return true;
}

function isIntegerLiteralString(candidate) {
    if (typeof candidate !== "string" || candidate.length === 0) {
        return false;
    }

    if (/^[+-]?\d+$/.test(candidate)) {
        return true;
    }

    if (/^[+-]?0[xX][0-9a-fA-F]+$/.test(candidate)) {
        return true;
    }

    if (/^[+-]?0[bB][01]+$/.test(candidate)) {
        return true;
    }

    return false;
}

function splitGlobalVarInlineInitializers({ ast, diagnostic }) {
    if (!diagnostic || !ast || typeof ast !== "object") {
        return [];
    }

    const fixes = [];

    const visit = (node, parent, property) => {
        if (!node) {
            return;
        }

        if (Array.isArray(node)) {
            for (let index = 0; index < node.length; index += 1) {
                visit(node[index], node, index);
            }
            return;
        }

        if (typeof node !== "object") {
            return;
        }

        if (node.type === "GlobalVarStatement") {
            const fixDetails = splitGlobalVarStatementInitializers({
                statement: node,
                parent,
                property,
                diagnostic
            });

            if (isNonEmptyArray(fixDetails)) {
                fixes.push(...fixDetails);
            }

            return;
        }

        for (const [key, value] of Object.entries(node)) {
            if (value && typeof value === "object") {
                visit(value, node, key);
            }
        }
    };

    visit(ast, null, null);

    return fixes;
}

function splitGlobalVarStatementInitializers({
    statement,
    parent,
    property,
    diagnostic
}) {
    if (!statement || statement.type !== "GlobalVarStatement") {
        return [];
    }

    if (!Array.isArray(parent) || typeof property !== "number") {
        return [];
    }

    const declarators = Array.isArray(statement.declarations)
        ? statement.declarations
        : [];

    if (declarators.length === 0) {
        return [];
    }

    const assignments = [];

    for (const declarator of declarators) {
        const assignmentInfo = createAssignmentFromGlobalVarDeclarator({
            statement,
            declarator,
            diagnostic
        });

        if (!assignmentInfo) {
            continue;
        }

        assignments.push(assignmentInfo);
        clearGlobalVarDeclaratorInitializer(declarator);
    }

    if (assignments.length === 0) {
        return [];
    }

    const fixDetails = assignments.map((entry) => entry.fixDetail);

    parent.splice(
        property + 1,
        0,
        ...assignments.map((entry) => entry.assignment)
    );

    attachFeatherFixMetadata(statement, fixDetails);

    for (const { assignment, fixDetail } of assignments) {
        attachFeatherFixMetadata(assignment, [fixDetail]);
    }

    return fixDetails;
}

function createAssignmentFromGlobalVarDeclarator({
    statement,
    declarator,
    diagnostic
}) {
    if (!declarator || declarator.type !== "VariableDeclarator") {
        return null;
    }

    const initializer = declarator.init;

    if (!initializer || typeof initializer !== "object") {
        return null;
    }

    const identifier = cloneIdentifier(declarator.id);

    if (!identifier) {
        return null;
    }

    if (declarator.id && declarator.id.isGlobalIdentifier) {
        identifier.isGlobalIdentifier = true;
    }

    const assignment = {
        type: "AssignmentExpression",
        operator: "=",
        left: identifier,
        right: initializer
    };

    if (hasOwn(declarator, "start")) {
        assignment.start = cloneLocation(declarator.start);
    } else if (hasOwn(statement, "start")) {
        assignment.start = cloneLocation(statement.start);
    }

    if (hasOwn(initializer, "end")) {
        assignment.end = cloneLocation(initializer.end);
    } else if (hasOwn(declarator, "end")) {
        assignment.end = cloneLocation(declarator.end);
    } else if (hasOwn(statement, "end")) {
        assignment.end = cloneLocation(statement.end);
    }

    copyCommentMetadata(declarator, assignment);
    copyCommentMetadata(initializer, assignment);

    const fixDetail = createFeatherFixDetail(diagnostic, {
        target: identifier?.name ?? null,
        range: {
            start: getNodeStartIndex(declarator),
            end: getNodeEndIndex(declarator)
        }
    });

    if (!fixDetail) {
        return null;
    }

    return { assignment, fixDetail };
}

function clearGlobalVarDeclaratorInitializer(declarator) {
    if (!declarator || declarator.type !== "VariableDeclarator") {
        return;
    }

    declarator.init = null;

    if (
        declarator.id &&
        typeof declarator.id === "object" &&
        hasOwn(declarator.id, "end")
    ) {
        declarator.end = cloneLocation(declarator.id.end);
    }
}

const NODE_REMOVED = Symbol("flaggedInvalidAssignmentRemovedNode");

function flagInvalidAssignmentTargets({ ast, diagnostic, sourceText }) {
    if (!diagnostic || !ast || typeof ast !== "object") {
        return [];
    }

    const fixes = [];

    const visit = (node, parent, property, container, index) => {
        if (!node) {
            return null;
        }

        if (Array.isArray(node)) {
            for (
                let arrayIndex = 0;
                arrayIndex < node.length;
                arrayIndex += 1
            ) {
                const child = node[arrayIndex];
                const result = visit(child, parent, property, node, arrayIndex);

                if (result === NODE_REMOVED) {
                    arrayIndex -= 1;
                }
            }
            return null;
        }

        if (typeof node !== "object") {
            return null;
        }

        if (node.type === "ExpressionStatement") {
            const removalFix = removeInvalidAssignmentExpression({
                statement: node,
                container,
                index,
                diagnostic,
                sourceText
            });

            if (removalFix) {
                fixes.push(removalFix);
                return NODE_REMOVED;
            }
        }

        if (node.type === "AssignmentExpression") {
            const fix = flagInvalidAssignmentTarget(
                node,
                diagnostic,
                sourceText
            );

            if (fix) {
                if (
                    shouldRemoveInvalidAssignmentFromContainer({
                        parent,
                        property,
                        container
                    })
                ) {
                    removeNodeFromContainer(container, index, node);
                    fixes.push(fix);
                    return NODE_REMOVED;
                }

                fixes.push(fix);
            }

            return null;
        }

        for (const [childKey, value] of Object.entries(node)) {
            if (!value || typeof value !== "object") {
                continue;
            }

            if (Array.isArray(value)) {
                visit(value, node, childKey, value, null);
                continue;
            }

            visit(value, node, childKey, null, null);
        }

        return null;
    };

    visit(ast, null, null, null, null);

    return fixes;
}

function removeInvalidAssignmentExpression({
    statement,
    container,
    index,
    diagnostic,
    sourceText
}) {
    if (!statement || statement.type !== "ExpressionStatement") {
        return null;
    }

    const expression = statement.expression;

    if (!expression || expression.type !== "AssignmentExpression") {
        return null;
    }

    if (isAssignableTarget(expression.left)) {
        return null;
    }

    const fixDetail = flagInvalidAssignmentTarget(
        expression,
        diagnostic,
        sourceText
    );

    if (!fixDetail) {
        return null;
    }

    removeNodeFromContainer(container, index, statement);

    attachFeatherFixMetadata(statement, [fixDetail]);

    return fixDetail;
}

function getFiniteIndex(value) {
    return isFiniteNumber(value) && value >= 0 ? value : null;
}

function removeNodeFromContainer(container, index, node) {
    if (!Array.isArray(container)) {
        return;
    }

    let removalIndex = getFiniteIndex(index);

    if (removalIndex === null) {
        removalIndex = getFiniteIndex(container.indexOf(node));
    }

    if (removalIndex !== null) {
        container.splice(removalIndex, 1);
    }
}

function shouldRemoveInvalidAssignmentFromContainer({
    parent,
    property,
    container
}) {
    if (!parent || !Array.isArray(container) || property !== "body") {
        return false;
    }

    const parentType = parent?.type ?? null;

    return parentType === "Program" || parentType === "BlockStatement";
}

function flagInvalidAssignmentTarget(node, diagnostic, sourceText) {
    if (!node || node.type !== "AssignmentExpression") {
        return null;
    }

    const left = node.left;

    if (!left || isAssignableTarget(left)) {
        return null;
    }

    const startIndex = getNodeStartIndex(left);
    const endIndex = getNodeEndIndex(left);

    const range =
        typeof startIndex === "number" && typeof endIndex === "number"
            ? {
                  start: startIndex,
                  end: endIndex
              }
            : null;

    const targetText = getSourceTextSlice({
        sourceText,
        startIndex,
        endIndex
    });

    const fixDetail = createFeatherFixDetail(diagnostic, {
        automatic: false,
        range,
        target: targetText
    });

    if (!fixDetail) {
        return null;
    }

    attachFeatherFixMetadata(node, [fixDetail]);

    return fixDetail;
}

function isAssignableTarget(node) {
    if (!node || typeof node !== "object") {
        return false;
    }

    if (node.type === "Identifier") {
        return true;
    }

    if (
        node.type === "MemberDotExpression" ||
        node.type === "MemberIndexExpression"
    ) {
        return true;
    }

    return false;
}

function getSourceTextSlice({ sourceText, startIndex, endIndex }) {
    if (typeof sourceText !== "string") {
        return null;
    }

    if (typeof startIndex !== "number" || typeof endIndex !== "number") {
        return null;
    }

    if (startIndex < 0 || endIndex > sourceText.length) {
        return null;
    }

    const slice = sourceText.slice(startIndex, endIndex);

    if (slice.length === 0) {
        return null;
    }

    return slice.trim() || null;
}

function convertReadOnlyBuiltInAssignments({ ast, diagnostic }) {
    if (!diagnostic || !ast || typeof ast !== "object") {
        return [];
    }

    const fixes = [];
    const nameRegistry = collectAllIdentifierNames(ast);

    const visit = (node, parent, property) => {
        if (!node) {
            return;
        }

        if (Array.isArray(node)) {
            for (let index = 0; index < node.length; index += 1) {
                visit(node[index], node, index);
            }
            return;
        }

        if (typeof node !== "object") {
            return;
        }

        if (node.type === "AssignmentExpression") {
            const fixDetail = convertReadOnlyAssignment(
                node,
                parent,
                property,
                diagnostic,
                nameRegistry
            );

            if (fixDetail) {
                fixes.push(fixDetail);
                return;
            }
        }

        for (const [key, value] of Object.entries(node)) {
            if (value && typeof value === "object") {
                visit(value, node, key);
            }
        }
    };

    visit(ast, null, null);

    return fixes;
}

function convertReadOnlyAssignment(
    node,
    parent,
    property,
    diagnostic,
    nameRegistry
) {
    if (!Array.isArray(parent) || typeof property !== "number") {
        return null;
    }

    if (
        !node ||
        node.type !== "AssignmentExpression" ||
        node.operator !== "="
    ) {
        return null;
    }

    const identifier = node.left;

    if (!identifier || identifier.type !== "Identifier") {
        return null;
    }

    if (!READ_ONLY_BUILT_IN_VARIABLES.has(identifier.name)) {
        return null;
    }

    const replacementName = createReadOnlyReplacementName(
        identifier.name,
        nameRegistry
    );
    const replacementIdentifier = createIdentifierFromTemplate(
        replacementName,
        identifier
    );

    const declarator = {
        type: "VariableDeclarator",
        id: replacementIdentifier,
        init: node.right,
        start: cloneLocation(node.start),
        end: cloneLocation(node.end)
    };

    const declaration = {
        type: "VariableDeclaration",
        declarations: [declarator],
        kind: "var",
        start: cloneLocation(node.start),
        end: cloneLocation(node.end)
    };

    copyCommentMetadata(node, declaration);

    parent[property] = declaration;

    const fixDetail = createFeatherFixDetail(diagnostic, {
        target: identifier.name ?? null,
        range: {
            start: getNodeStartIndex(node),
            end: getNodeEndIndex(node)
        }
    });

    if (!fixDetail) {
        return null;
    }

    attachFeatherFixMetadata(declaration, [fixDetail]);

    replaceReadOnlyIdentifierReferences(
        parent,
        property + 1,
        identifier.name,
        replacementName
    );

    return fixDetail;
}

function replaceReadOnlyIdentifierReferences(
    siblings,
    startIndex,
    originalName,
    replacementName
) {
    if (!Array.isArray(siblings)) {
        return;
    }

    for (let index = startIndex; index < siblings.length; index += 1) {
        renameIdentifiersInNode(siblings[index], originalName, replacementName);
    }
}

function renameIdentifiersInNode(root, originalName, replacementName) {
    const stack = [{ node: root, parent: null, property: null, ancestors: [] }];

    while (stack.length > 0) {
        const { node, parent, property, ancestors } = stack.pop();

        if (!node) {
            continue;
        }

        if (Array.isArray(node)) {
            const arrayContext = { node, parent, property };
            const nextAncestors = ancestors.concat(arrayContext);

            for (let index = node.length - 1; index >= 0; index -= 1) {
                stack.push({
                    node: node[index],
                    parent: node,
                    property: index,
                    ancestors: nextAncestors
                });
            }
            continue;
        }

        if (typeof node !== "object") {
            continue;
        }

        if (node.type === "Identifier" && node.name === originalName) {
            if (
                !shouldSkipIdentifierReplacement({
                    parent,
                    property,
                    ancestors
                })
            ) {
                const replacement = createIdentifierFromTemplate(
                    replacementName,
                    node
                );

                if (parent && property !== null && property !== undefined) {
                    parent[property] = replacement;
                }
            }
            continue;
        }

        const nextAncestors = ancestors.concat({ node, parent, property });

        for (const [key, value] of Object.entries(node)) {
            if (value && typeof value === "object") {
                stack.push({
                    node: value,
                    parent: node,
                    property: key,
                    ancestors: nextAncestors
                });
            }
        }
    }
}

const IDENTIFIER_DECLARATION_CONTEXTS = new Set([
    "VariableDeclarator:id",
    "FunctionDeclaration:id",
    "ConstructorDeclaration:id",
    "StructDeclaration:id",
    "EnumDeclaration:name",
    "EnumMember:name",
    "ConstructorParentClause:id",
    "MacroDeclaration:name",
    "NamespaceDeclaration:id",
    "DefaultParameter:left"
]);

function shouldSkipIdentifierReplacement({ parent, property, ancestors }) {
    if (!parent) {
        return true;
    }

    if (parent.type === "MemberDotExpression" && property === "property") {
        return true;
    }

    if (parent.type === "NamespaceAccessExpression" && property === "name") {
        return true;
    }

    const contextKey = parent.type ? `${parent.type}:${property}` : null;

    if (contextKey && IDENTIFIER_DECLARATION_CONTEXTS.has(contextKey)) {
        return true;
    }

    if (!Array.isArray(parent)) {
        return false;
    }

    let arrayIndex = -1;
    for (let index = ancestors.length - 1; index >= 0; index -= 1) {
        if (ancestors[index].node === parent) {
            arrayIndex = index;
            break;
        }
    }

    if (arrayIndex === -1) {
        return false;
    }

    const arrayContext = ancestors[arrayIndex];
    const ownerContext = arrayIndex > 0 ? ancestors[arrayIndex - 1] : null;
    const containerNode = ownerContext?.node ?? null;
    const containerProperty = arrayContext?.property ?? null;

    if (
        containerNode &&
        containerProperty === "params" &&
        (containerNode.type === "FunctionDeclaration" ||
            containerNode.type === "ConstructorDeclaration" ||
            containerNode.type === "StructDeclaration" ||
            containerNode.type === "ConstructorParentClause")
    ) {
        return true;
    }

    return false;
}

function createReadOnlyReplacementName(originalName, nameRegistry) {
    const baseName = isNonEmptyString(originalName) ? originalName : "value";
    const sanitized = baseName.replaceAll(/[^a-zA-Z0-9_]/g, "_");
    let candidate = `__feather_${sanitized}`;
    let suffix = 1;

    while (nameRegistry.has(candidate)) {
        suffix += 1;
        candidate = `__feather_${sanitized}_${suffix}`;
    }

    nameRegistry.add(candidate);

    return candidate;
}

function collectAllIdentifierNames(root) {
    const names = new Set();

    const visit = (node) => {
        if (!node) {
            return;
        }

        if (Array.isArray(node)) {
            for (const value of node) {
                visit(value);
            }
            return;
        }

        if (typeof node !== "object") {
            return;
        }

        if (node.type === "Identifier" && typeof node.name === "string") {
            names.add(node.name);
        }

        for (const value of Object.values(node)) {
            if (value && typeof value === "object") {
                visit(value);
            }
        }
    };

    visit(root);

    return names;
}

function convertFileAttributeAdditionsToBitwiseOr({ ast, diagnostic }) {
    if (!diagnostic || !ast || typeof ast !== "object") {
        return [];
    }

    const fixes = [];

    const visit = (node) => {
        if (!node) {
            return;
        }

        if (Array.isArray(node)) {
            for (const item of node) {
                visit(item);
            }
            return;
        }

        if (typeof node !== "object") {
            return;
        }

        if (node.type === "BinaryExpression") {
            const fix = normalizeFileAttributeAddition(node, diagnostic);

            if (fix) {
                fixes.push(fix);
                return;
            }
        }

        for (const value of Object.values(node)) {
            if (value && typeof value === "object") {
                visit(value);
            }
        }
    };

    visit(ast);

    return fixes;
}

function normalizeFileAttributeAddition(node, diagnostic) {
    if (!node || node.type !== "BinaryExpression") {
        return null;
    }

    if (node.operator !== "+") {
        return null;
    }

    const leftIdentifier = unwrapIdentifierFromExpression(node.left);
    const rightIdentifier = unwrapIdentifierFromExpression(node.right);

    if (
        !isFileAttributeIdentifier(leftIdentifier) ||
        !isFileAttributeIdentifier(rightIdentifier)
    ) {
        return null;
    }

    const originalOperator = node.operator;
    node.operator = "|";

    const fixDetail = createFeatherFixDetail(diagnostic, {
        target: originalOperator ?? null,
        range: {
            start: getNodeStartIndex(node),
            end: getNodeEndIndex(node)
        }
    });

    if (!fixDetail) {
        return null;
    }

    attachFeatherFixMetadata(node, [fixDetail]);

    return fixDetail;
}

function unwrapIdentifierFromExpression(node) {
    if (!node || typeof node !== "object") {
        return null;
    }

    if (node.type === "Identifier") {
        return node;
    }

    if (node.type === "ParenthesizedExpression") {
        return unwrapIdentifierFromExpression(node.expression);
    }

    return null;
}

function unwrapLiteralFromExpression(node) {
    if (!node || typeof node !== "object") {
        return null;
    }

    if (node.type === "Literal") {
        return node;
    }

    if (node.type === "ParenthesizedExpression") {
        return unwrapLiteralFromExpression(node.expression);
    }

    return null;
}

function isFileAttributeIdentifier(node) {
    if (!node || node.type !== "Identifier") {
        return false;
    }

    if (typeof node.name !== "string") {
        return false;
    }

    return FILE_ATTRIBUTE_IDENTIFIER_PATTERN.test(node.name);
}

function convertRoomNavigationArithmetic({ ast, diagnostic, sourceText }) {
    if (!diagnostic || !ast || typeof ast !== "object") {
        return [];
    }

    const fixes = [];

    const visit = (node, parent, property) => {
        if (!node) {
            return;
        }

        if (Array.isArray(node)) {
            for (let index = 0; index < node.length; index += 1) {
                visit(node[index], node, index);
            }
            return;
        }

        if (typeof node !== "object") {
            return;
        }

        if (node.type === "CallExpression") {
            const fix = rewriteRoomGotoCall({
                node,
                diagnostic,
                sourceText
            });

            if (fix) {
                fixes.push(fix);
            }
        }

        if (node.type === "BinaryExpression") {
            const fix = rewriteRoomNavigationBinaryExpression({
                node,
                parent,
                property,
                diagnostic,
                sourceText
            });

            if (fix) {
                fixes.push(fix);
                return;
            }
        }

        for (const [key, value] of Object.entries(node)) {
            if (value && typeof value === "object") {
                visit(value, node, key);
            }
        }
    };

    visit(ast, null, null);

    return fixes;
}

function rewriteRoomNavigationBinaryExpression({
    node,
    parent,
    property,
    diagnostic,
    sourceText
}) {
    if (!node || node.type !== "BinaryExpression") {
        return null;
    }

    if (!isEligibleRoomBinaryParent(parent, property)) {
        return null;
    }

    const navigation = resolveRoomNavigationFromBinaryExpression(node);

    if (!navigation) {
        return null;
    }

    const { direction, baseIdentifier } = navigation;
    const replacementName =
        direction === "previous" ? "room_previous" : "room_next";
    const calleeIdentifier = createIdentifier(replacementName, baseIdentifier);
    const argumentIdentifier = cloneIdentifier(baseIdentifier);

    if (!calleeIdentifier || !argumentIdentifier) {
        return null;
    }

    const callExpression = {
        type: "CallExpression",
        object: calleeIdentifier,
        arguments: [argumentIdentifier]
    };

    if (Object.hasOwn(node, "start")) {
        callExpression.start = cloneLocation(node.start);
    }

    if (Object.hasOwn(node, "end")) {
        callExpression.end = cloneLocation(node.end);
    }

    copyCommentMetadata(node, callExpression);

    const startIndex = getNodeStartIndex(node);
    const endIndex = getNodeEndIndex(node);
    const range =
        typeof startIndex === "number" && typeof endIndex === "number"
            ? { start: startIndex, end: endIndex }
            : null;

    const target =
        getSourceTextSlice({
            sourceText,
            startIndex,
            endIndex
        }) ?? null;

    const fixDetail = createFeatherFixDetail(diagnostic, {
        target,
        range
    });

    if (!fixDetail) {
        return null;
    }

    fixDetail.replacement = replacementName;

    if (Array.isArray(parent)) {
        parent[property] = callExpression;
    } else if (parent && typeof property === "string") {
        parent[property] = callExpression;
    } else {
        return null;
    }

    attachFeatherFixMetadata(callExpression, [fixDetail]);

    return fixDetail;
}

function rewriteRoomGotoCall({ node, diagnostic, sourceText }) {
    if (!node || node.type !== "CallExpression") {
        return null;
    }

    if (!isIdentifierWithName(node.object, "room_goto")) {
        return null;
    }

    const args = getCallExpressionArguments(node);

    if (args.length !== 1) {
        return null;
    }

    const navigation = resolveRoomNavigationFromBinaryExpression(args[0]);

    if (!navigation) {
        return null;
    }

    const replacementName =
        navigation.direction === "previous"
            ? "room_goto_previous"
            : "room_goto_next";

    const startIndex = getNodeStartIndex(node);
    const endIndex = getNodeEndIndex(node);
    const range =
        typeof startIndex === "number" && typeof endIndex === "number"
            ? { start: startIndex, end: endIndex }
            : null;

    const target =
        getSourceTextSlice({
            sourceText,
            startIndex,
            endIndex
        }) ??
        node.object?.name ??
        null;

    const fixDetail = createFeatherFixDetail(diagnostic, {
        target,
        range
    });

    if (!fixDetail) {
        return null;
    }

    fixDetail.replacement = replacementName;

    const updatedCallee = createIdentifier(replacementName, node.object);

    if (!updatedCallee) {
        return null;
    }

    node.object = updatedCallee;
    node.arguments = [];

    attachFeatherFixMetadata(node, [fixDetail]);

    return fixDetail;
}

function resolveRoomNavigationFromBinaryExpression(node) {
    if (!node || node.type !== "BinaryExpression") {
        return null;
    }

    const leftIdentifier = unwrapIdentifierFromExpression(node.left);
    const rightIdentifier = unwrapIdentifierFromExpression(node.right);
    const leftLiteral = unwrapLiteralFromExpression(node.left);
    const rightLiteral = unwrapLiteralFromExpression(node.right);

    if (isIdentifierWithName(leftIdentifier, "room")) {
        if (node.operator === "+") {
            if (isLiteralOne(rightLiteral)) {
                return { direction: "next", baseIdentifier: leftIdentifier };
            }

            if (isNegativeOneLiteral(rightLiteral)) {
                return {
                    direction: "previous",
                    baseIdentifier: leftIdentifier
                };
            }
        }

        if (node.operator === "-") {
            if (isLiteralOne(rightLiteral)) {
                return {
                    direction: "previous",
                    baseIdentifier: leftIdentifier
                };
            }

            if (isNegativeOneLiteral(rightLiteral)) {
                return { direction: "next", baseIdentifier: leftIdentifier };
            }
        }
    }

    if (isIdentifierWithName(rightIdentifier, "room")) {
        if (node.operator === "+") {
            if (isLiteralOne(leftLiteral)) {
                return { direction: "next", baseIdentifier: rightIdentifier };
            }

            if (isNegativeOneLiteral(leftLiteral)) {
                return {
                    direction: "previous",
                    baseIdentifier: rightIdentifier
                };
            }
        }

        if (node.operator === "-") {
            if (isLiteralOne(leftLiteral)) {
                return {
                    direction: "previous",
                    baseIdentifier: rightIdentifier
                };
            }

            if (isNegativeOneLiteral(leftLiteral)) {
                return { direction: "next", baseIdentifier: rightIdentifier };
            }
        }
    }

    return null;
}

function isEligibleRoomBinaryParent(parent, property) {
    if (!parent) {
        return false;
    }

    if (parent.type === "VariableDeclarator" && property === "init") {
        return true;
    }

    if (parent.type === "AssignmentExpression" && property === "right") {
        return true;
    }

    return false;
}

function preventDivisionOrModuloByZero({ ast, diagnostic }) {
    if (!diagnostic || !ast || typeof ast !== "object") {
        return [];
    }

    const fixes = [];

    const visit = (node) => {
        if (!node) {
            return;
        }

        if (Array.isArray(node)) {
            for (const item of node) {
                visit(item);
            }
            return;
        }

        if (typeof node !== "object") {
            return;
        }

        if (node.type === "BinaryExpression") {
            const fix = normalizeDivisionBinaryExpression(node, diagnostic);

            if (fix) {
                fixes.push(fix);
            }
        } else if (node.type === "AssignmentExpression") {
            const fix = normalizeDivisionAssignmentExpression(node, diagnostic);

            if (fix) {
                fixes.push(fix);
            }
        }

        for (const value of Object.values(node)) {
            if (value && typeof value === "object") {
                visit(value);
            }
        }
    };

    visit(ast);

    return fixes;
}

function normalizeDivisionBinaryExpression(node, diagnostic) {
    if (!node || node.type !== "BinaryExpression") {
        return null;
    }

    if (node.operator !== "/" && node.operator !== "%") {
        return null;
    }

    const zeroLiteralInfo = findZeroLiteralInfo(node.right);

    if (!zeroLiteralInfo) {
        return null;
    }

    const { literal, container, property } = zeroLiteralInfo;
    const replacementLiteral = createLiteral("1", literal);

    if (!replacementLiteral) {
        return null;
    }

    if (container && property) {
        container[property] = replacementLiteral;
    } else {
        node.right = replacementLiteral;
    }

    const fixDetail = createFeatherFixDetail(diagnostic, {
        target: literal?.value ?? null,
        range: {
            start: getNodeStartIndex(literal),
            end: getNodeEndIndex(literal)
        }
    });

    if (!fixDetail) {
        return null;
    }

    attachFeatherFixMetadata(node, [fixDetail]);

    return fixDetail;
}

function normalizeDivisionAssignmentExpression(node, diagnostic) {
    if (!node || node.type !== "AssignmentExpression") {
        return null;
    }

    if (node.operator !== "/=" && node.operator !== "%=") {
        return null;
    }

    const zeroLiteralInfo = findZeroLiteralInfo(node.right);

    if (!zeroLiteralInfo) {
        return null;
    }

    const { literal, container, property } = zeroLiteralInfo;
    const replacementLiteral = createLiteral("1", literal);

    if (!replacementLiteral) {
        return null;
    }

    if (container && property) {
        container[property] = replacementLiteral;
    } else {
        node.right = replacementLiteral;
    }

    const fixDetail = createFeatherFixDetail(diagnostic, {
        target: literal?.value ?? null,
        range: {
            start: getNodeStartIndex(literal),
            end: getNodeEndIndex(literal)
        }
    });

    if (!fixDetail) {
        return null;
    }

    attachFeatherFixMetadata(node, [fixDetail]);

    return fixDetail;
}

function findZeroLiteralInfo(node) {
    if (!node || typeof node !== "object") {
        return null;
    }

    if (node.type === "Literal") {
        return isZeroLiteral(node)
            ? { literal: node, container: null, property: null }
            : null;
    }

    if (node.type === "ParenthesizedExpression") {
        if (!node.expression || typeof node.expression !== "object") {
            return null;
        }

        const innerInfo = findZeroLiteralInfo(node.expression);

        if (!innerInfo) {
            return null;
        }

        if (!innerInfo.container) {
            return {
                literal: innerInfo.literal,
                container: node,
                property: "expression"
            };
        }

        return innerInfo;
    }

    if (node.type === "UnaryExpression") {
        if (node.operator !== "+" && node.operator !== "-") {
            return null;
        }

        if (!node.argument || typeof node.argument !== "object") {
            return null;
        }

        const innerInfo = findZeroLiteralInfo(node.argument);

        if (!innerInfo) {
            return null;
        }

        if (!innerInfo.container) {
            return {
                literal: innerInfo.literal,
                container: node,
                property: "argument"
            };
        }

        return innerInfo;
    }

    return null;
}

function isZeroLiteral(node) {
    if (!node || node.type !== "Literal") {
        return false;
    }

    const rawValue = node.value;

    if (typeof rawValue === "number") {
        return rawValue === 0;
    }

    if (typeof rawValue !== "string" || rawValue.length === 0) {
        return false;
    }

    const normalized = Number(rawValue);

    if (!Number.isFinite(normalized)) {
        return false;
    }

    return normalized === 0;
}

function normalizeArgumentBuiltinReferences({ ast, diagnostic, sourceText }) {
    if (!diagnostic || !ast || typeof ast !== "object") {
        return [];
    }

    const fixes = [];
<<<<<<< HEAD
    const docCommentManager = getDocCommentManager(ast);
=======
    const docCommentManager = createDocCommentManager(ast);
>>>>>>> 23fcab5f
    const documentedParamNamesByFunction = buildDocumentedParamNameLookup(
        ast,
        sourceText,
        docCommentManager
    );

    const visit = (node) => {
        if (!node) {
            return;
        }

        if (Array.isArray(node)) {
            for (const child of node) {
                visit(child);
            }
            return;
        }

        if (typeof node !== "object") {
            return;
        }

        if (isFunctionLikeNode(node)) {
            const documentedParamNames =
                documentedParamNamesByFunction.get(node) ?? new Set();
            const functionFixes = fixArgumentReferencesWithinFunction(
                node,
                diagnostic,
                documentedParamNames
            );

            if (isNonEmptyArray(functionFixes)) {
                fixes.push(...functionFixes);
            }

            return;
        }

        for (const value of Object.values(node)) {
            if (value && typeof value === "object") {
                visit(value);
            }
        }
    };

    visit(ast);

    return fixes;
}

function fixArgumentReferencesWithinFunction(
    functionNode,
    diagnostic,
    documentedParamNames = new Set()
) {
    const fixes = [];
    const references = [];
    const aliasDeclarations = [];

    const traverse = (node) => {
        if (!node) {
            return;
        }

        if (Array.isArray(node)) {
            for (const child of node) {
                traverse(child);
            }
            return;
        }

        if (typeof node !== "object") {
            return;
        }

        if (node.type === "VariableDeclarator") {
            const aliasIndex = getArgumentIdentifierIndex(node.init);

            if (
                typeof aliasIndex === "number" &&
                node.id?.type === "Identifier" &&
                typeof node.id.name === "string" &&
                node.id.name.length > 0
            ) {
                aliasDeclarations.push({
                    index: aliasIndex,
                    name: node.id.name,
                    init: node.init,
                    declarator: node
                });
            }
        }

        if (node !== functionNode && isFunctionLikeNode(node)) {
            const nestedFixes = fixArgumentReferencesWithinFunction(
                node,
                diagnostic,
                documentedParamNames
            );

            if (isNonEmptyArray(nestedFixes)) {
                fixes.push(...nestedFixes);
            }

            return;
        }

        const argumentIndex = getArgumentIdentifierIndex(node);

        if (typeof argumentIndex === "number") {
            references.push({ node, index: argumentIndex });
            return;
        }

        for (const value of Object.values(node)) {
            if (value && typeof value === "object") {
                traverse(value);
            }
        }
    };

    const body = functionNode?.body;

    if (body && typeof body === "object") {
        traverse(body);
    } else {
        traverse(functionNode);
    }

    if (references.length === 0) {
        return fixes;
    }

    const mapping = createArgumentIndexMapping(
        references.map((reference) => reference.index)
    );

    if (!isMapLike(mapping) || !hasIterableItems(mapping)) {
        return fixes;
    }

    for (const reference of references) {
        const newIndex = mapping.get(reference.index);

        if (typeof newIndex !== "number" || newIndex === reference.index) {
            continue;
        }

        const newName = `argument${newIndex}`;
        const fixDetail = createFeatherFixDetail(diagnostic, {
            target: newName,
            range: {
                start: getNodeStartIndex(reference.node),
                end: getNodeEndIndex(reference.node)
            }
        });

        if (!fixDetail) {
            continue;
        }

        reference.node.name = newName;
        attachFeatherFixMetadata(reference.node, [fixDetail]);
        fixes.push(fixDetail);
    }

    if (documentedParamNames.size > 0 && aliasDeclarations.length > 0) {
        const normalizedDocNames = new Set(
            [...documentedParamNames].map(normalizeDocParamNameForComparison)
        );

        const aliasInfos = aliasDeclarations
            .map((alias) => {
                const mappedIndex = mapping.get(alias.index);
                const normalizedAliasName =
                    typeof alias.name === "string" ? alias.name : null;

                return {
                    index:
                        typeof mappedIndex === "number"
                            ? mappedIndex
                            : alias.index,
                    name: normalizedAliasName,
                    init: alias.init,
                    declarator: alias.declarator
                };
            })
            .filter(
                (alias) =>
                    typeof alias.index === "number" &&
                    typeof alias.name === "string" &&
                    alias.name.length > 0 &&
                    normalizedDocNames.has(
                        normalizeDocParamNameForComparison(alias.name)
                    )
            );

        if (aliasInfos.length > 0) {
            const aliasByIndex = new Map();
            const aliasInitNodes = new Set();

            for (const alias of aliasInfos) {
                aliasByIndex.set(alias.index, alias);
                if (alias.init) {
                    aliasInitNodes.add(alias.init);
                }
            }

            for (const reference of references) {
                const normalizedIndex = mapping.has(reference.index)
                    ? mapping.get(reference.index)
                    : reference.index;
                const alias = aliasByIndex.get(normalizedIndex);

                if (!alias || aliasInitNodes.has(reference.node)) {
                    continue;
                }

                if (reference.node?.type !== "Identifier") {
                    continue;
                }

                if (reference.node.name === alias.name) {
                    continue;
                }

                const aliasStart = getNodeStartIndex(alias.declarator);
                const referenceStart = getNodeStartIndex(reference.node);

                if (
                    typeof aliasStart === "number" &&
                    typeof referenceStart === "number" &&
                    referenceStart < aliasStart
                ) {
                    continue;
                }

                const aliasFixDetail = createFeatherFixDetail(diagnostic, {
                    target: alias.name,
                    range: {
                        start: getNodeStartIndex(reference.node),
                        end: getNodeEndIndex(reference.node)
                    }
                });

                if (aliasFixDetail) {
                    attachFeatherFixMetadata(reference.node, [aliasFixDetail]);
                    fixes.push(aliasFixDetail);
                }

                reference.node.name = alias.name;
            }
        }
    }

    return fixes;
}

function buildDocumentedParamNameLookup(ast, sourceText, docCommentManager) {
    const lookup = new WeakMap();

    if (!ast || typeof ast !== "object") {
        return lookup;
    }

<<<<<<< HEAD
    const manager = docCommentManager ?? getDocCommentManager(ast);
=======
    const manager = docCommentManager ?? createDocCommentManager(ast);
>>>>>>> 23fcab5f

    manager.forEach((node, comments = []) => {
        if (!isFunctionLikeNode(node)) {
            return;
        }

        const documentedNames = extractDocumentedParamNames(
            node,
            comments,
            sourceText
        );

        if (documentedNames.size > 0) {
            lookup.set(node, documentedNames);
        }
    });

    return lookup;
}

function extractDocumentedParamNames(functionNode, docComments, sourceText) {
    const documentedNames = new Set();
    if (!functionNode || typeof functionNode !== "object") {
        return documentedNames;
    }

    if (!Array.isArray(docComments) || docComments.length === 0) {
        return documentedNames;
    }

    const functionStart = getNodeStartIndex(functionNode);

    if (typeof functionStart !== "number") {
        return documentedNames;
    }

    const paramComments = docComments
        .filter(
            (comment) =>
                comment &&
                comment.type === "CommentLine" &&
                typeof comment.value === "string" &&
                /@param\b/i.test(comment.value)
        )
        .sort((left, right) => {
            const leftStart = getCommentStartIndex(left);
            const rightStart = getCommentStartIndex(right);

            if (leftStart == null && rightStart == null) {
                return 0;
            }

            if (leftStart == null) {
                return -1;
            }

            if (rightStart == null) {
                return 1;
            }

            return leftStart - rightStart;
        });

    if (paramComments.length === 0) {
        return documentedNames;
    }

    let lastIndex = -1;

    for (let index = paramComments.length - 1; index >= 0; index -= 1) {
        const comment = paramComments[index];
        const commentEnd = getCommentEndIndex(comment);

        if (commentEnd !== null && commentEnd < functionStart) {
            lastIndex = index;
            break;
        }
    }

    if (lastIndex === -1) {
        return documentedNames;
    }

    let boundary = functionStart;

    for (let index = lastIndex; index >= 0; index -= 1) {
        const comment = paramComments[index];
        const commentEnd = getCommentEndIndex(comment);
        const commentStart = getCommentStartIndex(comment);

        if (commentEnd === null || commentEnd >= boundary) {
            continue;
        }

        if (typeof commentStart === "number" && commentStart >= boundary) {
            continue;
        }

        if (!isWhitespaceBetween(commentEnd + 1, boundary, sourceText)) {
            break;
        }

        const paramName = extractParamNameFromComment(comment.value);

        if (!paramName) {
            break;
        }

        documentedNames.add(paramName);
        boundary = typeof commentStart === "number" ? commentStart : commentEnd;
    }

    return documentedNames;
}

function getCommentStartIndex(comment) {
    if (!comment || typeof comment !== "object") {
        return null;
    }

    const start = comment.start;

    if (typeof start === "number") {
        return start;
    }

    if (start && typeof start.index === "number") {
        return start.index;
    }

    return null;
}

function isWhitespaceBetween(startIndex, endIndex, sourceText) {
    if (!sourceText || typeof sourceText !== "string") {
        return true;
    }

    if (typeof startIndex !== "number" || typeof endIndex !== "number") {
        return true;
    }

    if (startIndex >= endIndex) {
        return true;
    }

    const slice = sourceText.slice(startIndex, endIndex);
    return !/\S/.test(slice);
}

function extractParamNameFromComment(value) {
    if (typeof value !== "string") {
        return null;
    }

    const match = value.match(/@param\s+(?:\{[^}]+\}\s*)?(\S+)/i);
    if (!match) {
        return null;
    }

    let name = match[1] ?? "";
    name = name.trim();

    if (name.startsWith("[") && name.endsWith("]")) {
        name = name.slice(1, -1);
    }

    const equalsIndex = name.indexOf("=");
    if (equalsIndex !== -1) {
        name = name.slice(0, equalsIndex);
    }

    return name.trim();
}

function normalizeDocParamNameForComparison(name) {
    if (typeof name !== "string") {
        return "";
    }

    return toNormalizedLowerCaseString(name);
}

function createArgumentIndexMapping(indices) {
    if (!Array.isArray(indices) || indices.length === 0) {
        return null;
    }

    const uniqueIndices = [
        ...new Set(
            indices.filter((index) => Number.isInteger(index) && index >= 0)
        )
    ].sort((left, right) => left - right);

    if (uniqueIndices.length === 0) {
        return null;
    }

    const mapping = new Map();
    let expectedIndex = 0;

    for (const index of uniqueIndices) {
        if (!Number.isInteger(index) || index < 0) {
            continue;
        }

        if (index === expectedIndex) {
            mapping.set(index, index);
            expectedIndex = index + 1;
            continue;
        }

        if (index > expectedIndex) {
            mapping.set(index, expectedIndex);
            expectedIndex += 1;
            continue;
        }

        mapping.set(index, expectedIndex);
        expectedIndex += 1;
    }

    return mapping;
}

function getArgumentIdentifierIndex(node) {
    if (!node || node.type !== "Identifier") {
        return null;
    }

    const name = node.name;

    if (typeof name !== "string") {
        return null;
    }

    const match = ARGUMENT_IDENTIFIER_PATTERN.exec(name);

    if (!match) {
        return null;
    }

    const parsed = Number.parseInt(match[1], 10);

    if (!Number.isInteger(parsed) || parsed < 0) {
        return null;
    }

    return parsed;
}

function removeDuplicateMacroDeclarations({ ast, diagnostic }) {
    if (!diagnostic || !ast || typeof ast !== "object") {
        return [];
    }

    const fixes = [];
    const seenMacros = new Set();

    const visit = (node, parent, property) => {
        if (!node) {
            return false;
        }

        if (Array.isArray(node)) {
            for (let index = 0; index < node.length; index += 1) {
                const child = node[index];
                const removed = visit(child, node, index);

                if (removed) {
                    index -= 1;
                }
            }

            return false;
        }

        if (typeof node !== "object") {
            return false;
        }

        if (node.type === "MacroDeclaration") {
            const macroName = node.name?.name;

            if (!macroName) {
                return false;
            }

            if (!seenMacros.has(macroName)) {
                seenMacros.add(macroName);
                return false;
            }

            if (!Array.isArray(parent) || typeof property !== "number") {
                return false;
            }

            const fixDetail = createFeatherFixDetail(diagnostic, {
                target: macroName,
                range: {
                    start: getNodeStartIndex(node),
                    end: getNodeEndIndex(node)
                }
            });

            if (!fixDetail) {
                return false;
            }

            parent.splice(property, 1);
            fixes.push(fixDetail);

            return true;
        }

        for (const [key, value] of Object.entries(node)) {
            if (value && typeof value === "object") {
                visit(value, node, key);
            }
        }

        return false;
    };

    visit(ast, null, null);

    return fixes;
}

function replaceDeprecatedBuiltinVariables({ ast, diagnostic }) {
    if (
        !diagnostic ||
        !ast ||
        typeof ast !== "object" ||
        DEPRECATED_BUILTIN_VARIABLE_REPLACEMENTS.size === 0
    ) {
        return [];
    }

    const fixes = [];

    const visit = (node, parent, property, owner, ownerKey) => {
        if (!node) {
            return;
        }

        if (Array.isArray(node)) {
            for (let index = 0; index < node.length; index += 1) {
                visit(node[index], node, index, owner, ownerKey);
            }
            return;
        }

        if (typeof node !== "object") {
            return;
        }

        if (node.type === "Identifier") {
            const fix = replaceDeprecatedIdentifier(
                node,
                parent,
                property,
                owner,
                ownerKey,
                diagnostic
            );

            if (fix) {
                fixes.push(fix);
                return;
            }
        }

        for (const [key, value] of Object.entries(node)) {
            if (value && typeof value === "object") {
                visit(value, node, key, node, key);
            }
        }
    };

    visit(ast, null, null, null, null);

    return fixes;
}

function replaceDeprecatedIdentifier(
    node,
    parent,
    property,
    owner,
    ownerKey,
    diagnostic
) {
    if (!node || node.type !== "Identifier") {
        return null;
    }

    const normalizedName =
        typeof node.name === "string"
            ? toNormalizedLowerCaseString(node.name)
            : null;

    if (!normalizedName || normalizedName.length === 0) {
        return null;
    }

    const replacementEntry =
        getDeprecatedBuiltinReplacementEntry(normalizedName);

    if (!replacementEntry) {
        return null;
    }

    if (
        shouldSkipDeprecatedIdentifierReplacement({
            parent,
            property,
            owner,
            ownerKey
        })
    ) {
        return null;
    }

    const originalName = node.name;
    const replacementName = replacementEntry.replacement;

    if (!replacementName || replacementName === originalName) {
        return null;
    }

    node.name = replacementName;

    const fixDetail = createFeatherFixDetail(diagnostic, {
        target: replacementEntry.deprecated ?? originalName,
        range: {
            start: getNodeStartIndex(node),
            end: getNodeEndIndex(node)
        }
    });

    if (!fixDetail) {
        return null;
    }

    attachFeatherFixMetadata(node, [fixDetail]);

    return fixDetail;
}

function shouldSkipDeprecatedIdentifierReplacement({
    parent,
    property,
    owner,
    ownerKey
}) {
    if (!parent) {
        return false;
    }

    if (parent.type === "MemberDotExpression" && property === "property") {
        return true;
    }

    if (parent.type === "VariableDeclarator" && property === "id") {
        return true;
    }

    if (parent.type === "MacroDeclaration" && property === "name") {
        return true;
    }

    if (parent.type === "EnumDeclaration" && property === "name") {
        return true;
    }

    if (parent.type === "EnumMember" && property === "name") {
        return true;
    }

    if (Array.isArray(parent) && ownerKey === "params") {
        const ownerType = owner?.type;

        if (
            ownerType === "FunctionDeclaration" ||
            ownerType === "FunctionExpression" ||
            ownerType === "ConstructorDeclaration"
        ) {
            return true;
        }
    }

    return false;
}

function buildDeprecatedBuiltinVariableReplacements() {
    const replacements = new Map();
    const diagnostic = getFeatherDiagnosticById("GM1024");

    if (!diagnostic) {
        return replacements;
    }

    const entries = deriveDeprecatedBuiltinVariableReplacementsFromExamples(
        diagnostic.badExample,
        diagnostic.goodExample
    );

    for (const entry of entries) {
        if (!replacements.has(entry.normalized)) {
            replacements.set(entry.normalized, entry);
        }
    }

    return replacements;
}

function deriveDeprecatedBuiltinVariableReplacementsFromExamples(
    badExample,
    goodExample
) {
    const entries = [];
    const badTokens = extractIdentifierTokens(badExample);
    const goodTokens = extractIdentifierTokens(goodExample);

    if (badTokens.length === 0 || goodTokens.length === 0) {
        return entries;
    }

    const goodTokenSet = new Set(goodTokens.map((token) => token.normalized));
    const deprecatedTokens = badTokens.filter(
        (token) => !goodTokenSet.has(token.normalized)
    );

    if (deprecatedTokens.length === 0) {
        return entries;
    }

    const badTokenSet = new Set(badTokens.map((token) => token.normalized));
    const replacementTokens = goodTokens.filter(
        (token) => !badTokenSet.has(token.normalized)
    );

    const pairCount = Math.min(
        deprecatedTokens.length,
        replacementTokens.length
    );

    for (let index = 0; index < pairCount; index += 1) {
        const deprecatedToken = deprecatedTokens[index];
        const replacementToken = replacementTokens[index];

        if (!deprecatedToken || !replacementToken) {
            continue;
        }

        entries.push({
            normalized: deprecatedToken.normalized,
            deprecated: deprecatedToken.token,
            replacement: replacementToken.token
        });
    }

    return entries;
}

function extractIdentifierTokens(text) {
    if (typeof text !== "string" || text.length === 0) {
        return [];
    }

    const matches = text.match(IDENTIFIER_TOKEN_PATTERN) ?? [];
    const tokens = [];
    const seen = new Set();

    for (const match of matches) {
        const normalized = match.toLowerCase();

        if (RESERVED_KEYWORD_TOKENS.has(normalized)) {
            continue;
        }

        if (seen.has(normalized)) {
            continue;
        }

        seen.add(normalized);
        tokens.push({ token: match, normalized });
    }

    return tokens;
}

function getDeprecatedBuiltinReplacementEntry(name) {
    if (!name) {
        return null;
    }

    return DEPRECATED_BUILTIN_VARIABLE_REPLACEMENTS.get(name) ?? null;
}

function rewriteInvalidPostfixExpressions({ ast, diagnostic }) {
    if (!diagnostic || !ast || typeof ast !== "object") {
        return [];
    }

    const fixes = [];

    const visit = (node, parent, property) => {
        if (!node) {
            return;
        }

        if (Array.isArray(node)) {
            for (let index = 0; index < node.length; index += 1) {
                visit(node[index], node, index);
            }
            return;
        }

        if (typeof node !== "object") {
            return;
        }

        if (node.type === "IncDecStatement") {
            const fix = rewritePostfixStatement(
                node,
                parent,
                property,
                diagnostic
            );

            if (fix) {
                fixes.push(fix);
                return;
            }
        }

        for (const [key, value] of Object.entries(node)) {
            if (value && typeof value === "object") {
                visit(value, node, key);
            }
        }
    };

    visit(ast, null, null);

    return fixes;
}

function rewritePostfixStatement(node, parent, property, diagnostic) {
    if (!Array.isArray(parent) || typeof property !== "number") {
        return null;
    }

    if (!node || node.type !== "IncDecStatement" || node.prefix !== false) {
        return null;
    }

    const argument = node.argument;

    if (!argument || typeof argument !== "object") {
        return null;
    }

    const argumentName = getIdentifierName(argument);

    if (
        typeof argumentName === "string" &&
        argumentName.startsWith("__featherFix_")
    ) {
        return null;
    }

    const siblings = parent;
    const temporaryName = createTemporaryIdentifierName(argument, siblings);

    if (!temporaryName) {
        return null;
    }

    const initializer = cloneNode(argument);
    const declarationIdentifier = createIdentifier(temporaryName, argument);

    if (!initializer || !declarationIdentifier) {
        return null;
    }

    const declarator = {
        type: "VariableDeclarator",
        id: declarationIdentifier,
        init: initializer
    };

    if (hasOwn(argument, "start")) {
        declarator.start = cloneLocation(argument.start);
    }

    if (hasOwn(argument, "end")) {
        declarator.end = cloneLocation(argument.end);
    }

    const variableDeclaration = {
        type: "VariableDeclaration",
        declarations: [declarator],
        kind: "var"
    };

    if (hasOwn(node, "start")) {
        variableDeclaration.start = cloneLocation(node.start);
    }

    if (hasOwn(node, "end")) {
        variableDeclaration.end = cloneLocation(node.end);
    }

    const temporaryIdentifier = createIdentifier(temporaryName, argument);

    if (!temporaryIdentifier) {
        return null;
    }

    const rewrittenStatement = {
        type: "IncDecStatement",
        operator: node.operator,
        prefix: node.prefix,
        argument: temporaryIdentifier
    };

    if (hasOwn(node, "start")) {
        rewrittenStatement.start = cloneLocation(node.start);
    }

    if (hasOwn(node, "end")) {
        rewrittenStatement.end = cloneLocation(node.end);
    }

    copyCommentMetadata(node, variableDeclaration);
    copyCommentMetadata(node, rewrittenStatement);

    const fixDetail = createFeatherFixDetail(diagnostic, {
        target: getIdentifierName(argument),
        range: {
            start: getNodeStartIndex(node),
            end: getNodeEndIndex(node)
        }
    });

    if (!fixDetail) {
        return null;
    }

    parent.splice(property, 1, variableDeclaration, rewrittenStatement);

    attachFeatherFixMetadata(variableDeclaration, [fixDetail]);
    attachFeatherFixMetadata(rewrittenStatement, [fixDetail]);

    return fixDetail;
}

function normalizeMultidimensionalArrayIndexing({ ast, diagnostic }) {
    if (!diagnostic || !ast || typeof ast !== "object") {
        return [];
    }

    const fixes = [];

    const visit = (node, parent, property) => {
        if (!node) {
            return;
        }

        if (Array.isArray(node)) {
            for (let index = 0; index < node.length; index += 1) {
                visit(node[index], node, index);
            }
            return;
        }

        if (typeof node !== "object") {
            return;
        }

        if (node.type === "MemberIndexExpression") {
            const fix = convertMultidimensionalMemberIndex(
                node,
                parent,
                property,
                diagnostic
            );

            if (fix) {
                fixes.push(fix);
                return;
            }
        }

        for (const [key, value] of Object.entries(node)) {
            if (value && typeof value === "object") {
                visit(value, node, key);
            }
        }
    };

    visit(ast, null, null);

    return fixes;
}

function convertMultidimensionalMemberIndex(
    node,
    parent,
    property,
    diagnostic
) {
    if (
        !Array.isArray(parent) &&
        (typeof parent !== "object" || parent === null)
    ) {
        return null;
    }

    if (property === undefined || property === null) {
        return null;
    }

    if (!node || node.type !== "MemberIndexExpression") {
        return null;
    }

    const indices = Array.isArray(node.property) ? node.property : null;

    if (node.accessor && node.accessor !== "[") {
        // Non-standard accessors such as '[#' (ds_grid) use comma-separated
        // coordinates rather than nested lookups. Leave them unchanged so the
        // grid access semantics remain intact.
        return null;
    }

    if (!indices || indices.length <= 1) {
        return null;
    }

    const nestedExpression = buildNestedMemberIndexExpression({
        object: node.object,
        indices,
        template: node
    });

    if (!nestedExpression) {
        return null;
    }

    const fixDetail = createFeatherFixDetail(diagnostic, {
        target: getMemberExpressionRootIdentifier(node) ?? null,
        range: {
            start: getNodeStartIndex(node),
            end: getNodeEndIndex(node)
        }
    });

    if (!fixDetail) {
        return null;
    }

    copyCommentMetadata(node, nestedExpression);

    if (Array.isArray(parent)) {
        parent[property] = nestedExpression;
    } else if (isObjectLike(parent)) {
        parent[property] = nestedExpression;
    }

    attachFeatherFixMetadata(nestedExpression, [fixDetail]);

    return fixDetail;
}

function buildNestedMemberIndexExpression({ object, indices, template }) {
    if (!object || !Array.isArray(indices) || indices.length === 0) {
        return null;
    }

    const [firstIndex, ...remaining] = indices;
    const accessor = template?.accessor ?? "[";

    let current = {
        type: "MemberIndexExpression",
        object,
        property: [firstIndex],
        accessor
    };

    if (Object.hasOwn(template, "start")) {
        current.start = cloneLocation(template.start);
    }

    if (remaining.length === 0 && Object.hasOwn(template, "end")) {
        current.end = cloneLocation(template.end);
    }

    for (let index = 0; index < remaining.length; index += 1) {
        const propertyNode = remaining[index];

        const next = {
            type: "MemberIndexExpression",
            object: current,
            property: [propertyNode],
            accessor
        };

        if (Object.hasOwn(template, "start")) {
            next.start = cloneLocation(template.start);
        }

        if (index === remaining.length - 1 && Object.hasOwn(template, "end")) {
            next.end = cloneLocation(template.end);
        }

        current = next;
    }

    return current;
}

function removeDuplicateSemicolons({ ast, sourceText, diagnostic }) {
    if (
        !diagnostic ||
        !ast ||
        typeof sourceText !== "string" ||
        sourceText.length === 0
    ) {
        return [];
    }

    const fixes = [];
    const recordedRanges = new Set();

    const recordFix = (container, range) => {
        if (
            !range ||
            typeof range.start !== "number" ||
            typeof range.end !== "number"
        ) {
            return;
        }

        const key = `${range.start}:${range.end}`;
        if (recordedRanges.has(key)) {
            return;
        }

        const fixDetail = createFeatherFixDetail(diagnostic, {
            target: null,
            range
        });

        if (!fixDetail) {
            return;
        }

        recordedRanges.add(key);
        fixes.push(fixDetail);

        if (container && typeof container === "object") {
            attachFeatherFixMetadata(container, [fixDetail]);
        }
    };

    const processSegment = (container, startIndex, endIndex) => {
        if (typeof startIndex !== "number" || typeof endIndex !== "number") {
            return;
        }

        if (endIndex <= startIndex) {
            return;
        }

        const segment = sourceText.slice(startIndex, endIndex);

        if (!segment || !segment.includes(";")) {
            return;
        }

        for (const range of findDuplicateSemicolonRanges(segment, startIndex)) {
            recordFix(container, range);
        }
    };

    const processStatementList = (container, statements) => {
        if (!Array.isArray(statements) || statements.length === 0) {
            return;
        }

        const bounds = getStatementListBounds(container, sourceText);

        let previousEnd = bounds.start;

        for (const statement of statements) {
            const statementStart = getNodeStartIndex(statement);
            const statementEnd = getNodeEndIndex(statement);

            if (
                typeof previousEnd === "number" &&
                typeof statementStart === "number"
            ) {
                processSegment(container, previousEnd, statementStart);
            }

            previousEnd =
                typeof statementEnd === "number"
                    ? statementEnd
                    : statementStart;
        }

        if (typeof previousEnd === "number" && typeof bounds.end === "number") {
            processSegment(container, previousEnd, bounds.end);
        }
    };

    const visit = (node) => {
        if (!node) {
            return;
        }

        if (Array.isArray(node)) {
            for (const item of node) {
                visit(item);
            }
            return;
        }

        if (typeof node !== "object") {
            return;
        }

        if (isNonEmptyArray(node.body)) {
            processStatementList(node, node.body);
        }

        for (const value of Object.values(node)) {
            if (value && typeof value === "object") {
                visit(value);
            }
        }
    };

    visit(ast);

    return fixes;
}

function getStatementListBounds(node, sourceText) {
    if (!node || typeof sourceText !== "string") {
        return { start: null, end: null };
    }

    let start = getNodeStartIndex(node);
    let end = getNodeEndIndex(node);

    switch (node.type) {
        case "Program": {
            start = 0;
            end = sourceText.length;

            break;
        }
        case "BlockStatement": {
            if (typeof start === "number" && sourceText[start] === "{") {
                start += 1;
            }

            if (typeof end === "number" && sourceText[end - 1] === "}") {
                end -= 1;
            }

            break;
        }
        case "SwitchCase": {
            if (typeof start === "number") {
                const colonIndex = findCharacterInRange(
                    sourceText,
                    ":",
                    start,
                    end
                );

                if (colonIndex !== -1) {
                    start = colonIndex + 1;
                }
            }

            break;
        }
        // No default
    }

    return {
        start: typeof start === "number" ? start : null,
        end: typeof end === "number" ? end : null
    };
}

function findCharacterInRange(text, character, start, end) {
    if (typeof start !== "number") {
        return -1;
    }

    const limit = typeof end === "number" ? end : text.length;
    const index = text.indexOf(character, start);

    if (index === -1 || index >= limit) {
        return -1;
    }

    return index;
}

function findDuplicateSemicolonRanges(segment, offset) {
    const ranges = [];

    if (typeof segment !== "string" || segment.length === 0) {
        return ranges;
    }

    let runStart = -1;
    let runLength = 0;
    let inLineComment = false;
    let inBlockComment = false;
    let inString = false;
    let stringDelimiter = null;

    for (let index = 0; index < segment.length; index += 1) {
        const char = segment[index];
        const nextChar = index + 1 < segment.length ? segment[index + 1] : "";

        if (inString) {
            if (char === "\\") {
                index += 1;
                continue;
            }

            if (char === stringDelimiter) {
                inString = false;
                stringDelimiter = null;
            }

            continue;
        }

        if (inLineComment) {
            if (char === "\n" || char === "\r") {
                inLineComment = false;
            }
            continue;
        }

        if (inBlockComment) {
            if (char === "*" && nextChar === "/") {
                inBlockComment = false;
                index += 1;
            }
            continue;
        }

        if (char === "/" && nextChar === "/") {
            inLineComment = true;
            index += 1;
            continue;
        }

        if (char === "/" && nextChar === "*") {
            inBlockComment = true;
            index += 1;
            continue;
        }

        if (char === '"' || char === "'") {
            inString = true;
            stringDelimiter = char;
            continue;
        }

        if (char === ";") {
            if (runStart === -1) {
                runStart = index;
                runLength = 1;
            } else {
                runLength += 1;
            }
            continue;
        }

        if (runStart !== -1 && runLength > 1) {
            ranges.push({
                start: offset + runStart + 1,
                end: offset + runStart + runLength
            });
        }

        runStart = -1;
        runLength = 0;
    }

    if (runStart !== -1 && runLength > 1) {
        ranges.push({
            start: offset + runStart + 1,
            end: offset + runStart + runLength
        });
    }

    return ranges;
}

function getMemberExpressionRootIdentifier(node) {
    if (!node || typeof node !== "object") {
        return null;
    }

    if (node.type === "Identifier") {
        return node.name ?? null;
    }

    if (
        node.type === "MemberDotExpression" ||
        node.type === "MemberIndexExpression"
    ) {
        return getMemberExpressionRootIdentifier(node.object);
    }

    if (node.type === "CallExpression") {
        return getMemberExpressionRootIdentifier(node.object);
    }

    return null;
}

function normalizeObviousSyntaxErrors({ ast, diagnostic, metadata }) {
    if (!diagnostic || !ast || typeof ast !== "object") {
        return [];
    }

    const gm1100Entries = asArray(metadata?.GM1100);

    if (gm1100Entries.length === 0) {
        return [];
    }

    const nodeIndex = collectGM1100Candidates(ast);
    const handledNodes = new Set();
    const fixes = [];

    for (const entry of gm1100Entries) {
        const lineNumber = entry?.line;

        if (typeof lineNumber !== "number") {
            continue;
        }

        const candidates = nodeIndex.get(lineNumber) ?? [];
        let node = null;

        if (entry.type === "declaration") {
            node =
                candidates.find(
                    (candidate) => candidate?.type === "VariableDeclaration"
                ) ?? null;
        } else if (entry.type === "assignment") {
            node =
                candidates.find(
                    (candidate) => candidate?.type === "AssignmentExpression"
                ) ?? null;
        }

        if (!node || handledNodes.has(node)) {
            continue;
        }

        handledNodes.add(node);

        const fixDetail = createFeatherFixDetail(diagnostic, {
            target: entry?.identifier ?? null,
            range: {
                start: getNodeStartIndex(node),
                end: getNodeEndIndex(node)
            }
        });

        if (!fixDetail) {
            continue;
        }

        attachFeatherFixMetadata(node, [fixDetail]);
        fixes.push(fixDetail);
    }

    return fixes;
}

function removeTrailingMacroSemicolons({ ast, sourceText, diagnostic }) {
    if (
        !diagnostic ||
        typeof sourceText !== "string" ||
        sourceText.length === 0
    ) {
        return [];
    }

    const fixes = [];

    const visit = (node) => {
        if (!node || typeof node !== "object") {
            return;
        }

        if (Array.isArray(node)) {
            for (const item of node) {
                visit(item);
            }
            return;
        }

        if (node.type === "MacroDeclaration") {
            const fixInfo = sanitizeMacroDeclaration(
                node,
                sourceText,
                diagnostic
            );
            if (fixInfo) {
                fixes.push(fixInfo);
            }
        }

        for (const value of Object.values(node)) {
            if (value && typeof value === "object") {
                visit(value);
            }
        }
    };

    visit(ast);

    return fixes;
}

function removeBooleanLiteralStatements({ ast, diagnostic, metadata }) {
    if (!diagnostic || !ast || typeof ast !== "object") {
        return [];
    }

    const fixes = [];
    const gm1016MetadataEntries = extractFeatherPreprocessMetadata(
        metadata,
        "GM1016"
    );

    for (const entry of gm1016MetadataEntries) {
        const range = normalizePreprocessedRange(entry);

        if (!range) {
            continue;
        }

        const fixDetail = createFeatherFixDetail(diagnostic, {
            target: null,
            range
        });

        if (!fixDetail) {
            continue;
        }

        const owner = findInnermostBlockForRange(
            ast,
            range.start.index,
            range.end.index
        );

        if (owner && owner !== ast) {
            attachFeatherFixMetadata(owner, [fixDetail]);
        }

        fixes.push(fixDetail);
    }

    const arrayOwners = new WeakMap();

    const visitNode = (node) => {
        if (!node || typeof node !== "object") {
            return;
        }

        for (const value of Object.values(node)) {
            if (!value || typeof value !== "object") {
                continue;
            }

            if (Array.isArray(value)) {
                arrayOwners.set(value, node);
                visitArray(value);
                continue;
            }

            visitNode(value);
        }
    };

    const visitArray = (array) => {
        if (!Array.isArray(array)) {
            return;
        }

        for (let index = 0; index < array.length; index += 1) {
            const item = array[index];

            if (
                item &&
                typeof item === "object" &&
                item.type === "ExpressionStatement"
            ) {
                const fix = removeBooleanLiteralExpression(item, array, index);

                if (fix) {
                    const owner = arrayOwners.get(array) ?? ast;
                    if (owner !== ast) {
                        attachFeatherFixMetadata(owner, [fix]);
                    }
                    fixes.push(fix);
                    array.splice(index, 1);
                    index -= 1;
                    continue;
                }
            }

            visitNode(item);
        }
    };

    function removeBooleanLiteralExpression(
        node,
        parentArray = null,
        index = -1
    ) {
        if (!parentArray || !Array.isArray(parentArray) || index < 0) {
            return null;
        }

        const expression = node.expression;

        if (!isBooleanLiteral(expression, true)) {
            return null;
        }

        const fixDetail = createFeatherFixDetail(diagnostic, {
            target: null,
            range: {
                start: getNodeStartIndex(node),
                end: getNodeEndIndex(node)
            }
        });

        if (!fixDetail) {
            return null;
        }

        return fixDetail;
    }

    visitNode(ast);

    if (fixes.length === 0) {
        return [];
    }

    return fixes;
}

function replaceDeprecatedConstantReferences({ ast, diagnostic }) {
    if (!diagnostic || !ast || typeof ast !== "object") {
        return [];
    }

    const metadata = extractDeprecatedConstantReplacement(diagnostic);

    if (!metadata) {
        return [];
    }

    const { deprecatedConstant, replacementConstant } = metadata;

    if (!deprecatedConstant || !replacementConstant) {
        return [];
    }

    const fixes = [];

    const visit = (node) => {
        if (!node) {
            return;
        }

        if (Array.isArray(node)) {
            for (const item of node) {
                visit(item);
            }
            return;
        }

        if (typeof node !== "object") {
            return;
        }

        if (node.type === "Identifier" && node.name === deprecatedConstant) {
            const start = getNodeStartIndex(node);
            const end = getNodeEndIndex(node);

            const fixDetail = createFeatherFixDetail(diagnostic, {
                target: replacementConstant,
                range:
                    typeof start === "number" && typeof end === "number"
                        ? { start, end }
                        : null
            });

            if (!fixDetail) {
                return;
            }

            node.name = replacementConstant;
            attachFeatherFixMetadata(node, [fixDetail]);
            fixes.push(fixDetail);
            return;
        }

        for (const value of Object.values(node)) {
            if (value && typeof value === "object") {
                visit(value);
            }
        }
    };

    visit(ast);

    return fixes;
}

function extractDeprecatedConstantReplacement(diagnostic) {
    if (!diagnostic) {
        return null;
    }

    const badExample =
        typeof diagnostic.badExample === "string" ? diagnostic.badExample : "";
    const correction =
        typeof diagnostic.correction === "string" ? diagnostic.correction : "";
    const goodExample =
        typeof diagnostic.goodExample === "string"
            ? diagnostic.goodExample
            : "";

    const deprecatedMatch = badExample.match(
        /Constant\s+'([A-Za-z_][A-Za-z0-9_]*)'\s+is\s+deprecated/
    );
    const replacementFromCorrection = correction.match(
        /\b(?:modern|replacement)\s+constant\s+is\s+([A-Za-z_][A-Za-z0-9_]*)\b/i
    );

    let deprecatedConstant = deprecatedMatch?.[1] ?? null;
    let replacementConstant = replacementFromCorrection?.[1] ?? null;

    if (!replacementConstant) {
        const replacementFromGoodExample = findReplacementConstantInExample({
            goodExample,
            badExample,
            deprecatedConstant
        });

        if (replacementFromGoodExample) {
            replacementConstant = replacementFromGoodExample;
        }
    }

    if (!deprecatedConstant) {
        deprecatedConstant = findDeprecatedConstantInExample({
            badExample,
            goodExample,
            replacementConstant
        });
    }

    if (!deprecatedConstant || !replacementConstant) {
        return null;
    }

    return { deprecatedConstant, replacementConstant };
}

function collectIdentifiers(example) {
    if (typeof example !== "string" || example.length === 0) {
        return new Set();
    }

    const matches = example.match(/\b[A-Za-z_][A-Za-z0-9_]*\b/g);

    if (!Array.isArray(matches)) {
        return new Set();
    }

    return new Set(matches);
}

function isLikelyConstant(identifier) {
    if (typeof identifier !== "string" || identifier.length === 0) {
        return false;
    }

    if (/^[A-Z0-9_]+$/.test(identifier)) {
        return true;
    }

    if (/^[a-z0-9]+(_[a-z0-9]+)+$/.test(identifier)) {
        return true;
    }

    return false;
}

function findReplacementConstantInExample({
    goodExample,
    badExample,
    deprecatedConstant
}) {
    const goodIdentifiers = collectIdentifiers(goodExample);
    const badIdentifiers = collectIdentifiers(badExample);

    for (const identifier of goodIdentifiers) {
        if (identifier === deprecatedConstant) {
            continue;
        }

        if (badIdentifiers.has(identifier)) {
            continue;
        }

        if (isLikelyConstant(identifier)) {
            return identifier;
        }
    }

    return null;
}

function findDeprecatedConstantInExample({
    badExample,
    goodExample,
    replacementConstant
}) {
    const badIdentifiers = collectIdentifiers(badExample);
    const goodIdentifiers = collectIdentifiers(goodExample);

    for (const identifier of badIdentifiers) {
        if (identifier === replacementConstant) {
            continue;
        }

        if (goodIdentifiers.has(identifier)) {
            continue;
        }

        if (isLikelyConstant(identifier)) {
            return identifier;
        }
    }

    return null;
}

function extractFeatherPreprocessMetadata(metadata, key) {
    if (!metadata || typeof metadata !== "object") {
        return [];
    }

    const entries = metadata[key];

    return asArray(entries).filter(Boolean);
}

function normalizePreprocessedRange(entry) {
    const startIndex = entry?.start?.index;
    const endIndex = entry?.end?.index;

    if (typeof startIndex !== "number" || typeof endIndex !== "number") {
        return null;
    }

    if (endIndex < startIndex) {
        return null;
    }

    const startLine = entry?.start?.line;
    const endLine = entry?.end?.line;

    const startLocation = { index: startIndex };
    const endLocation = { index: endIndex };

    if (typeof startLine === "number") {
        startLocation.line = startLine;
    }

    if (typeof endLine === "number") {
        endLocation.line = endLine;
    }

    return { start: startLocation, end: endLocation };
}

function findInnermostBlockForRange(ast, startIndex, endIndex) {
    if (!ast || typeof ast !== "object") {
        return null;
    }

    let bestMatch = null;

    const visit = (node) => {
        if (!node || typeof node !== "object") {
            return;
        }

        const nodeStart = getNodeStartIndex(node);
        const nodeEnd = getNodeEndIndex(node);

        if (
            typeof nodeStart !== "number" ||
            typeof nodeEnd !== "number" ||
            nodeStart > startIndex ||
            nodeEnd < endIndex
        ) {
            return;
        }

        if (node.type === "BlockStatement") {
            if (bestMatch) {
                const bestStart = getNodeStartIndex(bestMatch);
                const bestEnd = getNodeEndIndex(bestMatch);

                if (
                    typeof bestStart === "number" &&
                    typeof bestEnd === "number" &&
                    (nodeStart > bestStart || nodeEnd < bestEnd)
                ) {
                    bestMatch = node;
                }
            } else {
                bestMatch = node;
            }
        }

        for (const value of Object.values(node)) {
            if (Array.isArray(value)) {
                for (const item of value) {
                    visit(item);
                }
                continue;
            }

            visit(value);
        }
    };

    visit(ast);

    return bestMatch;
}

function hasDisabledColourChannel(args) {
    if (!Array.isArray(args)) {
        return false;
    }

    const channels = args.slice(0, 4);

    return channels.some((argument) => isLiteralFalse(argument));
}

function sanitizeMacroDeclaration(node, sourceText, diagnostic) {
    if (!node || typeof node !== "object") {
        return null;
    }

    const tokens = Array.isArray(node.tokens) ? node.tokens : null;
    if (!tokens || tokens.length === 0) {
        return null;
    }

    const lastToken = tokens.at(-1);
    if (lastToken !== ";") {
        return null;
    }

    const startIndex = node.start?.index;
    const endIndex = node.end?.index;

    if (typeof startIndex !== "number" || typeof endIndex !== "number") {
        return null;
    }

    const originalText = sourceText.slice(startIndex, endIndex + 1);

    // Only strip semicolons that appear at the end of the macro definition.
    const sanitizedText = originalText.replace(
        TRAILING_MACRO_SEMICOLON_PATTERN,
        ""
    );

    if (sanitizedText === originalText) {
        return null;
    }

    node.tokens = tokens.slice(0, -1);
    node._featherMacroText = sanitizedText;

    const fixDetail = createFeatherFixDetail(diagnostic, {
        target: node.name?.name ?? null,
        range: {
            start: getNodeStartIndex(node),
            end: getNodeEndIndex(node)
        }
    });

    if (!fixDetail) {
        return null;
    }

    attachFeatherFixMetadata(node, [fixDetail]);

    return fixDetail;
}

function ensureVarDeclarationsAreTerminated({ ast, sourceText, diagnostic }) {
    if (
        !diagnostic ||
        !ast ||
        typeof ast !== "object" ||
        typeof sourceText !== "string"
    ) {
        return [];
    }

    if (sourceText.length === 0) {
        return [];
    }

    const fixes = [];

    const visit = (node) => {
        if (!node) {
            return;
        }

        if (Array.isArray(node)) {
            for (const item of node) {
                visit(item);
            }
            return;
        }

        if (typeof node !== "object") {
            return;
        }

        if (isVarVariableDeclaration(node)) {
            const fix = ensureVarDeclarationIsTerminated(
                node,
                ast,
                sourceText,
                diagnostic
            );

            if (fix) {
                fixes.push(fix);
            }
        }

        for (const value of Object.values(node)) {
            if (value && typeof value === "object") {
                visit(value);
            }
        }
    };

    visit(ast);

    return fixes;
}

function ensureVarDeclarationIsTerminated(node, ast, sourceText, diagnostic) {
    if (!node || node.type !== "VariableDeclaration" || node.kind !== "var") {
        return null;
    }

    if (variableDeclarationHasTerminatingSemicolon(node, sourceText)) {
        return null;
    }

    const target = extractVariableDeclarationTarget(node);

    const fixDetail = createFeatherFixDetail(diagnostic, {
        target,
        range: {
            start: getNodeStartIndex(node),
            end: getNodeEndIndex(node)
        }
    });

    if (!fixDetail) {
        return null;
    }

    preserveTrailingCommentAlignmentForVarDeclaration({
        declaration: node,
        ast,
        sourceText
    });

    attachFeatherFixMetadata(node, [fixDetail]);

    return fixDetail;
}

function extractVariableDeclarationTarget(node) {
    if (!node || node.type !== "VariableDeclaration") {
        return null;
    }

    const declarations = Array.isArray(node.declarations)
        ? node.declarations
        : [];

    if (declarations.length === 0) {
        return null;
    }

    const [firstDeclarator] = declarations;
    const identifier = firstDeclarator?.id;

    if (!identifier || identifier.type !== "Identifier") {
        return null;
    }

    return identifier.name ?? null;
}

function variableDeclarationHasTerminatingSemicolon(node, sourceText) {
    if (
        !node ||
        node.type !== "VariableDeclaration" ||
        typeof sourceText !== "string"
    ) {
        return true;
    }

    const length = sourceText.length;
    if (length === 0) {
        return true;
    }

    const searchStart = getNodeEndIndex(node);

    if (typeof searchStart !== "number") {
        return true;
    }

    let index = searchStart;

    while (index < length) {
        const char = sourceText[index];

        if (char === ";") {
            return true;
        }

        if (char === " " || char === "\t" || char === "\v" || char === "\f") {
            index += 1;
            continue;
        }

        if (char === "\r") {
            return false;
        }

        if (char === "\n") {
            return false;
        }

        if (char === "/") {
            const nextChar = sourceText[index + 1];

            if (nextChar === "/") {
                return false;
            }

            if (nextChar === "*") {
                const closingIndex = sourceText.indexOf("*/", index + 2);

                if (closingIndex === -1) {
                    return false;
                }

                index = closingIndex + 2;
                continue;
            }

            return false;
        }

        if (char === "\u2028" || char === "\u2029") {
            return false;
        }

        if (char && char.trim() === "") {
            index += 1;
            continue;
        }

        return false;
    }

    return false;
}

function preserveTrailingCommentAlignmentForVarDeclaration({
    declaration,
    ast,
    sourceText
}) {
    if (
        !declaration ||
        declaration.type !== "VariableDeclaration" ||
        typeof sourceText !== "string" ||
        sourceText.length === 0 ||
        !ast ||
        typeof ast !== "object"
    ) {
        return;
    }

    const commentStartIndex = findLineCommentStartIndexAfterDeclaration(
        declaration,
        sourceText
    );

    if (commentStartIndex == undefined) {
        return;
    }

    const comment = findLineCommentStartingAt(ast, commentStartIndex);

    if (!comment) {
        return;
    }

    markCommentForTrailingPaddingPreservation(comment);
}

function findLineCommentStartIndexAfterDeclaration(declaration, sourceText) {
    const endIndex = getNodeEndIndex(declaration);

    if (typeof endIndex !== "number") {
        return null;
    }

    const length = sourceText.length;

    for (let index = endIndex; index < length; index += 1) {
        const char = sourceText[index];

        if (char === " " || char === "\t" || char === "\v" || char === "\f") {
            continue;
        }

        if (
            char === "\r" ||
            char === "\n" ||
            char === "\u2028" ||
            char === "\u2029"
        ) {
            return null;
        }

        if (char === "/" && sourceText[index + 1] === "/") {
            return index;
        }

        return null;
    }

    return null;
}

function findLineCommentStartingAt(ast, startIndex) {
    if (typeof startIndex !== "number" || startIndex < 0) {
        return null;
    }

    const comments = collectCommentNodes(ast);

    if (comments.length === 0) {
        return null;
    }

    for (const comment of comments) {
        if (comment?.type !== "CommentLine") {
            continue;
        }

        const commentStartIndex = getNodeStartIndex(comment);

        if (typeof commentStartIndex !== "number") {
            continue;
        }

        if (commentStartIndex === startIndex) {
            return comment;
        }
    }

    return null;
}

function markCommentForTrailingPaddingPreservation(comment) {
    if (!comment || typeof comment !== "object") {
        return;
    }

    const key = "_featherPreserveTrailingPadding";

    if (comment[key] === true) {
        return;
    }

    Object.defineProperty(comment, key, {
        configurable: true,
        enumerable: false,
        writable: true,
        value: true
    });
}

function markStatementToSuppressFollowingEmptyLine(statement) {
    if (!statement || typeof statement !== "object") {
        return;
    }

    statement._featherSuppressFollowingEmptyLine = true;
}

function markStatementToSuppressLeadingEmptyLine(statement) {
    if (!statement || typeof statement !== "object") {
        return;
    }

    statement._featherSuppressLeadingEmptyLine = true;
}

function captureDeprecatedFunctionManualFixes({ ast, sourceText, diagnostic }) {
    if (
        !diagnostic ||
        !ast ||
        typeof ast !== "object" ||
        typeof sourceText !== "string"
    ) {
        return [];
    }

<<<<<<< HEAD
    const docCommentManager = getDocCommentManager(ast);
=======
    const docCommentManager = createDocCommentManager(ast);
>>>>>>> 23fcab5f
    const deprecatedFunctions = collectDeprecatedFunctionNames(
        ast,
        sourceText,
        docCommentManager
    );

    if (!deprecatedFunctions || deprecatedFunctions.size === 0) {
        return [];
    }

    const fixes = [];
    const seenLocations = new Set();

    const visit = (node) => {
        if (!node) {
            return;
        }

        if (Array.isArray(node)) {
            for (const item of node) {
                visit(item);
            }
            return;
        }

        if (typeof node !== "object") {
            return;
        }

        if (node.type === "CallExpression") {
            const fix = recordDeprecatedCallMetadata(
                node,
                deprecatedFunctions,
                diagnostic
            );

            if (fix) {
                const startIndex = fix.range?.start;
                const endIndex = fix.range?.end;
                const locationKey = `${startIndex}:${endIndex}`;

                if (!seenLocations.has(locationKey)) {
                    seenLocations.add(locationKey);
                    fixes.push(fix);
                    attachFeatherFixMetadata(node, [fix]);
                }
            }
        }

        for (const value of Object.values(node)) {
            if (value && typeof value === "object") {
                visit(value);
            }
        }
    };

    visit(ast);

    return fixes;
}

function recordDeprecatedCallMetadata(node, deprecatedFunctions, diagnostic) {
    if (!node) {
        return null;
    }

    const functionName = getCallExpressionIdentifierName(node);

    if (!functionName || !deprecatedFunctions.has(functionName)) {
        return null;
    }

    const startIndex = getNodeStartIndex(node);
    const endIndex = getNodeEndIndex(node);

    if (typeof startIndex !== "number" || typeof endIndex !== "number") {
        return null;
    }

    const fixDetail = createFeatherFixDetail(diagnostic, {
        target: functionName,
        range: {
            start: startIndex,
            end: endIndex
        },
        automatic: false
    });

    return fixDetail;
}

function collectDeprecatedFunctionNames(ast, sourceText, docCommentManager) {
    const names = new Set();

    if (!ast || typeof ast !== "object" || typeof sourceText !== "string") {
        return names;
    }

    const body = getBodyStatements(ast);

    if (!Array.isArray(body) || body.length === 0) {
        return names;
    }

    const topLevelFunctions = new Set(
        body.filter(
            (node) =>
<<<<<<< HEAD
                node && typeof node === "object" && node.type === "FunctionDeclaration"
=======
                node &&
                typeof node === "object" &&
                node.type === "FunctionDeclaration"
>>>>>>> 23fcab5f
        )
    );

    if (topLevelFunctions.size === 0) {
        return names;
    }

<<<<<<< HEAD
    const manager = docCommentManager ?? getDocCommentManager(ast);
=======
    const manager = docCommentManager ?? createDocCommentManager(ast);
>>>>>>> 23fcab5f

    manager.forEach((node, comments = []) => {
        if (!topLevelFunctions.has(node)) {
            return;
        }

        const startIndex = getNodeStartIndex(node);

        if (typeof startIndex !== "number") {
            return;
        }

        const deprecatedComment = findDeprecatedDocComment(
            comments,
            startIndex,
            sourceText
        );

        if (!deprecatedComment) {
            return;
<<<<<<< HEAD
        }

        const identifier =
            typeof node.id === "string" ? node.id : node.id?.name;

        if (identifier) {
            names.add(identifier);
=======
>>>>>>> 23fcab5f
        }
    });

<<<<<<< HEAD
=======
        const identifier =
            typeof node.id === "string" ? node.id : node.id?.name;

        if (identifier) {
            names.add(identifier);
        }
    });

>>>>>>> 23fcab5f
    return names;
}

function findDeprecatedDocComment(docComments, functionStart, sourceText) {
    if (!Array.isArray(docComments) || docComments.length === 0) {
        return null;
    }

    for (let index = docComments.length - 1; index >= 0; index -= 1) {
        const comment = docComments[index];

        if (!isDeprecatedComment(comment)) {
            continue;
        }

        const commentEnd = getCommentEndIndex(comment);

        if (typeof commentEnd !== "number" || commentEnd >= functionStart) {
            continue;
        }

        if (!isWhitespaceBetween(commentEnd + 1, functionStart, sourceText)) {
            continue;
        }

        return comment;
    }

    return null;
}

function getCommentEndIndex(comment) {
    if (!comment) {
        return null;
    }

    const end = comment.end;

    if (typeof end === "number") {
        return end;
    }

    if (end && typeof end.index === "number") {
        return end.index;
    }

    return null;
}

function isDeprecatedComment(comment) {
    if (!comment || typeof comment.value !== "string") {
        return false;
    }

    return /@deprecated\b/i.test(comment.value);
}

function convertNumericStringArgumentsToNumbers({ ast, diagnostic }) {
    if (!diagnostic || !ast || typeof ast !== "object") {
        return [];
    }

    const fixes = [];

    const visit = (node) => {
        if (!node) {
            return;
        }

        if (Array.isArray(node)) {
            for (const item of node) {
                visit(item);
            }
            return;
        }

        if (typeof node !== "object") {
            return;
        }

        if (node.type === "CallExpression") {
            const args = getCallExpressionArguments(node);

            for (const argument of args) {
                const fix = convertNumericStringLiteral(argument, diagnostic);

                if (fix) {
                    fixes.push(fix);
                }
            }
        }

        for (const value of Object.values(node)) {
            if (value && typeof value === "object") {
                visit(value);
            }
        }
    };

    visit(ast);

    return fixes;
}

function convertNumericStringLiteral(argument, diagnostic) {
    const literal = extractLiteral(argument);

    if (!literal) {
        return null;
    }

    if (literal._skipNumericStringCoercion) {
        return null;
    }

    const rawValue = literal.value;

    if (typeof rawValue !== "string" || rawValue.length < 2) {
        return null;
    }

    if (!rawValue.startsWith('"') || !rawValue.endsWith('"')) {
        return null;
    }

    const numericText = rawValue.slice(1, -1);

    if (!NUMERIC_STRING_LITERAL_PATTERN.test(numericText)) {
        return null;
    }

    literal.value = numericText;

    const fixDetail = createFeatherFixDetail(diagnostic, {
        target: numericText,
        range: {
            start: getNodeStartIndex(literal),
            end: getNodeEndIndex(literal)
        }
    });

    if (!fixDetail) {
        return null;
    }

    attachFeatherFixMetadata(literal, [fixDetail]);

    return fixDetail;
}

function extractLiteral(node) {
    if (!node || typeof node !== "object") {
        return null;
    }

    if (node.type === "Literal") {
        return node;
    }

    if (node.type === "ParenthesizedExpression") {
        return extractLiteral(node.expression);
    }

    return null;
}

function ensureConstructorDeclarationsForNewExpressions({ ast, diagnostic }) {
    if (!diagnostic || !ast || typeof ast !== "object") {
        return [];
    }

    const fixes = [];
    const functionDeclarations = new Map();

    const collectFunctions = (node) => {
        if (!node) {
            return;
        }

        if (Array.isArray(node)) {
            for (const item of node) {
                collectFunctions(item);
            }
            return;
        }

        if (typeof node !== "object") {
            return;
        }

        if (node.type === "FunctionDeclaration") {
            const functionName = isNonEmptyString(node.id) ? node.id : null;

            if (functionName && !functionDeclarations.has(functionName)) {
                functionDeclarations.set(functionName, node);
            }
        }

        for (const value of Object.values(node)) {
            if (value && typeof value === "object") {
                collectFunctions(value);
            }
        }
    };

    collectFunctions(ast);

    if (functionDeclarations.size === 0) {
        return [];
    }

    const convertedFunctions = new Set();

    const visit = (node) => {
        if (!node) {
            return;
        }

        if (Array.isArray(node)) {
            for (const item of node) {
                visit(item);
            }
            return;
        }

        if (typeof node !== "object") {
            return;
        }

        if (node.type === "NewExpression") {
            const expression = node.expression;
            const constructorName =
                expression?.type === "Identifier" &&
                typeof expression.name === "string"
                    ? expression.name
                    : null;

            if (constructorName) {
                const functionNode = functionDeclarations.get(constructorName);

                if (
                    functionNode &&
                    functionNode.type === "FunctionDeclaration" &&
                    !convertedFunctions.has(functionNode)
                ) {
                    const fix = convertFunctionDeclarationToConstructor(
                        functionNode,
                        diagnostic
                    );

                    if (fix) {
                        fixes.push(fix);
                        convertedFunctions.add(functionNode);
                    }
                }
            }
        }

        for (const value of Object.values(node)) {
            if (value && typeof value === "object") {
                visit(value);
            }
        }
    };

    visit(ast);

    return fixes;
}

function convertFunctionDeclarationToConstructor(functionNode, diagnostic) {
    if (!functionNode || functionNode.type !== "FunctionDeclaration") {
        return null;
    }

    const fixDetail = createFeatherFixDetail(diagnostic, {
        target: typeof functionNode.id === "string" ? functionNode.id : null,
        range: {
            start: getNodeStartIndex(functionNode),
            end: getNodeEndIndex(functionNode)
        }
    });

    if (!fixDetail) {
        return null;
    }

    functionNode.type = "ConstructorDeclaration";

    if (!Object.hasOwn(functionNode, "parent")) {
        functionNode.parent = null;
    }

    attachFeatherFixMetadata(functionNode, [fixDetail]);

    return fixDetail;
}

function deduplicateLocalVariableDeclarations({ ast, diagnostic }) {
    if (!diagnostic || !ast || typeof ast !== "object") {
        return [];
    }

    const fixes = [];
    const scopeStack = [];

    const pushScope = (initialNames = []) => {
        const scope = new Map();

        if (Array.isArray(initialNames)) {
            for (const name of initialNames) {
                if (isNonEmptyString(name)) {
                    scope.set(name, true);
                }
            }
        }

        scopeStack.push(scope);
    };

    const popScope = () => {
        scopeStack.pop();
    };

    const declareLocal = (name) => {
        if (!isNonEmptyString(name)) {
            return true;
        }

        const scope = scopeStack.at(-1);

        if (!scope) {
            return true;
        }

        if (scope.has(name)) {
            return false;
        }

        scope.set(name, true);
        return true;
    };

    const handleVariableDeclaration = (node, parent, property) => {
        const declarations = Array.isArray(node.declarations)
            ? node.declarations
            : [];

        if (declarations.length === 0) {
            return [];
        }

        const retained = [];
        const duplicates = [];

        for (const declarator of declarations) {
            if (!declarator || typeof declarator !== "object") {
                retained.push(declarator);
                continue;
            }

            const name = getVariableDeclaratorName(declarator);

            if (!name) {
                retained.push(declarator);
                continue;
            }

            const isNewDeclaration = declareLocal(name);

            if (isNewDeclaration) {
                retained.push(declarator);
                continue;
            }

            duplicates.push(declarator);
        }

        if (duplicates.length === 0) {
            return [];
        }

        if (!Array.isArray(parent) || typeof property !== "number") {
            return [];
        }

        const fixDetails = [];
        const assignments = [];

        for (const declarator of duplicates) {
            const name = getVariableDeclaratorName(declarator);

            const fixDetail = createFeatherFixDetail(diagnostic, {
                target: name,
                range: {
                    start: getNodeStartIndex(declarator),
                    end: getNodeEndIndex(declarator)
                }
            });

            if (!fixDetail) {
                continue;
            }

            const assignment = createAssignmentFromDeclarator(declarator, node);

            if (assignment) {
                attachFeatherFixMetadata(assignment, [fixDetail]);
                assignments.push(assignment);
            }

            fixDetails.push(fixDetail);
        }

        if (fixDetails.length === 0) {
            return [];
        }

        node.declarations = retained;

        if (retained.length === 0) {
            if (assignments.length > 0) {
                parent.splice(property, 1, ...assignments);
            } else {
                parent.splice(property, 1);
            }
        } else if (assignments.length > 0) {
            parent.splice(property + 1, 0, ...assignments);
        }

        if (retained.length > 0) {
            attachFeatherFixMetadata(node, fixDetails);
        }

        return fixDetails;
    };

    const visit = (node, parent, property) => {
        if (!node) {
            return;
        }

        if (Array.isArray(node)) {
            for (let index = 0; index < node.length; index += 1) {
                const initialLength = node.length;
                visit(node[index], node, index);

                if (node.length < initialLength) {
                    index -= 1;
                }
            }
            return;
        }

        if (typeof node !== "object") {
            return;
        }

        if (isFunctionLikeNode(node)) {
            const paramNames = getFunctionParameterNames(node);

            pushScope(paramNames);

            const params = getArrayProperty(node, "params");
            for (const param of params) {
                visit(param, node, "params");
            }

            visit(node.body, node, "body");
            popScope();
            return;
        }

        if (isVarVariableDeclaration(node)) {
            const fixDetails = handleVariableDeclaration(
                node,
                parent,
                property
            );

            if (isNonEmptyArray(fixDetails)) {
                fixes.push(...fixDetails);
            }
        }

        for (const [key, value] of Object.entries(node)) {
            if (key === "body" && isFunctionLikeNode(node)) {
                continue;
            }

            if (!value || typeof value !== "object") {
                continue;
            }

            visit(value, node, key);
        }
    };

    pushScope();
    visit(ast, null, null);
    popScope();

    return fixes;
}

function renameDuplicateFunctionParameters({ ast, diagnostic, options }) {
    if (!diagnostic || !ast || typeof ast !== "object") {
        return [];
    }

    const fixes = [];

    const visit = (node) => {
        if (!node) {
            return;
        }

        if (Array.isArray(node)) {
            node.forEach(visit);
            return;
        }

        if (typeof node !== "object") {
            return;
        }

        if (
            node.type === "FunctionDeclaration" ||
            node.type === "ConstructorDeclaration"
        ) {
            const functionFixes = renameDuplicateParametersInFunction(
                node,
                diagnostic,
                options
            );
            if (isNonEmptyArray(functionFixes)) {
                fixes.push(...functionFixes);
            }
        }

        for (const value of Object.values(node)) {
            if (value && typeof value === "object") {
                visit(value);
            }
        }
    };

    visit(ast);

    return fixes;
}

function renameDuplicateParametersInFunction(functionNode, diagnostic) {
    const params = Array.isArray(functionNode?.params)
        ? functionNode.params
        : [];

    if (params.length === 0) {
        return [];
    }

    const fixes = [];
    const seenNames = new Set();

    for (let index = 0; index < params.length; index += 1) {
        const param = params[index];
        const identifier = getFunctionParameterIdentifier(param);

        const hasIdentifier =
            identifier &&
            typeof identifier.name === "string" &&
            identifier.name.length > 0;

        if (!hasIdentifier) {
            continue;
        }

        const originalName = identifier.name;

        if (!seenNames.has(originalName)) {
            seenNames.add(originalName);
            continue;
        }

        const range = {
            start: getNodeStartIndex(identifier),
            end: getNodeEndIndex(identifier)
        };

        const fixDetail = createFeatherFixDetail(diagnostic, {
            target: originalName,
            range
        });

        if (fixDetail) {
            attachFeatherFixMetadata(functionNode, [fixDetail]);
            fixes.push(fixDetail);
        }

        params.splice(index, 1);
        index -= 1;
    }

    return fixes;
}

function getFunctionParameterIdentifier(param) {
    if (!param || typeof param !== "object") {
        return null;
    }

    if (param.type === "Identifier") {
        return param;
    }

    if (
        param.type === "DefaultParameter" &&
        param.left?.type === "Identifier"
    ) {
        return param.left;
    }

    if (
        param.type === "RestParameter" &&
        param.argument?.type === "Identifier"
    ) {
        return param.argument;
    }

    return null;
}

function replaceInvalidDeleteStatements({ ast, diagnostic }) {
    if (!diagnostic || !ast || typeof ast !== "object") {
        return [];
    }

    const fixes = [];

    const visit = (node, parent, property) => {
        if (!node) {
            return;
        }

        if (Array.isArray(node)) {
            for (let index = 0; index < node.length; index += 1) {
                visit(node[index], node, index);
            }
            return;
        }

        if (typeof node !== "object") {
            return;
        }

        if (node.type === "DeleteStatement") {
            const fix = convertDeleteStatementToUndefinedAssignment(
                node,
                parent,
                property,
                diagnostic
            );

            if (fix) {
                fixes.push(fix);
                return;
            }
        }

        for (const [key, value] of Object.entries(node)) {
            if (value && typeof value === "object") {
                visit(value, node, key);
            }
        }
    };

    visit(ast, null, null);

    return fixes;
}

function convertDeleteStatementToUndefinedAssignment(
    node,
    parent,
    property,
    diagnostic
) {
    if (!node || node.type !== "DeleteStatement" || !diagnostic) {
        return null;
    }

    if (!isValidDeleteTarget(node.argument)) {
        return null;
    }

    const targetName = getDeleteTargetName(node.argument);
    const assignment = {
        type: "AssignmentExpression",
        operator: "=",
        left: node.argument,
        right: createLiteral("undefined"),
        start: cloneLocation(node.start),
        end: cloneLocation(node.end)
    };

    copyCommentMetadata(node, assignment);

    const fixDetail = createFeatherFixDetail(diagnostic, {
        target: targetName,
        range: {
            start: getNodeStartIndex(node),
            end: getNodeEndIndex(node)
        }
    });

    if (!fixDetail) {
        return null;
    }

    if (!replaceNodeInParent(parent, property, assignment)) {
        return null;
    }

    attachFeatherFixMetadata(assignment, [fixDetail]);

    return fixDetail;
}

function isValidDeleteTarget(node) {
    if (!node || typeof node !== "object") {
        return false;
    }

    if (isIdentifierNode(node)) {
        return true;
    }

    return ALLOWED_DELETE_MEMBER_TYPES.has(node.type);
}

function isIdentifierNode(node) {
    return (
        node &&
        node.type === "Identifier" &&
        typeof node.name === "string" &&
        node.name.length > 0
    );
}

function getDeleteTargetName(node) {
    if (!node || typeof node !== "object") {
        return null;
    }

    if (isIdentifierNode(node)) {
        return node.name;
    }

    if (node.type === "MemberDotExpression") {
        return node.property?.name ?? null;
    }

    return null;
}

function replaceNodeInParent(parent, property, replacement) {
    if (Array.isArray(parent)) {
        if (
            typeof property !== "number" ||
            property < 0 ||
            property >= parent.length
        ) {
            return false;
        }

        parent[property] = replacement;
        return true;
    }

    if (parent && typeof parent === "object" && property != undefined) {
        parent[property] = replacement;
        return true;
    }

    return false;
}

function closeOpenVertexBatches({ ast, diagnostic }) {
    if (!diagnostic || !ast || typeof ast !== "object") {
        return [];
    }

    const fixes = [];

    const visit = (node, parent, property) => {
        if (!node) {
            return;
        }

        if (Array.isArray(node)) {
            if (isStatementList(parent, property)) {
                const statementFixes = ensureVertexBatchesClosed(
                    node,
                    diagnostic
                );

                if (isNonEmptyArray(statementFixes)) {
                    fixes.push(...statementFixes);
                }
            }

            for (let index = 0; index < node.length; index += 1) {
                visit(node[index], node, index);
            }
            return;
        }

        if (typeof node !== "object") {
            return;
        }

        for (const [key, value] of Object.entries(node)) {
            if (value && typeof value === "object") {
                visit(value, node, key);
            }
        }
    };

    visit(ast, null, null);

    return fixes;
}

function ensureVertexBatchesClosed(statements, diagnostic) {
    if (!diagnostic || !isNonEmptyArray(statements)) {
        return [];
    }

    const fixes = [];
    let lastBeginCall = null;

    for (let index = 0; index < statements.length; index += 1) {
        const statement = statements[index];

        if (isVertexBeginCallNode(statement)) {
            markStatementToSuppressFollowingEmptyLine(statement);
            if (lastBeginCall) {
                const vertexEndCall =
                    createVertexEndCallFromBegin(lastBeginCall);
                const fixDetail = createFeatherFixDetail(diagnostic, {
                    target: getVertexBatchTarget(lastBeginCall),
                    range: {
                        start: getNodeStartIndex(lastBeginCall),
                        end: getNodeEndIndex(lastBeginCall)
                    }
                });

                if (vertexEndCall && fixDetail) {
                    markStatementToSuppressFollowingEmptyLine(lastBeginCall);
                    markStatementToSuppressLeadingEmptyLine(vertexEndCall);
                    statements.splice(index, 0, vertexEndCall);
                    attachFeatherFixMetadata(vertexEndCall, [fixDetail]);
                    fixes.push(fixDetail);
                    index += 1;
                }

                lastBeginCall = null;
            }

            lastBeginCall = statement;
            continue;
        }

        if (isVertexEndCallNode(statement)) {
            lastBeginCall = null;
        }
    }

    return fixes;
}

function isVertexBeginCallNode(node) {
    if (!node || node.type !== "CallExpression") {
        return false;
    }

    return isIdentifierWithName(node.object, "vertex_begin");
}

function isVertexEndCallNode(node) {
    if (!node || node.type !== "CallExpression") {
        return false;
    }

    return isIdentifierWithName(node.object, "vertex_end");
}

function getVertexBatchTarget(callExpression) {
    if (!callExpression || callExpression.type !== "CallExpression") {
        return null;
    }

    const args = getCallExpressionArguments(callExpression);

    if (args.length > 0) {
        const firstArgument = args[0];

        if (isIdentifier(firstArgument)) {
            return firstArgument.name ?? null;
        }
    }

    return callExpression.object?.name ?? null;
}

function createVertexEndCallFromBegin(template) {
    if (!template || template.type !== "CallExpression") {
        return null;
    }

    const identifier = createIdentifier("vertex_end", template.object);

    if (!identifier) {
        return null;
    }

    const callExpression = {
        type: "CallExpression",
        object: identifier,
        arguments: []
    };

    if (isNonEmptyArray(template.arguments)) {
        const clonedArgument = cloneNode(template.arguments[0]);

        if (clonedArgument) {
            callExpression.arguments.push(clonedArgument);
        }
    }

    if (hasOwn(template, "start")) {
        callExpression.start = cloneLocation(template.start);
    }

    if (hasOwn(template, "end")) {
        callExpression.end = cloneLocation(template.end);
    }

    return callExpression;
}

function localizeInstanceVariableAssignments({ ast, diagnostic, sourceText }) {
    if (!diagnostic || !ast || typeof ast !== "object") {
        return [];
    }

    const fixes = [];
    const eventMarkers = buildEventMarkerIndex(ast);
    const memberPropertyNames = collectMemberPropertyNames(ast);

    const visit = (node, parent, property) => {
        if (!node) {
            return;
        }

        if (Array.isArray(node)) {
            for (let index = 0; index < node.length; index += 1) {
                visit(node[index], node, index);
            }
            return;
        }

        if (typeof node !== "object") {
            return;
        }

        if (node.type === "AssignmentExpression") {
            const fix = convertAssignmentToLocalVariable({
                node,
                parent,
                property,
                diagnostic,
                eventMarkers,
                memberPropertyNames,
                sourceText,
                programAst: ast
            });

            if (fix) {
                fixes.push(fix);
                return;
            }
        }

        for (const [key, value] of Object.entries(node)) {
            if (value && typeof value === "object") {
                visit(value, node, key);
            }
        }
    };

    visit(ast, null, null);

    return fixes;
}

function convertAssignmentToLocalVariable({
    node,
    parent,
    property,
    diagnostic,
    eventMarkers,
    memberPropertyNames,
    sourceText,
    programAst
}) {
    if (!Array.isArray(parent) || typeof property !== "number") {
        return null;
    }

    if (
        !node ||
        node.type !== "AssignmentExpression" ||
        node.operator !== "="
    ) {
        return null;
    }

    const left = node.left;

    if (!isIdentifier(left)) {
        return null;
    }

    const identifierName = left?.name;
    const originalIdentifierName =
        typeof sourceText === "string"
            ? getOriginalIdentifierName(left, sourceText)
            : null;

    if (
        identifierName &&
        memberPropertyNames &&
        memberPropertyNames.has(identifierName)
    ) {
        return null;
    }

    if (
        originalIdentifierName &&
        memberPropertyNames &&
        memberPropertyNames.has(originalIdentifierName)
    ) {
        return null;
    }

    if (!isNonEmptyArray(eventMarkers)) {
        return null;
    }

    const eventMarker = findEventMarkerForIndex(
        eventMarkers,
        getNodeStartIndex(node)
    );

    if (!eventMarker || isCreateEventMarker(eventMarker)) {
        return null;
    }

    const clonedIdentifier = cloneIdentifier(left);

    if (!clonedIdentifier) {
        return null;
    }

    const assignmentStartIndex = getNodeStartIndex(node);

    if (
        typeof assignmentStartIndex === "number" &&
        (referencesIdentifierBeforePosition(
            programAst,
            identifierName,
            assignmentStartIndex
        ) ||
            (originalIdentifierName &&
                originalIdentifierName !== identifierName &&
                referencesIdentifierBeforePosition(
                    programAst,
                    originalIdentifierName,
                    assignmentStartIndex
                )))
    ) {
        return null;
    }

    const declarator = {
        type: "VariableDeclarator",
        id: clonedIdentifier,
        init: node.right,
        start: cloneLocation(left?.start ?? node.start),
        end: cloneLocation(node.end)
    };

    const declaration = {
        type: "VariableDeclaration",
        declarations: [declarator],
        kind: "var",
        start: cloneLocation(node.start),
        end: cloneLocation(node.end)
    };

    copyCommentMetadata(node, declaration);

    const fixDetail = createFeatherFixDetail(diagnostic, {
        target: left?.name ?? null,
        range: {
            start: getNodeStartIndex(node),
            end: getNodeEndIndex(node)
        }
    });

    if (!fixDetail) {
        return null;
    }

    parent[property] = declaration;
    attachFeatherFixMetadata(declaration, [fixDetail]);

    return fixDetail;
}

function buildEventMarkerIndex(ast) {
    if (!ast || typeof ast !== "object") {
        return [];
    }

    const markerComments = new Set();
    const directComments = getCommentArray(ast);

    for (const comment of directComments) {
        if (comment) {
            markerComments.add(comment);
        }
    }

    for (const comment of collectCommentNodes(ast)) {
        if (comment) {
            markerComments.add(comment);
        }
    }

    const markers = [];

    for (const comment of markerComments) {
        const eventName = extractEventNameFromComment(comment?.value);

        if (!eventName) {
            continue;
        }

        const markerIndex = getCommentIndex(comment);

        if (typeof markerIndex !== "number") {
            continue;
        }

        markers.push({
            index: markerIndex,
            name: eventName
        });
    }

    markers.sort((left, right) => left.index - right.index);

    return markers;
}

function extractEventNameFromComment(value) {
    if (typeof value !== "string") {
        return null;
    }

    const trimmed = value.trim();

    if (!trimmed.startsWith("/")) {
        return null;
    }

    const normalized = trimmed.replace(/^\/\s*/, "");

    if (!/\bEvent\b/i.test(normalized)) {
        return null;
    }

    return normalized;
}

function getCommentIndex(comment) {
    if (!comment || typeof comment !== "object") {
        return null;
    }

    if (typeof comment.start?.index === "number") {
        return comment.start.index;
    }

    if (typeof comment.end?.index === "number") {
        return comment.end.index;
    }

    return null;
}

function findEventMarkerForIndex(markers, index) {
    if (!isNonEmptyArray(markers)) {
        return null;
    }

    if (typeof index !== "number") {
        return null;
    }

    let result = null;

    for (const marker of markers) {
        if (marker.index <= index) {
            result = marker;
            continue;
        }

        break;
    }

    return result;
}

function isCreateEventMarker(marker) {
    if (!marker || typeof marker.name !== "string") {
        return false;
    }

    return /\bCreate\s+Event\b/i.test(marker.name);
}

function collectMemberPropertyNames(ast) {
    if (!ast || typeof ast !== "object") {
        return new Set();
    }

    const names = new Set();

    const visit = (node) => {
        if (!node || typeof node !== "object") {
            return;
        }

        if (Array.isArray(node)) {
            for (const item of node) {
                visit(item);
            }
            return;
        }

        if (node.type === "MemberDotExpression") {
            const property = node.property;

            if (property?.type === "Identifier" && property.name) {
                names.add(property.name);
            }
        }

        if (node.type === "MemberIndexExpression") {
            const property = node.property;

            if (property?.type === "Identifier" && property.name) {
                names.add(property.name);
            }
        }

        for (const value of Object.values(node)) {
            if (value && typeof value === "object") {
                visit(value);
            }
        }
    };

    visit(ast);

    return names;
}

function getOriginalIdentifierName(identifier, sourceText) {
    if (!identifier || typeof sourceText !== "string") {
        return null;
    }

    const startIndex = getNodeStartIndex(identifier);
    const endIndex = getNodeEndIndex(identifier);

    if (typeof startIndex !== "number" || typeof endIndex !== "number") {
        return null;
    }

    const slice = sourceText.slice(startIndex, endIndex + 1);

    if (typeof slice !== "string") {
        return null;
    }

    const trimmed = slice.trim();

    if (!trimmed) {
        return null;
    }

    const match = /^[A-Za-z_][A-Za-z0-9_]*$/.exec(trimmed);

    if (!match) {
        return null;
    }

    return match[0];
}

function convertUnusedIndexForLoops({ ast, diagnostic }) {
    if (!diagnostic || !ast || typeof ast !== "object") {
        return [];
    }

    const fixes = [];

    const visit = (node, parent, property) => {
        if (!node) {
            return;
        }

        if (Array.isArray(node)) {
            for (let index = 0; index < node.length; index += 1) {
                visit(node[index], node, index);
            }
            return;
        }

        if (typeof node !== "object") {
            return;
        }

        if (node.type === "ForStatement") {
            const fix = convertForLoopToRepeat(
                node,
                parent,
                property,
                diagnostic
            );

            if (fix) {
                fixes.push(fix);
                return;
            }
        }

        for (const [key, value] of Object.entries(node)) {
            if (value && typeof value === "object") {
                visit(value, node, key);
            }
        }
    };

    visit(ast, null, null);

    return fixes;
}

function convertForLoopToRepeat(node, parent, property, diagnostic) {
    if (!node || node.type !== "ForStatement") {
        return null;
    }

    const transformation = analyzeForLoopForRepeat(node);

    if (!transformation) {
        return null;
    }

    if (Array.isArray(parent)) {
        if (
            typeof property !== "number" ||
            property < 0 ||
            property >= parent.length
        ) {
            return null;
        }
    } else if (
        !parent ||
        (typeof property !== "string" && typeof property !== "number")
    ) {
        return null;
    }

    const repeatStatement = {
        type: "RepeatStatement",
        test: transformation.testExpression,
        body: transformation.body,
        start: cloneLocation(node.start),
        end: cloneLocation(node.end)
    };

    copyCommentMetadata(node, repeatStatement);

    const fixDetail = createFeatherFixDetail(diagnostic, {
        target: transformation.indexName ?? null,
        range: {
            start: getNodeStartIndex(node),
            end: getNodeEndIndex(node)
        }
    });

    if (!fixDetail) {
        return null;
    }

    parent[property] = Array.isArray(parent)
        ? repeatStatement
        : repeatStatement;

    attachFeatherFixMetadata(repeatStatement, [fixDetail]);

    return fixDetail;
}

function analyzeForLoopForRepeat(node) {
    if (!node || node.type !== "ForStatement") {
        return null;
    }

    const indexInfo = getLoopIndexInfo(node.init);

    if (!indexInfo) {
        return null;
    }

    const testExpression = getRepeatTestExpression(node.test, indexInfo.name);

    if (!testExpression) {
        return null;
    }

    if (!isRepeatCompatibleUpdate(node.update, indexInfo.name)) {
        return null;
    }

    if (doesNodeUseIdentifier(node.body, indexInfo.name)) {
        return null;
    }

    return {
        indexName: indexInfo.name,
        testExpression,
        body: node.body
    };
}

function getLoopIndexInfo(init) {
    if (!init || typeof init !== "object") {
        return null;
    }

    if (init.type === "VariableDeclaration") {
        const declarations = Array.isArray(init.declarations)
            ? init.declarations
            : [];

        if (declarations.length !== 1) {
            return null;
        }

        const [declaration] = declarations;
        const identifier = declaration?.id;
        const initializer = declaration?.init;

        if (!isIdentifier(identifier) || !isLiteralZero(initializer)) {
            return null;
        }

        return { name: identifier.name };
    }

    if (init.type === "AssignmentExpression") {
        if (init.operator !== "=") {
            return null;
        }

        if (!isIdentifier(init.left) || !isLiteralZero(init.right)) {
            return null;
        }

        return { name: init.left.name };
    }

    return null;
}

function getRepeatTestExpression(test, indexName) {
    if (!test || typeof test !== "object") {
        return null;
    }

    if (test.type !== "BinaryExpression") {
        return null;
    }

    if (test.operator !== "<") {
        return null;
    }

    if (!isIdentifierWithName(test.left, indexName)) {
        return null;
    }

    const right = test.right;

    if (!right || typeof right !== "object") {
        return null;
    }

    return right;
}

function isRepeatCompatibleUpdate(update, indexName) {
    if (!update || typeof update !== "object") {
        return false;
    }

    if (update.type === "AssignmentExpression") {
        if (!isIdentifierWithName(update.left, indexName)) {
            return false;
        }

        if (update.operator === "+=") {
            return isLiteralOne(update.right);
        }

        if (update.operator === "=") {
            if (!update.right || update.right.type !== "BinaryExpression") {
                return false;
            }

            const { left, right, operator } = update.right;

            if (operator !== "+") {
                return false;
            }

            if (!isIdentifierWithName(left, indexName)) {
                return false;
            }

            return isLiteralOne(right);
        }

        return false;
    }

    if (update.type === "IncDecStatement") {
        if (update.operator !== "++") {
            return false;
        }

        return isIdentifierWithName(update.argument, indexName);
    }

    return false;
}

function doesNodeUseIdentifier(node, name) {
    if (!node || !name) {
        return false;
    }

    let found = false;

    const visit = (current) => {
        if (found || !current) {
            return;
        }

        if (Array.isArray(current)) {
            for (const entry of current) {
                visit(entry);
                if (found) {
                    break;
                }
            }
            return;
        }

        if (typeof current !== "object") {
            return;
        }

        if (current.type === "Identifier" && current.name === name) {
            found = true;
            return;
        }

        for (const value of Object.values(current)) {
            if (value && typeof value === "object") {
                visit(value);
                if (found) {
                    break;
                }
            }
        }
    };

    visit(node);

    return found;
}

function convertAllDotAssignmentsToWithStatements({ ast, diagnostic }) {
    if (!diagnostic || !ast || typeof ast !== "object") {
        return [];
    }

    const fixes = [];

    const visit = (node, parent, property) => {
        if (!node) {
            return;
        }

        if (Array.isArray(node)) {
            for (let index = 0; index < node.length; index += 1) {
                visit(node[index], node, index);
            }
            return;
        }

        if (typeof node !== "object") {
            return;
        }

        if (node.type === "AssignmentExpression") {
            const fix = convertAllAssignment(
                node,
                parent,
                property,
                diagnostic
            );
            if (fix) {
                fixes.push(fix);
                return;
            }
        }

        for (const [key, value] of Object.entries(node)) {
            if (value && typeof value === "object") {
                visit(value, node, key);
            }
        }
    };

    visit(ast, null, null);

    return fixes;
}

function normalizeFunctionCallArgumentOrder({ ast, diagnostic }) {
    if (!diagnostic || !ast || typeof ast !== "object") {
        return [];
    }

    const fixes = [];
    const state = {
        counter: 0,
        statementInsertionOffsets: new WeakMap()
    };

    const visit = (node, parent, property, ancestors) => {
        if (!node) {
            return;
        }

        const nextAncestors = Array.isArray(ancestors)
            ? [...ancestors, { node, parent, property }]
            : [{ node, parent, property }];

        if (Array.isArray(node)) {
            let index = 0;

            while (index < node.length) {
                const beforeLength = node.length;
                const child = node[index];

                visit(child, node, index, nextAncestors);

                const afterLength = node.length;

                if (afterLength > beforeLength) {
                    const inserted = afterLength - beforeLength;
                    index = Math.max(0, index - inserted);
                    continue;
                }

                if (afterLength < beforeLength) {
                    index = Math.max(0, index - 1);
                    continue;
                }

                index += 1;
            }

            return;
        }

        if (typeof node !== "object") {
            return;
        }

        for (const [key, value] of Object.entries(node)) {
            if (value && typeof value === "object") {
                visit(value, node, key, nextAncestors);
            }
        }

        if (node.type === "CallExpression") {
            const fix = normalizeCallExpressionArguments({
                node,
                parent,
                property,
                diagnostic,
                ancestors: nextAncestors,
                state
            });

            if (fix) {
                fixes.push(fix);
            }
        }
    };

    visit(ast, null, null, []);

    return fixes;
}

function normalizeCallExpressionArguments({
    node,
    parent,
    property,
    diagnostic,
    ancestors,
    state
}) {
    if (!node || node.type !== "CallExpression") {
        return null;
    }

    const args = getCallExpressionArguments(node);
    if (args.length === 0) {
        return null;
    }

    const callArgumentInfos = [];

    for (const [index, argument] of args.entries()) {
        if (!argument || argument.type !== "CallExpression") {
            continue;
        }

        callArgumentInfos.push({
            argument,
            index
        });
    }

    if (callArgumentInfos.length < 2) {
        return null;
    }

    const statementContext = findStatementContext(ancestors);

    if (!statementContext) {
        return null;
    }

    const insertionInfo = getStatementInsertionInfo(
        state,
        statementContext.statements,
        statementContext.index
    );

    const insertionOffset =
        insertionInfo && typeof insertionInfo.offset === "number"
            ? insertionInfo.offset
            : 0;

    const temporaryDeclarations = [];

    for (const { argument, index } of callArgumentInfos) {
        const tempName = buildTemporaryIdentifierName(state);
        const tempIdentifier = createIdentifier(tempName, argument);

        if (!tempIdentifier) {
            continue;
        }

        const declaration = createTemporaryVariableDeclaration(
            tempName,
            argument
        );

        if (!declaration) {
            continue;
        }

        temporaryDeclarations.push({
            declaration,
            index,
            identifier: tempIdentifier
        });
    }

    if (temporaryDeclarations.length !== callArgumentInfos.length) {
        return null;
    }

    const fixDetail = createFeatherFixDetail(diagnostic, {
        target: node.object?.name ?? null,
        range: {
            start: getNodeStartIndex(node),
            end: getNodeEndIndex(node)
        }
    });

    if (!fixDetail) {
        return null;
    }

    for (const { declaration, index, identifier } of temporaryDeclarations) {
        node.arguments[index] = createIdentifier(identifier.name, identifier);
    }

    const declarations = temporaryDeclarations.map(
        ({ declaration }) => declaration
    );

    const insertionIndex = statementContext.index + insertionOffset;

    statementContext.statements.splice(insertionIndex, 0, ...declarations);

    if (insertionInfo) {
        insertionInfo.offset += declarations.length;
    }

    for (const { declaration } of temporaryDeclarations) {
        attachFeatherFixMetadata(declaration, [fixDetail]);
    }

    attachFeatherFixMetadata(node, [fixDetail]);

    return fixDetail;
}

function buildTemporaryIdentifierName(state) {
    if (!state || typeof state !== "object") {
        return "__feather_call_arg_0";
    }

    const nextIndex = typeof state.counter === "number" ? state.counter : 0;
    state.counter = nextIndex + 1;

    return `__feather_call_arg_${nextIndex}`;
}

function createTemporaryVariableDeclaration(name, init) {
    if (!name || !init || typeof init !== "object") {
        return null;
    }

    const id = createIdentifier(name, init);

    if (!id) {
        return null;
    }

    const declarator = {
        type: "VariableDeclarator",
        id,
        init,
        start: cloneLocation(init.start),
        end: cloneLocation(init.end)
    };

    const declaration = {
        type: "VariableDeclaration",
        declarations: [declarator],
        kind: "var",
        start: cloneLocation(init.start),
        end: cloneLocation(init.end)
    };

    return declaration;
}

function getStatementInsertionInfo(state, statements, baseIndex) {
    if (
        !state ||
        typeof state !== "object" ||
        !Array.isArray(statements) ||
        typeof baseIndex !== "number"
    ) {
        return null;
    }

    if (!state.statementInsertionOffsets) {
        state.statementInsertionOffsets = new WeakMap();
    }

    const arrayInfo = getOrCreateMapEntry(
        state.statementInsertionOffsets,
        statements,
        () => new Map()
    );

    return getOrCreateMapEntry(arrayInfo, baseIndex, () => ({ offset: 0 }));
}

function findStatementContext(ancestors) {
    if (!Array.isArray(ancestors)) {
        return null;
    }

    for (let index = ancestors.length - 1; index >= 0; index -= 1) {
        const entry = ancestors[index];

        if (
            !entry ||
            !Array.isArray(entry.parent) ||
            typeof entry.property !== "number"
        ) {
            continue;
        }

        const arrayAncestor = ancestors[index - 1];

        if (!arrayAncestor) {
            continue;
        }

        if (!isStatementArray(arrayAncestor)) {
            continue;
        }

        return {
            statements: entry.parent,
            index: entry.property
        };
    }

    return null;
}

function isStatementArray(entry) {
    if (!entry || !Array.isArray(entry.node)) {
        return false;
    }

    const owner = entry.parent;
    const propertyName = entry.property;

    if (!owner || typeof propertyName !== "string") {
        return false;
    }

    if (propertyName !== "body") {
        return false;
    }

    const parentType = owner?.type;

    return (
        parentType === "Program" ||
        parentType === "BlockStatement" ||
        parentType === "SwitchCase"
    );
}

function convertAllAssignment(node, parent, property, diagnostic) {
    if (!Array.isArray(parent) || typeof property !== "number") {
        return null;
    }

    if (
        !node ||
        node.type !== "AssignmentExpression" ||
        node.operator !== "="
    ) {
        return null;
    }

    const member = node.left;
    if (!member || member.type !== "MemberDotExpression") {
        return null;
    }

    const object = member.object;
    if (!object || object.type !== "Identifier" || object.name !== "all") {
        return null;
    }

    const propertyIdentifier = member.property;
    if (!propertyIdentifier || propertyIdentifier.type !== "Identifier") {
        return null;
    }

    const normalizedAssignment = {
        type: "AssignmentExpression",
        operator: node.operator,
        left: cloneIdentifier(propertyIdentifier),
        right: node.right,
        start: cloneLocation(node.start),
        end: cloneLocation(node.end)
    };

    const blockStatement = {
        type: "BlockStatement",
        body: [normalizedAssignment],
        start: cloneLocation(node.start),
        end: cloneLocation(node.end)
    };

    const parenthesizedExpression = {
        type: "ParenthesizedExpression",
        expression: cloneIdentifier(object),
        start: cloneLocation(object?.start ?? node.start),
        end: cloneLocation(object?.end ?? node.end)
    };

    const withStatement = {
        type: "WithStatement",
        test: parenthesizedExpression,
        body: blockStatement,
        start: cloneLocation(node.start),
        end: cloneLocation(node.end)
    };

    copyCommentMetadata(node, withStatement);

    const fixDetail = createFeatherFixDetail(diagnostic, {
        target: propertyIdentifier?.name ?? null,
        range: {
            start: getNodeStartIndex(node),
            end: getNodeEndIndex(node)
        }
    });

    if (!fixDetail) {
        return null;
    }

    parent[property] = withStatement;
    attachFeatherFixMetadata(withStatement, [fixDetail]);

    return fixDetail;
}

function convertNullishCoalesceOpportunities({ ast, diagnostic }) {
    if (!diagnostic || !ast || typeof ast !== "object") {
        return [];
    }

    const fixes = [];

    const visit = (node, parent, property) => {
        if (!node) {
            return false;
        }

        if (Array.isArray(node)) {
            for (let index = 0; index < node.length; ) {
                const mutated = visit(node[index], node, index);
                if (mutated) {
                    continue;
                }
                index += 1;
            }
            return false;
        }

        if (typeof node !== "object") {
            return false;
        }

        if (node.type === "IfStatement") {
            const result = convertNullishIfStatement(
                node,
                parent,
                property,
                diagnostic
            );

            if (result && result.fix) {
                fixes.push(result.fix);
                return result.mutatedParent === true;
            }
        }

        for (const [key, value] of Object.entries(node)) {
            if (value && typeof value === "object") {
                visit(value, node, key);
            }
        }

        return false;
    };

    visit(ast, null, null);

    return fixes;
}

function convertNullishIfStatement(node, parent, property, diagnostic) {
    if (!Array.isArray(parent) || typeof property !== "number") {
        return null;
    }

    if (!node || node.type !== "IfStatement" || node.alternate) {
        return null;
    }

    const comparison = unwrapParenthesizedExpression(node.test);

    if (!comparison || comparison.type !== "BinaryExpression") {
        return null;
    }

    if (comparison.operator !== "==") {
        return null;
    }

    const identifierInfo = extractUndefinedComparisonIdentifier(comparison);

    if (!identifierInfo) {
        return null;
    }

    const consequentAssignment = extractConsequentAssignment(node.consequent);

    if (!consequentAssignment || consequentAssignment.operator !== "=") {
        return null;
    }

    const assignmentIdentifier = consequentAssignment.left;

    if (
        !isIdentifier(assignmentIdentifier) ||
        assignmentIdentifier.name !== identifierInfo.name
    ) {
        return null;
    }

    const fallbackExpression = consequentAssignment.right;

    if (!fallbackExpression) {
        return null;
    }

    const previousNode = parent[property - 1];

    if (
        previousNode &&
        previousNode.type === "AssignmentExpression" &&
        previousNode.operator === "=" &&
        isIdentifier(previousNode.left) &&
        previousNode.left.name === identifierInfo.name &&
        previousNode.right
    ) {
        const previousRight = previousNode.right;

        const binaryExpression = {
            type: "BinaryExpression",
            operator: "??",
            left: previousRight,
            right: fallbackExpression
        };

        if (hasOwn(previousRight, "start")) {
            binaryExpression.start = cloneLocation(previousRight.start);
        } else if (hasOwn(previousNode, "start")) {
            binaryExpression.start = cloneLocation(previousNode.start);
        }

        if (hasOwn(fallbackExpression, "end")) {
            binaryExpression.end = cloneLocation(fallbackExpression.end);
        } else if (hasOwn(consequentAssignment, "end")) {
            binaryExpression.end = cloneLocation(consequentAssignment.end);
        }

        previousNode.right = binaryExpression;

        if (hasOwn(node, "end")) {
            previousNode.end = cloneLocation(node.end);
        } else if (hasOwn(consequentAssignment, "end")) {
            previousNode.end = cloneLocation(consequentAssignment.end);
        }

        const fixDetail = createFeatherFixDetail(diagnostic, {
            target: identifierInfo.name,
            range: {
                start: getNodeStartIndex(previousNode),
                end: getNodeEndIndex(previousNode)
            }
        });

        if (!fixDetail) {
            return null;
        }

        parent.splice(property, 1);
        attachFeatherFixMetadata(previousNode, [fixDetail]);

        return { fix: fixDetail, mutatedParent: true };
    }

    const nullishAssignment = {
        type: "AssignmentExpression",
        operator: "??=",
        left: assignmentIdentifier,
        right: fallbackExpression
    };

    if (hasOwn(consequentAssignment, "start")) {
        nullishAssignment.start = cloneLocation(consequentAssignment.start);
    } else if (hasOwn(node, "start")) {
        nullishAssignment.start = cloneLocation(node.start);
    }

    if (hasOwn(node, "end")) {
        nullishAssignment.end = cloneLocation(node.end);
    } else if (hasOwn(consequentAssignment, "end")) {
        nullishAssignment.end = cloneLocation(consequentAssignment.end);
    }

    const fixDetail = createFeatherFixDetail(diagnostic, {
        target: identifierInfo.name,
        range: {
            start: getNodeStartIndex(nullishAssignment),
            end: getNodeEndIndex(nullishAssignment)
        }
    });

    if (!fixDetail) {
        return null;
    }

    parent[property] = nullishAssignment;
    attachFeatherFixMetadata(nullishAssignment, [fixDetail]);

    return { fix: fixDetail, mutatedParent: false };
}

function unwrapParenthesizedExpression(node) {
    let current = node;

    while (current && current.type === "ParenthesizedExpression") {
        current = current.expression;
    }

    return current;
}

function extractUndefinedComparisonIdentifier(expression) {
    if (!expression || expression.type !== "BinaryExpression") {
        return null;
    }

    const { left, right } = expression;

    if (isIdentifier(left) && isUndefinedLiteral(right)) {
        return { node: left, name: left.name };
    }

    if (isIdentifier(right) && isUndefinedLiteral(left)) {
        return { node: right, name: right.name };
    }

    return null;
}

function isUndefinedLiteral(node) {
    if (!node) {
        return false;
    }

    if (node.type === "Literal") {
        return node.value === "undefined" || node.value === undefined;
    }

    if (isIdentifier(node)) {
        return node.name === "undefined";
    }

    return false;
}

function extractConsequentAssignment(consequent) {
    if (!consequent || typeof consequent !== "object") {
        return null;
    }

    if (consequent.type === "AssignmentExpression") {
        return consequent;
    }

    if (consequent.type === "BlockStatement") {
        const statements = getBodyStatements(consequent).filter(Boolean);

        if (statements.length !== 1) {
            return null;
        }

        const [single] = statements;

        if (single && single.type === "AssignmentExpression") {
            return single;
        }
    }

    return null;
}

function ensureShaderResetIsCalled({ ast, diagnostic, sourceText }) {
    if (!diagnostic || !ast || typeof ast !== "object") {
        return [];
    }

    const fixes = [];

    const visit = (node, parent, property) => {
        if (!node) {
            return;
        }

        if (Array.isArray(node)) {
            for (let index = 0; index < node.length; index += 1) {
                visit(node[index], node, index);
            }
            return;
        }

        if (typeof node !== "object") {
            return;
        }

        if (node.type === "CallExpression") {
            const fix = ensureShaderResetAfterSet(
                node,
                parent,
                property,
                diagnostic,
                sourceText
            );

            if (fix) {
                fixes.push(fix);
                return;
            }
        }

        for (const [key, value] of Object.entries(node)) {
            if (value && typeof value === "object") {
                visit(value, node, key);
            }
        }
    };

    visit(ast, null, null);

    return fixes;
}

function ensureShaderResetAfterSet(
    node,
    parent,
    property,
    diagnostic,
    sourceText
) {
    if (!Array.isArray(parent) || typeof property !== "number") {
        return null;
    }

    if (!node || node.type !== "CallExpression") {
        return null;
    }

    if (!isIdentifierWithName(node.object, "shader_set")) {
        return null;
    }

    const siblings = parent;
    let insertionIndex = property + 1;
    let lastSequentialCallIndex = property;
    let previousNode = node;

    while (insertionIndex < siblings.length) {
        const candidate = siblings[insertionIndex];

        if (isShaderResetCall(candidate)) {
            return null;
        }

        if (!isCallExpression(candidate)) {
            break;
        }

        if (isIdentifierWithName(candidate.object, "shader_set")) {
            break;
        }

        if (
            !hasOnlyWhitespaceBetweenNodes(previousNode, candidate, sourceText)
        ) {
            break;
        }

        lastSequentialCallIndex = insertionIndex;
        previousNode = candidate;
        insertionIndex += 1;
    }

    if (lastSequentialCallIndex > property) {
        insertionIndex = lastSequentialCallIndex + 1;
    }

    const resetCall = createShaderResetCall(node);

    if (!resetCall) {
        return null;
    }

    const fixDetail = createFeatherFixDetail(diagnostic, {
        target: node.object?.name ?? null,
        range: {
            start: getNodeStartIndex(node),
            end: getNodeEndIndex(node)
        }
    });

    if (!fixDetail) {
        return null;
    }

    markStatementToSuppressFollowingEmptyLine(node);
    siblings.splice(insertionIndex, 0, resetCall);
    attachFeatherFixMetadata(resetCall, [fixDetail]);

    return fixDetail;
}

function ensureFogIsReset({ ast, diagnostic }) {
    if (!diagnostic || !ast || typeof ast !== "object") {
        return [];
    }

    const fixes = [];

    const visit = (node, parent, property) => {
        if (!node) {
            return;
        }

        if (Array.isArray(node)) {
            for (let index = 0; index < node.length; index += 1) {
                visit(node[index], node, index);
            }
            return;
        }

        if (typeof node !== "object") {
            return;
        }

        if (node.type === "CallExpression") {
            const fix = ensureFogResetAfterCall(
                node,
                parent,
                property,
                diagnostic
            );

            if (fix) {
                fixes.push(fix);
                return;
            }
        }

        for (const [key, value] of Object.entries(node)) {
            if (value && typeof value === "object") {
                visit(value, node, key);
            }
        }
    };

    visit(ast, null, null);

    return fixes;
}

function ensureFogResetAfterCall(node, parent, property, diagnostic) {
    if (!Array.isArray(parent) || typeof property !== "number") {
        return null;
    }

    if (!node || node.type !== "CallExpression") {
        return null;
    }

    if (!isIdentifierWithName(node.object, "gpu_set_fog")) {
        return null;
    }

    if (isFogResetCall(node)) {
        return null;
    }

    const args = getCallExpressionArguments(node);

    if (args.length === 0) {
        return null;
    }

    if (isLiteralFalse(args[0])) {
        return null;
    }

    const siblings = parent;
    let insertionIndex = property + 1;

    while (insertionIndex < siblings.length) {
        const candidate = siblings[insertionIndex];

        if (candidate?.type === "EmptyStatement") {
            insertionIndex += 1;
            continue;
        }

        if (isFogResetCall(candidate)) {
            return null;
        }

        if (!candidate || candidate.type !== "CallExpression") {
            break;
        }

        if (!isDrawFunctionCall(candidate)) {
            break;
        }

        markStatementToSuppressLeadingEmptyLine(candidate);
        insertionIndex += 1;
    }

    const resetCall = createFogResetCall(node);

    if (!resetCall) {
        return null;
    }

    const fixDetail = createFeatherFixDetail(diagnostic, {
        target: node.object?.name ?? null,
        range: {
            start: getNodeStartIndex(node),
            end: getNodeEndIndex(node)
        }
    });

    if (!fixDetail) {
        return null;
    }

    siblings.splice(insertionIndex, 0, resetCall);
    attachFeatherFixMetadata(resetCall, [fixDetail]);

    return fixDetail;
}

function ensureSurfaceTargetsAreReset({ ast, diagnostic }) {
    if (!diagnostic || !ast || typeof ast !== "object") {
        return [];
    }

    const fixes = [];

    const visit = (node, parent, property) => {
        if (!node) {
            return;
        }

        if (Array.isArray(node)) {
            for (let index = 0; index < node.length; index += 1) {
                visit(node[index], node, index);
            }
            return;
        }

        if (typeof node !== "object") {
            return;
        }

        if (node.type === "CallExpression") {
            const fix = ensureSurfaceTargetResetAfterCall(
                node,
                parent,
                property,
                diagnostic
            );

            if (fix) {
                fixes.push(fix);
                return;
            }
        }

        for (const [key, value] of Object.entries(node)) {
            if (value && typeof value === "object") {
                visit(value, node, key);
            }
        }
    };

    visit(ast, null, null);

    return fixes;
}

function ensureSurfaceTargetResetAfterCall(node, parent, property, diagnostic) {
    if (!Array.isArray(parent) || typeof property !== "number") {
        return null;
    }

    if (!node || node.type !== "CallExpression") {
        return null;
    }

    if (!isIdentifierWithName(node.object, "surface_set_target")) {
        return null;
    }

    const siblings = parent;
    let insertionIndex = property + 1;
    let lastDrawCallIndex = property;

    while (insertionIndex < siblings.length) {
        const candidate = siblings[insertionIndex];

        if (isSurfaceResetTargetCall(candidate)) {
            return null;
        }

        if (!candidate || candidate.type !== "CallExpression") {
            break;
        }

        const isDrawCall = isDrawFunctionCall(candidate);
        const isActiveTargetSubmit =
            !isDrawCall && isVertexSubmitCallUsingActiveTarget(candidate);

        if (!isDrawCall && !isActiveTargetSubmit) {
            break;
        }

        markStatementToSuppressLeadingEmptyLine(candidate);
        lastDrawCallIndex = insertionIndex;
        insertionIndex += 1;

        if (isActiveTargetSubmit) {
            break;
        }
    }

    if (lastDrawCallIndex > property) {
        insertionIndex = lastDrawCallIndex + 1;
    } else if (insertionIndex >= siblings.length) {
        insertionIndex = siblings.length;
    } else {
        return null;
    }

    const resetCall = createSurfaceResetTargetCall(node);

    if (!resetCall) {
        return null;
    }

    const fixDetail = createFeatherFixDetail(diagnostic, {
        target: extractSurfaceTargetName(node),
        range: {
            start: getNodeStartIndex(node),
            end: getNodeEndIndex(node)
        }
    });

    if (!fixDetail) {
        return null;
    }

    siblings.splice(insertionIndex, 0, resetCall);
    removeRedundantSurfaceResetCalls(siblings, insertionIndex + 1);
    attachFeatherFixMetadata(resetCall, [fixDetail]);

    return fixDetail;
}

function ensureBlendEnableIsReset({ ast, diagnostic }) {
    if (!diagnostic || !ast || typeof ast !== "object") {
        return [];
    }

    const fixes = [];

    const visit = (node, parent, property) => {
        if (!node) {
            return;
        }

        if (Array.isArray(node)) {
            for (let index = 0; index < node.length; index += 1) {
                visit(node[index], node, index);
            }
            return;
        }

        if (typeof node !== "object") {
            return;
        }

        if (node.type === "CallExpression") {
            const fix = ensureBlendEnableResetAfterCall(
                node,
                parent,
                property,
                diagnostic
            );

            if (fix) {
                fixes.push(fix);
                return;
            }
        }

        for (const [key, value] of Object.entries(node)) {
            if (value && typeof value === "object") {
                visit(value, node, key);
            }
        }
    };

    visit(ast, null, null);

    return fixes;
}

function ensureBlendEnableResetAfterCall(node, parent, property, diagnostic) {
    if (!Array.isArray(parent) || typeof property !== "number") {
        return null;
    }

    if (!node || node.type !== "CallExpression") {
        return null;
    }

    if (!isIdentifierWithName(node.object, "gpu_set_blendenable")) {
        return null;
    }

    const args = getCallExpressionArguments(node);

    if (args.length === 0) {
        return null;
    }

    if (!shouldResetBlendEnable(args[0])) {
        return null;
    }

    const siblings = parent;
    let insertionIndex = siblings.length;

    for (let index = property + 1; index < siblings.length; index += 1) {
        const sibling = siblings[index];

        if (isBlendEnableResetCall(sibling)) {
            return null;
        }

        if (!isTriviallyIgnorableStatement(sibling)) {
            insertionIndex = index + 1;
            break;
        }
    }

    const resetCall = createBlendEnableResetCall(node);

    if (!resetCall) {
        return null;
    }

    const fixDetail = createFeatherFixDetail(diagnostic, {
        target: node.object?.name ?? null,
        range: {
            start: getNodeStartIndex(node),
            end: getNodeEndIndex(node)
        }
    });

    if (!fixDetail) {
        return null;
    }

    for (
        let cleanupIndex = property + 1;
        cleanupIndex < insertionIndex;
        cleanupIndex += 1
    ) {
        const candidate = siblings[cleanupIndex];

        if (!isTriviallyIgnorableStatement(candidate)) {
            continue;
        }

        siblings.splice(cleanupIndex, 1);
        insertionIndex -= 1;
        cleanupIndex -= 1;
    }

    const previousSibling = siblings[insertionIndex - 1] ?? node;
    const nextSibling = siblings[insertionIndex] ?? null;
    const needsSeparator =
        !isAlphaTestDisableCall(nextSibling) &&
        nextSibling &&
        insertionIndex > property + 1 &&
        !isTriviallyIgnorableStatement(previousSibling) &&
        !hasOriginalBlankLineBetween(previousSibling, nextSibling);

    if (needsSeparator) {
        siblings.splice(
            insertionIndex,
            0,
            createEmptyStatementLike(previousSibling)
        );
        insertionIndex += 1;
    }

    markStatementToSuppressFollowingEmptyLine(node);
    markStatementToSuppressLeadingEmptyLine(resetCall);

    siblings.splice(insertionIndex, 0, resetCall);
    attachFeatherFixMetadata(resetCall, [fixDetail]);

    return fixDetail;
}

function ensureBlendModeIsReset({ ast, diagnostic }) {
    if (!diagnostic || !ast || typeof ast !== "object") {
        return [];
    }

    const fixes = [];

    const visit = (node, parent, property) => {
        if (!node) {
            return;
        }

        if (Array.isArray(node)) {
            for (let index = 0; index < node.length; index += 1) {
                visit(node[index], node, index);
            }
            return;
        }

        if (typeof node !== "object") {
            return;
        }

        if (node.type === "CallExpression") {
            const fix = ensureBlendModeResetAfterCall(
                node,
                parent,
                property,
                diagnostic
            );

            if (fix) {
                fixes.push(fix);
                return;
            }
        }

        for (const [key, value] of Object.entries(node)) {
            if (value && typeof value === "object") {
                visit(value, node, key);
            }
        }
    };

    visit(ast, null, null);

    return fixes;
}

function ensureBlendModeResetAfterCall(node, parent, property, diagnostic) {
    if (!Array.isArray(parent) || typeof property !== "number") {
        return null;
    }

    if (!node || node.type !== "CallExpression") {
        return null;
    }

    if (!isIdentifierWithName(node.object, "gpu_set_blendmode")) {
        return null;
    }

    const args = getCallExpressionArguments(node);

    if (args.length === 0) {
        return null;
    }

    if (isBlendModeNormalArgument(args[0])) {
        return null;
    }

    const siblings = parent;
    let insertionIndex = property + 1;
    let lastDrawCallIndex = property;

    while (insertionIndex < siblings.length) {
        const candidate = siblings[insertionIndex];

        if (isBlendModeResetCall(candidate)) {
            return null;
        }

        if (!candidate) {
            break;
        }

        if (isTriviallyIgnorableStatement(candidate)) {
            insertionIndex += 1;
            continue;
        }

        if (!isCallExpression(candidate)) {
            break;
        }

        if (!isDrawFunctionCall(candidate)) {
            break;
        }

        markStatementToSuppressLeadingEmptyLine(candidate);
        lastDrawCallIndex = insertionIndex;
        insertionIndex += 1;
    }

    if (lastDrawCallIndex > property) {
        insertionIndex = lastDrawCallIndex + 1;
    } else if (insertionIndex >= siblings.length) {
        insertionIndex = siblings.length;
    } else {
        return null;
    }

    const resetCall = createBlendModeResetCall(node);

    if (!resetCall) {
        return null;
    }

    const fixDetail = createFeatherFixDetail(diagnostic, {
        target: node.object?.name ?? null,
        range: {
            start: getNodeStartIndex(node),
            end: getNodeEndIndex(node)
        }
    });

    if (!fixDetail) {
        return null;
    }

    markStatementToSuppressFollowingEmptyLine(node);
    siblings.splice(insertionIndex, 0, resetCall);
    attachFeatherFixMetadata(resetCall, [fixDetail]);

    return fixDetail;
}

function ensureFileFindFirstBeforeClose({ ast, diagnostic }) {
    if (!diagnostic || !ast || typeof ast !== "object") {
        return [];
    }

    const fixes = [];

    const visit = (node, parent, property) => {
        if (!node) {
            return;
        }

        if (Array.isArray(node)) {
            for (let index = 0; index < node.length; index += 1) {
                visit(node[index], node, index);
            }
            return;
        }

        if (typeof node !== "object") {
            return;
        }

        if (node.type === "CallExpression") {
            const fix = ensureFileFindFirstBeforeCloseCall(
                node,
                parent,
                property,
                diagnostic
            );

            if (fix) {
                fixes.push(fix);
                return;
            }
        }

        for (const [key, value] of Object.entries(node)) {
            if (value && typeof value === "object") {
                visit(value, node, key);
            }
        }
    };

    visit(ast, null, null);

    return fixes;
}

function ensureFileFindFirstBeforeCloseCall(
    node,
    parent,
    property,
    diagnostic
) {
    if (!Array.isArray(parent) || typeof property !== "number") {
        return null;
    }

    if (!node || node.type !== "CallExpression") {
        return null;
    }

    if (!isIdentifierWithName(node.object, "file_find_close")) {
        return null;
    }

    const diagnosticMetadata = Array.isArray(node._appliedFeatherDiagnostics)
        ? node._appliedFeatherDiagnostics
        : [];

    const insertedForSerializedSearch = diagnosticMetadata.some(
        (entry) => entry?.id === "GM2031"
    );

    if (insertedForSerializedSearch) {
        return null;
    }

    const siblings = parent;

    for (let index = property - 1; index >= 0; index -= 1) {
        const sibling = siblings[index];

        if (!sibling) {
            continue;
        }

        if (containsFileFindFirstCall(sibling)) {
            return null;
        }
    }

    const fileFindFirstCall = createFileFindFirstCall(node);

    if (!fileFindFirstCall) {
        return null;
    }

    const fixDetail = createFeatherFixDetail(diagnostic, {
        target: node.object?.name ?? null,
        range: {
            start: getNodeStartIndex(node),
            end: getNodeEndIndex(node)
        }
    });

    if (!fixDetail) {
        return null;
    }

    siblings.splice(property, 0, fileFindFirstCall);
    attachFeatherFixMetadata(fileFindFirstCall, [fixDetail]);

    return fixDetail;
}

function containsFileFindFirstCall(node) {
    if (!node) {
        return false;
    }

    if (Array.isArray(node)) {
        for (const item of node) {
            if (containsFileFindFirstCall(item)) {
                return true;
            }
        }
        return false;
    }

    if (typeof node !== "object") {
        return false;
    }

    if (
        node.type === "FunctionDeclaration" ||
        node.type === "FunctionExpression"
    ) {
        return false;
    }

    if (
        node.type === "CallExpression" &&
        isIdentifierWithName(node.object, "file_find_first")
    ) {
        return true;
    }

    for (const value of Object.values(node)) {
        if (
            value &&
            typeof value === "object" &&
            containsFileFindFirstCall(value)
        ) {
            return true;
        }
    }

    return false;
}

function createFileFindFirstCall(template) {
    const identifier = createIdentifier("file_find_first", template?.object);

    if (!identifier) {
        return null;
    }

    const searchPattern = createLiteral('""', null);
    const attributes = createIdentifier("fa_none", null);

    const callExpression = {
        type: "CallExpression",
        object: identifier,
        arguments: []
    };

    if (searchPattern) {
        callExpression.arguments.push(searchPattern);
    }

    if (attributes) {
        callExpression.arguments.push(attributes);
    }

    if (Object.hasOwn(template, "start")) {
        callExpression.start = cloneLocation(template.start);
    }

    if (Object.hasOwn(template, "end")) {
        callExpression.end = cloneLocation(template.end);
    }

    return callExpression;
}

function ensureAlphaTestEnableIsReset({ ast, diagnostic }) {
    if (!diagnostic || !ast || typeof ast !== "object") {
        return [];
    }

    const fixes = [];

    const visit = (node, parent, property) => {
        if (!node) {
            return;
        }

        if (Array.isArray(node)) {
            for (let index = 0; index < node.length; index += 1) {
                visit(node[index], node, index);
            }
            return;
        }

        if (typeof node !== "object") {
            return;
        }

        if (node.type === "CallExpression") {
            const fix = ensureAlphaTestEnableResetAfterCall(
                node,
                parent,
                property,
                diagnostic
            );

            if (fix) {
                fixes.push(fix);
                return;
            }
        }

        for (const [key, value] of Object.entries(node)) {
            if (value && typeof value === "object") {
                visit(value, node, key);
            }
        }
    };

    visit(ast, null, null);

    return fixes;
}

function ensureAlphaTestRefIsReset({ ast, diagnostic }) {
    if (!diagnostic || !ast || typeof ast !== "object") {
        return [];
    }

    const fixes = [];

    const visit = (node, parent, property) => {
        if (!node) {
            return;
        }

        if (Array.isArray(node)) {
            for (let index = 0; index < node.length; index += 1) {
                visit(node[index], node, index);
            }
            return;
        }

        if (typeof node !== "object") {
            return;
        }

        if (node.type === "CallExpression") {
            const fix = ensureAlphaTestRefResetAfterCall(
                node,
                parent,
                property,
                diagnostic
            );

            if (fix) {
                fixes.push(fix);
                return;
            }
        }

        for (const [key, value] of Object.entries(node)) {
            if (value && typeof value === "object") {
                visit(value, node, key);
            }
        }
    };

    visit(ast, null, null);

    return fixes;
}

function removeRedeclaredGlobalFunctions({ ast, diagnostic }) {
    if (!diagnostic || !ast || typeof ast !== "object") {
        return [];
    }

    const body = getBodyStatements(ast);

    if (body.length === 0) {
        return [];
    }

    const seenDeclarations = new Map();
    const fixes = [];

    for (let index = 0; index < body.length; ) {
        const node = body[index];

        if (!node || node.type !== "FunctionDeclaration") {
            index += 1;
            continue;
        }

        const functionId = typeof node.id === "string" ? node.id : null;

        if (!functionId) {
            index += 1;
            continue;
        }

        const originalDeclaration = seenDeclarations.get(functionId);

        if (!originalDeclaration) {
            seenDeclarations.set(functionId, node);
            index += 1;
            continue;
        }

        const range = {
            start: getNodeStartIndex(node),
            end: getNodeEndIndex(node)
        };

        const fixDetail = createFeatherFixDetail(diagnostic, {
            target: functionId,
            range
        });

        if (fixDetail) {
            fixes.push(fixDetail);

            if (
                originalDeclaration &&
                typeof originalDeclaration === "object"
            ) {
                const originalHasComments = hasComment(originalDeclaration);

                attachFeatherFixMetadata(originalDeclaration, [fixDetail]);

                // Suppress synthetic @returns metadata when a Feather fix removes
                // a redeclared global function. The formatter should keep
                // existing documentation intact without introducing additional
                // lines so the output remains stable for the surviving
                // declaration.
                if (originalHasComments) {
                    originalDeclaration._suppressSyntheticReturnsDoc = true;
                } else {
                    delete originalDeclaration._suppressSyntheticReturnsDoc;
                }
            }
        }

        body.splice(index, 1);
    }

    return fixes;
}

function ensureHalignIsReset({ ast, diagnostic }) {
    if (!diagnostic || !ast || typeof ast !== "object") {
        return [];
    }

    const fixes = [];

    const visit = (node, parent, property) => {
        if (!node) {
            return;
        }

        if (Array.isArray(node)) {
            for (let index = 0; index < node.length; index += 1) {
                visit(node[index], node, index);
            }
            return;
        }

        if (typeof node !== "object") {
            return;
        }

        if (node.type === "CallExpression") {
            const fix = ensureHalignResetAfterCall(
                node,
                parent,
                property,
                diagnostic
            );

            if (fix) {
                fixes.push(fix);
                return;
            }
        }

        for (const [key, value] of Object.entries(node)) {
            if (value && typeof value === "object") {
                visit(value, node, key);
            }
        }
    };

    visit(ast, null, null);

    return fixes;
}

function ensureConstructorParentsExist({ ast, diagnostic }) {
    if (!diagnostic || !ast || typeof ast !== "object") {
        return [];
    }

    const constructors = new Map();
    const functions = new Map();

    const collect = (node) => {
        if (!node) {
            return;
        }

        if (Array.isArray(node)) {
            for (const entry of node) {
                collect(entry);
            }
            return;
        }

        if (typeof node !== "object") {
            return;
        }

        if (
            node.type === "ConstructorDeclaration" &&
            typeof node.id === "string"
        ) {
            if (!constructors.has(node.id)) {
                constructors.set(node.id, node);
            }
        } else if (
            node.type === "FunctionDeclaration" &&
            typeof node.id === "string" &&
            !functions.has(node.id)
        ) {
            functions.set(node.id, node);
        }

        for (const value of Object.values(node)) {
            if (value && typeof value === "object") {
                collect(value);
            }
        }
    };

    collect(ast);

    const fixes = [];

    const visit = (node) => {
        if (!node) {
            return;
        }

        if (Array.isArray(node)) {
            for (const entry of node) {
                visit(entry);
            }
            return;
        }

        if (typeof node !== "object") {
            return;
        }

        if (node.type === "ConstructorDeclaration") {
            const parentClause = node.parent;

            if (parentClause && typeof parentClause === "object") {
                const parentName = parentClause.id;

                if (
                    isNonEmptyString(parentName) &&
                    !constructors.has(parentName)
                ) {
                    const fallback = functions.get(parentName);

                    if (fallback && fallback.type === "FunctionDeclaration") {
                        fallback.type = "ConstructorDeclaration";

                        if (!Object.hasOwn(fallback, "parent")) {
                            fallback.parent = null;
                        }

                        constructors.set(parentName, fallback);
                        functions.delete(parentName);

                        const fixDetail = createFeatherFixDetail(diagnostic, {
                            target: parentName,
                            range: {
                                start: getNodeStartIndex(fallback),
                                end: getNodeEndIndex(fallback)
                            }
                        });

                        if (fixDetail) {
                            attachFeatherFixMetadata(fallback, [fixDetail]);
                            fixes.push(fixDetail);
                        }
                    } else {
                        const fixDetail = createFeatherFixDetail(diagnostic, {
                            target: parentName,
                            range: {
                                start: getNodeStartIndex(parentClause),
                                end: getNodeEndIndex(parentClause)
                            }
                        });

                        if (fixDetail) {
                            node.parent = null;
                            attachFeatherFixMetadata(node, [fixDetail]);
                            fixes.push(fixDetail);
                        }
                    }
                }
            }
        }

        for (const value of Object.values(node)) {
            if (value && typeof value === "object") {
                visit(value);
            }
        }
    };

    visit(ast);

    return fixes;
}

function ensurePrimitiveBeginPrecedesEnd({ ast, diagnostic }) {
    if (!diagnostic || !ast || typeof ast !== "object") {
        return [];
    }

    const fixes = [];
    const ancestors = [];

    const visit = (node, parent, property) => {
        if (!node) {
            return;
        }

        const entry = { node, parent, property };
        ancestors.push(entry);

        if (Array.isArray(node)) {
            if (isStatementArray(entry)) {
                let index = 0;

                while (index < node.length) {
                    const statement = node[index];

                    if (isDrawPrimitiveEndCall(statement)) {
                        const fix = ensurePrimitiveBeginBeforeEnd({
                            statements: node,
                            index,
                            endCall: statement,
                            diagnostic,
                            ancestors
                        });

                        if (fix) {
                            fixes.push(fix);
                        }
                    }

                    visit(node[index], node, index);
                    index += 1;
                }

                ancestors.pop();
                return;
            }

            for (let index = 0; index < node.length; index += 1) {
                visit(node[index], node, index);
            }

            ancestors.pop();
            return;
        }

        if (typeof node !== "object") {
            ancestors.pop();
            return;
        }

        for (const [key, value] of Object.entries(node)) {
            if (value && typeof value === "object") {
                visit(value, node, key);
            }
        }

        ancestors.pop();
    };

    visit(ast, null, null);

    return fixes;
}

function ensurePrimitiveBeginBeforeEnd({
    statements,
    index,
    endCall,
    diagnostic,
    ancestors
}) {
    if (!Array.isArray(statements) || typeof index !== "number") {
        return null;
    }

    if (!endCall || !isDrawPrimitiveEndCall(endCall)) {
        return null;
    }

    let unmatchedBegins = 0;

    for (let position = 0; position < index; position += 1) {
        const statement = statements[position];

        if (isDrawPrimitiveBeginCall(statement)) {
            unmatchedBegins += 1;
            continue;
        }

        if (isDrawPrimitiveEndCall(statement) && unmatchedBegins > 0) {
            unmatchedBegins -= 1;
        }
    }

    if (unmatchedBegins > 0) {
        return null;
    }

    if (
        hasAncestorDrawPrimitiveBegin({
            ancestors,
            currentStatements: statements
        })
    ) {
        return null;
    }

    const beginCall = createPrimitiveBeginCall(endCall);

    if (!beginCall) {
        return null;
    }

    const fixDetail = createFeatherFixDetail(diagnostic, {
        target: endCall?.object?.name ?? null,
        range: {
            start: getNodeStartIndex(endCall),
            end: getNodeEndIndex(endCall)
        }
    });

    if (!fixDetail) {
        return null;
    }

    statements.splice(index, 0, beginCall);
    attachFeatherFixMetadata(beginCall, [fixDetail]);

    return fixDetail;
}

function hasAncestorDrawPrimitiveBegin({ ancestors, currentStatements }) {
    if (!Array.isArray(ancestors) || ancestors.length === 0) {
        return false;
    }

    for (let i = ancestors.length - 2; i >= 0; i -= 1) {
        const entry = ancestors[i];

        if (
            !entry ||
            !Array.isArray(entry.parent) ||
            typeof entry.property !== "number"
        ) {
            continue;
        }

        if (entry.parent === currentStatements) {
            continue;
        }

        const parentArrayEntry = findAncestorArrayEntry(
            ancestors,
            entry.parent
        );

        if (!parentArrayEntry || !isStatementArray(parentArrayEntry)) {
            continue;
        }

        if (hasUnmatchedBeginBeforeIndex(entry.parent, entry.property)) {
            return true;
        }
    }

    return false;
}

function findAncestorArrayEntry(ancestors, target) {
    if (!target) {
        return null;
    }

    for (let index = ancestors.length - 1; index >= 0; index -= 1) {
        const entry = ancestors[index];

        if (entry?.node === target) {
            return entry;
        }
    }

    return null;
}

function hasUnmatchedBeginBeforeIndex(statements, stopIndex) {
    if (!Array.isArray(statements) || typeof stopIndex !== "number") {
        return false;
    }

    let unmatchedBegins = 0;

    for (let index = 0; index < stopIndex; index += 1) {
        const statement = statements[index];

        if (isDrawPrimitiveBeginCall(statement)) {
            unmatchedBegins += 1;
            continue;
        }

        if (isDrawPrimitiveEndCall(statement) && unmatchedBegins > 0) {
            unmatchedBegins -= 1;
        }
    }

    return unmatchedBegins > 0;
}

function ensureDrawPrimitiveEndCallsAreBalanced({ ast, diagnostic }) {
    if (!diagnostic || !ast || typeof ast !== "object") {
        return [];
    }

    const fixes = [];

    const visit = (node, parent, property) => {
        if (!node) {
            return;
        }

        if (Array.isArray(node)) {
            ensurePrimitiveSequenceBalance(
                node,
                parent,
                property,
                fixes,
                diagnostic
            );

            for (let index = 0; index < node.length; index += 1) {
                visit(node[index], node, index);
            }
            return;
        }

        if (typeof node !== "object") {
            return;
        }

        for (const [key, value] of Object.entries(node)) {
            if (value && typeof value === "object") {
                visit(value, node, key);
            }
        }
    };

    visit(ast, null, null);

    return fixes;
}

function ensurePrimitiveSequenceBalance(
    statements,
    parent,
    property,
    fixes,
    diagnostic
) {
    if (!Array.isArray(statements) || statements.length === 0) {
        return;
    }

    for (let index = 0; index < statements.length; index += 1) {
        const current = statements[index];

        if (!isDrawPrimitiveBeginCall(current)) {
            continue;
        }

        const nextNode = statements[index + 1];

        if (!nextNode || nextNode.type !== "IfStatement") {
            continue;
        }

        const followingNode = statements[index + 2];

        if (isDrawPrimitiveEndCall(followingNode)) {
            continue;
        }

        const fix = liftDrawPrimitiveEndCallFromConditional(
            nextNode,
            statements,
            index + 1,
            diagnostic
        );

        if (fix) {
            fixes.push(fix);
        }
    }
}

function liftDrawPrimitiveEndCallFromConditional(
    conditional,
    siblings,
    conditionalIndex,
    diagnostic
) {
    if (!conditional || conditional.type !== "IfStatement") {
        return null;
    }

    const consequentInfo = getDrawPrimitiveEndCallInfo(conditional.consequent);
    const alternateInfo = getDrawPrimitiveEndCallInfo(conditional.alternate);

    if (!consequentInfo || !alternateInfo) {
        return null;
    }

    const totalMatches =
        consequentInfo.matches.length + alternateInfo.matches.length;

    if (totalMatches !== 1) {
        return null;
    }

    const branchWithCall =
        consequentInfo.matches.length === 1 ? consequentInfo : alternateInfo;
    const branchWithoutCall =
        branchWithCall === consequentInfo ? alternateInfo : consequentInfo;

    if (
        branchWithCall.matches.length !== 1 ||
        branchWithoutCall.matches.length > 0
    ) {
        return null;
    }

    const [match] = branchWithCall.matches;

    if (!match || match.index !== branchWithCall.body.length - 1) {
        return null;
    }

    const callNode = match.node;

    if (!callNode || !isDrawPrimitiveEndCall(callNode)) {
        return null;
    }

    const fixDetail = createFeatherFixDetail(diagnostic, {
        target: callNode.object?.name ?? null,
        range: {
            start: getNodeStartIndex(callNode),
            end: getNodeEndIndex(callNode)
        }
    });

    if (!fixDetail) {
        return null;
    }

    branchWithCall.body.splice(match.index, 1);

    removeSyntheticDrawPrimitiveBeginInsertedByGM2028(branchWithCall.body);

    const insertionIndex = conditionalIndex + 1;

    siblings.splice(insertionIndex, 0, callNode);

    attachFeatherFixMetadata(callNode, [fixDetail]);

    return fixDetail;
}

function removeSyntheticDrawPrimitiveBeginInsertedByGM2028(statements) {
    if (!Array.isArray(statements) || statements.length === 0) {
        return false;
    }

    for (let index = 0; index < statements.length; index += 1) {
        const statement = statements[index];

        if (!isDrawPrimitiveBeginCall(statement)) {
            continue;
        }

        const diagnosticMetadata = Array.isArray(
            statement?._appliedFeatherDiagnostics
        )
            ? statement._appliedFeatherDiagnostics
            : [];

        const insertedByGM2028 = diagnosticMetadata.some(
            (entry) => entry?.id === "GM2028"
        );

        if (!insertedByGM2028) {
            continue;
        }

        statements.splice(index, 1);
        return true;
    }

    return false;
}

function getDrawPrimitiveEndCallInfo(block) {
    if (!block || block.type !== "BlockStatement") {
        return null;
    }

    const body = getBodyStatements(block);
    const matches = [];

    for (const [index, statement] of body.entries()) {
        if (isDrawPrimitiveEndCall(statement)) {
            matches.push({ index, node: statement });
        }
    }

    return { body, matches };
}

function ensureAlphaTestEnableResetAfterCall(
    node,
    parent,
    property,
    diagnostic
) {
    if (!Array.isArray(parent) || typeof property !== "number") {
        return null;
    }

    if (!node || node.type !== "CallExpression") {
        return null;
    }

    if (!isIdentifierWithName(node.object, "gpu_set_alphatestenable")) {
        return null;
    }

    const args = getCallExpressionArguments(node);

    if (args.length === 0) {
        return null;
    }

    if (!isLiteralTrue(args[0])) {
        return null;
    }

    const siblings = parent;

    const insertionInfo = computeStateResetInsertionIndex({
        siblings,
        startIndex: property + 1,
        isResetCall: isAlphaTestEnableResetCall
    });

    if (!insertionInfo) {
        return null;
    }

    if (insertionInfo.alreadyReset) {
        return null;
    }

    const resetCall = createAlphaTestEnableResetCall(node);

    if (!resetCall) {
        return null;
    }

    const fixDetail = createFeatherFixDetail(diagnostic, {
        target: node.object?.name ?? null,
        range: {
            start: getNodeStartIndex(node),
            end: getNodeEndIndex(node)
        }
    });

    if (!fixDetail) {
        return null;
    }

    let insertionIndex = insertionInfo.index;

    for (let index = property + 1; index < insertionIndex; index += 1) {
        const candidate = siblings[index];

        if (!candidate || isTriviallyIgnorableStatement(candidate)) {
            continue;
        }

        markStatementToSuppressLeadingEmptyLine(candidate);
    }

    markStatementToSuppressFollowingEmptyLine(node);

    const previousSibling =
        siblings[insertionIndex - 1] ?? siblings[property] ?? node;
    const nextSibling = siblings[insertionIndex] ?? null;
    const shouldInsertSeparator =
        insertionIndex > property + 1 &&
        !isTriviallyIgnorableStatement(previousSibling) &&
        nextSibling &&
        !isTriviallyIgnorableStatement(nextSibling) &&
        !isAlphaTestDisableCall(nextSibling) &&
        !hasOriginalBlankLineBetween(previousSibling, nextSibling);

    if (shouldInsertSeparator) {
        siblings.splice(
            insertionIndex,
            0,
            createEmptyStatementLike(previousSibling)
        );
        insertionIndex += 1;
    }

    siblings.splice(insertionIndex, 0, resetCall);
    attachFeatherFixMetadata(resetCall, [fixDetail]);

    return fixDetail;
}

function ensureHalignResetAfterCall(node, parent, property, diagnostic) {
    if (!Array.isArray(parent) || typeof property !== "number") {
        return null;
    }

    if (!node || node.type !== "CallExpression") {
        return null;
    }

    if (!isIdentifierWithName(node.object, "draw_set_halign")) {
        return null;
    }

    const args = getCallExpressionArguments(node);

    if (args.length === 0) {
        return null;
    }

    if (isIdentifierWithName(args[0], "fa_left")) {
        return null;
    }

    const siblings = parent;

    const insertionInfo = computeStateResetInsertionIndex({
        siblings,
        startIndex: property + 1,
        isResetCall: isHalignResetCall
    });

    if (!insertionInfo) {
        return null;
    }

    if (insertionInfo.alreadyReset) {
        return null;
    }

    const resetCall = createHalignResetCall(node);

    if (!resetCall) {
        return null;
    }

    const fixDetail = createFeatherFixDetail(diagnostic, {
        target: node.object?.name ?? null,
        range: {
            start: getNodeStartIndex(node),
            end: getNodeEndIndex(node)
        }
    });

    if (!fixDetail) {
        return null;
    }

    let insertionIndex =
        typeof insertionInfo.index === "number"
            ? insertionInfo.index
            : siblings.length;

    siblings.splice(insertionIndex, 0, resetCall);
    attachFeatherFixMetadata(resetCall, [fixDetail]);

    return fixDetail;
}

function ensureAlphaTestRefResetAfterCall(node, parent, property, diagnostic) {
    if (!Array.isArray(parent) || typeof property !== "number") {
        return null;
    }

    if (!node || node.type !== "CallExpression") {
        return null;
    }

    if (!isIdentifierWithName(node.object, "gpu_set_alphatestref")) {
        return null;
    }

    const args = getCallExpressionArguments(node);

    if (args.length === 0) {
        return null;
    }

    if (isLiteralZero(args[0])) {
        return null;
    }

    const siblings = parent;
    let insertionIndex = siblings.length;

    for (let index = property + 1; index < siblings.length; index += 1) {
        const sibling = siblings[index];

        if (isAlphaTestRefResetCall(sibling)) {
            return null;
        }

        if (isAlphaTestDisableCall(sibling)) {
            insertionIndex = index;
            break;
        }
    }

    const resetCall = createAlphaTestRefResetCall(node);

    if (!resetCall) {
        return null;
    }

    const fixDetail = createFeatherFixDetail(diagnostic, {
        target: node.object?.name ?? null,
        range: {
            start: getNodeStartIndex(node),
            end: getNodeEndIndex(node)
        }
    });

    if (!fixDetail) {
        return null;
    }

    const previousSibling = siblings[insertionIndex - 1] ?? node;
    const nextSibling = siblings[insertionIndex] ?? null;
    const shouldInsertSeparator =
        !nextSibling &&
        insertionIndex > property + 1 &&
        !isTriviallyIgnorableStatement(previousSibling) &&
        !hasOriginalBlankLineBetween(previousSibling, nextSibling) &&
        !isAlphaTestDisableCall(nextSibling);

    if (shouldInsertSeparator) {
        siblings.splice(
            insertionIndex,
            0,
            createEmptyStatementLike(previousSibling)
        );
        insertionIndex += 1;
    }

    siblings.splice(insertionIndex, 0, resetCall);
    attachFeatherFixMetadata(resetCall, [fixDetail]);

    return fixDetail;
}

function ensureSurfaceTargetResetForGM2005({ ast, diagnostic }) {
    if (!diagnostic || !ast || typeof ast !== "object") {
        return [];
    }

    const fixes = [];

    const visit = (node, parent, property) => {
        if (!node) {
            return;
        }

        if (Array.isArray(node)) {
            for (let index = 0; index < node.length; index += 1) {
                visit(node[index], node, index);
            }
            return;
        }

        if (typeof node !== "object") {
            return;
        }

        if (node.type === "CallExpression") {
            const fix = ensureSurfaceTargetResetAfterCallForGM2005(
                node,
                parent,
                property,
                diagnostic
            );

            if (fix) {
                fixes.push(fix);
                return;
            }
        }

        for (const [key, value] of Object.entries(node)) {
            if (value && typeof value === "object") {
                visit(value, node, key);
            }
        }
    };

    visit(ast, null, null);

    return fixes;
}

function ensureSurfaceTargetResetAfterCallForGM2005(
    node,
    parent,
    property,
    diagnostic
) {
    if (!Array.isArray(parent) || typeof property !== "number") {
        return null;
    }

    if (!isSurfaceSetTargetCall(node)) {
        return null;
    }

    const siblings = parent;
    if (hasSurfaceResetBeforeNextTarget(siblings, property)) {
        return null;
    }
    let insertionIndex = siblings.length;

    for (let index = property + 1; index < siblings.length; index += 1) {
        const candidate = siblings[index];

        if (isSurfaceResetTargetCall(candidate)) {
            return null;
        }

        if (isSurfaceSetTargetCall(candidate)) {
            insertionIndex = index;
            break;
        }

        if (isTerminatingStatement(candidate)) {
            insertionIndex = index;
            break;
        }

        if (isDrawSurfaceCall(candidate)) {
            insertionIndex = index;
            break;
        }

        if (!isCallExpression(candidate)) {
            insertionIndex = index;
            break;
        }
    }

    insertionIndex = Math.max(property + 1, insertionIndex);

    const resetCall = createSurfaceResetTargetCall(node);

    if (!resetCall) {
        return null;
    }

    const fixDetail = createFeatherFixDetail(diagnostic, {
        target: node.object?.name ?? null,
        range: {
            start: getNodeStartIndex(node),
            end: getNodeEndIndex(node)
        }
    });

    if (!fixDetail) {
        return null;
    }

    siblings.splice(insertionIndex, 0, resetCall);
    attachFeatherFixMetadata(resetCall, [fixDetail]);

    return fixDetail;
}

function hasSurfaceResetBeforeNextTarget(statements, startIndex) {
    if (!Array.isArray(statements)) {
        return false;
    }

    for (let index = startIndex + 1; index < statements.length; index += 1) {
        const candidate = statements[index];

        if (isSurfaceResetTargetCall(candidate)) {
            return true;
        }

        if (isSurfaceSetTargetCall(candidate)) {
            return false;
        }
    }

    return false;
}

function removeRedundantSurfaceResetCalls(statements, startIndex) {
    if (!Array.isArray(statements)) {
        return;
    }

    for (let index = startIndex; index < statements.length; index += 1) {
        const candidate = statements[index];

        if (isSurfaceSetTargetCall(candidate)) {
            return;
        }

        if (!isSurfaceResetTargetCall(candidate)) {
            continue;
        }

        const metadata = asArray(candidate?._appliedFeatherDiagnostics);

        const hasGM2005Metadata = metadata.some(
            (entry) => entry?.id === "GM2005"
        );

        if (!hasGM2005Metadata) {
            continue;
        }

        statements.splice(index, 1);
        index -= 1;
    }
}

function ensureDrawVertexCallsAreWrapped({ ast, diagnostic }) {
    if (!diagnostic || !ast || typeof ast !== "object") {
        return [];
    }

    const fixes = [];

    const visit = (node, parent, property) => {
        if (!node) {
            return;
        }

        if (Array.isArray(node)) {
            const normalizedFixes = normalizeDrawVertexStatements(
                node,
                diagnostic,
                ast
            );

            if (isNonEmptyArray(normalizedFixes)) {
                fixes.push(...normalizedFixes);
            }

            for (let index = 0; index < node.length; index += 1) {
                visit(node[index], node, index);
            }

            return;
        }

        if (typeof node !== "object") {
            return;
        }

        for (const [key, value] of Object.entries(node)) {
            if (value && typeof value === "object") {
                visit(value, node, key);
            }
        }
    };

    visit(ast, null, null);

    return fixes;
}

function normalizeDrawVertexStatements(statements, diagnostic, ast) {
    if (!Array.isArray(statements) || statements.length === 0) {
        return [];
    }

    const fixes = [];

    for (let index = 0; index < statements.length; index += 1) {
        const statement = statements[index];

        if (!isDrawVertexCall(statement)) {
            continue;
        }

        if (hasOpenPrimitiveBefore(statements, index)) {
            continue;
        }

        let blockEnd = index;

        while (
            blockEnd + 1 < statements.length &&
            isDrawVertexCall(statements[blockEnd + 1])
        ) {
            blockEnd += 1;
        }

        const candidateBegin = statements[blockEnd + 1];

        if (!isDrawPrimitiveBeginCall(candidateBegin)) {
            continue;
        }

        const beginIndex = blockEnd + 1;
        const endIndex = findMatchingDrawPrimitiveEnd(
            statements,
            beginIndex + 1
        );

        if (endIndex === -1) {
            continue;
        }

        const primitiveEnd = statements[endIndex] ?? null;
        const vertexStatements = statements.slice(index, blockEnd + 1);
        const fixDetails = [];

        for (const vertex of vertexStatements) {
            const fixDetail = createFeatherFixDetail(diagnostic, {
                target: getDrawCallName(vertex),
                range: {
                    start: getNodeStartIndex(vertex),
                    end: getNodeEndIndex(vertex)
                }
            });

            if (!fixDetail) {
                continue;
            }

            attachFeatherFixMetadata(vertex, [fixDetail]);
            fixDetails.push(fixDetail);
        }

        if (fixDetails.length === 0) {
            continue;
        }

        const [primitiveBegin] = statements.splice(beginIndex, 1);

        if (!primitiveBegin) {
            continue;
        }

        if (primitiveEnd) {
            primitiveEnd._featherSuppressLeadingEmptyLine = true;
        }

        statements.splice(index, 0, primitiveBegin);
        attachLeadingCommentsToWrappedPrimitive({
            ast,
            primitiveBegin,
            vertexStatements,
            statements,
            insertionIndex: index
        });
        fixes.push(...fixDetails);

        index += vertexStatements.length;
    }

    return fixes;
}

function attachLeadingCommentsToWrappedPrimitive({
    ast,
    primitiveBegin,
    vertexStatements,
    statements,
    insertionIndex
}) {
    if (
        !ast ||
        !primitiveBegin ||
        !Array.isArray(vertexStatements) ||
        vertexStatements.length === 0 ||
        !Array.isArray(statements) ||
        typeof insertionIndex !== "number"
    ) {
        return;
    }

    const comments = collectCommentNodes(ast);

    if (!Array.isArray(comments) || comments.length === 0) {
        return;
    }

    const firstVertex = vertexStatements[0];

    const firstVertexStart = getNodeStartIndex(firstVertex);

    if (typeof firstVertexStart !== "number") {
        return;
    }

    const precedingStatement =
        insertionIndex > 0 ? (statements[insertionIndex - 1] ?? null) : null;

    const previousEndIndex =
        precedingStatement == null ? null : getNodeEndIndex(precedingStatement);

    for (const comment of comments) {
        if (!comment || comment.type !== "CommentLine") {
            continue;
        }

        if (comment._featherHoistedTarget) {
            continue;
        }

        const commentStartIndex = getNodeStartIndex(comment);
        const commentEndIndex = getNodeEndIndex(comment);

        if (
            typeof commentStartIndex !== "number" ||
            typeof commentEndIndex !== "number"
        ) {
            continue;
        }

        if (commentEndIndex > firstVertexStart) {
            continue;
        }

        if (previousEndIndex != null && commentStartIndex < previousEndIndex) {
            continue;
        }

        const trimmedValue =
            typeof comment.value === "string" ? comment.value.trim() : "";

        if (!trimmedValue.startsWith("/")) {
            continue;
        }

        comment._featherHoistedTarget = primitiveBegin;
    }
}

function hasOpenPrimitiveBefore(statements, index) {
    let depth = 0;

    for (let cursor = 0; cursor < index; cursor += 1) {
        const statement = statements[cursor];

        if (isDrawPrimitiveBeginCall(statement)) {
            depth += 1;
            continue;
        }

        if (isDrawPrimitiveEndCall(statement) && depth > 0) {
            depth -= 1;
        }
    }

    return depth > 0;
}

function findMatchingDrawPrimitiveEnd(statements, startIndex) {
    if (!Array.isArray(statements)) {
        return -1;
    }

    let depth = 0;

    for (let index = startIndex; index < statements.length; index += 1) {
        const statement = statements[index];

        if (isDrawPrimitiveBeginCall(statement)) {
            depth += 1;
            continue;
        }

        if (isDrawPrimitiveEndCall(statement)) {
            if (depth === 0) {
                return index;
            }

            depth -= 1;
        }
    }

    return -1;
}

function isDrawVertexCall(node) {
    const name = getDrawCallName(node);

    if (!name) {
        return false;
    }

    return name.startsWith("draw_vertex");
}

function getDrawCallName(node) {
    if (!node || node.type !== "CallExpression") {
        return null;
    }

    const object = node.object;

    if (!object || object.type !== "Identifier") {
        return null;
    }

    return object.name ?? null;
}

function ensureCullModeIsReset({ ast, diagnostic }) {
    if (!diagnostic || !ast || typeof ast !== "object") {
        return [];
    }

    const fixes = [];

    const visit = (node, parent, property) => {
        if (!node) {
            return;
        }

        if (Array.isArray(node)) {
            for (let index = 0; index < node.length; index += 1) {
                visit(node[index], node, index);
            }
            return;
        }

        if (typeof node !== "object") {
            return;
        }

        if (node.type === "CallExpression") {
            const fix = ensureCullModeResetAfterCall(
                node,
                parent,
                property,
                diagnostic
            );

            if (fix) {
                fixes.push(fix);
                return;
            }
        }

        for (const [key, value] of Object.entries(node)) {
            if (value && typeof value === "object") {
                visit(value, node, key);
            }
        }
    };

    visit(ast, null, null);

    return fixes;
}

function ensureCullModeResetAfterCall(node, parent, property, diagnostic) {
    if (!Array.isArray(parent) || typeof property !== "number") {
        return null;
    }

    if (!node || node.type !== "CallExpression") {
        return null;
    }

    if (!isIdentifierWithName(node.object, "gpu_set_cullmode")) {
        return null;
    }

    const args = getCallExpressionArguments(node);

    if (args.length === 0) {
        return null;
    }

    const [modeArgument] = args;

    if (!isIdentifier(modeArgument)) {
        return null;
    }

    if (isIdentifierWithName(modeArgument, "cull_noculling")) {
        return null;
    }

    const siblings = parent;
    const insertionInfo = computeStateResetInsertionIndex({
        siblings,
        startIndex: property + 1,
        isResetCall: isCullModeResetCall
    });

    if (!insertionInfo) {
        return null;
    }

    if (insertionInfo.alreadyReset) {
        return null;
    }

    const resetCall = createCullModeResetCall(node);

    if (!resetCall) {
        return null;
    }

    const fixDetail = createFeatherFixDetail(diagnostic, {
        target: node.object?.name ?? null,
        range: {
            start: getNodeStartIndex(node),
            end: getNodeEndIndex(node)
        }
    });

    if (!fixDetail) {
        return null;
    }

    let insertionIndex =
        typeof insertionInfo.index === "number"
            ? insertionInfo.index
            : siblings.length;

    for (let index = property + 1; index < insertionIndex; index += 1) {
        const candidate = siblings[index];

        if (!candidate || isTriviallyIgnorableStatement(candidate)) {
            continue;
        }

        markStatementToSuppressLeadingEmptyLine(candidate);
    }

    markStatementToSuppressFollowingEmptyLine(node);

    siblings.splice(insertionIndex, 0, resetCall);
    attachFeatherFixMetadata(resetCall, [fixDetail]);

    return fixDetail;
}

function ensureVertexBeginPrecedesEnd({ ast, diagnostic }) {
    if (!diagnostic || !ast || typeof ast !== "object") {
        return [];
    }

    const fixes = [];

    const visit = (node, parent, property) => {
        if (!node) {
            return;
        }

        if (Array.isArray(node)) {
            for (let index = 0; index < node.length; index += 1) {
                visit(node[index], node, index);
            }
            return;
        }

        if (typeof node !== "object") {
            return;
        }

        const fix = ensureVertexBeginBeforeVertexEndCall(
            node,
            parent,
            property,
            diagnostic
        );

        if (fix) {
            fixes.push(fix);
            return;
        }

        for (const [key, value] of Object.entries(node)) {
            if (value && typeof value === "object") {
                visit(value, node, key);
            }
        }
    };

    visit(ast, null, null);

    return fixes;
}

function ensureVertexBeginBeforeVertexEndCall(
    node,
    parent,
    property,
    diagnostic
) {
    if (!Array.isArray(parent) || typeof property !== "number") {
        return null;
    }

    if (!node || node.type !== "CallExpression") {
        return null;
    }

    if (!isIdentifierWithName(node.object, "vertex_end")) {
        return null;
    }

    const args = getCallExpressionArguments(node);

    if (args.length === 0) {
        return null;
    }

    const bufferArgument = args[0];

    if (!isIdentifier(bufferArgument)) {
        return null;
    }

    const bufferName = bufferArgument.name;

    for (let index = property - 1; index >= 0; index -= 1) {
        const sibling = parent[index];

        if (!sibling || typeof sibling !== "object") {
            continue;
        }

        if (isVertexBeginCallForBuffer(sibling, bufferName)) {
            return null;
        }
    }

    const vertexBeginCall = createVertexBeginCall(node, bufferArgument);

    if (!vertexBeginCall) {
        return null;
    }

    const fixDetail = createFeatherFixDetail(diagnostic, {
        target: typeof bufferName === "string" ? bufferName : null,
        range: {
            start: getNodeStartIndex(node),
            end: getNodeEndIndex(node)
        }
    });

    if (!fixDetail) {
        return null;
    }

    parent.splice(property, 0, vertexBeginCall);
    attachFeatherFixMetadata(vertexBeginCall, [fixDetail]);
    attachFeatherFixMetadata(node, [fixDetail]);

    return fixDetail;
}

function isVertexBeginCallForBuffer(node, bufferName) {
    if (!node || node.type !== "CallExpression") {
        return false;
    }

    if (!isIdentifierWithName(node.object, "vertex_begin")) {
        return false;
    }

    const args = getCallExpressionArguments(node);

    if (args.length === 0) {
        return false;
    }

    const firstArgument = args[0];

    if (!isIdentifier(firstArgument)) {
        return false;
    }

    return firstArgument.name === bufferName;
}

function createVertexBeginCall(templateCall, bufferArgument) {
    if (!templateCall || templateCall.type !== "CallExpression") {
        return null;
    }

    if (!isIdentifier(bufferArgument)) {
        return null;
    }

    const callIdentifier = createIdentifier(
        "vertex_begin",
        templateCall.object
    );

    if (!callIdentifier) {
        return null;
    }

    const clonedBuffer = createIdentifier(bufferArgument.name, bufferArgument);

    if (!clonedBuffer) {
        return null;
    }

    const formatIdentifier = createIdentifier("format", bufferArgument);

    const callExpression = {
        type: "CallExpression",
        object: callIdentifier,
        arguments: [clonedBuffer]
    };

    if (formatIdentifier) {
        callExpression.arguments.push(formatIdentifier);
    }

    if (hasOwn(templateCall, "start")) {
        callExpression.start = cloneLocation(templateCall.start);
    }

    if (hasOwn(templateCall, "end")) {
        callExpression.end = cloneLocation(templateCall.end);
    }

    return callExpression;
}

function ensureVertexBuffersAreClosed({ ast, diagnostic }) {
    if (!diagnostic || !ast || typeof ast !== "object") {
        return [];
    }

    const fixes = [];

    const visit = (node, parent, property) => {
        if (!node) {
            return;
        }

        if (Array.isArray(node)) {
            for (let index = 0; index < node.length; index += 1) {
                visit(node[index], node, index);
            }
            return;
        }

        if (typeof node !== "object") {
            return;
        }

        if (node.type === "CallExpression") {
            const fix = ensureVertexEndInserted(
                node,
                parent,
                property,
                diagnostic
            );

            if (fix) {
                fixes.push(fix);
                return;
            }
        }

        for (const [key, value] of Object.entries(node)) {
            if (value && typeof value === "object") {
                visit(value, node, key);
            }
        }
    };

    visit(ast, null, null);

    return fixes;
}

function ensureVertexEndInserted(node, parent, property, diagnostic) {
    if (!Array.isArray(parent) || typeof property !== "number") {
        return null;
    }

    if (!node || node.type !== "CallExpression") {
        return null;
    }

    if (!isIdentifierWithName(node.object, "vertex_begin")) {
        return null;
    }

    const args = getCallExpressionArguments(node);

    if (args.length === 0) {
        return null;
    }

    const bufferArgument = args[0];

    if (!isIdentifier(bufferArgument)) {
        return null;
    }

    const bufferName = bufferArgument.name;
    const siblings = parent;

    for (let index = property + 1; index < siblings.length; index += 1) {
        const sibling = siblings[index];

        if (isVertexEndCallForBuffer(sibling, bufferName)) {
            return null;
        }
    }

    const vertexEndCall = createVertexEndCall(node, bufferArgument);

    if (!vertexEndCall) {
        return null;
    }

    const insertionIndex = findVertexEndInsertionIndex({
        siblings,
        startIndex: property + 1,
        bufferName
    });

    const fixDetail = createFeatherFixDetail(diagnostic, {
        target: bufferName ?? null,
        range: {
            start: getNodeStartIndex(node),
            end: getNodeEndIndex(node)
        }
    });

    if (!fixDetail) {
        return null;
    }

    siblings.splice(insertionIndex, 0, vertexEndCall);
    attachFeatherFixMetadata(vertexEndCall, [fixDetail]);
    markStatementToSuppressLeadingEmptyLine(vertexEndCall);

    const previousSibling = siblings[property - 1] ?? null;

    if (previousSibling) {
        markStatementToSuppressFollowingEmptyLine(previousSibling);
    }

    return fixDetail;
}

function findVertexEndInsertionIndex({ siblings, startIndex, bufferName }) {
    if (!Array.isArray(siblings)) {
        return 0;
    }

    let index = typeof startIndex === "number" ? startIndex : 0;

    while (index < siblings.length) {
        const node = siblings[index];

        if (!node || typeof node !== "object") {
            break;
        }

        if (isVertexEndCallForBuffer(node, bufferName)) {
            break;
        }

        if (!isCallExpression(node)) {
            break;
        }

        if (isVertexSubmitCallForBuffer(node, bufferName)) {
            break;
        }

        if (!hasFirstArgumentIdentifier(node, bufferName)) {
            break;
        }

        index += 1;
    }

    return index;
}

function isCallExpression(node) {
    return !!node && node.type === "CallExpression";
}

function hasOnlyWhitespaceBetweenNodes(previous, next, sourceText) {
    if (typeof sourceText !== "string") {
        return true;
    }

    const previousEnd = getNodeEndIndex(previous);
    const nextStart = getNodeStartIndex(next);

    if (
        typeof previousEnd !== "number" ||
        typeof nextStart !== "number" ||
        previousEnd >= nextStart
    ) {
        return true;
    }

    const between = sourceText.slice(previousEnd, nextStart);

    if (between.length === 0) {
        return true;
    }

    const sanitized = between.replaceAll(";", "");

    return !isNonEmptyTrimmedString(sanitized);
}

function hasFirstArgumentIdentifier(node, name) {
    if (!isCallExpression(node)) {
        return false;
    }

    const args = getCallExpressionArguments(node);

    if (args.length === 0) {
        return false;
    }

    const firstArg = args[0];

    if (!isIdentifier(firstArg)) {
        return false;
    }

    if (typeof name !== "string") {
        return true;
    }

    return firstArg.name === name;
}

function isVertexSubmitCallForBuffer(node, bufferName) {
    if (!isCallExpression(node)) {
        return false;
    }

    if (!isIdentifierWithName(node.object, "vertex_submit")) {
        return false;
    }

    return hasFirstArgumentIdentifier(node, bufferName);
}

function isVertexEndCallForBuffer(node, bufferName) {
    if (!isCallExpression(node)) {
        return false;
    }

    if (!isIdentifierWithName(node.object, "vertex_end")) {
        return false;
    }

    if (typeof bufferName !== "string") {
        return true;
    }

    const args = getCallExpressionArguments(node);

    if (args.length === 0) {
        return false;
    }

    const firstArg = args[0];

    return isIdentifier(firstArg) && firstArg.name === bufferName;
}

function createVertexEndCall(template, bufferIdentifier) {
    if (!template || template.type !== "CallExpression") {
        return null;
    }

    if (!isIdentifier(bufferIdentifier)) {
        return null;
    }

    const callExpression = {
        type: "CallExpression",
        object: createIdentifier("vertex_end"),
        arguments: [cloneIdentifier(bufferIdentifier)]
    };

    if (hasOwn(template, "start")) {
        callExpression.start = cloneLocation(template.start);
    }

    if (hasOwn(template, "end")) {
        callExpression.end = cloneLocation(template.end);
    }

    return callExpression;
}

function ensureLocalVariablesAreDeclaredBeforeUse({ ast, diagnostic }) {
    if (!diagnostic || !ast || typeof ast !== "object") {
        return [];
    }

    const fixes = [];
    const ancestors = [];
    const visitedNodes = new WeakSet();

    const visitNode = (node, parent, property, container, index) => {
        if (!node || typeof node !== "object") {
            return;
        }

        if (visitedNodes.has(node)) {
            return;
        }

        visitedNodes.add(node);

        const context = { node, parent, property, container, index };
        ancestors.push(context);

        const action = handleLocalVariableDeclarationPatterns({
            context,
            ancestors,
            diagnostic,
            fixes
        });

        if (action?.skipChildren) {
            ancestors.pop();
            return;
        }

        for (const [key, value] of Object.entries(node)) {
            if (!value || typeof value !== "object") {
                continue;
            }

            if (Array.isArray(value)) {
                for (
                    let childIndex = 0;
                    childIndex < value.length;
                    childIndex += 1
                ) {
                    visitNode(value[childIndex], node, key, value, childIndex);
                }
                continue;
            }

            visitNode(value, node, key, null, null);
        }

        ancestors.pop();
    };

    visitNode(ast, null, null, null, null);

    return fixes;
}

function handleLocalVariableDeclarationPatterns({
    context,
    ancestors,
    diagnostic,
    fixes
}) {
    const { node, container, index } = context;

    if (!node || typeof node !== "object") {
        return null;
    }

    if (node.type !== "VariableDeclaration" || node.kind !== "var") {
        return null;
    }

    const declarator = getSingleVariableDeclarator(node);

    if (!declarator) {
        return null;
    }

    const variableName = getDeclaratorName(declarator);

    if (!variableName) {
        return null;
    }

    if (container && Array.isArray(container) && typeof index === "number") {
        const precedingNode = container[index - 1];
        const fixDetail = convertPrecedingAssignmentToVariableDeclaration({
            assignmentNode: precedingNode,
            declarationNode: node,
            container,
            assignmentIndex: index - 1,
            declarationIndex: index,
            diagnostic,
            variableName
        });

        if (fixDetail) {
            fixes.push(fixDetail);
            return { skipChildren: true };
        }
    }

    if (context.parent?.type !== "BlockStatement") {
        return null;
    }

    const blockBody = Array.isArray(container) ? container : null;

    if (!blockBody) {
        return null;
    }

    const owningStatementContext = findNearestStatementContext(
        ancestors.slice(0, -1)
    );

    if (!owningStatementContext) {
        return null;
    }

    const { container: statementContainer, index: statementIndex } =
        owningStatementContext;

    if (
        !statementContainer ||
        !Array.isArray(statementContainer) ||
        typeof statementIndex !== "number"
    ) {
        return null;
    }

    if (
        hasVariableDeclarationInContainer(
            statementContainer,
            variableName,
            statementIndex
        )
    ) {
        return null;
    }

    if (
        !referencesIdentifierAfterIndex(
            statementContainer,
            variableName,
            statementIndex + 1
        )
    ) {
        return null;
    }

    const rootAst = ancestors.length > 0 ? ancestors[0]?.node : null;

    const fixDetail = hoistVariableDeclarationOutOfBlock({
        declarationNode: node,
        blockBody,
        declarationIndex: index,
        statementContainer,
        statementIndex,
        diagnostic,
        variableName,
        ast: rootAst
    });

    if (fixDetail) {
        fixes.push(fixDetail);
        return { skipChildren: true };
    }

    return null;
}

function getSingleVariableDeclarator(node) {
    if (!node || node.type !== "VariableDeclaration") {
        return null;
    }

    const declarations = Array.isArray(node.declarations)
        ? node.declarations
        : [];

    if (declarations.length !== 1) {
        return null;
    }

    const [declarator] = declarations;

    if (!declarator || declarator.type !== "VariableDeclarator") {
        return null;
    }

    return declarator;
}

function getDeclaratorName(declarator) {
    const identifier = declarator?.id;

    if (!identifier || identifier.type !== "Identifier") {
        return null;
    }

    return identifier.name ?? null;
}

function convertPrecedingAssignmentToVariableDeclaration({
    assignmentNode,
    declarationNode,
    container,
    assignmentIndex,
    declarationIndex,
    diagnostic,
    variableName
}) {
    if (
        !assignmentNode ||
        assignmentNode.type !== "AssignmentExpression" ||
        assignmentNode.operator !== "="
    ) {
        return null;
    }

    if (!container || !Array.isArray(container)) {
        return null;
    }

    if (
        typeof assignmentIndex !== "number" ||
        typeof declarationIndex !== "number"
    ) {
        return null;
    }

    if (
        !assignmentNode.left ||
        assignmentNode.left.type !== "Identifier" ||
        assignmentNode.left.name !== variableName
    ) {
        return null;
    }

    const declarator = getSingleVariableDeclarator(declarationNode);

    if (!declarator || !declarator.init) {
        return null;
    }

    const variableDeclaration = createVariableDeclarationFromAssignment(
        assignmentNode,
        declarator
    );

    if (!variableDeclaration) {
        return null;
    }

    const assignmentExpression = createAssignmentFromDeclarator(
        declarator,
        declarationNode
    );

    if (!assignmentExpression) {
        return null;
    }

    const rangeStart = getNodeStartIndex(assignmentNode);
    const rangeEnd = getNodeEndIndex(declarationNode);

    const fixDetail = createFeatherFixDetail(diagnostic, {
        target: variableName,
        range: {
            start: rangeStart,
            end: rangeEnd
        }
    });

    if (!fixDetail) {
        return null;
    }

    container[assignmentIndex] = variableDeclaration;
    container[declarationIndex] = assignmentExpression;

    copyCommentMetadata(assignmentNode, variableDeclaration);
    copyCommentMetadata(declarationNode, assignmentExpression);

    attachFeatherFixMetadata(variableDeclaration, [fixDetail]);
    attachFeatherFixMetadata(assignmentExpression, [fixDetail]);

    return fixDetail;
}

function createVariableDeclarationFromAssignment(
    assignmentNode,
    declaratorTemplate
) {
    if (!assignmentNode || assignmentNode.type !== "AssignmentExpression") {
        return null;
    }

    const identifier = cloneIdentifier(assignmentNode.left);

    if (!identifier) {
        return null;
    }

    const declarator = {
        type: "VariableDeclarator",
        id: identifier,
        init: assignmentNode.right
    };

    if (declaratorTemplate && typeof declaratorTemplate === "object") {
        if (hasOwn(declaratorTemplate, "start")) {
            declarator.start = cloneLocation(declaratorTemplate.start);
        }

        if (hasOwn(declaratorTemplate, "end")) {
            declarator.end = cloneLocation(declaratorTemplate.end);
        }
    }

    const declaration = {
        type: "VariableDeclaration",
        kind: "var",
        declarations: [declarator]
    };

    if (hasOwn(assignmentNode, "start")) {
        declaration.start = cloneLocation(assignmentNode.start);
    }

    if (hasOwn(assignmentNode, "end")) {
        declaration.end = cloneLocation(assignmentNode.end);
    }

    return declaration;
}

function findNearestStatementContext(ancestors) {
    if (!Array.isArray(ancestors)) {
        return null;
    }

    for (let index = ancestors.length - 1; index >= 0; index -= 1) {
        const entry = ancestors[index];

        if (!entry || !Array.isArray(entry.container)) {
            continue;
        }

        if (typeof entry.index !== "number") {
            continue;
        }

        if (
            entry.node &&
            entry.node.type === "VariableDeclaration" &&
            entry.node.kind === "var"
        ) {
            continue;
        }

        return entry;
    }

    return null;
}

function hasVariableDeclarationInContainer(container, variableName, uptoIndex) {
    if (!Array.isArray(container) || !variableName) {
        return false;
    }

    const limit = typeof uptoIndex === "number" ? uptoIndex : container.length;

    for (let index = 0; index < limit; index += 1) {
        const node = container[index];

        if (
            !node ||
            node.type !== "VariableDeclaration" ||
            node.kind !== "var"
        ) {
            continue;
        }

        const declarations = Array.isArray(node.declarations)
            ? node.declarations
            : [];

        for (const declarator of declarations) {
            if (!declarator || declarator.type !== "VariableDeclarator") {
                continue;
            }

            if (
                declarator.id?.type === "Identifier" &&
                declarator.id.name === variableName
            ) {
                return true;
            }
        }
    }

    return false;
}

function referencesIdentifierAfterIndex(container, variableName, startIndex) {
    if (!Array.isArray(container) || !variableName) {
        return false;
    }

    const initialIndex = typeof startIndex === "number" ? startIndex : 0;

    for (let index = initialIndex; index < container.length; index += 1) {
        if (referencesIdentifier(container[index], variableName)) {
            return true;
        }
    }

    return false;
}

function referencesIdentifier(node, variableName) {
    if (!node || typeof node !== "object") {
        return false;
    }

    const stack = [{ value: node, parent: null, key: null }];

    while (stack.length > 0) {
        const { value, parent, key } = stack.pop();

        if (!value || typeof value !== "object") {
            continue;
        }

        if (isFunctionLikeNode(value)) {
            // Nested functions introduce new scopes. References to the same
            // identifier name inside them do not require hoisting the current
            // declaration, so skip descending into those subtrees.
            continue;
        }

        if (Array.isArray(value)) {
            for (const item of value) {
                stack.push({ value: item, parent, key });
            }
            continue;
        }

        if (value.type === "Identifier" && value.name === variableName) {
            const isDeclaratorId =
                parent?.type === "VariableDeclarator" && key === "id";

            if (!isDeclaratorId) {
                return true;
            }
        }

        for (const [childKey, childValue] of Object.entries(value)) {
            if (childValue && typeof childValue === "object") {
                stack.push({ value: childValue, parent: value, key: childKey });
            }
        }
    }

    return false;
}

function referencesIdentifierBeforePosition(node, variableName, beforeIndex) {
    if (
        !node ||
        typeof node !== "object" ||
        !variableName ||
        typeof beforeIndex !== "number"
    ) {
        return false;
    }

    const stack = [{ value: node, parent: null, key: null }];

    while (stack.length > 0) {
        const { value, parent, key } = stack.pop();

        if (!value || typeof value !== "object") {
            continue;
        }

        if (isFunctionLikeNode(value)) {
            continue;
        }

        if (Array.isArray(value)) {
            for (const item of value) {
                stack.push({ value: item, parent, key });
            }
            continue;
        }

        if (value.type === "Identifier" && value.name === variableName) {
            const isDeclaratorId =
                parent?.type === "VariableDeclarator" && key === "id";

            if (!isDeclaratorId) {
                const referenceIndex = getNodeStartIndex(value);

                if (
                    typeof referenceIndex === "number" &&
                    referenceIndex < beforeIndex
                ) {
                    return true;
                }
            }
        }

        for (const [childKey, childValue] of Object.entries(value)) {
            if (childValue && typeof childValue === "object") {
                stack.push({
                    value: childValue,
                    parent: value,
                    key: childKey
                });
            }
        }
    }

    return false;
}

function hoistVariableDeclarationOutOfBlock({
    declarationNode,
    blockBody,
    declarationIndex,
    statementContainer,
    statementIndex,
    diagnostic,
    variableName,
    ast
}) {
    if (!declarationNode || declarationNode.type !== "VariableDeclaration") {
        return null;
    }

    if (!Array.isArray(blockBody) || typeof declarationIndex !== "number") {
        return null;
    }

    if (
        !Array.isArray(statementContainer) ||
        typeof statementIndex !== "number"
    ) {
        return null;
    }

    const declarator = getSingleVariableDeclarator(declarationNode);

    if (!declarator || !declarator.init) {
        return null;
    }

    const hoistedDeclaration = createHoistedVariableDeclaration(declarator);

    if (!hoistedDeclaration) {
        return null;
    }

    const assignment = createAssignmentFromDeclarator(
        declarator,
        declarationNode
    );

    if (!assignment) {
        return null;
    }

    const rangeStart = getNodeStartIndex(declarationNode);
    const owningStatement = statementContainer[statementIndex];
    const precedingStatement =
        statementIndex > 0 ? statementContainer[statementIndex - 1] : null;
    const rangeEnd = getNodeEndIndex(owningStatement ?? declarationNode);

    const fixDetail = createFeatherFixDetail(diagnostic, {
        target: variableName,
        range: {
            start: rangeStart,
            end: rangeEnd
        }
    });

    if (!fixDetail) {
        return null;
    }

    statementContainer.splice(statementIndex, 0, hoistedDeclaration);
    blockBody[declarationIndex] = assignment;

    attachLeadingCommentsToHoistedDeclaration({
        ast,
        hoistedDeclaration,
        owningStatement,
        precedingStatement
    });

    copyCommentMetadata(declarationNode, assignment);

    attachFeatherFixMetadata(hoistedDeclaration, [fixDetail]);
    attachFeatherFixMetadata(assignment, [fixDetail]);

    return fixDetail;
}

function createHoistedVariableDeclaration(declaratorTemplate) {
    if (
        !declaratorTemplate ||
        declaratorTemplate.type !== "VariableDeclarator"
    ) {
        return null;
    }

    const identifier = cloneIdentifier(declaratorTemplate.id);

    if (!identifier) {
        return null;
    }

    const declarator = {
        type: "VariableDeclarator",
        id: identifier,
        init: null
    };

    if (hasOwn(declaratorTemplate, "start")) {
        declarator.start = cloneLocation(declaratorTemplate.start);
    }

    if (hasOwn(declaratorTemplate, "end")) {
        declarator.end = cloneLocation(declaratorTemplate.end);
    }

    const declaration = {
        type: "VariableDeclaration",
        kind: "var",
        declarations: [declarator]
    };

    if (hasOwn(declaratorTemplate, "start")) {
        declaration.start = cloneLocation(declaratorTemplate.start);
    }

    if (hasOwn(declaratorTemplate, "end")) {
        declaration.end = cloneLocation(declaratorTemplate.end);
    }

    return declaration;
}

function attachLeadingCommentsToHoistedDeclaration({
    ast,
    hoistedDeclaration,
    owningStatement,
    precedingStatement
}) {
    if (!ast || !hoistedDeclaration || !owningStatement) {
        return;
    }

    const comments = collectCommentNodes(ast);

    if (!Array.isArray(comments) || comments.length === 0) {
        return;
    }

    const owningStartIndex = getNodeStartIndex(owningStatement);

    if (typeof owningStartIndex !== "number") {
        return;
    }

    const previousEndIndex =
        precedingStatement == null ? null : getNodeEndIndex(precedingStatement);

    let attachedComment = false;

    for (const comment of comments) {
        if (!comment || comment.type !== "CommentLine") {
            continue;
        }

        if (comment._featherHoistedTarget) {
            continue;
        }

        const commentStartIndex = getNodeStartIndex(comment);
        const commentEndIndex = getNodeEndIndex(comment);

        if (
            typeof commentStartIndex !== "number" ||
            typeof commentEndIndex !== "number"
        ) {
            continue;
        }

        if (commentEndIndex > owningStartIndex) {
            continue;
        }

        if (previousEndIndex != null && commentStartIndex < previousEndIndex) {
            continue;
        }

        const trimmedValue =
            typeof comment.value === "string" ? comment.value.trim() : "";

        if (!trimmedValue.startsWith("/")) {
            continue;
        }

        comment._featherHoistedTarget = hoistedDeclaration;
        attachedComment = true;
    }

    if (attachedComment) {
        hoistedDeclaration._featherForceFollowingEmptyLine = true;
    }
}

function removeInvalidEventInheritedCalls({ ast, diagnostic }) {
    if (!diagnostic || !ast || typeof ast !== "object") {
        return [];
    }

    const fixes = [];

    const visitArray = (array, owner, ownerKey) => {
        if (!Array.isArray(array)) {
            return;
        }

        for (let index = 0; index < array.length; ) {
            const removed = visit(array[index], array, index, owner, ownerKey);

            if (!removed) {
                index += 1;
            }
        }
    };

    const visit = (node, parent, property, owner, ownerKey) => {
        if (!node) {
            return false;
        }

        if (Array.isArray(node)) {
            visitArray(node, owner, ownerKey);
            return false;
        }

        if (typeof node !== "object") {
            return false;
        }

        if (node.type === "CallExpression") {
            const fix = removeEventInheritedCall(
                node,
                parent,
                property,
                owner,
                ownerKey,
                diagnostic
            );

            if (fix) {
                fixes.push(fix);
                return true;
            }
        }

        for (const [key, value] of Object.entries(node)) {
            if (!value || typeof value !== "object") {
                continue;
            }

            if (Array.isArray(value)) {
                visitArray(value, node, key);
            } else {
                visit(value, node, key, node, key);
            }
        }

        return false;
    };

    visit(ast, null, null, null, null);

    return fixes;
}

function removeEventInheritedCall(
    node,
    parent,
    property,
    owner,
    ownerKey,
    diagnostic
) {
    if (!Array.isArray(parent) || typeof property !== "number") {
        return null;
    }

    if (!isStatementContainer(owner, ownerKey)) {
        return null;
    }

    if (!isEventInheritedCall(node)) {
        return null;
    }

    const fixDetail = createFeatherFixDetail(diagnostic, {
        target: node.object?.name ?? null,
        range: {
            start: getNodeStartIndex(node),
            end: getNodeEndIndex(node)
        }
    });

    if (!fixDetail) {
        return null;
    }

    parent.splice(property, 1);

    return fixDetail;
}

function ensureColourWriteEnableIsReset({ ast, diagnostic }) {
    if (!diagnostic || !ast || typeof ast !== "object") {
        return [];
    }

    const fixes = [];

    const visit = (node, parent, property) => {
        if (!node) {
            return;
        }

        if (Array.isArray(node)) {
            for (let index = 0; index < node.length; index += 1) {
                visit(node[index], node, index);
            }
            return;
        }

        if (typeof node !== "object") {
            return;
        }

        if (node.type === "CallExpression") {
            const fix = ensureColourWriteEnableResetAfterCall(
                node,
                parent,
                property,
                diagnostic
            );

            if (fix) {
                fixes.push(fix);
                return;
            }
        }

        for (const [key, value] of Object.entries(node)) {
            if (value && typeof value === "object") {
                visit(value, node, key);
            }
        }
    };

    visit(ast, null, null);

    return fixes;
}

function ensureColourWriteEnableResetAfterCall(
    node,
    parent,
    property,
    diagnostic
) {
    if (!Array.isArray(parent) || typeof property !== "number") {
        return null;
    }

    if (!node || node.type !== "CallExpression") {
        return null;
    }

    if (!isIdentifierWithName(node.object, "gpu_set_colourwriteenable")) {
        return null;
    }

    const args = getCallExpressionArguments(node);

    if (!hasDisabledColourChannel(args)) {
        return null;
    }

    const siblings = parent;

    const insertionInfo = computeStateResetInsertionIndex({
        siblings,
        startIndex: property + 1,
        isResetCall: isColourWriteEnableResetCall
    });

    if (!insertionInfo) {
        return null;
    }

    if (insertionInfo.alreadyReset) {
        return null;
    }

    const resetCall = createColourWriteEnableResetCall(node);

    if (!resetCall) {
        return null;
    }

    const fixDetail = createFeatherFixDetail(diagnostic, {
        target: node.object?.name ?? null,
        range: {
            start: getNodeStartIndex(node),
            end: getNodeEndIndex(node)
        }
    });

    if (!fixDetail) {
        return null;
    }

    let insertionIndex = insertionInfo.index;

    const previousSibling = siblings[insertionIndex - 1] ?? node;
    const nextSibling = siblings[insertionIndex] ?? null;
    const hasOriginalSeparator = nextSibling
        ? hasOriginalBlankLineBetween(previousSibling, nextSibling)
        : hasOriginalBlankLineBetween(node, previousSibling);
    const shouldInsertSeparator =
        insertionIndex > property + 1 &&
        !isTriviallyIgnorableStatement(previousSibling) &&
        !hasOriginalSeparator;

    if (shouldInsertSeparator) {
        siblings.splice(
            insertionIndex,
            0,
            createEmptyStatementLike(previousSibling)
        );
        insertionIndex += 1;
    }

    markStatementToSuppressFollowingEmptyLine(node);
    markStatementToSuppressLeadingEmptyLine(resetCall);

    siblings.splice(insertionIndex, 0, resetCall);
    attachFeatherFixMetadata(resetCall, [fixDetail]);

    return fixDetail;
}

function ensureRequiredArgumentProvided({ ast, diagnostic, callTemplate }) {
    if (
        !diagnostic ||
        !ast ||
        typeof ast !== "object" ||
        !callTemplate?.functionName ||
        !callTemplate.argumentTemplate
    ) {
        return [];
    }

    const fixes = [];

    const visit = (node) => {
        if (!node) {
            return;
        }

        if (Array.isArray(node)) {
            for (const item of node) {
                visit(item);
            }
            return;
        }

        if (typeof node !== "object") {
            return;
        }

        if (node.type === "CallExpression") {
            const fix = ensureCallHasRequiredArgument(
                node,
                diagnostic,
                callTemplate
            );

            if (fix) {
                fixes.push(fix);
                return;
            }
        }

        for (const value of Object.values(node)) {
            if (value && typeof value === "object") {
                visit(value);
            }
        }
    };

    visit(ast);

    return fixes;
}

function ensureCallHasRequiredArgument(node, diagnostic, callTemplate) {
    if (!node || node.type !== "CallExpression") {
        return null;
    }

    if (!isIdentifierWithName(node.object, callTemplate.functionName)) {
        return null;
    }

    if (isNonEmptyArray(node.arguments)) {
        return null;
    }

    const argumentNode = cloneNodeWithoutLocations(
        callTemplate.argumentTemplate
    );

    if (!argumentNode || typeof argumentNode !== "object") {
        return null;
    }

    const fixDetail = createFeatherFixDetail(diagnostic, {
        target: node.object?.name ?? null,
        range: {
            start: getNodeStartIndex(node),
            end: getNodeEndIndex(node)
        }
    });

    if (!fixDetail) {
        return null;
    }

    if (!Array.isArray(node.arguments)) {
        node.arguments = [];
    }

    node.arguments.push(argumentNode);
    attachFeatherFixMetadata(node, [fixDetail]);

    return fixDetail;
}

function createFunctionCallTemplateFromDiagnostic(diagnostic) {
    const example =
        typeof diagnostic?.goodExample === "string"
            ? diagnostic.goodExample
            : null;

    if (!example) {
        return null;
    }

    try {
        const exampleAst = GMLParser.parse(example, {
            getLocations: true,
            simplifyLocations: false
        });
        const callExpression = findFirstCallExpression(exampleAst);

        if (!callExpression || !isIdentifier(callExpression.object)) {
            return null;
        }

        const args = getCallExpressionArguments(callExpression);

        if (args.length === 0) {
            return null;
        }

        return {
            functionName: callExpression.object.name,
            argumentTemplate: cloneNodeWithoutLocations(args[0])
        };
    } catch {
        return null;
    }
}

function findFirstCallExpression(node) {
    if (!node) {
        return null;
    }

    if (Array.isArray(node)) {
        for (const item of node) {
            const result = findFirstCallExpression(item);

            if (result) {
                return result;
            }
        }

        return null;
    }

    if (typeof node !== "object") {
        return null;
    }

    if (node.type === "CallExpression") {
        return node;
    }

    for (const value of Object.values(node)) {
        const result = findFirstCallExpression(value);

        if (result) {
            return result;
        }
    }

    return null;
}

function cloneNodeWithoutLocations(node) {
    if (!node || typeof node !== "object") {
        return node;
    }

    if (Array.isArray(node)) {
        return node.map((item) => cloneNodeWithoutLocations(item));
    }

    const clone = {};

    for (const [key, value] of Object.entries(node)) {
        if (key === "start" || key === "end") {
            continue;
        }

        clone[key] = cloneNodeWithoutLocations(value);
    }

    return clone;
}

function ensureNumericOperationsUseRealLiteralCoercion({ ast, diagnostic }) {
    if (!diagnostic || !ast || typeof ast !== "object") {
        return [];
    }

    const fixes = [];

    const visit = (node, parent, property) => {
        if (!node) {
            return;
        }

        if (Array.isArray(node)) {
            for (let index = 0; index < node.length; index += 1) {
                visit(node[index], node, index);
            }
            return;
        }

        if (typeof node !== "object") {
            return;
        }

        if (node.type === "BinaryExpression") {
            const fix = coerceStringLiteralsInBinaryExpression(
                node,
                diagnostic
            );

            if (fix) {
                fixes.push(fix);
                return;
            }
        }

        for (const [key, value] of Object.entries(node)) {
            if (value && typeof value === "object") {
                visit(value, node, key);
            }
        }
    };

    visit(ast, null, null);

    return fixes;
}

function coerceStringLiteralsInBinaryExpression(node, diagnostic) {
    if (!node || node.type !== "BinaryExpression") {
        return null;
    }

    if (node.operator !== "+") {
        return null;
    }

    const leftLiteral = isCoercibleStringLiteral(node.left) ? node.left : null;
    const rightLiteral = isCoercibleStringLiteral(node.right)
        ? node.right
        : null;

    if (!leftLiteral && !rightLiteral) {
        return null;
    }

    if (leftLiteral) {
        node.left = createRealCoercionCall(leftLiteral);
    }

    if (rightLiteral) {
        node.right = createRealCoercionCall(rightLiteral);
    }

    const fixDetail = createFeatherFixDetail(diagnostic, {
        target: node.operator ?? null,
        range: {
            start: getNodeStartIndex(node),
            end: getNodeEndIndex(node)
        }
    });

    if (!fixDetail) {
        return null;
    }

    attachFeatherFixMetadata(node, [fixDetail]);

    return fixDetail;
}

function isCoercibleStringLiteral(node) {
    if (!node || node.type !== "Literal") {
        return false;
    }

    const rawValue = typeof node.value === "string" ? node.value : null;

    if (!rawValue) {
        return false;
    }

    let literalText = null;

    if (rawValue.startsWith('@"') && rawValue.endsWith('"')) {
        literalText = rawValue.slice(2, -1);
    } else if (rawValue.length >= 2) {
        const startingQuote = rawValue[0];
        const endingQuote = rawValue.at(-1);

        if (
            (startingQuote === '"' || startingQuote === "'") &&
            startingQuote === endingQuote
        ) {
            literalText = rawValue.slice(1, -1);
        }
    }

    if (literalText == undefined) {
        return false;
    }

    const trimmed = literalText.trim();

    if (trimmed.length === 0) {
        return false;
    }

    return NUMERIC_STRING_LITERAL_PATTERN.test(trimmed);
}

function createRealCoercionCall(literal) {
    const argument = cloneLiteral(literal) ?? literal;

    if (argument && typeof argument === "object") {
        argument._skipNumericStringCoercion = true;
    }

    const identifier = createIdentifierFromTemplate("real", literal);

    const callExpression = {
        type: "CallExpression",
        object: identifier,
        arguments: [argument],
        start: cloneLocation(literal.start),
        end: cloneLocation(literal.end)
    };

    return callExpression;
}

function addMissingEnumMembers({ ast, diagnostic }) {
    if (!diagnostic || !ast || typeof ast !== "object") {
        return [];
    }

    const enumRegistry = collectEnumDeclarations(ast);

    if (enumRegistry.size === 0) {
        return [];
    }

    const fixes = [];

    const visit = (node, parent, property) => {
        if (!node) {
            return;
        }

        if (Array.isArray(node)) {
            for (let index = 0; index < node.length; index += 1) {
                visit(node[index], node, index);
            }
            return;
        }

        if (typeof node !== "object") {
            return;
        }

        if (node.type === "MemberDotExpression") {
            const fix = addMissingEnumMember(node, enumRegistry, diagnostic);

            if (fix) {
                fixes.push(fix);
                return;
            }
        }

        for (const [key, value] of Object.entries(node)) {
            if (value && typeof value === "object") {
                visit(value, node, key);
            }
        }
    };

    visit(ast, null, null);

    return fixes;
}

function collectEnumDeclarations(ast) {
    const registry = new Map();

    const visit = (node) => {
        if (!node) {
            return;
        }

        if (Array.isArray(node)) {
            for (const item of node) {
                visit(item);
            }
            return;
        }

        if (typeof node !== "object") {
            return;
        }

        if (node.type === "EnumDeclaration") {
            const enumName = node.name?.name;

            if (enumName && !registry.has(enumName)) {
                let members = Array.isArray(node.members) ? node.members : null;

                if (!members) {
                    members = [];
                    node.members = members;
                }

                const memberNames = new Set();

                for (const member of members) {
                    const memberName = member?.name?.name;
                    if (memberName) {
                        memberNames.add(memberName);
                    }
                }

                registry.set(enumName, {
                    declaration: node,
                    members,
                    memberNames
                });
            }
        }

        for (const value of Object.values(node)) {
            if (value && typeof value === "object") {
                visit(value);
            }
        }
    };

    visit(ast);

    return registry;
}

function addMissingEnumMember(memberExpression, enumRegistry, diagnostic) {
    if (!memberExpression || memberExpression.type !== "MemberDotExpression") {
        return null;
    }

    const enumIdentifier = memberExpression.object;
    const memberIdentifier = memberExpression.property;

    if (!enumIdentifier || enumIdentifier.type !== "Identifier") {
        return null;
    }

    if (!memberIdentifier || memberIdentifier.type !== "Identifier") {
        return null;
    }

    const enumName = enumIdentifier.name;
    const memberName = memberIdentifier.name;

    if (!enumName || !memberName) {
        return null;
    }

    const enumInfo = enumRegistry.get(enumName);

    if (!enumInfo) {
        return null;
    }

    if (enumInfo.memberNames.has(memberName)) {
        return null;
    }

    const newMember = createEnumMember(memberName);

    if (!newMember) {
        return null;
    }

    const insertIndex = getEnumInsertionIndex(enumInfo.members);
    enumInfo.members.splice(insertIndex, 0, newMember);
    enumInfo.memberNames.add(memberName);

    const start = getNodeStartIndex(memberIdentifier);
    const end = getNodeEndIndex(memberIdentifier);

    const fixDetail = createFeatherFixDetail(diagnostic, {
        target: `${enumName}.${memberName}`,
        range: start !== null && end !== null ? { start, end } : null
    });

    if (!fixDetail) {
        return null;
    }

    attachFeatherFixMetadata(newMember, [fixDetail]);

    const declaration = enumInfo.declaration;
    if (declaration && typeof declaration === "object") {
        attachFeatherFixMetadata(declaration, [fixDetail]);
    }

    return fixDetail;
}

function createEnumMember(name) {
    if (typeof name !== "string" || name.length === 0) {
        return null;
    }

    return {
        type: "EnumMember",
        name: {
            type: "Identifier",
            name
        },
        initializer: null
    };
}

function getEnumInsertionIndex(members) {
    if (!Array.isArray(members) || members.length === 0) {
        return Array.isArray(members) ? members.length : 0;
    }

    const lastIndex = members.length - 1;
    const lastMember = members[lastIndex];

    if (isSizeofEnumMember(lastMember)) {
        return lastIndex;
    }

    return members.length;
}

function isSizeofEnumMember(member) {
    if (!member || member.type !== "EnumMember") {
        return false;
    }

    const identifier = member.name;

    if (!identifier || identifier.type !== "Identifier") {
        return false;
    }

    return identifier.name === "SIZEOF";
}

function ensureTextureRepeatIsReset({ ast, diagnostic }) {
    if (!diagnostic || !ast || typeof ast !== "object") {
        return [];
    }

    const fixes = [];

    const visit = (node, parent, property) => {
        if (!node) {
            return;
        }

        if (Array.isArray(node)) {
            for (let index = 0; index < node.length; index += 1) {
                visit(node[index], node, index);
            }
            return;
        }

        if (typeof node !== "object") {
            return;
        }

        if (node.type === "CallExpression") {
            const fix = ensureTextureRepeatResetAfterCall(
                node,
                parent,
                property,
                diagnostic
            );

            if (fix) {
                fixes.push(fix);
                return;
            }
        }

        for (const [key, value] of Object.entries(node)) {
            if (value && typeof value === "object") {
                visit(value, node, key);
            }
        }
    };

    visit(ast, null, null);

    return fixes;
}

function ensureTextureRepeatResetAfterCall(node, parent, property, diagnostic) {
    if (!Array.isArray(parent) || typeof property !== "number") {
        return null;
    }

    if (!node || node.type !== "CallExpression") {
        return null;
    }

    if (!isIdentifierWithName(node.object, "gpu_set_texrepeat")) {
        return null;
    }

    const args = getCallExpressionArguments(node);

    if (args.length === 0) {
        return null;
    }

    if (!shouldResetTextureRepeat(args[0])) {
        return null;
    }

    const siblings = parent;
    let insertionIndex = siblings.length;

    for (let index = property + 1; index < siblings.length; index += 1) {
        const sibling = siblings[index];

        if (isTextureRepeatResetCall(sibling)) {
            return null;
        }

        if (!isTriviallyIgnorableStatement(sibling)) {
            insertionIndex = index + 1;
            break;
        }
    }

    const resetCall = createTextureRepeatResetCall(node);

    if (!resetCall) {
        return null;
    }

    const fixDetail = createFeatherFixDetail(diagnostic, {
        target: node.object?.name ?? null,
        range: {
            start: getNodeStartIndex(node),
            end: getNodeEndIndex(node)
        }
    });

    if (!fixDetail) {
        return null;
    }

    const previousSibling = siblings[insertionIndex - 1] ?? node;
    const nextSibling = siblings[insertionIndex] ?? null;
    const needsSeparator =
        insertionIndex > property + 1 &&
        !isTriviallyIgnorableStatement(previousSibling) &&
        nextSibling &&
        !isTriviallyIgnorableStatement(nextSibling) &&
        !hasOriginalBlankLineBetween(previousSibling, nextSibling);

    if (needsSeparator) {
        siblings.splice(
            insertionIndex,
            0,
            createEmptyStatementLike(previousSibling)
        );
        insertionIndex += 1;
    }

    siblings.splice(insertionIndex, 0, resetCall);
    attachFeatherFixMetadata(resetCall, [fixDetail]);

    return fixDetail;
}

function computeStateResetInsertionIndex({
    siblings,
    startIndex,
    isResetCall
}) {
    if (!Array.isArray(siblings)) {
        return null;
    }

    let insertionIndex = siblings.length;

    for (let index = startIndex; index < siblings.length; index += 1) {
        const sibling = siblings[index];

        if (typeof isResetCall === "function" && isResetCall(sibling)) {
            return { alreadyReset: true };
        }

        if (isExitLikeStatement(sibling)) {
            insertionIndex = index;
            break;
        }
    }

    while (
        insertionIndex > startIndex &&
        insertionIndex <= siblings.length &&
        isTriviallyIgnorableStatement(siblings[insertionIndex - 1])
    ) {
        insertionIndex -= 1;
    }

    return { index: insertionIndex };
}

function isExitLikeStatement(node) {
    if (!node || typeof node !== "object") {
        return false;
    }

    switch (node.type) {
        case "ReturnStatement":
        case "ThrowStatement":
        case "ExitStatement": {
            return true;
        }
        default: {
            return false;
        }
    }
}

function isTriviallyIgnorableStatement(node) {
    if (!node || typeof node !== "object") {
        return true;
    }

    if (node.type === "EmptyStatement") {
        return true;
    }

    if (Array.isArray(node)) {
        return node.length === 0;
    }

    return false;
}

function createEmptyStatementLike(template) {
    const empty = { type: "EmptyStatement" };

    if (template && typeof template === "object") {
        if (Object.hasOwn(template, "start")) {
            empty.start = cloneLocation(template.start);
        }

        if (Object.hasOwn(template, "end")) {
            empty.end = cloneLocation(template.end);
        }
    }

    return empty;
}

function hasOriginalBlankLineBetween(beforeNode, afterNode) {
    const beforeEndLine =
        typeof beforeNode?.end?.line === "number" ? beforeNode.end.line : null;
    const afterStartLine =
        typeof afterNode?.start?.line === "number"
            ? afterNode.start.line
            : null;

    if (beforeEndLine == undefined || afterStartLine == undefined) {
        return false;
    }

    return afterStartLine > beforeEndLine + 1;
}

function correctDataStructureAccessorTokens({ ast, diagnostic }) {
    if (!diagnostic || !ast || typeof ast !== "object") {
        return [];
    }

    const accessorReplacement =
        getAccessorReplacementFromDiagnostic(diagnostic);

    if (!accessorReplacement) {
        return [];
    }

    const { incorrectAccessor, correctAccessor } = accessorReplacement;

    if (incorrectAccessor === correctAccessor) {
        return [];
    }

    const fixes = [];

    const visit = (node, parent, property) => {
        if (!node) {
            return;
        }

        if (Array.isArray(node)) {
            for (let index = 0; index < node.length; index += 1) {
                visit(node[index], node, index);
            }
            return;
        }

        if (typeof node !== "object") {
            return;
        }

        if (node.type === "MemberIndexExpression") {
            const fix = updateMemberIndexAccessor(node, {
                incorrectAccessor,
                correctAccessor,
                diagnostic
            });

            if (fix) {
                fixes.push(fix);
                return;
            }
        }

        for (const [key, value] of Object.entries(node)) {
            if (value && typeof value === "object") {
                visit(value, node, key);
            }
        }
    };

    visit(ast, null, null);

    return fixes;
}

function updateMemberIndexAccessor(
    node,
    { incorrectAccessor, correctAccessor, diagnostic }
) {
    if (!node || node.type !== "MemberIndexExpression") {
        return null;
    }

    if (
        typeof incorrectAccessor !== "string" ||
        typeof correctAccessor !== "string"
    ) {
        return null;
    }

    if (node.accessor !== incorrectAccessor) {
        return null;
    }

    node.accessor = correctAccessor;

    const fixDetail = createFeatherFixDetail(diagnostic, {
        target: typeof node.object?.name === "string" ? node.object.name : null,
        range: {
            start: getNodeStartIndex(node),
            end: getNodeEndIndex(node)
        }
    });

    if (!fixDetail) {
        return null;
    }

    attachFeatherFixMetadata(node, [fixDetail]);

    return fixDetail;
}

function getAccessorReplacementFromDiagnostic(diagnostic) {
    if (!diagnostic) {
        return null;
    }

    const incorrectAccessor = extractAccessorFromExample(diagnostic.badExample);
    const correctAccessor = extractAccessorFromExample(diagnostic.goodExample);

    if (!incorrectAccessor || !correctAccessor) {
        return null;
    }

    if (incorrectAccessor === correctAccessor) {
        return null;
    }

    return { incorrectAccessor, correctAccessor };
}

function extractAccessorFromExample(example) {
    if (typeof example !== "string" || example.length === 0) {
        return null;
    }

    for (const token of DATA_STRUCTURE_ACCESSOR_TOKENS) {
        const search = `[${token}`;

        if (example.includes(search)) {
            return search;
        }
    }

    return null;
}

function ensureFileFindSearchesAreSerialized({ ast, diagnostic }) {
    if (!diagnostic || !ast || typeof ast !== "object") {
        return [];
    }

    const fixes = [];
    const state = createFileFindState();

    processStatementBlock(getProgramStatements(ast), state);

    return fixes;

    function processStatementBlock(statements, currentState) {
        if (
            !Array.isArray(statements) ||
            statements.length === 0 ||
            !currentState
        ) {
            return;
        }

        let index = 0;

        while (index < statements.length) {
            const statement = statements[index];

            if (isFileFindCloseStatement(statement)) {
                currentState.openCount = Math.max(
                    currentState.openCount - 1,
                    0
                );
                index += 1;
                continue;
            }

            const callNode = getFileFindFirstCallFromStatement(statement);

            if (callNode && currentState.openCount > 0) {
                const insertion = insertFileFindCloseBefore(
                    statements,
                    index,
                    callNode
                );

                if (insertion?.fixDetail) {
                    fixes.push(insertion.fixDetail);
                    currentState.openCount = Math.max(
                        currentState.openCount - 1,
                        0
                    );
                    index += insertion.insertedBefore;
                    continue;
                }
            }

            if (callNode) {
                currentState.openCount += 1;
            }

            handleNestedStatements(statement, currentState);
            index += 1;
        }
    }

    function handleNestedStatements(statement, currentState) {
        if (!statement || typeof statement !== "object" || !currentState) {
            return;
        }

        switch (statement.type) {
            case "BlockStatement": {
                processStatementBlock(statement.body ?? [], currentState);
                break;
            }
            case "IfStatement": {
                processBranch(statement, "consequent", currentState);

                if (statement.alternate) {
                    processBranch(statement, "alternate", currentState);
                }

                break;
            }
            case "WhileStatement":
            case "RepeatStatement":
            case "DoWhileStatement":
            case "ForStatement": {
                processBranch(statement, "body", currentState);
                break;
            }
            case "SwitchStatement": {
                const cases = Array.isArray(statement.cases)
                    ? statement.cases
                    : [];

                for (const caseClause of cases) {
                    const branchState = cloneFileFindState(currentState);
                    processStatementBlock(
                        caseClause?.consequent ?? [],
                        branchState
                    );
                }
                break;
            }
            case "TryStatement": {
                if (statement.block) {
                    processStatementBlock(
                        statement.block.body ?? [],
                        currentState
                    );
                }

                if (statement.handler) {
                    processBranch(statement.handler, "body", currentState);
                }

                if (statement.finalizer) {
                    processStatementBlock(
                        statement.finalizer.body ?? [],
                        currentState
                    );
                }
                break;
            }
            default: {
                break;
            }
        }
    }

    function processBranch(parent, key, currentState) {
        if (!parent || typeof parent !== "object" || !currentState) {
            return;
        }

        const statements = getBranchStatements(parent, key);

        if (!statements) {
            return;
        }

        const branchState = cloneFileFindState(currentState);
        processStatementBlock(statements, branchState);
    }

    function getBranchStatements(parent, key) {
        if (!parent || typeof parent !== "object" || !key) {
            return null;
        }

        let target = parent[key];

        if (!target) {
            return null;
        }

        if (target.type !== "BlockStatement") {
            target = ensureBlockStatement(parent, key, target);
        }

        if (!target || target.type !== "BlockStatement") {
            return null;
        }

        return getBodyStatements(target);
    }

    function insertFileFindCloseBefore(statements, index, callNode) {
        if (!Array.isArray(statements) || typeof index !== "number") {
            return null;
        }

        const closeCall = createFileFindCloseCall(callNode);

        if (!closeCall) {
            return null;
        }

        const fixDetail = createFeatherFixDetail(diagnostic, {
            target: callNode?.object?.name ?? null,
            range: {
                start: getNodeStartIndex(callNode),
                end: getNodeEndIndex(callNode)
            }
        });

        if (!fixDetail) {
            return null;
        }

        attachFeatherFixMetadata(closeCall, [fixDetail]);
        statements.splice(index, 0, closeCall);

        return {
            fixDetail,
            insertedBefore: 1
        };
    }

    function getFileFindFirstCallFromStatement(statement) {
        if (!statement || typeof statement !== "object") {
            return null;
        }

        switch (statement.type) {
            case "CallExpression": {
                return isIdentifierWithName(statement.object, "file_find_first")
                    ? statement
                    : null;
            }
            case "AssignmentExpression": {
                return getFileFindFirstCallFromExpression(statement.right);
            }
            case "VariableDeclaration": {
                const declarations = Array.isArray(statement.declarations)
                    ? statement.declarations
                    : [];

                for (const declarator of declarations) {
                    const call = getFileFindFirstCallFromExpression(
                        declarator?.init
                    );
                    if (call) {
                        return call;
                    }
                }
                return null;
            }
            case "ReturnStatement":
            case "ThrowStatement": {
                return getFileFindFirstCallFromExpression(statement.argument);
            }
            case "ExpressionStatement": {
                return getFileFindFirstCallFromExpression(statement.expression);
            }
            default: {
                return null;
            }
        }
    }

    function getFileFindFirstCallFromExpression(expression) {
        if (!expression || typeof expression !== "object") {
            return null;
        }

        if (expression.type === "CallExpression") {
            return isIdentifierWithName(expression.object, "file_find_first")
                ? expression
                : null;
        }

        if (expression.type === "ParenthesizedExpression") {
            return getFileFindFirstCallFromExpression(expression.expression);
        }

        if (expression.type === "AssignmentExpression") {
            return getFileFindFirstCallFromExpression(expression.right);
        }

        if (expression.type === "SequenceExpression") {
            const expressions = Array.isArray(expression.expressions)
                ? expression.expressions
                : [];

            for (const item of expressions) {
                const call = getFileFindFirstCallFromExpression(item);
                if (call) {
                    return call;
                }
            }
        }

        if (
            expression.type === "BinaryExpression" ||
            expression.type === "LogicalExpression"
        ) {
            const leftCall = getFileFindFirstCallFromExpression(
                expression.left
            );
            if (leftCall) {
                return leftCall;
            }

            return getFileFindFirstCallFromExpression(expression.right);
        }

        if (
            expression.type === "ConditionalExpression" ||
            expression.type === "TernaryExpression"
        ) {
            const consequentCall = getFileFindFirstCallFromExpression(
                expression.consequent
            );
            if (consequentCall) {
                return consequentCall;
            }

            return getFileFindFirstCallFromExpression(expression.alternate);
        }

        return null;
    }

    function isFileFindCloseStatement(statement) {
        if (!statement || typeof statement !== "object") {
            return false;
        }

        if (statement.type === "CallExpression") {
            return isIdentifierWithName(statement.object, "file_find_close");
        }

        if (statement.type === "ExpressionStatement") {
            return isFileFindCloseStatement(statement.expression);
        }

        if (
            statement.type === "ReturnStatement" ||
            statement.type === "ThrowStatement"
        ) {
            return isFileFindCloseStatement(statement.argument);
        }

        return false;
    }

    function getProgramStatements(node) {
        if (!isNode(node)) {
            return [];
        }

        if (Array.isArray(node.body)) {
            return node.body;
        }

        return getBodyStatements(node.body);
    }

    function createFileFindState() {
        return {
            openCount: 0
        };
    }

    function cloneFileFindState(existing) {
        if (!existing || typeof existing !== "object") {
            return createFileFindState();
        }

        return {
            openCount: existing.openCount ?? 0
        };
    }

    function createFileFindCloseCall(template) {
        const identifier = createIdentifier(
            "file_find_close",
            template?.object ?? template
        );

        if (!identifier) {
            return null;
        }

        const callExpression = {
            type: "CallExpression",
            object: identifier,
            arguments: []
        };

        if (Object.hasOwn(template, "start")) {
            callExpression.start = cloneLocation(template.start);
        }

        if (Object.hasOwn(template, "end")) {
            callExpression.end = cloneLocation(template.end);
        }

        return callExpression;
    }

    function ensureBlockStatement(parent, key, statement) {
        if (!parent || typeof parent !== "object" || !key) {
            return null;
        }

        if (!statement || typeof statement !== "object") {
            return null;
        }

        const block = {
            type: "BlockStatement",
            body: [statement]
        };

        if (Object.hasOwn(statement, "start")) {
            block.start = cloneLocation(statement.start);
        }

        if (Object.hasOwn(statement, "end")) {
            block.end = cloneLocation(statement.end);
        }

        parent[key] = block;

        return block;
    }
}

function ensureGpuStateIsPopped({ ast, diagnostic }) {
    if (!diagnostic || !ast || typeof ast !== "object") {
        return [];
    }

    const fixes = [];

    const visit = (node, parent, property) => {
        if (!node) {
            return;
        }

        if (Array.isArray(node)) {
            for (let index = 0; index < node.length; index += 1) {
                visit(node[index], node, index);
            }
            return;
        }

        if (typeof node !== "object") {
            return;
        }

        if (node.type === "IfStatement") {
            const fix = moveGpuPopStateCallOutOfConditional(
                node,
                parent,
                property,
                diagnostic
            );

            if (fix) {
                fixes.push(fix);
            }
        }

        for (const [key, value] of Object.entries(node)) {
            if (value && typeof value === "object") {
                visit(value, node, key);
            }
        }
    };

    visit(ast, null, null);

    return fixes;
}

function moveGpuPopStateCallOutOfConditional(
    node,
    parent,
    property,
    diagnostic
) {
    if (!Array.isArray(parent) || typeof property !== "number") {
        return null;
    }

    if (!node || node.type !== "IfStatement") {
        return null;
    }

    const consequentBlock = node.consequent;

    if (!consequentBlock || consequentBlock.type !== "BlockStatement") {
        return null;
    }

    const consequentBody = getBodyStatements(consequentBlock);

    if (consequentBody.length === 0) {
        return null;
    }

    const trailingPopIndex = findTrailingGpuPopIndex(consequentBody);

    if (trailingPopIndex === -1) {
        return null;
    }

    if (hasTrailingGpuPopInAlternate(node.alternate)) {
        return null;
    }

    const siblings = parent;

    if (hasGpuPopStateAfterIndex(siblings, property)) {
        return null;
    }

    if (!hasGpuPushStateBeforeIndex(siblings, property)) {
        return null;
    }

    const [popStatement] = consequentBody.splice(trailingPopIndex, 1);
    const callExpression = getCallExpression(popStatement);

    if (
        !callExpression ||
        !isIdentifierWithName(callExpression.object, "gpu_pop_state")
    ) {
        return null;
    }

    const fixDetail = createFeatherFixDetail(diagnostic, {
        target: callExpression.object?.name ?? "gpu_pop_state",
        range: {
            start: getNodeStartIndex(callExpression),
            end: getNodeEndIndex(callExpression)
        }
    });

    if (!fixDetail) {
        return null;
    }

    siblings.splice(property + 1, 0, popStatement);
    attachFeatherFixMetadata(callExpression, [fixDetail]);

    return fixDetail;
}

function hasTrailingGpuPopInAlternate(alternate) {
    if (!alternate) {
        return false;
    }

    if (alternate.type === "BlockStatement") {
        const body = getBodyStatements(alternate);

        if (body.length === 0) {
            return false;
        }

        return isGpuPopStateCallStatement(body.at(-1));
    }

    if (alternate.type === "IfStatement") {
        return true;
    }

    return isGpuPopStateCallStatement(alternate);
}

function findTrailingGpuPopIndex(statements) {
    if (!Array.isArray(statements) || statements.length === 0) {
        return -1;
    }

    for (let index = statements.length - 1; index >= 0; index -= 1) {
        const statement = statements[index];

        if (isGpuPopStateCallStatement(statement)) {
            return index;
        }

        if (!isEmptyStatement(statement)) {
            break;
        }
    }

    return -1;
}

function isEmptyStatement(node) {
    return !!node && node.type === "EmptyStatement";
}

function hasGpuPopStateAfterIndex(statements, index) {
    if (!Array.isArray(statements)) {
        return false;
    }

    for (let offset = index + 1; offset < statements.length; offset += 1) {
        const statement = statements[offset];
        if (isEmptyStatement(statement)) {
            continue;
        }

        if (isGpuPopStateCallStatement(statement)) {
            return true;
        }

        break;
    }

    return false;
}

function hasGpuPushStateBeforeIndex(statements, index) {
    if (!Array.isArray(statements)) {
        return false;
    }

    for (let offset = index - 1; offset >= 0; offset -= 1) {
        const statement = statements[offset];
        if (isEmptyStatement(statement)) {
            continue;
        }
        if (isGpuPushStateCallStatement(statement)) {
            return true;
        }
    }

    return false;
}

function isGpuStateCall(node, expectedName, { allowStatements = false } = {}) {
    if (typeof expectedName !== "string" || expectedName.length === 0) {
        return false;
    }

    let expression = null;

    if (allowStatements) {
        expression = getCallExpression(node);
    } else if (node && node.type === "CallExpression") {
        expression = node;
    }

    if (!expression) {
        return false;
    }

    return isIdentifierWithName(expression.object, expectedName);
}

function isGpuPopStateCallStatement(node) {
    return isGpuStateCall(node, "gpu_pop_state", { allowStatements: true });
}

function isGpuPushStateCallStatement(node) {
    return isGpuStateCall(node, "gpu_push_state", { allowStatements: true });
}

function getCallExpression(node) {
    if (!node) {
        return null;
    }

    if (node.type === "CallExpression") {
        return node;
    }

    if (node.type === "ExpressionStatement") {
        const expression = node.expression;

        if (expression && expression.type === "CallExpression") {
            return expression;
        }
    }

    return null;
}

function removeDanglingFileFindCalls({ ast, diagnostic }) {
    if (!diagnostic || !ast || typeof ast !== "object") {
        return [];
    }

    const fixes = [];

    const visit = (node, parent, property) => {
        if (!node) {
            return;
        }

        if (Array.isArray(node)) {
            if (isStatementList(parent, property)) {
                sanitizeFileFindCalls(node, parent, fixes, diagnostic, ast);
            }

            for (let index = 0; index < node.length; index += 1) {
                visit(node[index], node, index);
            }
            return;
        }

        if (typeof node !== "object") {
            return;
        }

        for (const [key, value] of Object.entries(node)) {
            if (value && typeof value === "object") {
                visit(value, node, key);
            }
        }
    };

    visit(ast, null, null);

    return fixes;
}

function sanitizeFileFindCalls(
    statements,
    parent,
    fixes,
    diagnostic,
    metadataRoot
) {
    if (!Array.isArray(statements) || statements.length === 0) {
        return;
    }

    for (let index = 0; index < statements.length; index += 1) {
        const statement = statements[index];

        if (!isFileFindBlockFunctionCall(statement)) {
            continue;
        }

        if (!hasPrecedingFileFindClose(statements, index)) {
            continue;
        }

        const fixDetail = createFeatherFixDetail(diagnostic, {
            target: getCallExpressionCalleeName(statement),
            range: {
                start: getNodeStartIndex(statement),
                end: getNodeEndIndex(statement)
            }
        });

        if (!fixDetail) {
            continue;
        }

        const metadataTarget =
            parent && typeof parent === "object" ? parent : null;
        if (metadataTarget && metadataTarget !== metadataRoot) {
            attachFeatherFixMetadata(metadataTarget, [fixDetail]);
        }

        statements.splice(index, 1);
        index -= 1;

        fixes.push(fixDetail);
    }
}

function isStatementList(parent, property) {
    if (!parent || typeof property === "number") {
        return false;
    }

    if (property === "body") {
        return isProgramOrBlockStatement(parent);
    }

    if (property === "consequent" && parent.type === "SwitchCase") {
        return true;
    }

    return false;
}

function isFileFindBlockFunctionCall(statement) {
    if (!statement || typeof statement !== "object") {
        return false;
    }

    const calleeName = getCallExpressionCalleeName(statement);

    if (!calleeName) {
        return false;
    }

    return FILE_FIND_BLOCK_CALL_TARGETS.has(calleeName);
}

function hasPrecedingFileFindClose(statements, index) {
    for (let offset = index - 1; offset >= 0; offset -= 1) {
        const candidate = statements[offset];

        if (
            isCallExpressionStatementWithName(
                candidate,
                FILE_FIND_CLOSE_FUNCTION_NAME
            )
        ) {
            return true;
        }
    }

    return false;
}

function isCallExpressionStatementWithName(statement, name) {
    if (!statement || typeof statement !== "object" || !name) {
        return false;
    }

    const calleeName = getCallExpressionCalleeName(statement);

    return calleeName === name;
}

function getCallExpressionCalleeName(node) {
    if (!node || typeof node !== "object") {
        return null;
    }

    if (node.type === "CallExpression") {
        return node.object?.name ?? null;
    }

    if (node.type === "ExpressionStatement") {
        return getCallExpressionCalleeName(node.expression);
    }

    return null;
}

function ensureVertexFormatDefinitionsAreClosed({ ast, diagnostic }) {
    if (!diagnostic || !ast || typeof ast !== "object") {
        return [];
    }

    const fixes = [];

    const visit = (node, parent, property) => {
        if (!node) {
            return;
        }

        if (Array.isArray(node)) {
            for (let index = 0; index < node.length; index += 1) {
                visit(node[index], node, index);
            }
            return;
        }

        if (typeof node !== "object") {
            return;
        }

        if (node.type === "CallExpression") {
            const fix = ensureVertexFormatDefinitionIsClosed(
                node,
                parent,
                property,
                diagnostic
            );

            if (fix) {
                fixes.push(fix);
                return;
            }
        }

        for (const [key, value] of Object.entries(node)) {
            if (value && typeof value === "object") {
                visit(value, node, key);
            }
        }
    };

    visit(ast, null, null);

    return fixes;
}

function ensureVertexFormatsClosedBeforeStartingNewOnes({ ast, diagnostic }) {
    if (!diagnostic || !ast || typeof ast !== "object") {
        return [];
    }

    const fixes = [];

    const visit = (node, parent, property) => {
        if (!node) {
            return;
        }

        if (Array.isArray(node)) {
            if (shouldProcessStatementSequence(parent, property)) {
                ensureSequentialVertexFormatsAreClosed(node, diagnostic, fixes);
            }

            for (let index = 0; index < node.length; index += 1) {
                visit(node[index], node, index);
            }

            return;
        }

        if (typeof node !== "object") {
            return;
        }

        for (const [key, value] of Object.entries(node)) {
            if (value && typeof value === "object") {
                visit(value, node, key);
            }
        }
    };

    visit(ast, null, null);

    return fixes;
}

function ensureSequentialVertexFormatsAreClosed(statements, diagnostic, fixes) {
    if (!Array.isArray(statements) || statements.length === 0) {
        return;
    }

    let openBegins = [];

    for (let index = 0; index < statements.length; ) {
        const statement = statements[index];

        if (!statement || typeof statement !== "object") {
            index += 1;
            continue;
        }

        if (isVertexFormatBeginCall(statement)) {
            const previousEntry =
                openBegins.length > 0 ? openBegins.at(-1) : null;

            if (previousEntry && previousEntry.node !== statement) {
                const removalCount = removeDanglingVertexFormatDefinition({
                    statements,
                    startIndex: previousEntry.index,
                    stopIndex: index,
                    diagnostic,
                    fixes
                });

                if (removalCount > 0) {
                    openBegins = openBegins.filter(
                        (entry) => entry.index < previousEntry.index
                    );
                    index = previousEntry.index;
                    continue;
                }

                const fixDetail = insertVertexFormatEndBefore(
                    statements,
                    index,
                    previousEntry.node,
                    diagnostic
                );

                if (fixDetail) {
                    fixes.push(fixDetail);
                    openBegins.pop();
                    index += 1;
                    continue;
                }
            }

            const lastEntry = openBegins.length > 0 ? openBegins.at(-1) : null;

            if (!lastEntry || lastEntry.node !== statement) {
                openBegins.push({ node: statement, index });
            }

            index += 1;
            continue;
        }

        const closingCount = countVertexFormatEndCalls(statement);

        let unmatchedClosers = closingCount;

        while (unmatchedClosers > 0 && openBegins.length > 0) {
            openBegins.pop();
            unmatchedClosers -= 1;
        }

        if (unmatchedClosers > 0) {
            const removed = removeDanglingVertexFormatEndCall({
                statements,
                index,
                diagnostic,
                fixes
            });

            if (removed) {
                continue;
            }
        }

        index += 1;
    }
}

function removeDanglingVertexFormatDefinition({
    statements,
    startIndex,
    stopIndex,
    diagnostic,
    fixes
}) {
    if (
        !Array.isArray(statements) ||
        typeof startIndex !== "number" ||
        typeof stopIndex !== "number" ||
        startIndex < 0 ||
        startIndex >= stopIndex
    ) {
        return 0;
    }

    for (let index = startIndex; index < stopIndex; index += 1) {
        const candidate = statements[index];

        if (
            !isVertexFormatBeginCall(candidate) &&
            !isVertexFormatAddCall(candidate)
        ) {
            return 0;
        }
    }

    const firstNode = statements[startIndex];
    const lastNode = statements[stopIndex - 1] ?? firstNode;

    const fixDetail = createFeatherFixDetail(diagnostic, {
        target: getCallExpressionCalleeName(firstNode) ?? null,
        range: createRangeFromNodes(firstNode, lastNode)
    });

    if (!fixDetail) {
        return 0;
    }

    const removalCount = stopIndex - startIndex;
    statements.splice(startIndex, removalCount);

    if (Array.isArray(fixes)) {
        fixes.push(fixDetail);
    }

    return removalCount;
}

function removeDanglingVertexFormatEndCall({
    statements,
    index,
    diagnostic,
    fixes
}) {
    if (!Array.isArray(statements) || typeof index !== "number") {
        return false;
    }

    const statement = statements[index];

    if (!isCallExpressionStatementWithName(statement, "vertex_format_end")) {
        return false;
    }

    const fixDetail = createFeatherFixDetail(diagnostic, {
        target: getCallExpressionCalleeName(statement),
        range: {
            start: getNodeStartIndex(statement),
            end: getNodeEndIndex(statement)
        }
    });

    if (!fixDetail) {
        return false;
    }

    statements.splice(index, 1);

    if (Array.isArray(fixes)) {
        fixes.push(fixDetail);
    }

    return true;
}

function createRangeFromNodes(startNode, endNode) {
    const start = getNodeStartIndex(startNode);
    const end = getNodeEndIndex(endNode);

    if (typeof start === "number" && typeof end === "number" && end >= start) {
        return { start, end };
    }

    return null;
}

function shouldProcessStatementSequence(parent, property) {
    if (!parent) {
        return true;
    }

    if (property === "body") {
        return isProgramOrBlockStatement(parent);
    }

    return parent.type === "CaseClause" && property === "consequent";
}

function insertVertexFormatEndBefore(
    statements,
    index,
    templateBegin,
    diagnostic
) {
    if (!Array.isArray(statements) || typeof index !== "number") {
        return null;
    }

    if (!templateBegin || typeof templateBegin !== "object") {
        return null;
    }

    const replacement = createVertexFormatEndCall(templateBegin);

    if (!replacement) {
        return null;
    }

    const fixDetail = createFeatherFixDetail(diagnostic, {
        target: templateBegin?.object?.name ?? null,
        range: {
            start: getNodeStartIndex(templateBegin),
            end: getNodeEndIndex(templateBegin)
        }
    });

    if (!fixDetail) {
        return null;
    }

    statements.splice(index, 0, replacement);
    attachFeatherFixMetadata(replacement, [fixDetail]);

    return fixDetail;
}

function countVertexFormatEndCalls(node) {
    const stack = [node];
    const seen = new Set();
    let count = 0;

    while (stack.length > 0) {
        const current = stack.pop();

        if (!current || typeof current !== "object") {
            continue;
        }

        if (seen.has(current)) {
            continue;
        }

        seen.add(current);

        if (isVertexFormatEndCall(current)) {
            count += 1;
        }

        if (Array.isArray(current)) {
            for (const element of current) {
                stack.push(element);
            }
            continue;
        }

        for (const value of Object.values(current)) {
            if (value && typeof value === "object") {
                stack.push(value);
            }
        }
    }

    return count;
}

function ensureVertexFormatDefinitionIsClosed(
    node,
    parent,
    property,
    diagnostic
) {
    if (!Array.isArray(parent) || typeof property !== "number") {
        return null;
    }

    if (!node || node.type !== "CallExpression") {
        return null;
    }

    if (!isIdentifierWithName(node.object, "vertex_format_begin")) {
        return null;
    }

    const siblings = parent;
    let insertionIndex = property + 1;

    for (let index = property + 1; index < siblings.length; index += 1) {
        const sibling = siblings[index];

        if (nodeContainsVertexFormatEndCall(sibling)) {
            return null;
        }

        if (isVertexFormatBeginCall(sibling)) {
            break;
        }

        if (isVertexFormatAddCall(sibling)) {
            insertionIndex = index + 1;
            continue;
        }

        break;
    }

    const vertexFormatEndCall = createVertexFormatEndCall(node);

    if (!vertexFormatEndCall) {
        return null;
    }

    const fixDetail = createFeatherFixDetail(diagnostic, {
        target: "vertex_format_end",
        range: {
            start: getNodeStartIndex(node),
            end: getNodeEndIndex(node)
        }
    });

    if (!fixDetail) {
        return null;
    }

    siblings.splice(insertionIndex, 0, vertexFormatEndCall);
    attachFeatherFixMetadata(vertexFormatEndCall, [fixDetail]);

    return fixDetail;
}

function nodeContainsVertexFormatEndCall(node) {
    if (!node || typeof node !== "object") {
        return false;
    }

    if (isVertexFormatEndCall(node)) {
        return true;
    }

    if (Array.isArray(node)) {
        return node.some(nodeContainsVertexFormatEndCall);
    }

    for (const value of Object.values(node)) {
        if (nodeContainsVertexFormatEndCall(value)) {
            return true;
        }
    }

    return false;
}

function isVertexFormatEndCall(node) {
    return (
        !!node &&
        node.type === "CallExpression" &&
        isIdentifierWithName(node.object, "vertex_format_end")
    );
}

function isVertexFormatBeginCall(node) {
    return (
        !!node &&
        node.type === "CallExpression" &&
        isIdentifierWithName(node.object, "vertex_format_begin")
    );
}

function isVertexFormatAddCall(node) {
    if (!node || node.type !== "CallExpression") {
        return false;
    }

    const identifier = node.object;

    if (!identifier || identifier.type !== "Identifier") {
        return false;
    }

    return (
        typeof identifier.name === "string" &&
        identifier.name.startsWith("vertex_format_add_")
    );
}

function createVertexFormatEndCall(template) {
    if (!template || template.type !== "CallExpression") {
        return null;
    }

    const identifier = createIdentifier("vertex_format_end", template.object);

    if (!identifier) {
        return null;
    }

    const callExpression = {
        type: "CallExpression",
        object: identifier,
        arguments: []
    };

    if (hasOwn(template, "start")) {
        callExpression.start = cloneLocation(template.start);
    }

    if (hasOwn(template, "end")) {
        callExpression.end = cloneLocation(template.end);
    }

    return callExpression;
}

function harmonizeTexturePointerTernaries({ ast, diagnostic }) {
    if (!diagnostic || !ast || typeof ast !== "object") {
        return [];
    }

    const fixes = [];

    const visit = (node, parent, property) => {
        if (!node) {
            return;
        }

        if (Array.isArray(node)) {
            for (let index = 0; index < node.length; index += 1) {
                visit(node[index], node, index);
            }
            return;
        }

        if (typeof node !== "object") {
            return;
        }

        if (node.type === "TernaryExpression") {
            const fix = harmonizeTexturePointerTernary(
                node,
                parent,
                property,
                diagnostic
            );

            if (fix) {
                fixes.push(fix);
                return;
            }
        }

        for (const [key, value] of Object.entries(node)) {
            if (value && typeof value === "object") {
                visit(value, node, key);
            }
        }
    };

    visit(ast, null, null);

    return fixes;
}

const INSTANCE_CREATE_FUNCTION_NAMES = new Set([
    "instance_create_layer",
    "instance_create_depth",
    "instance_create_depth_ext",
    "instance_create_layer_ext",
    "instance_create_at",
    "instance_create",
    "instance_create_z"
]);

function annotateInstanceVariableStructAssignments({ ast, diagnostic }) {
    if (!diagnostic || !ast || typeof ast !== "object") {
        return [];
    }

    const fixes = [];

    const visit = (node) => {
        if (!node) {
            return;
        }

        if (Array.isArray(node)) {
            for (const entry of node) {
                visit(entry);
            }
            return;
        }

        if (typeof node !== "object") {
            return;
        }

        if (node.type === "CallExpression") {
            const callFixes = annotateInstanceCreateCall(node, diagnostic);

            if (isNonEmptyArray(callFixes)) {
                fixes.push(...callFixes);
            }
        }

        for (const value of Object.values(node)) {
            if (value && typeof value === "object") {
                visit(value);
            }
        }
    };

    visit(ast);

    return fixes;
}

function annotateInstanceCreateCall(node, diagnostic) {
    if (!node || node.type !== "CallExpression") {
        return [];
    }

    if (!isInstanceCreateIdentifier(node.object)) {
        return [];
    }

    const structArgument = findStructArgument(node.arguments);

    if (!structArgument) {
        return [];
    }

    return annotateVariableStructProperties(structArgument, diagnostic);
}

function isInstanceCreateIdentifier(node) {
    if (!node || node.type !== "Identifier") {
        return false;
    }

    if (INSTANCE_CREATE_FUNCTION_NAMES.has(node.name)) {
        return true;
    }

    return node.name?.startsWith?.("instance_create_") ?? false;
}

function findStructArgument(args) {
    if (!Array.isArray(args) || args.length === 0) {
        return null;
    }

    for (let index = args.length - 1; index >= 0; index -= 1) {
        const candidate = args[index];

        if (candidate && candidate.type === "StructExpression") {
            return candidate;
        }
    }

    return null;
}

function annotateVariableStructProperties(structExpression, diagnostic) {
    if (!structExpression || structExpression.type !== "StructExpression") {
        return [];
    }

    const properties = Array.isArray(structExpression.properties)
        ? structExpression.properties
        : [];

    if (properties.length === 0) {
        return [];
    }

    const fixes = [];

    for (const property of properties) {
        const fixDetail = annotateVariableStructProperty(property, diagnostic);

        if (fixDetail) {
            fixes.push(fixDetail);
        }
    }

    return fixes;
}

function annotateVariableStructProperty(property, diagnostic) {
    if (!property || property.type !== "Property") {
        return null;
    }

    const value = property.value;

    if (
        !value ||
        value.type !== "Identifier" ||
        typeof value.name !== "string"
    ) {
        return null;
    }

    const fixDetail = createFeatherFixDetail(diagnostic, {
        target: value.name,
        range: {
            start: getNodeStartIndex(property),
            end: getNodeEndIndex(property)
        },
        automatic: false
    });

    if (!fixDetail) {
        return null;
    }

    attachFeatherFixMetadata(property, [fixDetail]);

    return fixDetail;
}

function annotateMissingUserEvents({ ast, diagnostic }) {
    if (!diagnostic || !ast || typeof ast !== "object") {
        return [];
    }

    const fixes = [];

    const visit = (node) => {
        if (!node) {
            return;
        }

        if (Array.isArray(node)) {
            for (const entry of node) {
                visit(entry);
            }
            return;
        }

        if (typeof node !== "object") {
            return;
        }

        if (node.type === "CallExpression") {
            const fix = annotateUserEventCall(node, diagnostic);

            if (fix) {
                fixes.push(fix);
                return;
            }
        }

        for (const value of Object.values(node)) {
            if (value && typeof value === "object") {
                visit(value);
            }
        }
    };

    visit(ast);

    return fixes;
}

function annotateUserEventCall(node, diagnostic) {
    const eventInfo = getUserEventReference(node);

    if (!eventInfo) {
        return null;
    }

    const fixDetail = createFeatherFixDetail(diagnostic, {
        target: eventInfo.name,
        automatic: false,
        range: {
            start: getNodeStartIndex(node),
            end: getNodeEndIndex(node)
        }
    });

    if (!fixDetail) {
        return null;
    }

    attachFeatherFixMetadata(node, [fixDetail]);

    return fixDetail;
}

function getUserEventReference(node) {
    if (!node || node.type !== "CallExpression") {
        return null;
    }

    const callee = getCallExpressionIdentifier(node);
    const args = getCallExpressionArguments(node);

    if (isIdentifierWithName(callee, "event_user")) {
        const eventIndex = resolveUserEventIndex(args[0]);

        if (eventIndex === null) {
            return null;
        }

        return { index: eventIndex, name: formatUserEventName(eventIndex) };
    }

    if (isIdentifierWithName(callee, "event_perform")) {
        if (args.length < 2 || !isIdentifierWithName(args[0], "ev_user")) {
            return null;
        }

        const eventIndex = resolveUserEventIndex(args[1]);

        if (eventIndex === null) {
            return null;
        }

        return { index: eventIndex, name: formatUserEventName(eventIndex) };
    }

    if (isIdentifierWithName(callee, "event_perform_object")) {
        if (args.length < 3) {
            return null;
        }

        const eventIndex = resolveUserEventIndex(args[2]);

        if (eventIndex === null) {
            return null;
        }

        return { index: eventIndex, name: formatUserEventName(eventIndex) };
    }

    return null;
}

function resolveUserEventIndex(node) {
    if (!node) {
        return null;
    }

    if (node.type === "Literal") {
        const numericValue =
            typeof node.value === "number" ? node.value : Number(node.value);

        if (
            !Number.isInteger(numericValue) ||
            numericValue < 0 ||
            numericValue > 15
        ) {
            return null;
        }

        return numericValue;
    }

    if (node.type === "Identifier") {
        const match = /^ev_user(\d+)$/.exec(node.name);

        if (!match) {
            return null;
        }

        const numericValue = Number.parseInt(match[1], 10);

        if (
            !Number.isInteger(numericValue) ||
            numericValue < 0 ||
            numericValue > 15
        ) {
            return null;
        }

        return numericValue;
    }

    return null;
}

function formatUserEventName(index) {
    if (!Number.isInteger(index)) {
        return null;
    }

    return `User Event ${index}`;
}
function harmonizeTexturePointerTernary(node, parent, property, diagnostic) {
    if (!node || node.type !== "TernaryExpression") {
        return null;
    }

    if (
        !parent ||
        parent.type !== "AssignmentExpression" ||
        property !== "right"
    ) {
        return null;
    }

    if (!isSpriteGetTextureCall(node.consequent)) {
        return null;
    }

    const alternate = node.alternate;

    if (!isNegativeOneLiteral(alternate)) {
        return null;
    }

    const pointerIdentifier = createIdentifier("pointer_null", alternate);

    if (!pointerIdentifier) {
        return null;
    }

    copyCommentMetadata(alternate, pointerIdentifier);
    node.alternate = pointerIdentifier;

    const fixDetail = createFeatherFixDetail(diagnostic, {
        target: isIdentifier(parent.left) ? parent.left.name : null,
        range: {
            start: getNodeStartIndex(node),
            end: getNodeEndIndex(node)
        }
    });

    if (!fixDetail) {
        return null;
    }

    attachFeatherFixMetadata(node, [fixDetail]);

    return fixDetail;
}

function createAssignmentFromDeclarator(declarator, declarationNode) {
    if (!declarator || typeof declarator !== "object") {
        return null;
    }

    const identifier = declarator.id;

    if (!isIdentifier(identifier)) {
        return null;
    }

    if (!declarator.init) {
        return null;
    }

    const assignment = {
        type: "AssignmentExpression",
        operator: "=",
        left: cloneIdentifier(identifier),
        right: declarator.init,
        start: cloneLocation(declarator.start ?? declarationNode?.start),
        end: cloneLocation(declarator.end ?? declarationNode?.end)
    };

    copyCommentMetadata(declarator, assignment);

    return assignment;
}

function isFunctionLikeNode(node) {
    if (!node || typeof node !== "object") {
        return false;
    }

    if (typeof node.type !== "string") {
        return false;
    }

    return FUNCTION_LIKE_TYPES.has(node.type);
}

function getFunctionParameterNames(node) {
    const params = getArrayProperty(node, "params");
    const names = [];

    for (const param of params) {
        if (!param || typeof param !== "object") {
            continue;
        }

        if (isIdentifier(param)) {
            if (param.name) {
                names.push(param.name);
            }
            continue;
        }

        if (param.type === "DefaultParameter" && isIdentifier(param.left)) {
            if (param.left.name) {
                names.push(param.left.name);
            }
            continue;
        }
    }

    return names;
}

function getVariableDeclaratorName(declarator) {
    if (!declarator || typeof declarator !== "object") {
        return null;
    }

    const identifier = declarator.id;

    if (!isIdentifier(identifier)) {
        return null;
    }

    return identifier.name ?? null;
}

function cloneLiteral(node) {
    if (!node || node.type !== "Literal") {
        return null;
    }

    const cloned = {
        type: "Literal",
        value: node.value
    };

    if (Object.hasOwn(node, "start")) {
        cloned.start = cloneLocation(node.start);
    }

    if (Object.hasOwn(node, "end")) {
        cloned.end = cloneLocation(node.end);
    }

    return cloned;
}

function createIdentifierFromTemplate(name, template) {
    const identifier = {
        type: "Identifier",
        name
    };

    if (template && typeof template === "object") {
        if (Object.hasOwn(template, "start")) {
            identifier.start = cloneLocation(template.start);
        }

        if (Object.hasOwn(template, "end")) {
            identifier.end = cloneLocation(template.end);
        }
    }

    return identifier;
}

function cloneIdentifier(node) {
    if (!node || node.type !== "Identifier") {
        return null;
    }

    const cloned = {
        type: "Identifier",
        name: node.name
    };

    if (Object.hasOwn(node, "start")) {
        cloned.start = cloneLocation(node.start);
    }

    if (Object.hasOwn(node, "end")) {
        cloned.end = cloneLocation(node.end);
    }

    return cloned;
}

function copyCommentMetadata(source, target) {
    if (!source || !target) {
        return;
    }

    for (const key of [
        "leadingComments",
        "trailingComments",
        "innerComments",
        "comments"
    ]) {
        if (Object.hasOwn(source, key)) {
            target[key] = source[key];
        }
    }
}

function extractIdentifierNameFromLiteral(value) {
    if (typeof value !== "string") {
        return null;
    }

    const stripped = stripStringQuotes(value);
    if (!stripped) {
        return null;
    }

    if (!IDENTIFIER_NAME_PATTERN.test(stripped)) {
        return null;
    }

    return stripped;
}

function stripStringQuotes(value) {
    if (typeof value !== "string" || value.length < 2) {
        return null;
    }

    const firstChar = value[0];
    const lastChar = value.at(-1);

    if ((firstChar === '"' || firstChar === "'") && firstChar === lastChar) {
        return value.slice(1, -1);
    }

    return null;
}

function isIdentifierWithName(node, name) {
    if (!node || node.type !== "Identifier") {
        return false;
    }

    return node.name === name;
}

function isIdentifier(node) {
    return !!node && node.type === "Identifier";
}

function isDrawPrimitiveBeginCall(node) {
    return isCallExpressionIdentifierMatch(node, "draw_primitive_begin");
}

function isDrawPrimitiveEndCall(node) {
    return isCallExpressionIdentifierMatch(node, "draw_primitive_end");
}

function createPrimitiveBeginCall(template) {
    if (!template || template.type !== "CallExpression") {
        return null;
    }

    const identifier = createIdentifier(
        "draw_primitive_begin",
        template.object
    );

    if (!identifier) {
        return null;
    }

    const primitiveType = createIdentifier("pr_linelist");

    const callExpression = {
        type: "CallExpression",
        object: identifier,
        arguments: [primitiveType].filter(Boolean)
    };

    if (Object.hasOwn(template, "start")) {
        callExpression.start = cloneLocation(template.start);
    }

    if (Object.hasOwn(template, "end")) {
        const referenceLocation = template.start ?? template.end;

        if (referenceLocation) {
            callExpression.end = cloneLocation(referenceLocation);
        }
    }

    return callExpression;
}

function isLiteralZero(node) {
    if (!node || node.type !== "Literal") {
        return false;
    }

    return node.value === "0" || node.value === 0;
}

function isDrawSurfaceCall(node) {
    if (!isCallExpression(node)) {
        return false;
    }

    const name = node.object?.name;

    if (typeof name !== "string") {
        return false;
    }

    return name.startsWith("draw_surface");
}

function isTerminatingStatement(node) {
    if (!node || typeof node !== "object") {
        return false;
    }

    return (
        node.type === "ReturnStatement" ||
        node.type === "BreakStatement" ||
        node.type === "ContinueStatement" ||
        node.type === "ThrowStatement" ||
        node.type === "ExitStatement"
    );
}

function isLiteralOne(node) {
    if (!node || node.type !== "Literal") {
        return false;
    }

    return node.value === "1" || node.value === 1;
}

function isLiteralTrue(node) {
    if (!node || node.type !== "Literal") {
        return false;
    }

    return node.value === "true" || node.value === true;
}

function isLiteralFalse(node) {
    if (!node || node.type !== "Literal") {
        return false;
    }

    return node.value === "false" || node.value === false;
}

function isShaderResetCall(node) {
    if (!node || node.type !== "CallExpression") {
        return false;
    }

    if (!isIdentifierWithName(node.object, "shader_reset")) {
        return false;
    }

    const args = getCallExpressionArguments(node);

    return args.length === 0;
}

function isFogResetCall(node) {
    if (!node || node.type !== "CallExpression") {
        return false;
    }

    if (!isIdentifierWithName(node.object, "gpu_set_fog")) {
        return false;
    }

    const args = getCallExpressionArguments(node);

    if (args.length < 4) {
        return false;
    }

    return (
        isLiteralFalse(args[0]) &&
        isIdentifierWithName(args[1], "c_black") &&
        isLiteralZero(args[2]) &&
        isLiteralOne(args[3])
    );
}

function isAlphaTestEnableResetCall(node) {
    if (!node || node.type !== "CallExpression") {
        return false;
    }

    if (!isIdentifierWithName(node.object, "gpu_set_alphatestenable")) {
        return false;
    }

    const args = getCallExpressionArguments(node);

    if (args.length === 0) {
        return false;
    }

    return isLiteralFalse(args[0]);
}

function isAlphaTestRefResetCall(node) {
    if (!node || node.type !== "CallExpression") {
        return false;
    }

    if (!isIdentifierWithName(node.object, "gpu_set_alphatestref")) {
        return false;
    }

    const args = getCallExpressionArguments(node);

    if (args.length === 0) {
        return false;
    }

    return isLiteralZero(args[0]);
}

function isHalignResetCall(node) {
    if (!node || node.type !== "CallExpression") {
        return false;
    }

    if (!isIdentifierWithName(node.object, "draw_set_halign")) {
        return false;
    }

    const args = getCallExpressionArguments(node);

    if (args.length === 0) {
        return false;
    }

    return isIdentifierWithName(args[0], "fa_left");
}

function isCullModeResetCall(node) {
    if (!node || node.type !== "CallExpression") {
        return false;
    }

    if (!isIdentifierWithName(node.object, "gpu_set_cullmode")) {
        return false;
    }

    const args = getCallExpressionArguments(node);

    if (args.length === 0) {
        return false;
    }

    return isIdentifierWithName(args[0], "cull_noculling");
}

function isColourWriteEnableResetCall(node) {
    if (!node || node.type !== "CallExpression") {
        return false;
    }

    if (!isIdentifierWithName(node.object, "gpu_set_colourwriteenable")) {
        return false;
    }

    const args = getCallExpressionArguments(node);

    if (args.length < 4) {
        return false;
    }

    return args
        .slice(0, 4)
        .every((argument) => isBooleanLiteral(argument, true));
}

function isAlphaTestDisableCall(node) {
    if (!node || node.type !== "CallExpression") {
        return false;
    }

    if (!isIdentifierWithName(node.object, "gpu_set_alphatestenable")) {
        return false;
    }

    const args = getCallExpressionArguments(node);

    if (args.length === 0) {
        return false;
    }

    const [argument] = args;

    return isLiteralFalse(argument) || isLiteralZero(argument);
}

function createAlphaTestEnableResetCall(template) {
    if (!template || template.type !== "CallExpression") {
        return null;
    }

    const identifier = cloneIdentifier(template.object);

    if (!identifier || identifier.name !== "gpu_set_alphatestenable") {
        return null;
    }

    const literalFalse = createLiteral("false", template.arguments?.[0]);

    const callExpression = {
        type: "CallExpression",
        object: identifier,
        arguments: [literalFalse]
    };

    if (hasOwn(template, "start")) {
        callExpression.start = cloneLocation(template.start);
    }

    if (hasOwn(template, "end")) {
        callExpression.end = cloneLocation(template.end);
    }

    return callExpression;
}

function createAlphaTestRefResetCall(template) {
    if (!template || template.type !== "CallExpression") {
        return null;
    }

    const identifier = cloneIdentifier(template.object);

    if (!identifier || identifier.name !== "gpu_set_alphatestref") {
        return null;
    }

    const literalZero = createLiteral("0", template.arguments?.[0]);

    const callExpression = {
        type: "CallExpression",
        object: identifier,
        arguments: [literalZero]
    };

    if (Object.hasOwn(template, "start")) {
        callExpression.start = cloneLocation(template.start);
    }

    if (Object.hasOwn(template, "end")) {
        callExpression.end = cloneLocation(template.end);
    }

    return callExpression;
}

function createBlendModeResetCall(template) {
    if (!template || template.type !== "CallExpression") {
        return null;
    }

    const identifier = cloneIdentifier(template.object);

    if (!identifier || identifier.name !== "gpu_set_blendmode") {
        return null;
    }

    const blendModeIdentifier = createIdentifier(
        "bm_normal",
        template.arguments?.[0]
    );

    if (!blendModeIdentifier) {
        return null;
    }

    const callExpression = {
        type: "CallExpression",
        object: identifier,
        arguments: [blendModeIdentifier]
    };

    if (Object.hasOwn(template, "start")) {
        callExpression.start = cloneLocation(template.start);
    }

    if (Object.hasOwn(template, "end")) {
        callExpression.end = cloneLocation(template.end);
    }

    return callExpression;
}

function isSurfaceSetTargetCall(node) {
    if (!node || node.type !== "CallExpression") {
        return false;
    }

    return isIdentifierWithName(node.object, "surface_set_target");
}

function createHalignResetCall(template) {
    if (!template || template.type !== "CallExpression") {
        return null;
    }

    const identifier = cloneIdentifier(template.object);

    if (!identifier || identifier.name !== "draw_set_halign") {
        return null;
    }

    const faLeft = createIdentifier("fa_left", template.arguments?.[0]);

    if (!faLeft) {
        return null;
    }

    const callExpression = {
        type: "CallExpression",
        object: identifier,
        arguments: [faLeft]
    };

    if (Object.hasOwn(template, "start")) {
        callExpression.start = cloneLocation(template.start);
    }

    if (Object.hasOwn(template, "end")) {
        callExpression.end = cloneLocation(template.end);
    }

    return callExpression;
}

function createCullModeResetCall(template) {
    if (!template || template.type !== "CallExpression") {
        return null;
    }

    const identifier = cloneIdentifier(template.object);

    if (!identifier || identifier.name !== "gpu_set_cullmode") {
        return null;
    }

    const resetArgument = createIdentifier(
        "cull_noculling",
        template.arguments?.[0]
    );

    if (!resetArgument) {
        return null;
    }

    const callExpression = {
        type: "CallExpression",
        object: identifier,
        arguments: [resetArgument]
    };

    if (Object.hasOwn(template, "start")) {
        callExpression.start = cloneLocation(template.start);
    }

    if (Object.hasOwn(template, "end")) {
        callExpression.end = cloneLocation(template.end);
    }

    return callExpression;
}

function createColourWriteEnableResetCall(template) {
    if (!template || template.type !== "CallExpression") {
        return null;
    }

    const identifier = cloneIdentifier(template.object);

    if (!identifier || identifier.name !== "gpu_set_colourwriteenable") {
        return null;
    }

    const templateArgs = Array.isArray(template.arguments)
        ? template.arguments
        : [];
    const argumentsList = [];

    for (let index = 0; index < 4; index += 1) {
        const argumentTemplate =
            templateArgs[index] ?? templateArgs.at(-1) ?? template;
        const literalTrue = createLiteral("true", argumentTemplate);
        argumentsList.push(literalTrue);
    }

    const callExpression = {
        type: "CallExpression",
        object: identifier,
        arguments: argumentsList
    };

    if (Object.hasOwn(template, "start")) {
        callExpression.start = cloneLocation(template.start);
    }

    if (Object.hasOwn(template, "end")) {
        callExpression.end = cloneLocation(template.end);
    }

    return callExpression;
}

function isBlendModeNormalArgument(node) {
    if (!node || typeof node !== "object") {
        return false;
    }

    if (isIdentifierWithName(node, "bm_normal")) {
        return true;
    }

    if (node.type === "Literal") {
        return node.value === "bm_normal";
    }

    return false;
}

function shouldResetBlendEnable(argument) {
    if (!argument || typeof argument !== "object") {
        return false;
    }

    return isLiteralFalse(argument) || isLiteralZero(argument);
}

function shouldResetTextureRepeat(argument) {
    if (!argument || typeof argument !== "object") {
        return false;
    }

    if (isLiteralFalse(argument) || isLiteralZero(argument)) {
        return false;
    }

    return isLiteralTrue(argument) || isLiteralOne(argument);
}

function isTextureRepeatResetCall(node) {
    if (!node || node.type !== "CallExpression") {
        return false;
    }

    if (!isIdentifierWithName(node.object, "gpu_set_texrepeat")) {
        return false;
    }

    const args = getCallExpressionArguments(node);

    if (args.length === 0) {
        return false;
    }

    const [argument] = args;

    return isLiteralFalse(argument) || isLiteralZero(argument);
}

function createTextureRepeatResetCall(template) {
    if (!template || template.type !== "CallExpression") {
        return null;
    }

    const identifier = cloneIdentifier(template.object);

    if (!identifier || identifier.name !== "gpu_set_texrepeat") {
        return null;
    }

    const literalFalse = createLiteral("false", template.arguments?.[0]);

    const callExpression = {
        type: "CallExpression",
        object: identifier,
        arguments: [literalFalse]
    };

    if (Object.hasOwn(template, "start")) {
        callExpression.start = cloneLocation(template.start);
    }

    if (Object.hasOwn(template, "end")) {
        callExpression.end = cloneLocation(template.end);
    }

    return callExpression;
}

function isBlendModeResetCall(node) {
    if (!node || node.type !== "CallExpression") {
        return false;
    }

    if (!isIdentifierWithName(node.object, "gpu_set_blendmode")) {
        return false;
    }

    const args = getCallExpressionArguments(node);

    if (args.length === 0) {
        return false;
    }

    return isBlendModeNormalArgument(args[0]);
}

function isBlendEnableResetCall(node) {
    if (!node || node.type !== "CallExpression") {
        return false;
    }

    if (!isIdentifierWithName(node.object, "gpu_set_blendenable")) {
        return false;
    }

    const args = getCallExpressionArguments(node);

    if (args.length === 0) {
        return false;
    }

    const [argument] = args;

    return isLiteralTrue(argument) || isLiteralOne(argument);
}

function createShaderResetCall(template) {
    if (!template || template.type !== "CallExpression") {
        return null;
    }

    const identifier = createIdentifier("shader_reset", template.object);

    if (!identifier) {
        return null;
    }

    const callExpression = {
        type: "CallExpression",
        object: identifier,
        arguments: []
    };

    if (Object.hasOwn(template, "start")) {
        callExpression.start = cloneLocation(template.start);
    }

    if (Object.hasOwn(template, "end")) {
        callExpression.end = cloneLocation(template.end);
    }

    return callExpression;
}

function createFogResetCall(template) {
    if (!template || template.type !== "CallExpression") {
        return null;
    }

    const identifier = cloneIdentifier(template.object);

    if (!identifier || identifier.name !== "gpu_set_fog") {
        return null;
    }

    const [argument0, argument1, argument2, argument3] = Array.isArray(
        template.arguments
    )
        ? template.arguments
        : [];

    const falseLiteral = createLiteral("false", argument0);
    const colorIdentifier = createIdentifier("c_black", argument1);
    const zeroLiteral = createLiteral("0", argument2);
    const oneLiteral = createLiteral("1", argument3);

    if (!falseLiteral || !colorIdentifier || !zeroLiteral || !oneLiteral) {
        return null;
    }

    const callExpression = {
        type: "CallExpression",
        object: identifier,
        arguments: [falseLiteral, colorIdentifier, zeroLiteral, oneLiteral]
    };

    if (Object.hasOwn(template, "start")) {
        callExpression.start = cloneLocation(template.start);
    }

    if (Object.hasOwn(template, "end")) {
        callExpression.end = cloneLocation(template.end);
    }

    return callExpression;
}

function createBlendEnableResetCall(template) {
    if (!template || template.type !== "CallExpression") {
        return null;
    }

    const identifier = cloneIdentifier(template.object);

    if (!identifier || identifier.name !== "gpu_set_blendenable") {
        return null;
    }

    const literalTrue = createLiteral("true", template.arguments?.[0]);

    const callExpression = {
        type: "CallExpression",
        object: identifier,
        arguments: [literalTrue]
    };

    if (Object.hasOwn(template, "start")) {
        callExpression.start = cloneLocation(template.start);
    }

    if (Object.hasOwn(template, "end")) {
        callExpression.end = cloneLocation(template.end);
    }

    return callExpression;
}

function createLiteral(value, template) {
    const literalValue = typeof value === "number" ? String(value) : value;

    const literal = {
        type: "Literal",
        value: literalValue
    };

    if (template && typeof template === "object") {
        if (Object.hasOwn(template, "start")) {
            literal.start = cloneLocation(template.start);
        }

        if (Object.hasOwn(template, "end")) {
            literal.end = cloneLocation(template.end);
        }
    }

    return literal;
}

function reorderOptionalParameters({ ast, diagnostic }) {
    if (!diagnostic || !ast || typeof ast !== "object") {
        return [];
    }

    const fixes = [];

    const visit = (node) => {
        if (!node) {
            return;
        }

        if (Array.isArray(node)) {
            for (const item of node) {
                visit(item);
            }
            return;
        }

        if (typeof node !== "object") {
            return;
        }

        if (node.type === "FunctionDeclaration") {
            const fix = reorderFunctionOptionalParameters(node, diagnostic);

            if (fix) {
                fixes.push(fix);
            }
        }

        for (const value of Object.values(node)) {
            if (value && typeof value === "object") {
                visit(value);
            }
        }
    };

    visit(ast);

    return fixes;
}

function reorderFunctionOptionalParameters(node, diagnostic) {
    if (!node || node.type !== "FunctionDeclaration") {
        return null;
    }

    const params = Array.isArray(node.params) ? node.params : null;

    if (!params || params.length === 0) {
        return null;
    }

    let encounteredOptional = false;
    let needsReordering = false;

    for (const param of params) {
        if (isOptionalParameter(param)) {
            encounteredOptional = true;
        } else if (encounteredOptional) {
            needsReordering = true;
            break;
        }
    }

    if (!needsReordering) {
        return null;
    }

    const requiredParams = [];
    const optionalParams = [];

    for (const param of params) {
        if (isOptionalParameter(param)) {
            optionalParams.push(param);
        } else {
            requiredParams.push(param);
        }
    }

    const reorderedParams = requiredParams.concat(optionalParams);

    if (reorderedParams.length !== params.length) {
        return null;
    }

    node.params = reorderedParams;
    node._flattenSyntheticNumericParens = true;

    const fixDetail = createFeatherFixDetail(diagnostic, {
        target: getFunctionIdentifierName(node),
        range: {
            start: getNodeStartIndex(node),
            end: getNodeEndIndex(node)
        }
    });

    if (!fixDetail) {
        return null;
    }

    attachFeatherFixMetadata(node, [fixDetail]);

    return fixDetail;
}

function isOptionalParameter(parameter) {
    return parameter?.type === "DefaultParameter";
}

function getFunctionIdentifierName(node) {
    if (!node) {
        return null;
    }

    const { id, name, key } = node;

    if (typeof id === "string") {
        return id;
    }

    if (id && typeof id === "object") {
        if (typeof id.name === "string") {
            return id.name;
        }

        if (id.type === "Identifier" && typeof id.name === "string") {
            return id.name;
        }
    }

    if (typeof name === "string") {
        return name;
    }

    if (key && typeof key === "object" && typeof key.name === "string") {
        return key.name;
    }

    return null;
}

function sanitizeMalformedJsDocTypes({ ast, diagnostic, typeSystemInfo }) {
    if (!diagnostic || !ast || typeof ast !== "object") {
        return [];
    }

    const comments = collectCommentNodes(ast);

    if (comments.length === 0) {
        return [];
    }

    const fixes = [];

    for (const comment of comments) {
        const result = sanitizeDocCommentType(comment, typeSystemInfo);

        if (!result) {
            continue;
        }

        const fixDetail = createFeatherFixDetail(diagnostic, {
            target: result.target ?? null,
            range: {
                start: getNodeStartIndex(comment),
                end: getNodeEndIndex(comment)
            }
        });

        if (!fixDetail) {
            continue;
        }

        attachFeatherFixMetadata(comment, [fixDetail]);
        fixes.push(fixDetail);
    }

    return fixes;
}

function sanitizeDocCommentType(comment, typeSystemInfo) {
    if (!comment || comment.type !== "CommentLine") {
        return null;
    }

    const rawValue = typeof comment.value === "string" ? comment.value : "";

    if (!rawValue || !rawValue.includes("@") || !rawValue.includes("{")) {
        return null;
    }

    const tagMatch = rawValue.match(/\/\s*@([A-Za-z]+)/);

    if (!tagMatch) {
        return null;
    }

    const tagName = tagMatch[1]?.toLowerCase();

    if (tagName !== "param" && tagName !== "return" && tagName !== "returns") {
        return null;
    }

    const annotation = extractTypeAnnotation(rawValue);

    if (!annotation) {
        return null;
    }

    const { beforeBrace, typeText, remainder, hadClosingBrace } = annotation;

    if (typeof typeText !== "string") {
        return null;
    }

    const sanitizedType = sanitizeTypeAnnotationText(typeText, typeSystemInfo);
    const needsClosingBrace = hadClosingBrace === false;
    const hasTypeChange = sanitizedType !== typeText.trim();

    if (!hasTypeChange && !needsClosingBrace) {
        return null;
    }

    const updatedValue = `${beforeBrace}${sanitizedType}}${remainder}`;

    if (updatedValue === rawValue) {
        return null;
    }

    comment.value = updatedValue;

    if (typeof comment.raw === "string") {
        comment.raw = `//${updatedValue}`;
    }

    const target =
        tagName === "param"
            ? extractParameterNameFromDocRemainder(remainder)
            : null;

    return {
        target
    };
}

function extractTypeAnnotation(value) {
    if (typeof value !== "string") {
        return null;
    }

    const braceIndex = value.indexOf("{");

    if (braceIndex === -1) {
        return null;
    }

    const beforeBrace = value.slice(0, braceIndex + 1);
    const afterBrace = value.slice(braceIndex + 1);

    const closingIndex = afterBrace.indexOf("}");
    let typeText;
    let remainder;
    let hadClosingBrace = true;

    if (closingIndex === -1) {
        const split = splitTypeAndRemainder(afterBrace);
        typeText = split.type;
        remainder = split.remainder;
        hadClosingBrace = false;
    } else {
        typeText = afterBrace.slice(0, closingIndex);
        remainder = afterBrace.slice(closingIndex + 1);
    }

    const trimmedType = toTrimmedString(typeText);

    return {
        beforeBrace,
        typeText: trimmedType,
        remainder,
        hadClosingBrace
    };
}

function splitTypeAndRemainder(text) {
    if (typeof text !== "string") {
        return { type: "", remainder: "" };
    }

    let depthSquare = 0;
    let depthAngle = 0;
    let depthParen = 0;

    for (let index = 0; index < text.length; index += 1) {
        const char = text[index];

        switch (char) {
            case "[": {
                depthSquare += 1;

                break;
            }
            case "]": {
                depthSquare = Math.max(0, depthSquare - 1);

                break;
            }
            case "<": {
                depthAngle += 1;

                break;
            }
            case ">": {
                depthAngle = Math.max(0, depthAngle - 1);

                break;
            }
            case "(": {
                depthParen += 1;

                break;
            }
            case ")": {
                depthParen = Math.max(0, depthParen - 1);

                break;
            }
            // No default
        }

        if (
            WHITESPACE_PATTERN.test(char) &&
            depthSquare === 0 &&
            depthAngle === 0 &&
            depthParen === 0
        ) {
            const typePart = text.slice(0, index).trimEnd();
            const remainder = text.slice(index);
            return { type: typePart, remainder };
        }
    }

    return {
        type: text.trim(),
        remainder: ""
    };
}

const WHITESPACE_PATTERN = /\s/;

function sanitizeTypeAnnotationText(typeText, typeSystemInfo) {
    if (typeof typeText !== "string" || typeText.length === 0) {
        return typeText ?? "";
    }

    const normalized = typeText.trim();
    const balanced = balanceTypeAnnotationDelimiters(normalized);

    const specifierSanitized = fixSpecifierSpacing(
        balanced,
        typeSystemInfo?.specifierBaseTypeNamesLower
    );

    return fixTypeUnionSpacing(
        specifierSanitized,
        typeSystemInfo?.baseTypeNamesLower
    );
}

function balanceTypeAnnotationDelimiters(typeText) {
    if (typeof typeText !== "string" || typeText.length === 0) {
        return typeText ?? "";
    }

    const stack = [];

    for (const char of typeText) {
        switch (char) {
            case "[": {
                stack.push("]");

                break;
            }
            case "<": {
                stack.push(">");

                break;
            }
            case "(": {
                stack.push(")");

                break;
            }
            case "]":
            case ">":
            case ")": {
                if (stack.length > 0 && stack.at(-1) === char) {
                    stack.pop();
                }

                break;
            }
            // No default
        }
    }

    if (stack.length === 0) {
        return typeText;
    }

    return typeText + stack.reverse().join("");
}

function fixSpecifierSpacing(typeText, specifierBaseTypes) {
    if (typeof typeText !== "string" || typeText.length === 0) {
        return typeText ?? "";
    }

    if (
        !isSetLike(specifierBaseTypes) ||
        !hasIterableItems(specifierBaseTypes)
    ) {
        return typeText;
    }

    const patternSource = [...specifierBaseTypes]
        .map((name) => escapeRegExp(name))
        .join("|");

    if (!patternSource) {
        return typeText;
    }

    const regex = new RegExp(`\\b(${patternSource})\\b`, "gi");
    let result = "";
    let lastIndex = 0;
    let match;

    while ((match = regex.exec(typeText)) !== null) {
        const matchStart = match.index;
        const matchEnd = regex.lastIndex;
        const before = typeText.slice(lastIndex, matchStart);
        const matchedText = typeText.slice(matchStart, matchEnd);
        result += before + matchedText;

        const remainder = typeText.slice(matchEnd);
        const specifierInfo = readSpecifierToken(remainder);

        if (specifierInfo) {
            result += specifierInfo.needsDot
                ? `.${specifierInfo.token}`
                : remainder.slice(0, specifierInfo.consumedLength);

            regex.lastIndex = matchEnd + specifierInfo.consumedLength;
            lastIndex = regex.lastIndex;
        } else {
            lastIndex = matchEnd;
        }
    }

    result += typeText.slice(lastIndex);
    return result;
}

function readSpecifierToken(text) {
    if (typeof text !== "string" || text.length === 0) {
        return null;
    }

    let offset = 0;

    while (offset < text.length && WHITESPACE_PATTERN.test(text[offset])) {
        offset += 1;
    }

    if (offset === 0) {
        return null;
    }

    const firstChar = text[offset];

    if (
        !firstChar ||
        firstChar === "." ||
        firstChar === "," ||
        firstChar === "|" ||
        firstChar === "}"
    ) {
        return {
            consumedLength: offset,
            needsDot: false
        };
    }

    let consumed = offset;
    let token = "";
    let depthSquare = 0;
    let depthAngle = 0;
    let depthParen = 0;

    while (consumed < text.length) {
        const char = text[consumed];

        if (
            WHITESPACE_PATTERN.test(char) &&
            depthSquare === 0 &&
            depthAngle === 0 &&
            depthParen === 0
        ) {
            break;
        }

        if (
            (char === "," || char === "|" || char === "}") &&
            depthSquare === 0 &&
            depthAngle === 0 &&
            depthParen === 0
        ) {
            break;
        }

        switch (char) {
            case "[": {
                depthSquare += 1;

                break;
            }
            case "]": {
                depthSquare = Math.max(0, depthSquare - 1);

                break;
            }
            case "<": {
                depthAngle += 1;

                break;
            }
            case ">": {
                depthAngle = Math.max(0, depthAngle - 1);

                break;
            }
            case "(": {
                depthParen += 1;

                break;
            }
            case ")": {
                depthParen = Math.max(0, depthParen - 1);

                break;
            }
            // No default
        }

        token += char;
        consumed += 1;
    }

    if (token.length === 0) {
        return {
            consumedLength: offset,
            needsDot: false
        };
    }

    return {
        consumedLength: consumed,
        token,
        needsDot: true
    };
}

function fixTypeUnionSpacing(typeText, baseTypesLower) {
    if (typeof typeText !== "string" || typeText.length === 0) {
        return typeText ?? "";
    }

    if (!isSetLike(baseTypesLower) || !hasIterableItems(baseTypesLower)) {
        return typeText;
    }

    if (!WHITESPACE_PATTERN.test(typeText)) {
        return typeText;
    }

    if (hasDelimiterOutsideNesting(typeText, [",", "|"])) {
        return typeText;
    }

    const segments = splitTypeSegments(typeText);

    if (segments.length <= 1) {
        return typeText;
    }

    const trimmedSegments = segments
        .map((segment) => segment.trim())
        .filter((segment) => segment.length > 0);

    if (trimmedSegments.length <= 1) {
        return typeText;
    }

    const recognizedCount = trimmedSegments.reduce((count, segment) => {
        const baseTypeName = extractBaseTypeName(segment);

        if (baseTypeName && baseTypesLower.has(baseTypeName.toLowerCase())) {
            return count + 1;
        }

        return count;
    }, 0);

    if (recognizedCount < 2) {
        return typeText;
    }

    return trimmedSegments.join(",");
}

function splitTypeSegments(text) {
    const segments = [];
    let current = "";
    let depthSquare = 0;
    let depthAngle = 0;
    let depthParen = 0;

    for (const char of text) {
        switch (char) {
            case "[": {
                depthSquare += 1;

                break;
            }
            case "]": {
                depthSquare = Math.max(0, depthSquare - 1);

                break;
            }
            case "<": {
                depthAngle += 1;

                break;
            }
            case ">": {
                depthAngle = Math.max(0, depthAngle - 1);

                break;
            }
            case "(": {
                depthParen += 1;

                break;
            }
            case ")": {
                depthParen = Math.max(0, depthParen - 1);

                break;
            }
            // No default
        }

        if (
            (WHITESPACE_PATTERN.test(char) || char === "," || char === "|") &&
            depthSquare === 0 &&
            depthAngle === 0 &&
            depthParen === 0
        ) {
            if (isNonEmptyTrimmedString(current)) {
                segments.push(current.trim());
            }
            current = "";
            continue;
        }

        current += char;
    }

    if (isNonEmptyTrimmedString(current)) {
        segments.push(current.trim());
    }

    return segments;
}

function hasDelimiterOutsideNesting(text, delimiters) {
    if (typeof text !== "string" || text.length === 0) {
        return false;
    }

    const delimiterSet = new Set(delimiters ?? []);
    let depthSquare = 0;
    let depthAngle = 0;
    let depthParen = 0;

    for (const char of text) {
        switch (char) {
            case "[": {
                depthSquare += 1;

                break;
            }
            case "]": {
                depthSquare = Math.max(0, depthSquare - 1);

                break;
            }
            case "<": {
                depthAngle += 1;

                break;
            }
            case ">": {
                depthAngle = Math.max(0, depthAngle - 1);

                break;
            }
            case "(": {
                depthParen += 1;

                break;
            }
            case ")": {
                depthParen = Math.max(0, depthParen - 1);

                break;
            }
            // No default
        }

        if (
            delimiterSet.has(char) &&
            depthSquare === 0 &&
            depthAngle === 0 &&
            depthParen === 0
        ) {
            return true;
        }
    }

    return false;
}

function createTemporaryIdentifierName(argument, siblings) {
    const existingNames = new Set();

    if (Array.isArray(siblings)) {
        for (const entry of siblings) {
            collectIdentifierNames(entry, existingNames);
        }
    }

    const baseName = sanitizeIdentifierName(
        getIdentifierName(argument) || "value"
    );
    const prefix = `__featherFix_${baseName}`;
    let candidate = prefix;
    let suffix = 1;

    while (existingNames.has(candidate)) {
        candidate = `${prefix}_${suffix}`;
        suffix += 1;
    }

    return candidate;
}

function sanitizeIdentifierName(name) {
    if (typeof name !== "string" || name.length === 0) {
        return "value";
    }

    let sanitized = name.replaceAll(/[^A-Za-z0-9_]/g, "_");

    if (!/^[A-Za-z_]/.test(sanitized)) {
        sanitized = `value_${sanitized}`;
    }

    return sanitized || "value";
}

function collectIdentifierNames(node, registry) {
    if (!node || !registry) {
        return;
    }

    if (Array.isArray(node)) {
        for (const entry of node) {
            collectIdentifierNames(entry, registry);
        }
        return;
    }

    if (typeof node !== "object") {
        return;
    }

    if (node.type === "Identifier" && typeof node.name === "string") {
        registry.add(node.name);
    }

    for (const value of Object.values(node)) {
        if (value && typeof value === "object") {
            collectIdentifierNames(value, registry);
        }
    }
}

function getIdentifierName(node) {
    if (!node) {
        return null;
    }

    if (node.type === "Identifier" && typeof node.name === "string") {
        return node.name;
    }

    return null;
}

function cloneNode(node) {
    if (node === null || typeof node !== "object") {
        return node;
    }

    return structuredClone(node);
}

function createIdentifier(name, template) {
    if (!name) {
        return null;
    }

    const identifier = {
        type: "Identifier",
        name
    };

    if (template && typeof template === "object") {
        if (Object.hasOwn(template, "start")) {
            identifier.start = cloneLocation(template.start);
        }

        if (Object.hasOwn(template, "end")) {
            identifier.end = cloneLocation(template.end);
        }
    }

    return identifier;
}

function isSpriteGetTextureCall(node) {
    if (!node || node.type !== "CallExpression") {
        return false;
    }

    return isIdentifierWithName(node.object, "sprite_get_texture");
}

function isSurfaceResetTargetCall(node) {
    if (!node || node.type !== "CallExpression") {
        return false;
    }

    return isIdentifierWithName(node.object, "surface_reset_target");
}

function createSurfaceResetTargetCall(template) {
    if (!template || template.type !== "CallExpression") {
        return null;
    }

    const identifier = createIdentifier(
        "surface_reset_target",
        template.object
    );

    if (!identifier) {
        return null;
    }

    const callExpression = {
        type: "CallExpression",
        object: identifier,
        arguments: []
    };

    if (Object.hasOwn(template, "start")) {
        callExpression.start = cloneLocation(template.start);
    }

    if (Object.hasOwn(template, "end")) {
        callExpression.end = cloneLocation(template.end);
    }

    return callExpression;
}

function isDrawFunctionCall(node) {
    if (!node || node.type !== "CallExpression") {
        return false;
    }

    const identifier = node.object;

    if (!isIdentifier(identifier)) {
        return false;
    }

    return (
        typeof identifier.name === "string" &&
        identifier.name.startsWith("draw_")
    );
}

function isVertexSubmitCallUsingActiveTarget(node) {
    if (!node || node.type !== "CallExpression") {
        return false;
    }

    if (!isIdentifierWithName(node.object, "vertex_submit")) {
        return false;
    }

    const args = getCallExpressionArguments(node);

    if (args.length < 3) {
        return false;
    }

    return isNegativeOneLiteral(args[2]);
}

function extractSurfaceTargetName(node) {
    if (!node || node.type !== "CallExpression") {
        return null;
    }

    const args = getCallExpressionArguments(node);

    if (args.length > 0 && isIdentifier(args[0])) {
        return args[0].name;
    }

    return node.object?.name ?? null;
}

function isNegativeOneLiteral(node) {
    if (!node || typeof node !== "object") {
        return false;
    }

    if (node.type === "Literal") {
        return node.value === "-1" || node.value === -1;
    }

    if (
        node.type === "UnaryExpression" &&
        node.operator === "-" &&
        node.prefix
    ) {
        const argument = node.argument;

        if (!argument || argument.type !== "Literal") {
            return false;
        }

        return argument.value === "1" || argument.value === 1;
    }

    return false;
}

function isEventInheritedCall(node) {
    if (!node || node.type !== "CallExpression") {
        return false;
    }

    if (!isIdentifierWithName(node.object, "event_inherited")) {
        return false;
    }

    const args = getCallExpressionArguments(node);

    return args.length === 0;
}

function isStatementContainer(owner, ownerKey) {
    if (!owner || typeof owner !== "object") {
        return false;
    }

    if (ownerKey === "body") {
        return isProgramOrBlockStatement(owner);
    }

    if (owner.type === "SwitchCase" && ownerKey === "consequent") {
        return true;
    }

    return false;
}

function extractBaseTypeName(segment) {
    if (typeof segment !== "string") {
        return null;
    }

    const match = segment.match(/^[A-Za-z_][A-Za-z0-9_]*/);

    return match ? match[0] : null;
}

function extractParameterNameFromDocRemainder(remainder) {
    if (typeof remainder !== "string") {
        return null;
    }

    const match = remainder.match(/^\s*([A-Za-z_][A-Za-z0-9_]*)/);

    return match ? match[1] : null;
}

function renameReservedIdentifiers({ ast, diagnostic, sourceText }) {
    if (
        !diagnostic ||
        !ast ||
        typeof ast !== "object" ||
        RESERVED_IDENTIFIER_NAMES.size === 0
    ) {
        return [];
    }

    const fixes = [];

    const visit = (node) => {
        if (!node) {
            return;
        }

        if (Array.isArray(node)) {
            for (const child of node) {
                visit(child);
            }
            return;
        }

        if (typeof node !== "object") {
            return;
        }

        if (
            node.type === "VariableDeclaration" &&
            isSupportedVariableDeclaration(node)
        ) {
            const declarationFixes =
                renameReservedIdentifiersInVariableDeclaration(
                    node,
                    diagnostic
                );

            if (isNonEmptyArray(declarationFixes)) {
                fixes.push(...declarationFixes);
            }
        } else if (node.type === "MacroDeclaration") {
            const macroFix = renameReservedIdentifierInMacro(
                node,
                diagnostic,
                sourceText
            );

            if (macroFix) {
                fixes.push(macroFix);
            }
        }

        for (const value of Object.values(node)) {
            if (value && typeof value === "object") {
                visit(value);
            }
        }
    };

    visit(ast);

    return fixes;
}

function isSupportedVariableDeclaration(node) {
    if (!node || node.type !== "VariableDeclaration") {
        return false;
    }

    const kind =
        typeof node.kind === "string"
            ? toNormalizedLowerCaseString(node.kind)
            : null;

    return kind === "var" || kind === "static";
}

function renameReservedIdentifiersInVariableDeclaration(node, diagnostic) {
    const declarations = Array.isArray(node?.declarations)
        ? node.declarations
        : [];

    if (declarations.length === 0) {
        return [];
    }

    const fixes = [];

    for (const declarator of declarations) {
        if (!declarator || declarator.type !== "VariableDeclarator") {
            continue;
        }

        const fix = renameReservedIdentifierNode(declarator.id, diagnostic);

        if (fix) {
            fixes.push(fix);
        }
    }

    return fixes;
}

function renameReservedIdentifierNode(identifier, diagnostic, options = {}) {
    if (!identifier || identifier.type !== "Identifier") {
        return null;
    }

    const name = identifier.name;

    if (!isReservedIdentifier(name)) {
        return null;
    }

    const replacement = getReplacementIdentifierName(name);

    if (!replacement || replacement === name) {
        return null;
    }

    const fixDetail = createFeatherFixDetail(diagnostic, {
        target: name ?? null,
        range: {
            start: getNodeStartIndex(identifier),
            end: getNodeEndIndex(identifier)
        }
    });

    if (!fixDetail) {
        return null;
    }

    identifier.name = replacement;

    if (typeof options.onRename === "function") {
        try {
            options.onRename({
                identifier,
                originalName: name,
                replacement
            });
        } catch {
            // Swallow callback errors to avoid interrupting the fix pipeline.
        }
    }

    attachFeatherFixMetadata(identifier, [fixDetail]);

    return fixDetail;
}

function renameReservedIdentifierInMacro(node, diagnostic, sourceText) {
    if (!node || node.type !== "MacroDeclaration") {
        return null;
    }

    return renameReservedIdentifierNode(node.name, diagnostic, {
        onRename: ({ originalName, replacement }) => {
            const updatedText = buildMacroReplacementText({
                macro: node,
                originalName,
                replacement,
                sourceText
            });

            if (typeof updatedText === "string") {
                node._featherMacroText = updatedText;
            }
        }
    });
}

function isReservedIdentifier(name) {
    if (typeof name !== "string" || name.length === 0) {
        return false;
    }

    return RESERVED_IDENTIFIER_NAMES.has(name.toLowerCase());
}

function getReplacementIdentifierName(originalName) {
    if (typeof originalName !== "string" || originalName.length === 0) {
        return null;
    }

    let candidate = `_${originalName}`;
    const seen = new Set();

    while (isReservedIdentifier(candidate)) {
        if (seen.has(candidate)) {
            return null;
        }

        seen.add(candidate);
        candidate = `_${candidate}`;
    }

    return candidate;
}

function buildMacroReplacementText({
    macro,
    originalName,
    replacement,
    sourceText
}) {
    if (
        !macro ||
        macro.type !== "MacroDeclaration" ||
        typeof replacement !== "string"
    ) {
        return null;
    }

    const baseText = getMacroBaseText(macro, sourceText);

    if (!isNonEmptyString(baseText)) {
        return null;
    }

    if (isNonEmptyString(originalName)) {
        const nameIndex = baseText.indexOf(originalName);

        if (nameIndex !== -1) {
            return (
                baseText.slice(0, nameIndex) +
                replacement +
                baseText.slice(nameIndex + originalName.length)
            );
        }
    }

    return null;
}

function getMacroBaseText(macro, sourceText) {
    if (!macro || macro.type !== "MacroDeclaration") {
        return null;
    }

    if (isNonEmptyString(macro._featherMacroText)) {
        return macro._featherMacroText;
    }

    if (typeof sourceText !== "string" || sourceText.length === 0) {
        return null;
    }

    const startIndex = getNodeStartIndex(macro);
    const endIndex = getNodeEndIndex(macro);

    if (
        typeof startIndex !== "number" ||
        typeof endIndex !== "number" ||
        endIndex < startIndex
    ) {
        return null;
    }

    return sourceText.slice(startIndex, endIndex);
}

function registerManualFeatherFix({ ast, diagnostic }) {
    if (!ast || typeof ast !== "object" || !diagnostic?.id) {
        return [];
    }

    const manualFixIds = getManualFeatherFixRegistry(ast);

    if (manualFixIds.has(diagnostic.id)) {
        return [];
    }

    manualFixIds.add(diagnostic.id);

    const fixDetail = createFeatherFixDetail(diagnostic, {
        automatic: false,
        range: null,
        target: null
    });

    return [fixDetail];
}

function balanceGpuStateStack({ ast, diagnostic }) {
    if (!diagnostic || !ast || typeof ast !== "object") {
        return [];
    }

    const fixes = [];

    const visit = (node) => {
        if (!node) {
            return;
        }

        if (Array.isArray(node)) {
            for (const item of node) {
                visit(item);
            }
            return;
        }

        if (typeof node !== "object") {
            return;
        }

        if (isProgramOrBlockStatement(node)) {
            const statements = getBodyStatements(node);

            if (statements.length > 0) {
                const blockFixes = balanceGpuStateCallsInStatements(
                    statements,
                    diagnostic,
                    node
                );

                if (blockFixes.length > 0) {
                    fixes.push(...blockFixes);
                }
            }

            for (const statement of statements) {
                visit(statement);
            }

            for (const [key, value] of Object.entries(node)) {
                if (key === "body") {
                    continue;
                }

                if (value && typeof value === "object") {
                    visit(value);
                }
            }

            return;
        }

        if (node.type === "CaseClause") {
            const statements = getArrayProperty(node, "consequent");

            if (statements.length > 0) {
                const blockFixes = balanceGpuStateCallsInStatements(
                    statements,
                    diagnostic,
                    node
                );

                if (blockFixes.length > 0) {
                    fixes.push(...blockFixes);
                }
            }

            if (node.test) {
                visit(node.test);
            }

            for (const statement of statements) {
                visit(statement);
            }

            for (const [key, value] of Object.entries(node)) {
                if (key === "consequent" || key === "test") {
                    continue;
                }

                if (value && typeof value === "object") {
                    visit(value);
                }
            }

            return;
        }

        for (const value of Object.values(node)) {
            if (value && typeof value === "object") {
                visit(value);
            }
        }
    };

    visit(ast);

    return fixes;
}

function balanceGpuStateCallsInStatements(statements, diagnostic, container) {
    if (!Array.isArray(statements) || statements.length === 0) {
        return [];
    }

    const unmatchedPushes = [];
    const fixes = [];

    for (let index = 0; index < statements.length; index += 1) {
        const statement = statements[index];

        if (!statement || typeof statement !== "object") {
            continue;
        }

        if (isGpuPushStateCall(statement)) {
            unmatchedPushes.push({ index, node: statement });
            continue;
        }

        if (isGpuPopStateCall(statement)) {
            if (unmatchedPushes.length > 0) {
                unmatchedPushes.pop();
                continue;
            }

            const fixDetail = createFeatherFixDetail(diagnostic, {
                target: statement.object?.name ?? "gpu_pop_state",
                range: {
                    start: getNodeStartIndex(statement),
                    end: getNodeEndIndex(statement)
                }
            });

            statements.splice(index, 1);
            index -= 1;

            if (!fixDetail) {
                continue;
            }

            fixes.push(fixDetail);
        }
    }

    if (unmatchedPushes.length > 0) {
        for (const entry of unmatchedPushes) {
            const popCall = createGpuStateCall("gpu_pop_state", entry.node);

            if (!popCall) {
                continue;
            }

            const fixDetail = createFeatherFixDetail(diagnostic, {
                target: entry.node?.object?.name ?? "gpu_push_state",
                range: {
                    start: getNodeStartIndex(entry.node),
                    end: getNodeEndIndex(entry.node)
                }
            });

            if (!fixDetail) {
                continue;
            }

            statements.push(popCall);
            attachFeatherFixMetadata(popCall, [fixDetail]);
            fixes.push(fixDetail);
        }
    }

    if (fixes.length > 0 && container && typeof container === "object") {
        attachFeatherFixMetadata(container, fixes);
    }

    return fixes;
}

function createGpuStateCall(name, template) {
    if (!name) {
        return null;
    }

    const identifier = createIdentifier(name, template?.object);

    if (!identifier) {
        return null;
    }

    const callExpression = {
        type: "CallExpression",
        object: identifier,
        arguments: []
    };

    if (template && typeof template === "object") {
        if (hasOwn(template, "start")) {
            callExpression.start = cloneLocation(template.start);
        }

        if (hasOwn(template, "end")) {
            callExpression.end = cloneLocation(template.end);
        }
    }

    return callExpression;
}

function isGpuPushStateCall(node) {
    return isGpuStateCall(node, "gpu_push_state");
}

function isGpuPopStateCall(node) {
    return isGpuStateCall(node, "gpu_pop_state");
}

function getManualFeatherFixRegistry(ast) {
    let registry = ast[MANUAL_FIX_TRACKING_KEY];

    if (isSetLike(registry)) {
        return registry;
    }

    registry = new Set();

    Object.defineProperty(ast, MANUAL_FIX_TRACKING_KEY, {
        configurable: true,
        enumerable: false,
        writable: false,
        value: registry
    });

    return registry;
}

function createFeatherFixDetail(
    diagnostic,
    { target = null, range = null, automatic = true } = {}
) {
    if (!diagnostic) {
        return null;
    }

    return {
        id: diagnostic.id ?? null,
        title: diagnostic.title ?? null,
        description: diagnostic.description ?? null,
        correction: diagnostic.correction ?? null,
        target,
        range,
        automatic
    };
}

function attachFeatherFixMetadata(target, fixes) {
    if (
        !target ||
        typeof target !== "object" ||
        !Array.isArray(fixes) ||
        fixes.length === 0
    ) {
        return;
    }

    const key = "_appliedFeatherDiagnostics";

    if (!Array.isArray(target[key])) {
        Object.defineProperty(target, key, {
            configurable: true,
            enumerable: false,
            writable: true,
            value: []
        });
    }

    target[key].push(...fixes);
}

function applyMissingFunctionCallCorrections({ ast, diagnostic }) {
    if (!diagnostic || !ast || typeof ast !== "object") {
        return [];
    }

    const replacements =
        extractFunctionCallReplacementsFromExamples(diagnostic);

    if (!isMapLike(replacements) || !hasIterableItems(replacements)) {
        return [];
    }

    const fixes = [];

    const visit = (node) => {
        if (!node) {
            return;
        }

        if (Array.isArray(node)) {
            for (const item of node) {
                visit(item);
            }
            return;
        }

        if (typeof node !== "object") {
            return;
        }

        if (node.type === "CallExpression") {
            const fix = correctMissingFunctionCall(
                node,
                replacements,
                diagnostic
            );

            if (fix) {
                fixes.push(fix);
                return;
            }
        }

        for (const value of Object.values(node)) {
            if (value && typeof value === "object") {
                visit(value);
            }
        }
    };

    visit(ast);

    return fixes;
}

function correctMissingFunctionCall(node, replacements, diagnostic) {
    if (!node || node.type !== "CallExpression") {
        return null;
    }

    if (!isMapLike(replacements) || !hasIterableItems(replacements)) {
        return null;
    }

    const callee = getCallExpressionIdentifier(node);

    if (!callee) {
        return null;
    }

    const replacementName = replacements.get(callee.name);

    if (!replacementName || replacementName === callee.name) {
        return null;
    }

    const startIndex = getNodeStartIndex(callee);
    const endIndex = getNodeEndIndex(callee);
    const range =
        typeof startIndex === "number" && typeof endIndex === "number"
            ? { start: startIndex, end: endIndex }
            : null;

    const fixDetail = createFeatherFixDetail(diagnostic, {
        target: callee.name ?? null,
        range
    });

    if (!fixDetail) {
        return null;
    }

    fixDetail.replacement = replacementName;

    callee.name = replacementName;
    attachFeatherFixMetadata(node, [fixDetail]);

    return fixDetail;
}

function extractFunctionCallReplacementsFromExamples(diagnostic) {
    const replacements = new Map();

    if (!diagnostic) {
        return replacements;
    }

    const badExampleCalls = extractFunctionCallNamesFromExample(
        diagnostic.badExample
    );
    const goodExampleCalls = extractFunctionCallNamesFromExample(
        diagnostic.goodExample
    );

    const count = Math.min(badExampleCalls.length, goodExampleCalls.length);

    for (let index = 0; index < count; index += 1) {
        const typo = badExampleCalls[index];
        const correction = goodExampleCalls[index];

        if (!typo || !correction || typo === correction) {
            continue;
        }

        if (!replacements.has(typo)) {
            replacements.set(typo, correction);
        }
    }

    return replacements;
}

function extractFunctionCallNamesFromExample(exampleText) {
    if (typeof exampleText !== "string" || exampleText.length === 0) {
        return [];
    }

    const matches = [];
    const lines = exampleText.split(/\r?\n/);

    for (const line of lines) {
        if (!line || !line.includes("(")) {
            continue;
        }

        const [code] = line.split("//", 1);
        if (!isNonEmptyTrimmedString(code)) {
            continue;
        }

        const callPattern = /\b([A-Za-z_][A-Za-z0-9_]*)\s*(?=\()/g;
        let match;
        while ((match = callPattern.exec(code))) {
            matches.push(match[1]);
        }
    }

    return matches;
}

const ARGUMENT_BUILTINS = new Set([
    "argument",
    "argument_relative",
    "argument_count",
    ...Array.from({ length: 16 }, (_, index) => `argument${index}`)
]);

function relocateArgumentReferencesInsideFunctions({ ast, diagnostic }) {
    if (!diagnostic || !ast || typeof ast !== "object") {
        return [];
    }

    const programBody = getBodyStatements(ast);

    if (programBody.length === 0) {
        return [];
    }

    const fixes = [];

    for (let index = 0; index < programBody.length; index += 1) {
        const entry = programBody[index];

        if (!isFunctionDeclaration(entry)) {
            continue;
        }

        const block = getFunctionBlock(entry);

        if (!block) {
            continue;
        }

        let nextIndex = index + 1;

        while (nextIndex < programBody.length) {
            const candidate = programBody[nextIndex];

            if (!candidate || typeof candidate !== "object") {
                break;
            }

            if (isFunctionDeclaration(candidate)) {
                break;
            }

            const argumentReference =
                findArgumentReferenceOutsideFunctions(candidate);

            if (!argumentReference) {
                break;
            }

            programBody.splice(nextIndex, 1);
            block.body.push(candidate);

            const fixDetail = createFeatherFixDetail(diagnostic, {
                target: argumentReference?.name ?? null,
                range: {
                    start: getNodeStartIndex(candidate),
                    end: getNodeEndIndex(candidate)
                }
            });

            if (fixDetail) {
                attachFeatherFixMetadata(candidate, [fixDetail]);
                fixes.push(fixDetail);
            }
        }
    }

    return fixes;
}

function isFunctionDeclaration(node) {
    if (!node || typeof node !== "object") {
        return false;
    }

    return node.type === "FunctionDeclaration";
}

function getFunctionBlock(declaration) {
    const body = declaration?.body;

    if (!body || body.type !== "BlockStatement") {
        return null;
    }

    const blockBody = Array.isArray(body.body) ? body.body : null;

    if (!blockBody) {
        return null;
    }

    return body;
}

function findArgumentReferenceOutsideFunctions(node) {
    let match = null;

    const visit = (current, isRoot = false) => {
        if (!current || match) {
            return;
        }

        if (Array.isArray(current)) {
            for (const item of current) {
                visit(item, false);

                if (match) {
                    break;
                }
            }

            return;
        }

        if (typeof current !== "object") {
            return;
        }

        if (!isRoot && isFunctionLikeNode(current)) {
            return;
        }

        if (current.type === "Identifier") {
            const builtin = getArgumentBuiltinName(current.name);

            if (builtin) {
                match = { name: builtin };
                return;
            }
        }

        if (
            current.type === "MemberIndexExpression" &&
            isIdentifierWithName(current.object, "argument")
        ) {
            match = { name: "argument" };
            return;
        }

        if (
            current.type === "MemberDotExpression" &&
            isIdentifierWithName(current.object, "argument")
        ) {
            match = { name: "argument" };
            return;
        }

        for (const value of Object.values(current)) {
            if (
                !value ||
                (typeof value !== "object" && !Array.isArray(value))
            ) {
                continue;
            }

            visit(value, false);

            if (match) {
                break;
            }
        }
    };

    visit(node, true);

    return match;
}

function getArgumentBuiltinName(name) {
    if (typeof name !== "string") {
        return null;
    }

    if (ARGUMENT_BUILTINS.has(name)) {
        return name;
    }

    return null;
}

function getNodeStartLine(node) {
    const location = node?.start;

    if (
        location &&
        typeof location === "object" &&
        typeof location.line === "number"
    ) {
        return location.line;
    }

    return;
}

function collectGM1100Candidates(node) {
    const index = new Map();

    const visit = (candidate) => {
        if (!candidate) {
            return;
        }

        if (Array.isArray(candidate)) {
            for (const item of candidate) {
                visit(item);
            }
            return;
        }

        if (typeof candidate !== "object") {
            return;
        }

        if (
            (candidate.type === "VariableDeclaration" ||
                candidate.type === "AssignmentExpression") &&
            typeof getNodeStartLine(candidate) === "number"
        ) {
            const line = getNodeStartLine(candidate);

            if (typeof line === "number") {
                if (!index.has(line)) {
                    index.set(line, []);
                }

                index.get(line).push(candidate);
            }
        }

        for (const value of Object.values(candidate)) {
            if (value && typeof value === "object") {
                visit(value);
            }
        }
    };

    visit(node);

    return index;
}<|MERGE_RESOLUTION|>--- conflicted
+++ resolved
@@ -43,7 +43,6 @@
     hasComment,
     getDocCommentManager
 } from "../comments/index.js";
-import { createDocCommentManager } from "../comments/doc-comment-manager.js";
 import {
     getFeatherDiagnosticById,
     getFeatherDiagnostics,
@@ -3736,11 +3735,7 @@
     }
 
     const fixes = [];
-<<<<<<< HEAD
     const docCommentManager = getDocCommentManager(ast);
-=======
-    const docCommentManager = createDocCommentManager(ast);
->>>>>>> 23fcab5f
     const documentedParamNamesByFunction = buildDocumentedParamNameLookup(
         ast,
         sourceText,
@@ -4006,11 +4001,7 @@
         return lookup;
     }
 
-<<<<<<< HEAD
     const manager = docCommentManager ?? getDocCommentManager(ast);
-=======
-    const manager = docCommentManager ?? createDocCommentManager(ast);
->>>>>>> 23fcab5f
 
     manager.forEach((node, comments = []) => {
         if (!isFunctionLikeNode(node)) {
@@ -6185,11 +6176,7 @@
         return [];
     }
 
-<<<<<<< HEAD
     const docCommentManager = getDocCommentManager(ast);
-=======
-    const docCommentManager = createDocCommentManager(ast);
->>>>>>> 23fcab5f
     const deprecatedFunctions = collectDeprecatedFunctionNames(
         ast,
         sourceText,
@@ -6297,13 +6284,9 @@
     const topLevelFunctions = new Set(
         body.filter(
             (node) =>
-<<<<<<< HEAD
-                node && typeof node === "object" && node.type === "FunctionDeclaration"
-=======
                 node &&
                 typeof node === "object" &&
                 node.type === "FunctionDeclaration"
->>>>>>> 23fcab5f
         )
     );
 
@@ -6311,11 +6294,7 @@
         return names;
     }
 
-<<<<<<< HEAD
     const manager = docCommentManager ?? getDocCommentManager(ast);
-=======
-    const manager = docCommentManager ?? createDocCommentManager(ast);
->>>>>>> 23fcab5f
 
     manager.forEach((node, comments = []) => {
         if (!topLevelFunctions.has(node)) {
@@ -6336,7 +6315,6 @@
 
         if (!deprecatedComment) {
             return;
-<<<<<<< HEAD
         }
 
         const identifier =
@@ -6344,22 +6322,9 @@
 
         if (identifier) {
             names.add(identifier);
-=======
->>>>>>> 23fcab5f
         }
     });
 
-<<<<<<< HEAD
-=======
-        const identifier =
-            typeof node.id === "string" ? node.id : node.id?.name;
-
-        if (identifier) {
-            names.add(identifier);
-        }
-    });
-
->>>>>>> 23fcab5f
     return names;
 }
 
