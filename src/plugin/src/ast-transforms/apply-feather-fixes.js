import { createRequire } from "node:module";

import {
    getNodeEndIndex,
    getNodeStartIndex,
    cloneLocation
} from "../../../shared/ast-locations.js";
import { collectCommentNodes } from "../comments/index.js";
import {
    getFeatherDiagnostics,
    getFeatherMetadata
} from "../feather/metadata.js";

const require = createRequire(import.meta.url);
const TRAILING_MACRO_SEMICOLON_PATTERN = new RegExp(
    ";(?=[^\\S\\r\\n]*(?:(?:\\/\\/[^\\r\\n]*|\\/\\*[\\s\\S]*?\\*\/)[^\\S\\r\\n]*)*(?:\\r?\\n|$))"
);
const DATA_STRUCTURE_ACCESSOR_TOKENS = [
    "?",
    "|",
    "#",
    "@",
    "!",
    "$",
    "%",
    "&",
    "^",
    "~"
];
const NUMERIC_STRING_LITERAL_PATTERN =
  /^[+-]?(?:\d+(?:\.\d*)?|\.\d+)(?:[eE][+-]?\d+)?$/;
const ALLOWED_DELETE_MEMBER_TYPES = new Set([
    "MemberDotExpression",
    "MemberIndexExpression"
]);
const MANUAL_FIX_TRACKING_KEY = Symbol("manualFeatherFixes");
const RESERVED_IDENTIFIER_NAMES = buildReservedIdentifierNameSet();
const ARGUMENT_IDENTIFIER_PATTERN = /^argument(\d+)$/;
const GM1041_CALL_ARGUMENT_TARGETS = new Map([
    ["instance_create_depth", [3]],
    ["instance_create_layer", [3]],
    ["instance_create_layer_depth", [4]],
    ["layer_instance_create", [3]]
]);
const FUNCTION_LIKE_TYPES = new Set([
    "FunctionDeclaration",
    "FunctionExpression",
    "LambdaExpression",
    "ConstructorDeclaration",
    "MethodDeclaration",
    "StructFunctionDeclaration",
    "StructDeclaration"
]);
const IDENTIFIER_NAME_PATTERN = /^[A-Za-z_][A-Za-z0-9_]*$/;
const FEATHER_TYPE_SYSTEM_INFO = buildFeatherTypeSystemInfo();
const AUTOMATIC_FEATHER_FIX_HANDLERS = createAutomaticFeatherFixHandlers();
const FEATHER_DIAGNOSTICS = getFeatherDiagnostics();
const FEATHER_FIX_IMPLEMENTATIONS =
  buildFeatherFixImplementations(FEATHER_DIAGNOSTICS);
const FEATHER_DIAGNOSTIC_FIXERS = buildFeatherDiagnosticFixers(
    FEATHER_DIAGNOSTICS,
    FEATHER_FIX_IMPLEMENTATIONS
);

export function preprocessSourceForFeatherFixes(sourceText) {
    if (typeof sourceText !== "string" || sourceText.length === 0) {
        return {
            sourceText,
            metadata: null
        };
    }

    const gm1100Metadata = [];
    const gm1016Metadata = [];
    const sanitizedParts = [];
    const newlinePattern = /\r?\n/g;
    let lastIndex = 0;
    let lineNumber = 1;
    let pendingGM1100Context = null;

    const processLine = (line) => {
        const indentationMatch = line.match(/^\s*/);
        const indentation = indentationMatch ? indentationMatch[0] : "";
        const trimmed = line.trim();

        if (trimmed.length === 0) {
            return { line, context: pendingGM1100Context };
        }

        const booleanLiteralMatch = line.match(/^(\s*)(true|false)\s*;?\s*$/);

        if (booleanLiteralMatch) {
            const leadingWhitespace = booleanLiteralMatch[1] ?? "";
            const sanitizedRemainder = " ".repeat(
                Math.max(0, line.length - leadingWhitespace.length)
            );
            const sanitizedLine = `${leadingWhitespace}${sanitizedRemainder}`;
            const trimmedRightLength = line.replace(/\s+$/, "").length;
            const startColumn = leadingWhitespace.length;
            const endColumn = Math.max(startColumn, trimmedRightLength - 1);
            const lineStartIndex = lastIndex;

            gm1016Metadata.push({
                start: {
                    line: lineNumber,
                    column: startColumn,
                    index: lineStartIndex + startColumn
                },
                end: {
                    line: lineNumber,
                    column: endColumn,
                    index: lineStartIndex + endColumn
                }
            });

            return { line: sanitizedLine, context: null };
        }

        const varMatch = line.match(/^\s*var\s+([A-Za-z_][A-Za-z0-9_]*)\b/);

        if (varMatch) {
            const identifier = varMatch[1];
            const remainder = line.slice(varMatch[0].length);
            const trimmedRemainder = remainder.replace(/^\s*/, "");

            if (trimmedRemainder.startsWith("*")) {
                const leadingWhitespaceLength =
          remainder.length - trimmedRemainder.length;
                const leadingWhitespace =
          leadingWhitespaceLength > 0
              ? remainder.slice(0, leadingWhitespaceLength)
              : "";
                const sanitizedLine = [
                    line.slice(0, varMatch[0].length),
                    leadingWhitespace,
                    "=",
                    trimmedRemainder.slice(1)
                ].join("");

                gm1100Metadata.push({
                    type: "declaration",
                    line: lineNumber,
                    identifier
                });

                return {
                    line: sanitizedLine,
                    context: {
                        identifier,
                        indentation
                    }
                };
            }
        }

        if (trimmed.startsWith("=") && pendingGM1100Context?.identifier) {
            const rawRemainder = line.slice(indentation.length);
            const identifier = pendingGM1100Context.identifier;

            gm1100Metadata.push({
                type: "assignment",
                line: lineNumber,
                identifier
            });

            const sanitizedLine = `${indentation}${" ".repeat(
                Math.max(0, rawRemainder.length)
            )}`;

            return { line: sanitizedLine, context: null };
        }

        if (trimmed.startsWith("/") || trimmed.startsWith("*")) {
            return { line, context: pendingGM1100Context };
        }

        return { line, context: null };
    };

    let match;

    while ((match = newlinePattern.exec(sourceText)) !== null) {
        const lineEnd = match.index;
        const line = sourceText.slice(lastIndex, lineEnd);
        const newline = match[0];
        const { line: sanitizedLine, context } = processLine(line);

        sanitizedParts.push(sanitizedLine, newline);
        pendingGM1100Context = context;
        lastIndex = match.index + newline.length;
        lineNumber += 1;
    }

    const finalLine = sourceText.slice(lastIndex);
    if (
        finalLine.length > 0 ||
    sourceText.endsWith("\n") ||
    sourceText.endsWith("\r")
    ) {
        const { line: sanitizedLine, context } = processLine(finalLine);
        sanitizedParts.push(sanitizedLine);
        pendingGM1100Context = context;
    }

    const sanitizedSourceText = sanitizedParts.join("");
    const metadata = {};

    if (gm1100Metadata.length > 0) {
        metadata.GM1100 = gm1100Metadata;
    }

    if (gm1016Metadata.length > 0) {
        metadata.GM1016 = gm1016Metadata;
    }

    if (Object.keys(metadata).length === 0) {
        return {
            sourceText,
            metadata: null
        };
    }

    return {
        sourceText: sanitizedSourceText,
        metadata
    };
}

export function getFeatherDiagnosticFixers() {
    return new Map(FEATHER_DIAGNOSTIC_FIXERS);
}

export function applyFeatherFixes(
    ast,
    { sourceText, preprocessedFixMetadata, options } = {}
) {
    if (!ast || typeof ast !== "object") {
        return ast;
    }

    const appliedFixes = [];

    for (const entry of FEATHER_DIAGNOSTIC_FIXERS.values()) {
        const fixes = entry.applyFix(ast, {
            sourceText,
            preprocessedFixMetadata,
            options
        });

        if (Array.isArray(fixes) && fixes.length > 0) {
            appliedFixes.push(...fixes);
        }
    }

    if (appliedFixes.length > 0) {
        attachFeatherFixMetadata(ast, appliedFixes);
    }

    return ast;
}

function buildFeatherDiagnosticFixers(diagnostics, implementationRegistry) {
    const registry = new Map();

    for (const diagnostic of Array.isArray(diagnostics) ? diagnostics : []) {
        const diagnosticId = diagnostic?.id;

        if (!diagnosticId || registry.has(diagnosticId)) {
            continue;
        }

        const applyFix = createFixerForDiagnostic(
            diagnostic,
            implementationRegistry
        );

        if (typeof applyFix !== "function") {
            continue;
        }

        registry.set(diagnosticId, {
            diagnostic,
            applyFix
        });
    }

    return registry;
}

function createFixerForDiagnostic(diagnostic, implementationRegistry) {
    if (!implementationRegistry) {
        return createNoOpFixer();
    }

    const implementationFactory = implementationRegistry.get(diagnostic?.id);

    if (typeof implementationFactory !== "function") {
        return createNoOpFixer();
    }

    const implementation = implementationFactory(diagnostic);
    if (typeof implementation !== "function") {
        return createNoOpFixer();
    }

    return (ast, context) => {
        const fixes = implementation({
            ast,
            sourceText: context?.sourceText,
            preprocessedFixMetadata: context?.preprocessedFixMetadata,
            options: context?.options
        });

        return Array.isArray(fixes) ? fixes : [];
    };
}

function createNoOpFixer() {
    return () => [];
}

function buildFeatherFixImplementations(diagnostics) {
    const registry = new Map();

    for (const diagnostic of Array.isArray(diagnostics) ? diagnostics : []) {
        const diagnosticId = diagnostic?.id;

        if (!diagnosticId) {
            continue;
        }

<<<<<<< HEAD
        if (diagnosticId === "GM1026") {
            registerFeatherFixer(registry, diagnosticId, () => ({ ast }) => {
                const fixes = rewriteInvalidPostfixExpressions({ ast, diagnostic });

                if (Array.isArray(fixes) && fixes.length > 0) {
                    return fixes;
                }

                return registerManualFeatherFix({ ast, diagnostic });
            });
            continue;
        }

        if (diagnosticId === "GM1051") {
            registerFeatherFixer(registry, diagnosticId, () => ({ ast, sourceText }) => {
                const fixes = removeTrailingMacroSemicolons({
                    ast,
                    sourceText,
                    diagnostic
                });

                if (Array.isArray(fixes) && fixes.length > 0) {
                    return fixes;
                }
=======
        const handler = AUTOMATIC_FEATHER_FIX_HANDLERS.get(diagnosticId);
>>>>>>> b1dd5a2e

        if (handler) {
            registerAutomaticFeatherFix({
                registry,
                diagnostic,
                handler
            });
            continue;
        }

        registerManualOnlyFeatherFix({ registry, diagnostic });
    }

    return registry;
}

function registerAutomaticFeatherFix({ registry, diagnostic, handler }) {
    if (!diagnostic?.id || typeof handler !== "function") {
        return;
    }

    registerFeatherFixer(registry, diagnostic.id, () => (context = {}) => {
        const fixes = handler({ ...context, diagnostic });

        if (isNonEmptyArray(fixes)) {
            return fixes;
        }

        return registerManualFeatherFix({ ast: context.ast, diagnostic });
    });
}

function registerManualOnlyFeatherFix({ registry, diagnostic }) {
    if (!diagnostic?.id) {
        return;
    }

    registerFeatherFixer(
        registry,
        diagnostic.id,
        () =>
            ({ ast }) =>
                registerManualFeatherFix({ ast, diagnostic })
    );
}

function createAutomaticFeatherFixHandlers() {
    return new Map([
        [
            "GM1028",
            ({ ast, diagnostic }) =>
                correctDataStructureAccessorTokens({ ast, diagnostic })
        ],
        [
            "GM1029",
            ({ ast, diagnostic }) =>
                convertNumericStringArgumentsToNumbers({ ast, diagnostic })
        ],
        [
            "GM1032",
            ({ ast, diagnostic }) =>
                normalizeArgumentBuiltinReferences({ ast, diagnostic })
        ],
        [
            "GM1033",
            ({ ast, sourceText, diagnostic }) =>
                removeDuplicateSemicolons({ ast, sourceText, diagnostic })
        ],
        [
            "GM1030",
            ({ ast, sourceText, diagnostic }) =>
                renameReservedIdentifiers({ ast, diagnostic, sourceText })
        ],
        [
            "GM1034",
            ({ ast, diagnostic }) =>
                relocateArgumentReferencesInsideFunctions({ ast, diagnostic })
        ],
        [
            "GM1036",
            ({ ast, diagnostic }) =>
                normalizeMultidimensionalArrayIndexing({ ast, diagnostic })
        ],
        [
            "GM1038",
            ({ ast, diagnostic }) =>
                removeDuplicateMacroDeclarations({ ast, diagnostic })
        ],
        [
            "GM1051",
            ({ ast, sourceText, diagnostic }) =>
                removeTrailingMacroSemicolons({ ast, sourceText, diagnostic })
        ],
        [
            "GM1016",
            ({ ast, preprocessedFixMetadata, diagnostic }) =>
                removeBooleanLiteralStatements({
                    ast,
                    diagnostic,
                    metadata: preprocessedFixMetadata
                })
        ],
        [
            "GM1041",
            ({ ast, diagnostic }) =>
                convertAssetArgumentStringsToIdentifiers({ ast, diagnostic })
        ],
        [
            "GM1100",
            ({ ast, preprocessedFixMetadata, diagnostic }) =>
                normalizeObviousSyntaxErrors({
                    ast,
                    diagnostic,
                    metadata: preprocessedFixMetadata
                })
        ],
        [
            "GM1058",
            ({ ast, diagnostic }) =>
                ensureConstructorDeclarationsForNewExpressions({ ast, diagnostic })
        ],
        [
            "GM1054",
            ({ ast, diagnostic }) =>
                ensureConstructorParentsExist({ ast, diagnostic })
        ],
        [
            "GM1059",
            ({ ast, options, diagnostic }) =>
                renameDuplicateFunctionParameters({ ast, diagnostic, options })
        ],
        [
            "GM1062",
            ({ ast, diagnostic }) =>
                sanitizeMalformedJsDocTypes({
                    ast,
                    diagnostic,
                    typeSystemInfo: FEATHER_TYPE_SYSTEM_INFO
                })
        ],
        [
            "GM1056",
            ({ ast, diagnostic }) => reorderOptionalParameters({ ast, diagnostic })
        ],
        [
            "GM1052",
            ({ ast, diagnostic }) =>
                replaceInvalidDeleteStatements({ ast, diagnostic })
        ],
        [
            "GM2020",
            ({ ast, diagnostic }) =>
                convertAllDotAssignmentsToWithStatements({ ast, diagnostic })
        ],
        [
            "GM2032",
            ({ ast, diagnostic }) =>
                ensureFileFindFirstBeforeClose({ ast, diagnostic })
        ],
        [
            "GM2031",
            ({ ast, diagnostic }) =>
                ensureFileFindSearchesAreSerialized({ ast, diagnostic })
        ],
        [
            "GM2023",
            ({ ast, diagnostic }) =>
                normalizeFunctionCallArgumentOrder({ ast, diagnostic })
        ],
        [
            "GM1063",
            ({ ast, diagnostic }) =>
                harmonizeTexturePointerTernaries({ ast, diagnostic })
        ],
        [
            "GM2044",
            ({ ast, diagnostic }) =>
                deduplicateLocalVariableDeclarations({ ast, diagnostic })
        ],
        [
            "GM2048",
            ({ ast, diagnostic }) => ensureBlendEnableIsReset({ ast, diagnostic })
        ],
        [
            "GM2054",
            ({ ast, diagnostic }) => ensureAlphaTestRefIsReset({ ast, diagnostic })
        ],
        [
            "GM2056",
            ({ ast, diagnostic }) => ensureTextureRepeatIsReset({ ast, diagnostic })
        ],
        [
            "GM2064",
            ({ ast, diagnostic }) =>
                annotateInstanceVariableStructAssignments({ ast, diagnostic })
        ]
    ]);
}

function isNonEmptyArray(value) {
    return Array.isArray(value) && value.length > 0;
}

function convertAssetArgumentStringsToIdentifiers({ ast, diagnostic }) {
    if (!diagnostic || !ast || typeof ast !== "object") {
        return [];
    }

    const fixes = [];

    const visit = (node) => {
        if (!node) {
            return;
        }

        if (Array.isArray(node)) {
            for (const entry of node) {
                visit(entry);
            }
            return;
        }

        if (typeof node !== "object") {
            return;
        }

        if (node.type === "CallExpression") {
            const calleeName =
        node.object?.type === "Identifier" ? node.object.name : null;

            if (
                typeof calleeName === "string" &&
        GM1041_CALL_ARGUMENT_TARGETS.has(calleeName)
            ) {
                const argumentIndexes =
          GM1041_CALL_ARGUMENT_TARGETS.get(calleeName) ?? [];
                const args = Array.isArray(node.arguments) ? node.arguments : [];

                for (const argumentIndex of argumentIndexes) {
                    if (
                        typeof argumentIndex !== "number" ||
            argumentIndex < 0 ||
            argumentIndex >= args.length
                    ) {
                        continue;
                    }

                    const fixDetail = convertStringLiteralArgumentToIdentifier({
                        argument: args[argumentIndex],
                        container: args,
                        index: argumentIndex,
                        diagnostic
                    });

                    if (fixDetail) {
                        fixes.push(fixDetail);
                    }
                }
            }
        }

        for (const value of Object.values(node)) {
            if (value && typeof value === "object") {
                visit(value);
            }
        }
    };

    visit(ast);

    return fixes;
}

function convertStringLiteralArgumentToIdentifier({
    argument,
    container,
    index,
    diagnostic
}) {
    if (!Array.isArray(container) || typeof index !== "number") {
        return null;
    }

    if (
        !argument ||
    argument.type !== "Literal" ||
    typeof argument.value !== "string"
    ) {
        return null;
    }

    const identifierName = extractIdentifierNameFromLiteral(argument.value);
    if (!identifierName) {
        return null;
    }

    const identifierNode = {
        type: "Identifier",
        name: identifierName
    };

    if (Object.hasOwn(argument, "start")) {
        identifierNode.start = cloneLocation(argument.start);
    }

    if (Object.hasOwn(argument, "end")) {
        identifierNode.end = cloneLocation(argument.end);
    }

    copyCommentMetadata(argument, identifierNode);

    const fixDetail = createFeatherFixDetail(diagnostic, {
        target: identifierName,
        range: {
            start: getNodeStartIndex(argument),
            end: getNodeEndIndex(argument)
        }
    });

    if (!fixDetail) {
        return null;
    }

    container[index] = identifierNode;
    attachFeatherFixMetadata(identifierNode, [fixDetail]);

    return fixDetail;
}

function buildFeatherTypeSystemInfo() {
    const metadata = getFeatherMetadata();
    const typeSystem = metadata?.typeSystem;

    const baseTypes = new Set();
    const baseTypesLowercase = new Set();
    const specifierBaseTypes = new Set();

    const entries = Array.isArray(typeSystem?.baseTypes)
        ? typeSystem.baseTypes
        : [];

    for (const entry of entries) {
        const name = typeof entry?.name === "string" ? entry.name.trim() : "";

        if (!name) {
            continue;
        }

        baseTypes.add(name);
        baseTypesLowercase.add(name.toLowerCase());

        const specifierExamples = Array.isArray(entry?.specifierExamples)
            ? entry.specifierExamples
            : [];
        const hasDotSpecifier = specifierExamples.some((example) => {
            if (typeof example !== "string") {
                return false;
            }

            return example.trim().startsWith(".");
        });

        const description =
      typeof entry?.description === "string" ? entry.description : "";
        const requiresSpecifier =
      /requires specifiers/i.test(description) ||
      /constructor/i.test(description);

        if (hasDotSpecifier || requiresSpecifier) {
            specifierBaseTypes.add(name.toLowerCase());
        }
    }

    return {
        baseTypeNames: [...baseTypes],
        baseTypeNamesLower: baseTypesLowercase,
        specifierBaseTypeNamesLower: specifierBaseTypes
    };
}

function registerFeatherFixer(registry, diagnosticId, factory) {
    if (!registry || typeof registry.set !== "function") {
        return;
    }

    if (!diagnosticId || typeof factory !== "function") {
        return;
    }

    if (!registry.has(diagnosticId)) {
        registry.set(diagnosticId, factory);
    }
}

function normalizeArgumentBuiltinReferences({ ast, diagnostic }) {
    if (!diagnostic || !ast || typeof ast !== "object") {
        return [];
    }

    const fixes = [];

    const visit = (node) => {
        if (!node) {
            return;
        }

        if (Array.isArray(node)) {
            for (const child of node) {
                visit(child);
            }
            return;
        }

        if (typeof node !== "object") {
            return;
        }

        if (isFunctionLikeNode(node)) {
            const functionFixes = fixArgumentReferencesWithinFunction(
                node,
                diagnostic
            );

            if (Array.isArray(functionFixes) && functionFixes.length > 0) {
                fixes.push(...functionFixes);
            }

            return;
        }

        for (const value of Object.values(node)) {
            if (value && typeof value === "object") {
                visit(value);
            }
        }
    };

    visit(ast);

    return fixes;
}

function fixArgumentReferencesWithinFunction(functionNode, diagnostic) {
    const fixes = [];
    const references = [];

    const traverse = (node) => {
        if (!node) {
            return;
        }

        if (Array.isArray(node)) {
            for (const child of node) {
                traverse(child);
            }
            return;
        }

        if (typeof node !== "object") {
            return;
        }

        if (node !== functionNode && isFunctionLikeNode(node)) {
            const nestedFixes = fixArgumentReferencesWithinFunction(node, diagnostic);

            if (Array.isArray(nestedFixes) && nestedFixes.length > 0) {
                fixes.push(...nestedFixes);
            }

            return;
        }

        const argumentIndex = getArgumentIdentifierIndex(node);

        if (typeof argumentIndex === "number") {
            references.push({ node, index: argumentIndex });
            return;
        }

        for (const value of Object.values(node)) {
            if (value && typeof value === "object") {
                traverse(value);
            }
        }
    };

    const body = functionNode?.body;

    if (body && typeof body === "object") {
        traverse(body);
    } else {
        traverse(functionNode);
    }

    if (references.length === 0) {
        return fixes;
    }

    const mapping = createArgumentIndexMapping(
        references.map((reference) => reference.index)
    );

    if (!(mapping instanceof Map) || mapping.size === 0) {
        return fixes;
    }

    const hasChanges = [...mapping.entries()].some(
        ([oldIndex, newIndex]) => oldIndex !== newIndex
    );

    if (!hasChanges) {
        return fixes;
    }

    for (const reference of references) {
        const newIndex = mapping.get(reference.index);

        if (typeof newIndex !== "number" || newIndex === reference.index) {
            continue;
        }

        const newName = `argument${newIndex}`;
        const fixDetail = createFeatherFixDetail(diagnostic, {
            target: newName,
            range: {
                start: getNodeStartIndex(reference.node),
                end: getNodeEndIndex(reference.node)
            }
        });

        if (!fixDetail) {
            continue;
        }

        reference.node.name = newName;
        attachFeatherFixMetadata(reference.node, [fixDetail]);
        fixes.push(fixDetail);
    }

    return fixes;
}

function createArgumentIndexMapping(indices) {
    if (!Array.isArray(indices) || indices.length === 0) {
        return null;
    }

    const uniqueIndices = [
        ...new Set(
            indices.filter((index) => Number.isInteger(index) && index >= 0)
        )
    ].sort((left, right) => left - right);

    if (uniqueIndices.length === 0) {
        return null;
    }

    const mapping = new Map();
    let expectedIndex = 0;

    for (const index of uniqueIndices) {
        if (!Number.isInteger(index) || index < 0) {
            continue;
        }

        if (index === expectedIndex) {
            mapping.set(index, index);
            expectedIndex = index + 1;
            continue;
        }

        if (index > expectedIndex) {
            mapping.set(index, expectedIndex);
            expectedIndex += 1;
            continue;
        }

        mapping.set(index, expectedIndex);
        expectedIndex += 1;
    }

    return mapping;
}

function getArgumentIdentifierIndex(node) {
    if (!node || node.type !== "Identifier") {
        return null;
    }

    const name = node.name;

    if (typeof name !== "string") {
        return null;
    }

    const match = ARGUMENT_IDENTIFIER_PATTERN.exec(name);

    if (!match) {
        return null;
    }

    const parsed = Number.parseInt(match[1], 10);

    if (!Number.isInteger(parsed) || parsed < 0) {
        return null;
    }

    return parsed;
}

function removeDuplicateMacroDeclarations({ ast, diagnostic }) {
    if (!diagnostic || !ast || typeof ast !== "object") {
        return [];
    }

    const fixes = [];
    const seenMacros = new Set();

    const visit = (node, parent, property) => {
        if (!node) {
            return false;
        }

        if (Array.isArray(node)) {
            for (let index = 0; index < node.length; index += 1) {
                const child = node[index];
                const removed = visit(child, node, index);

                if (removed) {
                    index -= 1;
                }
            }

            return false;
        }

        if (typeof node !== "object") {
            return false;
        }

        if (node.type === "MacroDeclaration") {
            const macroName = node.name?.name;

            if (!macroName) {
                return false;
            }

            if (!seenMacros.has(macroName)) {
                seenMacros.add(macroName);
                return false;
            }

            if (!Array.isArray(parent) || typeof property !== "number") {
                return false;
            }

            const fixDetail = createFeatherFixDetail(diagnostic, {
                target: macroName,
                range: {
                    start: getNodeStartIndex(node),
                    end: getNodeEndIndex(node)
                }
            });

            if (!fixDetail) {
                return false;
            }

            parent.splice(property, 1);
            fixes.push(fixDetail);

            return true;
        }

        for (const [key, value] of Object.entries(node)) {
            if (value && typeof value === "object") {
                visit(value, node, key);
            }
        }

        return false;
    };

    visit(ast, null, null);

    return fixes;
}

function normalizeMultidimensionalArrayIndexing({ ast, diagnostic }) {
    if (!diagnostic || !ast || typeof ast !== "object") {
        return [];
    }

    const fixes = [];

    const visit = (node, parent, property) => {
        if (!node) {
            return;
        }

        if (Array.isArray(node)) {
            for (let index = 0; index < node.length; index += 1) {
                visit(node[index], node, index);
            }
            return;
        }

        if (typeof node !== "object") {
            return;
        }

        if (node.type === "MemberIndexExpression") {
            const fix = convertMultidimensionalMemberIndex(
                node,
                parent,
                property,
                diagnostic
            );

            if (fix) {
                fixes.push(fix);
                return;
            }
        }

        for (const [key, value] of Object.entries(node)) {
            if (value && typeof value === "object") {
                visit(value, node, key);
            }
        }
    };

    visit(ast, null, null);

    return fixes;
}

function convertMultidimensionalMemberIndex(
    node,
    parent,
    property,
    diagnostic
) {
    if (
        !Array.isArray(parent) &&
    (typeof parent !== "object" || parent === null)
    ) {
        return null;
    }

    if (property === undefined || property === null) {
        return null;
    }

    if (!node || node.type !== "MemberIndexExpression") {
        return null;
    }

    const indices = Array.isArray(node.property) ? node.property : null;

    if (node.accessor && node.accessor !== "[") {
    // Non-standard accessors such as '[#' (ds_grid) use comma-separated
    // coordinates rather than nested lookups. Leave them unchanged so the
    // grid access semantics remain intact.
        return null;
    }

    if (!indices || indices.length <= 1) {
        return null;
    }

    const nestedExpression = buildNestedMemberIndexExpression({
        object: node.object,
        indices,
        template: node
    });

    if (!nestedExpression) {
        return null;
    }

    const fixDetail = createFeatherFixDetail(diagnostic, {
        target: getMemberExpressionRootIdentifier(node) ?? null,
        range: {
            start: getNodeStartIndex(node),
            end: getNodeEndIndex(node)
        }
    });

    if (!fixDetail) {
        return null;
    }

    copyCommentMetadata(node, nestedExpression);

    if (Array.isArray(parent)) {
        parent[property] = nestedExpression;
    } else if (typeof parent === "object" && parent !== null) {
        parent[property] = nestedExpression;
    }

    attachFeatherFixMetadata(nestedExpression, [fixDetail]);

    return fixDetail;
}

function buildNestedMemberIndexExpression({ object, indices, template }) {
    if (!object || !Array.isArray(indices) || indices.length === 0) {
        return null;
    }

    const [firstIndex, ...remaining] = indices;
    const accessor = template?.accessor ?? "[";

    let current = {
        type: "MemberIndexExpression",
        object,
        property: [firstIndex],
        accessor
    };

    if (Object.hasOwn(template, "start")) {
        current.start = cloneLocation(template.start);
    }

    if (remaining.length === 0 && Object.hasOwn(template, "end")) {
        current.end = cloneLocation(template.end);
    }

    for (let index = 0; index < remaining.length; index += 1) {
        const propertyNode = remaining[index];

        const next = {
            type: "MemberIndexExpression",
            object: current,
            property: [propertyNode],
            accessor
        };

        if (Object.hasOwn(template, "start")) {
            next.start = cloneLocation(template.start);
        }

        if (index === remaining.length - 1 && Object.hasOwn(template, "end")) {
            next.end = cloneLocation(template.end);
        }

        current = next;
    }

    return current;
}

function removeDuplicateSemicolons({ ast, sourceText, diagnostic }) {
    if (
        !diagnostic ||
    !ast ||
    typeof sourceText !== "string" ||
    sourceText.length === 0
    ) {
        return [];
    }

    const fixes = [];
    const recordedRanges = new Set();

    const recordFix = (container, range) => {
        if (
            !range ||
      typeof range.start !== "number" ||
      typeof range.end !== "number"
        ) {
            return;
        }

        const key = `${range.start}:${range.end}`;
        if (recordedRanges.has(key)) {
            return;
        }

        const fixDetail = createFeatherFixDetail(diagnostic, {
            target: null,
            range
        });

        if (!fixDetail) {
            return;
        }

        recordedRanges.add(key);
        fixes.push(fixDetail);

        if (container && typeof container === "object") {
            attachFeatherFixMetadata(container, [fixDetail]);
        }
    };

    const processSegment = (container, startIndex, endIndex) => {
        if (typeof startIndex !== "number" || typeof endIndex !== "number") {
            return;
        }

        if (endIndex <= startIndex) {
            return;
        }

        const segment = sourceText.slice(startIndex, endIndex);

        if (!segment || segment.indexOf(";") === -1) {
            return;
        }

        for (const range of findDuplicateSemicolonRanges(segment, startIndex)) {
            recordFix(container, range);
        }
    };

    const processStatementList = (container, statements) => {
        if (!Array.isArray(statements) || statements.length === 0) {
            return;
        }

        const bounds = getStatementListBounds(container, sourceText);

        let previousEnd = bounds.start;

        for (const statement of statements) {
            const statementStart = getNodeStartIndex(statement);
            const statementEnd = getNodeEndIndex(statement);

            if (
                typeof previousEnd === "number" &&
        typeof statementStart === "number"
            ) {
                processSegment(container, previousEnd, statementStart);
            }

            if (typeof statementEnd === "number") {
                previousEnd = statementEnd;
            } else {
                previousEnd = statementStart;
            }
        }

        if (typeof previousEnd === "number" && typeof bounds.end === "number") {
            processSegment(container, previousEnd, bounds.end);
        }
    };

    const visit = (node) => {
        if (!node) {
            return;
        }

        if (Array.isArray(node)) {
            for (const item of node) {
                visit(item);
            }
            return;
        }

        if (typeof node !== "object") {
            return;
        }

        if (Array.isArray(node.body) && node.body.length > 0) {
            processStatementList(node, node.body);
        }

        for (const value of Object.values(node)) {
            if (value && typeof value === "object") {
                visit(value);
            }
        }
    };

    visit(ast);

    return fixes;
}

function getStatementListBounds(node, sourceText) {
    if (!node || typeof sourceText !== "string") {
        return { start: null, end: null };
    }

    let start = getNodeStartIndex(node);
    let end = getNodeEndIndex(node);

    if (node.type === "Program") {
        start = 0;
        end = sourceText.length;
    } else if (node.type === "BlockStatement") {
        if (typeof start === "number" && sourceText[start] === "{") {
            start += 1;
        }

        if (typeof end === "number" && sourceText[end - 1] === "}") {
            end -= 1;
        }
    } else if (node.type === "SwitchCase") {
        if (typeof start === "number") {
            const colonIndex = findCharacterInRange(sourceText, ":", start, end);

            if (colonIndex !== -1) {
                start = colonIndex + 1;
            }
        }
    }

    return {
        start: typeof start === "number" ? start : null,
        end: typeof end === "number" ? end : null
    };
}

function findCharacterInRange(text, character, start, end) {
    if (typeof start !== "number") {
        return -1;
    }

    const limit = typeof end === "number" ? end : text.length;
    const index = text.indexOf(character, start);

    if (index === -1 || index >= limit) {
        return -1;
    }

    return index;
}

function findDuplicateSemicolonRanges(segment, offset) {
    const ranges = [];

    if (typeof segment !== "string" || segment.length === 0) {
        return ranges;
    }

    let runStart = -1;
    let runLength = 0;
    let inLineComment = false;
    let inBlockComment = false;
    let inString = false;
    let stringDelimiter = null;

    for (let index = 0; index < segment.length; index += 1) {
        const char = segment[index];
        const nextChar = index + 1 < segment.length ? segment[index + 1] : "";

        if (inString) {
            if (char === "\\") {
                index += 1;
                continue;
            }

            if (char === stringDelimiter) {
                inString = false;
                stringDelimiter = null;
            }

            continue;
        }

        if (inLineComment) {
            if (char === "\n" || char === "\r") {
                inLineComment = false;
            }
            continue;
        }

        if (inBlockComment) {
            if (char === "*" && nextChar === "/") {
                inBlockComment = false;
                index += 1;
            }
            continue;
        }

        if (char === "/" && nextChar === "/") {
            inLineComment = true;
            index += 1;
            continue;
        }

        if (char === "/" && nextChar === "*") {
            inBlockComment = true;
            index += 1;
            continue;
        }

        if (char === '"' || char === "'") {
            inString = true;
            stringDelimiter = char;
            continue;
        }

        if (char === ";") {
            if (runStart === -1) {
                runStart = index;
                runLength = 1;
            } else {
                runLength += 1;
            }
            continue;
        }

        if (runStart !== -1 && runLength > 1) {
            ranges.push({
                start: offset + runStart + 1,
                end: offset + runStart + runLength
            });
        }

        runStart = -1;
        runLength = 0;
    }

    if (runStart !== -1 && runLength > 1) {
        ranges.push({
            start: offset + runStart + 1,
            end: offset + runStart + runLength
        });
    }

    return ranges;
}

function getMemberExpressionRootIdentifier(node) {
    if (!node || typeof node !== "object") {
        return null;
    }

    if (node.type === "Identifier") {
        return node.name ?? null;
    }

    if (
        node.type === "MemberDotExpression" ||
    node.type === "MemberIndexExpression"
    ) {
        return getMemberExpressionRootIdentifier(node.object);
    }

    if (node.type === "CallExpression") {
        return getMemberExpressionRootIdentifier(node.object);
    }

    return null;
}

function normalizeObviousSyntaxErrors({ ast, diagnostic, metadata }) {
    if (!diagnostic || !ast || typeof ast !== "object") {
        return [];
    }

    const gm1100Entries = Array.isArray(metadata?.GM1100) ? metadata.GM1100 : [];

    if (gm1100Entries.length === 0) {
        return [];
    }

    const nodeIndex = collectGM1100Candidates(ast);
    const handledNodes = new Set();
    const fixes = [];

    for (const entry of gm1100Entries) {
        const lineNumber = entry?.line;

        if (typeof lineNumber !== "number") {
            continue;
        }

        const candidates = nodeIndex.get(lineNumber) ?? [];
        let node = null;

        if (entry.type === "declaration") {
            node =
        candidates.find(
            (candidate) => candidate?.type === "VariableDeclaration"
        ) ?? null;
        } else if (entry.type === "assignment") {
            node =
        candidates.find(
            (candidate) => candidate?.type === "AssignmentExpression"
        ) ?? null;
        }

        if (!node || handledNodes.has(node)) {
            continue;
        }

        handledNodes.add(node);

        const fixDetail = createFeatherFixDetail(diagnostic, {
            target: entry?.identifier ?? null,
            range: {
                start: getNodeStartIndex(node),
                end: getNodeEndIndex(node)
            }
        });

        if (!fixDetail) {
            continue;
        }

        attachFeatherFixMetadata(node, [fixDetail]);
        fixes.push(fixDetail);
    }

    return fixes;
}

function removeTrailingMacroSemicolons({ ast, sourceText, diagnostic }) {
    if (
        !diagnostic ||
    typeof sourceText !== "string" ||
    sourceText.length === 0
    ) {
        return [];
    }

    const fixes = [];

    const visit = (node) => {
        if (!node || typeof node !== "object") {
            return;
        }

        if (Array.isArray(node)) {
            for (const item of node) {
                visit(item);
            }
            return;
        }

        if (node.type === "MacroDeclaration") {
            const fixInfo = sanitizeMacroDeclaration(node, sourceText, diagnostic);
            if (fixInfo) {
                fixes.push(fixInfo);
            }
        }

        for (const value of Object.values(node)) {
            if (value && typeof value === "object") {
                visit(value);
            }
        }
    };

    visit(ast);

    return fixes;
}

function removeBooleanLiteralStatements({ ast, diagnostic, metadata }) {
    if (!diagnostic || !ast || typeof ast !== "object") {
        return [];
    }

    const fixes = [];
    const gm1016MetadataEntries = extractFeatherPreprocessMetadata(
        metadata,
        "GM1016"
    );

    for (const entry of gm1016MetadataEntries) {
        const range = normalizePreprocessedRange(entry);

        if (!range) {
            continue;
        }

        const fixDetail = createFeatherFixDetail(diagnostic, {
            target: null,
            range
        });

        if (!fixDetail) {
            continue;
        }

        const owner = findInnermostBlockForRange(
            ast,
            range.start.index,
            range.end.index
        );

        if (owner && owner !== ast) {
            attachFeatherFixMetadata(owner, [fixDetail]);
        }

        fixes.push(fixDetail);
    }

    const arrayOwners = new WeakMap();

    const visitNode = (node) => {
        if (!node || typeof node !== "object") {
            return;
        }

        for (const value of Object.values(node)) {
            if (!value || typeof value !== "object") {
                continue;
            }

            if (Array.isArray(value)) {
                arrayOwners.set(value, node);
                visitArray(value);
                continue;
            }

            visitNode(value);
        }
    };

    const visitArray = (array) => {
        if (!Array.isArray(array)) {
            return;
        }

        for (let index = 0; index < array.length; index += 1) {
            const item = array[index];

            if (
                item &&
        typeof item === "object" &&
        item.type === "ExpressionStatement"
            ) {
                const fix = removeBooleanLiteralExpression(item, array, index);

                if (fix) {
                    const owner = arrayOwners.get(array) ?? ast;
                    if (owner !== ast) {
                        attachFeatherFixMetadata(owner, [fix]);
                    }
                    fixes.push(fix);
                    array.splice(index, 1);
                    index -= 1;
                    continue;
                }
            }

            visitNode(item);
        }
    };

    function removeBooleanLiteralExpression(
        node,
        parentArray = null,
        index = -1
    ) {
        if (!parentArray || !Array.isArray(parentArray) || index < 0) {
            return null;
        }

        const expression = node.expression;

        if (!isBooleanLiteral(expression)) {
            return null;
        }

        const fixDetail = createFeatherFixDetail(diagnostic, {
            target: null,
            range: {
                start: getNodeStartIndex(node),
                end: getNodeEndIndex(node)
            }
        });

        if (!fixDetail) {
            return null;
        }

        return fixDetail;
    }

    visitNode(ast);

    if (fixes.length === 0) {
        return [];
    }

    return fixes;
}

function extractFeatherPreprocessMetadata(metadata, key) {
    if (!metadata || typeof metadata !== "object") {
        return [];
    }

    const entries = metadata[key];

    return Array.isArray(entries) ? entries.filter(Boolean) : [];
}

function normalizePreprocessedRange(entry) {
    const startIndex = entry?.start?.index;
    const endIndex = entry?.end?.index;

    if (typeof startIndex !== "number" || typeof endIndex !== "number") {
        return null;
    }

    if (endIndex < startIndex) {
        return null;
    }

    const startLine = entry?.start?.line;
    const endLine = entry?.end?.line;

    const startLocation = { index: startIndex };
    const endLocation = { index: endIndex };

    if (typeof startLine === "number") {
        startLocation.line = startLine;
    }

    if (typeof endLine === "number") {
        endLocation.line = endLine;
    }

    return { start: startLocation, end: endLocation };
}

function findInnermostBlockForRange(ast, startIndex, endIndex) {
    if (!ast || typeof ast !== "object") {
        return null;
    }

    let bestMatch = null;

    const visit = (node) => {
        if (!node || typeof node !== "object") {
            return;
        }

        const nodeStart = getNodeStartIndex(node);
        const nodeEnd = getNodeEndIndex(node);

        if (
            typeof nodeStart !== "number" ||
      typeof nodeEnd !== "number" ||
      nodeStart > startIndex ||
      nodeEnd < endIndex
        ) {
            return;
        }

        if (node.type === "BlockStatement") {
            if (!bestMatch) {
                bestMatch = node;
            } else {
                const bestStart = getNodeStartIndex(bestMatch);
                const bestEnd = getNodeEndIndex(bestMatch);

                if (
                    typeof bestStart === "number" &&
          typeof bestEnd === "number" &&
          (nodeStart > bestStart || nodeEnd < bestEnd)
                ) {
                    bestMatch = node;
                }
            }
        }

        for (const value of Object.values(node)) {
            if (Array.isArray(value)) {
                for (const item of value) {
                    visit(item);
                }
                continue;
            }

            visit(value);
        }
    };

    visit(ast);

    return bestMatch;
}

function isBooleanLiteral(node) {
    if (!node || typeof node !== "object") {
        return false;
    }

    if (node.type !== "Literal") {
        return false;
    }

    return (
        node.value === true ||
    node.value === false ||
    node.value === "true" ||
    node.value === "false"
    );
}

function sanitizeMacroDeclaration(node, sourceText, diagnostic) {
    if (!node || typeof node !== "object") {
        return null;
    }

    const tokens = Array.isArray(node.tokens) ? node.tokens : null;
    if (!tokens || tokens.length === 0) {
        return null;
    }

    const lastToken = tokens[tokens.length - 1];
    if (lastToken !== ";") {
        return null;
    }

    const startIndex = node.start?.index;
    const endIndex = node.end?.index;

    if (typeof startIndex !== "number" || typeof endIndex !== "number") {
        return null;
    }

    const originalText = sourceText.slice(startIndex, endIndex + 1);

    // Only strip semicolons that appear at the end of the macro definition.
    const sanitizedText = originalText.replace(
        TRAILING_MACRO_SEMICOLON_PATTERN,
        ""
    );

    if (sanitizedText === originalText) {
        return null;
    }

    node.tokens = tokens.slice(0, tokens.length - 1);
    node._featherMacroText = sanitizedText;

    const fixDetail = createFeatherFixDetail(diagnostic, {
        target: node.name?.name ?? null,
        range: {
            start: getNodeStartIndex(node),
            end: getNodeEndIndex(node)
        }
    });

    if (!fixDetail) {
        return null;
    }

    attachFeatherFixMetadata(node, [fixDetail]);

    return fixDetail;
}

function convertNumericStringArgumentsToNumbers({ ast, diagnostic }) {
    if (!diagnostic || !ast || typeof ast !== "object") {
        return [];
    }

    const fixes = [];

    const visit = (node) => {
        if (!node) {
            return;
        }

        if (Array.isArray(node)) {
            for (const item of node) {
                visit(item);
            }
            return;
        }

        if (typeof node !== "object") {
            return;
        }

        if (node.type === "CallExpression") {
            const args = Array.isArray(node.arguments) ? node.arguments : [];

            for (const argument of args) {
                const fix = convertNumericStringLiteral(argument, diagnostic);

                if (fix) {
                    fixes.push(fix);
                }
            }
        }

        for (const value of Object.values(node)) {
            if (value && typeof value === "object") {
                visit(value);
            }
        }
    };

    visit(ast);

    return fixes;
}

function convertNumericStringLiteral(argument, diagnostic) {
    const literal = extractLiteral(argument);

    if (!literal) {
        return null;
    }

    const rawValue = literal.value;

    if (typeof rawValue !== "string" || rawValue.length < 2) {
        return null;
    }

    if (!rawValue.startsWith('"') || !rawValue.endsWith('"')) {
        return null;
    }

    const numericText = rawValue.slice(1, -1);

    if (!NUMERIC_STRING_LITERAL_PATTERN.test(numericText)) {
        return null;
    }

    literal.value = numericText;

    const fixDetail = createFeatherFixDetail(diagnostic, {
        target: numericText,
        range: {
            start: getNodeStartIndex(literal),
            end: getNodeEndIndex(literal)
        }
    });

    if (!fixDetail) {
        return null;
    }

    attachFeatherFixMetadata(literal, [fixDetail]);

    return fixDetail;
}

function extractLiteral(node) {
    if (!node || typeof node !== "object") {
        return null;
    }

    if (node.type === "Literal") {
        return node;
    }

    if (node.type === "ParenthesizedExpression") {
        return extractLiteral(node.expression);
    }

    return null;
}

function ensureConstructorDeclarationsForNewExpressions({ ast, diagnostic }) {
    if (!diagnostic || !ast || typeof ast !== "object") {
        return [];
    }

    const fixes = [];
    const functionDeclarations = new Map();

    const collectFunctions = (node) => {
        if (!node) {
            return;
        }

        if (Array.isArray(node)) {
            for (const item of node) {
                collectFunctions(item);
            }
            return;
        }

        if (typeof node !== "object") {
            return;
        }

        if (node.type === "FunctionDeclaration") {
            const functionName =
        typeof node.id === "string" && node.id.length > 0 ? node.id : null;

            if (functionName && !functionDeclarations.has(functionName)) {
                functionDeclarations.set(functionName, node);
            }
        }

        for (const value of Object.values(node)) {
            if (value && typeof value === "object") {
                collectFunctions(value);
            }
        }
    };

    collectFunctions(ast);

    if (functionDeclarations.size === 0) {
        return [];
    }

    const convertedFunctions = new Set();

    const visit = (node) => {
        if (!node) {
            return;
        }

        if (Array.isArray(node)) {
            for (const item of node) {
                visit(item);
            }
            return;
        }

        if (typeof node !== "object") {
            return;
        }

        if (node.type === "NewExpression") {
            const expression = node.expression;
            const constructorName =
        expression?.type === "Identifier" && typeof expression.name === "string"
            ? expression.name
            : null;

            if (constructorName) {
                const functionNode = functionDeclarations.get(constructorName);

                if (
                    functionNode &&
          functionNode.type === "FunctionDeclaration" &&
          !convertedFunctions.has(functionNode)
                ) {
                    const fix = convertFunctionDeclarationToConstructor(
                        functionNode,
                        diagnostic
                    );

                    if (fix) {
                        fixes.push(fix);
                        convertedFunctions.add(functionNode);
                    }
                }
            }
        }

        for (const value of Object.values(node)) {
            if (value && typeof value === "object") {
                visit(value);
            }
        }
    };

    visit(ast);

    return fixes;
}

function convertFunctionDeclarationToConstructor(functionNode, diagnostic) {
    if (!functionNode || functionNode.type !== "FunctionDeclaration") {
        return null;
    }

    const fixDetail = createFeatherFixDetail(diagnostic, {
        target: typeof functionNode.id === "string" ? functionNode.id : null,
        range: {
            start: getNodeStartIndex(functionNode),
            end: getNodeEndIndex(functionNode)
        }
    });

    if (!fixDetail) {
        return null;
    }

    functionNode.type = "ConstructorDeclaration";

    if (!Object.hasOwn(functionNode, "parent")) {
        functionNode.parent = null;
    }

    attachFeatherFixMetadata(functionNode, [fixDetail]);

    return fixDetail;
}

function deduplicateLocalVariableDeclarations({ ast, diagnostic }) {
    if (!diagnostic || !ast || typeof ast !== "object") {
        return [];
    }

    const fixes = [];
    const scopeStack = [];

    const pushScope = (initialNames = []) => {
        const scope = new Map();

        if (Array.isArray(initialNames)) {
            for (const name of initialNames) {
                if (typeof name === "string" && name.length > 0) {
                    scope.set(name, true);
                }
            }
        }

        scopeStack.push(scope);
    };

    const popScope = () => {
        scopeStack.pop();
    };

    const declareLocal = (name) => {
        if (typeof name !== "string" || name.length === 0) {
            return true;
        }

        const scope = scopeStack[scopeStack.length - 1];

        if (!scope) {
            return true;
        }

        if (scope.has(name)) {
            return false;
        }

        scope.set(name, true);
        return true;
    };

    const handleVariableDeclaration = (node, parent, property) => {
        const declarations = Array.isArray(node.declarations)
            ? node.declarations
            : [];

        if (declarations.length === 0) {
            return [];
        }

        const retained = [];
        const duplicates = [];

        for (const declarator of declarations) {
            if (!declarator || typeof declarator !== "object") {
                retained.push(declarator);
                continue;
            }

            const name = getVariableDeclaratorName(declarator);

            if (!name) {
                retained.push(declarator);
                continue;
            }

            const isNewDeclaration = declareLocal(name);

            if (isNewDeclaration) {
                retained.push(declarator);
                continue;
            }

            duplicates.push(declarator);
        }

        if (duplicates.length === 0) {
            return [];
        }

        if (!Array.isArray(parent) || typeof property !== "number") {
            return [];
        }

        const fixDetails = [];
        const assignments = [];

        for (const declarator of duplicates) {
            const name = getVariableDeclaratorName(declarator);

            const fixDetail = createFeatherFixDetail(diagnostic, {
                target: name,
                range: {
                    start: getNodeStartIndex(declarator),
                    end: getNodeEndIndex(declarator)
                }
            });

            if (!fixDetail) {
                continue;
            }

            const assignment = createAssignmentFromDeclarator(declarator, node);

            if (assignment) {
                attachFeatherFixMetadata(assignment, [fixDetail]);
                assignments.push(assignment);
            }

            fixDetails.push(fixDetail);
        }

        if (fixDetails.length === 0) {
            return [];
        }

        node.declarations = retained;

        if (retained.length === 0) {
            if (assignments.length > 0) {
                parent.splice(property, 1, ...assignments);
            } else {
                parent.splice(property, 1);
            }
        } else if (assignments.length > 0) {
            parent.splice(property + 1, 0, ...assignments);
        }

        if (retained.length > 0) {
            attachFeatherFixMetadata(node, fixDetails);
        }

        return fixDetails;
    };

    const visit = (node, parent, property) => {
        if (!node) {
            return;
        }

        if (Array.isArray(node)) {
            for (let index = 0; index < node.length; index += 1) {
                const initialLength = node.length;
                visit(node[index], node, index);

                if (node.length < initialLength) {
                    index -= 1;
                }
            }
            return;
        }

        if (typeof node !== "object") {
            return;
        }

        if (isFunctionLikeNode(node)) {
            const paramNames = getFunctionParameterNames(node);

            pushScope(paramNames);

            const params = Array.isArray(node.params) ? node.params : [];
            for (const param of params) {
                visit(param, node, "params");
            }

            visit(node.body, node, "body");
            popScope();
            return;
        }

        if (node.type === "VariableDeclaration" && node.kind === "var") {
            const fixDetails = handleVariableDeclaration(node, parent, property);

            if (Array.isArray(fixDetails) && fixDetails.length > 0) {
                fixes.push(...fixDetails);
            }
        }

        for (const [key, value] of Object.entries(node)) {
            if (key === "body" && isFunctionLikeNode(node)) {
                continue;
            }

            if (!value || typeof value !== "object") {
                continue;
            }

            visit(value, node, key);
        }
    };

    pushScope();
    visit(ast, null, null);
    popScope();

    return fixes;
}

function renameDuplicateFunctionParameters({ ast, diagnostic, options }) {
    if (!diagnostic || !ast || typeof ast !== "object") {
        return [];
    }

    const fixes = [];

    const visit = (node) => {
        if (!node) {
            return;
        }

        if (Array.isArray(node)) {
            node.forEach(visit);
            return;
        }

        if (typeof node !== "object") {
            return;
        }

        if (
            node.type === "FunctionDeclaration" ||
      node.type === "ConstructorDeclaration"
        ) {
            const functionFixes = renameDuplicateParametersInFunction(
                node,
                diagnostic,
                options
            );
            if (Array.isArray(functionFixes) && functionFixes.length > 0) {
                fixes.push(...functionFixes);
            }
        }

        for (const value of Object.values(node)) {
            if (value && typeof value === "object") {
                visit(value);
            }
        }
    };

    visit(ast);

    return fixes;
}

function renameDuplicateParametersInFunction(functionNode, diagnostic) {
    const params = Array.isArray(functionNode?.params) ? functionNode.params : [];

    if (params.length === 0) {
        return [];
    }

    const fixes = [];
    const seenNames = new Set();

    for (let index = 0; index < params.length; index += 1) {
        const param = params[index];
        const identifier = getFunctionParameterIdentifier(param);

        const hasIdentifier =
      identifier &&
      typeof identifier.name === "string" &&
      identifier.name.length > 0;

        if (!hasIdentifier) {
            continue;
        }

        const originalName = identifier.name;

        if (!seenNames.has(originalName)) {
            seenNames.add(originalName);
            continue;
        }

        const range = {
            start: getNodeStartIndex(identifier),
            end: getNodeEndIndex(identifier)
        };

        const fixDetail = createFeatherFixDetail(diagnostic, {
            target: originalName,
            range
        });

        if (fixDetail) {
            attachFeatherFixMetadata(functionNode, [fixDetail]);
            fixes.push(fixDetail);
        }

        params.splice(index, 1);
        index -= 1;
    }

    return fixes;
}

function getFunctionParameterIdentifier(param) {
    if (!param || typeof param !== "object") {
        return null;
    }

    if (param.type === "Identifier") {
        return param;
    }

    if (param.type === "DefaultParameter" && param.left?.type === "Identifier") {
        return param.left;
    }

    if (param.type === "RestParameter" && param.argument?.type === "Identifier") {
        return param.argument;
    }

    return null;
}

function replaceInvalidDeleteStatements({ ast, diagnostic }) {
    if (!diagnostic || !ast || typeof ast !== "object") {
        return [];
    }

    const fixes = [];

    const visit = (node, parent, property) => {
        if (!node) {
            return;
        }

        if (Array.isArray(node)) {
            for (let index = 0; index < node.length; index += 1) {
                visit(node[index], node, index);
            }
            return;
        }

        if (typeof node !== "object") {
            return;
        }

        if (node.type === "DeleteStatement") {
            const fix = convertDeleteStatementToUndefinedAssignment(
                node,
                parent,
                property,
                diagnostic
            );

            if (fix) {
                fixes.push(fix);
                return;
            }
        }

        for (const [key, value] of Object.entries(node)) {
            if (value && typeof value === "object") {
                visit(value, node, key);
            }
        }
    };

    visit(ast, null, null);

    return fixes;
}

function convertDeleteStatementToUndefinedAssignment(
    node,
    parent,
    property,
    diagnostic
) {
    if (!node || node.type !== "DeleteStatement" || !diagnostic) {
        return null;
    }

    if (!isValidDeleteTarget(node.argument)) {
        return null;
    }

    const targetName = getDeleteTargetName(node.argument);
    const assignment = {
        type: "AssignmentExpression",
        operator: "=",
        left: node.argument,
        right: createLiteral("undefined"),
        start: cloneLocation(node.start),
        end: cloneLocation(node.end)
    };

    copyCommentMetadata(node, assignment);

    const fixDetail = createFeatherFixDetail(diagnostic, {
        target: targetName,
        range: {
            start: getNodeStartIndex(node),
            end: getNodeEndIndex(node)
        }
    });

    if (!fixDetail) {
        return null;
    }

    if (!replaceNodeInParent(parent, property, assignment)) {
        return null;
    }

    attachFeatherFixMetadata(assignment, [fixDetail]);

    return fixDetail;
}

function isValidDeleteTarget(node) {
    if (!node || typeof node !== "object") {
        return false;
    }

    if (isIdentifierNode(node)) {
        return true;
    }

    return ALLOWED_DELETE_MEMBER_TYPES.has(node.type);
}

function isIdentifierNode(node) {
    return (
        node &&
    node.type === "Identifier" &&
    typeof node.name === "string" &&
    node.name.length > 0
    );
}

function getDeleteTargetName(node) {
    if (!node || typeof node !== "object") {
        return null;
    }

    if (isIdentifierNode(node)) {
        return node.name;
    }

    if (node.type === "MemberDotExpression") {
        return node.property?.name ?? null;
    }

    return null;
}

function replaceNodeInParent(parent, property, replacement) {
    if (Array.isArray(parent)) {
        if (
            typeof property !== "number" ||
      property < 0 ||
      property >= parent.length
        ) {
            return false;
        }

        parent[property] = replacement;
        return true;
    }

    if (parent && typeof parent === "object" && property != null) {
        parent[property] = replacement;
        return true;
    }

    return false;
}

function convertAllDotAssignmentsToWithStatements({ ast, diagnostic }) {
    if (!diagnostic || !ast || typeof ast !== "object") {
        return [];
    }

    const fixes = [];

    const visit = (node, parent, property) => {
        if (!node) {
            return;
        }

        if (Array.isArray(node)) {
            for (let index = 0; index < node.length; index += 1) {
                visit(node[index], node, index);
            }
            return;
        }

        if (typeof node !== "object") {
            return;
        }

        if (node.type === "AssignmentExpression") {
            const fix = convertAllAssignment(node, parent, property, diagnostic);
            if (fix) {
                fixes.push(fix);
                return;
            }
        }

        for (const [key, value] of Object.entries(node)) {
            if (value && typeof value === "object") {
                visit(value, node, key);
            }
        }
    };

    visit(ast, null, null);

    return fixes;
}

function normalizeFunctionCallArgumentOrder({ ast, diagnostic }) {
    if (!diagnostic || !ast || typeof ast !== "object") {
        return [];
    }

    const fixes = [];
    const state = {
        counter: 0
    };

    const visit = (node, parent, property, ancestors) => {
        if (!node) {
            return;
        }

        const nextAncestors = Array.isArray(ancestors)
            ? ancestors.concat([{ node, parent, property }])
            : [{ node, parent, property }];

        if (Array.isArray(node)) {
            for (let index = 0; index < node.length; index += 1) {
                visit(node[index], node, index, nextAncestors);
            }
            return;
        }

        if (typeof node !== "object") {
            return;
        }

        for (const [key, value] of Object.entries(node)) {
            if (value && typeof value === "object") {
                visit(value, node, key, nextAncestors);
            }
        }

        if (node.type === "CallExpression") {
            const fix = normalizeCallExpressionArguments({
                node,
                parent,
                property,
                diagnostic,
                ancestors: nextAncestors,
                state
            });

            if (fix) {
                fixes.push(fix);
            }
        }
    };

    visit(ast, null, null, []);

    return fixes;
}

function normalizeCallExpressionArguments({
    node,
    parent,
    property,
    diagnostic,
    ancestors,
    state
}) {
    if (!node || node.type !== "CallExpression") {
        return null;
    }

    const args = Array.isArray(node.arguments) ? node.arguments : [];
    if (args.length === 0) {
        return null;
    }

    const callArgumentInfos = [];

    for (let index = 0; index < args.length; index += 1) {
        const argument = args[index];

        if (!argument || argument.type !== "CallExpression") {
            continue;
        }

        callArgumentInfos.push({
            argument,
            index
        });
    }

    if (callArgumentInfos.length < 2) {
        return null;
    }

    const statementContext = findStatementContext(ancestors);

    if (!statementContext) {
        return null;
    }

    const temporaryDeclarations = [];

    for (const { argument, index } of callArgumentInfos) {
        const tempName = buildTemporaryIdentifierName(state);
        const tempIdentifier = createIdentifier(tempName, argument);

        if (!tempIdentifier) {
            continue;
        }

        const declaration = createTemporaryVariableDeclaration(tempName, argument);

        if (!declaration) {
            continue;
        }

        temporaryDeclarations.push({
            declaration,
            index,
            identifier: tempIdentifier
        });
    }

    if (temporaryDeclarations.length !== callArgumentInfos.length) {
        return null;
    }

    const fixDetail = createFeatherFixDetail(diagnostic, {
        target: node.object?.name ?? null,
        range: {
            start: getNodeStartIndex(node),
            end: getNodeEndIndex(node)
        }
    });

    if (!fixDetail) {
        return null;
    }

    for (const { declaration, index, identifier } of temporaryDeclarations) {
        node.arguments[index] = createIdentifier(identifier.name, identifier);
    }

    statementContext.statements.splice(
        statementContext.index,
        0,
        ...temporaryDeclarations.map(({ declaration }) => declaration)
    );

    for (const { declaration } of temporaryDeclarations) {
        attachFeatherFixMetadata(declaration, [fixDetail]);
    }

    attachFeatherFixMetadata(node, [fixDetail]);

    return fixDetail;
}

function buildTemporaryIdentifierName(state) {
    if (!state || typeof state !== "object") {
        return "__feather_call_arg_0";
    }

    const nextIndex = typeof state.counter === "number" ? state.counter : 0;
    state.counter = nextIndex + 1;

    return `__feather_call_arg_${nextIndex}`;
}

function createTemporaryVariableDeclaration(name, init) {
    if (!name || !init || typeof init !== "object") {
        return null;
    }

    const id = createIdentifier(name, init);

    if (!id) {
        return null;
    }

    const declarator = {
        type: "VariableDeclarator",
        id,
        init,
        start: cloneLocation(init.start),
        end: cloneLocation(init.end)
    };

    const declaration = {
        type: "VariableDeclaration",
        declarations: [declarator],
        kind: "var",
        start: cloneLocation(init.start),
        end: cloneLocation(init.end)
    };

    return declaration;
}

function findStatementContext(ancestors) {
    if (!Array.isArray(ancestors)) {
        return null;
    }

    for (let index = ancestors.length - 1; index >= 0; index -= 1) {
        const entry = ancestors[index];

        if (
            !entry ||
      !Array.isArray(entry.parent) ||
      typeof entry.property !== "number"
        ) {
            continue;
        }

        const arrayAncestor = ancestors[index - 1];

        if (!arrayAncestor) {
            continue;
        }

        if (!isStatementArray(arrayAncestor)) {
            continue;
        }

        return {
            statements: entry.parent,
            index: entry.property
        };
    }

    return null;
}

function isStatementArray(entry) {
    if (!entry || !Array.isArray(entry.node)) {
        return false;
    }

    const owner = entry.parent;
    const propertyName = entry.property;

    if (!owner || typeof propertyName !== "string") {
        return false;
    }

    if (propertyName !== "body") {
        return false;
    }

    const parentType = owner?.type;

    return (
        parentType === "Program" ||
    parentType === "BlockStatement" ||
    parentType === "SwitchCase"
    );
}

function convertAllAssignment(node, parent, property, diagnostic) {
    if (!Array.isArray(parent) || typeof property !== "number") {
        return null;
    }

    if (!node || node.type !== "AssignmentExpression" || node.operator !== "=") {
        return null;
    }

    const member = node.left;
    if (!member || member.type !== "MemberDotExpression") {
        return null;
    }

    const object = member.object;
    if (!object || object.type !== "Identifier" || object.name !== "all") {
        return null;
    }

    const propertyIdentifier = member.property;
    if (!propertyIdentifier || propertyIdentifier.type !== "Identifier") {
        return null;
    }

    const normalizedAssignment = {
        type: "AssignmentExpression",
        operator: node.operator,
        left: cloneIdentifier(propertyIdentifier),
        right: node.right,
        start: cloneLocation(node.start),
        end: cloneLocation(node.end)
    };

    const blockStatement = {
        type: "BlockStatement",
        body: [normalizedAssignment],
        start: cloneLocation(node.start),
        end: cloneLocation(node.end)
    };

    const parenthesizedExpression = {
        type: "ParenthesizedExpression",
        expression: cloneIdentifier(object),
        start: cloneLocation(object?.start ?? node.start),
        end: cloneLocation(object?.end ?? node.end)
    };

    const withStatement = {
        type: "WithStatement",
        test: parenthesizedExpression,
        body: blockStatement,
        start: cloneLocation(node.start),
        end: cloneLocation(node.end)
    };

    copyCommentMetadata(node, withStatement);

    const fixDetail = createFeatherFixDetail(diagnostic, {
        target: propertyIdentifier?.name ?? null,
        range: {
            start: getNodeStartIndex(node),
            end: getNodeEndIndex(node)
        }
    });

    if (!fixDetail) {
        return null;
    }

    parent[property] = withStatement;
    attachFeatherFixMetadata(withStatement, [fixDetail]);

    return fixDetail;
}

function ensureBlendEnableIsReset({ ast, diagnostic }) {
    if (!diagnostic || !ast || typeof ast !== "object") {
        return [];
    }

    const fixes = [];

    const visit = (node, parent, property) => {
        if (!node) {
            return;
        }

        if (Array.isArray(node)) {
            for (let index = 0; index < node.length; index += 1) {
                visit(node[index], node, index);
            }
            return;
        }

        if (typeof node !== "object") {
            return;
        }

        if (node.type === "CallExpression") {
            const fix = ensureBlendEnableResetAfterCall(
                node,
                parent,
                property,
                diagnostic
            );

            if (fix) {
                fixes.push(fix);
                return;
            }
        }

        for (const [key, value] of Object.entries(node)) {
            if (value && typeof value === "object") {
                visit(value, node, key);
            }
        }
    };

    visit(ast, null, null);

    return fixes;
}

function ensureBlendEnableResetAfterCall(node, parent, property, diagnostic) {
    if (!Array.isArray(parent) || typeof property !== "number") {
        return null;
    }

    if (!node || node.type !== "CallExpression") {
        return null;
    }

    if (!isIdentifierWithName(node.object, "gpu_set_blendenable")) {
        return null;
    }

    const args = Array.isArray(node.arguments) ? node.arguments : [];

    if (args.length === 0) {
        return null;
    }

    if (!shouldResetBlendEnable(args[0])) {
        return null;
    }

    const siblings = parent;
    let insertionIndex = siblings.length;

    for (let index = property + 1; index < siblings.length; index += 1) {
        const sibling = siblings[index];

        if (isBlendEnableResetCall(sibling)) {
            return null;
        }

        if (!isTriviallyIgnorableStatement(sibling)) {
            insertionIndex = index + 1;
            break;
        }
    }

    const resetCall = createBlendEnableResetCall(node);

    if (!resetCall) {
        return null;
    }

    const fixDetail = createFeatherFixDetail(diagnostic, {
        target: node.object?.name ?? null,
        range: {
            start: getNodeStartIndex(node),
            end: getNodeEndIndex(node)
        }
    });

    if (!fixDetail) {
        return null;
    }

    const previousSibling = siblings[insertionIndex - 1] ?? node;
    const nextSibling = siblings[insertionIndex] ?? null;
    const needsSeparator =
    !isAlphaTestDisableCall(nextSibling) &&
    !nextSibling &&
    insertionIndex > property + 1 &&
    !isTriviallyIgnorableStatement(previousSibling) &&
    !hasOriginalBlankLineBetween(previousSibling, nextSibling);

    if (needsSeparator) {
        siblings.splice(
            insertionIndex,
            0,
            createEmptyStatementLike(previousSibling)
        );
        insertionIndex += 1;
    }

    siblings.splice(insertionIndex, 0, resetCall);
    attachFeatherFixMetadata(resetCall, [fixDetail]);

    return fixDetail;
}

function ensureFileFindFirstBeforeClose({ ast, diagnostic }) {
    if (!diagnostic || !ast || typeof ast !== "object") {
        return [];
    }

    const fixes = [];

    const visit = (node, parent, property) => {
        if (!node) {
            return;
        }

        if (Array.isArray(node)) {
            for (let index = 0; index < node.length; index += 1) {
                visit(node[index], node, index);
            }
            return;
        }

        if (typeof node !== "object") {
            return;
        }

        if (node.type === "CallExpression") {
            const fix = ensureFileFindFirstBeforeCloseCall(
                node,
                parent,
                property,
                diagnostic
            );

            if (fix) {
                fixes.push(fix);
                return;
            }
        }

        for (const [key, value] of Object.entries(node)) {
            if (value && typeof value === "object") {
                visit(value, node, key);
            }
        }
    };

    visit(ast, null, null);

    return fixes;
}

function ensureFileFindFirstBeforeCloseCall(
    node,
    parent,
    property,
    diagnostic
) {
    if (!Array.isArray(parent) || typeof property !== "number") {
        return null;
    }

    if (!node || node.type !== "CallExpression") {
        return null;
    }

    if (!isIdentifierWithName(node.object, "file_find_close")) {
        return null;
    }

    const diagnosticMetadata = Array.isArray(node._appliedFeatherDiagnostics)
        ? node._appliedFeatherDiagnostics
        : [];

    const insertedForSerializedSearch = diagnosticMetadata.some(
        (entry) => entry?.id === "GM2031"
    );

    if (insertedForSerializedSearch) {
        return null;
    }

    const siblings = parent;

    for (let index = property - 1; index >= 0; index -= 1) {
        const sibling = siblings[index];

        if (!sibling) {
            continue;
        }

        if (containsFileFindFirstCall(sibling)) {
            return null;
        }
    }

    const fileFindFirstCall = createFileFindFirstCall(node);

    if (!fileFindFirstCall) {
        return null;
    }

    const fixDetail = createFeatherFixDetail(diagnostic, {
        target: node.object?.name ?? null,
        range: {
            start: getNodeStartIndex(node),
            end: getNodeEndIndex(node)
        }
    });

    if (!fixDetail) {
        return null;
    }

    siblings.splice(property, 0, fileFindFirstCall);
    attachFeatherFixMetadata(fileFindFirstCall, [fixDetail]);

    return fixDetail;
}

function containsFileFindFirstCall(node) {
    if (!node) {
        return false;
    }

    if (Array.isArray(node)) {
        for (const item of node) {
            if (containsFileFindFirstCall(item)) {
                return true;
            }
        }
        return false;
    }

    if (typeof node !== "object") {
        return false;
    }

    if (
        node.type === "FunctionDeclaration" ||
    node.type === "FunctionExpression"
    ) {
        return false;
    }

    if (
        node.type === "CallExpression" &&
    isIdentifierWithName(node.object, "file_find_first")
    ) {
        return true;
    }

    for (const value of Object.values(node)) {
        if (value && typeof value === "object") {
            if (containsFileFindFirstCall(value)) {
                return true;
            }
        }
    }

    return false;
}

function createFileFindFirstCall(template) {
    const identifier = createIdentifier("file_find_first", template?.object);

    if (!identifier) {
        return null;
    }

    const searchPattern = createLiteral('""', null);
    const attributes = createIdentifier("fa_none", null);

    const callExpression = {
        type: "CallExpression",
        object: identifier,
        arguments: []
    };

    if (searchPattern) {
        callExpression.arguments.push(searchPattern);
    }

    if (attributes) {
        callExpression.arguments.push(attributes);
    }

    if (Object.hasOwn(template, "start")) {
        callExpression.start = cloneLocation(template.start);
    }

    if (Object.hasOwn(template, "end")) {
        callExpression.end = cloneLocation(template.end);
    }

    return callExpression;
}

function ensureAlphaTestRefIsReset({ ast, diagnostic }) {
    if (!diagnostic || !ast || typeof ast !== "object") {
        return [];
    }

    const fixes = [];

    const visit = (node, parent, property) => {
        if (!node) {
            return;
        }

        if (Array.isArray(node)) {
            for (let index = 0; index < node.length; index += 1) {
                visit(node[index], node, index);
            }
            return;
        }

        if (typeof node !== "object") {
            return;
        }

        if (node.type === "CallExpression") {
            const fix = ensureAlphaTestRefResetAfterCall(
                node,
                parent,
                property,
                diagnostic
            );

            if (fix) {
                fixes.push(fix);
                return;
            }
        }

        for (const [key, value] of Object.entries(node)) {
            if (value && typeof value === "object") {
                visit(value, node, key);
            }
        }
    };

    visit(ast, null, null);

    return fixes;
}

function ensureConstructorParentsExist({ ast, diagnostic }) {
    if (!diagnostic || !ast || typeof ast !== "object") {
        return [];
    }

    const constructors = new Map();
    const functions = new Map();

    const collect = (node) => {
        if (!node) {
            return;
        }

        if (Array.isArray(node)) {
            for (const entry of node) {
                collect(entry);
            }
            return;
        }

        if (typeof node !== "object") {
            return;
        }

        if (node.type === "ConstructorDeclaration" && typeof node.id === "string") {
            if (!constructors.has(node.id)) {
                constructors.set(node.id, node);
            }
        } else if (
            node.type === "FunctionDeclaration" &&
      typeof node.id === "string"
        ) {
            if (!functions.has(node.id)) {
                functions.set(node.id, node);
            }
        }

        for (const value of Object.values(node)) {
            if (value && typeof value === "object") {
                collect(value);
            }
        }
    };

    collect(ast);

    const fixes = [];

    const visit = (node) => {
        if (!node) {
            return;
        }

        if (Array.isArray(node)) {
            for (const entry of node) {
                visit(entry);
            }
            return;
        }

        if (typeof node !== "object") {
            return;
        }

        if (node.type === "ConstructorDeclaration") {
            const parentClause = node.parent;

            if (parentClause && typeof parentClause === "object") {
                const parentName = parentClause.id;

                if (typeof parentName === "string" && parentName.length > 0) {
                    if (!constructors.has(parentName)) {
                        const fallback = functions.get(parentName);

                        if (fallback && fallback.type === "FunctionDeclaration") {
                            fallback.type = "ConstructorDeclaration";

                            if (!Object.hasOwn(fallback, "parent")) {
                                fallback.parent = null;
                            }

                            constructors.set(parentName, fallback);
                            functions.delete(parentName);

                            const fixDetail = createFeatherFixDetail(diagnostic, {
                                target: parentName,
                                range: {
                                    start: getNodeStartIndex(fallback),
                                    end: getNodeEndIndex(fallback)
                                }
                            });

                            if (fixDetail) {
                                attachFeatherFixMetadata(fallback, [fixDetail]);
                                fixes.push(fixDetail);
                            }
                        } else {
                            const fixDetail = createFeatherFixDetail(diagnostic, {
                                target: parentName,
                                range: {
                                    start: getNodeStartIndex(parentClause),
                                    end: getNodeEndIndex(parentClause)
                                }
                            });

                            if (fixDetail) {
                                node.parent = null;
                                attachFeatherFixMetadata(node, [fixDetail]);
                                fixes.push(fixDetail);
                            }
                        }
                    }
                }
            }
        }

        for (const value of Object.values(node)) {
            if (value && typeof value === "object") {
                visit(value);
            }
        }
    };

    visit(ast);

    return fixes;
}

function ensureAlphaTestRefResetAfterCall(node, parent, property, diagnostic) {
    if (!Array.isArray(parent) || typeof property !== "number") {
        return null;
    }

    if (!node || node.type !== "CallExpression") {
        return null;
    }

    if (!isIdentifierWithName(node.object, "gpu_set_alphatestref")) {
        return null;
    }

    const args = Array.isArray(node.arguments) ? node.arguments : [];

    if (args.length === 0) {
        return null;
    }

    if (isLiteralZero(args[0])) {
        return null;
    }

    const siblings = parent;
    let insertionIndex = siblings.length;

    for (let index = property + 1; index < siblings.length; index += 1) {
        const sibling = siblings[index];

        if (isAlphaTestRefResetCall(sibling)) {
            return null;
        }

        if (isAlphaTestDisableCall(sibling)) {
            insertionIndex = index;
            break;
        }
    }

    const resetCall = createAlphaTestRefResetCall(node);

    if (!resetCall) {
        return null;
    }

    const fixDetail = createFeatherFixDetail(diagnostic, {
        target: node.object?.name ?? null,
        range: {
            start: getNodeStartIndex(node),
            end: getNodeEndIndex(node)
        }
    });

    if (!fixDetail) {
        return null;
    }

    const previousSibling = siblings[insertionIndex - 1] ?? node;
    const nextSibling = siblings[insertionIndex] ?? null;
    const shouldInsertSeparator =
    !nextSibling &&
    insertionIndex > property + 1 &&
    !isTriviallyIgnorableStatement(previousSibling) &&
    !hasOriginalBlankLineBetween(previousSibling, nextSibling) &&
    !isAlphaTestDisableCall(nextSibling);

    if (shouldInsertSeparator) {
        siblings.splice(
            insertionIndex,
            0,
            createEmptyStatementLike(previousSibling)
        );
        insertionIndex += 1;
    }

    siblings.splice(insertionIndex, 0, resetCall);
    attachFeatherFixMetadata(resetCall, [fixDetail]);

    return fixDetail;
}

function ensureTextureRepeatIsReset({ ast, diagnostic }) {
    if (!diagnostic || !ast || typeof ast !== "object") {
        return [];
    }

    const fixes = [];

    const visit = (node, parent, property) => {
        if (!node) {
            return;
        }

        if (Array.isArray(node)) {
            for (let index = 0; index < node.length; index += 1) {
                visit(node[index], node, index);
            }
            return;
        }

        if (typeof node !== "object") {
            return;
        }

        if (node.type === "CallExpression") {
            const fix = ensureTextureRepeatResetAfterCall(
                node,
                parent,
                property,
                diagnostic
            );

            if (fix) {
                fixes.push(fix);
                return;
            }
        }

        for (const [key, value] of Object.entries(node)) {
            if (value && typeof value === "object") {
                visit(value, node, key);
            }
        }
    };

    visit(ast, null, null);

    return fixes;
}

function ensureTextureRepeatResetAfterCall(node, parent, property, diagnostic) {
    if (!Array.isArray(parent) || typeof property !== "number") {
        return null;
    }

    if (!node || node.type !== "CallExpression") {
        return null;
    }

    if (!isIdentifierWithName(node.object, "gpu_set_texrepeat")) {
        return null;
    }

    const args = Array.isArray(node.arguments) ? node.arguments : [];

    if (args.length === 0) {
        return null;
    }

    if (!shouldResetTextureRepeat(args[0])) {
        return null;
    }

    const siblings = parent;
    let insertionIndex = siblings.length;

    for (let index = property + 1; index < siblings.length; index += 1) {
        const sibling = siblings[index];

        if (isTextureRepeatResetCall(sibling)) {
            return null;
        }

        if (!isTriviallyIgnorableStatement(sibling)) {
            insertionIndex = index + 1;
            break;
        }
    }

    const resetCall = createTextureRepeatResetCall(node);

    if (!resetCall) {
        return null;
    }

    const fixDetail = createFeatherFixDetail(diagnostic, {
        target: node.object?.name ?? null,
        range: {
            start: getNodeStartIndex(node),
            end: getNodeEndIndex(node)
        }
    });

    if (!fixDetail) {
        return null;
    }

    const previousSibling = siblings[insertionIndex - 1] ?? node;
    const nextSibling = siblings[insertionIndex] ?? null;
    const needsSeparator =
    insertionIndex > property + 1 &&
    !isTriviallyIgnorableStatement(previousSibling) &&
    !hasOriginalBlankLineBetween(previousSibling, nextSibling);

    if (needsSeparator) {
        siblings.splice(
            insertionIndex,
            0,
            createEmptyStatementLike(previousSibling)
        );
        insertionIndex += 1;
    }

    siblings.splice(insertionIndex, 0, resetCall);
    attachFeatherFixMetadata(resetCall, [fixDetail]);

    return fixDetail;
}

function isTriviallyIgnorableStatement(node) {
    if (!node || typeof node !== "object") {
        return true;
    }

    if (node.type === "EmptyStatement") {
        return true;
    }

    if (Array.isArray(node)) {
        return node.length === 0;
    }

    return false;
}

function createEmptyStatementLike(template) {
    const empty = { type: "EmptyStatement" };

    if (template && typeof template === "object") {
        if (Object.hasOwn(template, "start")) {
            empty.start = cloneLocation(template.start);
        }

        if (Object.hasOwn(template, "end")) {
            empty.end = cloneLocation(template.end);
        }
    }

    return empty;
}

function hasOriginalBlankLineBetween(beforeNode, afterNode) {
    const beforeEndLine =
    typeof beforeNode?.end?.line === "number" ? beforeNode.end.line : null;
    const afterStartLine =
    typeof afterNode?.start?.line === "number" ? afterNode.start.line : null;

    if (beforeEndLine == null || afterStartLine == null) {
        return false;
    }

    return afterStartLine > beforeEndLine + 1;
}

function correctDataStructureAccessorTokens({ ast, diagnostic }) {
    if (!diagnostic || !ast || typeof ast !== "object") {
        return [];
    }

    const accessorReplacement = getAccessorReplacementFromDiagnostic(diagnostic);

    if (!accessorReplacement) {
        return [];
    }

    const { incorrectAccessor, correctAccessor } = accessorReplacement;

    if (incorrectAccessor === correctAccessor) {
        return [];
    }

    const fixes = [];

    const visit = (node, parent, property) => {
        if (!node) {
            return;
        }

        if (Array.isArray(node)) {
            for (let index = 0; index < node.length; index += 1) {
                visit(node[index], node, index);
            }
            return;
        }

        if (typeof node !== "object") {
            return;
        }

        if (node.type === "MemberIndexExpression") {
            const fix = updateMemberIndexAccessor(node, {
                incorrectAccessor,
                correctAccessor,
                diagnostic
            });

            if (fix) {
                fixes.push(fix);
                return;
            }
        }

        for (const [key, value] of Object.entries(node)) {
            if (value && typeof value === "object") {
                visit(value, node, key);
            }
        }
    };

    visit(ast, null, null);

    return fixes;
}

function updateMemberIndexAccessor(
    node,
    { incorrectAccessor, correctAccessor, diagnostic }
) {
    if (!node || node.type !== "MemberIndexExpression") {
        return null;
    }

    if (
        typeof incorrectAccessor !== "string" ||
    typeof correctAccessor !== "string"
    ) {
        return null;
    }

    if (node.accessor !== incorrectAccessor) {
        return null;
    }

    node.accessor = correctAccessor;

    const fixDetail = createFeatherFixDetail(diagnostic, {
        target: typeof node.object?.name === "string" ? node.object.name : null,
        range: {
            start: getNodeStartIndex(node),
            end: getNodeEndIndex(node)
        }
    });

    if (!fixDetail) {
        return null;
    }

    attachFeatherFixMetadata(node, [fixDetail]);

    return fixDetail;
}

function getAccessorReplacementFromDiagnostic(diagnostic) {
    if (!diagnostic) {
        return null;
    }

    const incorrectAccessor = extractAccessorFromExample(diagnostic.badExample);
    const correctAccessor = extractAccessorFromExample(diagnostic.goodExample);

    if (!incorrectAccessor || !correctAccessor) {
        return null;
    }

    if (incorrectAccessor === correctAccessor) {
        return null;
    }

    return { incorrectAccessor, correctAccessor };
}

function extractAccessorFromExample(example) {
    if (typeof example !== "string" || example.length === 0) {
        return null;
    }

    for (const token of DATA_STRUCTURE_ACCESSOR_TOKENS) {
        const search = `[${token}`;

        if (example.includes(search)) {
            return search;
        }
    }

    return null;
}

function ensureFileFindSearchesAreSerialized({ ast, diagnostic }) {
    if (!diagnostic || !ast || typeof ast !== "object") {
        return [];
    }

    const fixes = [];
    const state = createFileFindState();

    processStatementBlock(getProgramStatements(ast), state);

    return fixes;

    function processStatementBlock(statements, currentState) {
        if (
            !Array.isArray(statements) ||
      statements.length === 0 ||
      !currentState
        ) {
            return;
        }

        let index = 0;

        while (index < statements.length) {
            const statement = statements[index];

            if (isFileFindCloseStatement(statement)) {
                currentState.openCount = Math.max(currentState.openCount - 1, 0);
                index += 1;
                continue;
            }

            const callNode = getFileFindFirstCallFromStatement(statement);

            if (callNode && currentState.openCount > 0) {
                const insertion = insertFileFindCloseBefore(
                    statements,
                    index,
                    callNode
                );

                if (insertion?.fixDetail) {
                    fixes.push(insertion.fixDetail);
                    currentState.openCount = Math.max(currentState.openCount - 1, 0);
                    index += insertion.insertedBefore;
                    continue;
                }
            }

            if (callNode) {
                currentState.openCount += 1;
            }

            handleNestedStatements(statement, currentState);
            index += 1;
        }
    }

    function handleNestedStatements(statement, currentState) {
        if (!statement || typeof statement !== "object" || !currentState) {
            return;
        }

        switch (statement.type) {
            case "BlockStatement": {
                processStatementBlock(statement.body ?? [], currentState);
                break;
            }
            case "IfStatement": {
                processBranch(statement, "consequent", currentState);

                if (statement.alternate) {
                    processBranch(statement, "alternate", currentState);
                }

                break;
            }
            case "WhileStatement":
            case "RepeatStatement":
            case "DoWhileStatement":
            case "ForStatement": {
                processBranch(statement, "body", currentState);
                break;
            }
            case "SwitchStatement": {
                const cases = Array.isArray(statement.cases) ? statement.cases : [];

                for (const caseClause of cases) {
                    const branchState = cloneFileFindState(currentState);
                    processStatementBlock(caseClause?.consequent ?? [], branchState);
                }
                break;
            }
            case "TryStatement": {
                if (statement.block) {
                    processStatementBlock(statement.block.body ?? [], currentState);
                }

                if (statement.handler) {
                    processBranch(statement.handler, "body", currentState);
                }

                if (statement.finalizer) {
                    processStatementBlock(statement.finalizer.body ?? [], currentState);
                }
                break;
            }
            default:
                break;
        }
    }

    function processBranch(parent, key, currentState) {
        if (!parent || typeof parent !== "object" || !currentState) {
            return;
        }

        const statements = getBranchStatements(parent, key);

        if (!statements) {
            return;
        }

        const branchState = cloneFileFindState(currentState);
        processStatementBlock(statements, branchState);
    }

    function getBranchStatements(parent, key) {
        if (!parent || typeof parent !== "object" || !key) {
            return null;
        }

        let target = parent[key];

        if (!target) {
            return null;
        }

        if (target.type !== "BlockStatement") {
            target = ensureBlockStatement(parent, key, target);
        }

        if (!target || target.type !== "BlockStatement") {
            return null;
        }

        return Array.isArray(target.body) ? target.body : [];
    }

    function insertFileFindCloseBefore(statements, index, callNode) {
        if (!Array.isArray(statements) || typeof index !== "number") {
            return null;
        }

        const closeCall = createFileFindCloseCall(callNode);

        if (!closeCall) {
            return null;
        }

        const fixDetail = createFeatherFixDetail(diagnostic, {
            target: callNode?.object?.name ?? null,
            range: {
                start: getNodeStartIndex(callNode),
                end: getNodeEndIndex(callNode)
            }
        });

        if (!fixDetail) {
            return null;
        }

        attachFeatherFixMetadata(closeCall, [fixDetail]);
        statements.splice(index, 0, closeCall);

        return {
            fixDetail,
            insertedBefore: 1
        };
    }

    function getFileFindFirstCallFromStatement(statement) {
        if (!statement || typeof statement !== "object") {
            return null;
        }

        switch (statement.type) {
            case "CallExpression":
                return isIdentifierWithName(statement.object, "file_find_first")
                    ? statement
                    : null;
            case "AssignmentExpression":
                return getFileFindFirstCallFromExpression(statement.right);
            case "VariableDeclaration": {
                const declarations = Array.isArray(statement.declarations)
                    ? statement.declarations
                    : [];

                for (const declarator of declarations) {
                    const call = getFileFindFirstCallFromExpression(declarator?.init);
                    if (call) {
                        return call;
                    }
                }
                return null;
            }
            case "ReturnStatement":
            case "ThrowStatement":
                return getFileFindFirstCallFromExpression(statement.argument);
            case "ExpressionStatement":
                return getFileFindFirstCallFromExpression(statement.expression);
            default:
                return null;
        }
    }

    function getFileFindFirstCallFromExpression(expression) {
        if (!expression || typeof expression !== "object") {
            return null;
        }

        if (expression.type === "CallExpression") {
            return isIdentifierWithName(expression.object, "file_find_first")
                ? expression
                : null;
        }

        if (expression.type === "ParenthesizedExpression") {
            return getFileFindFirstCallFromExpression(expression.expression);
        }

        if (expression.type === "AssignmentExpression") {
            return getFileFindFirstCallFromExpression(expression.right);
        }

        if (expression.type === "SequenceExpression") {
            const expressions = Array.isArray(expression.expressions)
                ? expression.expressions
                : [];

            for (const item of expressions) {
                const call = getFileFindFirstCallFromExpression(item);
                if (call) {
                    return call;
                }
            }
        }

        if (
            expression.type === "BinaryExpression" ||
      expression.type === "LogicalExpression"
        ) {
            const leftCall = getFileFindFirstCallFromExpression(expression.left);
            if (leftCall) {
                return leftCall;
            }

            return getFileFindFirstCallFromExpression(expression.right);
        }

        if (
            expression.type === "ConditionalExpression" ||
      expression.type === "TernaryExpression"
        ) {
            const consequentCall = getFileFindFirstCallFromExpression(
                expression.consequent
            );
            if (consequentCall) {
                return consequentCall;
            }

            return getFileFindFirstCallFromExpression(expression.alternate);
        }

        return null;
    }

    function isFileFindCloseStatement(statement) {
        if (!statement || typeof statement !== "object") {
            return false;
        }

        if (statement.type === "CallExpression") {
            return isIdentifierWithName(statement.object, "file_find_close");
        }

        if (statement.type === "ExpressionStatement") {
            return isFileFindCloseStatement(statement.expression);
        }

        if (
            statement.type === "ReturnStatement" ||
      statement.type === "ThrowStatement"
        ) {
            return isFileFindCloseStatement(statement.argument);
        }

        return false;
    }

    function getProgramStatements(node) {
        if (!node || typeof node !== "object") {
            return [];
        }

        if (Array.isArray(node.body)) {
            return node.body;
        }

        if (node.body && Array.isArray(node.body.body)) {
            return node.body.body;
        }

        return [];
    }

    function createFileFindState() {
        return {
            openCount: 0
        };
    }

    function cloneFileFindState(existing) {
        if (!existing || typeof existing !== "object") {
            return createFileFindState();
        }

        return {
            openCount: existing.openCount ?? 0
        };
    }

    function createFileFindCloseCall(template) {
        const identifier = createIdentifier(
            "file_find_close",
            template?.object ?? template
        );

        if (!identifier) {
            return null;
        }

        const callExpression = {
            type: "CallExpression",
            object: identifier,
            arguments: []
        };

        if (Object.hasOwn(template, "start")) {
            callExpression.start = cloneLocation(template.start);
        }

        if (Object.hasOwn(template, "end")) {
            callExpression.end = cloneLocation(template.end);
        }

        return callExpression;
    }

    function ensureBlockStatement(parent, key, statement) {
        if (!parent || typeof parent !== "object" || !key) {
            return null;
        }

        if (!statement || typeof statement !== "object") {
            return null;
        }

        const block = {
            type: "BlockStatement",
            body: [statement]
        };

        if (Object.hasOwn(statement, "start")) {
            block.start = cloneLocation(statement.start);
        }

        if (Object.hasOwn(statement, "end")) {
            block.end = cloneLocation(statement.end);
        }

        parent[key] = block;

        return block;
    }
}

function harmonizeTexturePointerTernaries({ ast, diagnostic }) {
    if (!diagnostic || !ast || typeof ast !== "object") {
        return [];
    }

    const fixes = [];

    const visit = (node, parent, property) => {
        if (!node) {
            return;
        }

        if (Array.isArray(node)) {
            for (let index = 0; index < node.length; index += 1) {
                visit(node[index], node, index);
            }
            return;
        }

        if (typeof node !== "object") {
            return;
        }

        if (node.type === "TernaryExpression") {
            const fix = harmonizeTexturePointerTernary(
                node,
                parent,
                property,
                diagnostic
            );

            if (fix) {
                fixes.push(fix);
                return;
            }
        }

        for (const [key, value] of Object.entries(node)) {
            if (value && typeof value === "object") {
                visit(value, node, key);
            }
        }
    };

    visit(ast, null, null);

    return fixes;
}

const INSTANCE_CREATE_FUNCTION_NAMES = new Set([
    "instance_create_layer",
    "instance_create_depth",
    "instance_create_depth_ext",
    "instance_create_layer_ext",
    "instance_create_at",
    "instance_create",
    "instance_create_z"
]);

function annotateInstanceVariableStructAssignments({ ast, diagnostic }) {
    if (!diagnostic || !ast || typeof ast !== "object") {
        return [];
    }

    const fixes = [];

    const visit = (node) => {
        if (!node) {
            return;
        }

        if (Array.isArray(node)) {
            for (const entry of node) {
                visit(entry);
            }
            return;
        }

        if (typeof node !== "object") {
            return;
        }

        if (node.type === "CallExpression") {
            const callFixes = annotateInstanceCreateCall(node, diagnostic);

            if (Array.isArray(callFixes) && callFixes.length > 0) {
                fixes.push(...callFixes);
            }
        }

        for (const value of Object.values(node)) {
            if (value && typeof value === "object") {
                visit(value);
            }
        }
    };

    visit(ast);

    return fixes;
}

function annotateInstanceCreateCall(node, diagnostic) {
    if (!node || node.type !== "CallExpression") {
        return [];
    }

    if (!isInstanceCreateIdentifier(node.object)) {
        return [];
    }

    const structArgument = findStructArgument(node.arguments);

    if (!structArgument) {
        return [];
    }

    return annotateVariableStructProperties(structArgument, diagnostic);
}

function isInstanceCreateIdentifier(node) {
    if (!node || node.type !== "Identifier") {
        return false;
    }

    if (INSTANCE_CREATE_FUNCTION_NAMES.has(node.name)) {
        return true;
    }

    return node.name?.startsWith?.("instance_create_") ?? false;
}

function findStructArgument(args) {
    if (!Array.isArray(args) || args.length === 0) {
        return null;
    }

    for (let index = args.length - 1; index >= 0; index -= 1) {
        const candidate = args[index];

        if (candidate && candidate.type === "StructExpression") {
            return candidate;
        }
    }

    return null;
}

function annotateVariableStructProperties(structExpression, diagnostic) {
    if (!structExpression || structExpression.type !== "StructExpression") {
        return [];
    }

    const properties = Array.isArray(structExpression.properties)
        ? structExpression.properties
        : [];

    if (properties.length === 0) {
        return [];
    }

    const fixes = [];

    for (const property of properties) {
        const fixDetail = annotateVariableStructProperty(property, diagnostic);

        if (fixDetail) {
            fixes.push(fixDetail);
        }
    }

    return fixes;
}

function annotateVariableStructProperty(property, diagnostic) {
    if (!property || property.type !== "Property") {
        return null;
    }

    const value = property.value;

    if (!value || value.type !== "Identifier" || typeof value.name !== "string") {
        return null;
    }

    const fixDetail = createFeatherFixDetail(diagnostic, {
        target: value.name,
        range: {
            start: getNodeStartIndex(property),
            end: getNodeEndIndex(property)
        },
        automatic: false
    });

    if (!fixDetail) {
        return null;
    }

    attachFeatherFixMetadata(property, [fixDetail]);

    return fixDetail;
}

function harmonizeTexturePointerTernary(node, parent, property, diagnostic) {
    if (!node || node.type !== "TernaryExpression") {
        return null;
    }

    if (
        !parent ||
    parent.type !== "AssignmentExpression" ||
    property !== "right"
    ) {
        return null;
    }

    if (!isSpriteGetTextureCall(node.consequent)) {
        return null;
    }

    const alternate = node.alternate;

    if (!isNegativeOneLiteral(alternate)) {
        return null;
    }

    const pointerIdentifier = createIdentifier("pointer_null", alternate);

    if (!pointerIdentifier) {
        return null;
    }

    copyCommentMetadata(alternate, pointerIdentifier);
    node.alternate = pointerIdentifier;

    const fixDetail = createFeatherFixDetail(diagnostic, {
        target: isIdentifier(parent.left) ? parent.left.name : null,
        range: {
            start: getNodeStartIndex(node),
            end: getNodeEndIndex(node)
        }
    });

    if (!fixDetail) {
        return null;
    }

    attachFeatherFixMetadata(node, [fixDetail]);

    return fixDetail;
}

function createAssignmentFromDeclarator(declarator, declarationNode) {
    if (!declarator || typeof declarator !== "object") {
        return null;
    }

    const identifier = declarator.id;

    if (!isIdentifier(identifier)) {
        return null;
    }

    if (!declarator.init) {
        return null;
    }

    const assignment = {
        type: "AssignmentExpression",
        operator: "=",
        left: cloneIdentifier(identifier),
        right: declarator.init,
        start: cloneLocation(declarator.start ?? declarationNode?.start),
        end: cloneLocation(declarator.end ?? declarationNode?.end)
    };

    copyCommentMetadata(declarator, assignment);

    return assignment;
}

function isFunctionLikeNode(node) {
    if (!node || typeof node !== "object") {
        return false;
    }

    if (typeof node.type !== "string") {
        return false;
    }

    return FUNCTION_LIKE_TYPES.has(node.type);
}

function getFunctionParameterNames(node) {
    const params = Array.isArray(node?.params) ? node.params : [];
    const names = [];

    for (const param of params) {
        if (!param || typeof param !== "object") {
            continue;
        }

        if (isIdentifier(param)) {
            if (param.name) {
                names.push(param.name);
            }
            continue;
        }

        if (param.type === "DefaultParameter" && isIdentifier(param.left)) {
            if (param.left.name) {
                names.push(param.left.name);
            }
            continue;
        }
    }

    return names;
}

function getVariableDeclaratorName(declarator) {
    if (!declarator || typeof declarator !== "object") {
        return null;
    }

    const identifier = declarator.id;

    if (!isIdentifier(identifier)) {
        return null;
    }

    return identifier.name ?? null;
}

function cloneIdentifier(node) {
    if (!node || node.type !== "Identifier") {
        return null;
    }

    const cloned = {
        type: "Identifier",
        name: node.name
    };

    if (Object.hasOwn(node, "start")) {
        cloned.start = cloneLocation(node.start);
    }

    if (Object.hasOwn(node, "end")) {
        cloned.end = cloneLocation(node.end);
    }

    return cloned;
}

function copyCommentMetadata(source, target) {
    if (!source || !target) {
        return;
    }

    ["leadingComments", "trailingComments", "innerComments", "comments"].forEach(
        (key) => {
            if (Object.hasOwn(source, key)) {
                target[key] = source[key];
            }
        }
    );
}

function extractIdentifierNameFromLiteral(value) {
    if (typeof value !== "string") {
        return null;
    }

    const stripped = stripStringQuotes(value);
    if (!stripped) {
        return null;
    }

    if (!IDENTIFIER_NAME_PATTERN.test(stripped)) {
        return null;
    }

    return stripped;
}

function stripStringQuotes(value) {
    if (typeof value !== "string" || value.length < 2) {
        return null;
    }

    const firstChar = value[0];
    const lastChar = value[value.length - 1];

    if ((firstChar === '"' || firstChar === "'") && firstChar === lastChar) {
        return value.slice(1, -1);
    }

    return null;
}

function isIdentifierWithName(node, name) {
    if (!node || node.type !== "Identifier") {
        return false;
    }

    return node.name === name;
}

function isIdentifier(node) {
    return !!node && node.type === "Identifier";
}

function isLiteralZero(node) {
    if (!node || node.type !== "Literal") {
        return false;
    }

    return node.value === "0" || node.value === 0;
}

function isLiteralOne(node) {
    if (!node || node.type !== "Literal") {
        return false;
    }

    return node.value === "1" || node.value === 1;
}

function isLiteralTrue(node) {
    if (!node || node.type !== "Literal") {
        return false;
    }

    return node.value === "true" || node.value === true;
}

function isLiteralFalse(node) {
    if (!node || node.type !== "Literal") {
        return false;
    }

    return node.value === "false" || node.value === false;
}

function isAlphaTestRefResetCall(node) {
    if (!node || node.type !== "CallExpression") {
        return false;
    }

    if (!isIdentifierWithName(node.object, "gpu_set_alphatestref")) {
        return false;
    }

    const args = Array.isArray(node.arguments) ? node.arguments : [];

    if (args.length === 0) {
        return false;
    }

    return isLiteralZero(args[0]);
}

function isAlphaTestDisableCall(node) {
    if (!node || node.type !== "CallExpression") {
        return false;
    }

    if (!isIdentifierWithName(node.object, "gpu_set_alphatestenable")) {
        return false;
    }

    const args = Array.isArray(node.arguments) ? node.arguments : [];

    if (args.length === 0) {
        return false;
    }

    const [argument] = args;

    return isLiteralFalse(argument) || isLiteralZero(argument);
}

function createAlphaTestRefResetCall(template) {
    if (!template || template.type !== "CallExpression") {
        return null;
    }

    const identifier = cloneIdentifier(template.object);

    if (!identifier || identifier.name !== "gpu_set_alphatestref") {
        return null;
    }

    const literalZero = createLiteral("0", template.arguments?.[0]);

    const callExpression = {
        type: "CallExpression",
        object: identifier,
        arguments: [literalZero]
    };

    if (Object.hasOwn(template, "start")) {
        callExpression.start = cloneLocation(template.start);
    }

    if (Object.hasOwn(template, "end")) {
        callExpression.end = cloneLocation(template.end);
    }

    return callExpression;
}

function shouldResetBlendEnable(argument) {
    if (!argument || typeof argument !== "object") {
        return false;
    }

    return isLiteralFalse(argument) || isLiteralZero(argument);
}

function shouldResetTextureRepeat(argument) {
    if (!argument || typeof argument !== "object") {
        return false;
    }

    if (isLiteralFalse(argument) || isLiteralZero(argument)) {
        return false;
    }

    return isLiteralTrue(argument) || isLiteralOne(argument);
}

function isTextureRepeatResetCall(node) {
    if (!node || node.type !== "CallExpression") {
        return false;
    }

    if (!isIdentifierWithName(node.object, "gpu_set_texrepeat")) {
        return false;
    }

    const args = Array.isArray(node.arguments) ? node.arguments : [];

    if (args.length === 0) {
        return false;
    }

    const [argument] = args;

    return isLiteralFalse(argument) || isLiteralZero(argument);
}

function createTextureRepeatResetCall(template) {
    if (!template || template.type !== "CallExpression") {
        return null;
    }

    const identifier = cloneIdentifier(template.object);

    if (!identifier || identifier.name !== "gpu_set_texrepeat") {
        return null;
    }

    const literalFalse = createLiteral("false", template.arguments?.[0]);

    const callExpression = {
        type: "CallExpression",
        object: identifier,
        arguments: [literalFalse]
    };

    if (Object.hasOwn(template, "start")) {
        callExpression.start = cloneLocation(template.start);
    }

    if (Object.hasOwn(template, "end")) {
        callExpression.end = cloneLocation(template.end);
    }

    return callExpression;
}

function isBlendEnableResetCall(node) {
    if (!node || node.type !== "CallExpression") {
        return false;
    }

    if (!isIdentifierWithName(node.object, "gpu_set_blendenable")) {
        return false;
    }

    const args = Array.isArray(node.arguments) ? node.arguments : [];

    if (args.length === 0) {
        return false;
    }

    const [argument] = args;

    return isLiteralTrue(argument) || isLiteralOne(argument);
}

function createBlendEnableResetCall(template) {
    if (!template || template.type !== "CallExpression") {
        return null;
    }

    const identifier = cloneIdentifier(template.object);

    if (!identifier || identifier.name !== "gpu_set_blendenable") {
        return null;
    }

    const literalTrue = createLiteral("true", template.arguments?.[0]);

    const callExpression = {
        type: "CallExpression",
        object: identifier,
        arguments: [literalTrue]
    };

    if (Object.hasOwn(template, "start")) {
        callExpression.start = cloneLocation(template.start);
    }

    if (Object.hasOwn(template, "end")) {
        callExpression.end = cloneLocation(template.end);
    }

    return callExpression;
}

function createLiteral(value, template) {
    const literalValue = typeof value === "number" ? String(value) : value;

    const literal = {
        type: "Literal",
        value: literalValue
    };

    if (template && typeof template === "object") {
        if (Object.hasOwn(template, "start")) {
            literal.start = cloneLocation(template.start);
        }

        if (Object.hasOwn(template, "end")) {
            literal.end = cloneLocation(template.end);
        }
    }

    return literal;
}

function reorderOptionalParameters({ ast, diagnostic }) {
    if (!diagnostic || !ast || typeof ast !== "object") {
        return [];
    }

    const fixes = [];

    const visit = (node) => {
        if (!node) {
            return;
        }

        if (Array.isArray(node)) {
            for (const item of node) {
                visit(item);
            }
            return;
        }

        if (typeof node !== "object") {
            return;
        }

        if (node.type === "FunctionDeclaration") {
            const fix = reorderFunctionOptionalParameters(node, diagnostic);

            if (fix) {
                fixes.push(fix);
            }
        }

        for (const value of Object.values(node)) {
            if (value && typeof value === "object") {
                visit(value);
            }
        }
    };

    visit(ast);

    return fixes;
}

function reorderFunctionOptionalParameters(node, diagnostic) {
    if (!node || node.type !== "FunctionDeclaration") {
        return null;
    }

    const params = Array.isArray(node.params) ? node.params : null;

    if (!params || params.length === 0) {
        return null;
    }

    let encounteredOptional = false;
    let needsReordering = false;

    for (const param of params) {
        if (isOptionalParameter(param)) {
            encounteredOptional = true;
        } else if (encounteredOptional) {
            needsReordering = true;
            break;
        }
    }

    if (!needsReordering) {
        return null;
    }

    const requiredParams = [];
    const optionalParams = [];

    for (const param of params) {
        if (isOptionalParameter(param)) {
            optionalParams.push(param);
        } else {
            requiredParams.push(param);
        }
    }

    const reorderedParams = requiredParams.concat(optionalParams);

    if (reorderedParams.length !== params.length) {
        return null;
    }

    node.params = reorderedParams;

    const fixDetail = createFeatherFixDetail(diagnostic, {
        target: getFunctionIdentifierName(node),
        range: {
            start: getNodeStartIndex(node),
            end: getNodeEndIndex(node)
        }
    });

    if (!fixDetail) {
        return null;
    }

    attachFeatherFixMetadata(node, [fixDetail]);

    return fixDetail;
}

function isOptionalParameter(parameter) {
    return parameter?.type === "DefaultParameter";
}

function getFunctionIdentifierName(node) {
    if (!node) {
        return null;
    }

    const { id, name, key } = node;

    if (typeof id === "string") {
        return id;
    }

    if (id && typeof id === "object") {
        if (typeof id.name === "string") {
            return id.name;
        }

        if (id.type === "Identifier" && typeof id.name === "string") {
            return id.name;
        }
    }

    if (typeof name === "string") {
        return name;
    }

    if (key && typeof key === "object" && typeof key.name === "string") {
        return key.name;
    }

    return null;
}

function sanitizeMalformedJsDocTypes({ ast, diagnostic, typeSystemInfo }) {
    if (!diagnostic || !ast || typeof ast !== "object") {
        return [];
    }

    const comments = collectCommentNodes(ast);

    if (comments.length === 0) {
        return [];
    }

    const fixes = [];

    for (const comment of comments) {
        const result = sanitizeDocCommentType(comment, typeSystemInfo);

        if (!result) {
            continue;
        }

        const fixDetail = createFeatherFixDetail(diagnostic, {
            target: result.target ?? null,
            range: {
                start: getNodeStartIndex(comment),
                end: getNodeEndIndex(comment)
            }
        });

        if (!fixDetail) {
            continue;
        }

        attachFeatherFixMetadata(comment, [fixDetail]);
        fixes.push(fixDetail);
    }

    return fixes;
}

function sanitizeDocCommentType(comment, typeSystemInfo) {
    if (!comment || comment.type !== "CommentLine") {
        return null;
    }

    const rawValue = typeof comment.value === "string" ? comment.value : "";

    if (
        !rawValue ||
    rawValue.indexOf("@") === -1 ||
    rawValue.indexOf("{") === -1
    ) {
        return null;
    }

    const tagMatch = rawValue.match(/\/\s*@([A-Za-z]+)/);

    if (!tagMatch) {
        return null;
    }

    const tagName = tagMatch[1]?.toLowerCase();

    if (tagName !== "param" && tagName !== "return" && tagName !== "returns") {
        return null;
    }

    const annotation = extractTypeAnnotation(rawValue);

    if (!annotation) {
        return null;
    }

    const { beforeBrace, typeText, remainder, hadClosingBrace } = annotation;

    if (typeof typeText !== "string") {
        return null;
    }

    const sanitizedType = sanitizeTypeAnnotationText(typeText, typeSystemInfo);
    const needsClosingBrace = hadClosingBrace === false;
    const hasTypeChange = sanitizedType !== typeText.trim();

    if (!hasTypeChange && !needsClosingBrace) {
        return null;
    }

    const updatedValue = `${beforeBrace}${sanitizedType}}${remainder}`;

    if (updatedValue === rawValue) {
        return null;
    }

    comment.value = updatedValue;

    if (typeof comment.raw === "string") {
        comment.raw = `//${updatedValue}`;
    }

    const target =
    tagName === "param"
        ? extractParameterNameFromDocRemainder(remainder)
        : null;

    return {
        target
    };
}

function extractTypeAnnotation(value) {
    if (typeof value !== "string") {
        return null;
    }

    const braceIndex = value.indexOf("{");

    if (braceIndex === -1) {
        return null;
    }

    const beforeBrace = value.slice(0, braceIndex + 1);
    const afterBrace = value.slice(braceIndex + 1);

    const closingIndex = afterBrace.indexOf("}");
    let typeText;
    let remainder;
    let hadClosingBrace = true;

    if (closingIndex === -1) {
        const split = splitTypeAndRemainder(afterBrace);
        typeText = split.type;
        remainder = split.remainder;
        hadClosingBrace = false;
    } else {
        typeText = afterBrace.slice(0, closingIndex);
        remainder = afterBrace.slice(closingIndex + 1);
    }

    const trimmedType = typeof typeText === "string" ? typeText.trim() : "";

    return {
        beforeBrace,
        typeText: trimmedType,
        remainder,
        hadClosingBrace
    };
}

function splitTypeAndRemainder(text) {
    if (typeof text !== "string") {
        return { type: "", remainder: "" };
    }

    let depthSquare = 0;
    let depthAngle = 0;
    let depthParen = 0;

    for (let index = 0; index < text.length; index += 1) {
        const char = text[index];

        if (char === "[") {
            depthSquare += 1;
        } else if (char === "]") {
            depthSquare = Math.max(0, depthSquare - 1);
        } else if (char === "<") {
            depthAngle += 1;
        } else if (char === ">") {
            depthAngle = Math.max(0, depthAngle - 1);
        } else if (char === "(") {
            depthParen += 1;
        } else if (char === ")") {
            depthParen = Math.max(0, depthParen - 1);
        }

        if (
            WHITESPACE_PATTERN.test(char) &&
      depthSquare === 0 &&
      depthAngle === 0 &&
      depthParen === 0
        ) {
            const typePart = text.slice(0, index).trimEnd();
            const remainder = text.slice(index);
            return { type: typePart, remainder };
        }
    }

    return {
        type: text.trim(),
        remainder: ""
    };
}

const WHITESPACE_PATTERN = /\s/;

function sanitizeTypeAnnotationText(typeText, typeSystemInfo) {
    if (typeof typeText !== "string" || typeText.length === 0) {
        return typeText ?? "";
    }

    const normalized = typeText.trim();
    const balanced = balanceTypeAnnotationDelimiters(normalized);

    const specifierSanitized = fixSpecifierSpacing(
        balanced,
        typeSystemInfo?.specifierBaseTypeNamesLower
    );

    return fixTypeUnionSpacing(
        specifierSanitized,
        typeSystemInfo?.baseTypeNamesLower
    );
}

function balanceTypeAnnotationDelimiters(typeText) {
    if (typeof typeText !== "string" || typeText.length === 0) {
        return typeText ?? "";
    }

    const stack = [];

    for (const char of typeText) {
        if (char === "[") {
            stack.push("]");
        } else if (char === "<") {
            stack.push(">");
        } else if (char === "(") {
            stack.push(")");
        } else if (char === "]" || char === ">" || char === ")") {
            if (stack.length > 0 && stack[stack.length - 1] === char) {
                stack.pop();
            }
        }
    }

    if (stack.length === 0) {
        return typeText;
    }

    return typeText + stack.reverse().join("");
}

function fixSpecifierSpacing(typeText, specifierBaseTypes) {
    if (typeof typeText !== "string" || typeText.length === 0) {
        return typeText ?? "";
    }

    if (!(specifierBaseTypes instanceof Set) || specifierBaseTypes.size === 0) {
        return typeText;
    }

    const patternSource = [...specifierBaseTypes]
        .map((name) => escapeRegExp(name))
        .join("|");

    if (!patternSource) {
        return typeText;
    }

    const regex = new RegExp(`\\b(${patternSource})\\b`, "gi");
    let result = "";
    let lastIndex = 0;
    let match;

    while ((match = regex.exec(typeText)) !== null) {
        const matchStart = match.index;
        const matchEnd = regex.lastIndex;
        const before = typeText.slice(lastIndex, matchStart);
        const matchedText = typeText.slice(matchStart, matchEnd);
        result += before + matchedText;

        const remainder = typeText.slice(matchEnd);
        const specifierInfo = readSpecifierToken(remainder);

        if (specifierInfo) {
            if (specifierInfo.needsDot) {
                result += `.${specifierInfo.token}`;
            } else {
                result += remainder.slice(0, specifierInfo.consumedLength);
            }

            regex.lastIndex = matchEnd + specifierInfo.consumedLength;
            lastIndex = regex.lastIndex;
        } else {
            lastIndex = matchEnd;
        }
    }

    result += typeText.slice(lastIndex);
    return result;
}

function readSpecifierToken(text) {
    if (typeof text !== "string" || text.length === 0) {
        return null;
    }

    let offset = 0;

    while (offset < text.length && WHITESPACE_PATTERN.test(text[offset])) {
        offset += 1;
    }

    if (offset === 0) {
        return null;
    }

    const firstChar = text[offset];

    if (
        !firstChar ||
    firstChar === "." ||
    firstChar === "," ||
    firstChar === "|" ||
    firstChar === "}"
    ) {
        return {
            consumedLength: offset,
            needsDot: false
        };
    }

    let consumed = offset;
    let token = "";
    let depthSquare = 0;
    let depthAngle = 0;
    let depthParen = 0;

    while (consumed < text.length) {
        const char = text[consumed];

        if (
            WHITESPACE_PATTERN.test(char) &&
      depthSquare === 0 &&
      depthAngle === 0 &&
      depthParen === 0
        ) {
            break;
        }

        if (
            (char === "," || char === "|" || char === "}") &&
      depthSquare === 0 &&
      depthAngle === 0 &&
      depthParen === 0
        ) {
            break;
        }

        if (char === "[") {
            depthSquare += 1;
        } else if (char === "]") {
            depthSquare = Math.max(0, depthSquare - 1);
        } else if (char === "<") {
            depthAngle += 1;
        } else if (char === ">") {
            depthAngle = Math.max(0, depthAngle - 1);
        } else if (char === "(") {
            depthParen += 1;
        } else if (char === ")") {
            depthParen = Math.max(0, depthParen - 1);
        }

        token += char;
        consumed += 1;
    }

    if (token.length === 0) {
        return {
            consumedLength: offset,
            needsDot: false
        };
    }

    return {
        consumedLength: consumed,
        token,
        needsDot: true
    };
}

function fixTypeUnionSpacing(typeText, baseTypesLower) {
    if (typeof typeText !== "string" || typeText.length === 0) {
        return typeText ?? "";
    }

    if (!(baseTypesLower instanceof Set) || baseTypesLower.size === 0) {
        return typeText;
    }

    if (!WHITESPACE_PATTERN.test(typeText)) {
        return typeText;
    }

    if (hasDelimiterOutsideNesting(typeText, [",", "|"])) {
        return typeText;
    }

    const segments = splitTypeSegments(typeText);

    if (segments.length <= 1) {
        return typeText;
    }

    const trimmedSegments = segments
        .map((segment) => segment.trim())
        .filter((segment) => segment.length > 0);

    if (trimmedSegments.length <= 1) {
        return typeText;
    }

    const recognizedCount = trimmedSegments.reduce((count, segment) => {
        const baseTypeName = extractBaseTypeName(segment);

        if (baseTypeName && baseTypesLower.has(baseTypeName.toLowerCase())) {
            return count + 1;
        }

        return count;
    }, 0);

    if (recognizedCount < 2) {
        return typeText;
    }

    return trimmedSegments.join(",");
}

function splitTypeSegments(text) {
    const segments = [];
    let current = "";
    let depthSquare = 0;
    let depthAngle = 0;
    let depthParen = 0;

    for (let index = 0; index < text.length; index += 1) {
        const char = text[index];

        if (char === "[") {
            depthSquare += 1;
        } else if (char === "]") {
            depthSquare = Math.max(0, depthSquare - 1);
        } else if (char === "<") {
            depthAngle += 1;
        } else if (char === ">") {
            depthAngle = Math.max(0, depthAngle - 1);
        } else if (char === "(") {
            depthParen += 1;
        } else if (char === ")") {
            depthParen = Math.max(0, depthParen - 1);
        }

        if (
            (WHITESPACE_PATTERN.test(char) || char === "," || char === "|") &&
      depthSquare === 0 &&
      depthAngle === 0 &&
      depthParen === 0
        ) {
            if (current.trim().length > 0) {
                segments.push(current.trim());
            }
            current = "";
            continue;
        }

        current += char;
    }

    if (current.trim().length > 0) {
        segments.push(current.trim());
    }

    return segments;
}

function hasDelimiterOutsideNesting(text, delimiters) {
    if (typeof text !== "string" || text.length === 0) {
        return false;
    }

    const delimiterSet = new Set(delimiters ?? []);
    let depthSquare = 0;
    let depthAngle = 0;
    let depthParen = 0;

    for (const char of text) {
        if (char === "[") {
            depthSquare += 1;
        } else if (char === "]") {
            depthSquare = Math.max(0, depthSquare - 1);
        } else if (char === "<") {
            depthAngle += 1;
        } else if (char === ">") {
            depthAngle = Math.max(0, depthAngle - 1);
        } else if (char === "(") {
            depthParen += 1;
        } else if (char === ")") {
            depthParen = Math.max(0, depthParen - 1);
        }

        if (
            delimiterSet.has(char) &&
      depthSquare === 0 &&
      depthAngle === 0 &&
      depthParen === 0
        ) {
            return true;
        }
    }

    return false;
}

function createIdentifier(name, template) {
    if (!name) {
        return null;
    }

    const identifier = {
        type: "Identifier",
        name
    };

    if (template && typeof template === "object") {
        if (Object.hasOwn(template, "start")) {
            identifier.start = cloneLocation(template.start);
        }

        if (Object.hasOwn(template, "end")) {
            identifier.end = cloneLocation(template.end);
        }
    }

    return identifier;
}

function isSpriteGetTextureCall(node) {
    if (!node || node.type !== "CallExpression") {
        return false;
    }

    return isIdentifierWithName(node.object, "sprite_get_texture");
}

function isNegativeOneLiteral(node) {
    if (!node || typeof node !== "object") {
        return false;
    }

    if (node.type === "Literal") {
        return node.value === "-1" || node.value === -1;
    }

    if (node.type === "UnaryExpression" && node.operator === "-" && node.prefix) {
        const argument = node.argument;

        if (!argument || argument.type !== "Literal") {
            return false;
        }

        return argument.value === "1" || argument.value === 1;
    }

    return false;
}

function extractBaseTypeName(segment) {
    if (typeof segment !== "string") {
        return null;
    }

    const match = segment.match(/^[A-Za-z_][A-Za-z0-9_]*/);

    return match ? match[0] : null;
}

function extractParameterNameFromDocRemainder(remainder) {
    if (typeof remainder !== "string") {
        return null;
    }

    const match = remainder.match(/^\s*([A-Za-z_][A-Za-z0-9_]*)/);

    return match ? match[1] : null;
}

function escapeRegExp(text) {
    if (typeof text !== "string") {
        return "";
    }

    return text.replace(/[.*+?^${}()|[\]\\]/g, "\\$&");
}

function renameReservedIdentifiers({ ast, diagnostic, sourceText }) {
    if (
        !diagnostic ||
    !ast ||
    typeof ast !== "object" ||
    RESERVED_IDENTIFIER_NAMES.size === 0
    ) {
        return [];
    }

    const fixes = [];

    const visit = (node) => {
        if (!node) {
            return;
        }

        if (Array.isArray(node)) {
            for (const child of node) {
                visit(child);
            }
            return;
        }

        if (typeof node !== "object") {
            return;
        }

        if (
            node.type === "VariableDeclaration" &&
      isSupportedVariableDeclaration(node)
        ) {
            const declarationFixes = renameReservedIdentifiersInVariableDeclaration(
                node,
                diagnostic
            );

            if (Array.isArray(declarationFixes) && declarationFixes.length > 0) {
                fixes.push(...declarationFixes);
            }
        } else if (node.type === "MacroDeclaration") {
            const macroFix = renameReservedIdentifierInMacro(
                node,
                diagnostic,
                sourceText
            );

            if (macroFix) {
                fixes.push(macroFix);
            }
        }

        for (const value of Object.values(node)) {
            if (value && typeof value === "object") {
                visit(value);
            }
        }
    };

    visit(ast);

    return fixes;
}

function isSupportedVariableDeclaration(node) {
    if (!node || node.type !== "VariableDeclaration") {
        return false;
    }

    const kind = typeof node.kind === "string" ? node.kind.toLowerCase() : null;

    return kind === "var" || kind === "static";
}

function renameReservedIdentifiersInVariableDeclaration(node, diagnostic) {
    const declarations = Array.isArray(node?.declarations)
        ? node.declarations
        : [];

    if (declarations.length === 0) {
        return [];
    }

    const fixes = [];

    for (const declarator of declarations) {
        if (!declarator || declarator.type !== "VariableDeclarator") {
            continue;
        }

        const fix = renameReservedIdentifierNode(declarator.id, diagnostic);

        if (fix) {
            fixes.push(fix);
        }
    }

    return fixes;
}

function renameReservedIdentifierNode(identifier, diagnostic, options = {}) {
    if (!identifier || identifier.type !== "Identifier") {
        return null;
    }

    const name = identifier.name;

    if (!isReservedIdentifier(name)) {
        return null;
    }

    const replacement = getReplacementIdentifierName(name);

    if (!replacement || replacement === name) {
        return null;
    }

    const fixDetail = createFeatherFixDetail(diagnostic, {
        target: name ?? null,
        range: {
            start: getNodeStartIndex(identifier),
            end: getNodeEndIndex(identifier)
        }
    });

    if (!fixDetail) {
        return null;
    }

    identifier.name = replacement;

    if (typeof options.onRename === "function") {
        try {
            options.onRename({
                identifier,
                originalName: name,
                replacement
            });
        } catch {
            // Swallow callback errors to avoid interrupting the fix pipeline.
        }
    }

    attachFeatherFixMetadata(identifier, [fixDetail]);

    return fixDetail;
}

<<<<<<< HEAD
function rewriteInvalidPostfixExpressions({ ast, diagnostic }) {
    if (!diagnostic || !ast || typeof ast !== "object") {
        return [];
    }

    const fixes = [];

    const visit = (node, parent, property) => {
        if (!node) {
            return;
        }

        if (Array.isArray(node)) {
            for (let index = 0; index < node.length; index += 1) {
                visit(node[index], node, index);
            }
            return;
        }

        if (typeof node !== "object") {
            return;
        }

        if (node.type === "IncDecStatement") {
            const fix = rewritePostfixStatement(node, parent, property, diagnostic);

            if (fix) {
                fixes.push(fix);
                return;
            }
        }

        for (const [key, value] of Object.entries(node)) {
            if (value && typeof value === "object") {
                visit(value, node, key);
            }
        }
    };

    visit(ast, null, null);

    return fixes;
}

function rewritePostfixStatement(node, parent, property, diagnostic) {
    if (!Array.isArray(parent) || typeof property !== "number") {
        return null;
    }

    if (!node || node.type !== "IncDecStatement" || node.prefix !== false) {
        return null;
    }

    const argument = node.argument;

    if (!argument || typeof argument !== "object") {
        return null;
    }

    const argumentName = getIdentifierName(argument);

    if (typeof argumentName === "string" && argumentName.startsWith("__featherFix_")) {
        return null;
    }

    const siblings = parent;
    const temporaryName = createTemporaryIdentifierName(argument, siblings);

    if (!temporaryName) {
        return null;
    }

    const initializer = cloneNode(argument);
    const declarationIdentifier = createIdentifier(temporaryName, argument);

    if (!initializer || !declarationIdentifier) {
        return null;
    }

    const declarator = {
        type: "VariableDeclarator",
        id: declarationIdentifier,
        init: initializer
    };

    if (Object.prototype.hasOwnProperty.call(argument, "start")) {
        declarator.start = cloneLocation(argument.start);
    }

    if (Object.prototype.hasOwnProperty.call(argument, "end")) {
        declarator.end = cloneLocation(argument.end);
    }

    const variableDeclaration = {
        type: "VariableDeclaration",
        declarations: [declarator],
        kind: "var"
    };

    if (Object.prototype.hasOwnProperty.call(node, "start")) {
        variableDeclaration.start = cloneLocation(node.start);
    }

    if (Object.prototype.hasOwnProperty.call(node, "end")) {
        variableDeclaration.end = cloneLocation(node.end);
    }

    const temporaryIdentifier = createIdentifier(temporaryName, argument);

    if (!temporaryIdentifier) {
        return null;
    }

    const rewrittenStatement = {
        type: "IncDecStatement",
        operator: node.operator,
        prefix: node.prefix,
        argument: temporaryIdentifier
    };

    if (Object.prototype.hasOwnProperty.call(node, "start")) {
        rewrittenStatement.start = cloneLocation(node.start);
    }

    if (Object.prototype.hasOwnProperty.call(node, "end")) {
        rewrittenStatement.end = cloneLocation(node.end);
    }

    copyCommentMetadata(node, variableDeclaration);
    copyCommentMetadata(node, rewrittenStatement);

    const fixDetail = createFeatherFixDetail(diagnostic, {
        target: getIdentifierName(argument),
        range: {
            start: getNodeStartIndex(node),
            end: getNodeEndIndex(node)
        }
    });

    if (!fixDetail) {
        return null;
    }

    parent.splice(property, 1, variableDeclaration, rewrittenStatement);

    attachFeatherFixMetadata(variableDeclaration, [fixDetail]);
    attachFeatherFixMetadata(rewrittenStatement, [fixDetail]);

    return fixDetail;
}

function createTemporaryIdentifierName(argument, siblings) {
    const existingNames = new Set();

    if (Array.isArray(siblings)) {
        for (const entry of siblings) {
            collectIdentifierNames(entry, existingNames);
        }
    }

    const baseName = sanitizeIdentifierName(getIdentifierName(argument) || "value");
    const prefix = `__featherFix_${baseName}`;
    let candidate = prefix;
    let suffix = 1;

    while (existingNames.has(candidate)) {
        candidate = `${prefix}_${suffix}`;
        suffix += 1;
    }

    return candidate;
}

function sanitizeIdentifierName(name) {
    if (typeof name !== "string" || name.length === 0) {
        return "value";
    }

    let sanitized = name.replace(/[^A-Za-z0-9_]/g, "_");

    if (!/^[A-Za-z_]/.test(sanitized)) {
        sanitized = `value_${sanitized}`;
    }

    return sanitized || "value";
}

function collectIdentifierNames(node, registry) {
    if (!node || !registry) {
        return;
    }

    if (Array.isArray(node)) {
        for (const entry of node) {
            collectIdentifierNames(entry, registry);
        }
        return;
    }

    if (typeof node !== "object") {
        return;
    }

    if (node.type === "Identifier" && typeof node.name === "string") {
        registry.add(node.name);
    }

    for (const value of Object.values(node)) {
        if (value && typeof value === "object") {
            collectIdentifierNames(value, registry);
        }
    }
}

function createIdentifier(name, template) {
    if (typeof name !== "string" || name.length === 0) {
        return null;
    }

    const identifier = {
        type: "Identifier",
        name
    };

    if (template && typeof template === "object") {
        if (Object.prototype.hasOwnProperty.call(template, "start")) {
            identifier.start = cloneLocation(template.start);
        }

        if (Object.prototype.hasOwnProperty.call(template, "end")) {
            identifier.end = cloneLocation(template.end);
        }
    }

    return identifier;
}

function getIdentifierName(node) {
    if (!node) {
        return null;
    }

    if (node.type === "Identifier" && typeof node.name === "string") {
        return node.name;
    }

    return null;
}

function cloneNode(node) {
    if (node === null || typeof node !== "object") {
        return node;
    }

    if (Array.isArray(node)) {
        return node.map((entry) => cloneNode(entry));
    }

    const clone = {};

    for (const [key, value] of Object.entries(node)) {
        clone[key] = cloneNode(value);
    }

    return clone;
}

function cloneIdentifier(node) {
    if (!node || node.type !== "Identifier") {
=======
function renameReservedIdentifierInMacro(node, diagnostic, sourceText) {
    if (!node || node.type !== "MacroDeclaration") {
>>>>>>> b1dd5a2e
        return null;
    }

    return renameReservedIdentifierNode(node.name, diagnostic, {
        onRename: ({ originalName, replacement }) => {
            const updatedText = buildMacroReplacementText({
                macro: node,
                originalName,
                replacement,
                sourceText
            });

            if (typeof updatedText === "string") {
                node._featherMacroText = updatedText;
            }
        }
    });
}

function isReservedIdentifier(name) {
    if (typeof name !== "string" || name.length === 0) {
        return false;
    }

    return RESERVED_IDENTIFIER_NAMES.has(name.toLowerCase());
}

function getReplacementIdentifierName(originalName) {
    if (typeof originalName !== "string" || originalName.length === 0) {
        return null;
    }

    let candidate = `_${originalName}`;
    const seen = new Set();

    while (isReservedIdentifier(candidate)) {
        if (seen.has(candidate)) {
            return null;
        }

        seen.add(candidate);
        candidate = `_${candidate}`;
    }

    return candidate;
}

function buildMacroReplacementText({
    macro,
    originalName,
    replacement,
    sourceText
}) {
    if (
        !macro ||
    macro.type !== "MacroDeclaration" ||
    typeof replacement !== "string"
    ) {
        return null;
    }

    const baseText = getMacroBaseText(macro, sourceText);

    if (typeof baseText !== "string" || baseText.length === 0) {
        return null;
    }

    if (typeof originalName === "string" && originalName.length > 0) {
        const nameIndex = baseText.indexOf(originalName);

        if (nameIndex >= 0) {
            return (
                baseText.slice(0, nameIndex) +
        replacement +
        baseText.slice(nameIndex + originalName.length)
            );
        }
    }

    return null;
}

function getMacroBaseText(macro, sourceText) {
    if (!macro || macro.type !== "MacroDeclaration") {
        return null;
    }

    if (
        typeof macro._featherMacroText === "string" &&
    macro._featherMacroText.length > 0
    ) {
        return macro._featherMacroText;
    }

    if (typeof sourceText !== "string" || sourceText.length === 0) {
        return null;
    }

    const startIndex = getNodeStartIndex(macro);
    const endIndex = getNodeEndIndex(macro);

    if (
        typeof startIndex !== "number" ||
    typeof endIndex !== "number" ||
    endIndex < startIndex
    ) {
        return null;
    }

    return sourceText.slice(startIndex, endIndex);
}

function buildReservedIdentifierNameSet() {
    try {
        const metadata = require("../../../../resources/gml-identifiers.json");
        const identifiers = metadata?.identifiers;

        if (identifiers && typeof identifiers === "object") {
            const disallowedTypes = new Set(["literal", "keyword"]);

            return new Set(
                Object.entries(identifiers)
                    .filter(([name, info]) => {
                        if (typeof name !== "string" || name.length === 0) {
                            return false;
                        }

                        const type = typeof info?.type === "string" ? info.type : "";
                        return !disallowedTypes.has(type.toLowerCase());
                    })
                    .map(([name]) => name.toLowerCase())
            );
        }
    } catch {
    // Ignore metadata loading failures and fall back to a no-op set.
    }

    return new Set();
}

function registerManualFeatherFix({ ast, diagnostic }) {
    if (!ast || typeof ast !== "object" || !diagnostic?.id) {
        return [];
    }

    const manualFixIds = getManualFeatherFixRegistry(ast);

    if (manualFixIds.has(diagnostic.id)) {
        return [];
    }

    manualFixIds.add(diagnostic.id);

    const fixDetail = createFeatherFixDetail(diagnostic, {
        automatic: false,
        range: null,
        target: null
    });

    return [fixDetail];
}

function getManualFeatherFixRegistry(ast) {
    let registry = ast[MANUAL_FIX_TRACKING_KEY];

    if (registry instanceof Set) {
        return registry;
    }

    registry = new Set();

    Object.defineProperty(ast, MANUAL_FIX_TRACKING_KEY, {
        configurable: true,
        enumerable: false,
        writable: false,
        value: registry
    });

    return registry;
}

function createFeatherFixDetail(
    diagnostic,
    { target = null, range = null, automatic = true } = {}
) {
    if (!diagnostic) {
        return null;
    }

    return {
        id: diagnostic.id ?? null,
        title: diagnostic.title ?? null,
        description: diagnostic.description ?? null,
        correction: diagnostic.correction ?? null,
        target,
        range,
        automatic
    };
}

function attachFeatherFixMetadata(target, fixes) {
    if (
        !target ||
    typeof target !== "object" ||
    !Array.isArray(fixes) ||
    fixes.length === 0
    ) {
        return;
    }

    const key = "_appliedFeatherDiagnostics";

    if (!Array.isArray(target[key])) {
        Object.defineProperty(target, key, {
            configurable: true,
            enumerable: false,
            writable: true,
            value: []
        });
    }

    target[key].push(...fixes);
}

const ARGUMENT_BUILTINS = new Set([
    "argument",
    "argument_relative",
    "argument_count",
    ...Array.from({ length: 16 }, (_, index) => `argument${index}`)
]);

function relocateArgumentReferencesInsideFunctions({ ast, diagnostic }) {
    if (!diagnostic || !ast || typeof ast !== "object") {
        return [];
    }

    const programBody = Array.isArray(ast.body) ? ast.body : null;

    if (!programBody || programBody.length === 0) {
        return [];
    }

    const fixes = [];

    for (let index = 0; index < programBody.length; index += 1) {
        const entry = programBody[index];

        if (!isFunctionDeclaration(entry)) {
            continue;
        }

        const block = getFunctionBlock(entry);

        if (!block) {
            continue;
        }

        let nextIndex = index + 1;

        while (nextIndex < programBody.length) {
            const candidate = programBody[nextIndex];

            if (!candidate || typeof candidate !== "object") {
                break;
            }

            if (isFunctionDeclaration(candidate)) {
                break;
            }

            const argumentReference =
        findArgumentReferenceOutsideFunctions(candidate);

            if (!argumentReference) {
                break;
            }

            programBody.splice(nextIndex, 1);
            block.body.push(candidate);

            const fixDetail = createFeatherFixDetail(diagnostic, {
                target: argumentReference?.name ?? null,
                range: {
                    start: getNodeStartIndex(candidate),
                    end: getNodeEndIndex(candidate)
                }
            });

            if (fixDetail) {
                attachFeatherFixMetadata(candidate, [fixDetail]);
                fixes.push(fixDetail);
            }
        }
    }

    return fixes;
}

function isFunctionDeclaration(node) {
    if (!node || typeof node !== "object") {
        return false;
    }

    return node.type === "FunctionDeclaration";
}

function getFunctionBlock(declaration) {
    const body = declaration?.body;

    if (!body || body.type !== "BlockStatement") {
        return null;
    }

    const blockBody = Array.isArray(body.body) ? body.body : null;

    if (!blockBody) {
        return null;
    }

    return body;
}

function findArgumentReferenceOutsideFunctions(node) {
    let match = null;

    const visit = (current, isRoot = false) => {
        if (!current || match) {
            return;
        }

        if (Array.isArray(current)) {
            for (const item of current) {
                visit(item, false);

                if (match) {
                    break;
                }
            }

            return;
        }

        if (typeof current !== "object") {
            return;
        }

        if (!isRoot && isFunctionLikeNode(current)) {
            return;
        }

        if (current.type === "Identifier") {
            const builtin = getArgumentBuiltinName(current.name);

            if (builtin) {
                match = { name: builtin };
                return;
            }
        }

        if (
            current.type === "MemberIndexExpression" &&
      isIdentifierWithName(current.object, "argument")
        ) {
            match = { name: "argument" };
            return;
        }

        if (
            current.type === "MemberDotExpression" &&
      isIdentifierWithName(current.object, "argument")
        ) {
            match = { name: "argument" };
            return;
        }

        for (const value of Object.values(current)) {
            if (!value || (typeof value !== "object" && !Array.isArray(value))) {
                continue;
            }

            visit(value, false);

            if (match) {
                break;
            }
        }
    };

    visit(node, true);

    return match;
}

function getArgumentBuiltinName(name) {
    if (typeof name !== "string") {
        return null;
    }

    if (ARGUMENT_BUILTINS.has(name)) {
        return name;
    }

    return null;
}

function getNodeStartLine(node) {
    const location = node?.start;

    if (
        location &&
    typeof location === "object" &&
    typeof location.line === "number"
    ) {
        return location.line;
    }

    return undefined;
}

function collectGM1100Candidates(node) {
    const index = new Map();

    const visit = (candidate) => {
        if (!candidate) {
            return;
        }

        if (Array.isArray(candidate)) {
            for (const item of candidate) {
                visit(item);
            }
            return;
        }

        if (typeof candidate !== "object") {
            return;
        }

        if (
            (candidate.type === "VariableDeclaration" ||
        candidate.type === "AssignmentExpression") &&
      typeof getNodeStartLine(candidate) === "number"
        ) {
            const line = getNodeStartLine(candidate);

            if (typeof line === "number") {
                if (!index.has(line)) {
                    index.set(line, []);
                }

                index.get(line).push(candidate);
            }
        }

        for (const value of Object.values(candidate)) {
            if (value && typeof value === "object") {
                visit(value);
            }
        }
    };

    visit(node);

    return index;
}<|MERGE_RESOLUTION|>--- conflicted
+++ resolved
@@ -329,34 +329,7 @@
             continue;
         }
 
-<<<<<<< HEAD
-        if (diagnosticId === "GM1026") {
-            registerFeatherFixer(registry, diagnosticId, () => ({ ast }) => {
-                const fixes = rewriteInvalidPostfixExpressions({ ast, diagnostic });
-
-                if (Array.isArray(fixes) && fixes.length > 0) {
-                    return fixes;
-                }
-
-                return registerManualFeatherFix({ ast, diagnostic });
-            });
-            continue;
-        }
-
-        if (diagnosticId === "GM1051") {
-            registerFeatherFixer(registry, diagnosticId, () => ({ ast, sourceText }) => {
-                const fixes = removeTrailingMacroSemicolons({
-                    ast,
-                    sourceText,
-                    diagnostic
-                });
-
-                if (Array.isArray(fixes) && fixes.length > 0) {
-                    return fixes;
-                }
-=======
         const handler = AUTOMATIC_FEATHER_FIX_HANDLERS.get(diagnosticId);
->>>>>>> b1dd5a2e
 
         if (handler) {
             registerAutomaticFeatherFix({
@@ -405,6 +378,11 @@
 
 function createAutomaticFeatherFixHandlers() {
     return new Map([
+        [
+            "GM1026",
+            ({ ast, diagnostic }) =>
+                rewriteInvalidPostfixExpressions({ ast, diagnostic })
+        ],
         [
             "GM1028",
             ({ ast, diagnostic }) =>
@@ -1045,6 +1023,160 @@
     return fixes;
 }
 
+function rewriteInvalidPostfixExpressions({ ast, diagnostic }) {
+    if (!diagnostic || !ast || typeof ast !== "object") {
+        return [];
+    }
+
+    const fixes = [];
+
+    const visit = (node, parent, property) => {
+        if (!node) {
+            return;
+        }
+
+        if (Array.isArray(node)) {
+            for (let index = 0; index < node.length; index += 1) {
+                visit(node[index], node, index);
+            }
+            return;
+        }
+
+        if (typeof node !== "object") {
+            return;
+        }
+
+        if (node.type === "IncDecStatement") {
+            const fix = rewritePostfixStatement(node, parent, property, diagnostic);
+
+            if (fix) {
+                fixes.push(fix);
+                return;
+            }
+        }
+
+        for (const [key, value] of Object.entries(node)) {
+            if (value && typeof value === "object") {
+                visit(value, node, key);
+            }
+        }
+    };
+
+    visit(ast, null, null);
+
+    return fixes;
+}
+
+function rewritePostfixStatement(node, parent, property, diagnostic) {
+    if (!Array.isArray(parent) || typeof property !== "number") {
+        return null;
+    }
+
+    if (!node || node.type !== "IncDecStatement" || node.prefix !== false) {
+        return null;
+    }
+
+    const argument = node.argument;
+
+    if (!argument || typeof argument !== "object") {
+        return null;
+    }
+
+    const argumentName = getIdentifierName(argument);
+
+    if (
+        typeof argumentName === "string" &&
+    argumentName.startsWith("__featherFix_")
+    ) {
+        return null;
+    }
+
+    const siblings = parent;
+    const temporaryName = createTemporaryIdentifierName(argument, siblings);
+
+    if (!temporaryName) {
+        return null;
+    }
+
+    const initializer = cloneNode(argument);
+    const declarationIdentifier = createIdentifier(temporaryName, argument);
+
+    if (!initializer || !declarationIdentifier) {
+        return null;
+    }
+
+    const declarator = {
+        type: "VariableDeclarator",
+        id: declarationIdentifier,
+        init: initializer
+    };
+
+    if (Object.prototype.hasOwnProperty.call(argument, "start")) {
+        declarator.start = cloneLocation(argument.start);
+    }
+
+    if (Object.prototype.hasOwnProperty.call(argument, "end")) {
+        declarator.end = cloneLocation(argument.end);
+    }
+
+    const variableDeclaration = {
+        type: "VariableDeclaration",
+        declarations: [declarator],
+        kind: "var"
+    };
+
+    if (Object.prototype.hasOwnProperty.call(node, "start")) {
+        variableDeclaration.start = cloneLocation(node.start);
+    }
+
+    if (Object.prototype.hasOwnProperty.call(node, "end")) {
+        variableDeclaration.end = cloneLocation(node.end);
+    }
+
+    const temporaryIdentifier = createIdentifier(temporaryName, argument);
+
+    if (!temporaryIdentifier) {
+        return null;
+    }
+
+    const rewrittenStatement = {
+        type: "IncDecStatement",
+        operator: node.operator,
+        prefix: node.prefix,
+        argument: temporaryIdentifier
+    };
+
+    if (Object.prototype.hasOwnProperty.call(node, "start")) {
+        rewrittenStatement.start = cloneLocation(node.start);
+    }
+
+    if (Object.prototype.hasOwnProperty.call(node, "end")) {
+        rewrittenStatement.end = cloneLocation(node.end);
+    }
+
+    copyCommentMetadata(node, variableDeclaration);
+    copyCommentMetadata(node, rewrittenStatement);
+
+    const fixDetail = createFeatherFixDetail(diagnostic, {
+        target: getIdentifierName(argument),
+        range: {
+            start: getNodeStartIndex(node),
+            end: getNodeEndIndex(node)
+        }
+    });
+
+    if (!fixDetail) {
+        return null;
+    }
+
+    parent.splice(property, 1, variableDeclaration, rewrittenStatement);
+
+    attachFeatherFixMetadata(variableDeclaration, [fixDetail]);
+    attachFeatherFixMetadata(rewrittenStatement, [fixDetail]);
+
+    return fixDetail;
+}
+
 function normalizeMultidimensionalArrayIndexing({ ast, diagnostic }) {
     if (!diagnostic || !ast || typeof ast !== "object") {
         return [];
@@ -5585,6 +5717,101 @@
     return false;
 }
 
+function createTemporaryIdentifierName(argument, siblings) {
+    const existingNames = new Set();
+
+    if (Array.isArray(siblings)) {
+        for (const entry of siblings) {
+            collectIdentifierNames(entry, existingNames);
+        }
+    }
+
+    const baseName = sanitizeIdentifierName(
+        getIdentifierName(argument) || "value"
+    );
+    const prefix = `__featherFix_${baseName}`;
+    let candidate = prefix;
+    let suffix = 1;
+
+    while (existingNames.has(candidate)) {
+        candidate = `${prefix}_${suffix}`;
+        suffix += 1;
+    }
+
+    return candidate;
+}
+
+function sanitizeIdentifierName(name) {
+    if (typeof name !== "string" || name.length === 0) {
+        return "value";
+    }
+
+    let sanitized = name.replace(/[^A-Za-z0-9_]/g, "_");
+
+    if (!/^[A-Za-z_]/.test(sanitized)) {
+        sanitized = `value_${sanitized}`;
+    }
+
+    return sanitized || "value";
+}
+
+function collectIdentifierNames(node, registry) {
+    if (!node || !registry) {
+        return;
+    }
+
+    if (Array.isArray(node)) {
+        for (const entry of node) {
+            collectIdentifierNames(entry, registry);
+        }
+        return;
+    }
+
+    if (typeof node !== "object") {
+        return;
+    }
+
+    if (node.type === "Identifier" && typeof node.name === "string") {
+        registry.add(node.name);
+    }
+
+    for (const value of Object.values(node)) {
+        if (value && typeof value === "object") {
+            collectIdentifierNames(value, registry);
+        }
+    }
+}
+
+function getIdentifierName(node) {
+    if (!node) {
+        return null;
+    }
+
+    if (node.type === "Identifier" && typeof node.name === "string") {
+        return node.name;
+    }
+
+    return null;
+}
+
+function cloneNode(node) {
+    if (node === null || typeof node !== "object") {
+        return node;
+    }
+
+    if (Array.isArray(node)) {
+        return node.map((entry) => cloneNode(entry));
+    }
+
+    const clone = {};
+
+    for (const [key, value] of Object.entries(node)) {
+        clone[key] = cloneNode(value);
+    }
+
+    return clone;
+}
+
 function createIdentifier(name, template) {
     if (!name) {
         return null;
@@ -5814,280 +6041,8 @@
     return fixDetail;
 }
 
-<<<<<<< HEAD
-function rewriteInvalidPostfixExpressions({ ast, diagnostic }) {
-    if (!diagnostic || !ast || typeof ast !== "object") {
-        return [];
-    }
-
-    const fixes = [];
-
-    const visit = (node, parent, property) => {
-        if (!node) {
-            return;
-        }
-
-        if (Array.isArray(node)) {
-            for (let index = 0; index < node.length; index += 1) {
-                visit(node[index], node, index);
-            }
-            return;
-        }
-
-        if (typeof node !== "object") {
-            return;
-        }
-
-        if (node.type === "IncDecStatement") {
-            const fix = rewritePostfixStatement(node, parent, property, diagnostic);
-
-            if (fix) {
-                fixes.push(fix);
-                return;
-            }
-        }
-
-        for (const [key, value] of Object.entries(node)) {
-            if (value && typeof value === "object") {
-                visit(value, node, key);
-            }
-        }
-    };
-
-    visit(ast, null, null);
-
-    return fixes;
-}
-
-function rewritePostfixStatement(node, parent, property, diagnostic) {
-    if (!Array.isArray(parent) || typeof property !== "number") {
-        return null;
-    }
-
-    if (!node || node.type !== "IncDecStatement" || node.prefix !== false) {
-        return null;
-    }
-
-    const argument = node.argument;
-
-    if (!argument || typeof argument !== "object") {
-        return null;
-    }
-
-    const argumentName = getIdentifierName(argument);
-
-    if (typeof argumentName === "string" && argumentName.startsWith("__featherFix_")) {
-        return null;
-    }
-
-    const siblings = parent;
-    const temporaryName = createTemporaryIdentifierName(argument, siblings);
-
-    if (!temporaryName) {
-        return null;
-    }
-
-    const initializer = cloneNode(argument);
-    const declarationIdentifier = createIdentifier(temporaryName, argument);
-
-    if (!initializer || !declarationIdentifier) {
-        return null;
-    }
-
-    const declarator = {
-        type: "VariableDeclarator",
-        id: declarationIdentifier,
-        init: initializer
-    };
-
-    if (Object.prototype.hasOwnProperty.call(argument, "start")) {
-        declarator.start = cloneLocation(argument.start);
-    }
-
-    if (Object.prototype.hasOwnProperty.call(argument, "end")) {
-        declarator.end = cloneLocation(argument.end);
-    }
-
-    const variableDeclaration = {
-        type: "VariableDeclaration",
-        declarations: [declarator],
-        kind: "var"
-    };
-
-    if (Object.prototype.hasOwnProperty.call(node, "start")) {
-        variableDeclaration.start = cloneLocation(node.start);
-    }
-
-    if (Object.prototype.hasOwnProperty.call(node, "end")) {
-        variableDeclaration.end = cloneLocation(node.end);
-    }
-
-    const temporaryIdentifier = createIdentifier(temporaryName, argument);
-
-    if (!temporaryIdentifier) {
-        return null;
-    }
-
-    const rewrittenStatement = {
-        type: "IncDecStatement",
-        operator: node.operator,
-        prefix: node.prefix,
-        argument: temporaryIdentifier
-    };
-
-    if (Object.prototype.hasOwnProperty.call(node, "start")) {
-        rewrittenStatement.start = cloneLocation(node.start);
-    }
-
-    if (Object.prototype.hasOwnProperty.call(node, "end")) {
-        rewrittenStatement.end = cloneLocation(node.end);
-    }
-
-    copyCommentMetadata(node, variableDeclaration);
-    copyCommentMetadata(node, rewrittenStatement);
-
-    const fixDetail = createFeatherFixDetail(diagnostic, {
-        target: getIdentifierName(argument),
-        range: {
-            start: getNodeStartIndex(node),
-            end: getNodeEndIndex(node)
-        }
-    });
-
-    if (!fixDetail) {
-        return null;
-    }
-
-    parent.splice(property, 1, variableDeclaration, rewrittenStatement);
-
-    attachFeatherFixMetadata(variableDeclaration, [fixDetail]);
-    attachFeatherFixMetadata(rewrittenStatement, [fixDetail]);
-
-    return fixDetail;
-}
-
-function createTemporaryIdentifierName(argument, siblings) {
-    const existingNames = new Set();
-
-    if (Array.isArray(siblings)) {
-        for (const entry of siblings) {
-            collectIdentifierNames(entry, existingNames);
-        }
-    }
-
-    const baseName = sanitizeIdentifierName(getIdentifierName(argument) || "value");
-    const prefix = `__featherFix_${baseName}`;
-    let candidate = prefix;
-    let suffix = 1;
-
-    while (existingNames.has(candidate)) {
-        candidate = `${prefix}_${suffix}`;
-        suffix += 1;
-    }
-
-    return candidate;
-}
-
-function sanitizeIdentifierName(name) {
-    if (typeof name !== "string" || name.length === 0) {
-        return "value";
-    }
-
-    let sanitized = name.replace(/[^A-Za-z0-9_]/g, "_");
-
-    if (!/^[A-Za-z_]/.test(sanitized)) {
-        sanitized = `value_${sanitized}`;
-    }
-
-    return sanitized || "value";
-}
-
-function collectIdentifierNames(node, registry) {
-    if (!node || !registry) {
-        return;
-    }
-
-    if (Array.isArray(node)) {
-        for (const entry of node) {
-            collectIdentifierNames(entry, registry);
-        }
-        return;
-    }
-
-    if (typeof node !== "object") {
-        return;
-    }
-
-    if (node.type === "Identifier" && typeof node.name === "string") {
-        registry.add(node.name);
-    }
-
-    for (const value of Object.values(node)) {
-        if (value && typeof value === "object") {
-            collectIdentifierNames(value, registry);
-        }
-    }
-}
-
-function createIdentifier(name, template) {
-    if (typeof name !== "string" || name.length === 0) {
-        return null;
-    }
-
-    const identifier = {
-        type: "Identifier",
-        name
-    };
-
-    if (template && typeof template === "object") {
-        if (Object.prototype.hasOwnProperty.call(template, "start")) {
-            identifier.start = cloneLocation(template.start);
-        }
-
-        if (Object.prototype.hasOwnProperty.call(template, "end")) {
-            identifier.end = cloneLocation(template.end);
-        }
-    }
-
-    return identifier;
-}
-
-function getIdentifierName(node) {
-    if (!node) {
-        return null;
-    }
-
-    if (node.type === "Identifier" && typeof node.name === "string") {
-        return node.name;
-    }
-
-    return null;
-}
-
-function cloneNode(node) {
-    if (node === null || typeof node !== "object") {
-        return node;
-    }
-
-    if (Array.isArray(node)) {
-        return node.map((entry) => cloneNode(entry));
-    }
-
-    const clone = {};
-
-    for (const [key, value] of Object.entries(node)) {
-        clone[key] = cloneNode(value);
-    }
-
-    return clone;
-}
-
-function cloneIdentifier(node) {
-    if (!node || node.type !== "Identifier") {
-=======
 function renameReservedIdentifierInMacro(node, diagnostic, sourceText) {
     if (!node || node.type !== "MacroDeclaration") {
->>>>>>> b1dd5a2e
         return null;
     }
 
