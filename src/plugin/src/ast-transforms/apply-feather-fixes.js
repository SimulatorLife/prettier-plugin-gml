import { createRequire } from "node:module";
import GMLParser from "gamemaker-language-parser";

import {
    getNodeEndIndex,
    getNodeStartIndex,
    cloneLocation
} from "../../../shared/ast-locations.js";
import {
    getCallExpressionArguments,
    isBooleanLiteral
} from "../../../shared/ast-node-helpers.js";
import {
    isNonEmptyString,
    isNonEmptyTrimmedString
} from "../../../shared/string-utils.js";
import { escapeRegExp } from "../../../shared/regexp.js";
import { collectCommentNodes } from "../comments/index.js";
import {
    getFeatherDiagnosticById,
    getFeatherDiagnostics,
    getFeatherMetadata
} from "../feather/metadata.js";

const require = createRequire(import.meta.url);
const TRAILING_MACRO_SEMICOLON_PATTERN = new RegExp(
    ";(?=[^\\S\\r\\n]*(?:(?:\\/\\/[^\\r\\n]*|\\/\\*[\\s\\S]*?\\*\/)[^\\S\\r\\n]*)*(?:\\r?\\n|$))"
);
const DATA_STRUCTURE_ACCESSOR_TOKENS = [
    "?",
    "|",
    "#",
    "@",
    "!",
    "$",
    "%",
    "&",
    "^",
    "~"
];
const NUMERIC_STRING_LITERAL_PATTERN =
    /^[+-]?(?:\d+(?:\.\d*)?|\.\d+)(?:[eE][+-]?\d+)?$/;
const ALLOWED_DELETE_MEMBER_TYPES = new Set([
    "MemberDotExpression",
    "MemberIndexExpression"
]);
const MANUAL_FIX_TRACKING_KEY = Symbol("manualFeatherFixes");
<<<<<<< HEAD
const FILE_FIND_BLOCK_CALL_TARGETS = new Set(["file_find_next"]);
const FILE_FIND_CLOSE_FUNCTION_NAME = "file_find_close";
=======
const READ_ONLY_BUILT_IN_VARIABLES = new Set(["working_directory"]);
const FILE_ATTRIBUTE_IDENTIFIER_PATTERN = /^fa_[A-Za-z0-9_]+$/;
const STRING_LENGTH_CALL_BLACKLIST = new Set([
    "string_byte_at",
    "string_byte_length",
    "string_height",
    "string_height_ext",
    "string_length",
    "string_pos",
    "string_pos_ext",
    "string_width",
    "string_width_ext"
]);
const IDENTIFIER_TOKEN_PATTERN = /\b[A-Za-z_][A-Za-z0-9_]*\b/g;
const RESERVED_KEYWORD_TOKENS = new Set([
    "and",
    "break",
    "case",
    "continue",
    "constructor",
    "create",
    "default",
    "delete",
    "do",
    "else",
    "enum",
    "event",
    "for",
    "function",
    "globalvar",
    "if",
    "macro",
    "not",
    "or",
    "repeat",
    "return",
    "step",
    "switch",
    "until",
    "var",
    "while",
    "with"
]);
const RESERVED_IDENTIFIER_NAMES = buildReservedIdentifierNameSet();
const DEPRECATED_BUILTIN_VARIABLE_REPLACEMENTS =
    buildDeprecatedBuiltinVariableReplacements();
const ARGUMENT_IDENTIFIER_PATTERN = /^argument(\d+)$/;
const GM1041_CALL_ARGUMENT_TARGETS = new Map([
    ["instance_create_depth", [3]],
    ["instance_create_layer", [3]],
    ["instance_create_layer_depth", [4]],
    ["layer_instance_create", [3]]
]);
const FUNCTION_LIKE_TYPES = new Set([
    "FunctionDeclaration",
    "FunctionExpression",
    "LambdaExpression",
    "ConstructorDeclaration",
    "MethodDeclaration",
    "StructFunctionDeclaration",
    "StructDeclaration"
]);
const IDENTIFIER_NAME_PATTERN = /^[A-Za-z_][A-Za-z0-9_]*$/;
const FEATHER_TYPE_SYSTEM_INFO = buildFeatherTypeSystemInfo();
const AUTOMATIC_FEATHER_FIX_HANDLERS = createAutomaticFeatherFixHandlers();
const FEATHER_DIAGNOSTICS = getFeatherDiagnostics();
const FEATHER_FIX_IMPLEMENTATIONS =
    buildFeatherFixImplementations(FEATHER_DIAGNOSTICS);
const FEATHER_DIAGNOSTIC_FIXERS = buildFeatherDiagnosticFixers(
    FEATHER_DIAGNOSTICS,
    FEATHER_FIX_IMPLEMENTATIONS
);

export function preprocessSourceForFeatherFixes(sourceText) {
    if (typeof sourceText !== "string" || sourceText.length === 0) {
        return {
            sourceText,
            metadata: null
        };
    }

    const gm1100Metadata = [];
    const gm1016Metadata = [];
    const sanitizedParts = [];
    const newlinePattern = /\r?\n/g;
    let lastIndex = 0;
    let lineNumber = 1;
    let pendingGM1100Context = null;

    const processLine = (line) => {
        const indentationMatch = line.match(/^\s*/);
        const indentation = indentationMatch ? indentationMatch[0] : "";
        const trimmed = line.trim();

        if (trimmed.length === 0) {
            return { line, context: pendingGM1100Context };
        }

        const booleanLiteralMatch = line.match(/^(\s*)(true|false)\s*;?\s*$/);

        if (booleanLiteralMatch) {
            const leadingWhitespace = booleanLiteralMatch[1] ?? "";
            const sanitizedRemainder = " ".repeat(
                Math.max(0, line.length - leadingWhitespace.length)
            );
            const sanitizedLine = `${leadingWhitespace}${sanitizedRemainder}`;
            const trimmedRightLength = line.replace(/\s+$/, "").length;
            const startColumn = leadingWhitespace.length;
            const endColumn = Math.max(startColumn, trimmedRightLength - 1);
            const lineStartIndex = lastIndex;

            gm1016Metadata.push({
                start: {
                    line: lineNumber,
                    column: startColumn,
                    index: lineStartIndex + startColumn
                },
                end: {
                    line: lineNumber,
                    column: endColumn,
                    index: lineStartIndex + endColumn
                }
            });

            return { line: sanitizedLine, context: null };
        }

        const varMatch = line.match(/^\s*var\s+([A-Za-z_][A-Za-z0-9_]*)\b/);

        if (varMatch) {
            const identifier = varMatch[1];
            const remainder = line.slice(varMatch[0].length);
            const trimmedRemainder = remainder.replace(/^\s*/, "");

            if (trimmedRemainder.startsWith("*")) {
                const leadingWhitespaceLength =
                    remainder.length - trimmedRemainder.length;
                const leadingWhitespace =
                    leadingWhitespaceLength > 0
                        ? remainder.slice(0, leadingWhitespaceLength)
                        : "";
                const sanitizedLine = [
                    line.slice(0, varMatch[0].length),
                    leadingWhitespace,
                    "=",
                    trimmedRemainder.slice(1)
                ].join("");

                gm1100Metadata.push({
                    type: "declaration",
                    line: lineNumber,
                    identifier
                });

                return {
                    line: sanitizedLine,
                    context: {
                        identifier,
                        indentation
                    }
                };
            }
        }

        if (trimmed.startsWith("=") && pendingGM1100Context?.identifier) {
            const rawRemainder = line.slice(indentation.length);
            const identifier = pendingGM1100Context.identifier;

            gm1100Metadata.push({
                type: "assignment",
                line: lineNumber,
                identifier
            });

            const sanitizedLine = `${indentation}${" ".repeat(
                Math.max(0, rawRemainder.length)
            )}`;

            return { line: sanitizedLine, context: null };
        }

        if (trimmed.startsWith("/") || trimmed.startsWith("*")) {
            return { line, context: pendingGM1100Context };
        }

        return { line, context: null };
    };

    let match;

    while ((match = newlinePattern.exec(sourceText)) !== null) {
        const lineEnd = match.index;
        const line = sourceText.slice(lastIndex, lineEnd);
        const newline = match[0];
        const { line: sanitizedLine, context } = processLine(line);

        sanitizedParts.push(sanitizedLine, newline);
        pendingGM1100Context = context;
        lastIndex = match.index + newline.length;
        lineNumber += 1;
    }

    const finalLine = sourceText.slice(lastIndex);
    if (
        finalLine.length > 0 ||
        sourceText.endsWith("\n") ||
        sourceText.endsWith("\r")
    ) {
        const { line: sanitizedLine, context } = processLine(finalLine);
        sanitizedParts.push(sanitizedLine);
        pendingGM1100Context = context;
    }

    const sanitizedSourceText = sanitizedParts.join("");
    const metadata = {};

    if (gm1100Metadata.length > 0) {
        metadata.GM1100 = gm1100Metadata;
    }

    if (gm1016Metadata.length > 0) {
        metadata.GM1016 = gm1016Metadata;
    }

    if (Object.keys(metadata).length === 0) {
        return {
            sourceText,
            metadata: null
        };
    }

    return {
        sourceText: sanitizedSourceText,
        metadata
    };
}
>>>>>>> 7b52cc79

export function getFeatherDiagnosticFixers() {
    return new Map(FEATHER_DIAGNOSTIC_FIXERS);
}

export function applyFeatherFixes(
    ast,
    { sourceText, preprocessedFixMetadata, options } = {}
) {
    if (!ast || typeof ast !== "object") {
        return ast;
    }

    const appliedFixes = [];

    for (const entry of FEATHER_DIAGNOSTIC_FIXERS.values()) {
        const fixes = entry.applyFix(ast, {
            sourceText,
            preprocessedFixMetadata,
            options
        });

        if (Array.isArray(fixes) && fixes.length > 0) {
            appliedFixes.push(...fixes);
        }
    }

    if (appliedFixes.length > 0) {
        attachFeatherFixMetadata(ast, appliedFixes);
    }

    return ast;
}

function buildFeatherDiagnosticFixers(diagnostics, implementationRegistry) {
    const registry = new Map();

    for (const diagnostic of Array.isArray(diagnostics) ? diagnostics : []) {
        const diagnosticId = diagnostic?.id;

        if (!diagnosticId || registry.has(diagnosticId)) {
            continue;
        }

        const applyFix = createFixerForDiagnostic(
            diagnostic,
            implementationRegistry
        );

        if (typeof applyFix !== "function") {
            continue;
        }

        registry.set(diagnosticId, {
            diagnostic,
            applyFix
        });
    }

    return registry;
}

function createFixerForDiagnostic(diagnostic, implementationRegistry) {
    if (!implementationRegistry) {
        return createNoOpFixer();
    }

    const implementationFactory = implementationRegistry.get(diagnostic?.id);

    if (typeof implementationFactory !== "function") {
        return createNoOpFixer();
    }

    const implementation = implementationFactory(diagnostic);
    if (typeof implementation !== "function") {
        return createNoOpFixer();
    }

    return (ast, context) => {
        const fixes = implementation({
            ast,
            sourceText: context?.sourceText,
            preprocessedFixMetadata: context?.preprocessedFixMetadata,
            options: context?.options
        });

        return Array.isArray(fixes) ? fixes : [];
    };
}

function createNoOpFixer() {
    return () => [];
}

function removeDuplicateEnumMembers({ ast, diagnostic }) {
    if (!diagnostic || !ast || typeof ast !== "object") {
        return [];
    }

    const fixes = [];

    const visit = (node) => {
        if (!node) {
            return;
        }

        if (Array.isArray(node)) {
            for (const item of node) {
                visit(item);
            }
            return;
        }

        if (typeof node !== "object") {
            return;
        }

        if (node.type === "EnumDeclaration") {
            const members = Array.isArray(node.members) ? node.members : [];

            if (members.length > 1) {
                const seen = new Map();

                for (let index = 0; index < members.length; index += 1) {
                    const member = members[index];

                    if (!member || typeof member !== "object") {
                        continue;
                    }

                    const name = member.name?.name;

                    if (typeof name !== "string" || name.length === 0) {
                        continue;
                    }

                    const normalizedName = name.toLowerCase();

                    if (!seen.has(normalizedName)) {
                        seen.set(normalizedName, member);
                        continue;
                    }

                    const fixDetail = createFeatherFixDetail(diagnostic, {
                        target: name,
                        range: {
                            start: getNodeStartIndex(member),
                            end: getNodeEndIndex(member)
                        }
                    });

                    if (fixDetail) {
                        fixes.push(fixDetail);
                        attachFeatherFixMetadata(node, [fixDetail]);
                    }

                    members.splice(index, 1);
                    index -= 1;
                }

                if (members.length === 0) {
                    node.hasTrailingComma = false;
                }
            }
        }

        for (const value of Object.values(node)) {
            if (value && typeof value === "object") {
                visit(value);
            }
        }
    };

    visit(ast);

    return fixes;
}

function buildFeatherFixImplementations(diagnostics) {
    const registry = new Map();

    for (const diagnostic of Array.isArray(diagnostics) ? diagnostics : []) {
        const diagnosticId = diagnostic?.id;

        if (!diagnosticId) {
            continue;
        }

        if (diagnosticId === "GM1005") {
            registerFeatherFixer(registry, diagnosticId, () => {
                const callTemplate =
                    createFunctionCallTemplateFromDiagnostic(diagnostic);

                return ({ ast }) => {
                    const fixes = ensureRequiredArgumentProvided({
                        ast,
                        diagnostic,
                        callTemplate
                    });

                    if (Array.isArray(fixes) && fixes.length > 0) {
                        return fixes;
                    }

                    return registerManualFeatherFix({ ast, diagnostic });
                };
            });
            continue;
        }

        if (diagnosticId === "GM1004") {
            registerFeatherFixer(registry, diagnosticId, () => ({ ast }) => {
                const fixes = removeDuplicateEnumMembers({ ast, diagnostic });

                if (Array.isArray(fixes) && fixes.length > 0) {
                    return fixes;
                }

                return registerManualFeatherFix({ ast, diagnostic });
            });
            continue;
        }

        if (diagnosticId === "GM1007") {
            registerFeatherFixer(
                registry,
                diagnosticId,
                () =>
                    ({ ast, sourceText }) => {
                        const fixes = flagInvalidAssignmentTargets({
                            ast,
                            sourceText,
                            diagnostic
                        });

                        if (Array.isArray(fixes) && fixes.length > 0) {
                            return fixes;
                        }

                        return registerManualFeatherFix({ ast, diagnostic });
                    }
            );
            continue;
        }

        if (diagnosticId === "GM1008") {
            registerFeatherFixer(registry, diagnosticId, () => ({ ast }) => {
                const fixes = convertReadOnlyBuiltInAssignments({
                    ast,
                    diagnostic
                });

                if (Array.isArray(fixes) && fixes.length > 0) {
                    return fixes;
                }

                return registerManualFeatherFix({ ast, diagnostic });
            });
            continue;
        }

        if (diagnosticId === "GM1010") {
            registerFeatherFixer(registry, diagnosticId, () => ({ ast }) => {
                const fixes = ensureNumericOperationsUseRealLiteralCoercion({
                    ast,
                    diagnostic
                });

                if (Array.isArray(fixes) && fixes.length > 0) {
                    return fixes;
                }

                return registerManualFeatherFix({ ast, diagnostic });
            });
            continue;
        }

        if (diagnosticId === "GM1013") {
            registerFeatherFixer(registry, diagnosticId, () => ({ ast }) => {
                const fixes = resolveWithOtherVariableReferences({
                    ast,
                    diagnostic
                });

                if (isNonEmptyArray(fixes)) {
                    return fixes;
                }

                return registerManualFeatherFix({ ast, diagnostic });
            });
            continue;
        }

        if (diagnosticId === "GM2040") {
            registerFeatherFixer(registry, diagnosticId, () => ({ ast }) => {
                const fixes = removeInvalidEventInheritedCalls({
                    ast,
                    diagnostic
                });

                if (Array.isArray(fixes) && fixes.length > 0) {
                    return fixes;
                }

                return registerManualFeatherFix({ ast, diagnostic });
            });
            continue;
        }

        if (diagnosticId === "GM1063") {
            registerFeatherFixer(registry, diagnosticId, () => ({ ast }) => {
                const fixes = harmonizeTexturePointerTernaries({
                    ast,
                    diagnostic
                });

                if (Array.isArray(fixes) && fixes.length > 0) {
                    return fixes;
                }

                return registerManualFeatherFix({ ast, diagnostic });
            });
            continue;
        }

        if (diagnosticId === "GM2043") {
            registerFeatherFixer(registry, diagnosticId, () => ({ ast }) => {
                const fixes = ensureLocalVariablesAreDeclaredBeforeUse({
                    ast,
                    diagnostic
                });

                if (Array.isArray(fixes) && fixes.length > 0) {
                    return fixes;
                }

                return registerManualFeatherFix({ ast, diagnostic });
            });
            continue;
        }

        if (diagnosticId === "GM2050") {
            registerFeatherFixer(registry, diagnosticId, () => ({ ast }) => {
                const fixes = ensureFogIsReset({ ast, diagnostic });

                if (Array.isArray(fixes) && fixes.length > 0) {
                    return fixes;
                }

                return registerManualFeatherFix({ ast, diagnostic });
            });
            continue;
        }

<<<<<<< HEAD
        if (diagnosticId === "GM2033") {
            registerFeatherFixer(registry, diagnosticId, () => ({ ast }) => {
                const fixes = removeDanglingFileFindCalls({ ast, diagnostic });
=======
        if (diagnosticId === "GM2035") {
            registerFeatherFixer(registry, diagnosticId, () => ({ ast }) => {
                const fixes = ensureGpuStateIsPopped({ ast, diagnostic });
>>>>>>> 7b52cc79

                if (Array.isArray(fixes) && fixes.length > 0) {
                    return fixes;
                }

                return registerManualFeatherFix({ ast, diagnostic });
            });
            continue;
        }

<<<<<<< HEAD
        registerFeatherFixer(registry, diagnosticId, () => ({ ast }) =>
            registerManualFeatherFix({ ast, diagnostic })
        );
=======
        const handler = AUTOMATIC_FEATHER_FIX_HANDLERS.get(diagnosticId);

        if (handler) {
            registerAutomaticFeatherFix({
                registry,
                diagnostic,
                handler
            });
            continue;
        }

        if (diagnosticId === "GM1017") {
            registerFeatherFixer(
                registry,
                diagnosticId,
                () =>
                    ({ ast, sourceText }) => {
                        const fixes = captureDeprecatedFunctionManualFixes({
                            ast,
                            sourceText,
                            diagnostic
                        });

                        if (isNonEmptyArray(fixes)) {
                            return fixes;
                        }

                        return registerManualFeatherFix({ ast, diagnostic });
                    }
            );
            continue;
        }

        registerManualOnlyFeatherFix({ registry, diagnostic });
>>>>>>> 7b52cc79
    }

    return registry;
}

function registerAutomaticFeatherFix({ registry, diagnostic, handler }) {
    if (!diagnostic?.id || typeof handler !== "function") {
        return;
    }

    registerFeatherFixer(registry, diagnostic.id, () => (context = {}) => {
        const fixes = handler({ ...context, diagnostic });

        if (isNonEmptyArray(fixes)) {
            return fixes;
        }

        return registerManualFeatherFix({ ast: context.ast, diagnostic });
    });
}

function registerManualOnlyFeatherFix({ registry, diagnostic }) {
    if (!diagnostic?.id) {
        return;
    }

    registerFeatherFixer(
        registry,
        diagnostic.id,
        () =>
            ({ ast }) =>
                registerManualFeatherFix({ ast, diagnostic })
    );
}

function resolveWithOtherVariableReferences({ ast, diagnostic }) {
    if (!diagnostic || !ast || typeof ast !== "object") {
        return [];
    }

    const fixes = [];
    const variableDeclarations = new Map();
    const ancestorStack = [];

    const visit = (
        node,
        parent,
        property,
        arrayOwner,
        arrayProperty,
        context
    ) => {
        if (!node) {
            return;
        }

        if (Array.isArray(node)) {
            for (let index = 0; index < node.length; index += 1) {
                visit(
                    node[index],
                    node,
                    index,
                    arrayOwner ?? parent,
                    arrayProperty ?? property,
                    context
                );
            }
            return;
        }

        ancestorStack.push(node);

        if (node.type === "VariableDeclaration" && node.kind === "var") {
            recordVariableDeclaration(variableDeclarations, {
                declaration: node,
                parent,
                property,
                owner: arrayOwner ?? null
            });
        }

        const insideWithOther = Boolean(context?.insideWithOther);

        if (insideWithOther && node.type === "Identifier") {
            convertIdentifierReference({
                identifier: node,
                parent,
                property,
                arrayOwner,
                arrayProperty,
                variableDeclarations,
                diagnostic,
                fixes,
                ancestorStack,
                context
            });
            ancestorStack.pop();
            return;
        }

        if (
            node.type === "WithStatement" &&
            isWithStatementTargetingOther(node)
        ) {
            visit(node.test, node, "test", null, null, {
                insideWithOther,
                withBodies: context?.withBodies ?? []
            });

            visit(node.body, node, "body", node, "body", {
                insideWithOther: true,
                withBodies: [...(context?.withBodies ?? []), node.body]
            });

            ancestorStack.pop();
            return;
        }

        for (const [key, value] of Object.entries(node)) {
            if (!value || typeof value !== "object") {
                continue;
            }

            if (Array.isArray(value)) {
                visit(value, node, key, node, key, context);
            } else {
                visit(value, node, key, null, null, context);
            }
        }

        ancestorStack.pop();
    };

    visit(ast, null, null, null, null, {
        insideWithOther: false,
        withBodies: []
    });

    return fixes;
}

function recordVariableDeclaration(registry, context) {
    if (!registry || !context) {
        return;
    }

    const { declaration, parent, property, owner } = context;

    if (!Array.isArray(parent) || typeof property !== "number") {
        return;
    }

    const declarations = Array.isArray(declaration?.declarations)
        ? declaration.declarations
        : [];

    if (declarations.length !== 1) {
        return;
    }

    const declarator = declarations[0];

    if (
        !declarator ||
        declarator.id?.type !== "Identifier" ||
        !declarator.init
    ) {
        return;
    }

    const name = declarator.id.name;

    if (!name) {
        return;
    }

    const startIndex = getNodeStartIndex(declaration);
    const entry = {
        declaration,
        declarator,
        parent,
        property,
        owner,
        startIndex: typeof startIndex === "number" ? startIndex : null,
        replaced: false,
        invalid: false,
        assignment: null,
        fixDetail: null
    };

    if (!registry.has(name)) {
        registry.set(name, []);
    }

    registry.get(name).push(entry);
}

function convertIdentifierReference({
    identifier,
    parent,
    property,
    arrayOwner,
    arrayProperty,
    variableDeclarations,
    diagnostic,
    fixes,
    ancestorStack,
    context
}) {
    if (!identifier || identifier.type !== "Identifier") {
        return;
    }

    const ownerNode = Array.isArray(parent) ? arrayOwner : parent;
    const ownerProperty = Array.isArray(parent) ? arrayProperty : property;

    if (
        Array.isArray(parent) &&
        (!ownerNode || typeof ownerNode !== "object")
    ) {
        return;
    }

    if (
        !ownerNode ||
        !shouldConvertIdentifierInWith(identifier, ownerNode, ownerProperty)
    ) {
        return;
    }

    const candidates = variableDeclarations.get(identifier.name);

    if (!Array.isArray(candidates) || candidates.length === 0) {
        return;
    }

    const withBodies = Array.isArray(context?.withBodies)
        ? context.withBodies
        : [];
    const identifierStart = getNodeStartIndex(identifier);
    const identifierEnd = getNodeEndIndex(identifier);

    let matchedContext = null;

    for (let index = candidates.length - 1; index >= 0; index -= 1) {
        const candidate = candidates[index];

        if (!candidate || candidate.invalid) {
            continue;
        }

        if (candidate.owner && withBodies.includes(candidate.owner)) {
            continue;
        }

        if (candidate.owner && !ancestorStack.includes(candidate.owner)) {
            continue;
        }

        if (
            typeof candidate.startIndex === "number" &&
            typeof identifierStart === "number" &&
            candidate.startIndex > identifierStart
        ) {
            continue;
        }

        matchedContext = candidate;
        break;
    }

    if (!matchedContext) {
        return;
    }

    if (!matchedContext.replaced) {
        const assignment = promoteVariableDeclaration(
            matchedContext,
            diagnostic,
            fixes
        );

        if (!assignment) {
            matchedContext.invalid = true;
            return;
        }
    }

    const memberExpression = createOtherMemberExpression(identifier);

    if (Array.isArray(parent)) {
        parent[property] = memberExpression;
    } else if (parent && typeof parent === "object") {
        parent[property] = memberExpression;
    }

    const range =
        typeof identifierStart === "number" && typeof identifierEnd === "number"
            ? { start: identifierStart, end: identifierEnd }
            : null;

    const fixDetail = createFeatherFixDetail(diagnostic, {
        target: identifier.name ?? null,
        range
    });

    if (!fixDetail) {
        return;
    }

    attachFeatherFixMetadata(memberExpression, [fixDetail]);
    fixes.push(fixDetail);
}

function promoteVariableDeclaration(context, diagnostic, fixes) {
    if (!context || context.replaced) {
        return context?.assignment ?? null;
    }

    if (
        !Array.isArray(context.parent) ||
        typeof context.property !== "number"
    ) {
        return null;
    }

    const declaration = context.declaration;
    const declarator = context.declarator;

    if (
        !declarator ||
        declarator.id?.type !== "Identifier" ||
        !declarator.init
    ) {
        return null;
    }

    const assignment = {
        type: "AssignmentExpression",
        operator: "=",
        left: cloneIdentifier(declarator.id),
        right: declarator.init,
        start: cloneLocation(declaration.start),
        end: cloneLocation(declaration.end)
    };

    copyCommentMetadata(declaration, assignment);

    context.parent[context.property] = assignment;

    const startIndex = getNodeStartIndex(declaration);
    const endIndex = getNodeEndIndex(declaration);
    const range =
        typeof startIndex === "number" && typeof endIndex === "number"
            ? { start: startIndex, end: endIndex }
            : null;

    const fixDetail = createFeatherFixDetail(diagnostic, {
        target: declarator.id?.name ?? null,
        range
    });

    if (fixDetail) {
        attachFeatherFixMetadata(assignment, [fixDetail]);
        fixes.push(fixDetail);
        context.fixDetail = fixDetail;
    }

    context.replaced = true;
    context.assignment = assignment;

    return assignment;
}

function isWithStatementTargetingOther(node) {
    if (!node || node.type !== "WithStatement") {
        return false;
    }

    const testExpression =
        node.test?.type === "ParenthesizedExpression"
            ? node.test.expression
            : node.test;

    return isIdentifierWithName(testExpression, "other");
}

function shouldConvertIdentifierInWith(identifier, parent, property) {
    if (!identifier || identifier.type !== "Identifier") {
        return false;
    }

    if (!parent || typeof parent !== "object") {
        return false;
    }

    if (identifier.name === "other" || identifier.name === "self") {
        return false;
    }

    if (parent.type === "AssignmentExpression" && property === "left") {
        return false;
    }

    if (parent.type === "CallExpression" && property === "object") {
        return false;
    }

    if (
        parent.type === "MemberDotExpression" ||
        parent.type === "MemberIndexExpression"
    ) {
        return false;
    }

    if (
        property === "property" ||
        property === "id" ||
        property === "name" ||
        property === "params"
    ) {
        return false;
    }

    if (
        parent.type === "FunctionDeclaration" ||
        parent.type === "FunctionExpression"
    ) {
        if (property === "name" || property === "id") {
            return false;
        }
    }

    if (parent.type === "StructLiteralMember" && property === "key") {
        return false;
    }

    return true;
}

function createOtherMemberExpression(identifier) {
    const memberExpression = {
        type: "MemberDotExpression",
        object: createIdentifier("other"),
        property: cloneIdentifier(identifier)
    };

    if (Object.hasOwn(identifier, "start")) {
        memberExpression.start = cloneLocation(identifier.start);
    }

    if (Object.hasOwn(identifier, "end")) {
        memberExpression.end = cloneLocation(identifier.end);
    }

    return memberExpression;
}

function createAutomaticFeatherFixHandlers() {
    return new Map([
        [
            "GM1009",
            ({ ast, diagnostic, sourceText }) => {
                const fixes = [];

                const attributeFixes = convertFileAttributeAdditionsToBitwiseOr(
                    {
                        ast,
                        diagnostic
                    }
                );

                if (
                    Array.isArray(attributeFixes) &&
                    attributeFixes.length > 0
                ) {
                    fixes.push(...attributeFixes);
                }

                const roomFixes = convertRoomNavigationArithmetic({
                    ast,
                    diagnostic,
                    sourceText
                });

                if (Array.isArray(roomFixes) && roomFixes.length > 0) {
                    fixes.push(...roomFixes);
                }

                return fixes;
            }
        ],
        [
            "GM1021",
            ({ ast, diagnostic }) =>
                applyMissingFunctionCallCorrections({ ast, diagnostic })
        ],
        [
            "GM1023",
            ({ ast, diagnostic }) =>
                replaceDeprecatedConstantReferences({ ast, diagnostic })
        ],
        [
            "GM1024",
            ({ ast, diagnostic }) =>
                replaceDeprecatedBuiltinVariables({ ast, diagnostic })
        ],
        [
            "GM1026",
            ({ ast, diagnostic }) =>
                rewriteInvalidPostfixExpressions({ ast, diagnostic })
        ],
        [
            "GM1028",
            ({ ast, diagnostic }) =>
                correctDataStructureAccessorTokens({ ast, diagnostic })
        ],
        [
            "GM1029",
            ({ ast, diagnostic }) =>
                convertNumericStringArgumentsToNumbers({ ast, diagnostic })
        ],
        [
            "GM1032",
            ({ ast, diagnostic }) =>
                normalizeArgumentBuiltinReferences({ ast, diagnostic })
        ],
        [
            "GM1033",
            ({ ast, sourceText, diagnostic }) =>
                removeDuplicateSemicolons({ ast, sourceText, diagnostic })
        ],
        [
            "GM1030",
            ({ ast, sourceText, diagnostic }) =>
                renameReservedIdentifiers({ ast, diagnostic, sourceText })
        ],
        [
            "GM1034",
            ({ ast, diagnostic }) =>
                relocateArgumentReferencesInsideFunctions({ ast, diagnostic })
        ],
        [
            "GM1036",
            ({ ast, diagnostic }) =>
                normalizeMultidimensionalArrayIndexing({ ast, diagnostic })
        ],
        [
            "GM1038",
            ({ ast, diagnostic }) =>
                removeDuplicateMacroDeclarations({ ast, diagnostic })
        ],
        [
            "GM1012",
            ({ ast, diagnostic }) =>
                convertStringLengthPropertyAccesses({ ast, diagnostic })
        ],
        [
            "GM1014",
            ({ ast, diagnostic }) => addMissingEnumMembers({ ast, diagnostic })
        ],
        [
            "GM1051",
            ({ ast, sourceText, diagnostic }) =>
                removeTrailingMacroSemicolons({ ast, sourceText, diagnostic })
        ],
        [
            "GM1015",
            ({ ast, diagnostic }) =>
                preventDivisionOrModuloByZero({ ast, diagnostic })
        ],
        [
            "GM1016",
            ({ ast, preprocessedFixMetadata, diagnostic }) =>
                removeBooleanLiteralStatements({
                    ast,
                    diagnostic,
                    metadata: preprocessedFixMetadata
                })
        ],
        [
            "GM1041",
            ({ ast, diagnostic }) =>
                convertAssetArgumentStringsToIdentifiers({ ast, diagnostic })
        ],
        [
            "GM1100",
            ({ ast, preprocessedFixMetadata, diagnostic }) =>
                normalizeObviousSyntaxErrors({
                    ast,
                    diagnostic,
                    metadata: preprocessedFixMetadata
                })
        ],
        [
            "GM1058",
            ({ ast, diagnostic }) =>
                ensureConstructorDeclarationsForNewExpressions({
                    ast,
                    diagnostic
                })
        ],
        [
            "GM1054",
            ({ ast, diagnostic }) =>
                ensureConstructorParentsExist({ ast, diagnostic })
        ],
        [
            "GM1059",
            ({ ast, options, diagnostic }) =>
                renameDuplicateFunctionParameters({ ast, diagnostic, options })
        ],
        [
            "GM1062",
            ({ ast, diagnostic }) =>
                sanitizeMalformedJsDocTypes({
                    ast,
                    diagnostic,
                    typeSystemInfo: FEATHER_TYPE_SYSTEM_INFO
                })
        ],
        [
            "GM1056",
            ({ ast, diagnostic }) =>
                reorderOptionalParameters({ ast, diagnostic })
        ],
        [
            "GM1052",
            ({ ast, diagnostic }) =>
                replaceInvalidDeleteStatements({ ast, diagnostic })
        ],
        [
            "GM2020",
            ({ ast, diagnostic }) =>
                convertAllDotAssignmentsToWithStatements({ ast, diagnostic })
        ],
        [
            "GM2032",
            ({ ast, diagnostic }) =>
                ensureFileFindFirstBeforeClose({ ast, diagnostic })
        ],
        [
            "GM2031",
            ({ ast, diagnostic }) =>
                ensureFileFindSearchesAreSerialized({ ast, diagnostic })
        ],
        [
            "GM2023",
            ({ ast, diagnostic }) =>
                normalizeFunctionCallArgumentOrder({ ast, diagnostic })
        ],
        [
            "GM1063",
            ({ ast, diagnostic }) =>
                harmonizeTexturePointerTernaries({ ast, diagnostic })
        ],
        [
            "GM2042",
            ({ ast, diagnostic }) => balanceGpuStateStack({ ast, diagnostic })
        ],
        [
            "GM2044",
            ({ ast, diagnostic }) =>
                deduplicateLocalVariableDeclarations({ ast, diagnostic })
        ],
        [
            "GM2046",
            ({ ast, diagnostic }) =>
                ensureSurfaceTargetsAreReset({ ast, diagnostic })
        ],
        [
            "GM2048",
            ({ ast, diagnostic }) =>
                ensureBlendEnableIsReset({ ast, diagnostic })
        ],
        [
            "GM2051",
            ({ ast, diagnostic }) => ensureCullModeIsReset({ ast, diagnostic })
        ],
        [
            "GM2052",
            ({ ast, diagnostic }) =>
                ensureColourWriteEnableIsReset({ ast, diagnostic })
        ],
        [
            "GM2053",
            ({ ast, diagnostic }) =>
                ensureAlphaTestEnableIsReset({ ast, diagnostic })
        ],
        [
            "GM2054",
            ({ ast, diagnostic }) =>
                ensureAlphaTestRefIsReset({ ast, diagnostic })
        ],
        [
            "GM2056",
            ({ ast, diagnostic }) =>
                ensureTextureRepeatIsReset({ ast, diagnostic })
        ],
        [
            "GM2061",
            ({ ast, diagnostic }) =>
                convertNullishCoalesceOpportunities({ ast, diagnostic })
        ],
        [
            "GM2064",
            ({ ast, diagnostic }) =>
                annotateInstanceVariableStructAssignments({ ast, diagnostic })
        ]
    ]);
}

function isNonEmptyArray(value) {
    return Array.isArray(value) && value.length > 0;
}

function convertStringLengthPropertyAccesses({ ast, diagnostic }) {
    if (!diagnostic || !ast || typeof ast !== "object") {
        return [];
    }

    const fixes = [];

    const visit = (node, parent, property) => {
        if (!node) {
            return;
        }

        if (Array.isArray(node)) {
            for (let index = 0; index < node.length; index += 1) {
                visit(node[index], node, index);
            }
            return;
        }

        if (typeof node !== "object") {
            return;
        }

        if (node.type === "MemberDotExpression") {
            const fix = convertLengthAccess(node, parent, property, diagnostic);

            if (fix) {
                fixes.push(fix);
                return;
            }
        }

        for (const [key, value] of Object.entries(node)) {
            if (value && typeof value === "object") {
                visit(value, node, key);
            }
        }
    };

    visit(ast, null, null);

    return fixes;
}

function convertLengthAccess(node, parent, property, diagnostic) {
    if (!node || node.type !== "MemberDotExpression") {
        return null;
    }

    if (!parent || property === undefined || property === null) {
        return null;
    }

    if (parent.type === "AssignmentExpression" && parent.left === node) {
        return null;
    }

    if (parent.type === "CallExpression" && parent.object === node) {
        return null;
    }

    const propertyIdentifier = node.property;

    if (!isIdentifierWithName(propertyIdentifier, "length")) {
        return null;
    }

    const argumentExpression = node.object;

    if (!argumentExpression || typeof argumentExpression !== "object") {
        return null;
    }

    if (!isStringReturningExpression(argumentExpression)) {
        return null;
    }

    const stringLengthIdentifier = createIdentifier(
        "string_length",
        propertyIdentifier
    );

    if (!stringLengthIdentifier) {
        return null;
    }

    const callExpression = {
        type: "CallExpression",
        object: stringLengthIdentifier,
        arguments: [argumentExpression]
    };

    if (Object.prototype.hasOwnProperty.call(node, "start")) {
        callExpression.start = cloneLocation(node.start);
    }

    if (Object.prototype.hasOwnProperty.call(node, "end")) {
        callExpression.end = cloneLocation(node.end);
    }

    copyCommentMetadata(node, callExpression);

    const fixDetail = createFeatherFixDetail(diagnostic, {
        target: propertyIdentifier?.name ?? null,
        range: {
            start: getNodeStartIndex(node),
            end: getNodeEndIndex(node)
        }
    });

    if (!fixDetail) {
        return null;
    }

    if (Array.isArray(parent)) {
        parent[property] = callExpression;
    } else if (parent && typeof property === "string") {
        parent[property] = callExpression;
    } else {
        return null;
    }

    attachFeatherFixMetadata(callExpression, [fixDetail]);

    return fixDetail;
}

<<<<<<< HEAD
function removeDanglingFileFindCalls({ ast, diagnostic }) {
    if (!diagnostic || !ast || typeof ast !== "object") {
        return [];
    }

    const fixes = [];

    const visit = (node, parent, property) => {
        if (!node) {
            return;
        }

        if (Array.isArray(node)) {
            if (isStatementList(parent, property)) {
                sanitizeFileFindCalls(node, parent, fixes, diagnostic, ast);
            }

            for (let index = 0; index < node.length; index += 1) {
                visit(node[index], node, index);
            }
            return;
        }

        if (typeof node !== "object") {
            return;
        }

        for (const [key, value] of Object.entries(node)) {
            if (value && typeof value === "object") {
                visit(value, node, key);
            }
        }
    };

    visit(ast, null, null);

    return fixes;
}

function sanitizeFileFindCalls(statements, parent, fixes, diagnostic, metadataRoot) {
    if (!Array.isArray(statements) || statements.length === 0) {
        return;
    }

    for (let index = 0; index < statements.length; index += 1) {
        const statement = statements[index];

        if (!isFileFindBlockFunctionCall(statement)) {
            continue;
        }

        if (!hasPrecedingFileFindClose(statements, index)) {
            continue;
        }

        const fixDetail = createFeatherFixDetail(diagnostic, {
            target: getCallExpressionCalleeName(statement),
            range: {
                start: getNodeStartIndex(statement),
                end: getNodeEndIndex(statement)
            }
        });

        if (!fixDetail) {
            continue;
        }

        const metadataTarget = parent && typeof parent === "object" ? parent : null;
        if (metadataTarget && metadataTarget !== metadataRoot) {
            attachFeatherFixMetadata(metadataTarget, [fixDetail]);
        }

        statements.splice(index, 1);
        index -= 1;

        fixes.push(fixDetail);
    }
}

function isStatementList(parent, property) {
    if (!parent || typeof property === "number") {
        return false;
    }

    if (property === "body") {
        return parent.type === "Program" || parent.type === "BlockStatement";
    }

    if (property === "consequent" && parent.type === "SwitchCase") {
        return true;
=======
function isStringReturningExpression(node) {
    if (!node || typeof node !== "object") {
        return false;
    }

    if (node.type === "CallExpression") {
        const callee = node.object;

        if (isIdentifierWithName(callee, "string")) {
            return true;
        }

        if (callee?.type === "Identifier") {
            const name = callee.name;

            if (STRING_LENGTH_CALL_BLACKLIST.has(name)) {
                return false;
            }

            if (name.startsWith("string_")) {
                return true;
            }
        }
>>>>>>> 7b52cc79
    }

    return false;
}

<<<<<<< HEAD
function isFileFindBlockFunctionCall(statement) {
    if (!statement || typeof statement !== "object") {
        return false;
    }

    const calleeName = getCallExpressionCalleeName(statement);

    if (!calleeName) {
        return false;
    }

    return FILE_FIND_BLOCK_CALL_TARGETS.has(calleeName);
}

function hasPrecedingFileFindClose(statements, index) {
    for (let offset = index - 1; offset >= 0; offset -= 1) {
        const candidate = statements[offset];

        if (isCallExpressionStatementWithName(candidate, FILE_FIND_CLOSE_FUNCTION_NAME)) {
            return true;
        }
    }

    return false;
}

function isCallExpressionStatementWithName(statement, name) {
    if (!statement || typeof statement !== "object" || !name) {
        return false;
    }

    const calleeName = getCallExpressionCalleeName(statement);

    return calleeName === name;
}

function getCallExpressionCalleeName(node) {
    if (!node || typeof node !== "object") {
        return null;
    }

    if (node.type === "CallExpression") {
        return node.object?.name ?? null;
    }

    if (node.type === "ExpressionStatement") {
        return getCallExpressionCalleeName(node.expression);
    }

    return null;
}

function harmonizeTexturePointerTernaries({ ast, diagnostic }) {
=======
function convertAssetArgumentStringsToIdentifiers({ ast, diagnostic }) {
>>>>>>> 7b52cc79
    if (!diagnostic || !ast || typeof ast !== "object") {
        return [];
    }

    const fixes = [];

    const visit = (node) => {
        if (!node) {
            return;
        }

        if (Array.isArray(node)) {
            for (const entry of node) {
                visit(entry);
            }
            return;
        }

        if (typeof node !== "object") {
            return;
        }

        if (node.type === "CallExpression") {
            const calleeName =
                node.object?.type === "Identifier" ? node.object.name : null;

            if (
                typeof calleeName === "string" &&
                GM1041_CALL_ARGUMENT_TARGETS.has(calleeName)
            ) {
                const argumentIndexes =
                    GM1041_CALL_ARGUMENT_TARGETS.get(calleeName) ?? [];
                const args = Array.isArray(node.arguments)
                    ? node.arguments
                    : [];

                for (const argumentIndex of argumentIndexes) {
                    if (
                        typeof argumentIndex !== "number" ||
                        argumentIndex < 0 ||
                        argumentIndex >= args.length
                    ) {
                        continue;
                    }

                    const fixDetail = convertStringLiteralArgumentToIdentifier({
                        argument: args[argumentIndex],
                        container: args,
                        index: argumentIndex,
                        diagnostic
                    });

                    if (fixDetail) {
                        fixes.push(fixDetail);
                    }
                }
            }
        }

        for (const value of Object.values(node)) {
            if (value && typeof value === "object") {
                visit(value);
            }
        }
    };

    visit(ast);

    return fixes;
}

function convertStringLiteralArgumentToIdentifier({
    argument,
    container,
    index,
    diagnostic
}) {
    if (!Array.isArray(container) || typeof index !== "number") {
        return null;
    }

    if (
        !argument ||
        argument.type !== "Literal" ||
        typeof argument.value !== "string"
    ) {
        return null;
    }

    const identifierName = extractIdentifierNameFromLiteral(argument.value);
    if (!identifierName) {
        return null;
    }

    const identifierNode = {
        type: "Identifier",
        name: identifierName
    };

    if (Object.hasOwn(argument, "start")) {
        identifierNode.start = cloneLocation(argument.start);
    }

    if (Object.hasOwn(argument, "end")) {
        identifierNode.end = cloneLocation(argument.end);
    }

    copyCommentMetadata(argument, identifierNode);

    const fixDetail = createFeatherFixDetail(diagnostic, {
        target: identifierName,
        range: {
            start: getNodeStartIndex(argument),
            end: getNodeEndIndex(argument)
        }
    });

    if (!fixDetail) {
        return null;
    }

    container[index] = identifierNode;
    attachFeatherFixMetadata(identifierNode, [fixDetail]);

    return fixDetail;
}

function buildFeatherTypeSystemInfo() {
    const metadata = getFeatherMetadata();
    const typeSystem = metadata?.typeSystem;

    const baseTypes = new Set();
    const baseTypesLowercase = new Set();
    const specifierBaseTypes = new Set();

    const entries = Array.isArray(typeSystem?.baseTypes)
        ? typeSystem.baseTypes
        : [];

    for (const entry of entries) {
        const name = typeof entry?.name === "string" ? entry.name.trim() : "";

        if (!name) {
            continue;
        }

        baseTypes.add(name);
        baseTypesLowercase.add(name.toLowerCase());

        const specifierExamples = Array.isArray(entry?.specifierExamples)
            ? entry.specifierExamples
            : [];
        const hasDotSpecifier = specifierExamples.some((example) => {
            if (typeof example !== "string") {
                return false;
            }

            return example.trim().startsWith(".");
        });

        const description =
            typeof entry?.description === "string" ? entry.description : "";
        const requiresSpecifier =
            /requires specifiers/i.test(description) ||
            /constructor/i.test(description);

        if (hasDotSpecifier || requiresSpecifier) {
            specifierBaseTypes.add(name.toLowerCase());
        }
    }

    return {
        baseTypeNames: [...baseTypes],
        baseTypeNamesLower: baseTypesLowercase,
        specifierBaseTypeNamesLower: specifierBaseTypes
    };
}

function registerFeatherFixer(registry, diagnosticId, factory) {
    if (!registry || typeof registry.set !== "function") {
        return;
    }

    if (!diagnosticId || typeof factory !== "function") {
        return;
    }

    if (!registry.has(diagnosticId)) {
        registry.set(diagnosticId, factory);
    }
}

function flagInvalidAssignmentTargets({ ast, diagnostic, sourceText }) {
    if (!diagnostic || !ast || typeof ast !== "object") {
        return [];
    }

    const fixes = [];

    const visit = (node) => {
        if (!node) {
            return;
        }

        if (Array.isArray(node)) {
            for (const item of node) {
                visit(item);
            }
            return;
        }

        if (typeof node !== "object") {
            return;
        }

        if (node.type === "AssignmentExpression") {
            const fix = flagInvalidAssignmentTarget(
                node,
                diagnostic,
                sourceText
            );
            if (fix) {
                fixes.push(fix);
                return;
            }
        }

        for (const value of Object.values(node)) {
            if (value && typeof value === "object") {
                visit(value);
            }
        }
    };

    visit(ast);

    return fixes;
}

function flagInvalidAssignmentTarget(node, diagnostic, sourceText) {
    if (!node || node.type !== "AssignmentExpression") {
        return null;
    }

    const left = node.left;

    if (!left || isAssignableTarget(left)) {
        return null;
    }

    const startIndex = getNodeStartIndex(left);
    const endIndex = getNodeEndIndex(left);

    const range =
        typeof startIndex === "number" && typeof endIndex === "number"
            ? {
                start: startIndex,
                end: endIndex
            }
            : null;

    const targetText = getSourceTextSlice({
        sourceText,
        startIndex,
        endIndex
    });

    const fixDetail = createFeatherFixDetail(diagnostic, {
        automatic: false,
        range,
        target: targetText
    });

    if (!fixDetail) {
        return null;
    }

    attachFeatherFixMetadata(node, [fixDetail]);

    return fixDetail;
}

function isAssignableTarget(node) {
    if (!node || typeof node !== "object") {
        return false;
    }

    if (node.type === "Identifier") {
        return true;
    }

    if (
        node.type === "MemberDotExpression" ||
        node.type === "MemberIndexExpression"
    ) {
        return true;
    }

    return false;
}

function getSourceTextSlice({ sourceText, startIndex, endIndex }) {
    if (typeof sourceText !== "string") {
        return null;
    }

    if (typeof startIndex !== "number" || typeof endIndex !== "number") {
        return null;
    }

    if (startIndex < 0 || endIndex > sourceText.length) {
        return null;
    }

    const slice = sourceText.slice(startIndex, endIndex);

    if (slice.length === 0) {
        return null;
    }

    return slice.trim() || null;
}

function convertReadOnlyBuiltInAssignments({ ast, diagnostic }) {
    if (!diagnostic || !ast || typeof ast !== "object") {
        return [];
    }

    const fixes = [];
    const nameRegistry = collectAllIdentifierNames(ast);

    const visit = (node, parent, property) => {
        if (!node) {
            return;
        }

        if (Array.isArray(node)) {
            for (let index = 0; index < node.length; index += 1) {
                visit(node[index], node, index);
            }
            return;
        }

        if (typeof node !== "object") {
            return;
        }

        if (node.type === "AssignmentExpression") {
            const fixDetail = convertReadOnlyAssignment(
                node,
                parent,
                property,
                diagnostic,
                nameRegistry
            );

            if (fixDetail) {
                fixes.push(fixDetail);
                return;
            }
        }

        for (const [key, value] of Object.entries(node)) {
            if (value && typeof value === "object") {
                visit(value, node, key);
            }
        }
    };

    visit(ast, null, null);

    return fixes;
}

function convertReadOnlyAssignment(
    node,
    parent,
    property,
    diagnostic,
    nameRegistry
) {
    if (!Array.isArray(parent) || typeof property !== "number") {
        return null;
    }

    if (
        !node ||
        node.type !== "AssignmentExpression" ||
        node.operator !== "="
    ) {
        return null;
    }

    const identifier = node.left;

    if (!identifier || identifier.type !== "Identifier") {
        return null;
    }

    if (!READ_ONLY_BUILT_IN_VARIABLES.has(identifier.name)) {
        return null;
    }

    const replacementName = createReadOnlyReplacementName(
        identifier.name,
        nameRegistry
    );
    const replacementIdentifier = createIdentifierFromTemplate(
        replacementName,
        identifier
    );

    const declarator = {
        type: "VariableDeclarator",
        id: replacementIdentifier,
        init: node.right,
        start: cloneLocation(node.start),
        end: cloneLocation(node.end)
    };

    const declaration = {
        type: "VariableDeclaration",
        declarations: [declarator],
        kind: "var",
        start: cloneLocation(node.start),
        end: cloneLocation(node.end)
    };

    copyCommentMetadata(node, declaration);

    parent[property] = declaration;

    const fixDetail = createFeatherFixDetail(diagnostic, {
        target: identifier.name ?? null,
        range: {
            start: getNodeStartIndex(node),
            end: getNodeEndIndex(node)
        }
    });

    if (!fixDetail) {
        return null;
    }

    attachFeatherFixMetadata(declaration, [fixDetail]);

    replaceReadOnlyIdentifierReferences(
        parent,
        property + 1,
        identifier.name,
        replacementName
    );

    return fixDetail;
}

function replaceReadOnlyIdentifierReferences(
    siblings,
    startIndex,
    originalName,
    replacementName
) {
    if (!Array.isArray(siblings)) {
        return;
    }

    for (let index = startIndex; index < siblings.length; index += 1) {
        renameIdentifiersInNode(siblings[index], originalName, replacementName);
    }
}

function renameIdentifiersInNode(root, originalName, replacementName) {
    const stack = [{ node: root, parent: null, property: null, ancestors: [] }];

    while (stack.length > 0) {
        const { node, parent, property, ancestors } = stack.pop();

        if (!node) {
            continue;
        }

        if (Array.isArray(node)) {
            const arrayContext = { node, parent, property };
            const nextAncestors = ancestors.concat(arrayContext);

            for (let index = node.length - 1; index >= 0; index -= 1) {
                stack.push({
                    node: node[index],
                    parent: node,
                    property: index,
                    ancestors: nextAncestors
                });
            }
            continue;
        }

        if (typeof node !== "object") {
            continue;
        }

        if (node.type === "Identifier" && node.name === originalName) {
            if (
                !shouldSkipIdentifierReplacement({
                    parent,
                    property,
                    ancestors
                })
            ) {
                const replacement = createIdentifierFromTemplate(
                    replacementName,
                    node
                );

                if (parent && property !== null && property !== undefined) {
                    parent[property] = replacement;
                }
            }
            continue;
        }

        const nextAncestors = ancestors.concat({ node, parent, property });

        for (const [key, value] of Object.entries(node)) {
            if (value && typeof value === "object") {
                stack.push({
                    node: value,
                    parent: node,
                    property: key,
                    ancestors: nextAncestors
                });
            }
        }
    }
}

const IDENTIFIER_DECLARATION_CONTEXTS = new Set([
    "VariableDeclarator:id",
    "FunctionDeclaration:id",
    "ConstructorDeclaration:id",
    "StructDeclaration:id",
    "EnumDeclaration:name",
    "EnumMember:name",
    "ConstructorParentClause:id",
    "MacroDeclaration:name",
    "NamespaceDeclaration:id",
    "DefaultParameter:left"
]);

function shouldSkipIdentifierReplacement({ parent, property, ancestors }) {
    if (!parent) {
        return true;
    }

    if (parent.type === "MemberDotExpression" && property === "property") {
        return true;
    }

    if (parent.type === "NamespaceAccessExpression" && property === "name") {
        return true;
    }

    const contextKey = parent.type ? `${parent.type}:${property}` : null;

    if (contextKey && IDENTIFIER_DECLARATION_CONTEXTS.has(contextKey)) {
        return true;
    }

    if (!Array.isArray(parent)) {
        return false;
    }

    let arrayIndex = -1;
    for (let index = ancestors.length - 1; index >= 0; index -= 1) {
        if (ancestors[index].node === parent) {
            arrayIndex = index;
            break;
        }
    }

    if (arrayIndex === -1) {
        return false;
    }

    const arrayContext = ancestors[arrayIndex];
    const ownerContext = arrayIndex > 0 ? ancestors[arrayIndex - 1] : null;
    const containerNode = ownerContext?.node ?? null;
    const containerProperty = arrayContext?.property ?? null;

    if (
        containerNode &&
        containerProperty === "params" &&
        (containerNode.type === "FunctionDeclaration" ||
            containerNode.type === "ConstructorDeclaration" ||
            containerNode.type === "StructDeclaration" ||
            containerNode.type === "ConstructorParentClause")
    ) {
        return true;
    }

    return false;
}

function createReadOnlyReplacementName(originalName, nameRegistry) {
    const baseName = isNonEmptyString(originalName) ? originalName : "value";
    const sanitized = baseName.replace(/[^a-zA-Z0-9_]/g, "_");
    let candidate = `__feather_${sanitized}`;
    let suffix = 1;

    while (nameRegistry.has(candidate)) {
        suffix += 1;
        candidate = `__feather_${sanitized}_${suffix}`;
    }

    nameRegistry.add(candidate);

    return candidate;
}

function collectAllIdentifierNames(root) {
    const names = new Set();

    const visit = (node) => {
        if (!node) {
            return;
        }

        if (Array.isArray(node)) {
            for (const value of node) {
                visit(value);
            }
            return;
        }

        if (typeof node !== "object") {
            return;
        }

        if (node.type === "Identifier" && typeof node.name === "string") {
            names.add(node.name);
        }

        for (const value of Object.values(node)) {
            if (value && typeof value === "object") {
                visit(value);
            }
        }
    };

    visit(root);

    return names;
}

function convertFileAttributeAdditionsToBitwiseOr({ ast, diagnostic }) {
    if (!diagnostic || !ast || typeof ast !== "object") {
        return [];
    }

    const fixes = [];

    const visit = (node) => {
        if (!node) {
            return;
        }

        if (Array.isArray(node)) {
            for (const item of node) {
                visit(item);
            }
            return;
        }

        if (typeof node !== "object") {
            return;
        }

        if (node.type === "BinaryExpression") {
            const fix = normalizeFileAttributeAddition(node, diagnostic);

            if (fix) {
                fixes.push(fix);
                return;
            }
        }

        for (const value of Object.values(node)) {
            if (value && typeof value === "object") {
                visit(value);
            }
        }
    };

    visit(ast);

    return fixes;
}

function normalizeFileAttributeAddition(node, diagnostic) {
    if (!node || node.type !== "BinaryExpression") {
        return null;
    }

    if (node.operator !== "+") {
        return null;
    }

    const leftIdentifier = unwrapIdentifierFromExpression(node.left);
    const rightIdentifier = unwrapIdentifierFromExpression(node.right);

    if (
        !isFileAttributeIdentifier(leftIdentifier) ||
        !isFileAttributeIdentifier(rightIdentifier)
    ) {
        return null;
    }

    const originalOperator = node.operator;
    node.operator = "|";

    const fixDetail = createFeatherFixDetail(diagnostic, {
        target: originalOperator ?? null,
        range: {
            start: getNodeStartIndex(node),
            end: getNodeEndIndex(node)
        }
    });

    if (!fixDetail) {
        return null;
    }

    attachFeatherFixMetadata(node, [fixDetail]);

    return fixDetail;
}

function unwrapIdentifierFromExpression(node) {
    if (!node || typeof node !== "object") {
        return null;
    }

    if (node.type === "Identifier") {
        return node;
    }

    if (node.type === "ParenthesizedExpression") {
        return unwrapIdentifierFromExpression(node.expression);
    }

    return null;
}

function unwrapLiteralFromExpression(node) {
    if (!node || typeof node !== "object") {
        return null;
    }

    if (node.type === "Literal") {
        return node;
    }

    if (node.type === "ParenthesizedExpression") {
        return unwrapLiteralFromExpression(node.expression);
    }

    return null;
}

function isFileAttributeIdentifier(node) {
    if (!node || node.type !== "Identifier") {
        return false;
    }

    if (typeof node.name !== "string") {
        return false;
    }

    return FILE_ATTRIBUTE_IDENTIFIER_PATTERN.test(node.name);
}

function convertRoomNavigationArithmetic({ ast, diagnostic, sourceText }) {
    if (!diagnostic || !ast || typeof ast !== "object") {
        return [];
    }

    const fixes = [];

    const visit = (node, parent, property) => {
        if (!node) {
            return;
        }

        if (Array.isArray(node)) {
            for (let index = 0; index < node.length; index += 1) {
                visit(node[index], node, index);
            }
            return;
        }

        if (typeof node !== "object") {
            return;
        }

        if (node.type === "CallExpression") {
            const fix = rewriteRoomGotoCall({
                node,
                diagnostic,
                sourceText
            });

            if (fix) {
                fixes.push(fix);
            }
        }

        if (node.type === "BinaryExpression") {
            const fix = rewriteRoomNavigationBinaryExpression({
                node,
                parent,
                property,
                diagnostic,
                sourceText
            });

            if (fix) {
                fixes.push(fix);
                return;
            }
        }

        for (const [key, value] of Object.entries(node)) {
            if (value && typeof value === "object") {
                visit(value, node, key);
            }
        }
    };

    visit(ast, null, null);

    return fixes;
}

function rewriteRoomNavigationBinaryExpression({
    node,
    parent,
    property,
    diagnostic,
    sourceText
}) {
    if (!node || node.type !== "BinaryExpression") {
        return null;
    }

    if (!isEligibleRoomBinaryParent(parent, property)) {
        return null;
    }

    const navigation = resolveRoomNavigationFromBinaryExpression(node);

    if (!navigation) {
        return null;
    }

    const { direction, baseIdentifier } = navigation;
    const replacementName =
        direction === "previous" ? "room_previous" : "room_next";
    const calleeIdentifier = createIdentifier(replacementName, baseIdentifier);
    const argumentIdentifier = cloneIdentifier(baseIdentifier);

    if (!calleeIdentifier || !argumentIdentifier) {
        return null;
    }

    const callExpression = {
        type: "CallExpression",
        object: calleeIdentifier,
        arguments: [argumentIdentifier]
    };

    if (Object.hasOwn(node, "start")) {
        callExpression.start = cloneLocation(node.start);
    }

    if (Object.hasOwn(node, "end")) {
        callExpression.end = cloneLocation(node.end);
    }

    copyCommentMetadata(node, callExpression);

    const startIndex = getNodeStartIndex(node);
    const endIndex = getNodeEndIndex(node);
    const range =
        typeof startIndex === "number" && typeof endIndex === "number"
            ? { start: startIndex, end: endIndex }
            : null;

    const target =
        getSourceTextSlice({
            sourceText,
            startIndex,
            endIndex
        }) ?? null;

    const fixDetail = createFeatherFixDetail(diagnostic, {
        target,
        range
    });

    if (!fixDetail) {
        return null;
    }

    fixDetail.replacement = replacementName;

    if (Array.isArray(parent)) {
        parent[property] = callExpression;
    } else if (parent && typeof property === "string") {
        parent[property] = callExpression;
    } else {
        return null;
    }

    attachFeatherFixMetadata(callExpression, [fixDetail]);

    return fixDetail;
}

function rewriteRoomGotoCall({ node, diagnostic, sourceText }) {
    if (!node || node.type !== "CallExpression") {
        return null;
    }

    if (!isIdentifierWithName(node.object, "room_goto")) {
        return null;
    }

    const args = Array.isArray(node.arguments) ? node.arguments : [];

    if (args.length !== 1) {
        return null;
    }

    const navigation = resolveRoomNavigationFromBinaryExpression(args[0]);

    if (!navigation) {
        return null;
    }

    const replacementName =
        navigation.direction === "previous"
            ? "room_goto_previous"
            : "room_goto_next";

    const startIndex = getNodeStartIndex(node);
    const endIndex = getNodeEndIndex(node);
    const range =
        typeof startIndex === "number" && typeof endIndex === "number"
            ? { start: startIndex, end: endIndex }
            : null;

    const target =
        getSourceTextSlice({
            sourceText,
            startIndex,
            endIndex
        }) ??
        node.object?.name ??
        null;

    const fixDetail = createFeatherFixDetail(diagnostic, {
        target,
        range
    });

    if (!fixDetail) {
        return null;
    }

    fixDetail.replacement = replacementName;

    const updatedCallee = createIdentifier(replacementName, node.object);

    if (!updatedCallee) {
        return null;
    }

    node.object = updatedCallee;
    node.arguments = [];

    attachFeatherFixMetadata(node, [fixDetail]);

    return fixDetail;
}

function resolveRoomNavigationFromBinaryExpression(node) {
    if (!node || node.type !== "BinaryExpression") {
        return null;
    }

    const leftIdentifier = unwrapIdentifierFromExpression(node.left);
    const rightIdentifier = unwrapIdentifierFromExpression(node.right);
    const leftLiteral = unwrapLiteralFromExpression(node.left);
    const rightLiteral = unwrapLiteralFromExpression(node.right);

    if (isIdentifierWithName(leftIdentifier, "room")) {
        if (node.operator === "+") {
            if (isLiteralOne(rightLiteral)) {
                return { direction: "next", baseIdentifier: leftIdentifier };
            }

            if (isNegativeOneLiteral(rightLiteral)) {
                return {
                    direction: "previous",
                    baseIdentifier: leftIdentifier
                };
            }
        }

        if (node.operator === "-") {
            if (isLiteralOne(rightLiteral)) {
                return {
                    direction: "previous",
                    baseIdentifier: leftIdentifier
                };
            }

            if (isNegativeOneLiteral(rightLiteral)) {
                return { direction: "next", baseIdentifier: leftIdentifier };
            }
        }
    }

    if (isIdentifierWithName(rightIdentifier, "room")) {
        if (node.operator === "+") {
            if (isLiteralOne(leftLiteral)) {
                return { direction: "next", baseIdentifier: rightIdentifier };
            }

            if (isNegativeOneLiteral(leftLiteral)) {
                return {
                    direction: "previous",
                    baseIdentifier: rightIdentifier
                };
            }
        }

        if (node.operator === "-") {
            if (isLiteralOne(leftLiteral)) {
                return {
                    direction: "previous",
                    baseIdentifier: rightIdentifier
                };
            }

            if (isNegativeOneLiteral(leftLiteral)) {
                return { direction: "next", baseIdentifier: rightIdentifier };
            }
        }
    }

    return null;
}

function isEligibleRoomBinaryParent(parent, property) {
    if (!parent) {
        return false;
    }

    if (parent.type === "VariableDeclarator" && property === "init") {
        return true;
    }

    if (parent.type === "AssignmentExpression" && property === "right") {
        return true;
    }

    return false;
}

function preventDivisionOrModuloByZero({ ast, diagnostic }) {
    if (!diagnostic || !ast || typeof ast !== "object") {
        return [];
    }

    const fixes = [];

    const visit = (node) => {
        if (!node) {
            return;
        }

        if (Array.isArray(node)) {
            for (const item of node) {
                visit(item);
            }
            return;
        }

        if (typeof node !== "object") {
            return;
        }

        if (node.type === "BinaryExpression") {
            const fix = normalizeDivisionBinaryExpression(node, diagnostic);

            if (fix) {
                fixes.push(fix);
            }
        } else if (node.type === "AssignmentExpression") {
            const fix = normalizeDivisionAssignmentExpression(node, diagnostic);

            if (fix) {
                fixes.push(fix);
            }
        }

        for (const value of Object.values(node)) {
            if (value && typeof value === "object") {
                visit(value);
            }
        }
    };

    visit(ast);

    return fixes;
}

function normalizeDivisionBinaryExpression(node, diagnostic) {
    if (!node || node.type !== "BinaryExpression") {
        return null;
    }

    if (node.operator !== "/" && node.operator !== "%") {
        return null;
    }

    const zeroLiteralInfo = findZeroLiteralInfo(node.right);

    if (!zeroLiteralInfo) {
        return null;
    }

    const { literal, container, property } = zeroLiteralInfo;
    const replacementLiteral = createLiteral("1", literal);

    if (!replacementLiteral) {
        return null;
    }

    if (container && property) {
        container[property] = replacementLiteral;
    } else {
        node.right = replacementLiteral;
    }

    const fixDetail = createFeatherFixDetail(diagnostic, {
        target: literal?.value ?? null,
        range: {
            start: getNodeStartIndex(literal),
            end: getNodeEndIndex(literal)
        }
    });

    if (!fixDetail) {
        return null;
    }

    attachFeatherFixMetadata(node, [fixDetail]);

    return fixDetail;
}

function normalizeDivisionAssignmentExpression(node, diagnostic) {
    if (!node || node.type !== "AssignmentExpression") {
        return null;
    }

    if (node.operator !== "/=" && node.operator !== "%=") {
        return null;
    }

    const zeroLiteralInfo = findZeroLiteralInfo(node.right);

    if (!zeroLiteralInfo) {
        return null;
    }

    const { literal, container, property } = zeroLiteralInfo;
    const replacementLiteral = createLiteral("1", literal);

    if (!replacementLiteral) {
        return null;
    }

    if (container && property) {
        container[property] = replacementLiteral;
    } else {
        node.right = replacementLiteral;
    }

    const fixDetail = createFeatherFixDetail(diagnostic, {
        target: literal?.value ?? null,
        range: {
            start: getNodeStartIndex(literal),
            end: getNodeEndIndex(literal)
        }
    });

    if (!fixDetail) {
        return null;
    }

    attachFeatherFixMetadata(node, [fixDetail]);

    return fixDetail;
}

function findZeroLiteralInfo(node) {
    if (!node || typeof node !== "object") {
        return null;
    }

    if (node.type === "Literal") {
        return isZeroLiteral(node)
            ? { literal: node, container: null, property: null }
            : null;
    }

    if (node.type === "ParenthesizedExpression") {
        if (!node.expression || typeof node.expression !== "object") {
            return null;
        }

        const innerInfo = findZeroLiteralInfo(node.expression);

        if (!innerInfo) {
            return null;
        }

        if (!innerInfo.container) {
            return {
                literal: innerInfo.literal,
                container: node,
                property: "expression"
            };
        }

        return innerInfo;
    }

    if (node.type === "UnaryExpression") {
        if (node.operator !== "+" && node.operator !== "-") {
            return null;
        }

        if (!node.argument || typeof node.argument !== "object") {
            return null;
        }

        const innerInfo = findZeroLiteralInfo(node.argument);

        if (!innerInfo) {
            return null;
        }

        if (!innerInfo.container) {
            return {
                literal: innerInfo.literal,
                container: node,
                property: "argument"
            };
        }

        return innerInfo;
    }

    return null;
}

function isZeroLiteral(node) {
    if (!node || node.type !== "Literal") {
        return false;
    }

    const rawValue = node.value;

    if (typeof rawValue === "number") {
        return rawValue === 0;
    }

    if (typeof rawValue !== "string" || rawValue.length === 0) {
        return false;
    }

    const normalized = Number(rawValue);

    if (!Number.isFinite(normalized)) {
        return false;
    }

    return normalized === 0;
}

function normalizeArgumentBuiltinReferences({ ast, diagnostic }) {
    if (!diagnostic || !ast || typeof ast !== "object") {
        return [];
    }

    const fixes = [];

    const visit = (node) => {
        if (!node) {
            return;
        }

        if (Array.isArray(node)) {
            for (const child of node) {
                visit(child);
            }
            return;
        }

        if (typeof node !== "object") {
            return;
        }

        if (isFunctionLikeNode(node)) {
            const functionFixes = fixArgumentReferencesWithinFunction(
                node,
                diagnostic
            );

            if (Array.isArray(functionFixes) && functionFixes.length > 0) {
                fixes.push(...functionFixes);
            }

            return;
        }

        for (const value of Object.values(node)) {
            if (value && typeof value === "object") {
                visit(value);
            }
        }
    };

    visit(ast);

    return fixes;
}

function fixArgumentReferencesWithinFunction(functionNode, diagnostic) {
    const fixes = [];
    const references = [];

    const traverse = (node) => {
        if (!node) {
            return;
        }

        if (Array.isArray(node)) {
            for (const child of node) {
                traverse(child);
            }
            return;
        }

        if (typeof node !== "object") {
            return;
        }

        if (node !== functionNode && isFunctionLikeNode(node)) {
            const nestedFixes = fixArgumentReferencesWithinFunction(
                node,
                diagnostic
            );

            if (Array.isArray(nestedFixes) && nestedFixes.length > 0) {
                fixes.push(...nestedFixes);
            }

            return;
        }

        const argumentIndex = getArgumentIdentifierIndex(node);

        if (typeof argumentIndex === "number") {
            references.push({ node, index: argumentIndex });
            return;
        }

        for (const value of Object.values(node)) {
            if (value && typeof value === "object") {
                traverse(value);
            }
        }
    };

    const body = functionNode?.body;

    if (body && typeof body === "object") {
        traverse(body);
    } else {
        traverse(functionNode);
    }

    if (references.length === 0) {
        return fixes;
    }

    const mapping = createArgumentIndexMapping(
        references.map((reference) => reference.index)
    );

    if (!(mapping instanceof Map) || mapping.size === 0) {
        return fixes;
    }

    const hasChanges = [...mapping.entries()].some(
        ([oldIndex, newIndex]) => oldIndex !== newIndex
    );

    if (!hasChanges) {
        return fixes;
    }

    for (const reference of references) {
        const newIndex = mapping.get(reference.index);

        if (typeof newIndex !== "number" || newIndex === reference.index) {
            continue;
        }

        const newName = `argument${newIndex}`;
        const fixDetail = createFeatherFixDetail(diagnostic, {
            target: newName,
            range: {
                start: getNodeStartIndex(reference.node),
                end: getNodeEndIndex(reference.node)
            }
        });

        if (!fixDetail) {
            continue;
        }

        reference.node.name = newName;
        attachFeatherFixMetadata(reference.node, [fixDetail]);
        fixes.push(fixDetail);
    }

    return fixes;
}

function createArgumentIndexMapping(indices) {
    if (!Array.isArray(indices) || indices.length === 0) {
        return null;
    }

    const uniqueIndices = [
        ...new Set(
            indices.filter((index) => Number.isInteger(index) && index >= 0)
        )
    ].sort((left, right) => left - right);

    if (uniqueIndices.length === 0) {
        return null;
    }

    const mapping = new Map();
    let expectedIndex = 0;

    for (const index of uniqueIndices) {
        if (!Number.isInteger(index) || index < 0) {
            continue;
        }

        if (index === expectedIndex) {
            mapping.set(index, index);
            expectedIndex = index + 1;
            continue;
        }

        if (index > expectedIndex) {
            mapping.set(index, expectedIndex);
            expectedIndex += 1;
            continue;
        }

        mapping.set(index, expectedIndex);
        expectedIndex += 1;
    }

    return mapping;
}

function getArgumentIdentifierIndex(node) {
    if (!node || node.type !== "Identifier") {
        return null;
    }

    const name = node.name;

    if (typeof name !== "string") {
        return null;
    }

    const match = ARGUMENT_IDENTIFIER_PATTERN.exec(name);

    if (!match) {
        return null;
    }

    const parsed = Number.parseInt(match[1], 10);

    if (!Number.isInteger(parsed) || parsed < 0) {
        return null;
    }

    return parsed;
}

function removeDuplicateMacroDeclarations({ ast, diagnostic }) {
    if (!diagnostic || !ast || typeof ast !== "object") {
        return [];
    }

    const fixes = [];
    const seenMacros = new Set();

    const visit = (node, parent, property) => {
        if (!node) {
            return false;
        }

        if (Array.isArray(node)) {
            for (let index = 0; index < node.length; index += 1) {
                const child = node[index];
                const removed = visit(child, node, index);

                if (removed) {
                    index -= 1;
                }
            }

            return false;
        }

        if (typeof node !== "object") {
            return false;
        }

        if (node.type === "MacroDeclaration") {
            const macroName = node.name?.name;

            if (!macroName) {
                return false;
            }

            if (!seenMacros.has(macroName)) {
                seenMacros.add(macroName);
                return false;
            }

            if (!Array.isArray(parent) || typeof property !== "number") {
                return false;
            }

            const fixDetail = createFeatherFixDetail(diagnostic, {
                target: macroName,
                range: {
                    start: getNodeStartIndex(node),
                    end: getNodeEndIndex(node)
                }
            });

            if (!fixDetail) {
                return false;
            }

            parent.splice(property, 1);
            fixes.push(fixDetail);

            return true;
        }

        for (const [key, value] of Object.entries(node)) {
            if (value && typeof value === "object") {
                visit(value, node, key);
            }
        }

        return false;
    };

    visit(ast, null, null);

    return fixes;
}

function replaceDeprecatedBuiltinVariables({ ast, diagnostic }) {
    if (
        !diagnostic ||
        !ast ||
        typeof ast !== "object" ||
        DEPRECATED_BUILTIN_VARIABLE_REPLACEMENTS.size === 0
    ) {
        return [];
    }

    const fixes = [];

    const visit = (node, parent, property, owner, ownerKey) => {
        if (!node) {
            return;
        }

        if (Array.isArray(node)) {
            for (let index = 0; index < node.length; index += 1) {
                visit(node[index], node, index, owner, ownerKey);
            }
            return;
        }

        if (typeof node !== "object") {
            return;
        }

        if (node.type === "Identifier") {
            const fix = replaceDeprecatedIdentifier(
                node,
                parent,
                property,
                owner,
                ownerKey,
                diagnostic
            );

            if (fix) {
                fixes.push(fix);
                return;
            }
        }

        for (const [key, value] of Object.entries(node)) {
            if (value && typeof value === "object") {
                visit(value, node, key, node, key);
            }
        }
    };

    visit(ast, null, null, null, null);

    return fixes;
}

function replaceDeprecatedIdentifier(
    node,
    parent,
    property,
    owner,
    ownerKey,
    diagnostic
) {
    if (!node || node.type !== "Identifier") {
        return null;
    }

    const normalizedName =
        typeof node.name === "string" ? node.name.toLowerCase() : null;

    if (!normalizedName || normalizedName.length === 0) {
        return null;
    }

    const replacementEntry =
        getDeprecatedBuiltinReplacementEntry(normalizedName);

    if (!replacementEntry) {
        return null;
    }

    if (
        shouldSkipDeprecatedIdentifierReplacement({
            parent,
            property,
            owner,
            ownerKey
        })
    ) {
        return null;
    }

    const originalName = node.name;
    const replacementName = replacementEntry.replacement;

    if (!replacementName || replacementName === originalName) {
        return null;
    }

    node.name = replacementName;

    const fixDetail = createFeatherFixDetail(diagnostic, {
        target: replacementEntry.deprecated ?? originalName,
        range: {
            start: getNodeStartIndex(node),
            end: getNodeEndIndex(node)
        }
    });

    if (!fixDetail) {
        return null;
    }

    attachFeatherFixMetadata(node, [fixDetail]);

    return fixDetail;
}

function shouldSkipDeprecatedIdentifierReplacement({
    parent,
    property,
    owner,
    ownerKey
}) {
    if (!parent) {
        return false;
    }

    if (parent.type === "MemberDotExpression" && property === "property") {
        return true;
    }

    if (parent.type === "VariableDeclarator" && property === "id") {
        return true;
    }

    if (parent.type === "MacroDeclaration" && property === "name") {
        return true;
    }

    if (parent.type === "EnumDeclaration" && property === "name") {
        return true;
    }

    if (parent.type === "EnumMember" && property === "name") {
        return true;
    }

    if (Array.isArray(parent)) {
        if (ownerKey === "params") {
            const ownerType = owner?.type;

            if (
                ownerType === "FunctionDeclaration" ||
                ownerType === "FunctionExpression" ||
                ownerType === "ConstructorDeclaration"
            ) {
                return true;
            }
        }
    }

    return false;
}

function buildDeprecatedBuiltinVariableReplacements() {
    const replacements = new Map();
    const diagnostic = getFeatherDiagnosticById("GM1024");

    if (!diagnostic) {
        return replacements;
    }

    const entries = deriveDeprecatedBuiltinVariableReplacementsFromExamples(
        diagnostic.badExample,
        diagnostic.goodExample
    );

    for (const entry of entries) {
        if (!replacements.has(entry.normalized)) {
            replacements.set(entry.normalized, entry);
        }
    }

    return replacements;
}

function deriveDeprecatedBuiltinVariableReplacementsFromExamples(
    badExample,
    goodExample
) {
    const entries = [];
    const badTokens = extractIdentifierTokens(badExample);
    const goodTokens = extractIdentifierTokens(goodExample);

    if (badTokens.length === 0 || goodTokens.length === 0) {
        return entries;
    }

    const goodTokenSet = new Set(goodTokens.map((token) => token.normalized));
    const deprecatedTokens = badTokens.filter(
        (token) => !goodTokenSet.has(token.normalized)
    );

    if (deprecatedTokens.length === 0) {
        return entries;
    }

    const badTokenSet = new Set(badTokens.map((token) => token.normalized));
    const replacementTokens = goodTokens.filter(
        (token) => !badTokenSet.has(token.normalized)
    );

    const pairCount = Math.min(
        deprecatedTokens.length,
        replacementTokens.length
    );

    for (let index = 0; index < pairCount; index += 1) {
        const deprecatedToken = deprecatedTokens[index];
        const replacementToken = replacementTokens[index];

        if (!deprecatedToken || !replacementToken) {
            continue;
        }

        entries.push({
            normalized: deprecatedToken.normalized,
            deprecated: deprecatedToken.token,
            replacement: replacementToken.token
        });
    }

    return entries;
}

function extractIdentifierTokens(text) {
    if (typeof text !== "string" || text.length === 0) {
        return [];
    }

    const matches = text.match(IDENTIFIER_TOKEN_PATTERN) ?? [];
    const tokens = [];
    const seen = new Set();

    for (const match of matches) {
        const normalized = match.toLowerCase();

        if (RESERVED_KEYWORD_TOKENS.has(normalized)) {
            continue;
        }

        if (seen.has(normalized)) {
            continue;
        }

        seen.add(normalized);
        tokens.push({ token: match, normalized });
    }

    return tokens;
}

function getDeprecatedBuiltinReplacementEntry(name) {
    if (!name) {
        return null;
    }

    return DEPRECATED_BUILTIN_VARIABLE_REPLACEMENTS.get(name) ?? null;
}

function rewriteInvalidPostfixExpressions({ ast, diagnostic }) {
    if (!diagnostic || !ast || typeof ast !== "object") {
        return [];
    }

    const fixes = [];

    const visit = (node, parent, property) => {
        if (!node) {
            return;
        }

        if (Array.isArray(node)) {
            for (let index = 0; index < node.length; index += 1) {
                visit(node[index], node, index);
            }
            return;
        }

        if (typeof node !== "object") {
            return;
        }

        if (node.type === "IncDecStatement") {
            const fix = rewritePostfixStatement(
                node,
                parent,
                property,
                diagnostic
            );

            if (fix) {
                fixes.push(fix);
                return;
            }
        }

        for (const [key, value] of Object.entries(node)) {
            if (value && typeof value === "object") {
                visit(value, node, key);
            }
        }
    };

    visit(ast, null, null);

    return fixes;
}

function rewritePostfixStatement(node, parent, property, diagnostic) {
    if (!Array.isArray(parent) || typeof property !== "number") {
        return null;
    }

    if (!node || node.type !== "IncDecStatement" || node.prefix !== false) {
        return null;
    }

    const argument = node.argument;

    if (!argument || typeof argument !== "object") {
        return null;
    }

    const argumentName = getIdentifierName(argument);

    if (
        typeof argumentName === "string" &&
        argumentName.startsWith("__featherFix_")
    ) {
        return null;
    }

    const siblings = parent;
    const temporaryName = createTemporaryIdentifierName(argument, siblings);

    if (!temporaryName) {
        return null;
    }

    const initializer = cloneNode(argument);
    const declarationIdentifier = createIdentifier(temporaryName, argument);

    if (!initializer || !declarationIdentifier) {
        return null;
    }

    const declarator = {
        type: "VariableDeclarator",
        id: declarationIdentifier,
        init: initializer
    };

    if (Object.prototype.hasOwnProperty.call(argument, "start")) {
        declarator.start = cloneLocation(argument.start);
    }

    if (Object.prototype.hasOwnProperty.call(argument, "end")) {
        declarator.end = cloneLocation(argument.end);
    }

    const variableDeclaration = {
        type: "VariableDeclaration",
        declarations: [declarator],
        kind: "var"
    };

    if (Object.prototype.hasOwnProperty.call(node, "start")) {
        variableDeclaration.start = cloneLocation(node.start);
    }

    if (Object.prototype.hasOwnProperty.call(node, "end")) {
        variableDeclaration.end = cloneLocation(node.end);
    }

    const temporaryIdentifier = createIdentifier(temporaryName, argument);

    if (!temporaryIdentifier) {
        return null;
    }

    const rewrittenStatement = {
        type: "IncDecStatement",
        operator: node.operator,
        prefix: node.prefix,
        argument: temporaryIdentifier
    };

    if (Object.prototype.hasOwnProperty.call(node, "start")) {
        rewrittenStatement.start = cloneLocation(node.start);
    }

    if (Object.prototype.hasOwnProperty.call(node, "end")) {
        rewrittenStatement.end = cloneLocation(node.end);
    }

    copyCommentMetadata(node, variableDeclaration);
    copyCommentMetadata(node, rewrittenStatement);

    const fixDetail = createFeatherFixDetail(diagnostic, {
        target: getIdentifierName(argument),
        range: {
            start: getNodeStartIndex(node),
            end: getNodeEndIndex(node)
        }
    });

    if (!fixDetail) {
        return null;
    }

    parent.splice(property, 1, variableDeclaration, rewrittenStatement);

    attachFeatherFixMetadata(variableDeclaration, [fixDetail]);
    attachFeatherFixMetadata(rewrittenStatement, [fixDetail]);

    return fixDetail;
}

function normalizeMultidimensionalArrayIndexing({ ast, diagnostic }) {
    if (!diagnostic || !ast || typeof ast !== "object") {
        return [];
    }

    const fixes = [];

    const visit = (node, parent, property) => {
        if (!node) {
            return;
        }

        if (Array.isArray(node)) {
            for (let index = 0; index < node.length; index += 1) {
                visit(node[index], node, index);
            }
            return;
        }

        if (typeof node !== "object") {
            return;
        }

        if (node.type === "MemberIndexExpression") {
            const fix = convertMultidimensionalMemberIndex(
                node,
                parent,
                property,
                diagnostic
            );

            if (fix) {
                fixes.push(fix);
                return;
            }
        }

        for (const [key, value] of Object.entries(node)) {
            if (value && typeof value === "object") {
                visit(value, node, key);
            }
        }
    };

    visit(ast, null, null);

    return fixes;
}

function convertMultidimensionalMemberIndex(
    node,
    parent,
    property,
    diagnostic
) {
    if (
        !Array.isArray(parent) &&
        (typeof parent !== "object" || parent === null)
    ) {
        return null;
    }

    if (property === undefined || property === null) {
        return null;
    }

    if (!node || node.type !== "MemberIndexExpression") {
        return null;
    }

    const indices = Array.isArray(node.property) ? node.property : null;

    if (node.accessor && node.accessor !== "[") {
        // Non-standard accessors such as '[#' (ds_grid) use comma-separated
        // coordinates rather than nested lookups. Leave them unchanged so the
        // grid access semantics remain intact.
        return null;
    }

    if (!indices || indices.length <= 1) {
        return null;
    }

    const nestedExpression = buildNestedMemberIndexExpression({
        object: node.object,
        indices,
        template: node
    });

    if (!nestedExpression) {
        return null;
    }

    const fixDetail = createFeatherFixDetail(diagnostic, {
        target: getMemberExpressionRootIdentifier(node) ?? null,
        range: {
            start: getNodeStartIndex(node),
            end: getNodeEndIndex(node)
        }
    });

    if (!fixDetail) {
        return null;
    }

    copyCommentMetadata(node, nestedExpression);

    if (Array.isArray(parent)) {
        parent[property] = nestedExpression;
    } else if (typeof parent === "object" && parent !== null) {
        parent[property] = nestedExpression;
    }

    attachFeatherFixMetadata(nestedExpression, [fixDetail]);

    return fixDetail;
}

function buildNestedMemberIndexExpression({ object, indices, template }) {
    if (!object || !Array.isArray(indices) || indices.length === 0) {
        return null;
    }

    const [firstIndex, ...remaining] = indices;
    const accessor = template?.accessor ?? "[";

    let current = {
        type: "MemberIndexExpression",
        object,
        property: [firstIndex],
        accessor
    };

    if (Object.hasOwn(template, "start")) {
        current.start = cloneLocation(template.start);
    }

    if (remaining.length === 0 && Object.hasOwn(template, "end")) {
        current.end = cloneLocation(template.end);
    }

    for (let index = 0; index < remaining.length; index += 1) {
        const propertyNode = remaining[index];

        const next = {
            type: "MemberIndexExpression",
            object: current,
            property: [propertyNode],
            accessor
        };

        if (Object.hasOwn(template, "start")) {
            next.start = cloneLocation(template.start);
        }

        if (index === remaining.length - 1 && Object.hasOwn(template, "end")) {
            next.end = cloneLocation(template.end);
        }

        current = next;
    }

    return current;
}

function removeDuplicateSemicolons({ ast, sourceText, diagnostic }) {
    if (
        !diagnostic ||
        !ast ||
        typeof sourceText !== "string" ||
        sourceText.length === 0
    ) {
        return [];
    }

    const fixes = [];
    const recordedRanges = new Set();

    const recordFix = (container, range) => {
        if (
            !range ||
            typeof range.start !== "number" ||
            typeof range.end !== "number"
        ) {
            return;
        }

        const key = `${range.start}:${range.end}`;
        if (recordedRanges.has(key)) {
            return;
        }

        const fixDetail = createFeatherFixDetail(diagnostic, {
            target: null,
            range
        });

        if (!fixDetail) {
            return;
        }

        recordedRanges.add(key);
        fixes.push(fixDetail);

        if (container && typeof container === "object") {
            attachFeatherFixMetadata(container, [fixDetail]);
        }
    };

    const processSegment = (container, startIndex, endIndex) => {
        if (typeof startIndex !== "number" || typeof endIndex !== "number") {
            return;
        }

        if (endIndex <= startIndex) {
            return;
        }

        const segment = sourceText.slice(startIndex, endIndex);

        if (!segment || segment.indexOf(";") === -1) {
            return;
        }

        for (const range of findDuplicateSemicolonRanges(segment, startIndex)) {
            recordFix(container, range);
        }
    };

    const processStatementList = (container, statements) => {
        if (!Array.isArray(statements) || statements.length === 0) {
            return;
        }

        const bounds = getStatementListBounds(container, sourceText);

        let previousEnd = bounds.start;

        for (const statement of statements) {
            const statementStart = getNodeStartIndex(statement);
            const statementEnd = getNodeEndIndex(statement);

            if (
                typeof previousEnd === "number" &&
                typeof statementStart === "number"
            ) {
                processSegment(container, previousEnd, statementStart);
            }

            if (typeof statementEnd === "number") {
                previousEnd = statementEnd;
            } else {
                previousEnd = statementStart;
            }
        }

        if (typeof previousEnd === "number" && typeof bounds.end === "number") {
            processSegment(container, previousEnd, bounds.end);
        }
    };

    const visit = (node) => {
        if (!node) {
            return;
        }

        if (Array.isArray(node)) {
            for (const item of node) {
                visit(item);
            }
            return;
        }

        if (typeof node !== "object") {
            return;
        }

        if (Array.isArray(node.body) && node.body.length > 0) {
            processStatementList(node, node.body);
        }

        for (const value of Object.values(node)) {
            if (value && typeof value === "object") {
                visit(value);
            }
        }
    };

    visit(ast);

    return fixes;
}

function getStatementListBounds(node, sourceText) {
    if (!node || typeof sourceText !== "string") {
        return { start: null, end: null };
    }

    let start = getNodeStartIndex(node);
    let end = getNodeEndIndex(node);

    if (node.type === "Program") {
        start = 0;
        end = sourceText.length;
    } else if (node.type === "BlockStatement") {
        if (typeof start === "number" && sourceText[start] === "{") {
            start += 1;
        }

        if (typeof end === "number" && sourceText[end - 1] === "}") {
            end -= 1;
        }
    } else if (node.type === "SwitchCase") {
        if (typeof start === "number") {
            const colonIndex = findCharacterInRange(
                sourceText,
                ":",
                start,
                end
            );

            if (colonIndex !== -1) {
                start = colonIndex + 1;
            }
        }
    }

    return {
        start: typeof start === "number" ? start : null,
        end: typeof end === "number" ? end : null
    };
}

function findCharacterInRange(text, character, start, end) {
    if (typeof start !== "number") {
        return -1;
    }

    const limit = typeof end === "number" ? end : text.length;
    const index = text.indexOf(character, start);

    if (index === -1 || index >= limit) {
        return -1;
    }

    return index;
}

function findDuplicateSemicolonRanges(segment, offset) {
    const ranges = [];

    if (typeof segment !== "string" || segment.length === 0) {
        return ranges;
    }

    let runStart = -1;
    let runLength = 0;
    let inLineComment = false;
    let inBlockComment = false;
    let inString = false;
    let stringDelimiter = null;

    for (let index = 0; index < segment.length; index += 1) {
        const char = segment[index];
        const nextChar = index + 1 < segment.length ? segment[index + 1] : "";

        if (inString) {
            if (char === "\\") {
                index += 1;
                continue;
            }

            if (char === stringDelimiter) {
                inString = false;
                stringDelimiter = null;
            }

            continue;
        }

        if (inLineComment) {
            if (char === "\n" || char === "\r") {
                inLineComment = false;
            }
            continue;
        }

        if (inBlockComment) {
            if (char === "*" && nextChar === "/") {
                inBlockComment = false;
                index += 1;
            }
            continue;
        }

        if (char === "/" && nextChar === "/") {
            inLineComment = true;
            index += 1;
            continue;
        }

        if (char === "/" && nextChar === "*") {
            inBlockComment = true;
            index += 1;
            continue;
        }

        if (char === '"' || char === "'") {
            inString = true;
            stringDelimiter = char;
            continue;
        }

        if (char === ";") {
            if (runStart === -1) {
                runStart = index;
                runLength = 1;
            } else {
                runLength += 1;
            }
            continue;
        }

        if (runStart !== -1 && runLength > 1) {
            ranges.push({
                start: offset + runStart + 1,
                end: offset + runStart + runLength
            });
        }

        runStart = -1;
        runLength = 0;
    }

    if (runStart !== -1 && runLength > 1) {
        ranges.push({
            start: offset + runStart + 1,
            end: offset + runStart + runLength
        });
    }

    return ranges;
}

function getMemberExpressionRootIdentifier(node) {
    if (!node || typeof node !== "object") {
        return null;
    }

    if (node.type === "Identifier") {
        return node.name ?? null;
    }

    if (
        node.type === "MemberDotExpression" ||
        node.type === "MemberIndexExpression"
    ) {
        return getMemberExpressionRootIdentifier(node.object);
    }

    if (node.type === "CallExpression") {
        return getMemberExpressionRootIdentifier(node.object);
    }

    return null;
}

function normalizeObviousSyntaxErrors({ ast, diagnostic, metadata }) {
    if (!diagnostic || !ast || typeof ast !== "object") {
        return [];
    }

    const gm1100Entries = Array.isArray(metadata?.GM1100)
        ? metadata.GM1100
        : [];

    if (gm1100Entries.length === 0) {
        return [];
    }

    const nodeIndex = collectGM1100Candidates(ast);
    const handledNodes = new Set();
    const fixes = [];

    for (const entry of gm1100Entries) {
        const lineNumber = entry?.line;

        if (typeof lineNumber !== "number") {
            continue;
        }

        const candidates = nodeIndex.get(lineNumber) ?? [];
        let node = null;

        if (entry.type === "declaration") {
            node =
                candidates.find(
                    (candidate) => candidate?.type === "VariableDeclaration"
                ) ?? null;
        } else if (entry.type === "assignment") {
            node =
                candidates.find(
                    (candidate) => candidate?.type === "AssignmentExpression"
                ) ?? null;
        }

        if (!node || handledNodes.has(node)) {
            continue;
        }

        handledNodes.add(node);

        const fixDetail = createFeatherFixDetail(diagnostic, {
            target: entry?.identifier ?? null,
            range: {
                start: getNodeStartIndex(node),
                end: getNodeEndIndex(node)
            }
        });

        if (!fixDetail) {
            continue;
        }

        attachFeatherFixMetadata(node, [fixDetail]);
        fixes.push(fixDetail);
    }

    return fixes;
}

function removeTrailingMacroSemicolons({ ast, sourceText, diagnostic }) {
    if (
        !diagnostic ||
        typeof sourceText !== "string" ||
        sourceText.length === 0
    ) {
        return [];
    }

    const fixes = [];

    const visit = (node) => {
        if (!node || typeof node !== "object") {
            return;
        }

        if (Array.isArray(node)) {
            for (const item of node) {
                visit(item);
            }
            return;
        }

        if (node.type === "MacroDeclaration") {
            const fixInfo = sanitizeMacroDeclaration(
                node,
                sourceText,
                diagnostic
            );
            if (fixInfo) {
                fixes.push(fixInfo);
            }
        }

        for (const value of Object.values(node)) {
            if (value && typeof value === "object") {
                visit(value);
            }
        }
    };

    visit(ast);

    return fixes;
}

function removeBooleanLiteralStatements({ ast, diagnostic, metadata }) {
    if (!diagnostic || !ast || typeof ast !== "object") {
        return [];
    }

    const fixes = [];
    const gm1016MetadataEntries = extractFeatherPreprocessMetadata(
        metadata,
        "GM1016"
    );

    for (const entry of gm1016MetadataEntries) {
        const range = normalizePreprocessedRange(entry);

        if (!range) {
            continue;
        }

        const fixDetail = createFeatherFixDetail(diagnostic, {
            target: null,
            range
        });

        if (!fixDetail) {
            continue;
        }

        const owner = findInnermostBlockForRange(
            ast,
            range.start.index,
            range.end.index
        );

        if (owner && owner !== ast) {
            attachFeatherFixMetadata(owner, [fixDetail]);
        }

        fixes.push(fixDetail);
    }

    const arrayOwners = new WeakMap();

    const visitNode = (node) => {
        if (!node || typeof node !== "object") {
            return;
        }

        for (const value of Object.values(node)) {
            if (!value || typeof value !== "object") {
                continue;
            }

            if (Array.isArray(value)) {
                arrayOwners.set(value, node);
                visitArray(value);
                continue;
            }

            visitNode(value);
        }
    };

    const visitArray = (array) => {
        if (!Array.isArray(array)) {
            return;
        }

        for (let index = 0; index < array.length; index += 1) {
            const item = array[index];

            if (
                item &&
                typeof item === "object" &&
                item.type === "ExpressionStatement"
            ) {
                const fix = removeBooleanLiteralExpression(item, array, index);

                if (fix) {
                    const owner = arrayOwners.get(array) ?? ast;
                    if (owner !== ast) {
                        attachFeatherFixMetadata(owner, [fix]);
                    }
                    fixes.push(fix);
                    array.splice(index, 1);
                    index -= 1;
                    continue;
                }
            }

            visitNode(item);
        }
    };

    function removeBooleanLiteralExpression(
        node,
        parentArray = null,
        index = -1
    ) {
        if (!parentArray || !Array.isArray(parentArray) || index < 0) {
            return null;
        }

        const expression = node.expression;

        if (!isBooleanLiteral(expression, true)) {
            return null;
        }

        const fixDetail = createFeatherFixDetail(diagnostic, {
            target: null,
            range: {
                start: getNodeStartIndex(node),
                end: getNodeEndIndex(node)
            }
        });

        if (!fixDetail) {
            return null;
        }

        return fixDetail;
    }

    visitNode(ast);

    if (fixes.length === 0) {
        return [];
    }

    return fixes;
}

function replaceDeprecatedConstantReferences({ ast, diagnostic }) {
    if (!diagnostic || !ast || typeof ast !== "object") {
        return [];
    }

    const metadata = extractDeprecatedConstantReplacement(diagnostic);

    if (!metadata) {
        return [];
    }

    const { deprecatedConstant, replacementConstant } = metadata;

    if (!deprecatedConstant || !replacementConstant) {
        return [];
    }

    const fixes = [];

    const visit = (node) => {
        if (!node) {
            return;
        }

        if (Array.isArray(node)) {
            for (const item of node) {
                visit(item);
            }
            return;
        }

        if (typeof node !== "object") {
            return;
        }

        if (node.type === "Identifier" && node.name === deprecatedConstant) {
            const start = getNodeStartIndex(node);
            const end = getNodeEndIndex(node);

            const fixDetail = createFeatherFixDetail(diagnostic, {
                target: replacementConstant,
                range:
                    typeof start === "number" && typeof end === "number"
                        ? { start, end }
                        : null
            });

            if (!fixDetail) {
                return;
            }

            node.name = replacementConstant;
            attachFeatherFixMetadata(node, [fixDetail]);
            fixes.push(fixDetail);
            return;
        }

        for (const value of Object.values(node)) {
            if (value && typeof value === "object") {
                visit(value);
            }
        }
    };

    visit(ast);

    return fixes;
}

function extractDeprecatedConstantReplacement(diagnostic) {
    if (!diagnostic) {
        return null;
    }

    const badExample =
        typeof diagnostic.badExample === "string" ? diagnostic.badExample : "";
    const correction =
        typeof diagnostic.correction === "string" ? diagnostic.correction : "";
    const goodExample =
        typeof diagnostic.goodExample === "string"
            ? diagnostic.goodExample
            : "";

    const deprecatedMatch = badExample.match(
        /Constant\s+'([A-Za-z_][A-Za-z0-9_]*)'\s+is\s+deprecated/
    );
    const replacementFromCorrection = correction.match(
        /\b(?:modern|replacement)\s+constant\s+is\s+([A-Za-z_][A-Za-z0-9_]*)\b/i
    );

    let deprecatedConstant = deprecatedMatch?.[1] ?? null;
    let replacementConstant = replacementFromCorrection?.[1] ?? null;

    if (!replacementConstant) {
        const replacementFromGoodExample = findReplacementConstantInExample({
            goodExample,
            badExample,
            deprecatedConstant
        });

        if (replacementFromGoodExample) {
            replacementConstant = replacementFromGoodExample;
        }
    }

    if (!deprecatedConstant) {
        deprecatedConstant = findDeprecatedConstantInExample({
            badExample,
            goodExample,
            replacementConstant
        });
    }

    if (!deprecatedConstant || !replacementConstant) {
        return null;
    }

    return { deprecatedConstant, replacementConstant };
}

function collectIdentifiers(example) {
    if (typeof example !== "string" || example.length === 0) {
        return new Set();
    }

    const matches = example.match(/\b[A-Za-z_][A-Za-z0-9_]*\b/g);

    if (!Array.isArray(matches)) {
        return new Set();
    }

    return new Set(matches);
}

function isLikelyConstant(identifier) {
    if (typeof identifier !== "string" || identifier.length === 0) {
        return false;
    }

    if (/^[A-Z0-9_]+$/.test(identifier)) {
        return true;
    }

    if (/^[a-z0-9]+(_[a-z0-9]+)+$/.test(identifier)) {
        return true;
    }

    return false;
}

function findReplacementConstantInExample({
    goodExample,
    badExample,
    deprecatedConstant
}) {
    const goodIdentifiers = collectIdentifiers(goodExample);
    const badIdentifiers = collectIdentifiers(badExample);

    for (const identifier of goodIdentifiers) {
        if (identifier === deprecatedConstant) {
            continue;
        }

        if (badIdentifiers.has(identifier)) {
            continue;
        }

        if (isLikelyConstant(identifier)) {
            return identifier;
        }
    }

    return null;
}

function findDeprecatedConstantInExample({
    badExample,
    goodExample,
    replacementConstant
}) {
    const badIdentifiers = collectIdentifiers(badExample);
    const goodIdentifiers = collectIdentifiers(goodExample);

    for (const identifier of badIdentifiers) {
        if (identifier === replacementConstant) {
            continue;
        }

        if (goodIdentifiers.has(identifier)) {
            continue;
        }

        if (isLikelyConstant(identifier)) {
            return identifier;
        }
    }

    return null;
}

function extractFeatherPreprocessMetadata(metadata, key) {
    if (!metadata || typeof metadata !== "object") {
        return [];
    }

    const entries = metadata[key];

    return Array.isArray(entries) ? entries.filter(Boolean) : [];
}

function normalizePreprocessedRange(entry) {
    const startIndex = entry?.start?.index;
    const endIndex = entry?.end?.index;

    if (typeof startIndex !== "number" || typeof endIndex !== "number") {
        return null;
    }

    if (endIndex < startIndex) {
        return null;
    }

    const startLine = entry?.start?.line;
    const endLine = entry?.end?.line;

    const startLocation = { index: startIndex };
    const endLocation = { index: endIndex };

    if (typeof startLine === "number") {
        startLocation.line = startLine;
    }

    if (typeof endLine === "number") {
        endLocation.line = endLine;
    }

    return { start: startLocation, end: endLocation };
}

function findInnermostBlockForRange(ast, startIndex, endIndex) {
    if (!ast || typeof ast !== "object") {
        return null;
    }

    let bestMatch = null;

    const visit = (node) => {
        if (!node || typeof node !== "object") {
            return;
        }

        const nodeStart = getNodeStartIndex(node);
        const nodeEnd = getNodeEndIndex(node);

        if (
            typeof nodeStart !== "number" ||
            typeof nodeEnd !== "number" ||
            nodeStart > startIndex ||
            nodeEnd < endIndex
        ) {
            return;
        }

        if (node.type === "BlockStatement") {
            if (!bestMatch) {
                bestMatch = node;
            } else {
                const bestStart = getNodeStartIndex(bestMatch);
                const bestEnd = getNodeEndIndex(bestMatch);

                if (
                    typeof bestStart === "number" &&
                    typeof bestEnd === "number" &&
                    (nodeStart > bestStart || nodeEnd < bestEnd)
                ) {
                    bestMatch = node;
                }
            }
        }

        for (const value of Object.values(node)) {
            if (Array.isArray(value)) {
                for (const item of value) {
                    visit(item);
                }
                continue;
            }

            visit(value);
        }
    };

    visit(ast);

    return bestMatch;
}

function hasDisabledColourChannel(args) {
    if (!Array.isArray(args)) {
        return false;
    }

    const channels = args.slice(0, 4);

    return channels.some((argument) => isLiteralFalse(argument));
}

function sanitizeMacroDeclaration(node, sourceText, diagnostic) {
    if (!node || typeof node !== "object") {
        return null;
    }

    const tokens = Array.isArray(node.tokens) ? node.tokens : null;
    if (!tokens || tokens.length === 0) {
        return null;
    }

    const lastToken = tokens[tokens.length - 1];
    if (lastToken !== ";") {
        return null;
    }

    const startIndex = node.start?.index;
    const endIndex = node.end?.index;

    if (typeof startIndex !== "number" || typeof endIndex !== "number") {
        return null;
    }

    const originalText = sourceText.slice(startIndex, endIndex + 1);

    // Only strip semicolons that appear at the end of the macro definition.
    const sanitizedText = originalText.replace(
        TRAILING_MACRO_SEMICOLON_PATTERN,
        ""
    );

    if (sanitizedText === originalText) {
        return null;
    }

    node.tokens = tokens.slice(0, tokens.length - 1);
    node._featherMacroText = sanitizedText;

    const fixDetail = createFeatherFixDetail(diagnostic, {
        target: node.name?.name ?? null,
        range: {
            start: getNodeStartIndex(node),
            end: getNodeEndIndex(node)
        }
    });

    if (!fixDetail) {
        return null;
    }

    attachFeatherFixMetadata(node, [fixDetail]);

    return fixDetail;
}

function captureDeprecatedFunctionManualFixes({ ast, sourceText, diagnostic }) {
    if (
        !diagnostic ||
        !ast ||
        typeof ast !== "object" ||
        typeof sourceText !== "string"
    ) {
        return [];
    }

    const deprecatedFunctions = collectDeprecatedFunctionNames(ast, sourceText);

    if (!deprecatedFunctions || deprecatedFunctions.size === 0) {
        return [];
    }

    const fixes = [];
    const seenLocations = new Set();

    const visit = (node) => {
        if (!node) {
            return;
        }

        if (Array.isArray(node)) {
            for (const item of node) {
                visit(item);
            }
            return;
        }

        if (typeof node !== "object") {
            return;
        }

        if (node.type === "CallExpression") {
            const fix = recordDeprecatedCallMetadata(
                node,
                deprecatedFunctions,
                diagnostic
            );

            if (fix) {
                const startIndex = fix.range?.start;
                const endIndex = fix.range?.end;
                const locationKey = `${startIndex}:${endIndex}`;

                if (!seenLocations.has(locationKey)) {
                    seenLocations.add(locationKey);
                    fixes.push(fix);
                    attachFeatherFixMetadata(node, [fix]);
                }
            }
        }

        for (const value of Object.values(node)) {
            if (value && typeof value === "object") {
                visit(value);
            }
        }
    };

    visit(ast);

    return fixes;
}

function recordDeprecatedCallMetadata(node, deprecatedFunctions, diagnostic) {
    if (!node || node.type !== "CallExpression") {
        return null;
    }

    const callee = node.object;

    if (!callee || callee.type !== "Identifier") {
        return null;
    }

    const functionName = callee.name;

    if (!deprecatedFunctions.has(functionName)) {
        return null;
    }

    const startIndex = getNodeStartIndex(node);
    const endIndex = getNodeEndIndex(node);

    if (typeof startIndex !== "number" || typeof endIndex !== "number") {
        return null;
    }

    const fixDetail = createFeatherFixDetail(diagnostic, {
        target: functionName,
        range: {
            start: startIndex,
            end: endIndex
        },
        automatic: false
    });

    return fixDetail;
}

function collectDeprecatedFunctionNames(ast, sourceText) {
    const names = new Set();

    if (!ast || typeof ast !== "object") {
        return names;
    }

    const comments = Array.isArray(ast.comments) ? ast.comments : [];
    const body = Array.isArray(ast.body) ? ast.body : [];

    if (comments.length === 0 || body.length === 0) {
        return names;
    }

    const sortedComments = comments
        .filter((comment) => typeof getCommentEndIndex(comment) === "number")
        .sort(
            (left, right) =>
                getCommentEndIndex(left) - getCommentEndIndex(right)
        );

    const nodes = body
        .filter((node) => node && typeof node === "object")
        .sort((left, right) => {
            const leftIndex = getNodeStartIndex(left);
            const rightIndex = getNodeStartIndex(right);

            if (
                typeof leftIndex !== "number" ||
                typeof rightIndex !== "number"
            ) {
                return 0;
            }

            return leftIndex - rightIndex;
        });

    let commentIndex = 0;

    for (const node of nodes) {
        if (!node || node.type !== "FunctionDeclaration") {
            continue;
        }

        const startIndex = getNodeStartIndex(node);

        if (typeof startIndex !== "number") {
            continue;
        }

        while (
            commentIndex < sortedComments.length &&
            getCommentEndIndex(sortedComments[commentIndex]) < startIndex
        ) {
            commentIndex += 1;
        }

        const comment = sortedComments[commentIndex - 1];

        if (!isDeprecatedComment(comment)) {
            continue;
        }

        const commentEnd = getCommentEndIndex(comment);

        if (typeof commentEnd !== "number") {
            continue;
        }

        const between = sourceText.slice(commentEnd + 1, startIndex);

        if (!isWhitespaceOnly(between)) {
            continue;
        }

        const identifier =
            typeof node.id === "string" ? node.id : node.id?.name;

        if (identifier) {
            names.add(identifier);
        }
    }

    return names;
}

function getCommentEndIndex(comment) {
    if (!comment) {
        return null;
    }

    const end = comment.end;

    if (typeof end === "number") {
        return end;
    }

    if (end && typeof end.index === "number") {
        return end.index;
    }

    return null;
}

function isDeprecatedComment(comment) {
    if (!comment || typeof comment.value !== "string") {
        return false;
    }

    return /@deprecated\b/i.test(comment.value);
}

function isWhitespaceOnly(text) {
    if (typeof text !== "string") {
        return true;
    }

    return text.trim().length === 0;
}

function convertNumericStringArgumentsToNumbers({ ast, diagnostic }) {
    if (!diagnostic || !ast || typeof ast !== "object") {
        return [];
    }

    const fixes = [];

    const visit = (node) => {
        if (!node) {
            return;
        }

        if (Array.isArray(node)) {
            for (const item of node) {
                visit(item);
            }
            return;
        }

        if (typeof node !== "object") {
            return;
        }

        if (node.type === "CallExpression") {
            const args = Array.isArray(node.arguments) ? node.arguments : [];

            for (const argument of args) {
                const fix = convertNumericStringLiteral(argument, diagnostic);

                if (fix) {
                    fixes.push(fix);
                }
            }
        }

        for (const value of Object.values(node)) {
            if (value && typeof value === "object") {
                visit(value);
            }
        }
    };

    visit(ast);

    return fixes;
}

function convertNumericStringLiteral(argument, diagnostic) {
    const literal = extractLiteral(argument);

    if (!literal) {
        return null;
    }

    if (literal._skipNumericStringCoercion) {
        return null;
    }

    const rawValue = literal.value;

    if (typeof rawValue !== "string" || rawValue.length < 2) {
        return null;
    }

    if (!rawValue.startsWith('"') || !rawValue.endsWith('"')) {
        return null;
    }

    const numericText = rawValue.slice(1, -1);

    if (!NUMERIC_STRING_LITERAL_PATTERN.test(numericText)) {
        return null;
    }

    literal.value = numericText;

    const fixDetail = createFeatherFixDetail(diagnostic, {
        target: numericText,
        range: {
            start: getNodeStartIndex(literal),
            end: getNodeEndIndex(literal)
        }
    });

    if (!fixDetail) {
        return null;
    }

    attachFeatherFixMetadata(literal, [fixDetail]);

    return fixDetail;
}

function extractLiteral(node) {
    if (!node || typeof node !== "object") {
        return null;
    }

    if (node.type === "Literal") {
        return node;
    }

    if (node.type === "ParenthesizedExpression") {
        return extractLiteral(node.expression);
    }

    return null;
}

function ensureConstructorDeclarationsForNewExpressions({ ast, diagnostic }) {
    if (!diagnostic || !ast || typeof ast !== "object") {
        return [];
    }

    const fixes = [];
    const functionDeclarations = new Map();

    const collectFunctions = (node) => {
        if (!node) {
            return;
        }

        if (Array.isArray(node)) {
            for (const item of node) {
                collectFunctions(item);
            }
            return;
        }

        if (typeof node !== "object") {
            return;
        }

        if (node.type === "FunctionDeclaration") {
            const functionName = isNonEmptyString(node.id) ? node.id : null;

            if (functionName && !functionDeclarations.has(functionName)) {
                functionDeclarations.set(functionName, node);
            }
        }

        for (const value of Object.values(node)) {
            if (value && typeof value === "object") {
                collectFunctions(value);
            }
        }
    };

    collectFunctions(ast);

    if (functionDeclarations.size === 0) {
        return [];
    }

    const convertedFunctions = new Set();

    const visit = (node) => {
        if (!node) {
            return;
        }

        if (Array.isArray(node)) {
            for (const item of node) {
                visit(item);
            }
            return;
        }

        if (typeof node !== "object") {
            return;
        }

        if (node.type === "NewExpression") {
            const expression = node.expression;
            const constructorName =
                expression?.type === "Identifier" &&
                typeof expression.name === "string"
                    ? expression.name
                    : null;

            if (constructorName) {
                const functionNode = functionDeclarations.get(constructorName);

                if (
                    functionNode &&
                    functionNode.type === "FunctionDeclaration" &&
                    !convertedFunctions.has(functionNode)
                ) {
                    const fix = convertFunctionDeclarationToConstructor(
                        functionNode,
                        diagnostic
                    );

                    if (fix) {
                        fixes.push(fix);
                        convertedFunctions.add(functionNode);
                    }
                }
            }
        }

        for (const value of Object.values(node)) {
            if (value && typeof value === "object") {
                visit(value);
            }
        }
    };

    visit(ast);

    return fixes;
}

function convertFunctionDeclarationToConstructor(functionNode, diagnostic) {
    if (!functionNode || functionNode.type !== "FunctionDeclaration") {
        return null;
    }

    const fixDetail = createFeatherFixDetail(diagnostic, {
        target: typeof functionNode.id === "string" ? functionNode.id : null,
        range: {
            start: getNodeStartIndex(functionNode),
            end: getNodeEndIndex(functionNode)
        }
    });

    if (!fixDetail) {
        return null;
    }

    functionNode.type = "ConstructorDeclaration";

    if (!Object.hasOwn(functionNode, "parent")) {
        functionNode.parent = null;
    }

    attachFeatherFixMetadata(functionNode, [fixDetail]);

    return fixDetail;
}

function deduplicateLocalVariableDeclarations({ ast, diagnostic }) {
    if (!diagnostic || !ast || typeof ast !== "object") {
        return [];
    }

    const fixes = [];
    const scopeStack = [];

    const pushScope = (initialNames = []) => {
        const scope = new Map();

        if (Array.isArray(initialNames)) {
            for (const name of initialNames) {
                if (isNonEmptyString(name)) {
                    scope.set(name, true);
                }
            }
        }

        scopeStack.push(scope);
    };

    const popScope = () => {
        scopeStack.pop();
    };

    const declareLocal = (name) => {
        if (!isNonEmptyString(name)) {
            return true;
        }

        const scope = scopeStack[scopeStack.length - 1];

        if (!scope) {
            return true;
        }

        if (scope.has(name)) {
            return false;
        }

        scope.set(name, true);
        return true;
    };

    const handleVariableDeclaration = (node, parent, property) => {
        const declarations = Array.isArray(node.declarations)
            ? node.declarations
            : [];

        if (declarations.length === 0) {
            return [];
        }

        const retained = [];
        const duplicates = [];

        for (const declarator of declarations) {
            if (!declarator || typeof declarator !== "object") {
                retained.push(declarator);
                continue;
            }

            const name = getVariableDeclaratorName(declarator);

            if (!name) {
                retained.push(declarator);
                continue;
            }

            const isNewDeclaration = declareLocal(name);

            if (isNewDeclaration) {
                retained.push(declarator);
                continue;
            }

            duplicates.push(declarator);
        }

        if (duplicates.length === 0) {
            return [];
        }

        if (!Array.isArray(parent) || typeof property !== "number") {
            return [];
        }

        const fixDetails = [];
        const assignments = [];

        for (const declarator of duplicates) {
            const name = getVariableDeclaratorName(declarator);

            const fixDetail = createFeatherFixDetail(diagnostic, {
                target: name,
                range: {
                    start: getNodeStartIndex(declarator),
                    end: getNodeEndIndex(declarator)
                }
            });

            if (!fixDetail) {
                continue;
            }

            const assignment = createAssignmentFromDeclarator(declarator, node);

            if (assignment) {
                attachFeatherFixMetadata(assignment, [fixDetail]);
                assignments.push(assignment);
            }

            fixDetails.push(fixDetail);
        }

        if (fixDetails.length === 0) {
            return [];
        }

        node.declarations = retained;

        if (retained.length === 0) {
            if (assignments.length > 0) {
                parent.splice(property, 1, ...assignments);
            } else {
                parent.splice(property, 1);
            }
        } else if (assignments.length > 0) {
            parent.splice(property + 1, 0, ...assignments);
        }

        if (retained.length > 0) {
            attachFeatherFixMetadata(node, fixDetails);
        }

        return fixDetails;
    };

    const visit = (node, parent, property) => {
        if (!node) {
            return;
        }

        if (Array.isArray(node)) {
            for (let index = 0; index < node.length; index += 1) {
                const initialLength = node.length;
                visit(node[index], node, index);

                if (node.length < initialLength) {
                    index -= 1;
                }
            }
            return;
        }

        if (typeof node !== "object") {
            return;
        }

        if (isFunctionLikeNode(node)) {
            const paramNames = getFunctionParameterNames(node);

            pushScope(paramNames);

            const params = Array.isArray(node.params) ? node.params : [];
            for (const param of params) {
                visit(param, node, "params");
            }

            visit(node.body, node, "body");
            popScope();
            return;
        }

        if (node.type === "VariableDeclaration" && node.kind === "var") {
            const fixDetails = handleVariableDeclaration(
                node,
                parent,
                property
            );

            if (Array.isArray(fixDetails) && fixDetails.length > 0) {
                fixes.push(...fixDetails);
            }
        }

        for (const [key, value] of Object.entries(node)) {
            if (key === "body" && isFunctionLikeNode(node)) {
                continue;
            }

            if (!value || typeof value !== "object") {
                continue;
            }

            visit(value, node, key);
        }
    };

    pushScope();
    visit(ast, null, null);
    popScope();

    return fixes;
}

function renameDuplicateFunctionParameters({ ast, diagnostic, options }) {
    if (!diagnostic || !ast || typeof ast !== "object") {
        return [];
    }

    const fixes = [];

    const visit = (node) => {
        if (!node) {
            return;
        }

        if (Array.isArray(node)) {
            node.forEach(visit);
            return;
        }

        if (typeof node !== "object") {
            return;
        }

        if (
            node.type === "FunctionDeclaration" ||
            node.type === "ConstructorDeclaration"
        ) {
            const functionFixes = renameDuplicateParametersInFunction(
                node,
                diagnostic,
                options
            );
            if (Array.isArray(functionFixes) && functionFixes.length > 0) {
                fixes.push(...functionFixes);
            }
        }

        for (const value of Object.values(node)) {
            if (value && typeof value === "object") {
                visit(value);
            }
        }
    };

    visit(ast);

    return fixes;
}

function renameDuplicateParametersInFunction(functionNode, diagnostic) {
    const params = Array.isArray(functionNode?.params)
        ? functionNode.params
        : [];

    if (params.length === 0) {
        return [];
    }

    const fixes = [];
    const seenNames = new Set();

    for (let index = 0; index < params.length; index += 1) {
        const param = params[index];
        const identifier = getFunctionParameterIdentifier(param);

        const hasIdentifier =
            identifier &&
            typeof identifier.name === "string" &&
            identifier.name.length > 0;

        if (!hasIdentifier) {
            continue;
        }

        const originalName = identifier.name;

        if (!seenNames.has(originalName)) {
            seenNames.add(originalName);
            continue;
        }

        const range = {
            start: getNodeStartIndex(identifier),
            end: getNodeEndIndex(identifier)
        };

        const fixDetail = createFeatherFixDetail(diagnostic, {
            target: originalName,
            range
        });

        if (fixDetail) {
            attachFeatherFixMetadata(functionNode, [fixDetail]);
            fixes.push(fixDetail);
        }

        params.splice(index, 1);
        index -= 1;
    }

    return fixes;
}

function getFunctionParameterIdentifier(param) {
    if (!param || typeof param !== "object") {
        return null;
    }

    if (param.type === "Identifier") {
        return param;
    }

    if (
        param.type === "DefaultParameter" &&
        param.left?.type === "Identifier"
    ) {
        return param.left;
    }

    if (
        param.type === "RestParameter" &&
        param.argument?.type === "Identifier"
    ) {
        return param.argument;
    }

    return null;
}

function replaceInvalidDeleteStatements({ ast, diagnostic }) {
    if (!diagnostic || !ast || typeof ast !== "object") {
        return [];
    }

    const fixes = [];

    const visit = (node, parent, property) => {
        if (!node) {
            return;
        }

        if (Array.isArray(node)) {
            for (let index = 0; index < node.length; index += 1) {
                visit(node[index], node, index);
            }
            return;
        }

        if (typeof node !== "object") {
            return;
        }

        if (node.type === "DeleteStatement") {
            const fix = convertDeleteStatementToUndefinedAssignment(
                node,
                parent,
                property,
                diagnostic
            );

            if (fix) {
                fixes.push(fix);
                return;
            }
        }

        for (const [key, value] of Object.entries(node)) {
            if (value && typeof value === "object") {
                visit(value, node, key);
            }
        }
    };

    visit(ast, null, null);

    return fixes;
}

function convertDeleteStatementToUndefinedAssignment(
    node,
    parent,
    property,
    diagnostic
) {
    if (!node || node.type !== "DeleteStatement" || !diagnostic) {
        return null;
    }

    if (!isValidDeleteTarget(node.argument)) {
        return null;
    }

    const targetName = getDeleteTargetName(node.argument);
    const assignment = {
        type: "AssignmentExpression",
        operator: "=",
        left: node.argument,
        right: createLiteral("undefined"),
        start: cloneLocation(node.start),
        end: cloneLocation(node.end)
    };

    copyCommentMetadata(node, assignment);

    const fixDetail = createFeatherFixDetail(diagnostic, {
        target: targetName,
        range: {
            start: getNodeStartIndex(node),
            end: getNodeEndIndex(node)
        }
    });

    if (!fixDetail) {
        return null;
    }

    if (!replaceNodeInParent(parent, property, assignment)) {
        return null;
    }

    attachFeatherFixMetadata(assignment, [fixDetail]);

    return fixDetail;
}

function isValidDeleteTarget(node) {
    if (!node || typeof node !== "object") {
        return false;
    }

    if (isIdentifierNode(node)) {
        return true;
    }

    return ALLOWED_DELETE_MEMBER_TYPES.has(node.type);
}

function isIdentifierNode(node) {
    return (
        node &&
        node.type === "Identifier" &&
        typeof node.name === "string" &&
        node.name.length > 0
    );
}

function getDeleteTargetName(node) {
    if (!node || typeof node !== "object") {
        return null;
    }

    if (isIdentifierNode(node)) {
        return node.name;
    }

    if (node.type === "MemberDotExpression") {
        return node.property?.name ?? null;
    }

    return null;
}

function replaceNodeInParent(parent, property, replacement) {
    if (Array.isArray(parent)) {
        if (
            typeof property !== "number" ||
            property < 0 ||
            property >= parent.length
        ) {
            return false;
        }

        parent[property] = replacement;
        return true;
    }

    if (parent && typeof parent === "object" && property != null) {
        parent[property] = replacement;
        return true;
    }

    return false;
}

function convertAllDotAssignmentsToWithStatements({ ast, diagnostic }) {
    if (!diagnostic || !ast || typeof ast !== "object") {
        return [];
    }

    const fixes = [];

    const visit = (node, parent, property) => {
        if (!node) {
            return;
        }

        if (Array.isArray(node)) {
            for (let index = 0; index < node.length; index += 1) {
                visit(node[index], node, index);
            }
            return;
        }

        if (typeof node !== "object") {
            return;
        }

        if (node.type === "AssignmentExpression") {
            const fix = convertAllAssignment(
                node,
                parent,
                property,
                diagnostic
            );
            if (fix) {
                fixes.push(fix);
                return;
            }
        }

        for (const [key, value] of Object.entries(node)) {
            if (value && typeof value === "object") {
                visit(value, node, key);
            }
        }
    };

    visit(ast, null, null);

    return fixes;
}

function normalizeFunctionCallArgumentOrder({ ast, diagnostic }) {
    if (!diagnostic || !ast || typeof ast !== "object") {
        return [];
    }

    const fixes = [];
    const state = {
        counter: 0
    };

    const visit = (node, parent, property, ancestors) => {
        if (!node) {
            return;
        }

        const nextAncestors = Array.isArray(ancestors)
            ? ancestors.concat([{ node, parent, property }])
            : [{ node, parent, property }];

        if (Array.isArray(node)) {
            for (let index = 0; index < node.length; index += 1) {
                visit(node[index], node, index, nextAncestors);
            }
            return;
        }

        if (typeof node !== "object") {
            return;
        }

        for (const [key, value] of Object.entries(node)) {
            if (value && typeof value === "object") {
                visit(value, node, key, nextAncestors);
            }
        }

        if (node.type === "CallExpression") {
            const fix = normalizeCallExpressionArguments({
                node,
                parent,
                property,
                diagnostic,
                ancestors: nextAncestors,
                state
            });

            if (fix) {
                fixes.push(fix);
            }
        }
    };

    visit(ast, null, null, []);

    return fixes;
}

function normalizeCallExpressionArguments({
    node,
    parent,
    property,
    diagnostic,
    ancestors,
    state
}) {
    if (!node || node.type !== "CallExpression") {
        return null;
    }

    const args = Array.isArray(node.arguments) ? node.arguments : [];
    if (args.length === 0) {
        return null;
    }

    const callArgumentInfos = [];

    for (let index = 0; index < args.length; index += 1) {
        const argument = args[index];

        if (!argument || argument.type !== "CallExpression") {
            continue;
        }

        callArgumentInfos.push({
            argument,
            index
        });
    }

    if (callArgumentInfos.length < 2) {
        return null;
    }

    const statementContext = findStatementContext(ancestors);

    if (!statementContext) {
        return null;
    }

    const temporaryDeclarations = [];

    for (const { argument, index } of callArgumentInfos) {
        const tempName = buildTemporaryIdentifierName(state);
        const tempIdentifier = createIdentifier(tempName, argument);

        if (!tempIdentifier) {
            continue;
        }

        const declaration = createTemporaryVariableDeclaration(
            tempName,
            argument
        );

        if (!declaration) {
            continue;
        }

        temporaryDeclarations.push({
            declaration,
            index,
            identifier: tempIdentifier
        });
    }

    if (temporaryDeclarations.length !== callArgumentInfos.length) {
        return null;
    }

    const fixDetail = createFeatherFixDetail(diagnostic, {
        target: node.object?.name ?? null,
        range: {
            start: getNodeStartIndex(node),
            end: getNodeEndIndex(node)
        }
    });

    if (!fixDetail) {
        return null;
    }

    for (const { declaration, index, identifier } of temporaryDeclarations) {
        node.arguments[index] = createIdentifier(identifier.name, identifier);
    }

    statementContext.statements.splice(
        statementContext.index,
        0,
        ...temporaryDeclarations.map(({ declaration }) => declaration)
    );

    for (const { declaration } of temporaryDeclarations) {
        attachFeatherFixMetadata(declaration, [fixDetail]);
    }

    attachFeatherFixMetadata(node, [fixDetail]);

    return fixDetail;
}

function buildTemporaryIdentifierName(state) {
    if (!state || typeof state !== "object") {
        return "__feather_call_arg_0";
    }

    const nextIndex = typeof state.counter === "number" ? state.counter : 0;
    state.counter = nextIndex + 1;

    return `__feather_call_arg_${nextIndex}`;
}

function createTemporaryVariableDeclaration(name, init) {
    if (!name || !init || typeof init !== "object") {
        return null;
    }

    const id = createIdentifier(name, init);

    if (!id) {
        return null;
    }

    const declarator = {
        type: "VariableDeclarator",
        id,
        init,
        start: cloneLocation(init.start),
        end: cloneLocation(init.end)
    };

    const declaration = {
        type: "VariableDeclaration",
        declarations: [declarator],
        kind: "var",
        start: cloneLocation(init.start),
        end: cloneLocation(init.end)
    };

    return declaration;
}

function findStatementContext(ancestors) {
    if (!Array.isArray(ancestors)) {
        return null;
    }

    for (let index = ancestors.length - 1; index >= 0; index -= 1) {
        const entry = ancestors[index];

        if (
            !entry ||
            !Array.isArray(entry.parent) ||
            typeof entry.property !== "number"
        ) {
            continue;
        }

        const arrayAncestor = ancestors[index - 1];

        if (!arrayAncestor) {
            continue;
        }

        if (!isStatementArray(arrayAncestor)) {
            continue;
        }

        return {
            statements: entry.parent,
            index: entry.property
        };
    }

    return null;
}

function isStatementArray(entry) {
    if (!entry || !Array.isArray(entry.node)) {
        return false;
    }

    const owner = entry.parent;
    const propertyName = entry.property;

    if (!owner || typeof propertyName !== "string") {
        return false;
    }

    if (propertyName !== "body") {
        return false;
    }

    const parentType = owner?.type;

    return (
        parentType === "Program" ||
        parentType === "BlockStatement" ||
        parentType === "SwitchCase"
    );
}

function convertAllAssignment(node, parent, property, diagnostic) {
    if (!Array.isArray(parent) || typeof property !== "number") {
        return null;
    }

    if (
        !node ||
        node.type !== "AssignmentExpression" ||
        node.operator !== "="
    ) {
        return null;
    }

    const member = node.left;
    if (!member || member.type !== "MemberDotExpression") {
        return null;
    }

    const object = member.object;
    if (!object || object.type !== "Identifier" || object.name !== "all") {
        return null;
    }

    const propertyIdentifier = member.property;
    if (!propertyIdentifier || propertyIdentifier.type !== "Identifier") {
        return null;
    }

    const normalizedAssignment = {
        type: "AssignmentExpression",
        operator: node.operator,
        left: cloneIdentifier(propertyIdentifier),
        right: node.right,
        start: cloneLocation(node.start),
        end: cloneLocation(node.end)
    };

    const blockStatement = {
        type: "BlockStatement",
        body: [normalizedAssignment],
        start: cloneLocation(node.start),
        end: cloneLocation(node.end)
    };

    const parenthesizedExpression = {
        type: "ParenthesizedExpression",
        expression: cloneIdentifier(object),
        start: cloneLocation(object?.start ?? node.start),
        end: cloneLocation(object?.end ?? node.end)
    };

    const withStatement = {
        type: "WithStatement",
        test: parenthesizedExpression,
        body: blockStatement,
        start: cloneLocation(node.start),
        end: cloneLocation(node.end)
    };

    copyCommentMetadata(node, withStatement);

    const fixDetail = createFeatherFixDetail(diagnostic, {
        target: propertyIdentifier?.name ?? null,
        range: {
            start: getNodeStartIndex(node),
            end: getNodeEndIndex(node)
        }
    });

    if (!fixDetail) {
        return null;
    }

    parent[property] = withStatement;
    attachFeatherFixMetadata(withStatement, [fixDetail]);

    return fixDetail;
}

function convertNullishCoalesceOpportunities({ ast, diagnostic }) {
    if (!diagnostic || !ast || typeof ast !== "object") {
        return [];
    }

    const fixes = [];

    const visit = (node, parent, property) => {
        if (!node) {
            return false;
        }

        if (Array.isArray(node)) {
            for (let index = 0; index < node.length; ) {
                const mutated = visit(node[index], node, index);
                if (mutated) {
                    continue;
                }
                index += 1;
            }
            return false;
        }

        if (typeof node !== "object") {
            return false;
        }

        if (node.type === "IfStatement") {
            const result = convertNullishIfStatement(
                node,
                parent,
                property,
                diagnostic
            );

            if (result && result.fix) {
                fixes.push(result.fix);
                return result.mutatedParent === true;
            }
        }

        for (const [key, value] of Object.entries(node)) {
            if (value && typeof value === "object") {
                visit(value, node, key);
            }
        }

        return false;
    };

    visit(ast, null, null);

    return fixes;
}

function convertNullishIfStatement(node, parent, property, diagnostic) {
    if (!Array.isArray(parent) || typeof property !== "number") {
        return null;
    }

    if (!node || node.type !== "IfStatement" || node.alternate) {
        return null;
    }

    const comparison = unwrapParenthesizedExpression(node.test);

    if (!comparison || comparison.type !== "BinaryExpression") {
        return null;
    }

    if (comparison.operator !== "==") {
        return null;
    }

    const identifierInfo = extractUndefinedComparisonIdentifier(comparison);

    if (!identifierInfo) {
        return null;
    }

    const consequentAssignment = extractConsequentAssignment(node.consequent);

    if (!consequentAssignment || consequentAssignment.operator !== "=") {
        return null;
    }

    const assignmentIdentifier = consequentAssignment.left;

    if (
        !isIdentifier(assignmentIdentifier) ||
        assignmentIdentifier.name !== identifierInfo.name
    ) {
        return null;
    }

    const fallbackExpression = consequentAssignment.right;

    if (!fallbackExpression) {
        return null;
    }

    const previousNode = parent[property - 1];

    if (
        previousNode &&
        previousNode.type === "AssignmentExpression" &&
        previousNode.operator === "=" &&
        isIdentifier(previousNode.left) &&
        previousNode.left.name === identifierInfo.name &&
        previousNode.right
    ) {
        const previousRight = previousNode.right;

        const binaryExpression = {
            type: "BinaryExpression",
            operator: "??",
            left: previousRight,
            right: fallbackExpression
        };

        if (Object.prototype.hasOwnProperty.call(previousRight, "start")) {
            binaryExpression.start = cloneLocation(previousRight.start);
        } else if (
            Object.prototype.hasOwnProperty.call(previousNode, "start")
        ) {
            binaryExpression.start = cloneLocation(previousNode.start);
        }

        if (Object.prototype.hasOwnProperty.call(fallbackExpression, "end")) {
            binaryExpression.end = cloneLocation(fallbackExpression.end);
        } else if (
            Object.prototype.hasOwnProperty.call(consequentAssignment, "end")
        ) {
            binaryExpression.end = cloneLocation(consequentAssignment.end);
        }

        previousNode.right = binaryExpression;

        if (Object.prototype.hasOwnProperty.call(node, "end")) {
            previousNode.end = cloneLocation(node.end);
        } else if (
            Object.prototype.hasOwnProperty.call(consequentAssignment, "end")
        ) {
            previousNode.end = cloneLocation(consequentAssignment.end);
        }

        const fixDetail = createFeatherFixDetail(diagnostic, {
            target: identifierInfo.name,
            range: {
                start: getNodeStartIndex(previousNode),
                end: getNodeEndIndex(previousNode)
            }
        });

        if (!fixDetail) {
            return null;
        }

        parent.splice(property, 1);
        attachFeatherFixMetadata(previousNode, [fixDetail]);

        return { fix: fixDetail, mutatedParent: true };
    }

    const nullishAssignment = {
        type: "AssignmentExpression",
        operator: "??=",
        left: assignmentIdentifier,
        right: fallbackExpression
    };

    if (Object.prototype.hasOwnProperty.call(consequentAssignment, "start")) {
        nullishAssignment.start = cloneLocation(consequentAssignment.start);
    } else if (Object.prototype.hasOwnProperty.call(node, "start")) {
        nullishAssignment.start = cloneLocation(node.start);
    }

    if (Object.prototype.hasOwnProperty.call(node, "end")) {
        nullishAssignment.end = cloneLocation(node.end);
    } else if (
        Object.prototype.hasOwnProperty.call(consequentAssignment, "end")
    ) {
        nullishAssignment.end = cloneLocation(consequentAssignment.end);
    }

    const fixDetail = createFeatherFixDetail(diagnostic, {
        target: identifierInfo.name,
        range: {
            start: getNodeStartIndex(nullishAssignment),
            end: getNodeEndIndex(nullishAssignment)
        }
    });

    if (!fixDetail) {
        return null;
    }

    parent[property] = nullishAssignment;
    attachFeatherFixMetadata(nullishAssignment, [fixDetail]);

    return { fix: fixDetail, mutatedParent: false };
}

function unwrapParenthesizedExpression(node) {
    let current = node;

    while (current && current.type === "ParenthesizedExpression") {
        current = current.expression;
    }

    return current;
}

function extractUndefinedComparisonIdentifier(expression) {
    if (!expression || expression.type !== "BinaryExpression") {
        return null;
    }

    const { left, right } = expression;

    if (isIdentifier(left) && isUndefinedLiteral(right)) {
        return { node: left, name: left.name };
    }

    if (isIdentifier(right) && isUndefinedLiteral(left)) {
        return { node: right, name: right.name };
    }

    return null;
}

function isUndefinedLiteral(node) {
    if (!node) {
        return false;
    }

    if (node.type === "Literal") {
        return node.value === "undefined" || node.value === undefined;
    }

    if (isIdentifier(node)) {
        return node.name === "undefined";
    }

    return false;
}

function extractConsequentAssignment(consequent) {
    if (!consequent || typeof consequent !== "object") {
        return null;
    }

    if (consequent.type === "AssignmentExpression") {
        return consequent;
    }

    if (consequent.type === "BlockStatement") {
        const statements = Array.isArray(consequent.body)
            ? consequent.body.filter(Boolean)
            : [];

        if (statements.length !== 1) {
            return null;
        }

        const [single] = statements;

        if (single && single.type === "AssignmentExpression") {
            return single;
        }
    }

    return null;
}

function ensureFogIsReset({ ast, diagnostic }) {
    if (!diagnostic || !ast || typeof ast !== "object") {
        return [];
    }

    const fixes = [];

    const visit = (node, parent, property) => {
        if (!node) {
            return;
        }

        if (Array.isArray(node)) {
            for (let index = 0; index < node.length; index += 1) {
                visit(node[index], node, index);
            }
            return;
        }

        if (typeof node !== "object") {
            return;
        }

        if (node.type === "CallExpression") {
            const fix = ensureFogResetAfterCall(
                node,
                parent,
                property,
                diagnostic
            );

            if (fix) {
                fixes.push(fix);
                return;
            }
        }

        for (const [key, value] of Object.entries(node)) {
            if (value && typeof value === "object") {
                visit(value, node, key);
            }
        }
    };

    visit(ast, null, null);

    return fixes;
}

function ensureFogResetAfterCall(node, parent, property, diagnostic) {
    if (!Array.isArray(parent) || typeof property !== "number") {
        return null;
    }

    if (!node || node.type !== "CallExpression") {
        return null;
    }

    if (!isIdentifierWithName(node.object, "gpu_set_fog")) {
        return null;
    }

    if (isFogResetCall(node)) {
        return null;
    }

    const args = Array.isArray(node.arguments) ? node.arguments : [];

    if (args.length === 0) {
        return null;
    }

    if (isLiteralFalse(args[0])) {
        return null;
    }

    const siblings = parent;
    const nextNode = siblings[property + 1];

    if (isFogResetCall(nextNode)) {
        return null;
    }

    const resetCall = createFogResetCall(node);

    if (!resetCall) {
        return null;
    }

    const fixDetail = createFeatherFixDetail(diagnostic, {
        target: node.object?.name ?? null,
        range: {
            start: getNodeStartIndex(node),
            end: getNodeEndIndex(node)
        }
    });

    if (!fixDetail) {
        return null;
    }

    siblings.splice(property + 1, 0, resetCall);
    attachFeatherFixMetadata(resetCall, [fixDetail]);

    return fixDetail;
}

function ensureSurfaceTargetsAreReset({ ast, diagnostic }) {
    if (!diagnostic || !ast || typeof ast !== "object") {
        return [];
    }

    const fixes = [];

    const visit = (node, parent, property) => {
        if (!node) {
            return;
        }

        if (Array.isArray(node)) {
            for (let index = 0; index < node.length; index += 1) {
                visit(node[index], node, index);
            }
            return;
        }

        if (typeof node !== "object") {
            return;
        }

        if (node.type === "CallExpression") {
            const fix = ensureSurfaceTargetResetAfterCall(
                node,
                parent,
                property,
                diagnostic
            );

            if (fix) {
                fixes.push(fix);
                return;
            }
        }

        for (const [key, value] of Object.entries(node)) {
            if (value && typeof value === "object") {
                visit(value, node, key);
            }
        }
    };

    visit(ast, null, null);

    return fixes;
}

function ensureSurfaceTargetResetAfterCall(node, parent, property, diagnostic) {
    if (!Array.isArray(parent) || typeof property !== "number") {
        return null;
    }

    if (!node || node.type !== "CallExpression") {
        return null;
    }

    if (!isIdentifierWithName(node.object, "surface_set_target")) {
        return null;
    }

    const siblings = parent;
    let insertionIndex = property + 1;
    let lastDrawCallIndex = property;

    while (insertionIndex < siblings.length) {
        const candidate = siblings[insertionIndex];

        if (isSurfaceResetTargetCall(candidate)) {
            return null;
        }

        if (!candidate || candidate.type !== "CallExpression") {
            break;
        }

        if (!isDrawFunctionCall(candidate)) {
            break;
        }

        lastDrawCallIndex = insertionIndex;
        insertionIndex += 1;
    }

    if (lastDrawCallIndex > property) {
        insertionIndex = lastDrawCallIndex + 1;
    } else if (insertionIndex >= siblings.length) {
        insertionIndex = siblings.length;
    } else {
        return null;
    }

    const resetCall = createSurfaceResetTargetCall(node);

    if (!resetCall) {
        return null;
    }

    const fixDetail = createFeatherFixDetail(diagnostic, {
        target: extractSurfaceTargetName(node),
        range: {
            start: getNodeStartIndex(node),
            end: getNodeEndIndex(node)
        }
    });

    if (!fixDetail) {
        return null;
    }

    siblings.splice(insertionIndex, 0, resetCall);
    attachFeatherFixMetadata(resetCall, [fixDetail]);

    return fixDetail;
}

function ensureBlendEnableIsReset({ ast, diagnostic }) {
    if (!diagnostic || !ast || typeof ast !== "object") {
        return [];
    }

    const fixes = [];

    const visit = (node, parent, property) => {
        if (!node) {
            return;
        }

        if (Array.isArray(node)) {
            for (let index = 0; index < node.length; index += 1) {
                visit(node[index], node, index);
            }
            return;
        }

        if (typeof node !== "object") {
            return;
        }

        if (node.type === "CallExpression") {
            const fix = ensureBlendEnableResetAfterCall(
                node,
                parent,
                property,
                diagnostic
            );

            if (fix) {
                fixes.push(fix);
                return;
            }
        }

        for (const [key, value] of Object.entries(node)) {
            if (value && typeof value === "object") {
                visit(value, node, key);
            }
        }
    };

    visit(ast, null, null);

    return fixes;
}

function ensureBlendEnableResetAfterCall(node, parent, property, diagnostic) {
    if (!Array.isArray(parent) || typeof property !== "number") {
        return null;
    }

    if (!node || node.type !== "CallExpression") {
        return null;
    }

    if (!isIdentifierWithName(node.object, "gpu_set_blendenable")) {
        return null;
    }

    const args = Array.isArray(node.arguments) ? node.arguments : [];

    if (args.length === 0) {
        return null;
    }

    if (!shouldResetBlendEnable(args[0])) {
        return null;
    }

    const siblings = parent;
    let insertionIndex = siblings.length;

    for (let index = property + 1; index < siblings.length; index += 1) {
        const sibling = siblings[index];

        if (isBlendEnableResetCall(sibling)) {
            return null;
        }

        if (!isTriviallyIgnorableStatement(sibling)) {
            insertionIndex = index + 1;
            break;
        }
    }

    const resetCall = createBlendEnableResetCall(node);

    if (!resetCall) {
        return null;
    }

    const fixDetail = createFeatherFixDetail(diagnostic, {
        target: node.object?.name ?? null,
        range: {
            start: getNodeStartIndex(node),
            end: getNodeEndIndex(node)
        }
    });

    if (!fixDetail) {
        return null;
    }

    const previousSibling = siblings[insertionIndex - 1] ?? node;
    const nextSibling = siblings[insertionIndex] ?? null;
    const needsSeparator =
        !isAlphaTestDisableCall(nextSibling) &&
        !nextSibling &&
        insertionIndex > property + 1 &&
        !isTriviallyIgnorableStatement(previousSibling) &&
        !hasOriginalBlankLineBetween(previousSibling, nextSibling);

    if (needsSeparator) {
        siblings.splice(
            insertionIndex,
            0,
            createEmptyStatementLike(previousSibling)
        );
        insertionIndex += 1;
    }

    siblings.splice(insertionIndex, 0, resetCall);
    attachFeatherFixMetadata(resetCall, [fixDetail]);

    return fixDetail;
}

function ensureFileFindFirstBeforeClose({ ast, diagnostic }) {
    if (!diagnostic || !ast || typeof ast !== "object") {
        return [];
    }

    const fixes = [];

    const visit = (node, parent, property) => {
        if (!node) {
            return;
        }

        if (Array.isArray(node)) {
            for (let index = 0; index < node.length; index += 1) {
                visit(node[index], node, index);
            }
            return;
        }

        if (typeof node !== "object") {
            return;
        }

        if (node.type === "CallExpression") {
            const fix = ensureFileFindFirstBeforeCloseCall(
                node,
                parent,
                property,
                diagnostic
            );

            if (fix) {
                fixes.push(fix);
                return;
            }
        }

        for (const [key, value] of Object.entries(node)) {
            if (value && typeof value === "object") {
                visit(value, node, key);
            }
        }
    };

    visit(ast, null, null);

    return fixes;
}

function ensureFileFindFirstBeforeCloseCall(
    node,
    parent,
    property,
    diagnostic
) {
    if (!Array.isArray(parent) || typeof property !== "number") {
        return null;
    }

    if (!node || node.type !== "CallExpression") {
        return null;
    }

    if (!isIdentifierWithName(node.object, "file_find_close")) {
        return null;
    }

    const diagnosticMetadata = Array.isArray(node._appliedFeatherDiagnostics)
        ? node._appliedFeatherDiagnostics
        : [];

    const insertedForSerializedSearch = diagnosticMetadata.some(
        (entry) => entry?.id === "GM2031"
    );

    if (insertedForSerializedSearch) {
        return null;
    }

    const siblings = parent;

    for (let index = property - 1; index >= 0; index -= 1) {
        const sibling = siblings[index];

        if (!sibling) {
            continue;
        }

        if (containsFileFindFirstCall(sibling)) {
            return null;
        }
    }

    const fileFindFirstCall = createFileFindFirstCall(node);

    if (!fileFindFirstCall) {
        return null;
    }

    const fixDetail = createFeatherFixDetail(diagnostic, {
        target: node.object?.name ?? null,
        range: {
            start: getNodeStartIndex(node),
            end: getNodeEndIndex(node)
        }
    });

    if (!fixDetail) {
        return null;
    }

    siblings.splice(property, 0, fileFindFirstCall);
    attachFeatherFixMetadata(fileFindFirstCall, [fixDetail]);

    return fixDetail;
}

function containsFileFindFirstCall(node) {
    if (!node) {
        return false;
    }

    if (Array.isArray(node)) {
        for (const item of node) {
            if (containsFileFindFirstCall(item)) {
                return true;
            }
        }
        return false;
    }

    if (typeof node !== "object") {
        return false;
    }

    if (
        node.type === "FunctionDeclaration" ||
        node.type === "FunctionExpression"
    ) {
        return false;
    }

    if (
        node.type === "CallExpression" &&
        isIdentifierWithName(node.object, "file_find_first")
    ) {
        return true;
    }

    for (const value of Object.values(node)) {
        if (value && typeof value === "object") {
            if (containsFileFindFirstCall(value)) {
                return true;
            }
        }
    }

    return false;
}

function createFileFindFirstCall(template) {
    const identifier = createIdentifier("file_find_first", template?.object);

    if (!identifier) {
        return null;
    }

    const searchPattern = createLiteral('""', null);
    const attributes = createIdentifier("fa_none", null);

    const callExpression = {
        type: "CallExpression",
        object: identifier,
        arguments: []
    };

    if (searchPattern) {
        callExpression.arguments.push(searchPattern);
    }

    if (attributes) {
        callExpression.arguments.push(attributes);
    }

    if (Object.hasOwn(template, "start")) {
        callExpression.start = cloneLocation(template.start);
    }

    if (Object.hasOwn(template, "end")) {
        callExpression.end = cloneLocation(template.end);
    }

    return callExpression;
}

function ensureAlphaTestEnableIsReset({ ast, diagnostic }) {
    if (!diagnostic || !ast || typeof ast !== "object") {
        return [];
    }

    const fixes = [];

    const visit = (node, parent, property) => {
        if (!node) {
            return;
        }

        if (Array.isArray(node)) {
            for (let index = 0; index < node.length; index += 1) {
                visit(node[index], node, index);
            }
            return;
        }

        if (typeof node !== "object") {
            return;
        }

        if (node.type === "CallExpression") {
            const fix = ensureAlphaTestEnableResetAfterCall(
                node,
                parent,
                property,
                diagnostic
            );

            if (fix) {
                fixes.push(fix);
                return;
            }
        }

        for (const [key, value] of Object.entries(node)) {
            if (value && typeof value === "object") {
                visit(value, node, key);
            }
        }
    };

    visit(ast, null, null);

    return fixes;
}

function ensureAlphaTestRefIsReset({ ast, diagnostic }) {
    if (!diagnostic || !ast || typeof ast !== "object") {
        return [];
    }

    const fixes = [];

    const visit = (node, parent, property) => {
        if (!node) {
            return;
        }

        if (Array.isArray(node)) {
            for (let index = 0; index < node.length; index += 1) {
                visit(node[index], node, index);
            }
            return;
        }

        if (typeof node !== "object") {
            return;
        }

        if (node.type === "CallExpression") {
            const fix = ensureAlphaTestRefResetAfterCall(
                node,
                parent,
                property,
                diagnostic
            );

            if (fix) {
                fixes.push(fix);
                return;
            }
        }

        for (const [key, value] of Object.entries(node)) {
            if (value && typeof value === "object") {
                visit(value, node, key);
            }
        }
    };

    visit(ast, null, null);

    return fixes;
}

function ensureConstructorParentsExist({ ast, diagnostic }) {
    if (!diagnostic || !ast || typeof ast !== "object") {
        return [];
    }

    const constructors = new Map();
    const functions = new Map();

    const collect = (node) => {
        if (!node) {
            return;
        }

        if (Array.isArray(node)) {
            for (const entry of node) {
                collect(entry);
            }
            return;
        }

        if (typeof node !== "object") {
            return;
        }

        if (
            node.type === "ConstructorDeclaration" &&
            typeof node.id === "string"
        ) {
            if (!constructors.has(node.id)) {
                constructors.set(node.id, node);
            }
        } else if (
            node.type === "FunctionDeclaration" &&
            typeof node.id === "string"
        ) {
            if (!functions.has(node.id)) {
                functions.set(node.id, node);
            }
        }

        for (const value of Object.values(node)) {
            if (value && typeof value === "object") {
                collect(value);
            }
        }
    };

    collect(ast);

    const fixes = [];

    const visit = (node) => {
        if (!node) {
            return;
        }

        if (Array.isArray(node)) {
            for (const entry of node) {
                visit(entry);
            }
            return;
        }

        if (typeof node !== "object") {
            return;
        }

        if (node.type === "ConstructorDeclaration") {
            const parentClause = node.parent;

            if (parentClause && typeof parentClause === "object") {
                const parentName = parentClause.id;

                if (isNonEmptyString(parentName)) {
                    if (!constructors.has(parentName)) {
                        const fallback = functions.get(parentName);

                        if (
                            fallback &&
                            fallback.type === "FunctionDeclaration"
                        ) {
                            fallback.type = "ConstructorDeclaration";

                            if (!Object.hasOwn(fallback, "parent")) {
                                fallback.parent = null;
                            }

                            constructors.set(parentName, fallback);
                            functions.delete(parentName);

                            const fixDetail = createFeatherFixDetail(
                                diagnostic,
                                {
                                    target: parentName,
                                    range: {
                                        start: getNodeStartIndex(fallback),
                                        end: getNodeEndIndex(fallback)
                                    }
                                }
                            );

                            if (fixDetail) {
                                attachFeatherFixMetadata(fallback, [fixDetail]);
                                fixes.push(fixDetail);
                            }
                        } else {
                            const fixDetail = createFeatherFixDetail(
                                diagnostic,
                                {
                                    target: parentName,
                                    range: {
                                        start: getNodeStartIndex(parentClause),
                                        end: getNodeEndIndex(parentClause)
                                    }
                                }
                            );

                            if (fixDetail) {
                                node.parent = null;
                                attachFeatherFixMetadata(node, [fixDetail]);
                                fixes.push(fixDetail);
                            }
                        }
                    }
                }
            }
        }

        for (const value of Object.values(node)) {
            if (value && typeof value === "object") {
                visit(value);
            }
        }
    };

    visit(ast);

    return fixes;
}

function ensureAlphaTestEnableResetAfterCall(
    node,
    parent,
    property,
    diagnostic
) {
    if (!Array.isArray(parent) || typeof property !== "number") {
        return null;
    }

    if (!node || node.type !== "CallExpression") {
        return null;
    }

    if (!isIdentifierWithName(node.object, "gpu_set_alphatestenable")) {
        return null;
    }

    const args = Array.isArray(node.arguments) ? node.arguments : [];

    if (args.length === 0) {
        return null;
    }

    if (!isLiteralTrue(args[0])) {
        return null;
    }

    const siblings = parent;

    const insertionInfo = computeStateResetInsertionIndex({
        siblings,
        startIndex: property + 1,
        isResetCall: isAlphaTestEnableResetCall
    });

    if (!insertionInfo) {
        return null;
    }

    if (insertionInfo.alreadyReset) {
        return null;
    }

    const resetCall = createAlphaTestEnableResetCall(node);

    if (!resetCall) {
        return null;
    }

    const fixDetail = createFeatherFixDetail(diagnostic, {
        target: node.object?.name ?? null,
        range: {
            start: getNodeStartIndex(node),
            end: getNodeEndIndex(node)
        }
    });

    if (!fixDetail) {
        return null;
    }

    let insertionIndex = insertionInfo.index;

    const previousSibling = siblings[insertionIndex - 1] ?? node;
    const nextSibling = siblings[insertionIndex] ?? null;
    const shouldInsertSeparator =
        insertionIndex > property + 1 &&
        !isTriviallyIgnorableStatement(previousSibling) &&
        !hasOriginalBlankLineBetween(previousSibling, nextSibling);

    if (shouldInsertSeparator) {
        siblings.splice(
            insertionIndex,
            0,
            createEmptyStatementLike(previousSibling)
        );
        insertionIndex += 1;
    }

    siblings.splice(insertionIndex, 0, resetCall);
    attachFeatherFixMetadata(resetCall, [fixDetail]);

    return fixDetail;
}

function ensureAlphaTestRefResetAfterCall(node, parent, property, diagnostic) {
    if (!Array.isArray(parent) || typeof property !== "number") {
        return null;
    }

    if (!node || node.type !== "CallExpression") {
        return null;
    }

    if (!isIdentifierWithName(node.object, "gpu_set_alphatestref")) {
        return null;
    }

    const args = Array.isArray(node.arguments) ? node.arguments : [];

    if (args.length === 0) {
        return null;
    }

    if (isLiteralZero(args[0])) {
        return null;
    }

    const siblings = parent;
    let insertionIndex = siblings.length;

    for (let index = property + 1; index < siblings.length; index += 1) {
        const sibling = siblings[index];

        if (isAlphaTestRefResetCall(sibling)) {
            return null;
        }

        if (isAlphaTestDisableCall(sibling)) {
            insertionIndex = index;
            break;
        }
    }

    const resetCall = createAlphaTestRefResetCall(node);

    if (!resetCall) {
        return null;
    }

    const fixDetail = createFeatherFixDetail(diagnostic, {
        target: node.object?.name ?? null,
        range: {
            start: getNodeStartIndex(node),
            end: getNodeEndIndex(node)
        }
    });

    if (!fixDetail) {
        return null;
    }

    const previousSibling = siblings[insertionIndex - 1] ?? node;
    const nextSibling = siblings[insertionIndex] ?? null;
    const shouldInsertSeparator =
        !nextSibling &&
        insertionIndex > property + 1 &&
        !isTriviallyIgnorableStatement(previousSibling) &&
        !hasOriginalBlankLineBetween(previousSibling, nextSibling) &&
        !isAlphaTestDisableCall(nextSibling);

    if (shouldInsertSeparator) {
        siblings.splice(
            insertionIndex,
            0,
            createEmptyStatementLike(previousSibling)
        );
        insertionIndex += 1;
    }

    siblings.splice(insertionIndex, 0, resetCall);
    attachFeatherFixMetadata(resetCall, [fixDetail]);

    return fixDetail;
}

function ensureCullModeIsReset({ ast, diagnostic }) {
    if (!diagnostic || !ast || typeof ast !== "object") {
        return [];
    }

    const fixes = [];

    const visit = (node, parent, property) => {
        if (!node) {
            return;
        }

        if (Array.isArray(node)) {
            for (let index = 0; index < node.length; index += 1) {
                visit(node[index], node, index);
            }
            return;
        }

        if (typeof node !== "object") {
            return;
        }

        if (node.type === "CallExpression") {
            const fix = ensureCullModeResetAfterCall(
                node,
                parent,
                property,
                diagnostic
            );

            if (fix) {
                fixes.push(fix);
                return;
            }
        }

        for (const [key, value] of Object.entries(node)) {
            if (value && typeof value === "object") {
                visit(value, node, key);
            }
        }
    };

    visit(ast, null, null);

    return fixes;
}

function ensureCullModeResetAfterCall(node, parent, property, diagnostic) {
    if (!Array.isArray(parent) || typeof property !== "number") {
        return null;
    }

    if (!node || node.type !== "CallExpression") {
        return null;
    }

    if (!isIdentifierWithName(node.object, "gpu_set_cullmode")) {
        return null;
    }

    const args = Array.isArray(node.arguments) ? node.arguments : [];

    if (args.length === 0) {
        return null;
    }

    const [modeArgument] = args;

    if (!isIdentifier(modeArgument)) {
        return null;
    }

    if (isIdentifierWithName(modeArgument, "cull_noculling")) {
        return null;
    }

    const siblings = parent;
    const nextNode = siblings[property + 1];

    if (isCullModeResetCall(nextNode)) {
        return null;
    }

    const resetCall = createCullModeResetCall(node);

    if (!resetCall) {
        return null;
    }

    const fixDetail = createFeatherFixDetail(diagnostic, {
        target: node.object?.name ?? null,
        range: {
            start: getNodeStartIndex(node),
            end: getNodeEndIndex(node)
        }
    });

    if (!fixDetail) {
        return null;
    }

    siblings.splice(property + 1, 0, resetCall);
    attachFeatherFixMetadata(resetCall, [fixDetail]);

    return fixDetail;
}

function ensureLocalVariablesAreDeclaredBeforeUse({ ast, diagnostic }) {
    if (!diagnostic || !ast || typeof ast !== "object") {
        return [];
    }

    const fixes = [];
    const ancestors = [];
    const visitedNodes = new WeakSet();

    const visitNode = (node, parent, property, container, index) => {
        if (!node || typeof node !== "object") {
            return;
        }

        if (visitedNodes.has(node)) {
            return;
        }

        visitedNodes.add(node);

        const context = { node, parent, property, container, index };
        ancestors.push(context);

        const action = handleLocalVariableDeclarationPatterns({
            context,
            ancestors,
            diagnostic,
            fixes
        });

        if (action?.skipChildren) {
            ancestors.pop();
            return;
        }

        for (const [key, value] of Object.entries(node)) {
            if (!value || typeof value !== "object") {
                continue;
            }

            if (Array.isArray(value)) {
                for (
                    let childIndex = 0;
                    childIndex < value.length;
                    childIndex += 1
                ) {
                    visitNode(value[childIndex], node, key, value, childIndex);
                }
                continue;
            }

            visitNode(value, node, key, null, null);
        }

        ancestors.pop();
    };

    visitNode(ast, null, null, null, null);

    return fixes;
}

function handleLocalVariableDeclarationPatterns({
    context,
    ancestors,
    diagnostic,
    fixes
}) {
    const { node, container, index } = context;

    if (!node || typeof node !== "object") {
        return null;
    }

    if (node.type !== "VariableDeclaration" || node.kind !== "var") {
        return null;
    }

    const declarator = getSingleVariableDeclarator(node);

    if (!declarator) {
        return null;
    }

    const variableName = getDeclaratorName(declarator);

    if (!variableName) {
        return null;
    }

    if (container && Array.isArray(container) && typeof index === "number") {
        const precedingNode = container[index - 1];
        const fixDetail = convertPrecedingAssignmentToVariableDeclaration({
            assignmentNode: precedingNode,
            declarationNode: node,
            container,
            assignmentIndex: index - 1,
            declarationIndex: index,
            diagnostic,
            variableName
        });

        if (fixDetail) {
            fixes.push(fixDetail);
            return { skipChildren: true };
        }
    }

    if (context.parent?.type !== "BlockStatement") {
        return null;
    }

    const blockBody = Array.isArray(container) ? container : null;

    if (!blockBody) {
        return null;
    }

    const owningStatementContext = findNearestStatementContext(
        ancestors.slice(0, -1)
    );

    if (!owningStatementContext) {
        return null;
    }

    const { container: statementContainer, index: statementIndex } =
        owningStatementContext;

    if (
        !statementContainer ||
        !Array.isArray(statementContainer) ||
        typeof statementIndex !== "number"
    ) {
        return null;
    }

    if (
        hasVariableDeclarationInContainer(
            statementContainer,
            variableName,
            statementIndex
        )
    ) {
        return null;
    }

    if (
        !referencesIdentifierAfterIndex(
            statementContainer,
            variableName,
            statementIndex + 1
        )
    ) {
        return null;
    }

    const fixDetail = hoistVariableDeclarationOutOfBlock({
        declarationNode: node,
        blockBody,
        declarationIndex: index,
        statementContainer,
        statementIndex,
        diagnostic,
        variableName
    });

    if (fixDetail) {
        fixes.push(fixDetail);
        return { skipChildren: true };
    }

    return null;
}

function getSingleVariableDeclarator(node) {
    if (!node || node.type !== "VariableDeclaration") {
        return null;
    }

    const declarations = Array.isArray(node.declarations)
        ? node.declarations
        : [];

    if (declarations.length !== 1) {
        return null;
    }

    const [declarator] = declarations;

    if (!declarator || declarator.type !== "VariableDeclarator") {
        return null;
    }

    return declarator;
}

function getDeclaratorName(declarator) {
    const identifier = declarator?.id;

    if (!identifier || identifier.type !== "Identifier") {
        return null;
    }

    return identifier.name ?? null;
}

function convertPrecedingAssignmentToVariableDeclaration({
    assignmentNode,
    declarationNode,
    container,
    assignmentIndex,
    declarationIndex,
    diagnostic,
    variableName
}) {
    if (
        !assignmentNode ||
        assignmentNode.type !== "AssignmentExpression" ||
        assignmentNode.operator !== "="
    ) {
        return null;
    }

    if (!container || !Array.isArray(container)) {
        return null;
    }

    if (
        typeof assignmentIndex !== "number" ||
        typeof declarationIndex !== "number"
    ) {
        return null;
    }

    if (
        !assignmentNode.left ||
        assignmentNode.left.type !== "Identifier" ||
        assignmentNode.left.name !== variableName
    ) {
        return null;
    }

    const declarator = getSingleVariableDeclarator(declarationNode);

    if (!declarator || !declarator.init) {
        return null;
    }

    const variableDeclaration = createVariableDeclarationFromAssignment(
        assignmentNode,
        declarator
    );

    if (!variableDeclaration) {
        return null;
    }

    const assignmentExpression = createAssignmentFromDeclarator(
        declarator,
        declarationNode
    );

    if (!assignmentExpression) {
        return null;
    }

    const rangeStart = getNodeStartIndex(assignmentNode);
    const rangeEnd = getNodeEndIndex(declarationNode);

    const fixDetail = createFeatherFixDetail(diagnostic, {
        target: variableName,
        range: {
            start: rangeStart,
            end: rangeEnd
        }
    });

    if (!fixDetail) {
        return null;
    }

    container[assignmentIndex] = variableDeclaration;
    container[declarationIndex] = assignmentExpression;

    copyCommentMetadata(assignmentNode, variableDeclaration);
    copyCommentMetadata(declarationNode, assignmentExpression);

    attachFeatherFixMetadata(variableDeclaration, [fixDetail]);
    attachFeatherFixMetadata(assignmentExpression, [fixDetail]);

    return fixDetail;
}

function createVariableDeclarationFromAssignment(
    assignmentNode,
    declaratorTemplate
) {
    if (!assignmentNode || assignmentNode.type !== "AssignmentExpression") {
        return null;
    }

    const identifier = cloneIdentifier(assignmentNode.left);

    if (!identifier) {
        return null;
    }

    const declarator = {
        type: "VariableDeclarator",
        id: identifier,
        init: assignmentNode.right
    };

    if (declaratorTemplate && typeof declaratorTemplate === "object") {
        if (Object.prototype.hasOwnProperty.call(declaratorTemplate, "start")) {
            declarator.start = cloneLocation(declaratorTemplate.start);
        }

        if (Object.prototype.hasOwnProperty.call(declaratorTemplate, "end")) {
            declarator.end = cloneLocation(declaratorTemplate.end);
        }
    }

    const declaration = {
        type: "VariableDeclaration",
        kind: "var",
        declarations: [declarator]
    };

    if (Object.prototype.hasOwnProperty.call(assignmentNode, "start")) {
        declaration.start = cloneLocation(assignmentNode.start);
    }

    if (Object.prototype.hasOwnProperty.call(assignmentNode, "end")) {
        declaration.end = cloneLocation(assignmentNode.end);
    }

    return declaration;
}

function findNearestStatementContext(ancestors) {
    if (!Array.isArray(ancestors)) {
        return null;
    }

    for (let index = ancestors.length - 1; index >= 0; index -= 1) {
        const entry = ancestors[index];

        if (!entry || !Array.isArray(entry.container)) {
            continue;
        }

        if (typeof entry.index !== "number") {
            continue;
        }

        if (
            entry.node &&
            entry.node.type === "VariableDeclaration" &&
            entry.node.kind === "var"
        ) {
            continue;
        }

        return entry;
    }

    return null;
}

function hasVariableDeclarationInContainer(container, variableName, uptoIndex) {
    if (!Array.isArray(container) || !variableName) {
        return false;
    }

    const limit = typeof uptoIndex === "number" ? uptoIndex : container.length;

    for (let index = 0; index < limit; index += 1) {
        const node = container[index];

        if (
            !node ||
            node.type !== "VariableDeclaration" ||
            node.kind !== "var"
        ) {
            continue;
        }

        const declarations = Array.isArray(node.declarations)
            ? node.declarations
            : [];

        for (const declarator of declarations) {
            if (!declarator || declarator.type !== "VariableDeclarator") {
                continue;
            }

            if (
                declarator.id?.type === "Identifier" &&
                declarator.id.name === variableName
            ) {
                return true;
            }
        }
    }

    return false;
}

function referencesIdentifierAfterIndex(container, variableName, startIndex) {
    if (!Array.isArray(container) || !variableName) {
        return false;
    }

    const initialIndex = typeof startIndex === "number" ? startIndex : 0;

    for (let index = initialIndex; index < container.length; index += 1) {
        if (referencesIdentifier(container[index], variableName)) {
            return true;
        }
    }

    return false;
}

function referencesIdentifier(node, variableName) {
    if (!node || typeof node !== "object") {
        return false;
    }

    const stack = [{ value: node, parent: null, key: null }];

    while (stack.length > 0) {
        const { value, parent, key } = stack.pop();

        if (!value || typeof value !== "object") {
            continue;
        }

        if (Array.isArray(value)) {
            for (const item of value) {
                stack.push({ value: item, parent, key });
            }
            continue;
        }

        if (value.type === "Identifier" && value.name === variableName) {
            const isDeclaratorId =
                parent?.type === "VariableDeclarator" && key === "id";

            if (!isDeclaratorId) {
                return true;
            }
        }

        for (const [childKey, childValue] of Object.entries(value)) {
            if (childValue && typeof childValue === "object") {
                stack.push({ value: childValue, parent: value, key: childKey });
            }
        }
    }

    return false;
}

function hoistVariableDeclarationOutOfBlock({
    declarationNode,
    blockBody,
    declarationIndex,
    statementContainer,
    statementIndex,
    diagnostic,
    variableName
}) {
    if (!declarationNode || declarationNode.type !== "VariableDeclaration") {
        return null;
    }

    if (!Array.isArray(blockBody) || typeof declarationIndex !== "number") {
        return null;
    }

    if (
        !Array.isArray(statementContainer) ||
        typeof statementIndex !== "number"
    ) {
        return null;
    }

    const declarator = getSingleVariableDeclarator(declarationNode);

    if (!declarator || !declarator.init) {
        return null;
    }

    const hoistedDeclaration = createHoistedVariableDeclaration(declarator);

    if (!hoistedDeclaration) {
        return null;
    }

    const assignment = createAssignmentFromDeclarator(
        declarator,
        declarationNode
    );

    if (!assignment) {
        return null;
    }

    const rangeStart = getNodeStartIndex(declarationNode);
    const owningStatement = statementContainer[statementIndex];
    const rangeEnd = getNodeEndIndex(owningStatement ?? declarationNode);

    const fixDetail = createFeatherFixDetail(diagnostic, {
        target: variableName,
        range: {
            start: rangeStart,
            end: rangeEnd
        }
    });

    if (!fixDetail) {
        return null;
    }

    statementContainer.splice(statementIndex, 0, hoistedDeclaration);
    blockBody[declarationIndex] = assignment;

    copyCommentMetadata(declarationNode, assignment);

    attachFeatherFixMetadata(hoistedDeclaration, [fixDetail]);
    attachFeatherFixMetadata(assignment, [fixDetail]);

    return fixDetail;
}

function createHoistedVariableDeclaration(declaratorTemplate) {
    if (
        !declaratorTemplate ||
        declaratorTemplate.type !== "VariableDeclarator"
    ) {
        return null;
    }

    const identifier = cloneIdentifier(declaratorTemplate.id);

    if (!identifier) {
        return null;
    }

    const declarator = {
        type: "VariableDeclarator",
        id: identifier,
        init: null
    };

    if (Object.prototype.hasOwnProperty.call(declaratorTemplate, "start")) {
        declarator.start = cloneLocation(declaratorTemplate.start);
    }

    if (Object.prototype.hasOwnProperty.call(declaratorTemplate, "end")) {
        declarator.end = cloneLocation(declaratorTemplate.end);
    }

    const declaration = {
        type: "VariableDeclaration",
        kind: "var",
        declarations: [declarator]
    };

    if (Object.prototype.hasOwnProperty.call(declaratorTemplate, "start")) {
        declaration.start = cloneLocation(declaratorTemplate.start);
    }

    if (Object.prototype.hasOwnProperty.call(declaratorTemplate, "end")) {
        declaration.end = cloneLocation(declaratorTemplate.end);
    }

    return declaration;
}

function removeInvalidEventInheritedCalls({ ast, diagnostic }) {
    if (!diagnostic || !ast || typeof ast !== "object") {
        return [];
    }

    const fixes = [];

    const visitArray = (array, owner, ownerKey) => {
        if (!Array.isArray(array)) {
            return;
        }

        for (let index = 0; index < array.length; ) {
            const removed = visit(array[index], array, index, owner, ownerKey);

            if (!removed) {
                index += 1;
            }
        }
    };

    const visit = (node, parent, property, owner, ownerKey) => {
        if (!node) {
            return false;
        }

        if (Array.isArray(node)) {
            visitArray(node, owner, ownerKey);
            return false;
        }

        if (typeof node !== "object") {
            return false;
        }

        if (node.type === "CallExpression") {
            const fix = removeEventInheritedCall(
                node,
                parent,
                property,
                owner,
                ownerKey,
                diagnostic
            );

            if (fix) {
                fixes.push(fix);
                return true;
            }
        }

        for (const [key, value] of Object.entries(node)) {
            if (!value || typeof value !== "object") {
                continue;
            }

            if (Array.isArray(value)) {
                visitArray(value, node, key);
            } else {
                visit(value, node, key, node, key);
            }
        }

        return false;
    };

    visit(ast, null, null, null, null);

    return fixes;
}

function removeEventInheritedCall(
    node,
    parent,
    property,
    owner,
    ownerKey,
    diagnostic
) {
    if (!Array.isArray(parent) || typeof property !== "number") {
        return null;
    }

    if (!isStatementContainer(owner, ownerKey)) {
        return null;
    }

    if (!isEventInheritedCall(node)) {
        return null;
    }

    const fixDetail = createFeatherFixDetail(diagnostic, {
        target: node.object?.name ?? null,
        range: {
            start: getNodeStartIndex(node),
            end: getNodeEndIndex(node)
        }
    });

    if (!fixDetail) {
        return null;
    }

    parent.splice(property, 1);

    return fixDetail;
}

function ensureColourWriteEnableIsReset({ ast, diagnostic }) {
    if (!diagnostic || !ast || typeof ast !== "object") {
        return [];
    }

    const fixes = [];

    const visit = (node, parent, property) => {
        if (!node) {
            return;
        }

        if (Array.isArray(node)) {
            for (let index = 0; index < node.length; index += 1) {
                visit(node[index], node, index);
            }
            return;
        }

        if (typeof node !== "object") {
            return;
        }

        if (node.type === "CallExpression") {
            const fix = ensureColourWriteEnableResetAfterCall(
                node,
                parent,
                property,
                diagnostic
            );

            if (fix) {
                fixes.push(fix);
                return;
            }
        }

        for (const [key, value] of Object.entries(node)) {
            if (value && typeof value === "object") {
                visit(value, node, key);
            }
        }
    };

    visit(ast, null, null);

    return fixes;
}

function ensureColourWriteEnableResetAfterCall(
    node,
    parent,
    property,
    diagnostic
) {
    if (!Array.isArray(parent) || typeof property !== "number") {
        return null;
    }

    if (!node || node.type !== "CallExpression") {
        return null;
    }

    if (!isIdentifierWithName(node.object, "gpu_set_colourwriteenable")) {
        return null;
    }

    const args = Array.isArray(node.arguments) ? node.arguments : [];

    if (!hasDisabledColourChannel(args)) {
        return null;
    }

    const siblings = parent;

    const insertionInfo = computeStateResetInsertionIndex({
        siblings,
        startIndex: property + 1,
        isResetCall: isColourWriteEnableResetCall
    });

    if (!insertionInfo) {
        return null;
    }

    if (insertionInfo.alreadyReset) {
        return null;
    }

    const resetCall = createColourWriteEnableResetCall(node);

    if (!resetCall) {
        return null;
    }

    const fixDetail = createFeatherFixDetail(diagnostic, {
        target: node.object?.name ?? null,
        range: {
            start: getNodeStartIndex(node),
            end: getNodeEndIndex(node)
        }
    });

    if (!fixDetail) {
        return null;
    }

    let insertionIndex = insertionInfo.index;

    const previousSibling = siblings[insertionIndex - 1] ?? node;
    const nextSibling = siblings[insertionIndex] ?? null;
    const shouldInsertSeparator =
        insertionIndex > property + 1 &&
        !isTriviallyIgnorableStatement(previousSibling) &&
        !hasOriginalBlankLineBetween(previousSibling, nextSibling);

    if (shouldInsertSeparator) {
        siblings.splice(
            insertionIndex,
            0,
            createEmptyStatementLike(previousSibling)
        );
        insertionIndex += 1;
    }

    siblings.splice(insertionIndex, 0, resetCall);
    attachFeatherFixMetadata(resetCall, [fixDetail]);

    return fixDetail;
}

function ensureRequiredArgumentProvided({ ast, diagnostic, callTemplate }) {
    if (
        !diagnostic ||
        !ast ||
        typeof ast !== "object" ||
        !callTemplate?.functionName ||
        !callTemplate.argumentTemplate
    ) {
        return [];
    }

    const fixes = [];

    const visit = (node) => {
        if (!node) {
            return;
        }

        if (Array.isArray(node)) {
            for (const item of node) {
                visit(item);
            }
            return;
        }

        if (typeof node !== "object") {
            return;
        }

        if (node.type === "CallExpression") {
            const fix = ensureCallHasRequiredArgument(
                node,
                diagnostic,
                callTemplate
            );

            if (fix) {
                fixes.push(fix);
                return;
            }
        }

        for (const value of Object.values(node)) {
            if (value && typeof value === "object") {
                visit(value);
            }
        }
    };

    visit(ast);

    return fixes;
}

function ensureCallHasRequiredArgument(node, diagnostic, callTemplate) {
    if (!node || node.type !== "CallExpression") {
        return null;
    }

    if (!isIdentifierWithName(node.object, callTemplate.functionName)) {
        return null;
    }

    if (Array.isArray(node.arguments) && node.arguments.length > 0) {
        return null;
    }

    const argumentNode = cloneNodeWithoutLocations(
        callTemplate.argumentTemplate
    );

    if (!argumentNode || typeof argumentNode !== "object") {
        return null;
    }

    const fixDetail = createFeatherFixDetail(diagnostic, {
        target: node.object?.name ?? null,
        range: {
            start: getNodeStartIndex(node),
            end: getNodeEndIndex(node)
        }
    });

    if (!fixDetail) {
        return null;
    }

    if (!Array.isArray(node.arguments)) {
        node.arguments = [];
    }

    node.arguments.push(argumentNode);
    attachFeatherFixMetadata(node, [fixDetail]);

    return fixDetail;
}

function createFunctionCallTemplateFromDiagnostic(diagnostic) {
    const example =
        typeof diagnostic?.goodExample === "string"
            ? diagnostic.goodExample
            : null;

    if (!example) {
        return null;
    }

    try {
        const exampleAst = GMLParser.parse(example, {
            getLocations: true,
            simplifyLocations: false
        });
        const callExpression = findFirstCallExpression(exampleAst);

        if (!callExpression || !isIdentifier(callExpression.object)) {
            return null;
        }

        const args = getCallExpressionArguments(callExpression);

        if (args.length === 0) {
            return null;
        }

        return {
            functionName: callExpression.object.name,
            argumentTemplate: cloneNodeWithoutLocations(args[0])
        };
    } catch (error) {
        return null;
    }
}

function findFirstCallExpression(node) {
    if (!node) {
        return null;
    }

    if (Array.isArray(node)) {
        for (const item of node) {
            const result = findFirstCallExpression(item);

            if (result) {
                return result;
            }
        }

        return null;
    }

    if (typeof node !== "object") {
        return null;
    }

    if (node.type === "CallExpression") {
        return node;
    }

    for (const value of Object.values(node)) {
        const result = findFirstCallExpression(value);

        if (result) {
            return result;
        }
    }

    return null;
}

function cloneNodeWithoutLocations(node) {
    if (!node || typeof node !== "object") {
        return node;
    }

    if (Array.isArray(node)) {
        return node.map((item) => cloneNodeWithoutLocations(item));
    }

    const clone = {};

    for (const [key, value] of Object.entries(node)) {
        if (key === "start" || key === "end") {
            continue;
        }

        clone[key] = cloneNodeWithoutLocations(value);
    }

    return clone;
}

function ensureNumericOperationsUseRealLiteralCoercion({ ast, diagnostic }) {
    if (!diagnostic || !ast || typeof ast !== "object") {
        return [];
    }

    const fixes = [];

    const visit = (node, parent, property) => {
        if (!node) {
            return;
        }

        if (Array.isArray(node)) {
            for (let index = 0; index < node.length; index += 1) {
                visit(node[index], node, index);
            }
            return;
        }

        if (typeof node !== "object") {
            return;
        }

        if (node.type === "BinaryExpression") {
            const fix = coerceStringLiteralsInBinaryExpression(
                node,
                diagnostic
            );

            if (fix) {
                fixes.push(fix);
                return;
            }
        }

        for (const [key, value] of Object.entries(node)) {
            if (value && typeof value === "object") {
                visit(value, node, key);
            }
        }
    };

    visit(ast, null, null);

    return fixes;
}

function coerceStringLiteralsInBinaryExpression(node, diagnostic) {
    if (!node || node.type !== "BinaryExpression") {
        return null;
    }

    if (node.operator !== "+") {
        return null;
    }

    const leftLiteral = isCoercibleStringLiteral(node.left) ? node.left : null;
    const rightLiteral = isCoercibleStringLiteral(node.right)
        ? node.right
        : null;

    if (!leftLiteral && !rightLiteral) {
        return null;
    }

    if (leftLiteral) {
        node.left = createRealCoercionCall(leftLiteral);
    }

    if (rightLiteral) {
        node.right = createRealCoercionCall(rightLiteral);
    }

    const fixDetail = createFeatherFixDetail(diagnostic, {
        target: node.operator ?? null,
        range: {
            start: getNodeStartIndex(node),
            end: getNodeEndIndex(node)
        }
    });

    if (!fixDetail) {
        return null;
    }

    attachFeatherFixMetadata(node, [fixDetail]);

    return fixDetail;
}

function isCoercibleStringLiteral(node) {
    if (!node || node.type !== "Literal") {
        return false;
    }

    const rawValue = typeof node.value === "string" ? node.value : null;

    if (!rawValue) {
        return false;
    }

    let literalText = null;

    if (rawValue.startsWith('@"') && rawValue.endsWith('"')) {
        literalText = rawValue.slice(2, -1);
    } else if (rawValue.length >= 2) {
        const startingQuote = rawValue[0];
        const endingQuote = rawValue[rawValue.length - 1];

        if (
            (startingQuote === '"' || startingQuote === "'") &&
            startingQuote === endingQuote
        ) {
            literalText = rawValue.slice(1, -1);
        }
    }

    if (literalText == null) {
        return false;
    }

    const trimmed = literalText.trim();

    if (trimmed.length === 0) {
        return false;
    }

    return NUMERIC_STRING_LITERAL_PATTERN.test(trimmed);
}

function createRealCoercionCall(literal) {
    const argument = cloneLiteral(literal) ?? literal;

    if (argument && typeof argument === "object") {
        argument._skipNumericStringCoercion = true;
    }

    const identifier = createIdentifierFromTemplate("real", literal);

    const callExpression = {
        type: "CallExpression",
        object: identifier,
        arguments: [argument],
        start: cloneLocation(literal.start),
        end: cloneLocation(literal.end)
    };

    return callExpression;
}

function addMissingEnumMembers({ ast, diagnostic }) {
    if (!diagnostic || !ast || typeof ast !== "object") {
        return [];
    }

    const enumRegistry = collectEnumDeclarations(ast);

    if (enumRegistry.size === 0) {
        return [];
    }

    const fixes = [];

    const visit = (node, parent, property) => {
        if (!node) {
            return;
        }

        if (Array.isArray(node)) {
            for (let index = 0; index < node.length; index += 1) {
                visit(node[index], node, index);
            }
            return;
        }

        if (typeof node !== "object") {
            return;
        }

        if (node.type === "MemberDotExpression") {
            const fix = addMissingEnumMember(node, enumRegistry, diagnostic);

            if (fix) {
                fixes.push(fix);
                return;
            }
        }

        for (const [key, value] of Object.entries(node)) {
            if (value && typeof value === "object") {
                visit(value, node, key);
            }
        }
    };

    visit(ast, null, null);

    return fixes;
}

function collectEnumDeclarations(ast) {
    const registry = new Map();

    const visit = (node) => {
        if (!node) {
            return;
        }

        if (Array.isArray(node)) {
            for (const item of node) {
                visit(item);
            }
            return;
        }

        if (typeof node !== "object") {
            return;
        }

        if (node.type === "EnumDeclaration") {
            const enumName = node.name?.name;

            if (enumName && !registry.has(enumName)) {
                const members = Array.isArray(node.members) ? node.members : [];
                const memberNames = new Set();

                for (const member of members) {
                    const memberName = member?.name?.name;
                    if (memberName) {
                        memberNames.add(memberName);
                    }
                }

                registry.set(enumName, {
                    declaration: node,
                    members,
                    memberNames
                });
            }
        }

        for (const value of Object.values(node)) {
            if (value && typeof value === "object") {
                visit(value);
            }
        }
    };

    visit(ast);

    return registry;
}

function addMissingEnumMember(memberExpression, enumRegistry, diagnostic) {
    if (!memberExpression || memberExpression.type !== "MemberDotExpression") {
        return null;
    }

    const enumIdentifier = memberExpression.object;
    const memberIdentifier = memberExpression.property;

    if (!enumIdentifier || enumIdentifier.type !== "Identifier") {
        return null;
    }

    if (!memberIdentifier || memberIdentifier.type !== "Identifier") {
        return null;
    }

    const enumName = enumIdentifier.name;
    const memberName = memberIdentifier.name;

    if (!enumName || !memberName) {
        return null;
    }

    const enumInfo = enumRegistry.get(enumName);

    if (!enumInfo) {
        return null;
    }

    if (enumInfo.memberNames.has(memberName)) {
        return null;
    }

    const newMember = createEnumMember(memberName);

    if (!newMember) {
        return null;
    }

    const insertIndex = getEnumInsertionIndex(enumInfo.members);
    enumInfo.members.splice(insertIndex, 0, newMember);
    enumInfo.memberNames.add(memberName);

    const start = getNodeStartIndex(memberIdentifier);
    const end = getNodeEndIndex(memberIdentifier);

    const fixDetail = createFeatherFixDetail(diagnostic, {
        target: `${enumName}.${memberName}`,
        range: start !== null && end !== null ? { start, end } : null
    });

    if (!fixDetail) {
        return null;
    }

    attachFeatherFixMetadata(newMember, [fixDetail]);

    const declaration = enumInfo.declaration;
    if (declaration && typeof declaration === "object") {
        attachFeatherFixMetadata(declaration, [fixDetail]);
    }

    return fixDetail;
}

function createEnumMember(name) {
    if (typeof name !== "string" || name.length === 0) {
        return null;
    }

    return {
        type: "EnumMember",
        name: {
            type: "Identifier",
            name
        },
        initializer: null
    };
}

function getEnumInsertionIndex(members) {
    if (!Array.isArray(members) || members.length === 0) {
        return Array.isArray(members) ? members.length : 0;
    }

    const lastIndex = members.length - 1;
    const lastMember = members[lastIndex];

    if (isSizeofEnumMember(lastMember)) {
        return lastIndex;
    }

    return members.length;
}

function isSizeofEnumMember(member) {
    if (!member || member.type !== "EnumMember") {
        return false;
    }

    const identifier = member.name;

    if (!identifier || identifier.type !== "Identifier") {
        return false;
    }

    return identifier.name === "SIZEOF";
}

function ensureTextureRepeatIsReset({ ast, diagnostic }) {
    if (!diagnostic || !ast || typeof ast !== "object") {
        return [];
    }

    const fixes = [];

    const visit = (node, parent, property) => {
        if (!node) {
            return;
        }

        if (Array.isArray(node)) {
            for (let index = 0; index < node.length; index += 1) {
                visit(node[index], node, index);
            }
            return;
        }

        if (typeof node !== "object") {
            return;
        }

        if (node.type === "CallExpression") {
            const fix = ensureTextureRepeatResetAfterCall(
                node,
                parent,
                property,
                diagnostic
            );

            if (fix) {
                fixes.push(fix);
                return;
            }
        }

        for (const [key, value] of Object.entries(node)) {
            if (value && typeof value === "object") {
                visit(value, node, key);
            }
        }
    };

    visit(ast, null, null);

    return fixes;
}

function ensureTextureRepeatResetAfterCall(node, parent, property, diagnostic) {
    if (!Array.isArray(parent) || typeof property !== "number") {
        return null;
    }

    if (!node || node.type !== "CallExpression") {
        return null;
    }

    if (!isIdentifierWithName(node.object, "gpu_set_texrepeat")) {
        return null;
    }

    const args = Array.isArray(node.arguments) ? node.arguments : [];

    if (args.length === 0) {
        return null;
    }

    if (!shouldResetTextureRepeat(args[0])) {
        return null;
    }

    const siblings = parent;
    let insertionIndex = siblings.length;

    for (let index = property + 1; index < siblings.length; index += 1) {
        const sibling = siblings[index];

        if (isTextureRepeatResetCall(sibling)) {
            return null;
        }

        if (!isTriviallyIgnorableStatement(sibling)) {
            insertionIndex = index + 1;
            break;
        }
    }

    const resetCall = createTextureRepeatResetCall(node);

    if (!resetCall) {
        return null;
    }

    const fixDetail = createFeatherFixDetail(diagnostic, {
        target: node.object?.name ?? null,
        range: {
            start: getNodeStartIndex(node),
            end: getNodeEndIndex(node)
        }
    });

    if (!fixDetail) {
        return null;
    }

    const previousSibling = siblings[insertionIndex - 1] ?? node;
    const nextSibling = siblings[insertionIndex] ?? null;
    const needsSeparator =
        insertionIndex > property + 1 &&
        !isTriviallyIgnorableStatement(previousSibling) &&
        nextSibling &&
        !isTriviallyIgnorableStatement(nextSibling) &&
        !hasOriginalBlankLineBetween(previousSibling, nextSibling);

    if (needsSeparator) {
        siblings.splice(
            insertionIndex,
            0,
            createEmptyStatementLike(previousSibling)
        );
        insertionIndex += 1;
    }

    siblings.splice(insertionIndex, 0, resetCall);
    attachFeatherFixMetadata(resetCall, [fixDetail]);

    return fixDetail;
}

function computeStateResetInsertionIndex({
    siblings,
    startIndex,
    isResetCall
}) {
    if (!Array.isArray(siblings)) {
        return null;
    }

    let insertionIndex = siblings.length;

    for (let index = startIndex; index < siblings.length; index += 1) {
        const sibling = siblings[index];

        if (typeof isResetCall === "function" && isResetCall(sibling)) {
            return { alreadyReset: true };
        }

        if (isExitLikeStatement(sibling)) {
            insertionIndex = index;
            break;
        }
    }

    while (
        insertionIndex > startIndex &&
        insertionIndex <= siblings.length &&
        isTriviallyIgnorableStatement(siblings[insertionIndex - 1])
    ) {
        insertionIndex -= 1;
    }

    return { index: insertionIndex };
}

function isExitLikeStatement(node) {
    if (!node || typeof node !== "object") {
        return false;
    }

    switch (node.type) {
        case "ReturnStatement":
        case "ThrowStatement":
        case "ExitStatement":
            return true;
        default:
            return false;
    }
}

function isTriviallyIgnorableStatement(node) {
    if (!node || typeof node !== "object") {
        return true;
    }

    if (node.type === "EmptyStatement") {
        return true;
    }

    if (Array.isArray(node)) {
        return node.length === 0;
    }

    return false;
}

function createEmptyStatementLike(template) {
    const empty = { type: "EmptyStatement" };

    if (template && typeof template === "object") {
        if (Object.hasOwn(template, "start")) {
            empty.start = cloneLocation(template.start);
        }

        if (Object.hasOwn(template, "end")) {
            empty.end = cloneLocation(template.end);
        }
    }

    return empty;
}

function hasOriginalBlankLineBetween(beforeNode, afterNode) {
    const beforeEndLine =
        typeof beforeNode?.end?.line === "number" ? beforeNode.end.line : null;
    const afterStartLine =
        typeof afterNode?.start?.line === "number"
            ? afterNode.start.line
            : null;

    if (beforeEndLine == null || afterStartLine == null) {
        return false;
    }

    return afterStartLine > beforeEndLine + 1;
}

function correctDataStructureAccessorTokens({ ast, diagnostic }) {
    if (!diagnostic || !ast || typeof ast !== "object") {
        return [];
    }

    const accessorReplacement =
        getAccessorReplacementFromDiagnostic(diagnostic);

    if (!accessorReplacement) {
        return [];
    }

    const { incorrectAccessor, correctAccessor } = accessorReplacement;

    if (incorrectAccessor === correctAccessor) {
        return [];
    }

    const fixes = [];

    const visit = (node, parent, property) => {
        if (!node) {
            return;
        }

        if (Array.isArray(node)) {
            for (let index = 0; index < node.length; index += 1) {
                visit(node[index], node, index);
            }
            return;
        }

        if (typeof node !== "object") {
            return;
        }

        if (node.type === "MemberIndexExpression") {
            const fix = updateMemberIndexAccessor(node, {
                incorrectAccessor,
                correctAccessor,
                diagnostic
            });

            if (fix) {
                fixes.push(fix);
                return;
            }
        }

        for (const [key, value] of Object.entries(node)) {
            if (value && typeof value === "object") {
                visit(value, node, key);
            }
        }
    };

    visit(ast, null, null);

    return fixes;
}

function updateMemberIndexAccessor(
    node,
    { incorrectAccessor, correctAccessor, diagnostic }
) {
    if (!node || node.type !== "MemberIndexExpression") {
        return null;
    }

    if (
        typeof incorrectAccessor !== "string" ||
        typeof correctAccessor !== "string"
    ) {
        return null;
    }

    if (node.accessor !== incorrectAccessor) {
        return null;
    }

    node.accessor = correctAccessor;

    const fixDetail = createFeatherFixDetail(diagnostic, {
        target: typeof node.object?.name === "string" ? node.object.name : null,
        range: {
            start: getNodeStartIndex(node),
            end: getNodeEndIndex(node)
        }
    });

    if (!fixDetail) {
        return null;
    }

    attachFeatherFixMetadata(node, [fixDetail]);

    return fixDetail;
}

function getAccessorReplacementFromDiagnostic(diagnostic) {
    if (!diagnostic) {
        return null;
    }

    const incorrectAccessor = extractAccessorFromExample(diagnostic.badExample);
    const correctAccessor = extractAccessorFromExample(diagnostic.goodExample);

    if (!incorrectAccessor || !correctAccessor) {
        return null;
    }

    if (incorrectAccessor === correctAccessor) {
        return null;
    }

    return { incorrectAccessor, correctAccessor };
}

function extractAccessorFromExample(example) {
    if (typeof example !== "string" || example.length === 0) {
        return null;
    }

    for (const token of DATA_STRUCTURE_ACCESSOR_TOKENS) {
        const search = `[${token}`;

        if (example.includes(search)) {
            return search;
        }
    }

    return null;
}

function ensureFileFindSearchesAreSerialized({ ast, diagnostic }) {
    if (!diagnostic || !ast || typeof ast !== "object") {
        return [];
    }

    const fixes = [];
    const state = createFileFindState();

    processStatementBlock(getProgramStatements(ast), state);

    return fixes;

    function processStatementBlock(statements, currentState) {
        if (
            !Array.isArray(statements) ||
            statements.length === 0 ||
            !currentState
        ) {
            return;
        }

        let index = 0;

        while (index < statements.length) {
            const statement = statements[index];

            if (isFileFindCloseStatement(statement)) {
                currentState.openCount = Math.max(
                    currentState.openCount - 1,
                    0
                );
                index += 1;
                continue;
            }

            const callNode = getFileFindFirstCallFromStatement(statement);

            if (callNode && currentState.openCount > 0) {
                const insertion = insertFileFindCloseBefore(
                    statements,
                    index,
                    callNode
                );

                if (insertion?.fixDetail) {
                    fixes.push(insertion.fixDetail);
                    currentState.openCount = Math.max(
                        currentState.openCount - 1,
                        0
                    );
                    index += insertion.insertedBefore;
                    continue;
                }
            }

            if (callNode) {
                currentState.openCount += 1;
            }

            handleNestedStatements(statement, currentState);
            index += 1;
        }
    }

    function handleNestedStatements(statement, currentState) {
        if (!statement || typeof statement !== "object" || !currentState) {
            return;
        }

        switch (statement.type) {
            case "BlockStatement": {
                processStatementBlock(statement.body ?? [], currentState);
                break;
            }
            case "IfStatement": {
                processBranch(statement, "consequent", currentState);

                if (statement.alternate) {
                    processBranch(statement, "alternate", currentState);
                }

                break;
            }
            case "WhileStatement":
            case "RepeatStatement":
            case "DoWhileStatement":
            case "ForStatement": {
                processBranch(statement, "body", currentState);
                break;
            }
            case "SwitchStatement": {
                const cases = Array.isArray(statement.cases)
                    ? statement.cases
                    : [];

                for (const caseClause of cases) {
                    const branchState = cloneFileFindState(currentState);
                    processStatementBlock(
                        caseClause?.consequent ?? [],
                        branchState
                    );
                }
                break;
            }
            case "TryStatement": {
                if (statement.block) {
                    processStatementBlock(
                        statement.block.body ?? [],
                        currentState
                    );
                }

                if (statement.handler) {
                    processBranch(statement.handler, "body", currentState);
                }

                if (statement.finalizer) {
                    processStatementBlock(
                        statement.finalizer.body ?? [],
                        currentState
                    );
                }
                break;
            }
            default:
                break;
        }
    }

    function processBranch(parent, key, currentState) {
        if (!parent || typeof parent !== "object" || !currentState) {
            return;
        }

        const statements = getBranchStatements(parent, key);

        if (!statements) {
            return;
        }

        const branchState = cloneFileFindState(currentState);
        processStatementBlock(statements, branchState);
    }

    function getBranchStatements(parent, key) {
        if (!parent || typeof parent !== "object" || !key) {
            return null;
        }

        let target = parent[key];

        if (!target) {
            return null;
        }

        if (target.type !== "BlockStatement") {
            target = ensureBlockStatement(parent, key, target);
        }

        if (!target || target.type !== "BlockStatement") {
            return null;
        }

        return Array.isArray(target.body) ? target.body : [];
    }

    function insertFileFindCloseBefore(statements, index, callNode) {
        if (!Array.isArray(statements) || typeof index !== "number") {
            return null;
        }

        const closeCall = createFileFindCloseCall(callNode);

        if (!closeCall) {
            return null;
        }

        const fixDetail = createFeatherFixDetail(diagnostic, {
            target: callNode?.object?.name ?? null,
            range: {
                start: getNodeStartIndex(callNode),
                end: getNodeEndIndex(callNode)
            }
        });

        if (!fixDetail) {
            return null;
        }

        attachFeatherFixMetadata(closeCall, [fixDetail]);
        statements.splice(index, 0, closeCall);

        return {
            fixDetail,
            insertedBefore: 1
        };
    }

    function getFileFindFirstCallFromStatement(statement) {
        if (!statement || typeof statement !== "object") {
            return null;
        }

        switch (statement.type) {
            case "CallExpression":
                return isIdentifierWithName(statement.object, "file_find_first")
                    ? statement
                    : null;
            case "AssignmentExpression":
                return getFileFindFirstCallFromExpression(statement.right);
            case "VariableDeclaration": {
                const declarations = Array.isArray(statement.declarations)
                    ? statement.declarations
                    : [];

                for (const declarator of declarations) {
                    const call = getFileFindFirstCallFromExpression(
                        declarator?.init
                    );
                    if (call) {
                        return call;
                    }
                }
                return null;
            }
            case "ReturnStatement":
            case "ThrowStatement":
                return getFileFindFirstCallFromExpression(statement.argument);
            case "ExpressionStatement":
                return getFileFindFirstCallFromExpression(statement.expression);
            default:
                return null;
        }
    }

    function getFileFindFirstCallFromExpression(expression) {
        if (!expression || typeof expression !== "object") {
            return null;
        }

        if (expression.type === "CallExpression") {
            return isIdentifierWithName(expression.object, "file_find_first")
                ? expression
                : null;
        }

        if (expression.type === "ParenthesizedExpression") {
            return getFileFindFirstCallFromExpression(expression.expression);
        }

        if (expression.type === "AssignmentExpression") {
            return getFileFindFirstCallFromExpression(expression.right);
        }

        if (expression.type === "SequenceExpression") {
            const expressions = Array.isArray(expression.expressions)
                ? expression.expressions
                : [];

            for (const item of expressions) {
                const call = getFileFindFirstCallFromExpression(item);
                if (call) {
                    return call;
                }
            }
        }

        if (
            expression.type === "BinaryExpression" ||
            expression.type === "LogicalExpression"
        ) {
            const leftCall = getFileFindFirstCallFromExpression(
                expression.left
            );
            if (leftCall) {
                return leftCall;
            }

            return getFileFindFirstCallFromExpression(expression.right);
        }

        if (
            expression.type === "ConditionalExpression" ||
            expression.type === "TernaryExpression"
        ) {
            const consequentCall = getFileFindFirstCallFromExpression(
                expression.consequent
            );
            if (consequentCall) {
                return consequentCall;
            }

            return getFileFindFirstCallFromExpression(expression.alternate);
        }

        return null;
    }

    function isFileFindCloseStatement(statement) {
        if (!statement || typeof statement !== "object") {
            return false;
        }

        if (statement.type === "CallExpression") {
            return isIdentifierWithName(statement.object, "file_find_close");
        }

        if (statement.type === "ExpressionStatement") {
            return isFileFindCloseStatement(statement.expression);
        }

        if (
            statement.type === "ReturnStatement" ||
            statement.type === "ThrowStatement"
        ) {
            return isFileFindCloseStatement(statement.argument);
        }

        return false;
    }

    function getProgramStatements(node) {
        if (!node || typeof node !== "object") {
            return [];
        }

        if (Array.isArray(node.body)) {
            return node.body;
        }

        if (node.body && Array.isArray(node.body.body)) {
            return node.body.body;
        }

        return [];
    }

    function createFileFindState() {
        return {
            openCount: 0
        };
    }

    function cloneFileFindState(existing) {
        if (!existing || typeof existing !== "object") {
            return createFileFindState();
        }

        return {
            openCount: existing.openCount ?? 0
        };
    }

    function createFileFindCloseCall(template) {
        const identifier = createIdentifier(
            "file_find_close",
            template?.object ?? template
        );

        if (!identifier) {
            return null;
        }

        const callExpression = {
            type: "CallExpression",
            object: identifier,
            arguments: []
        };

        if (Object.hasOwn(template, "start")) {
            callExpression.start = cloneLocation(template.start);
        }

        if (Object.hasOwn(template, "end")) {
            callExpression.end = cloneLocation(template.end);
        }

        return callExpression;
    }

    function ensureBlockStatement(parent, key, statement) {
        if (!parent || typeof parent !== "object" || !key) {
            return null;
        }

        if (!statement || typeof statement !== "object") {
            return null;
        }

        const block = {
            type: "BlockStatement",
            body: [statement]
        };

        if (Object.hasOwn(statement, "start")) {
            block.start = cloneLocation(statement.start);
        }

        if (Object.hasOwn(statement, "end")) {
            block.end = cloneLocation(statement.end);
        }

        parent[key] = block;

        return block;
    }
}

function ensureGpuStateIsPopped({ ast, diagnostic }) {
    if (!diagnostic || !ast || typeof ast !== "object") {
        return [];
    }

    const fixes = [];

    const visit = (node, parent, property) => {
        if (!node) {
            return;
        }

        if (Array.isArray(node)) {
            for (let index = 0; index < node.length; index += 1) {
                visit(node[index], node, index);
            }
            return;
        }

        if (typeof node !== "object") {
            return;
        }

        if (node.type === "IfStatement") {
            const fix = moveGpuPopStateCallOutOfConditional(
                node,
                parent,
                property,
                diagnostic
            );

            if (fix) {
                fixes.push(fix);
            }
        }

        for (const [key, value] of Object.entries(node)) {
            if (value && typeof value === "object") {
                visit(value, node, key);
            }
        }
    };

    visit(ast, null, null);

    return fixes;
}

function moveGpuPopStateCallOutOfConditional(
    node,
    parent,
    property,
    diagnostic
) {
    if (!Array.isArray(parent) || typeof property !== "number") {
        return null;
    }

    if (!node || node.type !== "IfStatement") {
        return null;
    }

    const consequentBlock = node.consequent;

    if (!consequentBlock || consequentBlock.type !== "BlockStatement") {
        return null;
    }

    const consequentBody = Array.isArray(consequentBlock.body)
        ? consequentBlock.body
        : null;

    if (!consequentBody || consequentBody.length === 0) {
        return null;
    }

    const trailingPopIndex = findTrailingGpuPopIndex(consequentBody);

    if (trailingPopIndex === -1) {
        return null;
    }

    if (hasTrailingGpuPopInAlternate(node.alternate)) {
        return null;
    }

    const siblings = parent;

    if (hasGpuPopStateAfterIndex(siblings, property)) {
        return null;
    }

    if (!hasGpuPushStateBeforeIndex(siblings, property)) {
        return null;
    }

    const [popStatement] = consequentBody.splice(trailingPopIndex, 1);
    const callExpression = getCallExpression(popStatement);

    if (
        !callExpression ||
        !isIdentifierWithName(callExpression.object, "gpu_pop_state")
    ) {
        return null;
    }

    const fixDetail = createFeatherFixDetail(diagnostic, {
        target: callExpression.object?.name ?? "gpu_pop_state",
        range: {
            start: getNodeStartIndex(callExpression),
            end: getNodeEndIndex(callExpression)
        }
    });

    if (!fixDetail) {
        return null;
    }

    siblings.splice(property + 1, 0, popStatement);
    attachFeatherFixMetadata(callExpression, [fixDetail]);

    return fixDetail;
}

function hasTrailingGpuPopInAlternate(alternate) {
    if (!alternate) {
        return false;
    }

    if (alternate.type === "BlockStatement") {
        const body = Array.isArray(alternate.body) ? alternate.body : null;

        if (!body || body.length === 0) {
            return false;
        }

        return isGpuPopStateCallStatement(body[body.length - 1]);
    }

    if (alternate.type === "IfStatement") {
        return true;
    }

    return isGpuPopStateCallStatement(alternate);
}

function findTrailingGpuPopIndex(statements) {
    if (!Array.isArray(statements) || statements.length === 0) {
        return -1;
    }

    for (let index = statements.length - 1; index >= 0; index -= 1) {
        const statement = statements[index];

        if (isGpuPopStateCallStatement(statement)) {
            return index;
        }

        if (!isEmptyStatement(statement)) {
            break;
        }
    }

    return -1;
}

function isEmptyStatement(node) {
    return !!node && node.type === "EmptyStatement";
}

function hasGpuPopStateAfterIndex(statements, index) {
    if (!Array.isArray(statements)) {
        return false;
    }

    for (let offset = index + 1; offset < statements.length; offset += 1) {
        const statement = statements[offset];
        if (isEmptyStatement(statement)) {
            continue;
        }

        if (isGpuPopStateCallStatement(statement)) {
            return true;
        }

        break;
    }

    return false;
}

function hasGpuPushStateBeforeIndex(statements, index) {
    if (!Array.isArray(statements)) {
        return false;
    }

    for (let offset = index - 1; offset >= 0; offset -= 1) {
        const statement = statements[offset];
        if (isEmptyStatement(statement)) {
            continue;
        }
        if (isGpuPushStateCallStatement(statement)) {
            return true;
        }
    }

    return false;
}

function isGpuPopStateCallStatement(node) {
    const expression = getCallExpression(node);

    if (!expression) {
        return false;
    }

    return isIdentifierWithName(expression.object, "gpu_pop_state");
}

function isGpuPushStateCallStatement(node) {
    const expression = getCallExpression(node);

    if (!expression) {
        return false;
    }

    return isIdentifierWithName(expression.object, "gpu_push_state");
}

function getCallExpression(node) {
    if (!node) {
        return null;
    }

    if (node.type === "CallExpression") {
        return node;
    }

    if (node.type === "ExpressionStatement") {
        const expression = node.expression;

        if (expression && expression.type === "CallExpression") {
            return expression;
        }
    }

    return null;
}

function harmonizeTexturePointerTernaries({ ast, diagnostic }) {
    if (!diagnostic || !ast || typeof ast !== "object") {
        return [];
    }

    const fixes = [];

    const visit = (node, parent, property) => {
        if (!node) {
            return;
        }

        if (Array.isArray(node)) {
            for (let index = 0; index < node.length; index += 1) {
                visit(node[index], node, index);
            }
            return;
        }

        if (typeof node !== "object") {
            return;
        }

        if (node.type === "TernaryExpression") {
            const fix = harmonizeTexturePointerTernary(
                node,
                parent,
                property,
                diagnostic
            );

            if (fix) {
                fixes.push(fix);
                return;
            }
        }

        for (const [key, value] of Object.entries(node)) {
            if (value && typeof value === "object") {
                visit(value, node, key);
            }
        }
    };

    visit(ast, null, null);

    return fixes;
}

const INSTANCE_CREATE_FUNCTION_NAMES = new Set([
    "instance_create_layer",
    "instance_create_depth",
    "instance_create_depth_ext",
    "instance_create_layer_ext",
    "instance_create_at",
    "instance_create",
    "instance_create_z"
]);

function annotateInstanceVariableStructAssignments({ ast, diagnostic }) {
    if (!diagnostic || !ast || typeof ast !== "object") {
        return [];
    }

    const fixes = [];

    const visit = (node) => {
        if (!node) {
            return;
        }

        if (Array.isArray(node)) {
            for (const entry of node) {
                visit(entry);
            }
            return;
        }

        if (typeof node !== "object") {
            return;
        }

        if (node.type === "CallExpression") {
            const callFixes = annotateInstanceCreateCall(node, diagnostic);

            if (Array.isArray(callFixes) && callFixes.length > 0) {
                fixes.push(...callFixes);
            }
        }

        for (const value of Object.values(node)) {
            if (value && typeof value === "object") {
                visit(value);
            }
        }
    };

    visit(ast);

    return fixes;
}

function annotateInstanceCreateCall(node, diagnostic) {
    if (!node || node.type !== "CallExpression") {
        return [];
    }

    if (!isInstanceCreateIdentifier(node.object)) {
        return [];
    }

    const structArgument = findStructArgument(node.arguments);

    if (!structArgument) {
        return [];
    }

    return annotateVariableStructProperties(structArgument, diagnostic);
}

function isInstanceCreateIdentifier(node) {
    if (!node || node.type !== "Identifier") {
        return false;
    }

    if (INSTANCE_CREATE_FUNCTION_NAMES.has(node.name)) {
        return true;
    }

    return node.name?.startsWith?.("instance_create_") ?? false;
}

function findStructArgument(args) {
    if (!Array.isArray(args) || args.length === 0) {
        return null;
    }

    for (let index = args.length - 1; index >= 0; index -= 1) {
        const candidate = args[index];

        if (candidate && candidate.type === "StructExpression") {
            return candidate;
        }
    }

    return null;
}

function annotateVariableStructProperties(structExpression, diagnostic) {
    if (!structExpression || structExpression.type !== "StructExpression") {
        return [];
    }

    const properties = Array.isArray(structExpression.properties)
        ? structExpression.properties
        : [];

    if (properties.length === 0) {
        return [];
    }

    const fixes = [];

    for (const property of properties) {
        const fixDetail = annotateVariableStructProperty(property, diagnostic);

        if (fixDetail) {
            fixes.push(fixDetail);
        }
    }

    return fixes;
}

function annotateVariableStructProperty(property, diagnostic) {
    if (!property || property.type !== "Property") {
        return null;
    }

    const value = property.value;

    if (
        !value ||
        value.type !== "Identifier" ||
        typeof value.name !== "string"
    ) {
        return null;
    }

    const fixDetail = createFeatherFixDetail(diagnostic, {
        target: value.name,
        range: {
            start: getNodeStartIndex(property),
            end: getNodeEndIndex(property)
        },
        automatic: false
    });

    if (!fixDetail) {
        return null;
    }

    attachFeatherFixMetadata(property, [fixDetail]);

    return fixDetail;
}

function harmonizeTexturePointerTernary(node, parent, property, diagnostic) {
    if (!node || node.type !== "TernaryExpression") {
        return null;
    }

    if (
        !parent ||
        parent.type !== "AssignmentExpression" ||
        property !== "right"
    ) {
        return null;
    }

    if (!isSpriteGetTextureCall(node.consequent)) {
        return null;
    }

    const alternate = node.alternate;

    if (!isNegativeOneLiteral(alternate)) {
        return null;
    }

    const pointerIdentifier = createIdentifier("pointer_null", alternate);

    if (!pointerIdentifier) {
        return null;
    }

    copyCommentMetadata(alternate, pointerIdentifier);
    node.alternate = pointerIdentifier;

    const fixDetail = createFeatherFixDetail(diagnostic, {
        target: isIdentifier(parent.left) ? parent.left.name : null,
        range: {
            start: getNodeStartIndex(node),
            end: getNodeEndIndex(node)
        }
    });

    if (!fixDetail) {
        return null;
    }

    attachFeatherFixMetadata(node, [fixDetail]);

    return fixDetail;
}

function createAssignmentFromDeclarator(declarator, declarationNode) {
    if (!declarator || typeof declarator !== "object") {
        return null;
    }

    const identifier = declarator.id;

    if (!isIdentifier(identifier)) {
        return null;
    }

    if (!declarator.init) {
        return null;
    }

    const assignment = {
        type: "AssignmentExpression",
        operator: "=",
        left: cloneIdentifier(identifier),
        right: declarator.init,
        start: cloneLocation(declarator.start ?? declarationNode?.start),
        end: cloneLocation(declarator.end ?? declarationNode?.end)
    };

    copyCommentMetadata(declarator, assignment);

    return assignment;
}

function isFunctionLikeNode(node) {
    if (!node || typeof node !== "object") {
        return false;
    }

    if (typeof node.type !== "string") {
        return false;
    }

    return FUNCTION_LIKE_TYPES.has(node.type);
}

function getFunctionParameterNames(node) {
    const params = Array.isArray(node?.params) ? node.params : [];
    const names = [];

    for (const param of params) {
        if (!param || typeof param !== "object") {
            continue;
        }

        if (isIdentifier(param)) {
            if (param.name) {
                names.push(param.name);
            }
            continue;
        }

        if (param.type === "DefaultParameter" && isIdentifier(param.left)) {
            if (param.left.name) {
                names.push(param.left.name);
            }
            continue;
        }
    }

    return names;
}

function getVariableDeclaratorName(declarator) {
    if (!declarator || typeof declarator !== "object") {
        return null;
    }

    const identifier = declarator.id;

    if (!isIdentifier(identifier)) {
        return null;
    }

    return identifier.name ?? null;
}

function cloneLiteral(node) {
    if (!node || node.type !== "Literal") {
        return null;
    }

    const cloned = {
        type: "Literal",
        value: node.value
    };

    if (Object.hasOwn(node, "start")) {
        cloned.start = cloneLocation(node.start);
    }

    if (Object.hasOwn(node, "end")) {
        cloned.end = cloneLocation(node.end);
    }

    return cloned;
}

function createIdentifierFromTemplate(name, template) {
    const identifier = {
        type: "Identifier",
        name
    };

    if (template && typeof template === "object") {
        if (Object.hasOwn(template, "start")) {
            identifier.start = cloneLocation(template.start);
        }

        if (Object.hasOwn(template, "end")) {
            identifier.end = cloneLocation(template.end);
        }
    }

    return identifier;
}

function cloneIdentifier(node) {
    if (!node || node.type !== "Identifier") {
        return null;
    }

    const cloned = {
        type: "Identifier",
        name: node.name
    };

    if (Object.hasOwn(node, "start")) {
        cloned.start = cloneLocation(node.start);
    }

    if (Object.hasOwn(node, "end")) {
        cloned.end = cloneLocation(node.end);
    }

    return cloned;
}

function copyCommentMetadata(source, target) {
    if (!source || !target) {
        return;
    }

    [
        "leadingComments",
        "trailingComments",
        "innerComments",
        "comments"
    ].forEach((key) => {
        if (Object.hasOwn(source, key)) {
            target[key] = source[key];
        }
    });
}

function extractIdentifierNameFromLiteral(value) {
    if (typeof value !== "string") {
        return null;
    }

    const stripped = stripStringQuotes(value);
    if (!stripped) {
        return null;
    }

    if (!IDENTIFIER_NAME_PATTERN.test(stripped)) {
        return null;
    }

    return stripped;
}

function stripStringQuotes(value) {
    if (typeof value !== "string" || value.length < 2) {
        return null;
    }

    const firstChar = value[0];
    const lastChar = value[value.length - 1];

    if ((firstChar === '"' || firstChar === "'") && firstChar === lastChar) {
        return value.slice(1, -1);
    }

    return null;
}

function isIdentifierWithName(node, name) {
    if (!node || node.type !== "Identifier") {
        return false;
    }

    return node.name === name;
}

function isIdentifier(node) {
    return !!node && node.type === "Identifier";
}

function isLiteralZero(node) {
    if (!node || node.type !== "Literal") {
        return false;
    }

    return node.value === "0" || node.value === 0;
}

function isLiteralOne(node) {
    if (!node || node.type !== "Literal") {
        return false;
    }

    return node.value === "1" || node.value === 1;
}

function isLiteralTrue(node) {
    if (!node || node.type !== "Literal") {
        return false;
    }

    return node.value === "true" || node.value === true;
}

function isLiteralFalse(node) {
    if (!node || node.type !== "Literal") {
        return false;
    }

    return node.value === "false" || node.value === false;
}

function isFogResetCall(node) {
    if (!node || node.type !== "CallExpression") {
        return false;
    }

    if (!isIdentifierWithName(node.object, "gpu_set_fog")) {
        return false;
    }

    const args = Array.isArray(node.arguments) ? node.arguments : [];

    if (args.length < 4) {
        return false;
    }

    return (
        isLiteralFalse(args[0]) &&
        isIdentifierWithName(args[1], "c_black") &&
        isLiteralZero(args[2]) &&
        isLiteralOne(args[3])
    );
}

function isAlphaTestEnableResetCall(node) {
    if (!node || node.type !== "CallExpression") {
        return false;
    }

    if (!isIdentifierWithName(node.object, "gpu_set_alphatestenable")) {
        return false;
    }

    const args = Array.isArray(node.arguments) ? node.arguments : [];

    if (args.length === 0) {
        return false;
    }

    return isLiteralFalse(args[0]);
}

function isAlphaTestRefResetCall(node) {
    if (!node || node.type !== "CallExpression") {
        return false;
    }

    if (!isIdentifierWithName(node.object, "gpu_set_alphatestref")) {
        return false;
    }

    const args = Array.isArray(node.arguments) ? node.arguments : [];

    if (args.length === 0) {
        return false;
    }

    return isLiteralZero(args[0]);
}

function isCullModeResetCall(node) {
    if (!node || node.type !== "CallExpression") {
        return false;
    }

    if (!isIdentifierWithName(node.object, "gpu_set_cullmode")) {
        return false;
    }

    const args = Array.isArray(node.arguments) ? node.arguments : [];

    if (args.length === 0) {
        return false;
    }

    return isIdentifierWithName(args[0], "cull_noculling");
}

function isColourWriteEnableResetCall(node) {
    if (!node || node.type !== "CallExpression") {
        return false;
    }

    if (!isIdentifierWithName(node.object, "gpu_set_colourwriteenable")) {
        return false;
    }

    const args = Array.isArray(node.arguments) ? node.arguments : [];

    if (args.length < 4) {
        return false;
    }

    return args
        .slice(0, 4)
        .every((argument) => isBooleanLiteral(argument, true));
}

function isAlphaTestDisableCall(node) {
    if (!node || node.type !== "CallExpression") {
        return false;
    }

    if (!isIdentifierWithName(node.object, "gpu_set_alphatestenable")) {
        return false;
    }

    const args = Array.isArray(node.arguments) ? node.arguments : [];

    if (args.length === 0) {
        return false;
    }

    const [argument] = args;

    return isLiteralFalse(argument) || isLiteralZero(argument);
}

function createAlphaTestEnableResetCall(template) {
    if (!template || template.type !== "CallExpression") {
        return null;
    }

    const identifier = cloneIdentifier(template.object);

    if (!identifier || identifier.name !== "gpu_set_alphatestenable") {
        return null;
    }

    const literalFalse = createLiteral("false", template.arguments?.[0]);

    const callExpression = {
        type: "CallExpression",
        object: identifier,
        arguments: [literalFalse]
    };

    if (Object.prototype.hasOwnProperty.call(template, "start")) {
        callExpression.start = cloneLocation(template.start);
    }

    if (Object.prototype.hasOwnProperty.call(template, "end")) {
        callExpression.end = cloneLocation(template.end);
    }

    return callExpression;
}

function createAlphaTestRefResetCall(template) {
    if (!template || template.type !== "CallExpression") {
        return null;
    }

    const identifier = cloneIdentifier(template.object);

    if (!identifier || identifier.name !== "gpu_set_alphatestref") {
        return null;
    }

    const literalZero = createLiteral("0", template.arguments?.[0]);

    const callExpression = {
        type: "CallExpression",
        object: identifier,
        arguments: [literalZero]
    };

    if (Object.hasOwn(template, "start")) {
        callExpression.start = cloneLocation(template.start);
    }

    if (Object.hasOwn(template, "end")) {
        callExpression.end = cloneLocation(template.end);
    }

    return callExpression;
}

function createCullModeResetCall(template) {
    if (!template || template.type !== "CallExpression") {
        return null;
    }

    const identifier = cloneIdentifier(template.object);

    if (!identifier || identifier.name !== "gpu_set_cullmode") {
        return null;
    }

    const resetArgument = createIdentifier(
        "cull_noculling",
        template.arguments?.[0]
    );

    if (!resetArgument) {
        return null;
    }

    const callExpression = {
        type: "CallExpression",
        object: identifier,
        arguments: [resetArgument]
    };

    if (Object.hasOwn(template, "start")) {
        callExpression.start = cloneLocation(template.start);
    }

    if (Object.hasOwn(template, "end")) {
        callExpression.end = cloneLocation(template.end);
    }

    return callExpression;
}

function createColourWriteEnableResetCall(template) {
    if (!template || template.type !== "CallExpression") {
        return null;
    }

    const identifier = cloneIdentifier(template.object);

    if (!identifier || identifier.name !== "gpu_set_colourwriteenable") {
        return null;
    }

    const templateArgs = Array.isArray(template.arguments)
        ? template.arguments
        : [];
    const argumentsList = [];

    for (let index = 0; index < 4; index += 1) {
        const argumentTemplate =
            templateArgs[index] ??
            templateArgs[templateArgs.length - 1] ??
            template;
        const literalTrue = createLiteral("true", argumentTemplate);
        argumentsList.push(literalTrue);
    }

    const callExpression = {
        type: "CallExpression",
        object: identifier,
        arguments: argumentsList
    };

    if (Object.hasOwn(template, "start")) {
        callExpression.start = cloneLocation(template.start);
    }

    if (Object.hasOwn(template, "end")) {
        callExpression.end = cloneLocation(template.end);
    }

    return callExpression;
}

function shouldResetBlendEnable(argument) {
    if (!argument || typeof argument !== "object") {
        return false;
    }

    return isLiteralFalse(argument) || isLiteralZero(argument);
}

function shouldResetTextureRepeat(argument) {
    if (!argument || typeof argument !== "object") {
        return false;
    }

    if (isLiteralFalse(argument) || isLiteralZero(argument)) {
        return false;
    }

    return isLiteralTrue(argument) || isLiteralOne(argument);
}

function isTextureRepeatResetCall(node) {
    if (!node || node.type !== "CallExpression") {
        return false;
    }

    if (!isIdentifierWithName(node.object, "gpu_set_texrepeat")) {
        return false;
    }

    const args = Array.isArray(node.arguments) ? node.arguments : [];

    if (args.length === 0) {
        return false;
    }

    const [argument] = args;

    return isLiteralFalse(argument) || isLiteralZero(argument);
}

function createTextureRepeatResetCall(template) {
    if (!template || template.type !== "CallExpression") {
        return null;
    }

    const identifier = cloneIdentifier(template.object);

    if (!identifier || identifier.name !== "gpu_set_texrepeat") {
        return null;
    }

    const literalFalse = createLiteral("false", template.arguments?.[0]);

    const callExpression = {
        type: "CallExpression",
        object: identifier,
        arguments: [literalFalse]
    };

    if (Object.hasOwn(template, "start")) {
        callExpression.start = cloneLocation(template.start);
    }

    if (Object.hasOwn(template, "end")) {
        callExpression.end = cloneLocation(template.end);
    }

    return callExpression;
}

function isBlendEnableResetCall(node) {
    if (!node || node.type !== "CallExpression") {
        return false;
    }

    if (!isIdentifierWithName(node.object, "gpu_set_blendenable")) {
        return false;
    }

    const args = Array.isArray(node.arguments) ? node.arguments : [];

    if (args.length === 0) {
        return false;
    }

    const [argument] = args;

    return isLiteralTrue(argument) || isLiteralOne(argument);
}

function createFogResetCall(template) {
    if (!template || template.type !== "CallExpression") {
        return null;
    }

    const identifier = cloneIdentifier(template.object);

    if (!identifier || identifier.name !== "gpu_set_fog") {
        return null;
    }

    const [argument0, argument1, argument2, argument3] = Array.isArray(
        template.arguments
    )
        ? template.arguments
        : [];

    const falseLiteral = createLiteral("false", argument0);
    const colorIdentifier = createIdentifier("c_black", argument1);
    const zeroLiteral = createLiteral("0", argument2);
    const oneLiteral = createLiteral("1", argument3);

    if (!falseLiteral || !colorIdentifier || !zeroLiteral || !oneLiteral) {
        return null;
    }

    const callExpression = {
        type: "CallExpression",
        object: identifier,
        arguments: [falseLiteral, colorIdentifier, zeroLiteral, oneLiteral]
    };

    if (Object.hasOwn(template, "start")) {
        callExpression.start = cloneLocation(template.start);
    }

    if (Object.hasOwn(template, "end")) {
        callExpression.end = cloneLocation(template.end);
    }

    return callExpression;
}

function createBlendEnableResetCall(template) {
    if (!template || template.type !== "CallExpression") {
        return null;
    }

    const identifier = cloneIdentifier(template.object);

    if (!identifier || identifier.name !== "gpu_set_blendenable") {
        return null;
    }

    const literalTrue = createLiteral("true", template.arguments?.[0]);

    const callExpression = {
        type: "CallExpression",
        object: identifier,
        arguments: [literalTrue]
    };

    if (Object.hasOwn(template, "start")) {
        callExpression.start = cloneLocation(template.start);
    }

    if (Object.hasOwn(template, "end")) {
        callExpression.end = cloneLocation(template.end);
    }

    return callExpression;
}

function createLiteral(value, template) {
    const literalValue = typeof value === "number" ? String(value) : value;

    const literal = {
        type: "Literal",
        value: literalValue
    };

    if (template && typeof template === "object") {
        if (Object.hasOwn(template, "start")) {
            literal.start = cloneLocation(template.start);
        }

        if (Object.hasOwn(template, "end")) {
            literal.end = cloneLocation(template.end);
        }
    }

    return literal;
}

function reorderOptionalParameters({ ast, diagnostic }) {
    if (!diagnostic || !ast || typeof ast !== "object") {
        return [];
    }

    const fixes = [];

    const visit = (node) => {
        if (!node) {
            return;
        }

        if (Array.isArray(node)) {
            for (const item of node) {
                visit(item);
            }
            return;
        }

        if (typeof node !== "object") {
            return;
        }

        if (node.type === "FunctionDeclaration") {
            const fix = reorderFunctionOptionalParameters(node, diagnostic);

            if (fix) {
                fixes.push(fix);
            }
        }

        for (const value of Object.values(node)) {
            if (value && typeof value === "object") {
                visit(value);
            }
        }
    };

    visit(ast);

    return fixes;
}

function reorderFunctionOptionalParameters(node, diagnostic) {
    if (!node || node.type !== "FunctionDeclaration") {
        return null;
    }

    const params = Array.isArray(node.params) ? node.params : null;

    if (!params || params.length === 0) {
        return null;
    }

    let encounteredOptional = false;
    let needsReordering = false;

    for (const param of params) {
        if (isOptionalParameter(param)) {
            encounteredOptional = true;
        } else if (encounteredOptional) {
            needsReordering = true;
            break;
        }
    }

    if (!needsReordering) {
        return null;
    }

    const requiredParams = [];
    const optionalParams = [];

    for (const param of params) {
        if (isOptionalParameter(param)) {
            optionalParams.push(param);
        } else {
            requiredParams.push(param);
        }
    }

    const reorderedParams = requiredParams.concat(optionalParams);

    if (reorderedParams.length !== params.length) {
        return null;
    }

    node.params = reorderedParams;

    const fixDetail = createFeatherFixDetail(diagnostic, {
        target: getFunctionIdentifierName(node),
        range: {
            start: getNodeStartIndex(node),
            end: getNodeEndIndex(node)
        }
    });

    if (!fixDetail) {
        return null;
    }

    attachFeatherFixMetadata(node, [fixDetail]);

    return fixDetail;
}

function isOptionalParameter(parameter) {
    return parameter?.type === "DefaultParameter";
}

function getFunctionIdentifierName(node) {
    if (!node) {
        return null;
    }

    const { id, name, key } = node;

    if (typeof id === "string") {
        return id;
    }

    if (id && typeof id === "object") {
        if (typeof id.name === "string") {
            return id.name;
        }

        if (id.type === "Identifier" && typeof id.name === "string") {
            return id.name;
        }
    }

    if (typeof name === "string") {
        return name;
    }

    if (key && typeof key === "object" && typeof key.name === "string") {
        return key.name;
    }

    return null;
}

function sanitizeMalformedJsDocTypes({ ast, diagnostic, typeSystemInfo }) {
    if (!diagnostic || !ast || typeof ast !== "object") {
        return [];
    }

    const comments = collectCommentNodes(ast);

    if (comments.length === 0) {
        return [];
    }

    const fixes = [];

    for (const comment of comments) {
        const result = sanitizeDocCommentType(comment, typeSystemInfo);

        if (!result) {
            continue;
        }

        const fixDetail = createFeatherFixDetail(diagnostic, {
            target: result.target ?? null,
            range: {
                start: getNodeStartIndex(comment),
                end: getNodeEndIndex(comment)
            }
        });

        if (!fixDetail) {
            continue;
        }

        attachFeatherFixMetadata(comment, [fixDetail]);
        fixes.push(fixDetail);
    }

    return fixes;
}

function sanitizeDocCommentType(comment, typeSystemInfo) {
    if (!comment || comment.type !== "CommentLine") {
        return null;
    }

    const rawValue = typeof comment.value === "string" ? comment.value : "";

    if (
        !rawValue ||
        rawValue.indexOf("@") === -1 ||
        rawValue.indexOf("{") === -1
    ) {
        return null;
    }

    const tagMatch = rawValue.match(/\/\s*@([A-Za-z]+)/);

    if (!tagMatch) {
        return null;
    }

    const tagName = tagMatch[1]?.toLowerCase();

    if (tagName !== "param" && tagName !== "return" && tagName !== "returns") {
        return null;
    }

    const annotation = extractTypeAnnotation(rawValue);

    if (!annotation) {
        return null;
    }

    const { beforeBrace, typeText, remainder, hadClosingBrace } = annotation;

    if (typeof typeText !== "string") {
        return null;
    }

    const sanitizedType = sanitizeTypeAnnotationText(typeText, typeSystemInfo);
    const needsClosingBrace = hadClosingBrace === false;
    const hasTypeChange = sanitizedType !== typeText.trim();

    if (!hasTypeChange && !needsClosingBrace) {
        return null;
    }

    const updatedValue = `${beforeBrace}${sanitizedType}}${remainder}`;

    if (updatedValue === rawValue) {
        return null;
    }

    comment.value = updatedValue;

    if (typeof comment.raw === "string") {
        comment.raw = `//${updatedValue}`;
    }

    const target =
        tagName === "param"
            ? extractParameterNameFromDocRemainder(remainder)
            : null;

    return {
        target
    };
}

function extractTypeAnnotation(value) {
    if (typeof value !== "string") {
        return null;
    }

    const braceIndex = value.indexOf("{");

    if (braceIndex === -1) {
        return null;
    }

    const beforeBrace = value.slice(0, braceIndex + 1);
    const afterBrace = value.slice(braceIndex + 1);

    const closingIndex = afterBrace.indexOf("}");
    let typeText;
    let remainder;
    let hadClosingBrace = true;

    if (closingIndex === -1) {
        const split = splitTypeAndRemainder(afterBrace);
        typeText = split.type;
        remainder = split.remainder;
        hadClosingBrace = false;
    } else {
        typeText = afterBrace.slice(0, closingIndex);
        remainder = afterBrace.slice(closingIndex + 1);
    }

    const trimmedType = typeof typeText === "string" ? typeText.trim() : "";

    return {
        beforeBrace,
        typeText: trimmedType,
        remainder,
        hadClosingBrace
    };
}

function splitTypeAndRemainder(text) {
    if (typeof text !== "string") {
        return { type: "", remainder: "" };
    }

    let depthSquare = 0;
    let depthAngle = 0;
    let depthParen = 0;

    for (let index = 0; index < text.length; index += 1) {
        const char = text[index];

        if (char === "[") {
            depthSquare += 1;
        } else if (char === "]") {
            depthSquare = Math.max(0, depthSquare - 1);
        } else if (char === "<") {
            depthAngle += 1;
        } else if (char === ">") {
            depthAngle = Math.max(0, depthAngle - 1);
        } else if (char === "(") {
            depthParen += 1;
        } else if (char === ")") {
            depthParen = Math.max(0, depthParen - 1);
        }

        if (
            WHITESPACE_PATTERN.test(char) &&
            depthSquare === 0 &&
            depthAngle === 0 &&
            depthParen === 0
        ) {
            const typePart = text.slice(0, index).trimEnd();
            const remainder = text.slice(index);
            return { type: typePart, remainder };
        }
    }

    return {
        type: text.trim(),
        remainder: ""
    };
}

const WHITESPACE_PATTERN = /\s/;

function sanitizeTypeAnnotationText(typeText, typeSystemInfo) {
    if (typeof typeText !== "string" || typeText.length === 0) {
        return typeText ?? "";
    }

    const normalized = typeText.trim();
    const balanced = balanceTypeAnnotationDelimiters(normalized);

    const specifierSanitized = fixSpecifierSpacing(
        balanced,
        typeSystemInfo?.specifierBaseTypeNamesLower
    );

    return fixTypeUnionSpacing(
        specifierSanitized,
        typeSystemInfo?.baseTypeNamesLower
    );
}

function balanceTypeAnnotationDelimiters(typeText) {
    if (typeof typeText !== "string" || typeText.length === 0) {
        return typeText ?? "";
    }

    const stack = [];

    for (const char of typeText) {
        if (char === "[") {
            stack.push("]");
        } else if (char === "<") {
            stack.push(">");
        } else if (char === "(") {
            stack.push(")");
        } else if (char === "]" || char === ">" || char === ")") {
            if (stack.length > 0 && stack[stack.length - 1] === char) {
                stack.pop();
            }
        }
    }

    if (stack.length === 0) {
        return typeText;
    }

    return typeText + stack.reverse().join("");
}

function fixSpecifierSpacing(typeText, specifierBaseTypes) {
    if (typeof typeText !== "string" || typeText.length === 0) {
        return typeText ?? "";
    }

    if (!(specifierBaseTypes instanceof Set) || specifierBaseTypes.size === 0) {
        return typeText;
    }

    const patternSource = [...specifierBaseTypes]
        .map((name) => escapeRegExp(name))
        .join("|");

    if (!patternSource) {
        return typeText;
    }

    const regex = new RegExp(`\\b(${patternSource})\\b`, "gi");
    let result = "";
    let lastIndex = 0;
    let match;

    while ((match = regex.exec(typeText)) !== null) {
        const matchStart = match.index;
        const matchEnd = regex.lastIndex;
        const before = typeText.slice(lastIndex, matchStart);
        const matchedText = typeText.slice(matchStart, matchEnd);
        result += before + matchedText;

        const remainder = typeText.slice(matchEnd);
        const specifierInfo = readSpecifierToken(remainder);

        if (specifierInfo) {
            if (specifierInfo.needsDot) {
                result += `.${specifierInfo.token}`;
            } else {
                result += remainder.slice(0, specifierInfo.consumedLength);
            }

            regex.lastIndex = matchEnd + specifierInfo.consumedLength;
            lastIndex = regex.lastIndex;
        } else {
            lastIndex = matchEnd;
        }
    }

    result += typeText.slice(lastIndex);
    return result;
}

function readSpecifierToken(text) {
    if (typeof text !== "string" || text.length === 0) {
        return null;
    }

    let offset = 0;

    while (offset < text.length && WHITESPACE_PATTERN.test(text[offset])) {
        offset += 1;
    }

    if (offset === 0) {
        return null;
    }

    const firstChar = text[offset];

    if (
        !firstChar ||
        firstChar === "." ||
        firstChar === "," ||
        firstChar === "|" ||
        firstChar === "}"
    ) {
        return {
            consumedLength: offset,
            needsDot: false
        };
    }

    let consumed = offset;
    let token = "";
    let depthSquare = 0;
    let depthAngle = 0;
    let depthParen = 0;

    while (consumed < text.length) {
        const char = text[consumed];

        if (
            WHITESPACE_PATTERN.test(char) &&
            depthSquare === 0 &&
            depthAngle === 0 &&
            depthParen === 0
        ) {
            break;
        }

        if (
            (char === "," || char === "|" || char === "}") &&
            depthSquare === 0 &&
            depthAngle === 0 &&
            depthParen === 0
        ) {
            break;
        }

        if (char === "[") {
            depthSquare += 1;
        } else if (char === "]") {
            depthSquare = Math.max(0, depthSquare - 1);
        } else if (char === "<") {
            depthAngle += 1;
        } else if (char === ">") {
            depthAngle = Math.max(0, depthAngle - 1);
        } else if (char === "(") {
            depthParen += 1;
        } else if (char === ")") {
            depthParen = Math.max(0, depthParen - 1);
        }

        token += char;
        consumed += 1;
    }

    if (token.length === 0) {
        return {
            consumedLength: offset,
            needsDot: false
        };
    }

    return {
        consumedLength: consumed,
        token,
        needsDot: true
    };
}

function fixTypeUnionSpacing(typeText, baseTypesLower) {
    if (typeof typeText !== "string" || typeText.length === 0) {
        return typeText ?? "";
    }

    if (!(baseTypesLower instanceof Set) || baseTypesLower.size === 0) {
        return typeText;
    }

    if (!WHITESPACE_PATTERN.test(typeText)) {
        return typeText;
    }

    if (hasDelimiterOutsideNesting(typeText, [",", "|"])) {
        return typeText;
    }

    const segments = splitTypeSegments(typeText);

    if (segments.length <= 1) {
        return typeText;
    }

    const trimmedSegments = segments
        .map((segment) => segment.trim())
        .filter((segment) => segment.length > 0);

    if (trimmedSegments.length <= 1) {
        return typeText;
    }

    const recognizedCount = trimmedSegments.reduce((count, segment) => {
        const baseTypeName = extractBaseTypeName(segment);

        if (baseTypeName && baseTypesLower.has(baseTypeName.toLowerCase())) {
            return count + 1;
        }

        return count;
    }, 0);

    if (recognizedCount < 2) {
        return typeText;
    }

    return trimmedSegments.join(",");
}

function splitTypeSegments(text) {
    const segments = [];
    let current = "";
    let depthSquare = 0;
    let depthAngle = 0;
    let depthParen = 0;

    for (let index = 0; index < text.length; index += 1) {
        const char = text[index];

        if (char === "[") {
            depthSquare += 1;
        } else if (char === "]") {
            depthSquare = Math.max(0, depthSquare - 1);
        } else if (char === "<") {
            depthAngle += 1;
        } else if (char === ">") {
            depthAngle = Math.max(0, depthAngle - 1);
        } else if (char === "(") {
            depthParen += 1;
        } else if (char === ")") {
            depthParen = Math.max(0, depthParen - 1);
        }

        if (
            (WHITESPACE_PATTERN.test(char) || char === "," || char === "|") &&
            depthSquare === 0 &&
            depthAngle === 0 &&
            depthParen === 0
        ) {
            if (isNonEmptyTrimmedString(current)) {
                segments.push(current.trim());
            }
            current = "";
            continue;
        }

        current += char;
    }

    if (isNonEmptyTrimmedString(current)) {
        segments.push(current.trim());
    }

    return segments;
}

function hasDelimiterOutsideNesting(text, delimiters) {
    if (typeof text !== "string" || text.length === 0) {
        return false;
    }

    const delimiterSet = new Set(delimiters ?? []);
    let depthSquare = 0;
    let depthAngle = 0;
    let depthParen = 0;

    for (const char of text) {
        if (char === "[") {
            depthSquare += 1;
        } else if (char === "]") {
            depthSquare = Math.max(0, depthSquare - 1);
        } else if (char === "<") {
            depthAngle += 1;
        } else if (char === ">") {
            depthAngle = Math.max(0, depthAngle - 1);
        } else if (char === "(") {
            depthParen += 1;
        } else if (char === ")") {
            depthParen = Math.max(0, depthParen - 1);
        }

        if (
            delimiterSet.has(char) &&
            depthSquare === 0 &&
            depthAngle === 0 &&
            depthParen === 0
        ) {
            return true;
        }
    }

    return false;
}

function createTemporaryIdentifierName(argument, siblings) {
    const existingNames = new Set();

    if (Array.isArray(siblings)) {
        for (const entry of siblings) {
            collectIdentifierNames(entry, existingNames);
        }
    }

    const baseName = sanitizeIdentifierName(
        getIdentifierName(argument) || "value"
    );
    const prefix = `__featherFix_${baseName}`;
    let candidate = prefix;
    let suffix = 1;

    while (existingNames.has(candidate)) {
        candidate = `${prefix}_${suffix}`;
        suffix += 1;
    }

    return candidate;
}

function sanitizeIdentifierName(name) {
    if (typeof name !== "string" || name.length === 0) {
        return "value";
    }

    let sanitized = name.replace(/[^A-Za-z0-9_]/g, "_");

    if (!/^[A-Za-z_]/.test(sanitized)) {
        sanitized = `value_${sanitized}`;
    }

    return sanitized || "value";
}

function collectIdentifierNames(node, registry) {
    if (!node || !registry) {
        return;
    }

    if (Array.isArray(node)) {
        for (const entry of node) {
            collectIdentifierNames(entry, registry);
        }
        return;
    }

    if (typeof node !== "object") {
        return;
    }

    if (node.type === "Identifier" && typeof node.name === "string") {
        registry.add(node.name);
    }

    for (const value of Object.values(node)) {
        if (value && typeof value === "object") {
            collectIdentifierNames(value, registry);
        }
    }
}

function getIdentifierName(node) {
    if (!node) {
        return null;
    }

    if (node.type === "Identifier" && typeof node.name === "string") {
        return node.name;
    }

    return null;
}

function cloneNode(node) {
    if (node === null || typeof node !== "object") {
        return node;
    }

    return structuredClone(node);
}

function createIdentifier(name, template) {
    if (!name) {
        return null;
    }

    const identifier = {
        type: "Identifier",
        name
    };

    if (template && typeof template === "object") {
        if (Object.hasOwn(template, "start")) {
            identifier.start = cloneLocation(template.start);
        }

        if (Object.hasOwn(template, "end")) {
            identifier.end = cloneLocation(template.end);
        }
    }

    return identifier;
}

function isSpriteGetTextureCall(node) {
    if (!node || node.type !== "CallExpression") {
        return false;
    }

    return isIdentifierWithName(node.object, "sprite_get_texture");
}

function isSurfaceResetTargetCall(node) {
    if (!node || node.type !== "CallExpression") {
        return false;
    }

    return isIdentifierWithName(node.object, "surface_reset_target");
}

function createSurfaceResetTargetCall(template) {
    if (!template || template.type !== "CallExpression") {
        return null;
    }

    const identifier = createIdentifier(
        "surface_reset_target",
        template.object
    );

    if (!identifier) {
        return null;
    }

    const callExpression = {
        type: "CallExpression",
        object: identifier,
        arguments: []
    };

    if (Object.hasOwn(template, "start")) {
        callExpression.start = cloneLocation(template.start);
    }

    if (Object.hasOwn(template, "end")) {
        callExpression.end = cloneLocation(template.end);
    }

    return callExpression;
}

function isDrawFunctionCall(node) {
    if (!node || node.type !== "CallExpression") {
        return false;
    }

    const identifier = node.object;

    if (!isIdentifier(identifier)) {
        return false;
    }

    return (
        typeof identifier.name === "string" &&
        identifier.name.startsWith("draw_")
    );
}

function extractSurfaceTargetName(node) {
    if (!node || node.type !== "CallExpression") {
        return null;
    }

    const args = Array.isArray(node.arguments) ? node.arguments : [];

    if (args.length > 0 && isIdentifier(args[0])) {
        return args[0].name;
    }

    return node.object?.name ?? null;
}

function isNegativeOneLiteral(node) {
    if (!node || typeof node !== "object") {
        return false;
    }

    if (node.type === "Literal") {
        return node.value === "-1" || node.value === -1;
    }

    if (
        node.type === "UnaryExpression" &&
        node.operator === "-" &&
        node.prefix
    ) {
        const argument = node.argument;

        if (!argument || argument.type !== "Literal") {
            return false;
        }

        return argument.value === "1" || argument.value === 1;
    }

    return false;
}

function isEventInheritedCall(node) {
    if (!node || node.type !== "CallExpression") {
        return false;
    }

    if (!isIdentifierWithName(node.object, "event_inherited")) {
        return false;
    }

    const args = Array.isArray(node.arguments) ? node.arguments : [];

    return args.length === 0;
}

function isStatementContainer(owner, ownerKey) {
    if (!owner || typeof owner !== "object") {
        return false;
    }

    if (ownerKey === "body") {
        return owner.type === "Program" || owner.type === "BlockStatement";
    }

    if (owner.type === "SwitchCase" && ownerKey === "consequent") {
        return true;
    }

    return false;
}

function extractBaseTypeName(segment) {
    if (typeof segment !== "string") {
        return null;
    }

    const match = segment.match(/^[A-Za-z_][A-Za-z0-9_]*/);

    return match ? match[0] : null;
}

function extractParameterNameFromDocRemainder(remainder) {
    if (typeof remainder !== "string") {
        return null;
    }

    const match = remainder.match(/^\s*([A-Za-z_][A-Za-z0-9_]*)/);

    return match ? match[1] : null;
}

function renameReservedIdentifiers({ ast, diagnostic, sourceText }) {
    if (
        !diagnostic ||
        !ast ||
        typeof ast !== "object" ||
        RESERVED_IDENTIFIER_NAMES.size === 0
    ) {
        return [];
    }

    const fixes = [];

    const visit = (node) => {
        if (!node) {
            return;
        }

        if (Array.isArray(node)) {
            for (const child of node) {
                visit(child);
            }
            return;
        }

        if (typeof node !== "object") {
            return;
        }

        if (
            node.type === "VariableDeclaration" &&
            isSupportedVariableDeclaration(node)
        ) {
            const declarationFixes =
                renameReservedIdentifiersInVariableDeclaration(
                    node,
                    diagnostic
                );

            if (
                Array.isArray(declarationFixes) &&
                declarationFixes.length > 0
            ) {
                fixes.push(...declarationFixes);
            }
        } else if (node.type === "MacroDeclaration") {
            const macroFix = renameReservedIdentifierInMacro(
                node,
                diagnostic,
                sourceText
            );

            if (macroFix) {
                fixes.push(macroFix);
            }
        }

        for (const value of Object.values(node)) {
            if (value && typeof value === "object") {
                visit(value);
            }
        }
    };

    visit(ast);

    return fixes;
}

function isSupportedVariableDeclaration(node) {
    if (!node || node.type !== "VariableDeclaration") {
        return false;
    }

    const kind = typeof node.kind === "string" ? node.kind.toLowerCase() : null;

    return kind === "var" || kind === "static";
}

function renameReservedIdentifiersInVariableDeclaration(node, diagnostic) {
    const declarations = Array.isArray(node?.declarations)
        ? node.declarations
        : [];

    if (declarations.length === 0) {
        return [];
    }

    const fixes = [];

    for (const declarator of declarations) {
        if (!declarator || declarator.type !== "VariableDeclarator") {
            continue;
        }

        const fix = renameReservedIdentifierNode(declarator.id, diagnostic);

        if (fix) {
            fixes.push(fix);
        }
    }

    return fixes;
}

function renameReservedIdentifierNode(identifier, diagnostic, options = {}) {
    if (!identifier || identifier.type !== "Identifier") {
        return null;
    }

    const name = identifier.name;

    if (!isReservedIdentifier(name)) {
        return null;
    }

    const replacement = getReplacementIdentifierName(name);

    if (!replacement || replacement === name) {
        return null;
    }

    const fixDetail = createFeatherFixDetail(diagnostic, {
        target: name ?? null,
        range: {
            start: getNodeStartIndex(identifier),
            end: getNodeEndIndex(identifier)
        }
    });

    if (!fixDetail) {
        return null;
    }

    identifier.name = replacement;

    if (typeof options.onRename === "function") {
        try {
            options.onRename({
                identifier,
                originalName: name,
                replacement
            });
        } catch {
            // Swallow callback errors to avoid interrupting the fix pipeline.
        }
    }

    attachFeatherFixMetadata(identifier, [fixDetail]);

    return fixDetail;
}

function renameReservedIdentifierInMacro(node, diagnostic, sourceText) {
    if (!node || node.type !== "MacroDeclaration") {
        return null;
    }

    return renameReservedIdentifierNode(node.name, diagnostic, {
        onRename: ({ originalName, replacement }) => {
            const updatedText = buildMacroReplacementText({
                macro: node,
                originalName,
                replacement,
                sourceText
            });

            if (typeof updatedText === "string") {
                node._featherMacroText = updatedText;
            }
        }
    });
}

function isReservedIdentifier(name) {
    if (typeof name !== "string" || name.length === 0) {
        return false;
    }

    return RESERVED_IDENTIFIER_NAMES.has(name.toLowerCase());
}

function getReplacementIdentifierName(originalName) {
    if (typeof originalName !== "string" || originalName.length === 0) {
        return null;
    }

    let candidate = `_${originalName}`;
    const seen = new Set();

    while (isReservedIdentifier(candidate)) {
        if (seen.has(candidate)) {
            return null;
        }

        seen.add(candidate);
        candidate = `_${candidate}`;
    }

    return candidate;
}

function buildMacroReplacementText({
    macro,
    originalName,
    replacement,
    sourceText
}) {
    if (
        !macro ||
        macro.type !== "MacroDeclaration" ||
        typeof replacement !== "string"
    ) {
        return null;
    }

    const baseText = getMacroBaseText(macro, sourceText);

    if (!isNonEmptyString(baseText)) {
        return null;
    }

    if (isNonEmptyString(originalName)) {
        const nameIndex = baseText.indexOf(originalName);

        if (nameIndex >= 0) {
            return (
                baseText.slice(0, nameIndex) +
                replacement +
                baseText.slice(nameIndex + originalName.length)
            );
        }
    }

    return null;
}

function getMacroBaseText(macro, sourceText) {
    if (!macro || macro.type !== "MacroDeclaration") {
        return null;
    }

    if (isNonEmptyString(macro._featherMacroText)) {
        return macro._featherMacroText;
    }

    if (typeof sourceText !== "string" || sourceText.length === 0) {
        return null;
    }

    const startIndex = getNodeStartIndex(macro);
    const endIndex = getNodeEndIndex(macro);

    if (
        typeof startIndex !== "number" ||
        typeof endIndex !== "number" ||
        endIndex < startIndex
    ) {
        return null;
    }

    return sourceText.slice(startIndex, endIndex);
}

function buildReservedIdentifierNameSet() {
    try {
        const metadata = require("../../../../resources/gml-identifiers.json");
        const identifiers = metadata?.identifiers;

        if (identifiers && typeof identifiers === "object") {
            const disallowedTypes = new Set(["literal", "keyword"]);

            return new Set(
                Object.entries(identifiers)
                    .filter(([name, info]) => {
                        if (typeof name !== "string" || name.length === 0) {
                            return false;
                        }

                        const type =
                            typeof info?.type === "string" ? info.type : "";
                        return !disallowedTypes.has(type.toLowerCase());
                    })
                    .map(([name]) => name.toLowerCase())
            );
        }
    } catch {
        // Ignore metadata loading failures and fall back to a no-op set.
    }

    return new Set();
}

function registerManualFeatherFix({ ast, diagnostic }) {
    if (!ast || typeof ast !== "object" || !diagnostic?.id) {
        return [];
    }

    const manualFixIds = getManualFeatherFixRegistry(ast);

    if (manualFixIds.has(diagnostic.id)) {
        return [];
    }

    manualFixIds.add(diagnostic.id);

    const fixDetail = createFeatherFixDetail(diagnostic, {
        automatic: false,
        range: null,
        target: null
    });

    return [fixDetail];
}

function balanceGpuStateStack({ ast, diagnostic }) {
    if (!diagnostic || !ast || typeof ast !== "object") {
        return [];
    }

    const fixes = [];

    const visit = (node) => {
        if (!node) {
            return;
        }

        if (Array.isArray(node)) {
            for (const item of node) {
                visit(item);
            }
            return;
        }

        if (typeof node !== "object") {
            return;
        }

        if (node.type === "Program" || node.type === "BlockStatement") {
            const statements = Array.isArray(node.body) ? node.body : null;

            if (statements && statements.length > 0) {
                const blockFixes = balanceGpuStateCallsInStatements(
                    statements,
                    diagnostic,
                    node
                );

                if (blockFixes.length > 0) {
                    fixes.push(...blockFixes);
                }
            }

            if (Array.isArray(node.body)) {
                for (const statement of node.body) {
                    visit(statement);
                }
            }

            for (const [key, value] of Object.entries(node)) {
                if (key === "body") {
                    continue;
                }

                if (value && typeof value === "object") {
                    visit(value);
                }
            }

            return;
        }

        if (node.type === "CaseClause") {
            const statements = Array.isArray(node.consequent)
                ? node.consequent
                : null;

            if (statements && statements.length > 0) {
                const blockFixes = balanceGpuStateCallsInStatements(
                    statements,
                    diagnostic,
                    node
                );

                if (blockFixes.length > 0) {
                    fixes.push(...blockFixes);
                }
            }

            if (node.test) {
                visit(node.test);
            }

            if (Array.isArray(node.consequent)) {
                for (const statement of node.consequent) {
                    visit(statement);
                }
            }

            for (const [key, value] of Object.entries(node)) {
                if (key === "consequent" || key === "test") {
                    continue;
                }

                if (value && typeof value === "object") {
                    visit(value);
                }
            }

            return;
        }

        for (const value of Object.values(node)) {
            if (value && typeof value === "object") {
                visit(value);
            }
        }
    };

    visit(ast);

    return fixes;
}

function balanceGpuStateCallsInStatements(statements, diagnostic, container) {
    if (!Array.isArray(statements) || statements.length === 0) {
        return [];
    }

    const unmatchedPushes = [];
    const fixes = [];

    for (let index = 0; index < statements.length; index += 1) {
        const statement = statements[index];

        if (!statement || typeof statement !== "object") {
            continue;
        }

        if (isGpuPushStateCall(statement)) {
            unmatchedPushes.push({ index, node: statement });
            continue;
        }

        if (isGpuPopStateCall(statement)) {
            if (unmatchedPushes.length > 0) {
                unmatchedPushes.pop();
                continue;
            }

            const fixDetail = createFeatherFixDetail(diagnostic, {
                target: statement.object?.name ?? "gpu_pop_state",
                range: {
                    start: getNodeStartIndex(statement),
                    end: getNodeEndIndex(statement)
                }
            });

            statements.splice(index, 1);
            index -= 1;

            if (!fixDetail) {
                continue;
            }

            fixes.push(fixDetail);
        }
    }

    if (unmatchedPushes.length > 0) {
        for (const entry of unmatchedPushes) {
            const popCall = createGpuStateCall("gpu_pop_state", entry.node);

            if (!popCall) {
                continue;
            }

            const fixDetail = createFeatherFixDetail(diagnostic, {
                target: entry.node?.object?.name ?? "gpu_push_state",
                range: {
                    start: getNodeStartIndex(entry.node),
                    end: getNodeEndIndex(entry.node)
                }
            });

            if (!fixDetail) {
                continue;
            }

            statements.push(popCall);
            attachFeatherFixMetadata(popCall, [fixDetail]);
            fixes.push(fixDetail);
        }
    }

    if (fixes.length > 0 && container && typeof container === "object") {
        attachFeatherFixMetadata(container, fixes);
    }

    return fixes;
}

function createGpuStateCall(name, template) {
    if (!name) {
        return null;
    }

    const identifier = createIdentifier(name, template?.object);

    if (!identifier) {
        return null;
    }

    const callExpression = {
        type: "CallExpression",
        object: identifier,
        arguments: []
    };

    if (template && typeof template === "object") {
        if (Object.prototype.hasOwnProperty.call(template, "start")) {
            callExpression.start = cloneLocation(template.start);
        }

        if (Object.prototype.hasOwnProperty.call(template, "end")) {
            callExpression.end = cloneLocation(template.end);
        }
    }

    return callExpression;
}

function isGpuPushStateCall(node) {
    if (!node || node.type !== "CallExpression") {
        return false;
    }

    return isIdentifierWithName(node.object, "gpu_push_state");
}

function isGpuPopStateCall(node) {
    if (!node || node.type !== "CallExpression") {
        return false;
    }

    return isIdentifierWithName(node.object, "gpu_pop_state");
}

function getManualFeatherFixRegistry(ast) {
    let registry = ast[MANUAL_FIX_TRACKING_KEY];

    if (registry instanceof Set) {
        return registry;
    }

    registry = new Set();

    Object.defineProperty(ast, MANUAL_FIX_TRACKING_KEY, {
        configurable: true,
        enumerable: false,
        writable: false,
        value: registry
    });

    return registry;
}

function createFeatherFixDetail(
    diagnostic,
    { target = null, range = null, automatic = true } = {}
) {
    if (!diagnostic) {
        return null;
    }

    return {
        id: diagnostic.id ?? null,
        title: diagnostic.title ?? null,
        description: diagnostic.description ?? null,
        correction: diagnostic.correction ?? null,
        target,
        range,
        automatic
    };
}

function attachFeatherFixMetadata(target, fixes) {
    if (
        !target ||
        typeof target !== "object" ||
        !Array.isArray(fixes) ||
        fixes.length === 0
    ) {
        return;
    }

    const key = "_appliedFeatherDiagnostics";

    if (!Array.isArray(target[key])) {
        Object.defineProperty(target, key, {
            configurable: true,
            enumerable: false,
            writable: true,
            value: []
        });
    }

    target[key].push(...fixes);
}

function applyMissingFunctionCallCorrections({ ast, diagnostic }) {
    if (!diagnostic || !ast || typeof ast !== "object") {
        return [];
    }

    const replacements =
        extractFunctionCallReplacementsFromExamples(diagnostic);

    if (!(replacements instanceof Map) || replacements.size === 0) {
        return [];
    }

    const fixes = [];

    const visit = (node) => {
        if (!node) {
            return;
        }

        if (Array.isArray(node)) {
            for (const item of node) {
                visit(item);
            }
            return;
        }

        if (typeof node !== "object") {
            return;
        }

        if (node.type === "CallExpression") {
            const fix = correctMissingFunctionCall(
                node,
                replacements,
                diagnostic
            );

            if (fix) {
                fixes.push(fix);
                return;
            }
        }

        for (const value of Object.values(node)) {
            if (value && typeof value === "object") {
                visit(value);
            }
        }
    };

    visit(ast);

    return fixes;
}

function correctMissingFunctionCall(node, replacements, diagnostic) {
    if (!node || node.type !== "CallExpression") {
        return null;
    }

    if (!(replacements instanceof Map) || replacements.size === 0) {
        return null;
    }

    const callee = node.object;

    if (!callee || callee.type !== "Identifier") {
        return null;
    }

    const replacementName = replacements.get(callee.name);

    if (!replacementName || replacementName === callee.name) {
        return null;
    }

    const startIndex = getNodeStartIndex(callee);
    const endIndex = getNodeEndIndex(callee);
    const range =
        typeof startIndex === "number" && typeof endIndex === "number"
            ? { start: startIndex, end: endIndex }
            : null;

    const fixDetail = createFeatherFixDetail(diagnostic, {
        target: callee.name ?? null,
        range
    });

    if (!fixDetail) {
        return null;
    }

    fixDetail.replacement = replacementName;

    callee.name = replacementName;
    attachFeatherFixMetadata(node, [fixDetail]);

    return fixDetail;
}

function extractFunctionCallReplacementsFromExamples(diagnostic) {
    const replacements = new Map();

    if (!diagnostic) {
        return replacements;
    }

    const badExampleCalls = extractFunctionCallNamesFromExample(
        diagnostic.badExample
    );
    const goodExampleCalls = extractFunctionCallNamesFromExample(
        diagnostic.goodExample
    );

    const count = Math.min(badExampleCalls.length, goodExampleCalls.length);

    for (let index = 0; index < count; index += 1) {
        const typo = badExampleCalls[index];
        const correction = goodExampleCalls[index];

        if (!typo || !correction || typo === correction) {
            continue;
        }

        if (!replacements.has(typo)) {
            replacements.set(typo, correction);
        }
    }

    return replacements;
}

function extractFunctionCallNamesFromExample(exampleText) {
    if (typeof exampleText !== "string" || exampleText.length === 0) {
        return [];
    }

    const matches = [];
    const lines = exampleText.split(/\r?\n/);

    for (const line of lines) {
        if (!line || !line.includes("(")) {
            continue;
        }

        const [code] = line.split("//", 1);
        if (!code || code.trim().length === 0) {
            continue;
        }

        const callPattern = /\b([A-Za-z_][A-Za-z0-9_]*)\s*(?=\()/g;
        let match;
        while ((match = callPattern.exec(code))) {
            matches.push(match[1]);
        }
    }

    return matches;
}

const ARGUMENT_BUILTINS = new Set([
    "argument",
    "argument_relative",
    "argument_count",
    ...Array.from({ length: 16 }, (_, index) => `argument${index}`)
]);

function relocateArgumentReferencesInsideFunctions({ ast, diagnostic }) {
    if (!diagnostic || !ast || typeof ast !== "object") {
        return [];
    }

    const programBody = Array.isArray(ast.body) ? ast.body : null;

    if (!programBody || programBody.length === 0) {
        return [];
    }

    const fixes = [];

    for (let index = 0; index < programBody.length; index += 1) {
        const entry = programBody[index];

        if (!isFunctionDeclaration(entry)) {
            continue;
        }

        const block = getFunctionBlock(entry);

        if (!block) {
            continue;
        }

        let nextIndex = index + 1;

        while (nextIndex < programBody.length) {
            const candidate = programBody[nextIndex];

            if (!candidate || typeof candidate !== "object") {
                break;
            }

            if (isFunctionDeclaration(candidate)) {
                break;
            }

            const argumentReference =
                findArgumentReferenceOutsideFunctions(candidate);

            if (!argumentReference) {
                break;
            }

            programBody.splice(nextIndex, 1);
            block.body.push(candidate);

            const fixDetail = createFeatherFixDetail(diagnostic, {
                target: argumentReference?.name ?? null,
                range: {
                    start: getNodeStartIndex(candidate),
                    end: getNodeEndIndex(candidate)
                }
            });

            if (fixDetail) {
                attachFeatherFixMetadata(candidate, [fixDetail]);
                fixes.push(fixDetail);
            }
        }
    }

    return fixes;
}

function isFunctionDeclaration(node) {
    if (!node || typeof node !== "object") {
        return false;
    }

    return node.type === "FunctionDeclaration";
}

function getFunctionBlock(declaration) {
    const body = declaration?.body;

    if (!body || body.type !== "BlockStatement") {
        return null;
    }

    const blockBody = Array.isArray(body.body) ? body.body : null;

    if (!blockBody) {
        return null;
    }

    return body;
}

function findArgumentReferenceOutsideFunctions(node) {
    let match = null;

    const visit = (current, isRoot = false) => {
        if (!current || match) {
            return;
        }

        if (Array.isArray(current)) {
            for (const item of current) {
                visit(item, false);

                if (match) {
                    break;
                }
            }

            return;
        }

        if (typeof current !== "object") {
            return;
        }

        if (!isRoot && isFunctionLikeNode(current)) {
            return;
        }

        if (current.type === "Identifier") {
            const builtin = getArgumentBuiltinName(current.name);

            if (builtin) {
                match = { name: builtin };
                return;
            }
        }

        if (
            current.type === "MemberIndexExpression" &&
            isIdentifierWithName(current.object, "argument")
        ) {
            match = { name: "argument" };
            return;
        }

        if (
            current.type === "MemberDotExpression" &&
            isIdentifierWithName(current.object, "argument")
        ) {
            match = { name: "argument" };
            return;
        }

        for (const value of Object.values(current)) {
            if (
                !value ||
                (typeof value !== "object" && !Array.isArray(value))
            ) {
                continue;
            }

            visit(value, false);

            if (match) {
                break;
            }
        }
    };

    visit(node, true);

    return match;
}

function getArgumentBuiltinName(name) {
    if (typeof name !== "string") {
        return null;
    }

    if (ARGUMENT_BUILTINS.has(name)) {
        return name;
    }

    return null;
}

function getNodeStartLine(node) {
    const location = node?.start;

    if (
        location &&
        typeof location === "object" &&
        typeof location.line === "number"
    ) {
        return location.line;
    }

    return undefined;
}

function collectGM1100Candidates(node) {
    const index = new Map();

    const visit = (candidate) => {
        if (!candidate) {
            return;
        }

        if (Array.isArray(candidate)) {
            for (const item of candidate) {
                visit(item);
            }
            return;
        }

        if (typeof candidate !== "object") {
            return;
        }

        if (
            (candidate.type === "VariableDeclaration" ||
                candidate.type === "AssignmentExpression") &&
            typeof getNodeStartLine(candidate) === "number"
        ) {
            const line = getNodeStartLine(candidate);

            if (typeof line === "number") {
                if (!index.has(line)) {
                    index.set(line, []);
                }

                index.get(line).push(candidate);
            }
        }

        for (const value of Object.values(candidate)) {
            if (value && typeof value === "object") {
                visit(value);
            }
        }
    };

    visit(node);

    return index;
}<|MERGE_RESOLUTION|>--- conflicted
+++ resolved
@@ -45,10 +45,8 @@
     "MemberIndexExpression"
 ]);
 const MANUAL_FIX_TRACKING_KEY = Symbol("manualFeatherFixes");
-<<<<<<< HEAD
 const FILE_FIND_BLOCK_CALL_TARGETS = new Set(["file_find_next"]);
 const FILE_FIND_CLOSE_FUNCTION_NAME = "file_find_close";
-=======
 const READ_ONLY_BUILT_IN_VARIABLES = new Set(["working_directory"]);
 const FILE_ATTRIBUTE_IDENTIFIER_PATTERN = /^fa_[A-Za-z0-9_]+$/;
 const STRING_LENGTH_CALL_BLACKLIST = new Set([
@@ -285,7 +283,6 @@
         metadata
     };
 }
->>>>>>> 7b52cc79
 
 export function getFeatherDiagnosticFixers() {
     return new Map(FEATHER_DIAGNOSTIC_FIXERS);
@@ -627,6 +624,19 @@
             continue;
         }
 
+        if (diagnosticId === "GM2033") {
+            registerFeatherFixer(registry, diagnosticId, () => ({ ast }) => {
+                const fixes = removeDanglingFileFindCalls({ ast, diagnostic });
+
+                if (Array.isArray(fixes) && fixes.length > 0) {
+                    return fixes;
+                }
+
+                return registerManualFeatherFix({ ast, diagnostic });
+            });
+            continue;
+        }
+
         if (diagnosticId === "GM2050") {
             registerFeatherFixer(registry, diagnosticId, () => ({ ast }) => {
                 const fixes = ensureFogIsReset({ ast, diagnostic });
@@ -640,15 +650,9 @@
             continue;
         }
 
-<<<<<<< HEAD
-        if (diagnosticId === "GM2033") {
-            registerFeatherFixer(registry, diagnosticId, () => ({ ast }) => {
-                const fixes = removeDanglingFileFindCalls({ ast, diagnostic });
-=======
         if (diagnosticId === "GM2035") {
             registerFeatherFixer(registry, diagnosticId, () => ({ ast }) => {
                 const fixes = ensureGpuStateIsPopped({ ast, diagnostic });
->>>>>>> 7b52cc79
 
                 if (Array.isArray(fixes) && fixes.length > 0) {
                     return fixes;
@@ -659,11 +663,6 @@
             continue;
         }
 
-<<<<<<< HEAD
-        registerFeatherFixer(registry, diagnosticId, () => ({ ast }) =>
-            registerManualFeatherFix({ ast, diagnostic })
-        );
-=======
         const handler = AUTOMATIC_FEATHER_FIX_HANDLERS.get(diagnosticId);
 
         if (handler) {
@@ -698,7 +697,6 @@
         }
 
         registerManualOnlyFeatherFix({ registry, diagnostic });
->>>>>>> 7b52cc79
     }
 
     return registry;
@@ -1542,98 +1540,6 @@
     return fixDetail;
 }
 
-<<<<<<< HEAD
-function removeDanglingFileFindCalls({ ast, diagnostic }) {
-    if (!diagnostic || !ast || typeof ast !== "object") {
-        return [];
-    }
-
-    const fixes = [];
-
-    const visit = (node, parent, property) => {
-        if (!node) {
-            return;
-        }
-
-        if (Array.isArray(node)) {
-            if (isStatementList(parent, property)) {
-                sanitizeFileFindCalls(node, parent, fixes, diagnostic, ast);
-            }
-
-            for (let index = 0; index < node.length; index += 1) {
-                visit(node[index], node, index);
-            }
-            return;
-        }
-
-        if (typeof node !== "object") {
-            return;
-        }
-
-        for (const [key, value] of Object.entries(node)) {
-            if (value && typeof value === "object") {
-                visit(value, node, key);
-            }
-        }
-    };
-
-    visit(ast, null, null);
-
-    return fixes;
-}
-
-function sanitizeFileFindCalls(statements, parent, fixes, diagnostic, metadataRoot) {
-    if (!Array.isArray(statements) || statements.length === 0) {
-        return;
-    }
-
-    for (let index = 0; index < statements.length; index += 1) {
-        const statement = statements[index];
-
-        if (!isFileFindBlockFunctionCall(statement)) {
-            continue;
-        }
-
-        if (!hasPrecedingFileFindClose(statements, index)) {
-            continue;
-        }
-
-        const fixDetail = createFeatherFixDetail(diagnostic, {
-            target: getCallExpressionCalleeName(statement),
-            range: {
-                start: getNodeStartIndex(statement),
-                end: getNodeEndIndex(statement)
-            }
-        });
-
-        if (!fixDetail) {
-            continue;
-        }
-
-        const metadataTarget = parent && typeof parent === "object" ? parent : null;
-        if (metadataTarget && metadataTarget !== metadataRoot) {
-            attachFeatherFixMetadata(metadataTarget, [fixDetail]);
-        }
-
-        statements.splice(index, 1);
-        index -= 1;
-
-        fixes.push(fixDetail);
-    }
-}
-
-function isStatementList(parent, property) {
-    if (!parent || typeof property === "number") {
-        return false;
-    }
-
-    if (property === "body") {
-        return parent.type === "Program" || parent.type === "BlockStatement";
-    }
-
-    if (property === "consequent" && parent.type === "SwitchCase") {
-        return true;
-=======
 function isStringReturningExpression(node) {
     if (!node || typeof node !== "object") {
         return false;
@@ -1657,69 +1563,12 @@
                 return true;
             }
         }
->>>>>>> 7b52cc79
     }
 
     return false;
 }
 
-<<<<<<< HEAD
-function isFileFindBlockFunctionCall(statement) {
-    if (!statement || typeof statement !== "object") {
-        return false;
-    }
-
-    const calleeName = getCallExpressionCalleeName(statement);
-
-    if (!calleeName) {
-        return false;
-    }
-
-    return FILE_FIND_BLOCK_CALL_TARGETS.has(calleeName);
-}
-
-function hasPrecedingFileFindClose(statements, index) {
-    for (let offset = index - 1; offset >= 0; offset -= 1) {
-        const candidate = statements[offset];
-
-        if (isCallExpressionStatementWithName(candidate, FILE_FIND_CLOSE_FUNCTION_NAME)) {
-            return true;
-        }
-    }
-
-    return false;
-}
-
-function isCallExpressionStatementWithName(statement, name) {
-    if (!statement || typeof statement !== "object" || !name) {
-        return false;
-    }
-
-    const calleeName = getCallExpressionCalleeName(statement);
-
-    return calleeName === name;
-}
-
-function getCallExpressionCalleeName(node) {
-    if (!node || typeof node !== "object") {
-        return null;
-    }
-
-    if (node.type === "CallExpression") {
-        return node.object?.name ?? null;
-    }
-
-    if (node.type === "ExpressionStatement") {
-        return getCallExpressionCalleeName(node.expression);
-    }
-
-    return null;
-}
-
-function harmonizeTexturePointerTernaries({ ast, diagnostic }) {
-=======
 function convertAssetArgumentStringsToIdentifiers({ ast, diagnostic }) {
->>>>>>> 7b52cc79
     if (!diagnostic || !ast || typeof ast !== "object") {
         return [];
     }
@@ -9894,6 +9743,165 @@
     return null;
 }
 
+function removeDanglingFileFindCalls({ ast, diagnostic }) {
+    if (!diagnostic || !ast || typeof ast !== "object") {
+        return [];
+    }
+
+    const fixes = [];
+
+    const visit = (node, parent, property) => {
+        if (!node) {
+            return;
+        }
+
+        if (Array.isArray(node)) {
+            if (isStatementList(parent, property)) {
+                sanitizeFileFindCalls(node, parent, fixes, diagnostic, ast);
+            }
+
+            for (let index = 0; index < node.length; index += 1) {
+                visit(node[index], node, index);
+            }
+            return;
+        }
+
+        if (typeof node !== "object") {
+            return;
+        }
+
+        for (const [key, value] of Object.entries(node)) {
+            if (value && typeof value === "object") {
+                visit(value, node, key);
+            }
+        }
+    };
+
+    visit(ast, null, null);
+
+    return fixes;
+}
+
+function sanitizeFileFindCalls(
+    statements,
+    parent,
+    fixes,
+    diagnostic,
+    metadataRoot
+) {
+    if (!Array.isArray(statements) || statements.length === 0) {
+        return;
+    }
+
+    for (let index = 0; index < statements.length; index += 1) {
+        const statement = statements[index];
+
+        if (!isFileFindBlockFunctionCall(statement)) {
+            continue;
+        }
+
+        if (!hasPrecedingFileFindClose(statements, index)) {
+            continue;
+        }
+
+        const fixDetail = createFeatherFixDetail(diagnostic, {
+            target: getCallExpressionCalleeName(statement),
+            range: {
+                start: getNodeStartIndex(statement),
+                end: getNodeEndIndex(statement)
+            }
+        });
+
+        if (!fixDetail) {
+            continue;
+        }
+
+        const metadataTarget =
+            parent && typeof parent === "object" ? parent : null;
+        if (metadataTarget && metadataTarget !== metadataRoot) {
+            attachFeatherFixMetadata(metadataTarget, [fixDetail]);
+        }
+
+        statements.splice(index, 1);
+        index -= 1;
+
+        fixes.push(fixDetail);
+    }
+}
+
+function isStatementList(parent, property) {
+    if (!parent || typeof property === "number") {
+        return false;
+    }
+
+    if (property === "body") {
+        return parent.type === "Program" || parent.type === "BlockStatement";
+    }
+
+    if (property === "consequent" && parent.type === "SwitchCase") {
+        return true;
+    }
+
+    return false;
+}
+
+function isFileFindBlockFunctionCall(statement) {
+    if (!statement || typeof statement !== "object") {
+        return false;
+    }
+
+    const calleeName = getCallExpressionCalleeName(statement);
+
+    if (!calleeName) {
+        return false;
+    }
+
+    return FILE_FIND_BLOCK_CALL_TARGETS.has(calleeName);
+}
+
+function hasPrecedingFileFindClose(statements, index) {
+    for (let offset = index - 1; offset >= 0; offset -= 1) {
+        const candidate = statements[offset];
+
+        if (
+            isCallExpressionStatementWithName(
+                candidate,
+                FILE_FIND_CLOSE_FUNCTION_NAME
+            )
+        ) {
+            return true;
+        }
+    }
+
+    return false;
+}
+
+function isCallExpressionStatementWithName(statement, name) {
+    if (!statement || typeof statement !== "object" || !name) {
+        return false;
+    }
+
+    const calleeName = getCallExpressionCalleeName(statement);
+
+    return calleeName === name;
+}
+
+function getCallExpressionCalleeName(node) {
+    if (!node || typeof node !== "object") {
+        return null;
+    }
+
+    if (node.type === "CallExpression") {
+        return node.object?.name ?? null;
+    }
+
+    if (node.type === "ExpressionStatement") {
+        return getCallExpressionCalleeName(node.expression);
+    }
+
+    return null;
+}
+
 function harmonizeTexturePointerTernaries({ ast, diagnostic }) {
     if (!diagnostic || !ast || typeof ast !== "object") {
         return [];
