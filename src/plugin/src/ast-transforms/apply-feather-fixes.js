import { createRequire } from "node:module";
import GMLParser from "gamemaker-language-parser";

import {
    getNodeEndIndex,
    getNodeStartIndex,
    cloneLocation
} from "../../../shared/ast-locations.js";
import {
    getCallExpressionArguments,
    isBooleanLiteral
} from "../../../shared/ast-node-helpers.js";
import {
    isNonEmptyString,
    isNonEmptyTrimmedString,
    toTrimmedString
} from "../../../shared/string-utils.js";
import { isNonEmptyArray } from "../../../shared/array-utils.js";
import { hasOwn, isObjectLike } from "../../../shared/object-utils.js";
import { escapeRegExp } from "../../../shared/regexp.js";
import { collectCommentNodes, getCommentArray } from "../comments/index.js";
import {
    getFeatherDiagnosticById,
    getFeatherDiagnostics,
    getFeatherMetadata
} from "../feather/metadata.js";

const require = createRequire(import.meta.url);
const TRAILING_MACRO_SEMICOLON_PATTERN = new RegExp(
    ";(?=[^\\S\\r\\n]*(?:(?:\\/\\/[^\\r\\n]*|\\/\\*[\\s\\S]*?\\*\/)[^\\S\\r\\n]*)*(?:\\r?\\n|$))"
);
const DATA_STRUCTURE_ACCESSOR_TOKENS = [
    "?",
    "|",
    "#",
    "@",
    "!",
    "$",
    "%",
    "&",
    "^",
    "~"
];
const NUMERIC_STRING_LITERAL_PATTERN =
    /^[+-]?(?:\d+(?:\.\d*)?|\.\d+)(?:[eE][+-]?\d+)?$/;
const ALLOWED_DELETE_MEMBER_TYPES = new Set([
    "MemberDotExpression",
    "MemberIndexExpression"
]);
const MANUAL_FIX_TRACKING_KEY = Symbol("manualFeatherFixes");
const FILE_FIND_BLOCK_CALL_TARGETS = new Set(["file_find_next"]);
const FILE_FIND_CLOSE_FUNCTION_NAME = "file_find_close";
const READ_ONLY_BUILT_IN_VARIABLES = new Set(["working_directory"]);
const FILE_ATTRIBUTE_IDENTIFIER_PATTERN = /^fa_[A-Za-z0-9_]+$/;
const STRING_LENGTH_CALL_BLACKLIST = new Set([
    "string_byte_at",
    "string_byte_length",
    "string_height",
    "string_height_ext",
    "string_length",
    "string_pos",
    "string_pos_ext",
    "string_width",
    "string_width_ext"
]);
const IDENTIFIER_TOKEN_PATTERN = /\b[A-Za-z_][A-Za-z0-9_]*\b/g;
const RESERVED_KEYWORD_TOKENS = new Set([
    "and",
    "break",
    "case",
    "continue",
    "constructor",
    "create",
    "default",
    "delete",
    "do",
    "else",
    "enum",
    "event",
    "for",
    "function",
    "globalvar",
    "if",
    "macro",
    "not",
    "or",
    "repeat",
    "return",
    "step",
    "switch",
    "until",
    "var",
    "while",
    "with"
]);
const RESERVED_IDENTIFIER_NAMES = buildReservedIdentifierNameSet();
const DEPRECATED_BUILTIN_VARIABLE_REPLACEMENTS =
    buildDeprecatedBuiltinVariableReplacements();
const ARGUMENT_IDENTIFIER_PATTERN = /^argument(\d+)$/;
const GM1041_CALL_ARGUMENT_TARGETS = new Map([
    ["instance_create_depth", [3]],
    ["instance_create_layer", [3]],
    ["instance_create_layer_depth", [4]],
    ["layer_instance_create", [3]]
]);
const FUNCTION_LIKE_TYPES = new Set([
    "FunctionDeclaration",
    "FunctionExpression",
    "LambdaExpression",
    "ConstructorDeclaration",
    "MethodDeclaration",
    "StructFunctionDeclaration",
    "StructDeclaration"
]);
const IDENTIFIER_NAME_PATTERN = /^[A-Za-z_][A-Za-z0-9_]*$/;
const FEATHER_TYPE_SYSTEM_INFO = buildFeatherTypeSystemInfo();
const AUTOMATIC_FEATHER_FIX_HANDLERS = createAutomaticFeatherFixHandlers();
const FEATHER_DIAGNOSTICS = getFeatherDiagnostics();
const FEATHER_FIX_IMPLEMENTATIONS =
    buildFeatherFixImplementations(FEATHER_DIAGNOSTICS);
const FEATHER_DIAGNOSTIC_FIXERS = buildFeatherDiagnosticFixers(
    FEATHER_DIAGNOSTICS,
    FEATHER_FIX_IMPLEMENTATIONS
);

export function preprocessSourceForFeatherFixes(sourceText) {
    if (typeof sourceText !== "string" || sourceText.length === 0) {
        return {
            sourceText,
            metadata: null
        };
    }

    const gm1100Metadata = [];
    const gm1016Metadata = [];
    const sanitizedParts = [];
    const newlinePattern = /\r?\n/g;
    let lastIndex = 0;
    let lineNumber = 1;
    let pendingGM1100Context = null;

    const processLine = (line) => {
        const indentationMatch = line.match(/^\s*/);
        const indentation = indentationMatch ? indentationMatch[0] : "";
        const trimmed = line.trim();

        if (trimmed.length === 0) {
            return { line, context: pendingGM1100Context };
        }

        const booleanLiteralMatch = line.match(/^(\s*)(true|false)\s*;?\s*$/);

        if (booleanLiteralMatch) {
            const leadingWhitespace = booleanLiteralMatch[1] ?? "";
            const sanitizedRemainder = " ".repeat(
                Math.max(0, line.length - leadingWhitespace.length)
            );
            const sanitizedLine = `${leadingWhitespace}${sanitizedRemainder}`;
            const trimmedRightLength = line.replace(/\s+$/, "").length;
            const startColumn = leadingWhitespace.length;
            const endColumn = Math.max(startColumn, trimmedRightLength - 1);
            const lineStartIndex = lastIndex;

            gm1016Metadata.push({
                start: {
                    line: lineNumber,
                    column: startColumn,
                    index: lineStartIndex + startColumn
                },
                end: {
                    line: lineNumber,
                    column: endColumn,
                    index: lineStartIndex + endColumn
                }
            });

            return { line: sanitizedLine, context: null };
        }

        const varMatch = line.match(/^\s*var\s+([A-Za-z_][A-Za-z0-9_]*)\b/);

        if (varMatch) {
            const identifier = varMatch[1];
            const remainder = line.slice(varMatch[0].length);
            const trimmedRemainder = remainder.replace(/^\s*/, "");

            if (trimmedRemainder.startsWith("*")) {
                const leadingWhitespaceLength =
                    remainder.length - trimmedRemainder.length;
                const leadingWhitespace =
                    leadingWhitespaceLength > 0
                        ? remainder.slice(0, leadingWhitespaceLength)
                        : "";
                const sanitizedLine = [
                    line.slice(0, varMatch[0].length),
                    leadingWhitespace,
                    "=",
                    trimmedRemainder.slice(1)
                ].join("");

                gm1100Metadata.push({
                    type: "declaration",
                    line: lineNumber,
                    identifier
                });

                return {
                    line: sanitizedLine,
                    context: {
                        identifier,
                        indentation
                    }
                };
            }
        }

        if (trimmed.startsWith("=") && pendingGM1100Context?.identifier) {
            const rawRemainder = line.slice(indentation.length);
            const identifier = pendingGM1100Context.identifier;

            gm1100Metadata.push({
                type: "assignment",
                line: lineNumber,
                identifier
            });

            const sanitizedLine = `${indentation}${" ".repeat(
                Math.max(0, rawRemainder.length)
            )}`;

            return { line: sanitizedLine, context: null };
        }

        if (trimmed.startsWith("/") || trimmed.startsWith("*")) {
            return { line, context: pendingGM1100Context };
        }

        return { line, context: null };
    };

    let match;

    while ((match = newlinePattern.exec(sourceText)) !== null) {
        const lineEnd = match.index;
        const line = sourceText.slice(lastIndex, lineEnd);
        const newline = match[0];
        const { line: sanitizedLine, context } = processLine(line);

        sanitizedParts.push(sanitizedLine, newline);
        pendingGM1100Context = context;
        lastIndex = match.index + newline.length;
        lineNumber += 1;
    }

    const finalLine = sourceText.slice(lastIndex);
    if (
        finalLine.length > 0 ||
        sourceText.endsWith("\n") ||
        sourceText.endsWith("\r")
    ) {
        const { line: sanitizedLine, context } = processLine(finalLine);
        sanitizedParts.push(sanitizedLine);
        pendingGM1100Context = context;
    }

    const sanitizedSourceText = sanitizedParts.join("");
    const metadata = {};

    if (gm1100Metadata.length > 0) {
        metadata.GM1100 = gm1100Metadata;
    }

    if (gm1016Metadata.length > 0) {
        metadata.GM1016 = gm1016Metadata;
    }

    if (Object.keys(metadata).length === 0) {
        return {
            sourceText,
            metadata: null
        };
    }

    return {
        sourceText: sanitizedSourceText,
        metadata
    };
}

export function getFeatherDiagnosticFixers() {
    return new Map(FEATHER_DIAGNOSTIC_FIXERS);
}

export function applyFeatherFixes(
    ast,
    { sourceText, preprocessedFixMetadata, options } = {}
) {
    if (!ast || typeof ast !== "object") {
        return ast;
    }

    const appliedFixes = [];

    for (const entry of FEATHER_DIAGNOSTIC_FIXERS.values()) {
        const fixes = entry.applyFix(ast, {
            sourceText,
            preprocessedFixMetadata,
            options
        });

        if (isNonEmptyArray(fixes)) {
            appliedFixes.push(...fixes);
        }
    }

    if (appliedFixes.length > 0) {
        attachFeatherFixMetadata(ast, appliedFixes);
    }

    return ast;
}

function buildFeatherDiagnosticFixers(diagnostics, implementationRegistry) {
    const registry = new Map();

    for (const diagnostic of Array.isArray(diagnostics) ? diagnostics : []) {
        const diagnosticId = diagnostic?.id;

        if (!diagnosticId || registry.has(diagnosticId)) {
            continue;
        }

        const applyFix = createFixerForDiagnostic(
            diagnostic,
            implementationRegistry
        );

        if (typeof applyFix !== "function") {
            continue;
        }

        registry.set(diagnosticId, {
            diagnostic,
            applyFix
        });
    }

    return registry;
}

function createFixerForDiagnostic(diagnostic, implementationRegistry) {
    if (!implementationRegistry) {
        return createNoOpFixer();
    }

    const implementationFactory = implementationRegistry.get(diagnostic?.id);

    if (typeof implementationFactory !== "function") {
        return createNoOpFixer();
    }

    const implementation = implementationFactory(diagnostic);
    if (typeof implementation !== "function") {
        return createNoOpFixer();
    }

    return (ast, context) => {
        const fixes = implementation({
            ast,
            sourceText: context?.sourceText,
            preprocessedFixMetadata: context?.preprocessedFixMetadata,
            options: context?.options
        });

        return Array.isArray(fixes) ? fixes : [];
    };
}

function createNoOpFixer() {
    return () => [];
}

function removeDuplicateEnumMembers({ ast, diagnostic }) {
    if (!diagnostic || !ast || typeof ast !== "object") {
        return [];
    }

    const fixes = [];

    const visit = (node) => {
        if (!node) {
            return;
        }

        if (Array.isArray(node)) {
            for (const item of node) {
                visit(item);
            }
            return;
        }

        if (typeof node !== "object") {
            return;
        }

        if (node.type === "EnumDeclaration") {
            const members = Array.isArray(node.members) ? node.members : [];

            if (members.length > 1) {
                const seen = new Map();

                for (let index = 0; index < members.length; index += 1) {
                    const member = members[index];

                    if (!member || typeof member !== "object") {
                        continue;
                    }

                    const name = member.name?.name;

                    if (typeof name !== "string" || name.length === 0) {
                        continue;
                    }

                    const normalizedName = name.toLowerCase();

                    if (!seen.has(normalizedName)) {
                        seen.set(normalizedName, member);
                        continue;
                    }

                    const fixDetail = createFeatherFixDetail(diagnostic, {
                        target: name,
                        range: {
                            start: getNodeStartIndex(member),
                            end: getNodeEndIndex(member)
                        }
                    });

                    if (fixDetail) {
                        fixes.push(fixDetail);
                        attachFeatherFixMetadata(node, [fixDetail]);
                    }

                    members.splice(index, 1);
                    index -= 1;
                }

                if (members.length === 0) {
                    node.hasTrailingComma = false;
                }
            }
        }

        for (const value of Object.values(node)) {
            if (value && typeof value === "object") {
                visit(value);
            }
        }
    };

    visit(ast);

    return fixes;
}

function buildFeatherFixImplementations(diagnostics) {
    const registry = new Map();

    for (const diagnostic of Array.isArray(diagnostics) ? diagnostics : []) {
        const diagnosticId = diagnostic?.id;

        if (!diagnosticId) {
            continue;
        }

        if (diagnosticId === "GM1005") {
            registerFeatherFixer(registry, diagnosticId, () => {
                const callTemplate =
                    createFunctionCallTemplateFromDiagnostic(diagnostic);

                return ({ ast }) => {
                    const fixes = ensureRequiredArgumentProvided({
                        ast,
                        diagnostic,
                        callTemplate
                    });

                    if (isNonEmptyArray(fixes)) {
                        return fixes;
                    }

                    return registerManualFeatherFix({ ast, diagnostic });
                };
            });
            continue;
        }

        if (diagnosticId === "GM1004") {
            registerFeatherFixer(registry, diagnosticId, () => ({ ast }) => {
                const fixes = removeDuplicateEnumMembers({ ast, diagnostic });

                if (isNonEmptyArray(fixes)) {
                    return fixes;
                }

                return registerManualFeatherFix({ ast, diagnostic });
            });
            continue;
        }

<<<<<<< HEAD
        if (diagnosticId === "GM2007") {
            registerFeatherFixer(
                registry,
                diagnosticId,
                () => ({ ast, sourceText }) => {
                    const fixes = ensureVarDeclarationsAreTerminated({
                        ast,
                        sourceText,
                        diagnostic
                    });

                    if (Array.isArray(fixes) && fixes.length > 0) {
                        return fixes;
                    }

                    return registerManualFeatherFix({ ast, diagnostic });
                }
=======
        if (diagnosticId === "GM1007") {
            registerFeatherFixer(
                registry,
                diagnosticId,
                () =>
                    ({ ast, sourceText }) => {
                        const fixes = flagInvalidAssignmentTargets({
                            ast,
                            sourceText,
                            diagnostic
                        });

                        if (isNonEmptyArray(fixes)) {
                            return fixes;
                        }

                        return registerManualFeatherFix({ ast, diagnostic });
                    }
>>>>>>> 1421293e
            );
            continue;
        }

<<<<<<< HEAD
        if (diagnosticId === "GM2020") {
=======
        if (diagnosticId === "GM2008") {
>>>>>>> 1421293e
            registerFeatherFixer(registry, diagnosticId, () => ({ ast }) => {
                const fixes = closeOpenVertexBatches({ ast, diagnostic });

                if (isNonEmptyArray(fixes)) {
                    return fixes;
                }

                return registerManualFeatherFix({ ast, diagnostic });
            });
            continue;
        }

        if (diagnosticId === "GM1008") {
            registerFeatherFixer(registry, diagnosticId, () => ({ ast }) => {
                const fixes = convertReadOnlyBuiltInAssignments({
                    ast,
                    diagnostic
                });

                if (isNonEmptyArray(fixes)) {
                    return fixes;
                }

                return registerManualFeatherFix({ ast, diagnostic });
            });
            continue;
        }

        if (diagnosticId === "GM1010") {
            registerFeatherFixer(registry, diagnosticId, () => ({ ast }) => {
                const fixes = ensureNumericOperationsUseRealLiteralCoercion({
                    ast,
                    diagnostic
                });

                if (isNonEmptyArray(fixes)) {
                    return fixes;
                }

                return registerManualFeatherFix({ ast, diagnostic });
            });
            continue;
        }

        if (diagnosticId === "GM1013") {
            registerFeatherFixer(registry, diagnosticId, () => ({ ast }) => {
                const fixes = resolveWithOtherVariableReferences({
                    ast,
                    diagnostic
                });

                if (isNonEmptyArray(fixes)) {
                    return fixes;
                }

                return registerManualFeatherFix({ ast, diagnostic });
            });
            continue;
        }

        if (diagnosticId === "GM2012") {
            registerFeatherFixer(registry, diagnosticId, () => ({ ast }) => {
                const fixes = ensureVertexFormatsClosedBeforeStartingNewOnes({
                    ast,
                    diagnostic
                });

                if (isNonEmptyArray(fixes)) {
                    return fixes;
                }

                return registerManualFeatherFix({ ast, diagnostic });
            });
            continue;
        }

        if (diagnosticId === "GM2040") {
            registerFeatherFixer(registry, diagnosticId, () => ({ ast }) => {
                const fixes = removeInvalidEventInheritedCalls({
                    ast,
                    diagnostic
                });

                if (isNonEmptyArray(fixes)) {
                    return fixes;
                }

                return registerManualFeatherFix({ ast, diagnostic });
            });
            continue;
        }

        if (diagnosticId === "GM2030") {
            registerFeatherFixer(registry, diagnosticId, () => ({ ast }) => {
                const fixes = ensureDrawPrimitiveEndCallsAreBalanced({
                    ast,
                    diagnostic
                });

                if (isNonEmptyArray(fixes)) {
                    return fixes;
                }

                return registerManualFeatherFix({ ast, diagnostic });
            });
            continue;
        }

        if (diagnosticId === "GM2015") {
            registerFeatherFixer(registry, diagnosticId, () => ({ ast }) => {
                const fixes = ensureVertexFormatDefinitionsAreClosed({
                    ast,
                    diagnostic
                });

                if (isNonEmptyArray(fixes)) {
                    return fixes;
                }

                return registerManualFeatherFix({ ast, diagnostic });
            });
            continue;
        }

        if (diagnosticId === "GM2016") {
            registerFeatherFixer(
                registry,
                diagnosticId,
                () =>
                    ({ ast, sourceText }) => {
                        const fixes = localizeInstanceVariableAssignments({
                            ast,
                            diagnostic,
                            sourceText
                        });

                        if (isNonEmptyArray(fixes)) {
                            return fixes;
                        }

                        return registerManualFeatherFix({ ast, diagnostic });
                    }
            );
            continue;
        }

        if (diagnosticId === "GM2028") {
            registerFeatherFixer(registry, diagnosticId, () => ({ ast }) => {
                const fixes = ensurePrimitiveBeginPrecedesEnd({
                    ast,
                    diagnostic
                });

                if (isNonEmptyArray(fixes)) {
                    return fixes;
                }

                return registerManualFeatherFix({ ast, diagnostic });
            });
            continue;
        }

        if (diagnosticId === "GM1063") {
            registerFeatherFixer(registry, diagnosticId, () => ({ ast }) => {
                const fixes = harmonizeTexturePointerTernaries({
                    ast,
                    diagnostic
                });

                if (isNonEmptyArray(fixes)) {
                    return fixes;
                }

                return registerManualFeatherFix({ ast, diagnostic });
            });
            continue;
        }

        if (diagnosticId === "GM2011") {
            registerFeatherFixer(registry, diagnosticId, () => ({ ast }) => {
                const fixes = ensureVertexBuffersAreClosed({ ast, diagnostic });

                if (isNonEmptyArray(fixes)) {
                    return fixes;
                }

                return registerManualFeatherFix({ ast, diagnostic });
            });
            continue;
        }

        if (diagnosticId === "GM2009") {
            registerFeatherFixer(registry, diagnosticId, () => ({ ast }) => {
                const fixes = ensureVertexBeginPrecedesEnd({ ast, diagnostic });

                if (isNonEmptyArray(fixes)) {
                    return fixes;
                }

                return registerManualFeatherFix({ ast, diagnostic });
            });
            continue;
        }

        if (diagnosticId === "GM2043") {
            registerFeatherFixer(registry, diagnosticId, () => ({ ast }) => {
                const fixes = ensureLocalVariablesAreDeclaredBeforeUse({
                    ast,
                    diagnostic
                });

                if (isNonEmptyArray(fixes)) {
                    return fixes;
                }

                return registerManualFeatherFix({ ast, diagnostic });
            });
            continue;
        }

        if (diagnosticId === "GM2033") {
            registerFeatherFixer(registry, diagnosticId, () => ({ ast }) => {
                const fixes = removeDanglingFileFindCalls({ ast, diagnostic });

                if (isNonEmptyArray(fixes)) {
                    return fixes;
                }

                return registerManualFeatherFix({ ast, diagnostic });
            });
            continue;
        }

        if (diagnosticId === "GM2050") {
            registerFeatherFixer(registry, diagnosticId, () => ({ ast }) => {
                const fixes = ensureFogIsReset({ ast, diagnostic });

                if (isNonEmptyArray(fixes)) {
                    return fixes;
                }

                return registerManualFeatherFix({ ast, diagnostic });
            });
            continue;
        }

        if (diagnosticId === "GM2035") {
            registerFeatherFixer(registry, diagnosticId, () => ({ ast }) => {
                const fixes = ensureGpuStateIsPopped({ ast, diagnostic });

                if (isNonEmptyArray(fixes)) {
                    return fixes;
                }

                return registerManualFeatherFix({ ast, diagnostic });
            });
            continue;
        }

        const handler = AUTOMATIC_FEATHER_FIX_HANDLERS.get(diagnosticId);

        if (handler) {
            registerAutomaticFeatherFix({
                registry,
                diagnostic,
                handler
            });
            continue;
        }

        if (diagnosticId === "GM1017") {
            registerFeatherFixer(
                registry,
                diagnosticId,
                () =>
                    ({ ast, sourceText }) => {
                        const fixes = captureDeprecatedFunctionManualFixes({
                            ast,
                            sourceText,
                            diagnostic
                        });

                        if (isNonEmptyArray(fixes)) {
                            return fixes;
                        }

                        return registerManualFeatherFix({ ast, diagnostic });
                    }
            );
            continue;
        }

        registerManualOnlyFeatherFix({ registry, diagnostic });
    }

    return registry;
}

function registerAutomaticFeatherFix({ registry, diagnostic, handler }) {
    if (!diagnostic?.id || typeof handler !== "function") {
        return;
    }

    registerFeatherFixer(registry, diagnostic.id, () => (context = {}) => {
        const fixes = handler({ ...context, diagnostic });

        if (isNonEmptyArray(fixes)) {
            return fixes;
        }

        return registerManualFeatherFix({ ast: context.ast, diagnostic });
    });
}

function registerManualOnlyFeatherFix({ registry, diagnostic }) {
    if (!diagnostic?.id) {
        return;
    }

    registerFeatherFixer(
        registry,
        diagnostic.id,
        () =>
            ({ ast }) =>
                registerManualFeatherFix({ ast, diagnostic })
    );
}

function resolveWithOtherVariableReferences({ ast, diagnostic }) {
    if (!diagnostic || !ast || typeof ast !== "object") {
        return [];
    }

    const fixes = [];
    const variableDeclarations = new Map();
    const ancestorStack = [];

    const visit = (
        node,
        parent,
        property,
        arrayOwner,
        arrayProperty,
        context
    ) => {
        if (!node) {
            return;
        }

        if (Array.isArray(node)) {
            for (let index = 0; index < node.length; index += 1) {
                visit(
                    node[index],
                    node,
                    index,
                    arrayOwner ?? parent,
                    arrayProperty ?? property,
                    context
                );
            }
            return;
        }

        ancestorStack.push(node);

        if (node.type === "VariableDeclaration" && node.kind === "var") {
            recordVariableDeclaration(variableDeclarations, {
                declaration: node,
                parent,
                property,
                owner: arrayOwner ?? null
            });
        }

        const insideWithOther = Boolean(context?.insideWithOther);

        if (insideWithOther && node.type === "Identifier") {
            convertIdentifierReference({
                identifier: node,
                parent,
                property,
                arrayOwner,
                arrayProperty,
                variableDeclarations,
                diagnostic,
                fixes,
                ancestorStack,
                context
            });
            ancestorStack.pop();
            return;
        }

        if (
            node.type === "WithStatement" &&
            isWithStatementTargetingOther(node)
        ) {
            visit(node.test, node, "test", null, null, {
                insideWithOther,
                withBodies: context?.withBodies ?? []
            });

            visit(node.body, node, "body", node, "body", {
                insideWithOther: true,
                withBodies: [...(context?.withBodies ?? []), node.body]
            });

            ancestorStack.pop();
            return;
        }

        for (const [key, value] of Object.entries(node)) {
            if (!value || typeof value !== "object") {
                continue;
            }

            if (Array.isArray(value)) {
                visit(value, node, key, node, key, context);
            } else {
                visit(value, node, key, null, null, context);
            }
        }

        ancestorStack.pop();
    };

    visit(ast, null, null, null, null, {
        insideWithOther: false,
        withBodies: []
    });

    return fixes;
}

function recordVariableDeclaration(registry, context) {
    if (!registry || !context) {
        return;
    }

    const { declaration, parent, property, owner } = context;

    if (!Array.isArray(parent) || typeof property !== "number") {
        return;
    }

    const declarations = Array.isArray(declaration?.declarations)
        ? declaration.declarations
        : [];

    if (declarations.length !== 1) {
        return;
    }

    const declarator = declarations[0];

    if (
        !declarator ||
        declarator.id?.type !== "Identifier" ||
        !declarator.init
    ) {
        return;
    }

    const name = declarator.id.name;

    if (!name) {
        return;
    }

    const startIndex = getNodeStartIndex(declaration);
    const entry = {
        declaration,
        declarator,
        parent,
        property,
        owner,
        startIndex: typeof startIndex === "number" ? startIndex : null,
        replaced: false,
        invalid: false,
        assignment: null,
        fixDetail: null
    };

    if (!registry.has(name)) {
        registry.set(name, []);
    }

    registry.get(name).push(entry);
}

function convertIdentifierReference({
    identifier,
    parent,
    property,
    arrayOwner,
    arrayProperty,
    variableDeclarations,
    diagnostic,
    fixes,
    ancestorStack,
    context
}) {
    if (!identifier || identifier.type !== "Identifier") {
        return;
    }

    const ownerNode = Array.isArray(parent) ? arrayOwner : parent;
    const ownerProperty = Array.isArray(parent) ? arrayProperty : property;

    if (
        Array.isArray(parent) &&
        (!ownerNode || typeof ownerNode !== "object")
    ) {
        return;
    }

    if (
        !ownerNode ||
        !shouldConvertIdentifierInWith(identifier, ownerNode, ownerProperty)
    ) {
        return;
    }

    const candidates = variableDeclarations.get(identifier.name);

    if (!Array.isArray(candidates) || candidates.length === 0) {
        return;
    }

    const withBodies = Array.isArray(context?.withBodies)
        ? context.withBodies
        : [];
    const identifierStart = getNodeStartIndex(identifier);
    const identifierEnd = getNodeEndIndex(identifier);

    let matchedContext = null;

    for (let index = candidates.length - 1; index >= 0; index -= 1) {
        const candidate = candidates[index];

        if (!candidate || candidate.invalid) {
            continue;
        }

        if (candidate.owner && withBodies.includes(candidate.owner)) {
            continue;
        }

        if (candidate.owner && !ancestorStack.includes(candidate.owner)) {
            continue;
        }

        if (
            typeof candidate.startIndex === "number" &&
            typeof identifierStart === "number" &&
            candidate.startIndex > identifierStart
        ) {
            continue;
        }

        matchedContext = candidate;
        break;
    }

    if (!matchedContext) {
        return;
    }

    if (!matchedContext.replaced) {
        const assignment = promoteVariableDeclaration(
            matchedContext,
            diagnostic,
            fixes
        );

        if (!assignment) {
            matchedContext.invalid = true;
            return;
        }
    }

    const memberExpression = createOtherMemberExpression(identifier);

    if (Array.isArray(parent)) {
        parent[property] = memberExpression;
    } else if (parent && typeof parent === "object") {
        parent[property] = memberExpression;
    }

    const range =
        typeof identifierStart === "number" && typeof identifierEnd === "number"
            ? { start: identifierStart, end: identifierEnd }
            : null;

    const fixDetail = createFeatherFixDetail(diagnostic, {
        target: identifier.name ?? null,
        range
    });

    if (!fixDetail) {
        return;
    }

    attachFeatherFixMetadata(memberExpression, [fixDetail]);
    fixes.push(fixDetail);
}

function promoteVariableDeclaration(context, diagnostic, fixes) {
    if (!context || context.replaced) {
        return context?.assignment ?? null;
    }

    if (
        !Array.isArray(context.parent) ||
        typeof context.property !== "number"
    ) {
        return null;
    }

    const declaration = context.declaration;
    const declarator = context.declarator;

    if (
        !declarator ||
        declarator.id?.type !== "Identifier" ||
        !declarator.init
    ) {
        return null;
    }

    const assignment = {
        type: "AssignmentExpression",
        operator: "=",
        left: cloneIdentifier(declarator.id),
        right: declarator.init,
        start: cloneLocation(declaration.start),
        end: cloneLocation(declaration.end)
    };

    copyCommentMetadata(declaration, assignment);

    context.parent[context.property] = assignment;

    const startIndex = getNodeStartIndex(declaration);
    const endIndex = getNodeEndIndex(declaration);
    const range =
        typeof startIndex === "number" && typeof endIndex === "number"
            ? { start: startIndex, end: endIndex }
            : null;

    const fixDetail = createFeatherFixDetail(diagnostic, {
        target: declarator.id?.name ?? null,
        range
    });

    if (fixDetail) {
        attachFeatherFixMetadata(assignment, [fixDetail]);
        fixes.push(fixDetail);
        context.fixDetail = fixDetail;
    }

    context.replaced = true;
    context.assignment = assignment;

    return assignment;
}

function isWithStatementTargetingOther(node) {
    if (!node || node.type !== "WithStatement") {
        return false;
    }

    const testExpression =
        node.test?.type === "ParenthesizedExpression"
            ? node.test.expression
            : node.test;

    return isIdentifierWithName(testExpression, "other");
}

function shouldConvertIdentifierInWith(identifier, parent, property) {
    if (!identifier || identifier.type !== "Identifier") {
        return false;
    }

    if (!parent || typeof parent !== "object") {
        return false;
    }

    if (identifier.name === "other" || identifier.name === "self") {
        return false;
    }

    if (parent.type === "AssignmentExpression" && property === "left") {
        return false;
    }

    if (parent.type === "CallExpression" && property === "object") {
        return false;
    }

    if (
        parent.type === "MemberDotExpression" ||
        parent.type === "MemberIndexExpression"
    ) {
        return false;
    }

    if (
        property === "property" ||
        property === "id" ||
        property === "name" ||
        property === "params"
    ) {
        return false;
    }

    if (
        parent.type === "FunctionDeclaration" ||
        parent.type === "FunctionExpression"
    ) {
        if (property === "name" || property === "id") {
            return false;
        }
    }

    if (parent.type === "StructLiteralMember" && property === "key") {
        return false;
    }

    return true;
}

function createOtherMemberExpression(identifier) {
    const memberExpression = {
        type: "MemberDotExpression",
        object: createIdentifier("other"),
        property: cloneIdentifier(identifier)
    };

    if (Object.hasOwn(identifier, "start")) {
        memberExpression.start = cloneLocation(identifier.start);
    }

    if (Object.hasOwn(identifier, "end")) {
        memberExpression.end = cloneLocation(identifier.end);
    }

    return memberExpression;
}

function createAutomaticFeatherFixHandlers() {
    return new Map([
        [
            "GM1009",
            ({ ast, diagnostic, sourceText }) => {
                const fixes = [];

                const attributeFixes = convertFileAttributeAdditionsToBitwiseOr(
                    {
                        ast,
                        diagnostic
                    }
                );

                if (isNonEmptyArray(attributeFixes)) {
                    fixes.push(...attributeFixes);
                }

                const roomFixes = convertRoomNavigationArithmetic({
                    ast,
                    diagnostic,
                    sourceText
                });

                if (isNonEmptyArray(roomFixes)) {
                    fixes.push(...roomFixes);
                }

                return fixes;
            }
        ],
        [
            "GM1021",
            ({ ast, diagnostic }) =>
                applyMissingFunctionCallCorrections({ ast, diagnostic })
        ],
        [
            "GM1023",
            ({ ast, diagnostic }) =>
                replaceDeprecatedConstantReferences({ ast, diagnostic })
        ],
        [
            "GM1024",
            ({ ast, diagnostic }) =>
                replaceDeprecatedBuiltinVariables({ ast, diagnostic })
        ],
        [
            "GM1026",
            ({ ast, diagnostic }) =>
                rewriteInvalidPostfixExpressions({ ast, diagnostic })
        ],
        [
            "GM1028",
            ({ ast, diagnostic }) =>
                correctDataStructureAccessorTokens({ ast, diagnostic })
        ],
        [
            "GM1029",
            ({ ast, diagnostic }) =>
                convertNumericStringArgumentsToNumbers({ ast, diagnostic })
        ],
        [
            "GM1032",
            ({ ast, diagnostic }) =>
                normalizeArgumentBuiltinReferences({ ast, diagnostic })
        ],
        [
            "GM1033",
            ({ ast, sourceText, diagnostic }) =>
                removeDuplicateSemicolons({ ast, sourceText, diagnostic })
        ],
        [
            "GM1030",
            ({ ast, sourceText, diagnostic }) =>
                renameReservedIdentifiers({ ast, diagnostic, sourceText })
        ],
        [
            "GM1034",
            ({ ast, diagnostic }) =>
                relocateArgumentReferencesInsideFunctions({ ast, diagnostic })
        ],
        [
            "GM1036",
            ({ ast, diagnostic }) =>
                normalizeMultidimensionalArrayIndexing({ ast, diagnostic })
        ],
        [
            "GM1038",
            ({ ast, diagnostic }) =>
                removeDuplicateMacroDeclarations({ ast, diagnostic })
        ],
        [
            "GM1012",
            ({ ast, diagnostic }) =>
                convertStringLengthPropertyAccesses({ ast, diagnostic })
        ],
        [
            "GM1014",
            ({ ast, diagnostic }) => addMissingEnumMembers({ ast, diagnostic })
        ],
        [
            "GM1051",
            ({ ast, sourceText, diagnostic }) =>
                removeTrailingMacroSemicolons({ ast, sourceText, diagnostic })
        ],
        [
            "GM1015",
            ({ ast, diagnostic }) =>
                preventDivisionOrModuloByZero({ ast, diagnostic })
        ],
        [
            "GM1016",
            ({ ast, preprocessedFixMetadata, diagnostic }) =>
                removeBooleanLiteralStatements({
                    ast,
                    diagnostic,
                    metadata: preprocessedFixMetadata
                })
        ],
        [
            "GM1041",
            ({ ast, diagnostic }) =>
                convertAssetArgumentStringsToIdentifiers({ ast, diagnostic })
        ],
        [
            "GM1100",
            ({ ast, preprocessedFixMetadata, diagnostic }) =>
                normalizeObviousSyntaxErrors({
                    ast,
                    diagnostic,
                    metadata: preprocessedFixMetadata
                })
        ],
        [
            "GM1058",
            ({ ast, diagnostic }) =>
                ensureConstructorDeclarationsForNewExpressions({
                    ast,
                    diagnostic
                })
        ],
        [
            "GM1054",
            ({ ast, diagnostic }) =>
                ensureConstructorParentsExist({ ast, diagnostic })
        ],
        [
            "GM1059",
            ({ ast, options, diagnostic }) =>
                renameDuplicateFunctionParameters({ ast, diagnostic, options })
        ],
        [
            "GM1062",
            ({ ast, diagnostic }) =>
                sanitizeMalformedJsDocTypes({
                    ast,
                    diagnostic,
                    typeSystemInfo: FEATHER_TYPE_SYSTEM_INFO
                })
        ],
        [
            "GM1056",
            ({ ast, diagnostic }) =>
                reorderOptionalParameters({ ast, diagnostic })
        ],
        [
            "GM1052",
            ({ ast, diagnostic }) =>
                replaceInvalidDeleteStatements({ ast, diagnostic })
        ],
        [
            "GM2020",
            ({ ast, diagnostic }) =>
                convertAllDotAssignmentsToWithStatements({ ast, diagnostic })
        ],
        [
            "GM2032",
            ({ ast, diagnostic }) =>
                ensureFileFindFirstBeforeClose({ ast, diagnostic })
        ],
        [
            "GM2031",
            ({ ast, diagnostic }) =>
                ensureFileFindSearchesAreSerialized({ ast, diagnostic })
        ],
        [
            "GM2023",
            ({ ast, diagnostic }) =>
                normalizeFunctionCallArgumentOrder({ ast, diagnostic })
        ],
        [
            "GM2026",
            ({ ast, diagnostic }) => ensureHalignIsReset({ ast, diagnostic })
        ],
        [
            "GM2029",
            ({ ast, diagnostic }) =>
                ensureDrawVertexCallsAreWrapped({ ast, diagnostic })
        ],
        [
            "GM1063",
            ({ ast, diagnostic }) =>
                harmonizeTexturePointerTernaries({ ast, diagnostic })
        ],
        [
            "GM2042",
            ({ ast, diagnostic }) => balanceGpuStateStack({ ast, diagnostic })
        ],
        [
            "GM2044",
            ({ ast, diagnostic }) =>
                deduplicateLocalVariableDeclarations({ ast, diagnostic })
        ],
        [
            "GM2046",
            ({ ast, diagnostic }) =>
                ensureSurfaceTargetsAreReset({ ast, diagnostic })
        ],
        [
            "GM2048",
            ({ ast, diagnostic }) =>
                ensureBlendEnableIsReset({ ast, diagnostic })
        ],
        [
            "GM2051",
            ({ ast, diagnostic }) => ensureCullModeIsReset({ ast, diagnostic })
        ],
        [
            "GM2052",
            ({ ast, diagnostic }) =>
                ensureColourWriteEnableIsReset({ ast, diagnostic })
        ],
        [
            "GM2053",
            ({ ast, diagnostic }) =>
                ensureAlphaTestEnableIsReset({ ast, diagnostic })
        ],
        [
            "GM2054",
            ({ ast, diagnostic }) =>
                ensureAlphaTestRefIsReset({ ast, diagnostic })
        ],
        [
            "GM2056",
            ({ ast, diagnostic }) =>
                ensureTextureRepeatIsReset({ ast, diagnostic })
        ],
        [
            "GM2061",
            ({ ast, diagnostic }) =>
                convertNullishCoalesceOpportunities({ ast, diagnostic })
        ],
        [
            "GM2064",
            ({ ast, diagnostic }) =>
                annotateInstanceVariableStructAssignments({ ast, diagnostic })
        ]
    ]);
}

function convertStringLengthPropertyAccesses({ ast, diagnostic }) {
    if (!diagnostic || !ast || typeof ast !== "object") {
        return [];
    }

    const fixes = [];

    const visit = (node, parent, property) => {
        if (!node) {
            return;
        }

        if (Array.isArray(node)) {
            for (let index = 0; index < node.length; index += 1) {
                visit(node[index], node, index);
            }
            return;
        }

        if (typeof node !== "object") {
            return;
        }

        if (node.type === "MemberDotExpression") {
            const fix = convertLengthAccess(node, parent, property, diagnostic);

            if (fix) {
                fixes.push(fix);
                return;
            }
        }

        for (const [key, value] of Object.entries(node)) {
            if (value && typeof value === "object") {
                visit(value, node, key);
            }
        }
    };

    visit(ast, null, null);

    return fixes;
}

function convertLengthAccess(node, parent, property, diagnostic) {
    if (!node || node.type !== "MemberDotExpression") {
        return null;
    }

    if (!parent || property === undefined || property === null) {
        return null;
    }

    if (parent.type === "AssignmentExpression" && parent.left === node) {
        return null;
    }

    if (parent.type === "CallExpression" && parent.object === node) {
        return null;
    }

    const propertyIdentifier = node.property;

    if (!isIdentifierWithName(propertyIdentifier, "length")) {
        return null;
    }

    const argumentExpression = node.object;

    if (!argumentExpression || typeof argumentExpression !== "object") {
        return null;
    }

    if (!isStringReturningExpression(argumentExpression)) {
        return null;
    }

    const stringLengthIdentifier = createIdentifier(
        "string_length",
        propertyIdentifier
    );

    if (!stringLengthIdentifier) {
        return null;
    }

    const callExpression = {
        type: "CallExpression",
        object: stringLengthIdentifier,
        arguments: [argumentExpression]
    };

    if (hasOwn(node, "start")) {
        callExpression.start = cloneLocation(node.start);
    }

    if (hasOwn(node, "end")) {
        callExpression.end = cloneLocation(node.end);
    }

    copyCommentMetadata(node, callExpression);

    const fixDetail = createFeatherFixDetail(diagnostic, {
        target: propertyIdentifier?.name ?? null,
        range: {
            start: getNodeStartIndex(node),
            end: getNodeEndIndex(node)
        }
    });

    if (!fixDetail) {
        return null;
    }

    if (Array.isArray(parent)) {
        parent[property] = callExpression;
    } else if (parent && typeof property === "string") {
        parent[property] = callExpression;
    } else {
        return null;
    }

    attachFeatherFixMetadata(callExpression, [fixDetail]);

    return fixDetail;
}

function isStringReturningExpression(node) {
    if (!node || typeof node !== "object") {
        return false;
    }

    if (node.type === "CallExpression") {
        const callee = node.object;

        if (isIdentifierWithName(callee, "string")) {
            return true;
        }

        if (callee?.type === "Identifier") {
            const name = callee.name;

            if (STRING_LENGTH_CALL_BLACKLIST.has(name)) {
                return false;
            }

            if (name.startsWith("string_")) {
                return true;
            }
        }
    }

    return false;
}

function convertAssetArgumentStringsToIdentifiers({ ast, diagnostic }) {
    if (!diagnostic || !ast || typeof ast !== "object") {
        return [];
    }

    const fixes = [];

    const visit = (node) => {
        if (!node) {
            return;
        }

        if (Array.isArray(node)) {
            for (const entry of node) {
                visit(entry);
            }
            return;
        }

        if (typeof node !== "object") {
            return;
        }

        if (node.type === "CallExpression") {
            const calleeName =
                node.object?.type === "Identifier" ? node.object.name : null;

            if (
                typeof calleeName === "string" &&
                GM1041_CALL_ARGUMENT_TARGETS.has(calleeName)
            ) {
                const argumentIndexes =
                    GM1041_CALL_ARGUMENT_TARGETS.get(calleeName) ?? [];
                const args = Array.isArray(node.arguments)
                    ? node.arguments
                    : [];

                for (const argumentIndex of argumentIndexes) {
                    if (
                        typeof argumentIndex !== "number" ||
                        argumentIndex < 0 ||
                        argumentIndex >= args.length
                    ) {
                        continue;
                    }

                    const fixDetail = convertStringLiteralArgumentToIdentifier({
                        argument: args[argumentIndex],
                        container: args,
                        index: argumentIndex,
                        diagnostic
                    });

                    if (fixDetail) {
                        fixes.push(fixDetail);
                    }
                }
            }
        }

        for (const value of Object.values(node)) {
            if (value && typeof value === "object") {
                visit(value);
            }
        }
    };

    visit(ast);

    return fixes;
}

function convertStringLiteralArgumentToIdentifier({
    argument,
    container,
    index,
    diagnostic
}) {
    if (!Array.isArray(container) || typeof index !== "number") {
        return null;
    }

    if (
        !argument ||
        argument.type !== "Literal" ||
        typeof argument.value !== "string"
    ) {
        return null;
    }

    const identifierName = extractIdentifierNameFromLiteral(argument.value);
    if (!identifierName) {
        return null;
    }

    const identifierNode = {
        type: "Identifier",
        name: identifierName
    };

    if (Object.hasOwn(argument, "start")) {
        identifierNode.start = cloneLocation(argument.start);
    }

    if (Object.hasOwn(argument, "end")) {
        identifierNode.end = cloneLocation(argument.end);
    }

    copyCommentMetadata(argument, identifierNode);

    const fixDetail = createFeatherFixDetail(diagnostic, {
        target: identifierName,
        range: {
            start: getNodeStartIndex(argument),
            end: getNodeEndIndex(argument)
        }
    });

    if (!fixDetail) {
        return null;
    }

    container[index] = identifierNode;
    attachFeatherFixMetadata(identifierNode, [fixDetail]);

    return fixDetail;
}

function buildFeatherTypeSystemInfo() {
    const metadata = getFeatherMetadata();
    const typeSystem = metadata?.typeSystem;

    const baseTypes = new Set();
    const baseTypesLowercase = new Set();
    const specifierBaseTypes = new Set();

    const entries = Array.isArray(typeSystem?.baseTypes)
        ? typeSystem.baseTypes
        : [];

    for (const entry of entries) {
        const name = toTrimmedString(entry?.name);

        if (!name) {
            continue;
        }

        baseTypes.add(name);
        baseTypesLowercase.add(name.toLowerCase());

        const specifierExamples = Array.isArray(entry?.specifierExamples)
            ? entry.specifierExamples
            : [];
        const hasDotSpecifier = specifierExamples.some((example) => {
            if (typeof example !== "string") {
                return false;
            }

            return example.trim().startsWith(".");
        });

        const description =
            typeof entry?.description === "string" ? entry.description : "";
        const requiresSpecifier =
            /requires specifiers/i.test(description) ||
            /constructor/i.test(description);

        if (hasDotSpecifier || requiresSpecifier) {
            specifierBaseTypes.add(name.toLowerCase());
        }
    }

    return {
        baseTypeNames: [...baseTypes],
        baseTypeNamesLower: baseTypesLowercase,
        specifierBaseTypeNamesLower: specifierBaseTypes
    };
}

function registerFeatherFixer(registry, diagnosticId, factory) {
    if (!registry || typeof registry.set !== "function") {
        return;
    }

    if (!diagnosticId || typeof factory !== "function") {
        return;
    }

    if (!registry.has(diagnosticId)) {
        registry.set(diagnosticId, factory);
    }
}

function flagInvalidAssignmentTargets({ ast, diagnostic, sourceText }) {
    if (!diagnostic || !ast || typeof ast !== "object") {
        return [];
    }

    const fixes = [];

    const visit = (node) => {
        if (!node) {
            return;
        }

        if (Array.isArray(node)) {
            for (const item of node) {
                visit(item);
            }
            return;
        }

        if (typeof node !== "object") {
            return;
        }

        if (node.type === "AssignmentExpression") {
            const fix = flagInvalidAssignmentTarget(
                node,
                diagnostic,
                sourceText
            );
            if (fix) {
                fixes.push(fix);
                return;
            }
        }

        for (const value of Object.values(node)) {
            if (value && typeof value === "object") {
                visit(value);
            }
        }
    };

    visit(ast);

    return fixes;
}

function flagInvalidAssignmentTarget(node, diagnostic, sourceText) {
    if (!node || node.type !== "AssignmentExpression") {
        return null;
    }

    const left = node.left;

    if (!left || isAssignableTarget(left)) {
        return null;
    }

    const startIndex = getNodeStartIndex(left);
    const endIndex = getNodeEndIndex(left);

    const range =
        typeof startIndex === "number" && typeof endIndex === "number"
            ? {
                start: startIndex,
                end: endIndex
            }
            : null;

    const targetText = getSourceTextSlice({
        sourceText,
        startIndex,
        endIndex
    });

    const fixDetail = createFeatherFixDetail(diagnostic, {
        automatic: false,
        range,
        target: targetText
    });

    if (!fixDetail) {
        return null;
    }

    attachFeatherFixMetadata(node, [fixDetail]);

    return fixDetail;
}

function isAssignableTarget(node) {
    if (!node || typeof node !== "object") {
        return false;
    }

    if (node.type === "Identifier") {
        return true;
    }

    if (
        node.type === "MemberDotExpression" ||
        node.type === "MemberIndexExpression"
    ) {
        return true;
    }

    return false;
}

function getSourceTextSlice({ sourceText, startIndex, endIndex }) {
    if (typeof sourceText !== "string") {
        return null;
    }

    if (typeof startIndex !== "number" || typeof endIndex !== "number") {
        return null;
    }

    if (startIndex < 0 || endIndex > sourceText.length) {
        return null;
    }

    const slice = sourceText.slice(startIndex, endIndex);

    if (slice.length === 0) {
        return null;
    }

    return slice.trim() || null;
}

function convertReadOnlyBuiltInAssignments({ ast, diagnostic }) {
    if (!diagnostic || !ast || typeof ast !== "object") {
        return [];
    }

    const fixes = [];
    const nameRegistry = collectAllIdentifierNames(ast);

    const visit = (node, parent, property) => {
        if (!node) {
            return;
        }

        if (Array.isArray(node)) {
            for (let index = 0; index < node.length; index += 1) {
                visit(node[index], node, index);
            }
            return;
        }

        if (typeof node !== "object") {
            return;
        }

        if (node.type === "AssignmentExpression") {
            const fixDetail = convertReadOnlyAssignment(
                node,
                parent,
                property,
                diagnostic,
                nameRegistry
            );

            if (fixDetail) {
                fixes.push(fixDetail);
                return;
            }
        }

        for (const [key, value] of Object.entries(node)) {
            if (value && typeof value === "object") {
                visit(value, node, key);
            }
        }
    };

    visit(ast, null, null);

    return fixes;
}

function convertReadOnlyAssignment(
    node,
    parent,
    property,
    diagnostic,
    nameRegistry
) {
    if (!Array.isArray(parent) || typeof property !== "number") {
        return null;
    }

    if (
        !node ||
        node.type !== "AssignmentExpression" ||
        node.operator !== "="
    ) {
        return null;
    }

    const identifier = node.left;

    if (!identifier || identifier.type !== "Identifier") {
        return null;
    }

    if (!READ_ONLY_BUILT_IN_VARIABLES.has(identifier.name)) {
        return null;
    }

    const replacementName = createReadOnlyReplacementName(
        identifier.name,
        nameRegistry
    );
    const replacementIdentifier = createIdentifierFromTemplate(
        replacementName,
        identifier
    );

    const declarator = {
        type: "VariableDeclarator",
        id: replacementIdentifier,
        init: node.right,
        start: cloneLocation(node.start),
        end: cloneLocation(node.end)
    };

    const declaration = {
        type: "VariableDeclaration",
        declarations: [declarator],
        kind: "var",
        start: cloneLocation(node.start),
        end: cloneLocation(node.end)
    };

    copyCommentMetadata(node, declaration);

    parent[property] = declaration;

    const fixDetail = createFeatherFixDetail(diagnostic, {
        target: identifier.name ?? null,
        range: {
            start: getNodeStartIndex(node),
            end: getNodeEndIndex(node)
        }
    });

    if (!fixDetail) {
        return null;
    }

    attachFeatherFixMetadata(declaration, [fixDetail]);

    replaceReadOnlyIdentifierReferences(
        parent,
        property + 1,
        identifier.name,
        replacementName
    );

    return fixDetail;
}

function replaceReadOnlyIdentifierReferences(
    siblings,
    startIndex,
    originalName,
    replacementName
) {
    if (!Array.isArray(siblings)) {
        return;
    }

    for (let index = startIndex; index < siblings.length; index += 1) {
        renameIdentifiersInNode(siblings[index], originalName, replacementName);
    }
}

function renameIdentifiersInNode(root, originalName, replacementName) {
    const stack = [{ node: root, parent: null, property: null, ancestors: [] }];

    while (stack.length > 0) {
        const { node, parent, property, ancestors } = stack.pop();

        if (!node) {
            continue;
        }

        if (Array.isArray(node)) {
            const arrayContext = { node, parent, property };
            const nextAncestors = ancestors.concat(arrayContext);

            for (let index = node.length - 1; index >= 0; index -= 1) {
                stack.push({
                    node: node[index],
                    parent: node,
                    property: index,
                    ancestors: nextAncestors
                });
            }
            continue;
        }

        if (typeof node !== "object") {
            continue;
        }

        if (node.type === "Identifier" && node.name === originalName) {
            if (
                !shouldSkipIdentifierReplacement({
                    parent,
                    property,
                    ancestors
                })
            ) {
                const replacement = createIdentifierFromTemplate(
                    replacementName,
                    node
                );

                if (parent && property !== null && property !== undefined) {
                    parent[property] = replacement;
                }
            }
            continue;
        }

        const nextAncestors = ancestors.concat({ node, parent, property });

        for (const [key, value] of Object.entries(node)) {
            if (value && typeof value === "object") {
                stack.push({
                    node: value,
                    parent: node,
                    property: key,
                    ancestors: nextAncestors
                });
            }
        }
    }
}

const IDENTIFIER_DECLARATION_CONTEXTS = new Set([
    "VariableDeclarator:id",
    "FunctionDeclaration:id",
    "ConstructorDeclaration:id",
    "StructDeclaration:id",
    "EnumDeclaration:name",
    "EnumMember:name",
    "ConstructorParentClause:id",
    "MacroDeclaration:name",
    "NamespaceDeclaration:id",
    "DefaultParameter:left"
]);

function shouldSkipIdentifierReplacement({ parent, property, ancestors }) {
    if (!parent) {
        return true;
    }

    if (parent.type === "MemberDotExpression" && property === "property") {
        return true;
    }

    if (parent.type === "NamespaceAccessExpression" && property === "name") {
        return true;
    }

    const contextKey = parent.type ? `${parent.type}:${property}` : null;

    if (contextKey && IDENTIFIER_DECLARATION_CONTEXTS.has(contextKey)) {
        return true;
    }

    if (!Array.isArray(parent)) {
        return false;
    }

    let arrayIndex = -1;
    for (let index = ancestors.length - 1; index >= 0; index -= 1) {
        if (ancestors[index].node === parent) {
            arrayIndex = index;
            break;
        }
    }

    if (arrayIndex === -1) {
        return false;
    }

    const arrayContext = ancestors[arrayIndex];
    const ownerContext = arrayIndex > 0 ? ancestors[arrayIndex - 1] : null;
    const containerNode = ownerContext?.node ?? null;
    const containerProperty = arrayContext?.property ?? null;

    if (
        containerNode &&
        containerProperty === "params" &&
        (containerNode.type === "FunctionDeclaration" ||
            containerNode.type === "ConstructorDeclaration" ||
            containerNode.type === "StructDeclaration" ||
            containerNode.type === "ConstructorParentClause")
    ) {
        return true;
    }

    return false;
}

function createReadOnlyReplacementName(originalName, nameRegistry) {
    const baseName = isNonEmptyString(originalName) ? originalName : "value";
    const sanitized = baseName.replace(/[^a-zA-Z0-9_]/g, "_");
    let candidate = `__feather_${sanitized}`;
    let suffix = 1;

    while (nameRegistry.has(candidate)) {
        suffix += 1;
        candidate = `__feather_${sanitized}_${suffix}`;
    }

    nameRegistry.add(candidate);

    return candidate;
}

function collectAllIdentifierNames(root) {
    const names = new Set();

    const visit = (node) => {
        if (!node) {
            return;
        }

        if (Array.isArray(node)) {
            for (const value of node) {
                visit(value);
            }
            return;
        }

        if (typeof node !== "object") {
            return;
        }

        if (node.type === "Identifier" && typeof node.name === "string") {
            names.add(node.name);
        }

        for (const value of Object.values(node)) {
            if (value && typeof value === "object") {
                visit(value);
            }
        }
    };

    visit(root);

    return names;
}

function convertFileAttributeAdditionsToBitwiseOr({ ast, diagnostic }) {
    if (!diagnostic || !ast || typeof ast !== "object") {
        return [];
    }

    const fixes = [];

    const visit = (node) => {
        if (!node) {
            return;
        }

        if (Array.isArray(node)) {
            for (const item of node) {
                visit(item);
            }
            return;
        }

        if (typeof node !== "object") {
            return;
        }

        if (node.type === "BinaryExpression") {
            const fix = normalizeFileAttributeAddition(node, diagnostic);

            if (fix) {
                fixes.push(fix);
                return;
            }
        }

        for (const value of Object.values(node)) {
            if (value && typeof value === "object") {
                visit(value);
            }
        }
    };

    visit(ast);

    return fixes;
}

function normalizeFileAttributeAddition(node, diagnostic) {
    if (!node || node.type !== "BinaryExpression") {
        return null;
    }

    if (node.operator !== "+") {
        return null;
    }

    const leftIdentifier = unwrapIdentifierFromExpression(node.left);
    const rightIdentifier = unwrapIdentifierFromExpression(node.right);

    if (
        !isFileAttributeIdentifier(leftIdentifier) ||
        !isFileAttributeIdentifier(rightIdentifier)
    ) {
        return null;
    }

    const originalOperator = node.operator;
    node.operator = "|";

    const fixDetail = createFeatherFixDetail(diagnostic, {
        target: originalOperator ?? null,
        range: {
            start: getNodeStartIndex(node),
            end: getNodeEndIndex(node)
        }
    });

    if (!fixDetail) {
        return null;
    }

    attachFeatherFixMetadata(node, [fixDetail]);

    return fixDetail;
}

function unwrapIdentifierFromExpression(node) {
    if (!node || typeof node !== "object") {
        return null;
    }

    if (node.type === "Identifier") {
        return node;
    }

    if (node.type === "ParenthesizedExpression") {
        return unwrapIdentifierFromExpression(node.expression);
    }

    return null;
}

function unwrapLiteralFromExpression(node) {
    if (!node || typeof node !== "object") {
        return null;
    }

    if (node.type === "Literal") {
        return node;
    }

    if (node.type === "ParenthesizedExpression") {
        return unwrapLiteralFromExpression(node.expression);
    }

    return null;
}

function isFileAttributeIdentifier(node) {
    if (!node || node.type !== "Identifier") {
        return false;
    }

    if (typeof node.name !== "string") {
        return false;
    }

    return FILE_ATTRIBUTE_IDENTIFIER_PATTERN.test(node.name);
}

function convertRoomNavigationArithmetic({ ast, diagnostic, sourceText }) {
    if (!diagnostic || !ast || typeof ast !== "object") {
        return [];
    }

    const fixes = [];

    const visit = (node, parent, property) => {
        if (!node) {
            return;
        }

        if (Array.isArray(node)) {
            for (let index = 0; index < node.length; index += 1) {
                visit(node[index], node, index);
            }
            return;
        }

        if (typeof node !== "object") {
            return;
        }

        if (node.type === "CallExpression") {
            const fix = rewriteRoomGotoCall({
                node,
                diagnostic,
                sourceText
            });

            if (fix) {
                fixes.push(fix);
            }
        }

        if (node.type === "BinaryExpression") {
            const fix = rewriteRoomNavigationBinaryExpression({
                node,
                parent,
                property,
                diagnostic,
                sourceText
            });

            if (fix) {
                fixes.push(fix);
                return;
            }
        }

        for (const [key, value] of Object.entries(node)) {
            if (value && typeof value === "object") {
                visit(value, node, key);
            }
        }
    };

    visit(ast, null, null);

    return fixes;
}

function rewriteRoomNavigationBinaryExpression({
    node,
    parent,
    property,
    diagnostic,
    sourceText
}) {
    if (!node || node.type !== "BinaryExpression") {
        return null;
    }

    if (!isEligibleRoomBinaryParent(parent, property)) {
        return null;
    }

    const navigation = resolveRoomNavigationFromBinaryExpression(node);

    if (!navigation) {
        return null;
    }

    const { direction, baseIdentifier } = navigation;
    const replacementName =
        direction === "previous" ? "room_previous" : "room_next";
    const calleeIdentifier = createIdentifier(replacementName, baseIdentifier);
    const argumentIdentifier = cloneIdentifier(baseIdentifier);

    if (!calleeIdentifier || !argumentIdentifier) {
        return null;
    }

    const callExpression = {
        type: "CallExpression",
        object: calleeIdentifier,
        arguments: [argumentIdentifier]
    };

    if (Object.hasOwn(node, "start")) {
        callExpression.start = cloneLocation(node.start);
    }

    if (Object.hasOwn(node, "end")) {
        callExpression.end = cloneLocation(node.end);
    }

    copyCommentMetadata(node, callExpression);

    const startIndex = getNodeStartIndex(node);
    const endIndex = getNodeEndIndex(node);
    const range =
        typeof startIndex === "number" && typeof endIndex === "number"
            ? { start: startIndex, end: endIndex }
            : null;

    const target =
        getSourceTextSlice({
            sourceText,
            startIndex,
            endIndex
        }) ?? null;

    const fixDetail = createFeatherFixDetail(diagnostic, {
        target,
        range
    });

    if (!fixDetail) {
        return null;
    }

    fixDetail.replacement = replacementName;

    if (Array.isArray(parent)) {
        parent[property] = callExpression;
    } else if (parent && typeof property === "string") {
        parent[property] = callExpression;
    } else {
        return null;
    }

    attachFeatherFixMetadata(callExpression, [fixDetail]);

    return fixDetail;
}

function rewriteRoomGotoCall({ node, diagnostic, sourceText }) {
    if (!node || node.type !== "CallExpression") {
        return null;
    }

    if (!isIdentifierWithName(node.object, "room_goto")) {
        return null;
    }

    const args = Array.isArray(node.arguments) ? node.arguments : [];

    if (args.length !== 1) {
        return null;
    }

    const navigation = resolveRoomNavigationFromBinaryExpression(args[0]);

    if (!navigation) {
        return null;
    }

    const replacementName =
        navigation.direction === "previous"
            ? "room_goto_previous"
            : "room_goto_next";

    const startIndex = getNodeStartIndex(node);
    const endIndex = getNodeEndIndex(node);
    const range =
        typeof startIndex === "number" && typeof endIndex === "number"
            ? { start: startIndex, end: endIndex }
            : null;

    const target =
        getSourceTextSlice({
            sourceText,
            startIndex,
            endIndex
        }) ??
        node.object?.name ??
        null;

    const fixDetail = createFeatherFixDetail(diagnostic, {
        target,
        range
    });

    if (!fixDetail) {
        return null;
    }

    fixDetail.replacement = replacementName;

    const updatedCallee = createIdentifier(replacementName, node.object);

    if (!updatedCallee) {
        return null;
    }

    node.object = updatedCallee;
    node.arguments = [];

    attachFeatherFixMetadata(node, [fixDetail]);

    return fixDetail;
}

function resolveRoomNavigationFromBinaryExpression(node) {
    if (!node || node.type !== "BinaryExpression") {
        return null;
    }

    const leftIdentifier = unwrapIdentifierFromExpression(node.left);
    const rightIdentifier = unwrapIdentifierFromExpression(node.right);
    const leftLiteral = unwrapLiteralFromExpression(node.left);
    const rightLiteral = unwrapLiteralFromExpression(node.right);

    if (isIdentifierWithName(leftIdentifier, "room")) {
        if (node.operator === "+") {
            if (isLiteralOne(rightLiteral)) {
                return { direction: "next", baseIdentifier: leftIdentifier };
            }

            if (isNegativeOneLiteral(rightLiteral)) {
                return {
                    direction: "previous",
                    baseIdentifier: leftIdentifier
                };
            }
        }

        if (node.operator === "-") {
            if (isLiteralOne(rightLiteral)) {
                return {
                    direction: "previous",
                    baseIdentifier: leftIdentifier
                };
            }

            if (isNegativeOneLiteral(rightLiteral)) {
                return { direction: "next", baseIdentifier: leftIdentifier };
            }
        }
    }

    if (isIdentifierWithName(rightIdentifier, "room")) {
        if (node.operator === "+") {
            if (isLiteralOne(leftLiteral)) {
                return { direction: "next", baseIdentifier: rightIdentifier };
            }

            if (isNegativeOneLiteral(leftLiteral)) {
                return {
                    direction: "previous",
                    baseIdentifier: rightIdentifier
                };
            }
        }

        if (node.operator === "-") {
            if (isLiteralOne(leftLiteral)) {
                return {
                    direction: "previous",
                    baseIdentifier: rightIdentifier
                };
            }

            if (isNegativeOneLiteral(leftLiteral)) {
                return { direction: "next", baseIdentifier: rightIdentifier };
            }
        }
    }

    return null;
}

function isEligibleRoomBinaryParent(parent, property) {
    if (!parent) {
        return false;
    }

    if (parent.type === "VariableDeclarator" && property === "init") {
        return true;
    }

    if (parent.type === "AssignmentExpression" && property === "right") {
        return true;
    }

    return false;
}

function preventDivisionOrModuloByZero({ ast, diagnostic }) {
    if (!diagnostic || !ast || typeof ast !== "object") {
        return [];
    }

    const fixes = [];

    const visit = (node) => {
        if (!node) {
            return;
        }

        if (Array.isArray(node)) {
            for (const item of node) {
                visit(item);
            }
            return;
        }

        if (typeof node !== "object") {
            return;
        }

        if (node.type === "BinaryExpression") {
            const fix = normalizeDivisionBinaryExpression(node, diagnostic);

            if (fix) {
                fixes.push(fix);
            }
        } else if (node.type === "AssignmentExpression") {
            const fix = normalizeDivisionAssignmentExpression(node, diagnostic);

            if (fix) {
                fixes.push(fix);
            }
        }

        for (const value of Object.values(node)) {
            if (value && typeof value === "object") {
                visit(value);
            }
        }
    };

    visit(ast);

    return fixes;
}

function normalizeDivisionBinaryExpression(node, diagnostic) {
    if (!node || node.type !== "BinaryExpression") {
        return null;
    }

    if (node.operator !== "/" && node.operator !== "%") {
        return null;
    }

    const zeroLiteralInfo = findZeroLiteralInfo(node.right);

    if (!zeroLiteralInfo) {
        return null;
    }

    const { literal, container, property } = zeroLiteralInfo;
    const replacementLiteral = createLiteral("1", literal);

    if (!replacementLiteral) {
        return null;
    }

    if (container && property) {
        container[property] = replacementLiteral;
    } else {
        node.right = replacementLiteral;
    }

    const fixDetail = createFeatherFixDetail(diagnostic, {
        target: literal?.value ?? null,
        range: {
            start: getNodeStartIndex(literal),
            end: getNodeEndIndex(literal)
        }
    });

    if (!fixDetail) {
        return null;
    }

    attachFeatherFixMetadata(node, [fixDetail]);

    return fixDetail;
}

function normalizeDivisionAssignmentExpression(node, diagnostic) {
    if (!node || node.type !== "AssignmentExpression") {
        return null;
    }

    if (node.operator !== "/=" && node.operator !== "%=") {
        return null;
    }

    const zeroLiteralInfo = findZeroLiteralInfo(node.right);

    if (!zeroLiteralInfo) {
        return null;
    }

    const { literal, container, property } = zeroLiteralInfo;
    const replacementLiteral = createLiteral("1", literal);

    if (!replacementLiteral) {
        return null;
    }

    if (container && property) {
        container[property] = replacementLiteral;
    } else {
        node.right = replacementLiteral;
    }

    const fixDetail = createFeatherFixDetail(diagnostic, {
        target: literal?.value ?? null,
        range: {
            start: getNodeStartIndex(literal),
            end: getNodeEndIndex(literal)
        }
    });

    if (!fixDetail) {
        return null;
    }

    attachFeatherFixMetadata(node, [fixDetail]);

    return fixDetail;
}

function findZeroLiteralInfo(node) {
    if (!node || typeof node !== "object") {
        return null;
    }

    if (node.type === "Literal") {
        return isZeroLiteral(node)
            ? { literal: node, container: null, property: null }
            : null;
    }

    if (node.type === "ParenthesizedExpression") {
        if (!node.expression || typeof node.expression !== "object") {
            return null;
        }

        const innerInfo = findZeroLiteralInfo(node.expression);

        if (!innerInfo) {
            return null;
        }

        if (!innerInfo.container) {
            return {
                literal: innerInfo.literal,
                container: node,
                property: "expression"
            };
        }

        return innerInfo;
    }

    if (node.type === "UnaryExpression") {
        if (node.operator !== "+" && node.operator !== "-") {
            return null;
        }

        if (!node.argument || typeof node.argument !== "object") {
            return null;
        }

        const innerInfo = findZeroLiteralInfo(node.argument);

        if (!innerInfo) {
            return null;
        }

        if (!innerInfo.container) {
            return {
                literal: innerInfo.literal,
                container: node,
                property: "argument"
            };
        }

        return innerInfo;
    }

    return null;
}

function isZeroLiteral(node) {
    if (!node || node.type !== "Literal") {
        return false;
    }

    const rawValue = node.value;

    if (typeof rawValue === "number") {
        return rawValue === 0;
    }

    if (typeof rawValue !== "string" || rawValue.length === 0) {
        return false;
    }

    const normalized = Number(rawValue);

    if (!Number.isFinite(normalized)) {
        return false;
    }

    return normalized === 0;
}

function normalizeArgumentBuiltinReferences({ ast, diagnostic }) {
    if (!diagnostic || !ast || typeof ast !== "object") {
        return [];
    }

    const fixes = [];

    const visit = (node) => {
        if (!node) {
            return;
        }

        if (Array.isArray(node)) {
            for (const child of node) {
                visit(child);
            }
            return;
        }

        if (typeof node !== "object") {
            return;
        }

        if (isFunctionLikeNode(node)) {
            const functionFixes = fixArgumentReferencesWithinFunction(
                node,
                diagnostic
            );

            if (isNonEmptyArray(functionFixes)) {
                fixes.push(...functionFixes);
            }

            return;
        }

        for (const value of Object.values(node)) {
            if (value && typeof value === "object") {
                visit(value);
            }
        }
    };

    visit(ast);

    return fixes;
}

function fixArgumentReferencesWithinFunction(functionNode, diagnostic) {
    const fixes = [];
    const references = [];

    const traverse = (node) => {
        if (!node) {
            return;
        }

        if (Array.isArray(node)) {
            for (const child of node) {
                traverse(child);
            }
            return;
        }

        if (typeof node !== "object") {
            return;
        }

        if (node !== functionNode && isFunctionLikeNode(node)) {
            const nestedFixes = fixArgumentReferencesWithinFunction(
                node,
                diagnostic
            );

            if (isNonEmptyArray(nestedFixes)) {
                fixes.push(...nestedFixes);
            }

            return;
        }

        const argumentIndex = getArgumentIdentifierIndex(node);

        if (typeof argumentIndex === "number") {
            references.push({ node, index: argumentIndex });
            return;
        }

        for (const value of Object.values(node)) {
            if (value && typeof value === "object") {
                traverse(value);
            }
        }
    };

    const body = functionNode?.body;

    if (body && typeof body === "object") {
        traverse(body);
    } else {
        traverse(functionNode);
    }

    if (references.length === 0) {
        return fixes;
    }

    const mapping = createArgumentIndexMapping(
        references.map((reference) => reference.index)
    );

    if (!(mapping instanceof Map) || mapping.size === 0) {
        return fixes;
    }

    const hasChanges = [...mapping.entries()].some(
        ([oldIndex, newIndex]) => oldIndex !== newIndex
    );

    if (!hasChanges) {
        return fixes;
    }

    for (const reference of references) {
        const newIndex = mapping.get(reference.index);

        if (typeof newIndex !== "number" || newIndex === reference.index) {
            continue;
        }

        const newName = `argument${newIndex}`;
        const fixDetail = createFeatherFixDetail(diagnostic, {
            target: newName,
            range: {
                start: getNodeStartIndex(reference.node),
                end: getNodeEndIndex(reference.node)
            }
        });

        if (!fixDetail) {
            continue;
        }

        reference.node.name = newName;
        attachFeatherFixMetadata(reference.node, [fixDetail]);
        fixes.push(fixDetail);
    }

    return fixes;
}

function createArgumentIndexMapping(indices) {
    if (!Array.isArray(indices) || indices.length === 0) {
        return null;
    }

    const uniqueIndices = [
        ...new Set(
            indices.filter((index) => Number.isInteger(index) && index >= 0)
        )
    ].sort((left, right) => left - right);

    if (uniqueIndices.length === 0) {
        return null;
    }

    const mapping = new Map();
    let expectedIndex = 0;

    for (const index of uniqueIndices) {
        if (!Number.isInteger(index) || index < 0) {
            continue;
        }

        if (index === expectedIndex) {
            mapping.set(index, index);
            expectedIndex = index + 1;
            continue;
        }

        if (index > expectedIndex) {
            mapping.set(index, expectedIndex);
            expectedIndex += 1;
            continue;
        }

        mapping.set(index, expectedIndex);
        expectedIndex += 1;
    }

    return mapping;
}

function getArgumentIdentifierIndex(node) {
    if (!node || node.type !== "Identifier") {
        return null;
    }

    const name = node.name;

    if (typeof name !== "string") {
        return null;
    }

    const match = ARGUMENT_IDENTIFIER_PATTERN.exec(name);

    if (!match) {
        return null;
    }

    const parsed = Number.parseInt(match[1], 10);

    if (!Number.isInteger(parsed) || parsed < 0) {
        return null;
    }

    return parsed;
}

function removeDuplicateMacroDeclarations({ ast, diagnostic }) {
    if (!diagnostic || !ast || typeof ast !== "object") {
        return [];
    }

    const fixes = [];
    const seenMacros = new Set();

    const visit = (node, parent, property) => {
        if (!node) {
            return false;
        }

        if (Array.isArray(node)) {
            for (let index = 0; index < node.length; index += 1) {
                const child = node[index];
                const removed = visit(child, node, index);

                if (removed) {
                    index -= 1;
                }
            }

            return false;
        }

        if (typeof node !== "object") {
            return false;
        }

        if (node.type === "MacroDeclaration") {
            const macroName = node.name?.name;

            if (!macroName) {
                return false;
            }

            if (!seenMacros.has(macroName)) {
                seenMacros.add(macroName);
                return false;
            }

            if (!Array.isArray(parent) || typeof property !== "number") {
                return false;
            }

            const fixDetail = createFeatherFixDetail(diagnostic, {
                target: macroName,
                range: {
                    start: getNodeStartIndex(node),
                    end: getNodeEndIndex(node)
                }
            });

            if (!fixDetail) {
                return false;
            }

            parent.splice(property, 1);
            fixes.push(fixDetail);

            return true;
        }

        for (const [key, value] of Object.entries(node)) {
            if (value && typeof value === "object") {
                visit(value, node, key);
            }
        }

        return false;
    };

    visit(ast, null, null);

    return fixes;
}

function replaceDeprecatedBuiltinVariables({ ast, diagnostic }) {
    if (
        !diagnostic ||
        !ast ||
        typeof ast !== "object" ||
        DEPRECATED_BUILTIN_VARIABLE_REPLACEMENTS.size === 0
    ) {
        return [];
    }

    const fixes = [];

    const visit = (node, parent, property, owner, ownerKey) => {
        if (!node) {
            return;
        }

        if (Array.isArray(node)) {
            for (let index = 0; index < node.length; index += 1) {
                visit(node[index], node, index, owner, ownerKey);
            }
            return;
        }

        if (typeof node !== "object") {
            return;
        }

        if (node.type === "Identifier") {
            const fix = replaceDeprecatedIdentifier(
                node,
                parent,
                property,
                owner,
                ownerKey,
                diagnostic
            );

            if (fix) {
                fixes.push(fix);
                return;
            }
        }

        for (const [key, value] of Object.entries(node)) {
            if (value && typeof value === "object") {
                visit(value, node, key, node, key);
            }
        }
    };

    visit(ast, null, null, null, null);

    return fixes;
}

function replaceDeprecatedIdentifier(
    node,
    parent,
    property,
    owner,
    ownerKey,
    diagnostic
) {
    if (!node || node.type !== "Identifier") {
        return null;
    }

    const normalizedName =
        typeof node.name === "string" ? node.name.toLowerCase() : null;

    if (!normalizedName || normalizedName.length === 0) {
        return null;
    }

    const replacementEntry =
        getDeprecatedBuiltinReplacementEntry(normalizedName);

    if (!replacementEntry) {
        return null;
    }

    if (
        shouldSkipDeprecatedIdentifierReplacement({
            parent,
            property,
            owner,
            ownerKey
        })
    ) {
        return null;
    }

    const originalName = node.name;
    const replacementName = replacementEntry.replacement;

    if (!replacementName || replacementName === originalName) {
        return null;
    }

    node.name = replacementName;

    const fixDetail = createFeatherFixDetail(diagnostic, {
        target: replacementEntry.deprecated ?? originalName,
        range: {
            start: getNodeStartIndex(node),
            end: getNodeEndIndex(node)
        }
    });

    if (!fixDetail) {
        return null;
    }

    attachFeatherFixMetadata(node, [fixDetail]);

    return fixDetail;
}

function shouldSkipDeprecatedIdentifierReplacement({
    parent,
    property,
    owner,
    ownerKey
}) {
    if (!parent) {
        return false;
    }

    if (parent.type === "MemberDotExpression" && property === "property") {
        return true;
    }

    if (parent.type === "VariableDeclarator" && property === "id") {
        return true;
    }

    if (parent.type === "MacroDeclaration" && property === "name") {
        return true;
    }

    if (parent.type === "EnumDeclaration" && property === "name") {
        return true;
    }

    if (parent.type === "EnumMember" && property === "name") {
        return true;
    }

    if (Array.isArray(parent)) {
        if (ownerKey === "params") {
            const ownerType = owner?.type;

            if (
                ownerType === "FunctionDeclaration" ||
                ownerType === "FunctionExpression" ||
                ownerType === "ConstructorDeclaration"
            ) {
                return true;
            }
        }
    }

    return false;
}

function buildDeprecatedBuiltinVariableReplacements() {
    const replacements = new Map();
    const diagnostic = getFeatherDiagnosticById("GM1024");

    if (!diagnostic) {
        return replacements;
    }

    const entries = deriveDeprecatedBuiltinVariableReplacementsFromExamples(
        diagnostic.badExample,
        diagnostic.goodExample
    );

    for (const entry of entries) {
        if (!replacements.has(entry.normalized)) {
            replacements.set(entry.normalized, entry);
        }
    }

    return replacements;
}

function deriveDeprecatedBuiltinVariableReplacementsFromExamples(
    badExample,
    goodExample
) {
    const entries = [];
    const badTokens = extractIdentifierTokens(badExample);
    const goodTokens = extractIdentifierTokens(goodExample);

    if (badTokens.length === 0 || goodTokens.length === 0) {
        return entries;
    }

    const goodTokenSet = new Set(goodTokens.map((token) => token.normalized));
    const deprecatedTokens = badTokens.filter(
        (token) => !goodTokenSet.has(token.normalized)
    );

    if (deprecatedTokens.length === 0) {
        return entries;
    }

    const badTokenSet = new Set(badTokens.map((token) => token.normalized));
    const replacementTokens = goodTokens.filter(
        (token) => !badTokenSet.has(token.normalized)
    );

    const pairCount = Math.min(
        deprecatedTokens.length,
        replacementTokens.length
    );

    for (let index = 0; index < pairCount; index += 1) {
        const deprecatedToken = deprecatedTokens[index];
        const replacementToken = replacementTokens[index];

        if (!deprecatedToken || !replacementToken) {
            continue;
        }

        entries.push({
            normalized: deprecatedToken.normalized,
            deprecated: deprecatedToken.token,
            replacement: replacementToken.token
        });
    }

    return entries;
}

function extractIdentifierTokens(text) {
    if (typeof text !== "string" || text.length === 0) {
        return [];
    }

    const matches = text.match(IDENTIFIER_TOKEN_PATTERN) ?? [];
    const tokens = [];
    const seen = new Set();

    for (const match of matches) {
        const normalized = match.toLowerCase();

        if (RESERVED_KEYWORD_TOKENS.has(normalized)) {
            continue;
        }

        if (seen.has(normalized)) {
            continue;
        }

        seen.add(normalized);
        tokens.push({ token: match, normalized });
    }

    return tokens;
}

function getDeprecatedBuiltinReplacementEntry(name) {
    if (!name) {
        return null;
    }

    return DEPRECATED_BUILTIN_VARIABLE_REPLACEMENTS.get(name) ?? null;
}

function rewriteInvalidPostfixExpressions({ ast, diagnostic }) {
    if (!diagnostic || !ast || typeof ast !== "object") {
        return [];
    }

    const fixes = [];

    const visit = (node, parent, property) => {
        if (!node) {
            return;
        }

        if (Array.isArray(node)) {
            for (let index = 0; index < node.length; index += 1) {
                visit(node[index], node, index);
            }
            return;
        }

        if (typeof node !== "object") {
            return;
        }

        if (node.type === "IncDecStatement") {
            const fix = rewritePostfixStatement(
                node,
                parent,
                property,
                diagnostic
            );

            if (fix) {
                fixes.push(fix);
                return;
            }
        }

        for (const [key, value] of Object.entries(node)) {
            if (value && typeof value === "object") {
                visit(value, node, key);
            }
        }
    };

    visit(ast, null, null);

    return fixes;
}

function rewritePostfixStatement(node, parent, property, diagnostic) {
    if (!Array.isArray(parent) || typeof property !== "number") {
        return null;
    }

    if (!node || node.type !== "IncDecStatement" || node.prefix !== false) {
        return null;
    }

    const argument = node.argument;

    if (!argument || typeof argument !== "object") {
        return null;
    }

    const argumentName = getIdentifierName(argument);

    if (
        typeof argumentName === "string" &&
        argumentName.startsWith("__featherFix_")
    ) {
        return null;
    }

    const siblings = parent;
    const temporaryName = createTemporaryIdentifierName(argument, siblings);

    if (!temporaryName) {
        return null;
    }

    const initializer = cloneNode(argument);
    const declarationIdentifier = createIdentifier(temporaryName, argument);

    if (!initializer || !declarationIdentifier) {
        return null;
    }

    const declarator = {
        type: "VariableDeclarator",
        id: declarationIdentifier,
        init: initializer
    };

    if (hasOwn(argument, "start")) {
        declarator.start = cloneLocation(argument.start);
    }

    if (hasOwn(argument, "end")) {
        declarator.end = cloneLocation(argument.end);
    }

    const variableDeclaration = {
        type: "VariableDeclaration",
        declarations: [declarator],
        kind: "var"
    };

    if (hasOwn(node, "start")) {
        variableDeclaration.start = cloneLocation(node.start);
    }

    if (hasOwn(node, "end")) {
        variableDeclaration.end = cloneLocation(node.end);
    }

    const temporaryIdentifier = createIdentifier(temporaryName, argument);

    if (!temporaryIdentifier) {
        return null;
    }

    const rewrittenStatement = {
        type: "IncDecStatement",
        operator: node.operator,
        prefix: node.prefix,
        argument: temporaryIdentifier
    };

    if (hasOwn(node, "start")) {
        rewrittenStatement.start = cloneLocation(node.start);
    }

    if (hasOwn(node, "end")) {
        rewrittenStatement.end = cloneLocation(node.end);
    }

    copyCommentMetadata(node, variableDeclaration);
    copyCommentMetadata(node, rewrittenStatement);

    const fixDetail = createFeatherFixDetail(diagnostic, {
        target: getIdentifierName(argument),
        range: {
            start: getNodeStartIndex(node),
            end: getNodeEndIndex(node)
        }
    });

    if (!fixDetail) {
        return null;
    }

    parent.splice(property, 1, variableDeclaration, rewrittenStatement);

    attachFeatherFixMetadata(variableDeclaration, [fixDetail]);
    attachFeatherFixMetadata(rewrittenStatement, [fixDetail]);

    return fixDetail;
}

function normalizeMultidimensionalArrayIndexing({ ast, diagnostic }) {
    if (!diagnostic || !ast || typeof ast !== "object") {
        return [];
    }

    const fixes = [];

    const visit = (node, parent, property) => {
        if (!node) {
            return;
        }

        if (Array.isArray(node)) {
            for (let index = 0; index < node.length; index += 1) {
                visit(node[index], node, index);
            }
            return;
        }

        if (typeof node !== "object") {
            return;
        }

        if (node.type === "MemberIndexExpression") {
            const fix = convertMultidimensionalMemberIndex(
                node,
                parent,
                property,
                diagnostic
            );

            if (fix) {
                fixes.push(fix);
                return;
            }
        }

        for (const [key, value] of Object.entries(node)) {
            if (value && typeof value === "object") {
                visit(value, node, key);
            }
        }
    };

    visit(ast, null, null);

    return fixes;
}

function convertMultidimensionalMemberIndex(
    node,
    parent,
    property,
    diagnostic
) {
    if (
        !Array.isArray(parent) &&
        (typeof parent !== "object" || parent === null)
    ) {
        return null;
    }

    if (property === undefined || property === null) {
        return null;
    }

    if (!node || node.type !== "MemberIndexExpression") {
        return null;
    }

    const indices = Array.isArray(node.property) ? node.property : null;

    if (node.accessor && node.accessor !== "[") {
        // Non-standard accessors such as '[#' (ds_grid) use comma-separated
        // coordinates rather than nested lookups. Leave them unchanged so the
        // grid access semantics remain intact.
        return null;
    }

    if (!indices || indices.length <= 1) {
        return null;
    }

    const nestedExpression = buildNestedMemberIndexExpression({
        object: node.object,
        indices,
        template: node
    });

    if (!nestedExpression) {
        return null;
    }

    const fixDetail = createFeatherFixDetail(diagnostic, {
        target: getMemberExpressionRootIdentifier(node) ?? null,
        range: {
            start: getNodeStartIndex(node),
            end: getNodeEndIndex(node)
        }
    });

    if (!fixDetail) {
        return null;
    }

    copyCommentMetadata(node, nestedExpression);

    if (Array.isArray(parent)) {
        parent[property] = nestedExpression;
    } else if (isObjectLike(parent)) {
        parent[property] = nestedExpression;
    }

    attachFeatherFixMetadata(nestedExpression, [fixDetail]);

    return fixDetail;
}

function buildNestedMemberIndexExpression({ object, indices, template }) {
    if (!object || !Array.isArray(indices) || indices.length === 0) {
        return null;
    }

    const [firstIndex, ...remaining] = indices;
    const accessor = template?.accessor ?? "[";

    let current = {
        type: "MemberIndexExpression",
        object,
        property: [firstIndex],
        accessor
    };

    if (Object.hasOwn(template, "start")) {
        current.start = cloneLocation(template.start);
    }

    if (remaining.length === 0 && Object.hasOwn(template, "end")) {
        current.end = cloneLocation(template.end);
    }

    for (let index = 0; index < remaining.length; index += 1) {
        const propertyNode = remaining[index];

        const next = {
            type: "MemberIndexExpression",
            object: current,
            property: [propertyNode],
            accessor
        };

        if (Object.hasOwn(template, "start")) {
            next.start = cloneLocation(template.start);
        }

        if (index === remaining.length - 1 && Object.hasOwn(template, "end")) {
            next.end = cloneLocation(template.end);
        }

        current = next;
    }

    return current;
}

function removeDuplicateSemicolons({ ast, sourceText, diagnostic }) {
    if (
        !diagnostic ||
        !ast ||
        typeof sourceText !== "string" ||
        sourceText.length === 0
    ) {
        return [];
    }

    const fixes = [];
    const recordedRanges = new Set();

    const recordFix = (container, range) => {
        if (
            !range ||
            typeof range.start !== "number" ||
            typeof range.end !== "number"
        ) {
            return;
        }

        const key = `${range.start}:${range.end}`;
        if (recordedRanges.has(key)) {
            return;
        }

        const fixDetail = createFeatherFixDetail(diagnostic, {
            target: null,
            range
        });

        if (!fixDetail) {
            return;
        }

        recordedRanges.add(key);
        fixes.push(fixDetail);

        if (container && typeof container === "object") {
            attachFeatherFixMetadata(container, [fixDetail]);
        }
    };

    const processSegment = (container, startIndex, endIndex) => {
        if (typeof startIndex !== "number" || typeof endIndex !== "number") {
            return;
        }

        if (endIndex <= startIndex) {
            return;
        }

        const segment = sourceText.slice(startIndex, endIndex);

        if (!segment || segment.indexOf(";") === -1) {
            return;
        }

        for (const range of findDuplicateSemicolonRanges(segment, startIndex)) {
            recordFix(container, range);
        }
    };

    const processStatementList = (container, statements) => {
        if (!Array.isArray(statements) || statements.length === 0) {
            return;
        }

        const bounds = getStatementListBounds(container, sourceText);

        let previousEnd = bounds.start;

        for (const statement of statements) {
            const statementStart = getNodeStartIndex(statement);
            const statementEnd = getNodeEndIndex(statement);

            if (
                typeof previousEnd === "number" &&
                typeof statementStart === "number"
            ) {
                processSegment(container, previousEnd, statementStart);
            }

            if (typeof statementEnd === "number") {
                previousEnd = statementEnd;
            } else {
                previousEnd = statementStart;
            }
        }

        if (typeof previousEnd === "number" && typeof bounds.end === "number") {
            processSegment(container, previousEnd, bounds.end);
        }
    };

    const visit = (node) => {
        if (!node) {
            return;
        }

        if (Array.isArray(node)) {
            for (const item of node) {
                visit(item);
            }
            return;
        }

        if (typeof node !== "object") {
            return;
        }

        if (isNonEmptyArray(node.body)) {
            processStatementList(node, node.body);
        }

        for (const value of Object.values(node)) {
            if (value && typeof value === "object") {
                visit(value);
            }
        }
    };

    visit(ast);

    return fixes;
}

function getStatementListBounds(node, sourceText) {
    if (!node || typeof sourceText !== "string") {
        return { start: null, end: null };
    }

    let start = getNodeStartIndex(node);
    let end = getNodeEndIndex(node);

    if (node.type === "Program") {
        start = 0;
        end = sourceText.length;
    } else if (node.type === "BlockStatement") {
        if (typeof start === "number" && sourceText[start] === "{") {
            start += 1;
        }

        if (typeof end === "number" && sourceText[end - 1] === "}") {
            end -= 1;
        }
    } else if (node.type === "SwitchCase") {
        if (typeof start === "number") {
            const colonIndex = findCharacterInRange(
                sourceText,
                ":",
                start,
                end
            );

            if (colonIndex !== -1) {
                start = colonIndex + 1;
            }
        }
    }

    return {
        start: typeof start === "number" ? start : null,
        end: typeof end === "number" ? end : null
    };
}

function findCharacterInRange(text, character, start, end) {
    if (typeof start !== "number") {
        return -1;
    }

    const limit = typeof end === "number" ? end : text.length;
    const index = text.indexOf(character, start);

    if (index === -1 || index >= limit) {
        return -1;
    }

    return index;
}

function findDuplicateSemicolonRanges(segment, offset) {
    const ranges = [];

    if (typeof segment !== "string" || segment.length === 0) {
        return ranges;
    }

    let runStart = -1;
    let runLength = 0;
    let inLineComment = false;
    let inBlockComment = false;
    let inString = false;
    let stringDelimiter = null;

    for (let index = 0; index < segment.length; index += 1) {
        const char = segment[index];
        const nextChar = index + 1 < segment.length ? segment[index + 1] : "";

        if (inString) {
            if (char === "\\") {
                index += 1;
                continue;
            }

            if (char === stringDelimiter) {
                inString = false;
                stringDelimiter = null;
            }

            continue;
        }

        if (inLineComment) {
            if (char === "\n" || char === "\r") {
                inLineComment = false;
            }
            continue;
        }

        if (inBlockComment) {
            if (char === "*" && nextChar === "/") {
                inBlockComment = false;
                index += 1;
            }
            continue;
        }

        if (char === "/" && nextChar === "/") {
            inLineComment = true;
            index += 1;
            continue;
        }

        if (char === "/" && nextChar === "*") {
            inBlockComment = true;
            index += 1;
            continue;
        }

        if (char === '"' || char === "'") {
            inString = true;
            stringDelimiter = char;
            continue;
        }

        if (char === ";") {
            if (runStart === -1) {
                runStart = index;
                runLength = 1;
            } else {
                runLength += 1;
            }
            continue;
        }

        if (runStart !== -1 && runLength > 1) {
            ranges.push({
                start: offset + runStart + 1,
                end: offset + runStart + runLength
            });
        }

        runStart = -1;
        runLength = 0;
    }

    if (runStart !== -1 && runLength > 1) {
        ranges.push({
            start: offset + runStart + 1,
            end: offset + runStart + runLength
        });
    }

    return ranges;
}

function getMemberExpressionRootIdentifier(node) {
    if (!node || typeof node !== "object") {
        return null;
    }

    if (node.type === "Identifier") {
        return node.name ?? null;
    }

    if (
        node.type === "MemberDotExpression" ||
        node.type === "MemberIndexExpression"
    ) {
        return getMemberExpressionRootIdentifier(node.object);
    }

    if (node.type === "CallExpression") {
        return getMemberExpressionRootIdentifier(node.object);
    }

    return null;
}

function normalizeObviousSyntaxErrors({ ast, diagnostic, metadata }) {
    if (!diagnostic || !ast || typeof ast !== "object") {
        return [];
    }

    const gm1100Entries = Array.isArray(metadata?.GM1100)
        ? metadata.GM1100
        : [];

    if (gm1100Entries.length === 0) {
        return [];
    }

    const nodeIndex = collectGM1100Candidates(ast);
    const handledNodes = new Set();
    const fixes = [];

    for (const entry of gm1100Entries) {
        const lineNumber = entry?.line;

        if (typeof lineNumber !== "number") {
            continue;
        }

        const candidates = nodeIndex.get(lineNumber) ?? [];
        let node = null;

        if (entry.type === "declaration") {
            node =
                candidates.find(
                    (candidate) => candidate?.type === "VariableDeclaration"
                ) ?? null;
        } else if (entry.type === "assignment") {
            node =
                candidates.find(
                    (candidate) => candidate?.type === "AssignmentExpression"
                ) ?? null;
        }

        if (!node || handledNodes.has(node)) {
            continue;
        }

        handledNodes.add(node);

        const fixDetail = createFeatherFixDetail(diagnostic, {
            target: entry?.identifier ?? null,
            range: {
                start: getNodeStartIndex(node),
                end: getNodeEndIndex(node)
            }
        });

        if (!fixDetail) {
            continue;
        }

        attachFeatherFixMetadata(node, [fixDetail]);
        fixes.push(fixDetail);
    }

    return fixes;
}

function removeTrailingMacroSemicolons({ ast, sourceText, diagnostic }) {
    if (
        !diagnostic ||
        typeof sourceText !== "string" ||
        sourceText.length === 0
    ) {
        return [];
    }

    const fixes = [];

    const visit = (node) => {
        if (!node || typeof node !== "object") {
            return;
        }

        if (Array.isArray(node)) {
            for (const item of node) {
                visit(item);
            }
            return;
        }

        if (node.type === "MacroDeclaration") {
            const fixInfo = sanitizeMacroDeclaration(
                node,
                sourceText,
                diagnostic
            );
            if (fixInfo) {
                fixes.push(fixInfo);
            }
        }

        for (const value of Object.values(node)) {
            if (value && typeof value === "object") {
                visit(value);
            }
        }
    };

    visit(ast);

    return fixes;
}

function removeBooleanLiteralStatements({ ast, diagnostic, metadata }) {
    if (!diagnostic || !ast || typeof ast !== "object") {
        return [];
    }

    const fixes = [];
    const gm1016MetadataEntries = extractFeatherPreprocessMetadata(
        metadata,
        "GM1016"
    );

    for (const entry of gm1016MetadataEntries) {
        const range = normalizePreprocessedRange(entry);

        if (!range) {
            continue;
        }

        const fixDetail = createFeatherFixDetail(diagnostic, {
            target: null,
            range
        });

        if (!fixDetail) {
            continue;
        }

        const owner = findInnermostBlockForRange(
            ast,
            range.start.index,
            range.end.index
        );

        if (owner && owner !== ast) {
            attachFeatherFixMetadata(owner, [fixDetail]);
        }

        fixes.push(fixDetail);
    }

    const arrayOwners = new WeakMap();

    const visitNode = (node) => {
        if (!node || typeof node !== "object") {
            return;
        }

        for (const value of Object.values(node)) {
            if (!value || typeof value !== "object") {
                continue;
            }

            if (Array.isArray(value)) {
                arrayOwners.set(value, node);
                visitArray(value);
                continue;
            }

            visitNode(value);
        }
    };

    const visitArray = (array) => {
        if (!Array.isArray(array)) {
            return;
        }

        for (let index = 0; index < array.length; index += 1) {
            const item = array[index];

            if (
                item &&
                typeof item === "object" &&
                item.type === "ExpressionStatement"
            ) {
                const fix = removeBooleanLiteralExpression(item, array, index);

                if (fix) {
                    const owner = arrayOwners.get(array) ?? ast;
                    if (owner !== ast) {
                        attachFeatherFixMetadata(owner, [fix]);
                    }
                    fixes.push(fix);
                    array.splice(index, 1);
                    index -= 1;
                    continue;
                }
            }

            visitNode(item);
        }
    };

    function removeBooleanLiteralExpression(
        node,
        parentArray = null,
        index = -1
    ) {
        if (!parentArray || !Array.isArray(parentArray) || index < 0) {
            return null;
        }

        const expression = node.expression;

        if (!isBooleanLiteral(expression, true)) {
            return null;
        }

        const fixDetail = createFeatherFixDetail(diagnostic, {
            target: null,
            range: {
                start: getNodeStartIndex(node),
                end: getNodeEndIndex(node)
            }
        });

        if (!fixDetail) {
            return null;
        }

        return fixDetail;
    }

    visitNode(ast);

    if (fixes.length === 0) {
        return [];
    }

    return fixes;
}

function replaceDeprecatedConstantReferences({ ast, diagnostic }) {
    if (!diagnostic || !ast || typeof ast !== "object") {
        return [];
    }

    const metadata = extractDeprecatedConstantReplacement(diagnostic);

    if (!metadata) {
        return [];
    }

    const { deprecatedConstant, replacementConstant } = metadata;

    if (!deprecatedConstant || !replacementConstant) {
        return [];
    }

    const fixes = [];

    const visit = (node) => {
        if (!node) {
            return;
        }

        if (Array.isArray(node)) {
            for (const item of node) {
                visit(item);
            }
            return;
        }

        if (typeof node !== "object") {
            return;
        }

        if (node.type === "Identifier" && node.name === deprecatedConstant) {
            const start = getNodeStartIndex(node);
            const end = getNodeEndIndex(node);

            const fixDetail = createFeatherFixDetail(diagnostic, {
                target: replacementConstant,
                range:
                    typeof start === "number" && typeof end === "number"
                        ? { start, end }
                        : null
            });

            if (!fixDetail) {
                return;
            }

            node.name = replacementConstant;
            attachFeatherFixMetadata(node, [fixDetail]);
            fixes.push(fixDetail);
            return;
        }

        for (const value of Object.values(node)) {
            if (value && typeof value === "object") {
                visit(value);
            }
        }
    };

    visit(ast);

    return fixes;
}

function extractDeprecatedConstantReplacement(diagnostic) {
    if (!diagnostic) {
        return null;
    }

    const badExample =
        typeof diagnostic.badExample === "string" ? diagnostic.badExample : "";
    const correction =
        typeof diagnostic.correction === "string" ? diagnostic.correction : "";
    const goodExample =
        typeof diagnostic.goodExample === "string"
            ? diagnostic.goodExample
            : "";

    const deprecatedMatch = badExample.match(
        /Constant\s+'([A-Za-z_][A-Za-z0-9_]*)'\s+is\s+deprecated/
    );
    const replacementFromCorrection = correction.match(
        /\b(?:modern|replacement)\s+constant\s+is\s+([A-Za-z_][A-Za-z0-9_]*)\b/i
    );

    let deprecatedConstant = deprecatedMatch?.[1] ?? null;
    let replacementConstant = replacementFromCorrection?.[1] ?? null;

    if (!replacementConstant) {
        const replacementFromGoodExample = findReplacementConstantInExample({
            goodExample,
            badExample,
            deprecatedConstant
        });

        if (replacementFromGoodExample) {
            replacementConstant = replacementFromGoodExample;
        }
    }

    if (!deprecatedConstant) {
        deprecatedConstant = findDeprecatedConstantInExample({
            badExample,
            goodExample,
            replacementConstant
        });
    }

    if (!deprecatedConstant || !replacementConstant) {
        return null;
    }

    return { deprecatedConstant, replacementConstant };
}

function collectIdentifiers(example) {
    if (typeof example !== "string" || example.length === 0) {
        return new Set();
    }

    const matches = example.match(/\b[A-Za-z_][A-Za-z0-9_]*\b/g);

    if (!Array.isArray(matches)) {
        return new Set();
    }

    return new Set(matches);
}

function isLikelyConstant(identifier) {
    if (typeof identifier !== "string" || identifier.length === 0) {
        return false;
    }

    if (/^[A-Z0-9_]+$/.test(identifier)) {
        return true;
    }

    if (/^[a-z0-9]+(_[a-z0-9]+)+$/.test(identifier)) {
        return true;
    }

    return false;
}

function findReplacementConstantInExample({
    goodExample,
    badExample,
    deprecatedConstant
}) {
    const goodIdentifiers = collectIdentifiers(goodExample);
    const badIdentifiers = collectIdentifiers(badExample);

    for (const identifier of goodIdentifiers) {
        if (identifier === deprecatedConstant) {
            continue;
        }

        if (badIdentifiers.has(identifier)) {
            continue;
        }

        if (isLikelyConstant(identifier)) {
            return identifier;
        }
    }

    return null;
}

function findDeprecatedConstantInExample({
    badExample,
    goodExample,
    replacementConstant
}) {
    const badIdentifiers = collectIdentifiers(badExample);
    const goodIdentifiers = collectIdentifiers(goodExample);

    for (const identifier of badIdentifiers) {
        if (identifier === replacementConstant) {
            continue;
        }

        if (goodIdentifiers.has(identifier)) {
            continue;
        }

        if (isLikelyConstant(identifier)) {
            return identifier;
        }
    }

    return null;
}

function extractFeatherPreprocessMetadata(metadata, key) {
    if (!metadata || typeof metadata !== "object") {
        return [];
    }

    const entries = metadata[key];

    return Array.isArray(entries) ? entries.filter(Boolean) : [];
}

function normalizePreprocessedRange(entry) {
    const startIndex = entry?.start?.index;
    const endIndex = entry?.end?.index;

    if (typeof startIndex !== "number" || typeof endIndex !== "number") {
        return null;
    }

    if (endIndex < startIndex) {
        return null;
    }

    const startLine = entry?.start?.line;
    const endLine = entry?.end?.line;

    const startLocation = { index: startIndex };
    const endLocation = { index: endIndex };

    if (typeof startLine === "number") {
        startLocation.line = startLine;
    }

    if (typeof endLine === "number") {
        endLocation.line = endLine;
    }

    return { start: startLocation, end: endLocation };
}

function findInnermostBlockForRange(ast, startIndex, endIndex) {
    if (!ast || typeof ast !== "object") {
        return null;
    }

    let bestMatch = null;

    const visit = (node) => {
        if (!node || typeof node !== "object") {
            return;
        }

        const nodeStart = getNodeStartIndex(node);
        const nodeEnd = getNodeEndIndex(node);

        if (
            typeof nodeStart !== "number" ||
            typeof nodeEnd !== "number" ||
            nodeStart > startIndex ||
            nodeEnd < endIndex
        ) {
            return;
        }

        if (node.type === "BlockStatement") {
            if (!bestMatch) {
                bestMatch = node;
            } else {
                const bestStart = getNodeStartIndex(bestMatch);
                const bestEnd = getNodeEndIndex(bestMatch);

                if (
                    typeof bestStart === "number" &&
                    typeof bestEnd === "number" &&
                    (nodeStart > bestStart || nodeEnd < bestEnd)
                ) {
                    bestMatch = node;
                }
            }
        }

        for (const value of Object.values(node)) {
            if (Array.isArray(value)) {
                for (const item of value) {
                    visit(item);
                }
                continue;
            }

            visit(value);
        }
    };

    visit(ast);

    return bestMatch;
}

function hasDisabledColourChannel(args) {
    if (!Array.isArray(args)) {
        return false;
    }

    const channels = args.slice(0, 4);

    return channels.some((argument) => isLiteralFalse(argument));
}

function sanitizeMacroDeclaration(node, sourceText, diagnostic) {
    if (!node || typeof node !== "object") {
        return null;
    }

    const tokens = Array.isArray(node.tokens) ? node.tokens : null;
    if (!tokens || tokens.length === 0) {
        return null;
    }

    const lastToken = tokens[tokens.length - 1];
    if (lastToken !== ";") {
        return null;
    }

    const startIndex = node.start?.index;
    const endIndex = node.end?.index;

    if (typeof startIndex !== "number" || typeof endIndex !== "number") {
        return null;
    }

    const originalText = sourceText.slice(startIndex, endIndex + 1);

    // Only strip semicolons that appear at the end of the macro definition.
    const sanitizedText = originalText.replace(
        TRAILING_MACRO_SEMICOLON_PATTERN,
        ""
    );

    if (sanitizedText === originalText) {
        return null;
    }

    node.tokens = tokens.slice(0, tokens.length - 1);
    node._featherMacroText = sanitizedText;

    const fixDetail = createFeatherFixDetail(diagnostic, {
        target: node.name?.name ?? null,
        range: {
            start: getNodeStartIndex(node),
            end: getNodeEndIndex(node)
        }
    });

    if (!fixDetail) {
        return null;
    }

    attachFeatherFixMetadata(node, [fixDetail]);

    return fixDetail;
}

function captureDeprecatedFunctionManualFixes({ ast, sourceText, diagnostic }) {
    if (
        !diagnostic ||
        !ast ||
        typeof ast !== "object" ||
        typeof sourceText !== "string"
    ) {
        return [];
    }

    const deprecatedFunctions = collectDeprecatedFunctionNames(ast, sourceText);

    if (!deprecatedFunctions || deprecatedFunctions.size === 0) {
        return [];
    }

    const fixes = [];
    const seenLocations = new Set();

    const visit = (node) => {
        if (!node) {
            return;
        }

        if (Array.isArray(node)) {
            for (const item of node) {
                visit(item);
            }
            return;
        }

        if (typeof node !== "object") {
            return;
        }

        if (node.type === "CallExpression") {
            const fix = recordDeprecatedCallMetadata(
                node,
                deprecatedFunctions,
                diagnostic
            );

            if (fix) {
                const startIndex = fix.range?.start;
                const endIndex = fix.range?.end;
                const locationKey = `${startIndex}:${endIndex}`;

                if (!seenLocations.has(locationKey)) {
                    seenLocations.add(locationKey);
                    fixes.push(fix);
                    attachFeatherFixMetadata(node, [fix]);
                }
            }
        }

        for (const value of Object.values(node)) {
            if (value && typeof value === "object") {
                visit(value);
            }
        }
    };

    visit(ast);

    return fixes;
}

function recordDeprecatedCallMetadata(node, deprecatedFunctions, diagnostic) {
    if (!node || node.type !== "CallExpression") {
        return null;
    }

    const callee = node.object;

    if (!callee || callee.type !== "Identifier") {
        return null;
    }

    const functionName = callee.name;

    if (!deprecatedFunctions.has(functionName)) {
        return null;
    }

    const startIndex = getNodeStartIndex(node);
    const endIndex = getNodeEndIndex(node);

    if (typeof startIndex !== "number" || typeof endIndex !== "number") {
        return null;
    }

    const fixDetail = createFeatherFixDetail(diagnostic, {
        target: functionName,
        range: {
            start: startIndex,
            end: endIndex
        },
        automatic: false
    });

    return fixDetail;
}

function collectDeprecatedFunctionNames(ast, sourceText) {
    const names = new Set();

    if (!ast || typeof ast !== "object") {
        return names;
    }

    const comments = getCommentArray(ast);
    const body = Array.isArray(ast.body) ? ast.body : [];

    if (comments.length === 0 || body.length === 0) {
        return names;
    }

    const sortedComments = comments
        .filter((comment) => typeof getCommentEndIndex(comment) === "number")
        .sort(
            (left, right) =>
                getCommentEndIndex(left) - getCommentEndIndex(right)
        );

    const nodes = body
        .filter((node) => node && typeof node === "object")
        .sort((left, right) => {
            const leftIndex = getNodeStartIndex(left);
            const rightIndex = getNodeStartIndex(right);

            if (
                typeof leftIndex !== "number" ||
                typeof rightIndex !== "number"
            ) {
                return 0;
            }

            return leftIndex - rightIndex;
        });

    let commentIndex = 0;

    for (const node of nodes) {
        if (!node || node.type !== "FunctionDeclaration") {
            continue;
        }

        const startIndex = getNodeStartIndex(node);

        if (typeof startIndex !== "number") {
            continue;
        }

        while (
            commentIndex < sortedComments.length &&
            getCommentEndIndex(sortedComments[commentIndex]) < startIndex
        ) {
            commentIndex += 1;
        }

        const comment = sortedComments[commentIndex - 1];

        if (!isDeprecatedComment(comment)) {
            continue;
        }

        const commentEnd = getCommentEndIndex(comment);

        if (typeof commentEnd !== "number") {
            continue;
        }

        const between = sourceText.slice(commentEnd + 1, startIndex);

        if (!isWhitespaceOnly(between)) {
            continue;
        }

        const identifier =
            typeof node.id === "string" ? node.id : node.id?.name;

        if (identifier) {
            names.add(identifier);
        }
    }

    return names;
}

function getCommentEndIndex(comment) {
    if (!comment) {
        return null;
    }

    const end = comment.end;

    if (typeof end === "number") {
        return end;
    }

    if (end && typeof end.index === "number") {
        return end.index;
    }

    return null;
}

function isDeprecatedComment(comment) {
    if (!comment || typeof comment.value !== "string") {
        return false;
    }

    return /@deprecated\b/i.test(comment.value);
}

function isWhitespaceOnly(text) {
    if (typeof text !== "string") {
        return true;
    }

    return text.trim().length === 0;
}

function convertNumericStringArgumentsToNumbers({ ast, diagnostic }) {
    if (!diagnostic || !ast || typeof ast !== "object") {
        return [];
    }

    const fixes = [];

    const visit = (node) => {
        if (!node) {
            return;
        }

        if (Array.isArray(node)) {
            for (const item of node) {
                visit(item);
            }
            return;
        }

        if (typeof node !== "object") {
            return;
        }

        if (node.type === "CallExpression") {
            const args = Array.isArray(node.arguments) ? node.arguments : [];

            for (const argument of args) {
                const fix = convertNumericStringLiteral(argument, diagnostic);

                if (fix) {
                    fixes.push(fix);
                }
            }
        }

        for (const value of Object.values(node)) {
            if (value && typeof value === "object") {
                visit(value);
            }
        }
    };

    visit(ast);

    return fixes;
}

function convertNumericStringLiteral(argument, diagnostic) {
    const literal = extractLiteral(argument);

    if (!literal) {
        return null;
    }

    if (literal._skipNumericStringCoercion) {
        return null;
    }

    const rawValue = literal.value;

    if (typeof rawValue !== "string" || rawValue.length < 2) {
        return null;
    }

    if (!rawValue.startsWith('"') || !rawValue.endsWith('"')) {
        return null;
    }

    const numericText = rawValue.slice(1, -1);

    if (!NUMERIC_STRING_LITERAL_PATTERN.test(numericText)) {
        return null;
    }

    literal.value = numericText;

    const fixDetail = createFeatherFixDetail(diagnostic, {
        target: numericText,
        range: {
            start: getNodeStartIndex(literal),
            end: getNodeEndIndex(literal)
        }
    });

    if (!fixDetail) {
        return null;
    }

    attachFeatherFixMetadata(literal, [fixDetail]);

    return fixDetail;
}

function extractLiteral(node) {
    if (!node || typeof node !== "object") {
        return null;
    }

    if (node.type === "Literal") {
        return node;
    }

    if (node.type === "ParenthesizedExpression") {
        return extractLiteral(node.expression);
    }

    return null;
}

function ensureConstructorDeclarationsForNewExpressions({ ast, diagnostic }) {
    if (!diagnostic || !ast || typeof ast !== "object") {
        return [];
    }

    const fixes = [];
    const functionDeclarations = new Map();

    const collectFunctions = (node) => {
        if (!node) {
            return;
        }

        if (Array.isArray(node)) {
            for (const item of node) {
                collectFunctions(item);
            }
            return;
        }

        if (typeof node !== "object") {
            return;
        }

        if (node.type === "FunctionDeclaration") {
            const functionName = isNonEmptyString(node.id) ? node.id : null;

            if (functionName && !functionDeclarations.has(functionName)) {
                functionDeclarations.set(functionName, node);
            }
        }

        for (const value of Object.values(node)) {
            if (value && typeof value === "object") {
                collectFunctions(value);
            }
        }
    };

    collectFunctions(ast);

    if (functionDeclarations.size === 0) {
        return [];
    }

    const convertedFunctions = new Set();

    const visit = (node) => {
        if (!node) {
            return;
        }

        if (Array.isArray(node)) {
            for (const item of node) {
                visit(item);
            }
            return;
        }

        if (typeof node !== "object") {
            return;
        }

        if (node.type === "NewExpression") {
            const expression = node.expression;
            const constructorName =
                expression?.type === "Identifier" &&
                typeof expression.name === "string"
                    ? expression.name
                    : null;

            if (constructorName) {
                const functionNode = functionDeclarations.get(constructorName);

                if (
                    functionNode &&
                    functionNode.type === "FunctionDeclaration" &&
                    !convertedFunctions.has(functionNode)
                ) {
                    const fix = convertFunctionDeclarationToConstructor(
                        functionNode,
                        diagnostic
                    );

                    if (fix) {
                        fixes.push(fix);
                        convertedFunctions.add(functionNode);
                    }
                }
            }
        }

        for (const value of Object.values(node)) {
            if (value && typeof value === "object") {
                visit(value);
            }
        }
    };

    visit(ast);

    return fixes;
}

function convertFunctionDeclarationToConstructor(functionNode, diagnostic) {
    if (!functionNode || functionNode.type !== "FunctionDeclaration") {
        return null;
    }

    const fixDetail = createFeatherFixDetail(diagnostic, {
        target: typeof functionNode.id === "string" ? functionNode.id : null,
        range: {
            start: getNodeStartIndex(functionNode),
            end: getNodeEndIndex(functionNode)
        }
    });

    if (!fixDetail) {
        return null;
    }

    functionNode.type = "ConstructorDeclaration";

    if (!Object.hasOwn(functionNode, "parent")) {
        functionNode.parent = null;
    }

    attachFeatherFixMetadata(functionNode, [fixDetail]);

    return fixDetail;
}

function deduplicateLocalVariableDeclarations({ ast, diagnostic }) {
    if (!diagnostic || !ast || typeof ast !== "object") {
        return [];
    }

    const fixes = [];
    const scopeStack = [];

    const pushScope = (initialNames = []) => {
        const scope = new Map();

        if (Array.isArray(initialNames)) {
            for (const name of initialNames) {
                if (isNonEmptyString(name)) {
                    scope.set(name, true);
                }
            }
        }

        scopeStack.push(scope);
    };

    const popScope = () => {
        scopeStack.pop();
    };

    const declareLocal = (name) => {
        if (!isNonEmptyString(name)) {
            return true;
        }

        const scope = scopeStack[scopeStack.length - 1];

        if (!scope) {
            return true;
        }

        if (scope.has(name)) {
            return false;
        }

        scope.set(name, true);
        return true;
    };

    const handleVariableDeclaration = (node, parent, property) => {
        const declarations = Array.isArray(node.declarations)
            ? node.declarations
            : [];

        if (declarations.length === 0) {
            return [];
        }

        const retained = [];
        const duplicates = [];

        for (const declarator of declarations) {
            if (!declarator || typeof declarator !== "object") {
                retained.push(declarator);
                continue;
            }

            const name = getVariableDeclaratorName(declarator);

            if (!name) {
                retained.push(declarator);
                continue;
            }

            const isNewDeclaration = declareLocal(name);

            if (isNewDeclaration) {
                retained.push(declarator);
                continue;
            }

            duplicates.push(declarator);
        }

        if (duplicates.length === 0) {
            return [];
        }

        if (!Array.isArray(parent) || typeof property !== "number") {
            return [];
        }

        const fixDetails = [];
        const assignments = [];

        for (const declarator of duplicates) {
            const name = getVariableDeclaratorName(declarator);

            const fixDetail = createFeatherFixDetail(diagnostic, {
                target: name,
                range: {
                    start: getNodeStartIndex(declarator),
                    end: getNodeEndIndex(declarator)
                }
            });

            if (!fixDetail) {
                continue;
            }

            const assignment = createAssignmentFromDeclarator(declarator, node);

            if (assignment) {
                attachFeatherFixMetadata(assignment, [fixDetail]);
                assignments.push(assignment);
            }

            fixDetails.push(fixDetail);
        }

        if (fixDetails.length === 0) {
            return [];
        }

        node.declarations = retained;

        if (retained.length === 0) {
            if (assignments.length > 0) {
                parent.splice(property, 1, ...assignments);
            } else {
                parent.splice(property, 1);
            }
        } else if (assignments.length > 0) {
            parent.splice(property + 1, 0, ...assignments);
        }

        if (retained.length > 0) {
            attachFeatherFixMetadata(node, fixDetails);
        }

        return fixDetails;
    };

    const visit = (node, parent, property) => {
        if (!node) {
            return;
        }

        if (Array.isArray(node)) {
            for (let index = 0; index < node.length; index += 1) {
                const initialLength = node.length;
                visit(node[index], node, index);

                if (node.length < initialLength) {
                    index -= 1;
                }
            }
            return;
        }

        if (typeof node !== "object") {
            return;
        }

        if (isFunctionLikeNode(node)) {
            const paramNames = getFunctionParameterNames(node);

            pushScope(paramNames);

            const params = Array.isArray(node.params) ? node.params : [];
            for (const param of params) {
                visit(param, node, "params");
            }

            visit(node.body, node, "body");
            popScope();
            return;
        }

        if (node.type === "VariableDeclaration" && node.kind === "var") {
            const fixDetails = handleVariableDeclaration(
                node,
                parent,
                property
            );

            if (isNonEmptyArray(fixDetails)) {
                fixes.push(...fixDetails);
            }
        }

        for (const [key, value] of Object.entries(node)) {
            if (key === "body" && isFunctionLikeNode(node)) {
                continue;
            }

            if (!value || typeof value !== "object") {
                continue;
            }

            visit(value, node, key);
        }
    };

    pushScope();
    visit(ast, null, null);
    popScope();

    return fixes;
}

function renameDuplicateFunctionParameters({ ast, diagnostic, options }) {
    if (!diagnostic || !ast || typeof ast !== "object") {
        return [];
    }

    const fixes = [];

    const visit = (node) => {
        if (!node) {
            return;
        }

        if (Array.isArray(node)) {
            node.forEach(visit);
            return;
        }

        if (typeof node !== "object") {
            return;
        }

        if (
            node.type === "FunctionDeclaration" ||
            node.type === "ConstructorDeclaration"
        ) {
            const functionFixes = renameDuplicateParametersInFunction(
                node,
                diagnostic,
                options
            );
            if (isNonEmptyArray(functionFixes)) {
                fixes.push(...functionFixes);
            }
        }

        for (const value of Object.values(node)) {
            if (value && typeof value === "object") {
                visit(value);
            }
        }
    };

    visit(ast);

    return fixes;
}

function renameDuplicateParametersInFunction(functionNode, diagnostic) {
    const params = Array.isArray(functionNode?.params)
        ? functionNode.params
        : [];

    if (params.length === 0) {
        return [];
    }

    const fixes = [];
    const seenNames = new Set();

    for (let index = 0; index < params.length; index += 1) {
        const param = params[index];
        const identifier = getFunctionParameterIdentifier(param);

        const hasIdentifier =
            identifier &&
            typeof identifier.name === "string" &&
            identifier.name.length > 0;

        if (!hasIdentifier) {
            continue;
        }

        const originalName = identifier.name;

        if (!seenNames.has(originalName)) {
            seenNames.add(originalName);
            continue;
        }

        const range = {
            start: getNodeStartIndex(identifier),
            end: getNodeEndIndex(identifier)
        };

        const fixDetail = createFeatherFixDetail(diagnostic, {
            target: originalName,
            range
        });

        if (fixDetail) {
            attachFeatherFixMetadata(functionNode, [fixDetail]);
            fixes.push(fixDetail);
        }

        params.splice(index, 1);
        index -= 1;
    }

    return fixes;
}

function getFunctionParameterIdentifier(param) {
    if (!param || typeof param !== "object") {
        return null;
    }

    if (param.type === "Identifier") {
        return param;
    }

    if (
        param.type === "DefaultParameter" &&
        param.left?.type === "Identifier"
    ) {
        return param.left;
    }

    if (
        param.type === "RestParameter" &&
        param.argument?.type === "Identifier"
    ) {
        return param.argument;
    }

    return null;
}

function replaceInvalidDeleteStatements({ ast, diagnostic }) {
    if (!diagnostic || !ast || typeof ast !== "object") {
        return [];
    }

    const fixes = [];

    const visit = (node, parent, property) => {
        if (!node) {
            return;
        }

        if (Array.isArray(node)) {
            for (let index = 0; index < node.length; index += 1) {
                visit(node[index], node, index);
            }
            return;
        }

        if (typeof node !== "object") {
            return;
        }

        if (node.type === "DeleteStatement") {
            const fix = convertDeleteStatementToUndefinedAssignment(
                node,
                parent,
                property,
                diagnostic
            );

            if (fix) {
                fixes.push(fix);
                return;
            }
        }

        for (const [key, value] of Object.entries(node)) {
            if (value && typeof value === "object") {
                visit(value, node, key);
            }
        }
    };

    visit(ast, null, null);

    return fixes;
}

function convertDeleteStatementToUndefinedAssignment(
    node,
    parent,
    property,
    diagnostic
) {
    if (!node || node.type !== "DeleteStatement" || !diagnostic) {
        return null;
    }

    if (!isValidDeleteTarget(node.argument)) {
        return null;
    }

    const targetName = getDeleteTargetName(node.argument);
    const assignment = {
        type: "AssignmentExpression",
        operator: "=",
        left: node.argument,
        right: createLiteral("undefined"),
        start: cloneLocation(node.start),
        end: cloneLocation(node.end)
    };

    copyCommentMetadata(node, assignment);

    const fixDetail = createFeatherFixDetail(diagnostic, {
        target: targetName,
        range: {
            start: getNodeStartIndex(node),
            end: getNodeEndIndex(node)
        }
    });

    if (!fixDetail) {
        return null;
    }

    if (!replaceNodeInParent(parent, property, assignment)) {
        return null;
    }

    attachFeatherFixMetadata(assignment, [fixDetail]);

    return fixDetail;
}

function isValidDeleteTarget(node) {
    if (!node || typeof node !== "object") {
        return false;
    }

    if (isIdentifierNode(node)) {
        return true;
    }

    return ALLOWED_DELETE_MEMBER_TYPES.has(node.type);
}

function isIdentifierNode(node) {
    return (
        node &&
        node.type === "Identifier" &&
        typeof node.name === "string" &&
        node.name.length > 0
    );
}

function getDeleteTargetName(node) {
    if (!node || typeof node !== "object") {
        return null;
    }

    if (isIdentifierNode(node)) {
        return node.name;
    }

    if (node.type === "MemberDotExpression") {
        return node.property?.name ?? null;
    }

    return null;
}

function replaceNodeInParent(parent, property, replacement) {
    if (Array.isArray(parent)) {
        if (
            typeof property !== "number" ||
            property < 0 ||
            property >= parent.length
        ) {
            return false;
        }

        parent[property] = replacement;
        return true;
    }

    if (parent && typeof parent === "object" && property != null) {
        parent[property] = replacement;
        return true;
    }

    return false;
}

function closeOpenVertexBatches({ ast, diagnostic }) {
    if (!diagnostic || !ast || typeof ast !== "object") {
        return [];
    }

    const fixes = [];

    const visit = (node, parent, property) => {
        if (!node) {
            return;
        }

        if (Array.isArray(node)) {
            if (isStatementList(parent, property)) {
                const statementFixes = ensureVertexBatchesClosed(
                    node,
                    diagnostic
                );

                if (
                    Array.isArray(statementFixes) &&
                    statementFixes.length > 0
                ) {
                    fixes.push(...statementFixes);
                }
            }

            for (let index = 0; index < node.length; index += 1) {
                visit(node[index], node, index);
            }
            return;
        }

        if (typeof node !== "object") {
            return;
        }

        for (const [key, value] of Object.entries(node)) {
            if (value && typeof value === "object") {
                visit(value, node, key);
            }
        }
    };

    visit(ast, null, null);

    return fixes;
}

function ensureVertexBatchesClosed(statements, diagnostic) {
    if (!Array.isArray(statements) || statements.length === 0 || !diagnostic) {
        return [];
    }

    const fixes = [];
    let lastBeginCall = null;

    for (let index = 0; index < statements.length; index += 1) {
        const statement = statements[index];

        if (isVertexBeginCallNode(statement)) {
            if (lastBeginCall) {
                const vertexEndCall =
                    createVertexEndCallFromBegin(lastBeginCall);
                const fixDetail = createFeatherFixDetail(diagnostic, {
                    target: getVertexBatchTarget(lastBeginCall),
                    range: {
                        start: getNodeStartIndex(lastBeginCall),
                        end: getNodeEndIndex(lastBeginCall)
                    }
                });

                if (vertexEndCall && fixDetail) {
                    statements.splice(index, 0, vertexEndCall);
                    attachFeatherFixMetadata(vertexEndCall, [fixDetail]);
                    fixes.push(fixDetail);
                    index += 1;
                }

                lastBeginCall = null;
            }

            lastBeginCall = statement;
            continue;
        }

        if (isVertexEndCallNode(statement)) {
            lastBeginCall = null;
        }
    }

    return fixes;
}

function isVertexBeginCallNode(node) {
    if (!node || node.type !== "CallExpression") {
        return false;
    }

    return isIdentifierWithName(node.object, "vertex_begin");
}

function isVertexEndCallNode(node) {
    if (!node || node.type !== "CallExpression") {
        return false;
    }

    return isIdentifierWithName(node.object, "vertex_end");
}

function getVertexBatchTarget(callExpression) {
    if (!callExpression || callExpression.type !== "CallExpression") {
        return null;
    }

    const args = Array.isArray(callExpression.arguments)
        ? callExpression.arguments
        : [];

    if (args.length > 0) {
        const firstArgument = args[0];

        if (isIdentifier(firstArgument)) {
            return firstArgument.name ?? null;
        }
    }

    return callExpression.object?.name ?? null;
}

function createVertexEndCallFromBegin(template) {
    if (!template || template.type !== "CallExpression") {
        return null;
    }

    const identifier = createIdentifier("vertex_end", template.object);

    if (!identifier) {
        return null;
    }

    const callExpression = {
        type: "CallExpression",
        object: identifier,
        arguments: []
    };

    if (Array.isArray(template.arguments) && template.arguments.length > 0) {
        const clonedArgument = cloneNode(template.arguments[0]);

        if (clonedArgument) {
            callExpression.arguments.push(clonedArgument);
        }
    }

    if (hasOwn(template, "start")) {
        callExpression.start = cloneLocation(template.start);
    }

    if (hasOwn(template, "end")) {
        callExpression.end = cloneLocation(template.end);
    }

    return callExpression;
}

function localizeInstanceVariableAssignments({ ast, diagnostic, sourceText }) {
    if (!diagnostic || !ast || typeof ast !== "object") {
        return [];
    }

    const fixes = [];
    const eventMarkers = buildEventMarkerIndex(ast);
    const memberPropertyNames = collectMemberPropertyNames(ast);

    const visit = (node, parent, property) => {
        if (!node) {
            return;
        }

        if (Array.isArray(node)) {
            for (let index = 0; index < node.length; index += 1) {
                visit(node[index], node, index);
            }
            return;
        }

        if (typeof node !== "object") {
            return;
        }

        if (node.type === "AssignmentExpression") {
            const fix = convertAssignmentToLocalVariable({
                node,
                parent,
                property,
                diagnostic,
                eventMarkers,
                memberPropertyNames,
                sourceText
            });

            if (fix) {
                fixes.push(fix);
                return;
            }
        }

        for (const [key, value] of Object.entries(node)) {
            if (value && typeof value === "object") {
                visit(value, node, key);
            }
        }
    };

    visit(ast, null, null);

    return fixes;
}

function convertAssignmentToLocalVariable({
    node,
    parent,
    property,
    diagnostic,
    eventMarkers,
    memberPropertyNames,
    sourceText
}) {
    if (!Array.isArray(parent) || typeof property !== "number") {
        return null;
    }

    if (
        !node ||
        node.type !== "AssignmentExpression" ||
        node.operator !== "="
    ) {
        return null;
    }

    const left = node.left;

    if (!isIdentifier(left)) {
        return null;
    }

    const identifierName = left?.name;
    const originalIdentifierName =
        typeof sourceText === "string"
            ? getOriginalIdentifierName(left, sourceText)
            : null;

    if (
        identifierName &&
        memberPropertyNames &&
        memberPropertyNames.has(identifierName)
    ) {
        return null;
    }

    if (
        originalIdentifierName &&
        memberPropertyNames &&
        memberPropertyNames.has(originalIdentifierName)
    ) {
        return null;
    }

    if (!Array.isArray(eventMarkers) || eventMarkers.length === 0) {
        return null;
    }

    const eventMarker = findEventMarkerForIndex(
        eventMarkers,
        getNodeStartIndex(node)
    );

    if (!eventMarker || isCreateEventMarker(eventMarker)) {
        return null;
    }

    const clonedIdentifier = cloneIdentifier(left);

    if (!clonedIdentifier) {
        return null;
    }

    const declarator = {
        type: "VariableDeclarator",
        id: clonedIdentifier,
        init: node.right,
        start: cloneLocation(left?.start ?? node.start),
        end: cloneLocation(node.end)
    };

    const declaration = {
        type: "VariableDeclaration",
        declarations: [declarator],
        kind: "var",
        start: cloneLocation(node.start),
        end: cloneLocation(node.end)
    };

    copyCommentMetadata(node, declaration);

    const fixDetail = createFeatherFixDetail(diagnostic, {
        target: left?.name ?? null,
        range: {
            start: getNodeStartIndex(node),
            end: getNodeEndIndex(node)
        }
    });

    if (!fixDetail) {
        return null;
    }

    parent[property] = declaration;
    attachFeatherFixMetadata(declaration, [fixDetail]);

    return fixDetail;
}

function buildEventMarkerIndex(ast) {
    if (!ast || typeof ast !== "object") {
        return [];
    }

    const markerComments = new Set();
    const directComments = Array.isArray(ast.comments) ? ast.comments : [];

    for (const comment of directComments) {
        if (comment) {
            markerComments.add(comment);
        }
    }

    for (const comment of collectCommentNodes(ast)) {
        if (comment) {
            markerComments.add(comment);
        }
    }

    const markers = [];

    for (const comment of markerComments) {
        const eventName = extractEventNameFromComment(comment?.value);

        if (!eventName) {
            continue;
        }

        const markerIndex = getCommentIndex(comment);

        if (typeof markerIndex !== "number") {
            continue;
        }

        markers.push({
            index: markerIndex,
            name: eventName
        });
    }

    markers.sort((left, right) => left.index - right.index);

    return markers;
}

function extractEventNameFromComment(value) {
    if (typeof value !== "string") {
        return null;
    }

    const trimmed = value.trim();

    if (!trimmed.startsWith("/")) {
        return null;
    }

    const normalized = trimmed.replace(/^\/\s*/, "");

    if (!/\bEvent\b/i.test(normalized)) {
        return null;
    }

    return normalized;
}

function getCommentIndex(comment) {
    if (!comment || typeof comment !== "object") {
        return null;
    }

    if (typeof comment.start?.index === "number") {
        return comment.start.index;
    }

    if (typeof comment.end?.index === "number") {
        return comment.end.index;
    }

    return null;
}

function findEventMarkerForIndex(markers, index) {
    if (!Array.isArray(markers) || markers.length === 0) {
        return null;
    }

    if (typeof index !== "number") {
        return null;
    }

    let result = null;

    for (const marker of markers) {
        if (marker.index <= index) {
            result = marker;
            continue;
        }

        break;
    }

    return result;
}

function isCreateEventMarker(marker) {
    if (!marker || typeof marker.name !== "string") {
        return false;
    }

    return /\bCreate\s+Event\b/i.test(marker.name);
}

function collectMemberPropertyNames(ast) {
    if (!ast || typeof ast !== "object") {
        return new Set();
    }

    const names = new Set();

    const visit = (node) => {
        if (!node || typeof node !== "object") {
            return;
        }

        if (Array.isArray(node)) {
            for (const item of node) {
                visit(item);
            }
            return;
        }

        if (node.type === "MemberDotExpression") {
            const property = node.property;

            if (property?.type === "Identifier" && property.name) {
                names.add(property.name);
            }
        }

        if (node.type === "MemberIndexExpression") {
            const property = node.property;

            if (property?.type === "Identifier" && property.name) {
                names.add(property.name);
            }
        }

        for (const value of Object.values(node)) {
            if (value && typeof value === "object") {
                visit(value);
            }
        }
    };

    visit(ast);

    return names;
}

function getOriginalIdentifierName(identifier, sourceText) {
    if (!identifier || typeof sourceText !== "string") {
        return null;
    }

    const startIndex = getNodeStartIndex(identifier);
    const endIndex = getNodeEndIndex(identifier);

    if (typeof startIndex !== "number" || typeof endIndex !== "number") {
        return null;
    }

    const slice = sourceText.slice(startIndex, endIndex + 1);

    if (typeof slice !== "string") {
        return null;
    }

    const trimmed = slice.trim();

    if (!trimmed) {
        return null;
    }

    const match = /^[A-Za-z_][A-Za-z0-9_]*$/.exec(trimmed);

    if (!match) {
        return null;
    }

    return match[0];
}

function convertAllDotAssignmentsToWithStatements({ ast, diagnostic }) {
    if (!diagnostic || !ast || typeof ast !== "object") {
        return [];
    }

    const fixes = [];

    const visit = (node, parent, property) => {
        if (!node) {
            return;
        }

        if (Array.isArray(node)) {
            for (let index = 0; index < node.length; index += 1) {
                visit(node[index], node, index);
            }
            return;
        }

        if (typeof node !== "object") {
            return;
        }

        if (node.type === "AssignmentExpression") {
            const fix = convertAllAssignment(
                node,
                parent,
                property,
                diagnostic
            );
            if (fix) {
                fixes.push(fix);
                return;
            }
        }

        for (const [key, value] of Object.entries(node)) {
            if (value && typeof value === "object") {
                visit(value, node, key);
            }
        }
    };

    visit(ast, null, null);

    return fixes;
}

function normalizeFunctionCallArgumentOrder({ ast, diagnostic }) {
    if (!diagnostic || !ast || typeof ast !== "object") {
        return [];
    }

    const fixes = [];
    const state = {
        counter: 0
    };

    const visit = (node, parent, property, ancestors) => {
        if (!node) {
            return;
        }

        const nextAncestors = Array.isArray(ancestors)
            ? ancestors.concat([{ node, parent, property }])
            : [{ node, parent, property }];

        if (Array.isArray(node)) {
            for (let index = 0; index < node.length; index += 1) {
                visit(node[index], node, index, nextAncestors);
            }
            return;
        }

        if (typeof node !== "object") {
            return;
        }

        for (const [key, value] of Object.entries(node)) {
            if (value && typeof value === "object") {
                visit(value, node, key, nextAncestors);
            }
        }

        if (node.type === "CallExpression") {
            const fix = normalizeCallExpressionArguments({
                node,
                parent,
                property,
                diagnostic,
                ancestors: nextAncestors,
                state
            });

            if (fix) {
                fixes.push(fix);
            }
        }
    };

    visit(ast, null, null, []);

    return fixes;
}

function normalizeCallExpressionArguments({
    node,
    parent,
    property,
    diagnostic,
    ancestors,
    state
}) {
    if (!node || node.type !== "CallExpression") {
        return null;
    }

    const args = Array.isArray(node.arguments) ? node.arguments : [];
    if (args.length === 0) {
        return null;
    }

    const callArgumentInfos = [];

    for (let index = 0; index < args.length; index += 1) {
        const argument = args[index];

        if (!argument || argument.type !== "CallExpression") {
            continue;
        }

        callArgumentInfos.push({
            argument,
            index
        });
    }

    if (callArgumentInfos.length < 2) {
        return null;
    }

    const statementContext = findStatementContext(ancestors);

    if (!statementContext) {
        return null;
    }

    const temporaryDeclarations = [];

    for (const { argument, index } of callArgumentInfos) {
        const tempName = buildTemporaryIdentifierName(state);
        const tempIdentifier = createIdentifier(tempName, argument);

        if (!tempIdentifier) {
            continue;
        }

        const declaration = createTemporaryVariableDeclaration(
            tempName,
            argument
        );

        if (!declaration) {
            continue;
        }

        temporaryDeclarations.push({
            declaration,
            index,
            identifier: tempIdentifier
        });
    }

    if (temporaryDeclarations.length !== callArgumentInfos.length) {
        return null;
    }

    const fixDetail = createFeatherFixDetail(diagnostic, {
        target: node.object?.name ?? null,
        range: {
            start: getNodeStartIndex(node),
            end: getNodeEndIndex(node)
        }
    });

    if (!fixDetail) {
        return null;
    }

    for (const { declaration, index, identifier } of temporaryDeclarations) {
        node.arguments[index] = createIdentifier(identifier.name, identifier);
    }

    statementContext.statements.splice(
        statementContext.index,
        0,
        ...temporaryDeclarations.map(({ declaration }) => declaration)
    );

    for (const { declaration } of temporaryDeclarations) {
        attachFeatherFixMetadata(declaration, [fixDetail]);
    }

    attachFeatherFixMetadata(node, [fixDetail]);

    return fixDetail;
}

function buildTemporaryIdentifierName(state) {
    if (!state || typeof state !== "object") {
        return "__feather_call_arg_0";
    }

    const nextIndex = typeof state.counter === "number" ? state.counter : 0;
    state.counter = nextIndex + 1;

    return `__feather_call_arg_${nextIndex}`;
}

function createTemporaryVariableDeclaration(name, init) {
    if (!name || !init || typeof init !== "object") {
        return null;
    }

    const id = createIdentifier(name, init);

    if (!id) {
        return null;
    }

    const declarator = {
        type: "VariableDeclarator",
        id,
        init,
        start: cloneLocation(init.start),
        end: cloneLocation(init.end)
    };

    const declaration = {
        type: "VariableDeclaration",
        declarations: [declarator],
        kind: "var",
        start: cloneLocation(init.start),
        end: cloneLocation(init.end)
    };

    return declaration;
}

function findStatementContext(ancestors) {
    if (!Array.isArray(ancestors)) {
        return null;
    }

    for (let index = ancestors.length - 1; index >= 0; index -= 1) {
        const entry = ancestors[index];

        if (
            !entry ||
            !Array.isArray(entry.parent) ||
            typeof entry.property !== "number"
        ) {
            continue;
        }

        const arrayAncestor = ancestors[index - 1];

        if (!arrayAncestor) {
            continue;
        }

        if (!isStatementArray(arrayAncestor)) {
            continue;
        }

        return {
            statements: entry.parent,
            index: entry.property
        };
    }

    return null;
}

function isStatementArray(entry) {
    if (!entry || !Array.isArray(entry.node)) {
        return false;
    }

    const owner = entry.parent;
    const propertyName = entry.property;

    if (!owner || typeof propertyName !== "string") {
        return false;
    }

    if (propertyName !== "body") {
        return false;
    }

    const parentType = owner?.type;

    return (
        parentType === "Program" ||
        parentType === "BlockStatement" ||
        parentType === "SwitchCase"
    );
}

function convertAllAssignment(node, parent, property, diagnostic) {
    if (!Array.isArray(parent) || typeof property !== "number") {
        return null;
    }

    if (
        !node ||
        node.type !== "AssignmentExpression" ||
        node.operator !== "="
    ) {
        return null;
    }

    const member = node.left;
    if (!member || member.type !== "MemberDotExpression") {
        return null;
    }

    const object = member.object;
    if (!object || object.type !== "Identifier" || object.name !== "all") {
        return null;
    }

    const propertyIdentifier = member.property;
    if (!propertyIdentifier || propertyIdentifier.type !== "Identifier") {
        return null;
    }

    const normalizedAssignment = {
        type: "AssignmentExpression",
        operator: node.operator,
        left: cloneIdentifier(propertyIdentifier),
        right: node.right,
        start: cloneLocation(node.start),
        end: cloneLocation(node.end)
    };

    const blockStatement = {
        type: "BlockStatement",
        body: [normalizedAssignment],
        start: cloneLocation(node.start),
        end: cloneLocation(node.end)
    };

    const parenthesizedExpression = {
        type: "ParenthesizedExpression",
        expression: cloneIdentifier(object),
        start: cloneLocation(object?.start ?? node.start),
        end: cloneLocation(object?.end ?? node.end)
    };

    const withStatement = {
        type: "WithStatement",
        test: parenthesizedExpression,
        body: blockStatement,
        start: cloneLocation(node.start),
        end: cloneLocation(node.end)
    };

    copyCommentMetadata(node, withStatement);

    const fixDetail = createFeatherFixDetail(diagnostic, {
        target: propertyIdentifier?.name ?? null,
        range: {
            start: getNodeStartIndex(node),
            end: getNodeEndIndex(node)
        }
    });

    if (!fixDetail) {
        return null;
    }

    parent[property] = withStatement;
    attachFeatherFixMetadata(withStatement, [fixDetail]);

    return fixDetail;
}

function convertNullishCoalesceOpportunities({ ast, diagnostic }) {
    if (!diagnostic || !ast || typeof ast !== "object") {
        return [];
    }

    const fixes = [];

    const visit = (node, parent, property) => {
        if (!node) {
            return false;
        }

        if (Array.isArray(node)) {
            for (let index = 0; index < node.length; ) {
                const mutated = visit(node[index], node, index);
                if (mutated) {
                    continue;
                }
                index += 1;
            }
            return false;
        }

        if (typeof node !== "object") {
            return false;
        }

        if (node.type === "IfStatement") {
            const result = convertNullishIfStatement(
                node,
                parent,
                property,
                diagnostic
            );

            if (result && result.fix) {
                fixes.push(result.fix);
                return result.mutatedParent === true;
            }
        }

        for (const [key, value] of Object.entries(node)) {
            if (value && typeof value === "object") {
                visit(value, node, key);
            }
        }

        return false;
    };

    visit(ast, null, null);

    return fixes;
}

function convertNullishIfStatement(node, parent, property, diagnostic) {
    if (!Array.isArray(parent) || typeof property !== "number") {
        return null;
    }

    if (!node || node.type !== "IfStatement" || node.alternate) {
        return null;
    }

    const comparison = unwrapParenthesizedExpression(node.test);

    if (!comparison || comparison.type !== "BinaryExpression") {
        return null;
    }

    if (comparison.operator !== "==") {
        return null;
    }

    const identifierInfo = extractUndefinedComparisonIdentifier(comparison);

    if (!identifierInfo) {
        return null;
    }

    const consequentAssignment = extractConsequentAssignment(node.consequent);

    if (!consequentAssignment || consequentAssignment.operator !== "=") {
        return null;
    }

    const assignmentIdentifier = consequentAssignment.left;

    if (
        !isIdentifier(assignmentIdentifier) ||
        assignmentIdentifier.name !== identifierInfo.name
    ) {
        return null;
    }

    const fallbackExpression = consequentAssignment.right;

    if (!fallbackExpression) {
        return null;
    }

    const previousNode = parent[property - 1];

    if (
        previousNode &&
        previousNode.type === "AssignmentExpression" &&
        previousNode.operator === "=" &&
        isIdentifier(previousNode.left) &&
        previousNode.left.name === identifierInfo.name &&
        previousNode.right
    ) {
        const previousRight = previousNode.right;

        const binaryExpression = {
            type: "BinaryExpression",
            operator: "??",
            left: previousRight,
            right: fallbackExpression
        };

        if (hasOwn(previousRight, "start")) {
            binaryExpression.start = cloneLocation(previousRight.start);
        } else if (hasOwn(previousNode, "start")) {
            binaryExpression.start = cloneLocation(previousNode.start);
        }

        if (hasOwn(fallbackExpression, "end")) {
            binaryExpression.end = cloneLocation(fallbackExpression.end);
        } else if (hasOwn(consequentAssignment, "end")) {
            binaryExpression.end = cloneLocation(consequentAssignment.end);
        }

        previousNode.right = binaryExpression;

        if (hasOwn(node, "end")) {
            previousNode.end = cloneLocation(node.end);
        } else if (hasOwn(consequentAssignment, "end")) {
            previousNode.end = cloneLocation(consequentAssignment.end);
        }

        const fixDetail = createFeatherFixDetail(diagnostic, {
            target: identifierInfo.name,
            range: {
                start: getNodeStartIndex(previousNode),
                end: getNodeEndIndex(previousNode)
            }
        });

        if (!fixDetail) {
            return null;
        }

        parent.splice(property, 1);
        attachFeatherFixMetadata(previousNode, [fixDetail]);

        return { fix: fixDetail, mutatedParent: true };
    }

    const nullishAssignment = {
        type: "AssignmentExpression",
        operator: "??=",
        left: assignmentIdentifier,
        right: fallbackExpression
    };

    if (hasOwn(consequentAssignment, "start")) {
        nullishAssignment.start = cloneLocation(consequentAssignment.start);
    } else if (hasOwn(node, "start")) {
        nullishAssignment.start = cloneLocation(node.start);
    }

    if (hasOwn(node, "end")) {
        nullishAssignment.end = cloneLocation(node.end);
    } else if (hasOwn(consequentAssignment, "end")) {
        nullishAssignment.end = cloneLocation(consequentAssignment.end);
    }

    const fixDetail = createFeatherFixDetail(diagnostic, {
        target: identifierInfo.name,
        range: {
            start: getNodeStartIndex(nullishAssignment),
            end: getNodeEndIndex(nullishAssignment)
        }
    });

    if (!fixDetail) {
        return null;
    }

    parent[property] = nullishAssignment;
    attachFeatherFixMetadata(nullishAssignment, [fixDetail]);

    return { fix: fixDetail, mutatedParent: false };
}

function unwrapParenthesizedExpression(node) {
    let current = node;

    while (current && current.type === "ParenthesizedExpression") {
        current = current.expression;
    }

    return current;
}

function extractUndefinedComparisonIdentifier(expression) {
    if (!expression || expression.type !== "BinaryExpression") {
        return null;
    }

    const { left, right } = expression;

    if (isIdentifier(left) && isUndefinedLiteral(right)) {
        return { node: left, name: left.name };
    }

    if (isIdentifier(right) && isUndefinedLiteral(left)) {
        return { node: right, name: right.name };
    }

    return null;
}

function isUndefinedLiteral(node) {
    if (!node) {
        return false;
    }

    if (node.type === "Literal") {
        return node.value === "undefined" || node.value === undefined;
    }

    if (isIdentifier(node)) {
        return node.name === "undefined";
    }

    return false;
}

function extractConsequentAssignment(consequent) {
    if (!consequent || typeof consequent !== "object") {
        return null;
    }

    if (consequent.type === "AssignmentExpression") {
        return consequent;
    }

    if (consequent.type === "BlockStatement") {
        const statements = Array.isArray(consequent.body)
            ? consequent.body.filter(Boolean)
            : [];

        if (statements.length !== 1) {
            return null;
        }

        const [single] = statements;

        if (single && single.type === "AssignmentExpression") {
            return single;
        }
    }

    return null;
}

function ensureFogIsReset({ ast, diagnostic }) {
    if (!diagnostic || !ast || typeof ast !== "object") {
        return [];
    }

    const fixes = [];

    const visit = (node, parent, property) => {
        if (!node) {
            return;
        }

        if (Array.isArray(node)) {
            for (let index = 0; index < node.length; index += 1) {
                visit(node[index], node, index);
            }
            return;
        }

        if (typeof node !== "object") {
            return;
        }

        if (node.type === "CallExpression") {
            const fix = ensureFogResetAfterCall(
                node,
                parent,
                property,
                diagnostic
            );

            if (fix) {
                fixes.push(fix);
                return;
            }
        }

        for (const [key, value] of Object.entries(node)) {
            if (value && typeof value === "object") {
                visit(value, node, key);
            }
        }
    };

    visit(ast, null, null);

    return fixes;
}

function ensureFogResetAfterCall(node, parent, property, diagnostic) {
    if (!Array.isArray(parent) || typeof property !== "number") {
        return null;
    }

    if (!node || node.type !== "CallExpression") {
        return null;
    }

    if (!isIdentifierWithName(node.object, "gpu_set_fog")) {
        return null;
    }

    if (isFogResetCall(node)) {
        return null;
    }

    const args = Array.isArray(node.arguments) ? node.arguments : [];

    if (args.length === 0) {
        return null;
    }

    if (isLiteralFalse(args[0])) {
        return null;
    }

    const siblings = parent;
    const nextNode = siblings[property + 1];

    if (isFogResetCall(nextNode)) {
        return null;
    }

    const resetCall = createFogResetCall(node);

    if (!resetCall) {
        return null;
    }

    const fixDetail = createFeatherFixDetail(diagnostic, {
        target: node.object?.name ?? null,
        range: {
            start: getNodeStartIndex(node),
            end: getNodeEndIndex(node)
        }
    });

    if (!fixDetail) {
        return null;
    }

    siblings.splice(property + 1, 0, resetCall);
    attachFeatherFixMetadata(resetCall, [fixDetail]);

    return fixDetail;
}

function ensureSurfaceTargetsAreReset({ ast, diagnostic }) {
    if (!diagnostic || !ast || typeof ast !== "object") {
        return [];
    }

    const fixes = [];

    const visit = (node, parent, property) => {
        if (!node) {
            return;
        }

        if (Array.isArray(node)) {
            for (let index = 0; index < node.length; index += 1) {
                visit(node[index], node, index);
            }
            return;
        }

        if (typeof node !== "object") {
            return;
        }

        if (node.type === "CallExpression") {
            const fix = ensureSurfaceTargetResetAfterCall(
                node,
                parent,
                property,
                diagnostic
            );

            if (fix) {
                fixes.push(fix);
                return;
            }
        }

        for (const [key, value] of Object.entries(node)) {
            if (value && typeof value === "object") {
                visit(value, node, key);
            }
        }
    };

    visit(ast, null, null);

    return fixes;
}

function ensureSurfaceTargetResetAfterCall(node, parent, property, diagnostic) {
    if (!Array.isArray(parent) || typeof property !== "number") {
        return null;
    }

    if (!node || node.type !== "CallExpression") {
        return null;
    }

    if (!isIdentifierWithName(node.object, "surface_set_target")) {
        return null;
    }

    const siblings = parent;
    let insertionIndex = property + 1;
    let lastDrawCallIndex = property;

    while (insertionIndex < siblings.length) {
        const candidate = siblings[insertionIndex];

        if (isSurfaceResetTargetCall(candidate)) {
            return null;
        }

        if (!candidate || candidate.type !== "CallExpression") {
            break;
        }

        if (!isDrawFunctionCall(candidate)) {
            break;
        }

        lastDrawCallIndex = insertionIndex;
        insertionIndex += 1;
    }

    if (lastDrawCallIndex > property) {
        insertionIndex = lastDrawCallIndex + 1;
    } else if (insertionIndex >= siblings.length) {
        insertionIndex = siblings.length;
    } else {
        return null;
    }

    const resetCall = createSurfaceResetTargetCall(node);

    if (!resetCall) {
        return null;
    }

    const fixDetail = createFeatherFixDetail(diagnostic, {
        target: extractSurfaceTargetName(node),
        range: {
            start: getNodeStartIndex(node),
            end: getNodeEndIndex(node)
        }
    });

    if (!fixDetail) {
        return null;
    }

    siblings.splice(insertionIndex, 0, resetCall);
    attachFeatherFixMetadata(resetCall, [fixDetail]);

    return fixDetail;
}

function ensureBlendEnableIsReset({ ast, diagnostic }) {
    if (!diagnostic || !ast || typeof ast !== "object") {
        return [];
    }

    const fixes = [];

    const visit = (node, parent, property) => {
        if (!node) {
            return;
        }

        if (Array.isArray(node)) {
            for (let index = 0; index < node.length; index += 1) {
                visit(node[index], node, index);
            }
            return;
        }

        if (typeof node !== "object") {
            return;
        }

        if (node.type === "CallExpression") {
            const fix = ensureBlendEnableResetAfterCall(
                node,
                parent,
                property,
                diagnostic
            );

            if (fix) {
                fixes.push(fix);
                return;
            }
        }

        for (const [key, value] of Object.entries(node)) {
            if (value && typeof value === "object") {
                visit(value, node, key);
            }
        }
    };

    visit(ast, null, null);

    return fixes;
}

function ensureBlendEnableResetAfterCall(node, parent, property, diagnostic) {
    if (!Array.isArray(parent) || typeof property !== "number") {
        return null;
    }

    if (!node || node.type !== "CallExpression") {
        return null;
    }

    if (!isIdentifierWithName(node.object, "gpu_set_blendenable")) {
        return null;
    }

    const args = Array.isArray(node.arguments) ? node.arguments : [];

    if (args.length === 0) {
        return null;
    }

    if (!shouldResetBlendEnable(args[0])) {
        return null;
    }

    const siblings = parent;
    let insertionIndex = siblings.length;

    for (let index = property + 1; index < siblings.length; index += 1) {
        const sibling = siblings[index];

        if (isBlendEnableResetCall(sibling)) {
            return null;
        }

        if (!isTriviallyIgnorableStatement(sibling)) {
            insertionIndex = index + 1;
            break;
        }
    }

    const resetCall = createBlendEnableResetCall(node);

    if (!resetCall) {
        return null;
    }

    const fixDetail = createFeatherFixDetail(diagnostic, {
        target: node.object?.name ?? null,
        range: {
            start: getNodeStartIndex(node),
            end: getNodeEndIndex(node)
        }
    });

    if (!fixDetail) {
        return null;
    }

    const previousSibling = siblings[insertionIndex - 1] ?? node;
    const nextSibling = siblings[insertionIndex] ?? null;
    const needsSeparator =
        !isAlphaTestDisableCall(nextSibling) &&
        !nextSibling &&
        insertionIndex > property + 1 &&
        !isTriviallyIgnorableStatement(previousSibling) &&
        !hasOriginalBlankLineBetween(previousSibling, nextSibling);

    if (needsSeparator) {
        siblings.splice(
            insertionIndex,
            0,
            createEmptyStatementLike(previousSibling)
        );
        insertionIndex += 1;
    }

    siblings.splice(insertionIndex, 0, resetCall);
    attachFeatherFixMetadata(resetCall, [fixDetail]);

    return fixDetail;
}

function ensureFileFindFirstBeforeClose({ ast, diagnostic }) {
    if (!diagnostic || !ast || typeof ast !== "object") {
        return [];
    }

    const fixes = [];

    const visit = (node, parent, property) => {
        if (!node) {
            return;
        }

        if (Array.isArray(node)) {
            for (let index = 0; index < node.length; index += 1) {
                visit(node[index], node, index);
            }
            return;
        }

        if (typeof node !== "object") {
            return;
        }

        if (node.type === "CallExpression") {
            const fix = ensureFileFindFirstBeforeCloseCall(
                node,
                parent,
                property,
                diagnostic
            );

            if (fix) {
                fixes.push(fix);
                return;
            }
        }

        for (const [key, value] of Object.entries(node)) {
            if (value && typeof value === "object") {
                visit(value, node, key);
            }
        }
    };

    visit(ast, null, null);

    return fixes;
}

function ensureFileFindFirstBeforeCloseCall(
    node,
    parent,
    property,
    diagnostic
) {
    if (!Array.isArray(parent) || typeof property !== "number") {
        return null;
    }

    if (!node || node.type !== "CallExpression") {
        return null;
    }

    if (!isIdentifierWithName(node.object, "file_find_close")) {
        return null;
    }

    const diagnosticMetadata = Array.isArray(node._appliedFeatherDiagnostics)
        ? node._appliedFeatherDiagnostics
        : [];

    const insertedForSerializedSearch = diagnosticMetadata.some(
        (entry) => entry?.id === "GM2031"
    );

    if (insertedForSerializedSearch) {
        return null;
    }

    const siblings = parent;

    for (let index = property - 1; index >= 0; index -= 1) {
        const sibling = siblings[index];

        if (!sibling) {
            continue;
        }

        if (containsFileFindFirstCall(sibling)) {
            return null;
        }
    }

    const fileFindFirstCall = createFileFindFirstCall(node);

    if (!fileFindFirstCall) {
        return null;
    }

    const fixDetail = createFeatherFixDetail(diagnostic, {
        target: node.object?.name ?? null,
        range: {
            start: getNodeStartIndex(node),
            end: getNodeEndIndex(node)
        }
    });

    if (!fixDetail) {
        return null;
    }

    siblings.splice(property, 0, fileFindFirstCall);
    attachFeatherFixMetadata(fileFindFirstCall, [fixDetail]);

    return fixDetail;
}

function containsFileFindFirstCall(node) {
    if (!node) {
        return false;
    }

    if (Array.isArray(node)) {
        for (const item of node) {
            if (containsFileFindFirstCall(item)) {
                return true;
            }
        }
        return false;
    }

    if (typeof node !== "object") {
        return false;
    }

    if (
        node.type === "FunctionDeclaration" ||
        node.type === "FunctionExpression"
    ) {
        return false;
    }

    if (
        node.type === "CallExpression" &&
        isIdentifierWithName(node.object, "file_find_first")
    ) {
        return true;
    }

    for (const value of Object.values(node)) {
        if (value && typeof value === "object") {
            if (containsFileFindFirstCall(value)) {
                return true;
            }
        }
    }

    return false;
}

function createFileFindFirstCall(template) {
    const identifier = createIdentifier("file_find_first", template?.object);

    if (!identifier) {
        return null;
    }

    const searchPattern = createLiteral('""', null);
    const attributes = createIdentifier("fa_none", null);

    const callExpression = {
        type: "CallExpression",
        object: identifier,
        arguments: []
    };

    if (searchPattern) {
        callExpression.arguments.push(searchPattern);
    }

    if (attributes) {
        callExpression.arguments.push(attributes);
    }

    if (Object.hasOwn(template, "start")) {
        callExpression.start = cloneLocation(template.start);
    }

    if (Object.hasOwn(template, "end")) {
        callExpression.end = cloneLocation(template.end);
    }

    return callExpression;
}

function ensureAlphaTestEnableIsReset({ ast, diagnostic }) {
    if (!diagnostic || !ast || typeof ast !== "object") {
        return [];
    }

    const fixes = [];

    const visit = (node, parent, property) => {
        if (!node) {
            return;
        }

        if (Array.isArray(node)) {
            for (let index = 0; index < node.length; index += 1) {
                visit(node[index], node, index);
            }
            return;
        }

        if (typeof node !== "object") {
            return;
        }

        if (node.type === "CallExpression") {
            const fix = ensureAlphaTestEnableResetAfterCall(
                node,
                parent,
                property,
                diagnostic
            );

            if (fix) {
                fixes.push(fix);
                return;
            }
        }

        for (const [key, value] of Object.entries(node)) {
            if (value && typeof value === "object") {
                visit(value, node, key);
            }
        }
    };

    visit(ast, null, null);

    return fixes;
}

function ensureAlphaTestRefIsReset({ ast, diagnostic }) {
    if (!diagnostic || !ast || typeof ast !== "object") {
        return [];
    }

    const fixes = [];

    const visit = (node, parent, property) => {
        if (!node) {
            return;
        }

        if (Array.isArray(node)) {
            for (let index = 0; index < node.length; index += 1) {
                visit(node[index], node, index);
            }
            return;
        }

        if (typeof node !== "object") {
            return;
        }

        if (node.type === "CallExpression") {
            const fix = ensureAlphaTestRefResetAfterCall(
                node,
                parent,
                property,
                diagnostic
            );

            if (fix) {
                fixes.push(fix);
                return;
            }
        }

        for (const [key, value] of Object.entries(node)) {
            if (value && typeof value === "object") {
                visit(value, node, key);
            }
        }
    };

    visit(ast, null, null);

    return fixes;
}

function ensureHalignIsReset({ ast, diagnostic }) {
    if (!diagnostic || !ast || typeof ast !== "object") {
        return [];
    }

    const fixes = [];

    const visit = (node, parent, property) => {
        if (!node) {
            return;
        }

        if (Array.isArray(node)) {
            for (let index = 0; index < node.length; index += 1) {
                visit(node[index], node, index);
            }
            return;
        }

        if (typeof node !== "object") {
            return;
        }

        if (node.type === "CallExpression") {
            const fix = ensureHalignResetAfterCall(
                node,
                parent,
                property,
                diagnostic
            );

            if (fix) {
                fixes.push(fix);
                return;
            }
        }

        for (const [key, value] of Object.entries(node)) {
            if (value && typeof value === "object") {
                visit(value, node, key);
            }
        }
    };

    visit(ast, null, null);

    return fixes;
}

function ensureConstructorParentsExist({ ast, diagnostic }) {
    if (!diagnostic || !ast || typeof ast !== "object") {
        return [];
    }

    const constructors = new Map();
    const functions = new Map();

    const collect = (node) => {
        if (!node) {
            return;
        }

        if (Array.isArray(node)) {
            for (const entry of node) {
                collect(entry);
            }
            return;
        }

        if (typeof node !== "object") {
            return;
        }

        if (
            node.type === "ConstructorDeclaration" &&
            typeof node.id === "string"
        ) {
            if (!constructors.has(node.id)) {
                constructors.set(node.id, node);
            }
        } else if (
            node.type === "FunctionDeclaration" &&
            typeof node.id === "string"
        ) {
            if (!functions.has(node.id)) {
                functions.set(node.id, node);
            }
        }

        for (const value of Object.values(node)) {
            if (value && typeof value === "object") {
                collect(value);
            }
        }
    };

    collect(ast);

    const fixes = [];

    const visit = (node) => {
        if (!node) {
            return;
        }

        if (Array.isArray(node)) {
            for (const entry of node) {
                visit(entry);
            }
            return;
        }

        if (typeof node !== "object") {
            return;
        }

        if (node.type === "ConstructorDeclaration") {
            const parentClause = node.parent;

            if (parentClause && typeof parentClause === "object") {
                const parentName = parentClause.id;

                if (isNonEmptyString(parentName)) {
                    if (!constructors.has(parentName)) {
                        const fallback = functions.get(parentName);

                        if (
                            fallback &&
                            fallback.type === "FunctionDeclaration"
                        ) {
                            fallback.type = "ConstructorDeclaration";

                            if (!Object.hasOwn(fallback, "parent")) {
                                fallback.parent = null;
                            }

                            constructors.set(parentName, fallback);
                            functions.delete(parentName);

                            const fixDetail = createFeatherFixDetail(
                                diagnostic,
                                {
                                    target: parentName,
                                    range: {
                                        start: getNodeStartIndex(fallback),
                                        end: getNodeEndIndex(fallback)
                                    }
                                }
                            );

                            if (fixDetail) {
                                attachFeatherFixMetadata(fallback, [fixDetail]);
                                fixes.push(fixDetail);
                            }
                        } else {
                            const fixDetail = createFeatherFixDetail(
                                diagnostic,
                                {
                                    target: parentName,
                                    range: {
                                        start: getNodeStartIndex(parentClause),
                                        end: getNodeEndIndex(parentClause)
                                    }
                                }
                            );

                            if (fixDetail) {
                                node.parent = null;
                                attachFeatherFixMetadata(node, [fixDetail]);
                                fixes.push(fixDetail);
                            }
                        }
                    }
                }
            }
        }

        for (const value of Object.values(node)) {
            if (value && typeof value === "object") {
                visit(value);
            }
        }
    };

    visit(ast);

    return fixes;
}

function ensurePrimitiveBeginPrecedesEnd({ ast, diagnostic }) {
    if (!diagnostic || !ast || typeof ast !== "object") {
        return [];
    }

    const fixes = [];
    const ancestors = [];

    const visit = (node, parent, property) => {
        if (!node) {
            return;
        }

        const entry = { node, parent, property };
        ancestors.push(entry);

        if (Array.isArray(node)) {
            if (isStatementArray(entry)) {
                let index = 0;

                while (index < node.length) {
                    const statement = node[index];

                    if (isDrawPrimitiveEndCall(statement)) {
                        const fix = ensurePrimitiveBeginBeforeEnd({
                            statements: node,
                            index,
                            endCall: statement,
                            diagnostic,
                            ancestors
                        });

                        if (fix) {
                            fixes.push(fix);
                        }
                    }

                    visit(node[index], node, index);
                    index += 1;
                }

                ancestors.pop();
                return;
            }

            for (let index = 0; index < node.length; index += 1) {
                visit(node[index], node, index);
            }

            ancestors.pop();
            return;
        }

        if (typeof node !== "object") {
            ancestors.pop();
            return;
        }

        for (const [key, value] of Object.entries(node)) {
            if (value && typeof value === "object") {
                visit(value, node, key);
            }
        }

        ancestors.pop();
    };

    visit(ast, null, null);

    return fixes;
}

function ensurePrimitiveBeginBeforeEnd({
    statements,
    index,
    endCall,
    diagnostic,
    ancestors
}) {
    if (!Array.isArray(statements) || typeof index !== "number") {
        return null;
    }

    if (!endCall || !isDrawPrimitiveEndCall(endCall)) {
        return null;
    }

    let unmatchedBegins = 0;

    for (let position = 0; position < index; position += 1) {
        const statement = statements[position];

        if (isDrawPrimitiveBeginCall(statement)) {
            unmatchedBegins += 1;
            continue;
        }

        if (isDrawPrimitiveEndCall(statement) && unmatchedBegins > 0) {
            unmatchedBegins -= 1;
        }
    }

    if (unmatchedBegins > 0) {
        return null;
    }

    if (
        hasAncestorDrawPrimitiveBegin({
            ancestors,
            currentStatements: statements
        })
    ) {
        return null;
    }

    const beginCall = createPrimitiveBeginCall(endCall);

    if (!beginCall) {
        return null;
    }

    const fixDetail = createFeatherFixDetail(diagnostic, {
        target: endCall?.object?.name ?? null,
        range: {
            start: getNodeStartIndex(endCall),
            end: getNodeEndIndex(endCall)
        }
    });

    if (!fixDetail) {
        return null;
    }

    statements.splice(index, 0, beginCall);
    attachFeatherFixMetadata(beginCall, [fixDetail]);

    return fixDetail;
}

function hasAncestorDrawPrimitiveBegin({ ancestors, currentStatements }) {
    if (!Array.isArray(ancestors) || ancestors.length === 0) {
        return false;
    }

    for (let i = ancestors.length - 2; i >= 0; i -= 1) {
        const entry = ancestors[i];

        if (
            !entry ||
            !Array.isArray(entry.parent) ||
            typeof entry.property !== "number"
        ) {
            continue;
        }

        if (entry.parent === currentStatements) {
            continue;
        }

        const parentArrayEntry = findAncestorArrayEntry(
            ancestors,
            entry.parent
        );

        if (!parentArrayEntry || !isStatementArray(parentArrayEntry)) {
            continue;
        }

        if (hasUnmatchedBeginBeforeIndex(entry.parent, entry.property)) {
            return true;
        }
    }

    return false;
}

function findAncestorArrayEntry(ancestors, target) {
    if (!target) {
        return null;
    }

    for (let index = ancestors.length - 1; index >= 0; index -= 1) {
        const entry = ancestors[index];

        if (entry?.node === target) {
            return entry;
        }
    }

    return null;
}

function hasUnmatchedBeginBeforeIndex(statements, stopIndex) {
    if (!Array.isArray(statements) || typeof stopIndex !== "number") {
        return false;
    }

    let unmatchedBegins = 0;

    for (let index = 0; index < stopIndex; index += 1) {
        const statement = statements[index];

        if (isDrawPrimitiveBeginCall(statement)) {
            unmatchedBegins += 1;
            continue;
        }

        if (isDrawPrimitiveEndCall(statement) && unmatchedBegins > 0) {
            unmatchedBegins -= 1;
        }
    }

    return unmatchedBegins > 0;
}

function ensureDrawPrimitiveEndCallsAreBalanced({ ast, diagnostic }) {
    if (!diagnostic || !ast || typeof ast !== "object") {
        return [];
    }

    const fixes = [];

    const visit = (node, parent, property) => {
        if (!node) {
            return;
        }

        if (Array.isArray(node)) {
            ensurePrimitiveSequenceBalance(
                node,
                parent,
                property,
                fixes,
                diagnostic
            );

            for (let index = 0; index < node.length; index += 1) {
                visit(node[index], node, index);
            }
            return;
        }

        if (typeof node !== "object") {
            return;
        }

        for (const [key, value] of Object.entries(node)) {
            if (value && typeof value === "object") {
                visit(value, node, key);
            }
        }
    };

    visit(ast, null, null);

    return fixes;
}

function ensurePrimitiveSequenceBalance(
    statements,
    parent,
    property,
    fixes,
    diagnostic
) {
    if (!Array.isArray(statements) || statements.length === 0) {
        return;
    }

    for (let index = 0; index < statements.length; index += 1) {
        const current = statements[index];

        if (!isDrawPrimitiveBeginCall(current)) {
            continue;
        }

        const nextNode = statements[index + 1];

        if (!nextNode || nextNode.type !== "IfStatement") {
            continue;
        }

        const followingNode = statements[index + 2];

        if (isDrawPrimitiveEndCall(followingNode)) {
            continue;
        }

        const fix = liftDrawPrimitiveEndCallFromConditional(
            nextNode,
            statements,
            index + 1,
            diagnostic
        );

        if (fix) {
            fixes.push(fix);
        }
    }
}

function liftDrawPrimitiveEndCallFromConditional(
    conditional,
    siblings,
    conditionalIndex,
    diagnostic
) {
    if (!conditional || conditional.type !== "IfStatement") {
        return null;
    }

    const consequentInfo = getDrawPrimitiveEndCallInfo(conditional.consequent);
    const alternateInfo = getDrawPrimitiveEndCallInfo(conditional.alternate);

    if (!consequentInfo || !alternateInfo) {
        return null;
    }

    const totalMatches =
        consequentInfo.matches.length + alternateInfo.matches.length;

    if (totalMatches !== 1) {
        return null;
    }

    const branchWithCall =
        consequentInfo.matches.length === 1 ? consequentInfo : alternateInfo;
    const branchWithoutCall =
        branchWithCall === consequentInfo ? alternateInfo : consequentInfo;

    if (
        branchWithCall.matches.length !== 1 ||
        branchWithoutCall.matches.length !== 0
    ) {
        return null;
    }

    const [match] = branchWithCall.matches;

    if (!match || match.index !== branchWithCall.body.length - 1) {
        return null;
    }

    const callNode = match.node;

    if (!callNode || !isDrawPrimitiveEndCall(callNode)) {
        return null;
    }

    const fixDetail = createFeatherFixDetail(diagnostic, {
        target: callNode.object?.name ?? null,
        range: {
            start: getNodeStartIndex(callNode),
            end: getNodeEndIndex(callNode)
        }
    });

    if (!fixDetail) {
        return null;
    }

    branchWithCall.body.splice(match.index, 1);

    removeSyntheticDrawPrimitiveBeginInsertedByGM2028(branchWithCall.body);

    const insertionIndex = conditionalIndex + 1;

    siblings.splice(insertionIndex, 0, callNode);

    attachFeatherFixMetadata(callNode, [fixDetail]);

    return fixDetail;
}

function removeSyntheticDrawPrimitiveBeginInsertedByGM2028(statements) {
    if (!Array.isArray(statements) || statements.length === 0) {
        return false;
    }

    for (let index = 0; index < statements.length; index += 1) {
        const statement = statements[index];

        if (!isDrawPrimitiveBeginCall(statement)) {
            continue;
        }

        const diagnosticMetadata = Array.isArray(
            statement?._appliedFeatherDiagnostics
        )
            ? statement._appliedFeatherDiagnostics
            : [];

        const insertedByGM2028 = diagnosticMetadata.some(
            (entry) => entry?.id === "GM2028"
        );

        if (!insertedByGM2028) {
            continue;
        }

        statements.splice(index, 1);
        return true;
    }

    return false;
}

function getDrawPrimitiveEndCallInfo(block) {
    if (!block || block.type !== "BlockStatement") {
        return null;
    }

    const body = Array.isArray(block.body) ? block.body : [];
    const matches = [];

    for (let index = 0; index < body.length; index += 1) {
        const statement = body[index];

        if (isDrawPrimitiveEndCall(statement)) {
            matches.push({ index, node: statement });
        }
    }

    return { body, matches };
}

function ensureAlphaTestEnableResetAfterCall(
    node,
    parent,
    property,
    diagnostic
) {
    if (!Array.isArray(parent) || typeof property !== "number") {
        return null;
    }

    if (!node || node.type !== "CallExpression") {
        return null;
    }

    if (!isIdentifierWithName(node.object, "gpu_set_alphatestenable")) {
        return null;
    }

    const args = Array.isArray(node.arguments) ? node.arguments : [];

    if (args.length === 0) {
        return null;
    }

    if (!isLiteralTrue(args[0])) {
        return null;
    }

    const siblings = parent;

    const insertionInfo = computeStateResetInsertionIndex({
        siblings,
        startIndex: property + 1,
        isResetCall: isAlphaTestEnableResetCall
    });

    if (!insertionInfo) {
        return null;
    }

    if (insertionInfo.alreadyReset) {
        return null;
    }

    const resetCall = createAlphaTestEnableResetCall(node);

    if (!resetCall) {
        return null;
    }

    const fixDetail = createFeatherFixDetail(diagnostic, {
        target: node.object?.name ?? null,
        range: {
            start: getNodeStartIndex(node),
            end: getNodeEndIndex(node)
        }
    });

    if (!fixDetail) {
        return null;
    }

    let insertionIndex = insertionInfo.index;

    const previousSibling =
        siblings[insertionIndex - 1] ?? siblings[property] ?? node;
    const nextSibling = siblings[insertionIndex] ?? null;
    const shouldInsertSeparator =
        insertionIndex > property + 1 &&
        !isTriviallyIgnorableStatement(previousSibling) &&
        (!nextSibling || !isTriviallyIgnorableStatement(nextSibling)) &&
        !isAlphaTestDisableCall(nextSibling) &&
        !hasOriginalBlankLineBetween(previousSibling, nextSibling);

    if (shouldInsertSeparator) {
        siblings.splice(
            insertionIndex,
            0,
            createEmptyStatementLike(previousSibling)
        );
        insertionIndex += 1;
    }

    siblings.splice(insertionIndex, 0, resetCall);
    attachFeatherFixMetadata(resetCall, [fixDetail]);

    return fixDetail;
}

function ensureHalignResetAfterCall(node, parent, property, diagnostic) {
    if (!Array.isArray(parent) || typeof property !== "number") {
        return null;
    }

    if (!node || node.type !== "CallExpression") {
        return null;
    }

    if (!isIdentifierWithName(node.object, "draw_set_halign")) {
        return null;
    }

    const args = Array.isArray(node.arguments) ? node.arguments : [];

    if (args.length === 0) {
        return null;
    }

    if (isIdentifierWithName(args[0], "fa_left")) {
        return null;
    }

    const siblings = parent;

    const insertionInfo = computeStateResetInsertionIndex({
        siblings,
        startIndex: property + 1,
        isResetCall: isHalignResetCall
    });

    if (!insertionInfo) {
        return null;
    }

    if (insertionInfo.alreadyReset) {
        return null;
    }

    const resetCall = createHalignResetCall(node);

    if (!resetCall) {
        return null;
    }

    const fixDetail = createFeatherFixDetail(diagnostic, {
        target: node.object?.name ?? null,
        range: {
            start: getNodeStartIndex(node),
            end: getNodeEndIndex(node)
        }
    });

    if (!fixDetail) {
        return null;
    }

    let insertionIndex =
        typeof insertionInfo.index === "number"
            ? insertionInfo.index
            : siblings.length;

    siblings.splice(insertionIndex, 0, resetCall);
    attachFeatherFixMetadata(resetCall, [fixDetail]);

    return fixDetail;
}

function ensureAlphaTestRefResetAfterCall(node, parent, property, diagnostic) {
    if (!Array.isArray(parent) || typeof property !== "number") {
        return null;
    }

    if (!node || node.type !== "CallExpression") {
        return null;
    }

    if (!isIdentifierWithName(node.object, "gpu_set_alphatestref")) {
        return null;
    }

    const args = Array.isArray(node.arguments) ? node.arguments : [];

    if (args.length === 0) {
        return null;
    }

    if (isLiteralZero(args[0])) {
        return null;
    }

    const siblings = parent;
    let insertionIndex = siblings.length;

    for (let index = property + 1; index < siblings.length; index += 1) {
        const sibling = siblings[index];

        if (isAlphaTestRefResetCall(sibling)) {
            return null;
        }

        if (isAlphaTestDisableCall(sibling)) {
            insertionIndex = index;
            break;
        }
    }

    const resetCall = createAlphaTestRefResetCall(node);

    if (!resetCall) {
        return null;
    }

    const fixDetail = createFeatherFixDetail(diagnostic, {
        target: node.object?.name ?? null,
        range: {
            start: getNodeStartIndex(node),
            end: getNodeEndIndex(node)
        }
    });

    if (!fixDetail) {
        return null;
    }

    const previousSibling = siblings[insertionIndex - 1] ?? node;
    const nextSibling = siblings[insertionIndex] ?? null;
    const shouldInsertSeparator =
        !nextSibling &&
        insertionIndex > property + 1 &&
        !isTriviallyIgnorableStatement(previousSibling) &&
        !hasOriginalBlankLineBetween(previousSibling, nextSibling) &&
        !isAlphaTestDisableCall(nextSibling);

    if (shouldInsertSeparator) {
        siblings.splice(
            insertionIndex,
            0,
            createEmptyStatementLike(previousSibling)
        );
        insertionIndex += 1;
    }

    siblings.splice(insertionIndex, 0, resetCall);
    attachFeatherFixMetadata(resetCall, [fixDetail]);

    return fixDetail;
}

function ensureDrawVertexCallsAreWrapped({ ast, diagnostic }) {
    if (!diagnostic || !ast || typeof ast !== "object") {
        return [];
    }

    const fixes = [];

    const visit = (node, parent, property) => {
        if (!node) {
            return;
        }

        if (Array.isArray(node)) {
            const normalizedFixes = normalizeDrawVertexStatements(
                node,
                diagnostic
            );

            if (isNonEmptyArray(normalizedFixes)) {
                fixes.push(...normalizedFixes);
            }

            for (let index = 0; index < node.length; index += 1) {
                visit(node[index], node, index);
            }

            return;
        }

        if (typeof node !== "object") {
            return;
        }

        for (const [key, value] of Object.entries(node)) {
            if (value && typeof value === "object") {
                visit(value, node, key);
            }
        }
    };

    visit(ast, null, null);

    return fixes;
}

function normalizeDrawVertexStatements(statements, diagnostic) {
    if (!Array.isArray(statements) || statements.length === 0) {
        return [];
    }

    const fixes = [];

    for (let index = 0; index < statements.length; index += 1) {
        const statement = statements[index];

        if (!isDrawVertexCall(statement)) {
            continue;
        }

        if (hasOpenPrimitiveBefore(statements, index)) {
            continue;
        }

        let blockEnd = index;

        while (
            blockEnd + 1 < statements.length &&
            isDrawVertexCall(statements[blockEnd + 1])
        ) {
            blockEnd += 1;
        }

        const candidateBegin = statements[blockEnd + 1];

        if (!isDrawPrimitiveBeginCall(candidateBegin)) {
            continue;
        }

        const beginIndex = blockEnd + 1;
        const endIndex = findMatchingDrawPrimitiveEnd(
            statements,
            beginIndex + 1
        );

        if (endIndex === -1) {
            continue;
        }

        const vertexStatements = statements.slice(index, blockEnd + 1);
        const fixDetails = [];

        for (const vertex of vertexStatements) {
            const fixDetail = createFeatherFixDetail(diagnostic, {
                target: getDrawCallName(vertex),
                range: {
                    start: getNodeStartIndex(vertex),
                    end: getNodeEndIndex(vertex)
                }
            });

            if (!fixDetail) {
                continue;
            }

            attachFeatherFixMetadata(vertex, [fixDetail]);
            fixDetails.push(fixDetail);
        }

        if (fixDetails.length === 0) {
            continue;
        }

        const [primitiveBegin] = statements.splice(beginIndex, 1);

        if (!primitiveBegin) {
            continue;
        }

        statements.splice(index, 0, primitiveBegin);
        fixes.push(...fixDetails);

        index += vertexStatements.length;
    }

    return fixes;
}

function hasOpenPrimitiveBefore(statements, index) {
    let depth = 0;

    for (let cursor = 0; cursor < index; cursor += 1) {
        const statement = statements[cursor];

        if (isDrawPrimitiveBeginCall(statement)) {
            depth += 1;
            continue;
        }

        if (isDrawPrimitiveEndCall(statement) && depth > 0) {
            depth -= 1;
        }
    }

    return depth > 0;
}

function findMatchingDrawPrimitiveEnd(statements, startIndex) {
    if (!Array.isArray(statements)) {
        return -1;
    }

    let depth = 0;

    for (let index = startIndex; index < statements.length; index += 1) {
        const statement = statements[index];

        if (isDrawPrimitiveBeginCall(statement)) {
            depth += 1;
            continue;
        }

        if (isDrawPrimitiveEndCall(statement)) {
            if (depth === 0) {
                return index;
            }

            depth -= 1;
        }
    }

    return -1;
}

function isDrawVertexCall(node) {
    const name = getDrawCallName(node);

    if (!name) {
        return false;
    }

    return name.startsWith("draw_vertex");
}

function getDrawCallName(node) {
    if (!node || node.type !== "CallExpression") {
        return null;
    }

    const object = node.object;

    if (!object || object.type !== "Identifier") {
        return null;
    }

    return object.name ?? null;
}

function ensureCullModeIsReset({ ast, diagnostic }) {
    if (!diagnostic || !ast || typeof ast !== "object") {
        return [];
    }

    const fixes = [];

    const visit = (node, parent, property) => {
        if (!node) {
            return;
        }

        if (Array.isArray(node)) {
            for (let index = 0; index < node.length; index += 1) {
                visit(node[index], node, index);
            }
            return;
        }

        if (typeof node !== "object") {
            return;
        }

        if (node.type === "CallExpression") {
            const fix = ensureCullModeResetAfterCall(
                node,
                parent,
                property,
                diagnostic
            );

            if (fix) {
                fixes.push(fix);
                return;
            }
        }

        for (const [key, value] of Object.entries(node)) {
            if (value && typeof value === "object") {
                visit(value, node, key);
            }
        }
    };

    visit(ast, null, null);

    return fixes;
}

function ensureCullModeResetAfterCall(node, parent, property, diagnostic) {
    if (!Array.isArray(parent) || typeof property !== "number") {
        return null;
    }

    if (!node || node.type !== "CallExpression") {
        return null;
    }

    if (!isIdentifierWithName(node.object, "gpu_set_cullmode")) {
        return null;
    }

    const args = Array.isArray(node.arguments) ? node.arguments : [];

    if (args.length === 0) {
        return null;
    }

    const [modeArgument] = args;

    if (!isIdentifier(modeArgument)) {
        return null;
    }

    if (isIdentifierWithName(modeArgument, "cull_noculling")) {
        return null;
    }

    const siblings = parent;
    const nextNode = siblings[property + 1];

    if (isCullModeResetCall(nextNode)) {
        return null;
    }

    const resetCall = createCullModeResetCall(node);

    if (!resetCall) {
        return null;
    }

    const fixDetail = createFeatherFixDetail(diagnostic, {
        target: node.object?.name ?? null,
        range: {
            start: getNodeStartIndex(node),
            end: getNodeEndIndex(node)
        }
    });

    if (!fixDetail) {
        return null;
    }

    siblings.splice(property + 1, 0, resetCall);
    attachFeatherFixMetadata(resetCall, [fixDetail]);

    return fixDetail;
}

function ensureVertexBeginPrecedesEnd({ ast, diagnostic }) {
    if (!diagnostic || !ast || typeof ast !== "object") {
        return [];
    }

    const fixes = [];

    const visit = (node, parent, property) => {
        if (!node) {
            return;
        }

        if (Array.isArray(node)) {
            for (let index = 0; index < node.length; index += 1) {
                visit(node[index], node, index);
            }
            return;
        }

        if (typeof node !== "object") {
            return;
        }

        const fix = ensureVertexBeginBeforeVertexEndCall(
            node,
            parent,
            property,
            diagnostic
        );

        if (fix) {
            fixes.push(fix);
            return;
        }

        for (const [key, value] of Object.entries(node)) {
            if (value && typeof value === "object") {
                visit(value, node, key);
            }
        }
    };

    visit(ast, null, null);

    return fixes;
}

function ensureVertexBeginBeforeVertexEndCall(
    node,
    parent,
    property,
    diagnostic
) {
    if (!Array.isArray(parent) || typeof property !== "number") {
        return null;
    }

    if (!node || node.type !== "CallExpression") {
        return null;
    }

    if (!isIdentifierWithName(node.object, "vertex_end")) {
        return null;
    }

    const args = Array.isArray(node.arguments) ? node.arguments : [];

    if (args.length === 0) {
        return null;
    }

    const bufferArgument = args[0];

    if (!isIdentifier(bufferArgument)) {
        return null;
    }

    const bufferName = bufferArgument.name;

    for (let index = property - 1; index >= 0; index -= 1) {
        const sibling = parent[index];

        if (!sibling || typeof sibling !== "object") {
            continue;
        }

        if (isVertexBeginCallForBuffer(sibling, bufferName)) {
            return null;
        }
    }

    const vertexBeginCall = createVertexBeginCall(node, bufferArgument);

    if (!vertexBeginCall) {
        return null;
    }

    const fixDetail = createFeatherFixDetail(diagnostic, {
        target: typeof bufferName === "string" ? bufferName : null,
        range: {
            start: getNodeStartIndex(node),
            end: getNodeEndIndex(node)
        }
    });

    if (!fixDetail) {
        return null;
    }

    parent.splice(property, 0, vertexBeginCall);
    attachFeatherFixMetadata(vertexBeginCall, [fixDetail]);
    attachFeatherFixMetadata(node, [fixDetail]);

    return fixDetail;
}

function isVertexBeginCallForBuffer(node, bufferName) {
    if (!node || node.type !== "CallExpression") {
        return false;
    }

    if (!isIdentifierWithName(node.object, "vertex_begin")) {
        return false;
    }

    const args = Array.isArray(node.arguments) ? node.arguments : [];

    if (args.length === 0) {
        return false;
    }

    const firstArgument = args[0];

    if (!isIdentifier(firstArgument)) {
        return false;
    }

    return firstArgument.name === bufferName;
}

function createVertexBeginCall(templateCall, bufferArgument) {
    if (!templateCall || templateCall.type !== "CallExpression") {
        return null;
    }

    if (!isIdentifier(bufferArgument)) {
        return null;
    }

    const callIdentifier = createIdentifier(
        "vertex_begin",
        templateCall.object
    );

    if (!callIdentifier) {
        return null;
    }

    const clonedBuffer = createIdentifier(bufferArgument.name, bufferArgument);

    if (!clonedBuffer) {
        return null;
    }

    const formatIdentifier = createIdentifier("format", bufferArgument);

    const callExpression = {
        type: "CallExpression",
        object: callIdentifier,
        arguments: [clonedBuffer]
    };

    if (formatIdentifier) {
        callExpression.arguments.push(formatIdentifier);
    }

    if (hasOwn(templateCall, "start")) {
        callExpression.start = cloneLocation(templateCall.start);
    }

    if (hasOwn(templateCall, "end")) {
        callExpression.end = cloneLocation(templateCall.end);
    }

    return callExpression;
}

function ensureVertexBuffersAreClosed({ ast, diagnostic }) {
    if (!diagnostic || !ast || typeof ast !== "object") {
        return [];
    }

    const fixes = [];

    const visit = (node, parent, property) => {
        if (!node) {
            return;
        }

        if (Array.isArray(node)) {
            for (let index = 0; index < node.length; index += 1) {
                visit(node[index], node, index);
            }
            return;
        }

        if (typeof node !== "object") {
            return;
        }

        if (node.type === "CallExpression") {
            const fix = ensureVertexEndInserted(
                node,
                parent,
                property,
                diagnostic
            );

            if (fix) {
                fixes.push(fix);
                return;
            }
        }

        for (const [key, value] of Object.entries(node)) {
            if (value && typeof value === "object") {
                visit(value, node, key);
            }
        }
    };

    visit(ast, null, null);

    return fixes;
}

function ensureVertexEndInserted(node, parent, property, diagnostic) {
    if (!Array.isArray(parent) || typeof property !== "number") {
        return null;
    }

    if (!node || node.type !== "CallExpression") {
        return null;
    }

    if (!isIdentifierWithName(node.object, "vertex_begin")) {
        return null;
    }

    const args = Array.isArray(node.arguments) ? node.arguments : [];

    if (args.length === 0) {
        return null;
    }

    const bufferArgument = args[0];

    if (!isIdentifier(bufferArgument)) {
        return null;
    }

    const bufferName = bufferArgument.name;
    const siblings = parent;

    for (let index = property + 1; index < siblings.length; index += 1) {
        const sibling = siblings[index];

        if (isVertexEndCallForBuffer(sibling, bufferName)) {
            return null;
        }
    }

    const vertexEndCall = createVertexEndCall(node, bufferArgument);

    if (!vertexEndCall) {
        return null;
    }

    const insertionIndex = findVertexEndInsertionIndex({
        siblings,
        startIndex: property + 1,
        bufferName
    });

    const fixDetail = createFeatherFixDetail(diagnostic, {
        target: bufferName ?? null,
        range: {
            start: getNodeStartIndex(node),
            end: getNodeEndIndex(node)
        }
    });

    if (!fixDetail) {
        return null;
    }

    siblings.splice(insertionIndex, 0, vertexEndCall);
    attachFeatherFixMetadata(vertexEndCall, [fixDetail]);

    return fixDetail;
}

function findVertexEndInsertionIndex({ siblings, startIndex, bufferName }) {
    if (!Array.isArray(siblings)) {
        return 0;
    }

    let index = typeof startIndex === "number" ? startIndex : 0;

    while (index < siblings.length) {
        const node = siblings[index];

        if (!node || typeof node !== "object") {
            break;
        }

        if (isVertexEndCallForBuffer(node, bufferName)) {
            break;
        }

        if (!isCallExpression(node)) {
            break;
        }

        if (isVertexSubmitCallForBuffer(node, bufferName)) {
            break;
        }

        if (!hasFirstArgumentIdentifier(node, bufferName)) {
            break;
        }

        index += 1;
    }

    return index;
}

function isCallExpression(node) {
    return !!node && node.type === "CallExpression";
}

function hasFirstArgumentIdentifier(node, name) {
    if (!isCallExpression(node)) {
        return false;
    }

    const args = Array.isArray(node.arguments) ? node.arguments : [];

    if (args.length === 0) {
        return false;
    }

    const firstArg = args[0];

    if (!isIdentifier(firstArg)) {
        return false;
    }

    if (typeof name !== "string") {
        return true;
    }

    return firstArg.name === name;
}

function isVertexSubmitCallForBuffer(node, bufferName) {
    if (!isCallExpression(node)) {
        return false;
    }

    if (!isIdentifierWithName(node.object, "vertex_submit")) {
        return false;
    }

    return hasFirstArgumentIdentifier(node, bufferName);
}

function isVertexEndCallForBuffer(node, bufferName) {
    if (!isCallExpression(node)) {
        return false;
    }

    if (!isIdentifierWithName(node.object, "vertex_end")) {
        return false;
    }

    if (typeof bufferName !== "string") {
        return true;
    }

    const args = Array.isArray(node.arguments) ? node.arguments : [];

    if (args.length === 0) {
        return false;
    }

    const firstArg = args[0];

    return isIdentifier(firstArg) && firstArg.name === bufferName;
}

function createVertexEndCall(template, bufferIdentifier) {
    if (!template || template.type !== "CallExpression") {
        return null;
    }

    if (!isIdentifier(bufferIdentifier)) {
        return null;
    }

    const callExpression = {
        type: "CallExpression",
        object: createIdentifier("vertex_end"),
        arguments: [cloneIdentifier(bufferIdentifier)]
    };

    if (hasOwn(template, "start")) {
        callExpression.start = cloneLocation(template.start);
    }

    if (hasOwn(template, "end")) {
        callExpression.end = cloneLocation(template.end);
    }

    return callExpression;
}

function ensureLocalVariablesAreDeclaredBeforeUse({ ast, diagnostic }) {
    if (!diagnostic || !ast || typeof ast !== "object") {
        return [];
    }

    const fixes = [];
    const ancestors = [];
    const visitedNodes = new WeakSet();

    const visitNode = (node, parent, property, container, index) => {
        if (!node || typeof node !== "object") {
            return;
        }

        if (visitedNodes.has(node)) {
            return;
        }

        visitedNodes.add(node);

        const context = { node, parent, property, container, index };
        ancestors.push(context);

        const action = handleLocalVariableDeclarationPatterns({
            context,
            ancestors,
            diagnostic,
            fixes
        });

        if (action?.skipChildren) {
            ancestors.pop();
            return;
        }

        for (const [key, value] of Object.entries(node)) {
            if (!value || typeof value !== "object") {
                continue;
            }

            if (Array.isArray(value)) {
                for (
                    let childIndex = 0;
                    childIndex < value.length;
                    childIndex += 1
                ) {
                    visitNode(value[childIndex], node, key, value, childIndex);
                }
                continue;
            }

            visitNode(value, node, key, null, null);
        }

        ancestors.pop();
    };

    visitNode(ast, null, null, null, null);

    return fixes;
}

function handleLocalVariableDeclarationPatterns({
    context,
    ancestors,
    diagnostic,
    fixes
}) {
    const { node, container, index } = context;

    if (!node || typeof node !== "object") {
        return null;
    }

    if (node.type !== "VariableDeclaration" || node.kind !== "var") {
        return null;
    }

    const declarator = getSingleVariableDeclarator(node);

    if (!declarator) {
        return null;
    }

    const variableName = getDeclaratorName(declarator);

    if (!variableName) {
        return null;
    }

    if (container && Array.isArray(container) && typeof index === "number") {
        const precedingNode = container[index - 1];
        const fixDetail = convertPrecedingAssignmentToVariableDeclaration({
            assignmentNode: precedingNode,
            declarationNode: node,
            container,
            assignmentIndex: index - 1,
            declarationIndex: index,
            diagnostic,
            variableName
        });

        if (fixDetail) {
            fixes.push(fixDetail);
            return { skipChildren: true };
        }
    }

    if (context.parent?.type !== "BlockStatement") {
        return null;
    }

    const blockBody = Array.isArray(container) ? container : null;

    if (!blockBody) {
        return null;
    }

    const owningStatementContext = findNearestStatementContext(
        ancestors.slice(0, -1)
    );

    if (!owningStatementContext) {
        return null;
    }

    const { container: statementContainer, index: statementIndex } =
        owningStatementContext;

    if (
        !statementContainer ||
        !Array.isArray(statementContainer) ||
        typeof statementIndex !== "number"
    ) {
        return null;
    }

    if (
        hasVariableDeclarationInContainer(
            statementContainer,
            variableName,
            statementIndex
        )
    ) {
        return null;
    }

    if (
        !referencesIdentifierAfterIndex(
            statementContainer,
            variableName,
            statementIndex + 1
        )
    ) {
        return null;
    }

    const fixDetail = hoistVariableDeclarationOutOfBlock({
        declarationNode: node,
        blockBody,
        declarationIndex: index,
        statementContainer,
        statementIndex,
        diagnostic,
        variableName
    });

    if (fixDetail) {
        fixes.push(fixDetail);
        return { skipChildren: true };
    }

    return null;
}

function getSingleVariableDeclarator(node) {
    if (!node || node.type !== "VariableDeclaration") {
        return null;
    }

    const declarations = Array.isArray(node.declarations)
        ? node.declarations
        : [];

    if (declarations.length !== 1) {
        return null;
    }

    const [declarator] = declarations;

    if (!declarator || declarator.type !== "VariableDeclarator") {
        return null;
    }

    return declarator;
}

function getDeclaratorName(declarator) {
    const identifier = declarator?.id;

    if (!identifier || identifier.type !== "Identifier") {
        return null;
    }

    return identifier.name ?? null;
}

function convertPrecedingAssignmentToVariableDeclaration({
    assignmentNode,
    declarationNode,
    container,
    assignmentIndex,
    declarationIndex,
    diagnostic,
    variableName
}) {
    if (
        !assignmentNode ||
        assignmentNode.type !== "AssignmentExpression" ||
        assignmentNode.operator !== "="
    ) {
        return null;
    }

    if (!container || !Array.isArray(container)) {
        return null;
    }

    if (
        typeof assignmentIndex !== "number" ||
        typeof declarationIndex !== "number"
    ) {
        return null;
    }

    if (
        !assignmentNode.left ||
        assignmentNode.left.type !== "Identifier" ||
        assignmentNode.left.name !== variableName
    ) {
        return null;
    }

    const declarator = getSingleVariableDeclarator(declarationNode);

    if (!declarator || !declarator.init) {
        return null;
    }

    const variableDeclaration = createVariableDeclarationFromAssignment(
        assignmentNode,
        declarator
    );

    if (!variableDeclaration) {
        return null;
    }

    const assignmentExpression = createAssignmentFromDeclarator(
        declarator,
        declarationNode
    );

    if (!assignmentExpression) {
        return null;
    }

    const rangeStart = getNodeStartIndex(assignmentNode);
    const rangeEnd = getNodeEndIndex(declarationNode);

    const fixDetail = createFeatherFixDetail(diagnostic, {
        target: variableName,
        range: {
            start: rangeStart,
            end: rangeEnd
        }
    });

    if (!fixDetail) {
        return null;
    }

    container[assignmentIndex] = variableDeclaration;
    container[declarationIndex] = assignmentExpression;

    copyCommentMetadata(assignmentNode, variableDeclaration);
    copyCommentMetadata(declarationNode, assignmentExpression);

    attachFeatherFixMetadata(variableDeclaration, [fixDetail]);
    attachFeatherFixMetadata(assignmentExpression, [fixDetail]);

    return fixDetail;
}

function createVariableDeclarationFromAssignment(
    assignmentNode,
    declaratorTemplate
) {
    if (!assignmentNode || assignmentNode.type !== "AssignmentExpression") {
        return null;
    }

    const identifier = cloneIdentifier(assignmentNode.left);

    if (!identifier) {
        return null;
    }

    const declarator = {
        type: "VariableDeclarator",
        id: identifier,
        init: assignmentNode.right
    };

    if (declaratorTemplate && typeof declaratorTemplate === "object") {
        if (hasOwn(declaratorTemplate, "start")) {
            declarator.start = cloneLocation(declaratorTemplate.start);
        }

        if (hasOwn(declaratorTemplate, "end")) {
            declarator.end = cloneLocation(declaratorTemplate.end);
        }
    }

    const declaration = {
        type: "VariableDeclaration",
        kind: "var",
        declarations: [declarator]
    };

    if (hasOwn(assignmentNode, "start")) {
        declaration.start = cloneLocation(assignmentNode.start);
    }

    if (hasOwn(assignmentNode, "end")) {
        declaration.end = cloneLocation(assignmentNode.end);
    }

    return declaration;
}

function findNearestStatementContext(ancestors) {
    if (!Array.isArray(ancestors)) {
        return null;
    }

    for (let index = ancestors.length - 1; index >= 0; index -= 1) {
        const entry = ancestors[index];

        if (!entry || !Array.isArray(entry.container)) {
            continue;
        }

        if (typeof entry.index !== "number") {
            continue;
        }

        if (
            entry.node &&
            entry.node.type === "VariableDeclaration" &&
            entry.node.kind === "var"
        ) {
            continue;
        }

        return entry;
    }

    return null;
}

function hasVariableDeclarationInContainer(container, variableName, uptoIndex) {
    if (!Array.isArray(container) || !variableName) {
        return false;
    }

    const limit = typeof uptoIndex === "number" ? uptoIndex : container.length;

    for (let index = 0; index < limit; index += 1) {
        const node = container[index];

        if (
            !node ||
            node.type !== "VariableDeclaration" ||
            node.kind !== "var"
        ) {
            continue;
        }

        const declarations = Array.isArray(node.declarations)
            ? node.declarations
            : [];

        for (const declarator of declarations) {
            if (!declarator || declarator.type !== "VariableDeclarator") {
                continue;
            }

            if (
                declarator.id?.type === "Identifier" &&
                declarator.id.name === variableName
            ) {
                return true;
            }
        }
    }

    return false;
}

function referencesIdentifierAfterIndex(container, variableName, startIndex) {
    if (!Array.isArray(container) || !variableName) {
        return false;
    }

    const initialIndex = typeof startIndex === "number" ? startIndex : 0;

    for (let index = initialIndex; index < container.length; index += 1) {
        if (referencesIdentifier(container[index], variableName)) {
            return true;
        }
    }

    return false;
}

function referencesIdentifier(node, variableName) {
    if (!node || typeof node !== "object") {
        return false;
    }

    const stack = [{ value: node, parent: null, key: null }];

    while (stack.length > 0) {
        const { value, parent, key } = stack.pop();

        if (!value || typeof value !== "object") {
            continue;
        }

        if (isFunctionLikeNode(value)) {
            // Nested functions introduce new scopes. References to the same
            // identifier name inside them do not require hoisting the current
            // declaration, so skip descending into those subtrees.
            continue;
        }

        if (Array.isArray(value)) {
            for (const item of value) {
                stack.push({ value: item, parent, key });
            }
            continue;
        }

        if (value.type === "Identifier" && value.name === variableName) {
            const isDeclaratorId =
                parent?.type === "VariableDeclarator" && key === "id";

            if (!isDeclaratorId) {
                return true;
            }
        }

        for (const [childKey, childValue] of Object.entries(value)) {
            if (childValue && typeof childValue === "object") {
                stack.push({ value: childValue, parent: value, key: childKey });
            }
        }
    }

    return false;
}

function hoistVariableDeclarationOutOfBlock({
    declarationNode,
    blockBody,
    declarationIndex,
    statementContainer,
    statementIndex,
    diagnostic,
    variableName
}) {
    if (!declarationNode || declarationNode.type !== "VariableDeclaration") {
        return null;
    }

    if (!Array.isArray(blockBody) || typeof declarationIndex !== "number") {
        return null;
    }

    if (
        !Array.isArray(statementContainer) ||
        typeof statementIndex !== "number"
    ) {
        return null;
    }

    const declarator = getSingleVariableDeclarator(declarationNode);

    if (!declarator || !declarator.init) {
        return null;
    }

    const hoistedDeclaration = createHoistedVariableDeclaration(declarator);

    if (!hoistedDeclaration) {
        return null;
    }

    const assignment = createAssignmentFromDeclarator(
        declarator,
        declarationNode
    );

    if (!assignment) {
        return null;
    }

    const rangeStart = getNodeStartIndex(declarationNode);
    const owningStatement = statementContainer[statementIndex];
    const rangeEnd = getNodeEndIndex(owningStatement ?? declarationNode);

    const fixDetail = createFeatherFixDetail(diagnostic, {
        target: variableName,
        range: {
            start: rangeStart,
            end: rangeEnd
        }
    });

    if (!fixDetail) {
        return null;
    }

    statementContainer.splice(statementIndex, 0, hoistedDeclaration);
    blockBody[declarationIndex] = assignment;

    copyCommentMetadata(declarationNode, assignment);

    attachFeatherFixMetadata(hoistedDeclaration, [fixDetail]);
    attachFeatherFixMetadata(assignment, [fixDetail]);

    return fixDetail;
}

function createHoistedVariableDeclaration(declaratorTemplate) {
    if (
        !declaratorTemplate ||
        declaratorTemplate.type !== "VariableDeclarator"
    ) {
        return null;
    }

    const identifier = cloneIdentifier(declaratorTemplate.id);

    if (!identifier) {
        return null;
    }

    const declarator = {
        type: "VariableDeclarator",
        id: identifier,
        init: null
    };

    if (hasOwn(declaratorTemplate, "start")) {
        declarator.start = cloneLocation(declaratorTemplate.start);
    }

    if (hasOwn(declaratorTemplate, "end")) {
        declarator.end = cloneLocation(declaratorTemplate.end);
    }

    const declaration = {
        type: "VariableDeclaration",
        kind: "var",
        declarations: [declarator]
    };

    if (hasOwn(declaratorTemplate, "start")) {
        declaration.start = cloneLocation(declaratorTemplate.start);
    }

    if (hasOwn(declaratorTemplate, "end")) {
        declaration.end = cloneLocation(declaratorTemplate.end);
    }

    return declaration;
}

function removeInvalidEventInheritedCalls({ ast, diagnostic }) {
    if (!diagnostic || !ast || typeof ast !== "object") {
        return [];
    }

    const fixes = [];

    const visitArray = (array, owner, ownerKey) => {
        if (!Array.isArray(array)) {
            return;
        }

        for (let index = 0; index < array.length; ) {
            const removed = visit(array[index], array, index, owner, ownerKey);

            if (!removed) {
                index += 1;
            }
        }
    };

    const visit = (node, parent, property, owner, ownerKey) => {
        if (!node) {
            return false;
        }

        if (Array.isArray(node)) {
            visitArray(node, owner, ownerKey);
            return false;
        }

        if (typeof node !== "object") {
            return false;
        }

        if (node.type === "CallExpression") {
            const fix = removeEventInheritedCall(
                node,
                parent,
                property,
                owner,
                ownerKey,
                diagnostic
            );

            if (fix) {
                fixes.push(fix);
                return true;
            }
        }

        for (const [key, value] of Object.entries(node)) {
            if (!value || typeof value !== "object") {
                continue;
            }

            if (Array.isArray(value)) {
                visitArray(value, node, key);
            } else {
                visit(value, node, key, node, key);
            }
        }

        return false;
    };

    visit(ast, null, null, null, null);

    return fixes;
}

function removeEventInheritedCall(
    node,
    parent,
    property,
    owner,
    ownerKey,
    diagnostic
) {
    if (!Array.isArray(parent) || typeof property !== "number") {
        return null;
    }

    if (!isStatementContainer(owner, ownerKey)) {
        return null;
    }

    if (!isEventInheritedCall(node)) {
        return null;
    }

    const fixDetail = createFeatherFixDetail(diagnostic, {
        target: node.object?.name ?? null,
        range: {
            start: getNodeStartIndex(node),
            end: getNodeEndIndex(node)
        }
    });

    if (!fixDetail) {
        return null;
    }

    parent.splice(property, 1);

    return fixDetail;
}

function ensureColourWriteEnableIsReset({ ast, diagnostic }) {
    if (!diagnostic || !ast || typeof ast !== "object") {
        return [];
    }

    const fixes = [];

    const visit = (node, parent, property) => {
        if (!node) {
            return;
        }

        if (Array.isArray(node)) {
            for (let index = 0; index < node.length; index += 1) {
                visit(node[index], node, index);
            }
            return;
        }

        if (typeof node !== "object") {
            return;
        }

        if (node.type === "CallExpression") {
            const fix = ensureColourWriteEnableResetAfterCall(
                node,
                parent,
                property,
                diagnostic
            );

            if (fix) {
                fixes.push(fix);
                return;
            }
        }

        for (const [key, value] of Object.entries(node)) {
            if (value && typeof value === "object") {
                visit(value, node, key);
            }
        }
    };

    visit(ast, null, null);

    return fixes;
}

function ensureColourWriteEnableResetAfterCall(
    node,
    parent,
    property,
    diagnostic
) {
    if (!Array.isArray(parent) || typeof property !== "number") {
        return null;
    }

    if (!node || node.type !== "CallExpression") {
        return null;
    }

    if (!isIdentifierWithName(node.object, "gpu_set_colourwriteenable")) {
        return null;
    }

    const args = Array.isArray(node.arguments) ? node.arguments : [];

    if (!hasDisabledColourChannel(args)) {
        return null;
    }

    const siblings = parent;

    const insertionInfo = computeStateResetInsertionIndex({
        siblings,
        startIndex: property + 1,
        isResetCall: isColourWriteEnableResetCall
    });

    if (!insertionInfo) {
        return null;
    }

    if (insertionInfo.alreadyReset) {
        return null;
    }

    const resetCall = createColourWriteEnableResetCall(node);

    if (!resetCall) {
        return null;
    }

    const fixDetail = createFeatherFixDetail(diagnostic, {
        target: node.object?.name ?? null,
        range: {
            start: getNodeStartIndex(node),
            end: getNodeEndIndex(node)
        }
    });

    if (!fixDetail) {
        return null;
    }

    let insertionIndex = insertionInfo.index;

    const previousSibling = siblings[insertionIndex - 1] ?? node;
    const nextSibling = siblings[insertionIndex] ?? null;
    const shouldInsertSeparator =
        insertionIndex > property + 1 &&
        !isTriviallyIgnorableStatement(previousSibling) &&
        !hasOriginalBlankLineBetween(previousSibling, nextSibling);

    if (shouldInsertSeparator) {
        siblings.splice(
            insertionIndex,
            0,
            createEmptyStatementLike(previousSibling)
        );
        insertionIndex += 1;
    }

    siblings.splice(insertionIndex, 0, resetCall);
    attachFeatherFixMetadata(resetCall, [fixDetail]);

    return fixDetail;
}

function ensureRequiredArgumentProvided({ ast, diagnostic, callTemplate }) {
    if (
        !diagnostic ||
        !ast ||
        typeof ast !== "object" ||
        !callTemplate?.functionName ||
        !callTemplate.argumentTemplate
    ) {
        return [];
    }

    const fixes = [];

    const visit = (node) => {
        if (!node) {
            return;
        }

        if (Array.isArray(node)) {
            for (const item of node) {
                visit(item);
            }
            return;
        }

        if (typeof node !== "object") {
            return;
        }

        if (node.type === "CallExpression") {
            const fix = ensureCallHasRequiredArgument(
                node,
                diagnostic,
                callTemplate
            );

            if (fix) {
                fixes.push(fix);
                return;
            }
        }

        for (const value of Object.values(node)) {
            if (value && typeof value === "object") {
                visit(value);
            }
        }
    };

    visit(ast);

    return fixes;
}

function ensureCallHasRequiredArgument(node, diagnostic, callTemplate) {
    if (!node || node.type !== "CallExpression") {
        return null;
    }

    if (!isIdentifierWithName(node.object, callTemplate.functionName)) {
        return null;
    }

    if (isNonEmptyArray(node.arguments)) {
        return null;
    }

    const argumentNode = cloneNodeWithoutLocations(
        callTemplate.argumentTemplate
    );

    if (!argumentNode || typeof argumentNode !== "object") {
        return null;
    }

    const fixDetail = createFeatherFixDetail(diagnostic, {
        target: node.object?.name ?? null,
        range: {
            start: getNodeStartIndex(node),
            end: getNodeEndIndex(node)
        }
    });

    if (!fixDetail) {
        return null;
    }

    if (!Array.isArray(node.arguments)) {
        node.arguments = [];
    }

    node.arguments.push(argumentNode);
    attachFeatherFixMetadata(node, [fixDetail]);

    return fixDetail;
}

function createFunctionCallTemplateFromDiagnostic(diagnostic) {
    const example =
        typeof diagnostic?.goodExample === "string"
            ? diagnostic.goodExample
            : null;

    if (!example) {
        return null;
    }

    try {
        const exampleAst = GMLParser.parse(example, {
            getLocations: true,
            simplifyLocations: false
        });
        const callExpression = findFirstCallExpression(exampleAst);

        if (!callExpression || !isIdentifier(callExpression.object)) {
            return null;
        }

        const args = getCallExpressionArguments(callExpression);

        if (args.length === 0) {
            return null;
        }

        return {
            functionName: callExpression.object.name,
            argumentTemplate: cloneNodeWithoutLocations(args[0])
        };
    } catch (error) {
        return null;
    }
}

function findFirstCallExpression(node) {
    if (!node) {
        return null;
    }

    if (Array.isArray(node)) {
        for (const item of node) {
            const result = findFirstCallExpression(item);

            if (result) {
                return result;
            }
        }

        return null;
    }

    if (typeof node !== "object") {
        return null;
    }

    if (node.type === "CallExpression") {
        return node;
    }

    for (const value of Object.values(node)) {
        const result = findFirstCallExpression(value);

        if (result) {
            return result;
        }
    }

    return null;
}

function cloneNodeWithoutLocations(node) {
    if (!node || typeof node !== "object") {
        return node;
    }

    if (Array.isArray(node)) {
        return node.map((item) => cloneNodeWithoutLocations(item));
    }

    const clone = {};

    for (const [key, value] of Object.entries(node)) {
        if (key === "start" || key === "end") {
            continue;
        }

        clone[key] = cloneNodeWithoutLocations(value);
    }

    return clone;
}

function ensureNumericOperationsUseRealLiteralCoercion({ ast, diagnostic }) {
    if (!diagnostic || !ast || typeof ast !== "object") {
        return [];
    }

    const fixes = [];

    const visit = (node, parent, property) => {
        if (!node) {
            return;
        }

        if (Array.isArray(node)) {
            for (let index = 0; index < node.length; index += 1) {
                visit(node[index], node, index);
            }
            return;
        }

        if (typeof node !== "object") {
            return;
        }

        if (node.type === "BinaryExpression") {
            const fix = coerceStringLiteralsInBinaryExpression(
                node,
                diagnostic
            );

            if (fix) {
                fixes.push(fix);
                return;
            }
        }

        for (const [key, value] of Object.entries(node)) {
            if (value && typeof value === "object") {
                visit(value, node, key);
            }
        }
    };

    visit(ast, null, null);

    return fixes;
}

function coerceStringLiteralsInBinaryExpression(node, diagnostic) {
    if (!node || node.type !== "BinaryExpression") {
        return null;
    }

    if (node.operator !== "+") {
        return null;
    }

    const leftLiteral = isCoercibleStringLiteral(node.left) ? node.left : null;
    const rightLiteral = isCoercibleStringLiteral(node.right)
        ? node.right
        : null;

    if (!leftLiteral && !rightLiteral) {
        return null;
    }

    if (leftLiteral) {
        node.left = createRealCoercionCall(leftLiteral);
    }

    if (rightLiteral) {
        node.right = createRealCoercionCall(rightLiteral);
    }

    const fixDetail = createFeatherFixDetail(diagnostic, {
        target: node.operator ?? null,
        range: {
            start: getNodeStartIndex(node),
            end: getNodeEndIndex(node)
        }
    });

    if (!fixDetail) {
        return null;
    }

    attachFeatherFixMetadata(node, [fixDetail]);

    return fixDetail;
}

function isCoercibleStringLiteral(node) {
    if (!node || node.type !== "Literal") {
        return false;
    }

    const rawValue = typeof node.value === "string" ? node.value : null;

    if (!rawValue) {
        return false;
    }

    let literalText = null;

    if (rawValue.startsWith('@"') && rawValue.endsWith('"')) {
        literalText = rawValue.slice(2, -1);
    } else if (rawValue.length >= 2) {
        const startingQuote = rawValue[0];
        const endingQuote = rawValue[rawValue.length - 1];

        if (
            (startingQuote === '"' || startingQuote === "'") &&
            startingQuote === endingQuote
        ) {
            literalText = rawValue.slice(1, -1);
        }
    }

    if (literalText == null) {
        return false;
    }

    const trimmed = literalText.trim();

    if (trimmed.length === 0) {
        return false;
    }

    return NUMERIC_STRING_LITERAL_PATTERN.test(trimmed);
}

function createRealCoercionCall(literal) {
    const argument = cloneLiteral(literal) ?? literal;

    if (argument && typeof argument === "object") {
        argument._skipNumericStringCoercion = true;
    }

    const identifier = createIdentifierFromTemplate("real", literal);

    const callExpression = {
        type: "CallExpression",
        object: identifier,
        arguments: [argument],
        start: cloneLocation(literal.start),
        end: cloneLocation(literal.end)
    };

    return callExpression;
}

function addMissingEnumMembers({ ast, diagnostic }) {
    if (!diagnostic || !ast || typeof ast !== "object") {
        return [];
    }

    const enumRegistry = collectEnumDeclarations(ast);

    if (enumRegistry.size === 0) {
        return [];
    }

    const fixes = [];

    const visit = (node, parent, property) => {
        if (!node) {
            return;
        }

        if (Array.isArray(node)) {
            for (let index = 0; index < node.length; index += 1) {
                visit(node[index], node, index);
            }
            return;
        }

        if (typeof node !== "object") {
            return;
        }

        if (node.type === "MemberDotExpression") {
            const fix = addMissingEnumMember(node, enumRegistry, diagnostic);

            if (fix) {
                fixes.push(fix);
                return;
            }
        }

        for (const [key, value] of Object.entries(node)) {
            if (value && typeof value === "object") {
                visit(value, node, key);
            }
        }
    };

    visit(ast, null, null);

    return fixes;
}

function collectEnumDeclarations(ast) {
    const registry = new Map();

    const visit = (node) => {
        if (!node) {
            return;
        }

        if (Array.isArray(node)) {
            for (const item of node) {
                visit(item);
            }
            return;
        }

        if (typeof node !== "object") {
            return;
        }

        if (node.type === "EnumDeclaration") {
            const enumName = node.name?.name;

            if (enumName && !registry.has(enumName)) {
                let members = Array.isArray(node.members) ? node.members : null;

                if (!members) {
                    members = [];
                    node.members = members;
                }

                const memberNames = new Set();

                for (const member of members) {
                    const memberName = member?.name?.name;
                    if (memberName) {
                        memberNames.add(memberName);
                    }
                }

                registry.set(enumName, {
                    declaration: node,
                    members,
                    memberNames
                });
            }
        }

        for (const value of Object.values(node)) {
            if (value && typeof value === "object") {
                visit(value);
            }
        }
    };

    visit(ast);

    return registry;
}

function addMissingEnumMember(memberExpression, enumRegistry, diagnostic) {
    if (!memberExpression || memberExpression.type !== "MemberDotExpression") {
        return null;
    }

    const enumIdentifier = memberExpression.object;
    const memberIdentifier = memberExpression.property;

    if (!enumIdentifier || enumIdentifier.type !== "Identifier") {
        return null;
    }

    if (!memberIdentifier || memberIdentifier.type !== "Identifier") {
        return null;
    }

    const enumName = enumIdentifier.name;
    const memberName = memberIdentifier.name;

    if (!enumName || !memberName) {
        return null;
    }

    const enumInfo = enumRegistry.get(enumName);

    if (!enumInfo) {
        return null;
    }

    if (enumInfo.memberNames.has(memberName)) {
        return null;
    }

    const newMember = createEnumMember(memberName);

    if (!newMember) {
        return null;
    }

    const insertIndex = getEnumInsertionIndex(enumInfo.members);
    enumInfo.members.splice(insertIndex, 0, newMember);
    enumInfo.memberNames.add(memberName);

    const start = getNodeStartIndex(memberIdentifier);
    const end = getNodeEndIndex(memberIdentifier);

    const fixDetail = createFeatherFixDetail(diagnostic, {
        target: `${enumName}.${memberName}`,
        range: start !== null && end !== null ? { start, end } : null
    });

    if (!fixDetail) {
        return null;
    }

    attachFeatherFixMetadata(newMember, [fixDetail]);

    const declaration = enumInfo.declaration;
    if (declaration && typeof declaration === "object") {
        attachFeatherFixMetadata(declaration, [fixDetail]);
    }

    return fixDetail;
}

function createEnumMember(name) {
    if (typeof name !== "string" || name.length === 0) {
        return null;
    }

    return {
        type: "EnumMember",
        name: {
            type: "Identifier",
            name
        },
        initializer: null
    };
}

function getEnumInsertionIndex(members) {
    if (!Array.isArray(members) || members.length === 0) {
        return Array.isArray(members) ? members.length : 0;
    }

    const lastIndex = members.length - 1;
    const lastMember = members[lastIndex];

    if (isSizeofEnumMember(lastMember)) {
        return lastIndex;
    }

    return members.length;
}

function isSizeofEnumMember(member) {
    if (!member || member.type !== "EnumMember") {
        return false;
    }

    const identifier = member.name;

    if (!identifier || identifier.type !== "Identifier") {
        return false;
    }

    return identifier.name === "SIZEOF";
}

function ensureTextureRepeatIsReset({ ast, diagnostic }) {
    if (!diagnostic || !ast || typeof ast !== "object") {
        return [];
    }

    const fixes = [];

    const visit = (node, parent, property) => {
        if (!node) {
            return;
        }

        if (Array.isArray(node)) {
            for (let index = 0; index < node.length; index += 1) {
                visit(node[index], node, index);
            }
            return;
        }

        if (typeof node !== "object") {
            return;
        }

        if (node.type === "CallExpression") {
            const fix = ensureTextureRepeatResetAfterCall(
                node,
                parent,
                property,
                diagnostic
            );

            if (fix) {
                fixes.push(fix);
                return;
            }
        }

        for (const [key, value] of Object.entries(node)) {
            if (value && typeof value === "object") {
                visit(value, node, key);
            }
        }
    };

    visit(ast, null, null);

    return fixes;
}

function ensureTextureRepeatResetAfterCall(node, parent, property, diagnostic) {
    if (!Array.isArray(parent) || typeof property !== "number") {
        return null;
    }

    if (!node || node.type !== "CallExpression") {
        return null;
    }

    if (!isIdentifierWithName(node.object, "gpu_set_texrepeat")) {
        return null;
    }

    const args = Array.isArray(node.arguments) ? node.arguments : [];

    if (args.length === 0) {
        return null;
    }

    if (!shouldResetTextureRepeat(args[0])) {
        return null;
    }

    const siblings = parent;
    let insertionIndex = siblings.length;

    for (let index = property + 1; index < siblings.length; index += 1) {
        const sibling = siblings[index];

        if (isTextureRepeatResetCall(sibling)) {
            return null;
        }

        if (!isTriviallyIgnorableStatement(sibling)) {
            insertionIndex = index + 1;
            break;
        }
    }

    const resetCall = createTextureRepeatResetCall(node);

    if (!resetCall) {
        return null;
    }

    const fixDetail = createFeatherFixDetail(diagnostic, {
        target: node.object?.name ?? null,
        range: {
            start: getNodeStartIndex(node),
            end: getNodeEndIndex(node)
        }
    });

    if (!fixDetail) {
        return null;
    }

    const previousSibling = siblings[insertionIndex - 1] ?? node;
    const nextSibling = siblings[insertionIndex] ?? null;
    const needsSeparator =
        insertionIndex > property + 1 &&
        !isTriviallyIgnorableStatement(previousSibling) &&
        nextSibling &&
        !isTriviallyIgnorableStatement(nextSibling) &&
        !hasOriginalBlankLineBetween(previousSibling, nextSibling);

    if (needsSeparator) {
        siblings.splice(
            insertionIndex,
            0,
            createEmptyStatementLike(previousSibling)
        );
        insertionIndex += 1;
    }

    siblings.splice(insertionIndex, 0, resetCall);
    attachFeatherFixMetadata(resetCall, [fixDetail]);

    return fixDetail;
}

function computeStateResetInsertionIndex({
    siblings,
    startIndex,
    isResetCall
}) {
    if (!Array.isArray(siblings)) {
        return null;
    }

    let insertionIndex = siblings.length;

    for (let index = startIndex; index < siblings.length; index += 1) {
        const sibling = siblings[index];

        if (typeof isResetCall === "function" && isResetCall(sibling)) {
            return { alreadyReset: true };
        }

        if (isExitLikeStatement(sibling)) {
            insertionIndex = index;
            break;
        }
    }

    while (
        insertionIndex > startIndex &&
        insertionIndex <= siblings.length &&
        isTriviallyIgnorableStatement(siblings[insertionIndex - 1])
    ) {
        insertionIndex -= 1;
    }

    return { index: insertionIndex };
}

function isExitLikeStatement(node) {
    if (!node || typeof node !== "object") {
        return false;
    }

    switch (node.type) {
        case "ReturnStatement":
        case "ThrowStatement":
        case "ExitStatement":
            return true;
        default:
            return false;
    }
}

function isTriviallyIgnorableStatement(node) {
    if (!node || typeof node !== "object") {
        return true;
    }

    if (node.type === "EmptyStatement") {
        return true;
    }

    if (Array.isArray(node)) {
        return node.length === 0;
    }

    return false;
}

function createEmptyStatementLike(template) {
    const empty = { type: "EmptyStatement" };

    if (template && typeof template === "object") {
        if (Object.hasOwn(template, "start")) {
            empty.start = cloneLocation(template.start);
        }

        if (Object.hasOwn(template, "end")) {
            empty.end = cloneLocation(template.end);
        }
    }

    return empty;
}

function hasOriginalBlankLineBetween(beforeNode, afterNode) {
    const beforeEndLine =
        typeof beforeNode?.end?.line === "number" ? beforeNode.end.line : null;
    const afterStartLine =
        typeof afterNode?.start?.line === "number"
            ? afterNode.start.line
            : null;

    if (beforeEndLine == null || afterStartLine == null) {
        return false;
    }

    return afterStartLine > beforeEndLine + 1;
}

function correctDataStructureAccessorTokens({ ast, diagnostic }) {
    if (!diagnostic || !ast || typeof ast !== "object") {
        return [];
    }

    const accessorReplacement =
        getAccessorReplacementFromDiagnostic(diagnostic);

    if (!accessorReplacement) {
        return [];
    }

    const { incorrectAccessor, correctAccessor } = accessorReplacement;

    if (incorrectAccessor === correctAccessor) {
        return [];
    }

    const fixes = [];

    const visit = (node, parent, property) => {
        if (!node) {
            return;
        }

        if (Array.isArray(node)) {
            for (let index = 0; index < node.length; index += 1) {
                visit(node[index], node, index);
            }
            return;
        }

        if (typeof node !== "object") {
            return;
        }

        if (node.type === "MemberIndexExpression") {
            const fix = updateMemberIndexAccessor(node, {
                incorrectAccessor,
                correctAccessor,
                diagnostic
            });

            if (fix) {
                fixes.push(fix);
                return;
            }
        }

        for (const [key, value] of Object.entries(node)) {
            if (value && typeof value === "object") {
                visit(value, node, key);
            }
        }
    };

    visit(ast, null, null);

    return fixes;
}

function updateMemberIndexAccessor(
    node,
    { incorrectAccessor, correctAccessor, diagnostic }
) {
    if (!node || node.type !== "MemberIndexExpression") {
        return null;
    }

    if (
        typeof incorrectAccessor !== "string" ||
        typeof correctAccessor !== "string"
    ) {
        return null;
    }

    if (node.accessor !== incorrectAccessor) {
        return null;
    }

    node.accessor = correctAccessor;

    const fixDetail = createFeatherFixDetail(diagnostic, {
        target: typeof node.object?.name === "string" ? node.object.name : null,
        range: {
            start: getNodeStartIndex(node),
            end: getNodeEndIndex(node)
        }
    });

    if (!fixDetail) {
        return null;
    }

    attachFeatherFixMetadata(node, [fixDetail]);

    return fixDetail;
}

function getAccessorReplacementFromDiagnostic(diagnostic) {
    if (!diagnostic) {
        return null;
    }

    const incorrectAccessor = extractAccessorFromExample(diagnostic.badExample);
    const correctAccessor = extractAccessorFromExample(diagnostic.goodExample);

    if (!incorrectAccessor || !correctAccessor) {
        return null;
    }

    if (incorrectAccessor === correctAccessor) {
        return null;
    }

    return { incorrectAccessor, correctAccessor };
}

function extractAccessorFromExample(example) {
    if (typeof example !== "string" || example.length === 0) {
        return null;
    }

    for (const token of DATA_STRUCTURE_ACCESSOR_TOKENS) {
        const search = `[${token}`;

        if (example.includes(search)) {
            return search;
        }
    }

    return null;
}

function ensureFileFindSearchesAreSerialized({ ast, diagnostic }) {
    if (!diagnostic || !ast || typeof ast !== "object") {
        return [];
    }

    const fixes = [];
    const state = createFileFindState();

    processStatementBlock(getProgramStatements(ast), state);

    return fixes;

    function processStatementBlock(statements, currentState) {
        if (
            !Array.isArray(statements) ||
            statements.length === 0 ||
            !currentState
        ) {
            return;
        }

        let index = 0;

        while (index < statements.length) {
            const statement = statements[index];

            if (isFileFindCloseStatement(statement)) {
                currentState.openCount = Math.max(
                    currentState.openCount - 1,
                    0
                );
                index += 1;
                continue;
            }

            const callNode = getFileFindFirstCallFromStatement(statement);

            if (callNode && currentState.openCount > 0) {
                const insertion = insertFileFindCloseBefore(
                    statements,
                    index,
                    callNode
                );

                if (insertion?.fixDetail) {
                    fixes.push(insertion.fixDetail);
                    currentState.openCount = Math.max(
                        currentState.openCount - 1,
                        0
                    );
                    index += insertion.insertedBefore;
                    continue;
                }
            }

            if (callNode) {
                currentState.openCount += 1;
            }

            handleNestedStatements(statement, currentState);
            index += 1;
        }
    }

    function handleNestedStatements(statement, currentState) {
        if (!statement || typeof statement !== "object" || !currentState) {
            return;
        }

        switch (statement.type) {
            case "BlockStatement": {
                processStatementBlock(statement.body ?? [], currentState);
                break;
            }
            case "IfStatement": {
                processBranch(statement, "consequent", currentState);

                if (statement.alternate) {
                    processBranch(statement, "alternate", currentState);
                }

                break;
            }
            case "WhileStatement":
            case "RepeatStatement":
            case "DoWhileStatement":
            case "ForStatement": {
                processBranch(statement, "body", currentState);
                break;
            }
            case "SwitchStatement": {
                const cases = Array.isArray(statement.cases)
                    ? statement.cases
                    : [];

                for (const caseClause of cases) {
                    const branchState = cloneFileFindState(currentState);
                    processStatementBlock(
                        caseClause?.consequent ?? [],
                        branchState
                    );
                }
                break;
            }
            case "TryStatement": {
                if (statement.block) {
                    processStatementBlock(
                        statement.block.body ?? [],
                        currentState
                    );
                }

                if (statement.handler) {
                    processBranch(statement.handler, "body", currentState);
                }

                if (statement.finalizer) {
                    processStatementBlock(
                        statement.finalizer.body ?? [],
                        currentState
                    );
                }
                break;
            }
            default:
                break;
        }
    }

    function processBranch(parent, key, currentState) {
        if (!parent || typeof parent !== "object" || !currentState) {
            return;
        }

        const statements = getBranchStatements(parent, key);

        if (!statements) {
            return;
        }

        const branchState = cloneFileFindState(currentState);
        processStatementBlock(statements, branchState);
    }

    function getBranchStatements(parent, key) {
        if (!parent || typeof parent !== "object" || !key) {
            return null;
        }

        let target = parent[key];

        if (!target) {
            return null;
        }

        if (target.type !== "BlockStatement") {
            target = ensureBlockStatement(parent, key, target);
        }

        if (!target || target.type !== "BlockStatement") {
            return null;
        }

        return Array.isArray(target.body) ? target.body : [];
    }

    function insertFileFindCloseBefore(statements, index, callNode) {
        if (!Array.isArray(statements) || typeof index !== "number") {
            return null;
        }

        const closeCall = createFileFindCloseCall(callNode);

        if (!closeCall) {
            return null;
        }

        const fixDetail = createFeatherFixDetail(diagnostic, {
            target: callNode?.object?.name ?? null,
            range: {
                start: getNodeStartIndex(callNode),
                end: getNodeEndIndex(callNode)
            }
        });

        if (!fixDetail) {
            return null;
        }

        attachFeatherFixMetadata(closeCall, [fixDetail]);
        statements.splice(index, 0, closeCall);

        return {
            fixDetail,
            insertedBefore: 1
        };
    }

    function getFileFindFirstCallFromStatement(statement) {
        if (!statement || typeof statement !== "object") {
            return null;
        }

        switch (statement.type) {
            case "CallExpression":
                return isIdentifierWithName(statement.object, "file_find_first")
                    ? statement
                    : null;
            case "AssignmentExpression":
                return getFileFindFirstCallFromExpression(statement.right);
            case "VariableDeclaration": {
                const declarations = Array.isArray(statement.declarations)
                    ? statement.declarations
                    : [];

                for (const declarator of declarations) {
                    const call = getFileFindFirstCallFromExpression(
                        declarator?.init
                    );
                    if (call) {
                        return call;
                    }
                }
                return null;
            }
            case "ReturnStatement":
            case "ThrowStatement":
                return getFileFindFirstCallFromExpression(statement.argument);
            case "ExpressionStatement":
                return getFileFindFirstCallFromExpression(statement.expression);
            default:
                return null;
        }
    }

    function getFileFindFirstCallFromExpression(expression) {
        if (!expression || typeof expression !== "object") {
            return null;
        }

        if (expression.type === "CallExpression") {
            return isIdentifierWithName(expression.object, "file_find_first")
                ? expression
                : null;
        }

        if (expression.type === "ParenthesizedExpression") {
            return getFileFindFirstCallFromExpression(expression.expression);
        }

        if (expression.type === "AssignmentExpression") {
            return getFileFindFirstCallFromExpression(expression.right);
        }

        if (expression.type === "SequenceExpression") {
            const expressions = Array.isArray(expression.expressions)
                ? expression.expressions
                : [];

            for (const item of expressions) {
                const call = getFileFindFirstCallFromExpression(item);
                if (call) {
                    return call;
                }
            }
        }

        if (
            expression.type === "BinaryExpression" ||
            expression.type === "LogicalExpression"
        ) {
            const leftCall = getFileFindFirstCallFromExpression(
                expression.left
            );
            if (leftCall) {
                return leftCall;
            }

            return getFileFindFirstCallFromExpression(expression.right);
        }

        if (
            expression.type === "ConditionalExpression" ||
            expression.type === "TernaryExpression"
        ) {
            const consequentCall = getFileFindFirstCallFromExpression(
                expression.consequent
            );
            if (consequentCall) {
                return consequentCall;
            }

            return getFileFindFirstCallFromExpression(expression.alternate);
        }

        return null;
    }

    function isFileFindCloseStatement(statement) {
        if (!statement || typeof statement !== "object") {
            return false;
        }

        if (statement.type === "CallExpression") {
            return isIdentifierWithName(statement.object, "file_find_close");
        }

        if (statement.type === "ExpressionStatement") {
            return isFileFindCloseStatement(statement.expression);
        }

        if (
            statement.type === "ReturnStatement" ||
            statement.type === "ThrowStatement"
        ) {
            return isFileFindCloseStatement(statement.argument);
        }

        return false;
    }

    function getProgramStatements(node) {
        if (!node || typeof node !== "object") {
            return [];
        }

        if (Array.isArray(node.body)) {
            return node.body;
        }

        if (node.body && Array.isArray(node.body.body)) {
            return node.body.body;
        }

        return [];
    }

    function createFileFindState() {
        return {
            openCount: 0
        };
    }

    function cloneFileFindState(existing) {
        if (!existing || typeof existing !== "object") {
            return createFileFindState();
        }

        return {
            openCount: existing.openCount ?? 0
        };
    }

    function createFileFindCloseCall(template) {
        const identifier = createIdentifier(
            "file_find_close",
            template?.object ?? template
        );

        if (!identifier) {
            return null;
        }

        const callExpression = {
            type: "CallExpression",
            object: identifier,
            arguments: []
        };

        if (Object.hasOwn(template, "start")) {
            callExpression.start = cloneLocation(template.start);
        }

        if (Object.hasOwn(template, "end")) {
            callExpression.end = cloneLocation(template.end);
        }

        return callExpression;
    }

    function ensureBlockStatement(parent, key, statement) {
        if (!parent || typeof parent !== "object" || !key) {
            return null;
        }

        if (!statement || typeof statement !== "object") {
            return null;
        }

        const block = {
            type: "BlockStatement",
            body: [statement]
        };

        if (Object.hasOwn(statement, "start")) {
            block.start = cloneLocation(statement.start);
        }

        if (Object.hasOwn(statement, "end")) {
            block.end = cloneLocation(statement.end);
        }

        parent[key] = block;

        return block;
    }
}

function ensureGpuStateIsPopped({ ast, diagnostic }) {
    if (!diagnostic || !ast || typeof ast !== "object") {
        return [];
    }

    const fixes = [];

    const visit = (node, parent, property) => {
        if (!node) {
            return;
        }

        if (Array.isArray(node)) {
            for (let index = 0; index < node.length; index += 1) {
                visit(node[index], node, index);
            }
            return;
        }

        if (typeof node !== "object") {
            return;
        }

        if (node.type === "IfStatement") {
            const fix = moveGpuPopStateCallOutOfConditional(
                node,
                parent,
                property,
                diagnostic
            );

            if (fix) {
                fixes.push(fix);
            }
        }

        for (const [key, value] of Object.entries(node)) {
            if (value && typeof value === "object") {
                visit(value, node, key);
            }
        }
    };

    visit(ast, null, null);

    return fixes;
}

function moveGpuPopStateCallOutOfConditional(
    node,
    parent,
    property,
    diagnostic
) {
    if (!Array.isArray(parent) || typeof property !== "number") {
        return null;
    }

    if (!node || node.type !== "IfStatement") {
        return null;
    }

    const consequentBlock = node.consequent;

    if (!consequentBlock || consequentBlock.type !== "BlockStatement") {
        return null;
    }

    const consequentBody = Array.isArray(consequentBlock.body)
        ? consequentBlock.body
        : null;

    if (!consequentBody || consequentBody.length === 0) {
        return null;
    }

    const trailingPopIndex = findTrailingGpuPopIndex(consequentBody);

    if (trailingPopIndex === -1) {
        return null;
    }

    if (hasTrailingGpuPopInAlternate(node.alternate)) {
        return null;
    }

    const siblings = parent;

    if (hasGpuPopStateAfterIndex(siblings, property)) {
        return null;
    }

    if (!hasGpuPushStateBeforeIndex(siblings, property)) {
        return null;
    }

    const [popStatement] = consequentBody.splice(trailingPopIndex, 1);
    const callExpression = getCallExpression(popStatement);

    if (
        !callExpression ||
        !isIdentifierWithName(callExpression.object, "gpu_pop_state")
    ) {
        return null;
    }

    const fixDetail = createFeatherFixDetail(diagnostic, {
        target: callExpression.object?.name ?? "gpu_pop_state",
        range: {
            start: getNodeStartIndex(callExpression),
            end: getNodeEndIndex(callExpression)
        }
    });

    if (!fixDetail) {
        return null;
    }

    siblings.splice(property + 1, 0, popStatement);
    attachFeatherFixMetadata(callExpression, [fixDetail]);

    return fixDetail;
}

function hasTrailingGpuPopInAlternate(alternate) {
    if (!alternate) {
        return false;
    }

    if (alternate.type === "BlockStatement") {
        const body = Array.isArray(alternate.body) ? alternate.body : null;

        if (!body || body.length === 0) {
            return false;
        }

        return isGpuPopStateCallStatement(body[body.length - 1]);
    }

    if (alternate.type === "IfStatement") {
        return true;
    }

    return isGpuPopStateCallStatement(alternate);
}

function findTrailingGpuPopIndex(statements) {
    if (!Array.isArray(statements) || statements.length === 0) {
        return -1;
    }

    for (let index = statements.length - 1; index >= 0; index -= 1) {
        const statement = statements[index];

        if (isGpuPopStateCallStatement(statement)) {
            return index;
        }

        if (!isEmptyStatement(statement)) {
            break;
        }
    }

    return -1;
}

function isEmptyStatement(node) {
    return !!node && node.type === "EmptyStatement";
}

function hasGpuPopStateAfterIndex(statements, index) {
    if (!Array.isArray(statements)) {
        return false;
    }

    for (let offset = index + 1; offset < statements.length; offset += 1) {
        const statement = statements[offset];
        if (isEmptyStatement(statement)) {
            continue;
        }

        if (isGpuPopStateCallStatement(statement)) {
            return true;
        }

        break;
    }

    return false;
}

function hasGpuPushStateBeforeIndex(statements, index) {
    if (!Array.isArray(statements)) {
        return false;
    }

    for (let offset = index - 1; offset >= 0; offset -= 1) {
        const statement = statements[offset];
        if (isEmptyStatement(statement)) {
            continue;
        }
        if (isGpuPushStateCallStatement(statement)) {
            return true;
        }
    }

    return false;
}

function isGpuPopStateCallStatement(node) {
    const expression = getCallExpression(node);

    if (!expression) {
        return false;
    }

    return isIdentifierWithName(expression.object, "gpu_pop_state");
}

function isGpuPushStateCallStatement(node) {
    const expression = getCallExpression(node);

    if (!expression) {
        return false;
    }

    return isIdentifierWithName(expression.object, "gpu_push_state");
}

function getCallExpression(node) {
    if (!node) {
        return null;
    }

    if (node.type === "CallExpression") {
        return node;
    }

    if (node.type === "ExpressionStatement") {
        const expression = node.expression;

        if (expression && expression.type === "CallExpression") {
            return expression;
        }
    }

    return null;
}

function removeDanglingFileFindCalls({ ast, diagnostic }) {
    if (!diagnostic || !ast || typeof ast !== "object") {
        return [];
    }

    const fixes = [];

    const visit = (node, parent, property) => {
        if (!node) {
            return;
        }

        if (Array.isArray(node)) {
            if (isStatementList(parent, property)) {
                sanitizeFileFindCalls(node, parent, fixes, diagnostic, ast);
            }

            for (let index = 0; index < node.length; index += 1) {
                visit(node[index], node, index);
            }
            return;
        }

        if (typeof node !== "object") {
            return;
        }

        for (const [key, value] of Object.entries(node)) {
            if (value && typeof value === "object") {
                visit(value, node, key);
            }
        }
    };

    visit(ast, null, null);

    return fixes;
}

function sanitizeFileFindCalls(
    statements,
    parent,
    fixes,
    diagnostic,
    metadataRoot
) {
    if (!Array.isArray(statements) || statements.length === 0) {
        return;
    }

    for (let index = 0; index < statements.length; index += 1) {
        const statement = statements[index];

        if (!isFileFindBlockFunctionCall(statement)) {
            continue;
        }

        if (!hasPrecedingFileFindClose(statements, index)) {
            continue;
        }

        const fixDetail = createFeatherFixDetail(diagnostic, {
            target: getCallExpressionCalleeName(statement),
            range: {
                start: getNodeStartIndex(statement),
                end: getNodeEndIndex(statement)
            }
        });

        if (!fixDetail) {
            continue;
        }

        const metadataTarget =
            parent && typeof parent === "object" ? parent : null;
        if (metadataTarget && metadataTarget !== metadataRoot) {
            attachFeatherFixMetadata(metadataTarget, [fixDetail]);
        }

        statements.splice(index, 1);
        index -= 1;

        fixes.push(fixDetail);
    }
}

function isStatementList(parent, property) {
    if (!parent || typeof property === "number") {
        return false;
    }

    if (property === "body") {
        return parent.type === "Program" || parent.type === "BlockStatement";
    }

    if (property === "consequent" && parent.type === "SwitchCase") {
        return true;
    }

    return false;
}

function isFileFindBlockFunctionCall(statement) {
    if (!statement || typeof statement !== "object") {
        return false;
    }

    const calleeName = getCallExpressionCalleeName(statement);

    if (!calleeName) {
        return false;
    }

    return FILE_FIND_BLOCK_CALL_TARGETS.has(calleeName);
}

function hasPrecedingFileFindClose(statements, index) {
    for (let offset = index - 1; offset >= 0; offset -= 1) {
        const candidate = statements[offset];

        if (
            isCallExpressionStatementWithName(
                candidate,
                FILE_FIND_CLOSE_FUNCTION_NAME
            )
        ) {
            return true;
        }
    }

    return false;
}

function isCallExpressionStatementWithName(statement, name) {
    if (!statement || typeof statement !== "object" || !name) {
        return false;
    }

    const calleeName = getCallExpressionCalleeName(statement);

    return calleeName === name;
}

function getCallExpressionCalleeName(node) {
    if (!node || typeof node !== "object") {
        return null;
    }

    if (node.type === "CallExpression") {
        return node.object?.name ?? null;
    }

    if (node.type === "ExpressionStatement") {
        return getCallExpressionCalleeName(node.expression);
    }

    return null;
}

function ensureVertexFormatDefinitionsAreClosed({ ast, diagnostic }) {
    if (!diagnostic || !ast || typeof ast !== "object") {
        return [];
    }

    const fixes = [];

    const visit = (node, parent, property) => {
        if (!node) {
            return;
        }

        if (Array.isArray(node)) {
            for (let index = 0; index < node.length; index += 1) {
                visit(node[index], node, index);
            }
            return;
        }

        if (typeof node !== "object") {
            return;
        }

        if (node.type === "CallExpression") {
            const fix = ensureVertexFormatDefinitionIsClosed(
                node,
                parent,
                property,
                diagnostic
            );

            if (fix) {
                fixes.push(fix);
                return;
            }
        }

        for (const [key, value] of Object.entries(node)) {
            if (value && typeof value === "object") {
                visit(value, node, key);
            }
        }
    };

    visit(ast, null, null);

    return fixes;
}

function ensureVertexFormatsClosedBeforeStartingNewOnes({ ast, diagnostic }) {
    if (!diagnostic || !ast || typeof ast !== "object") {
        return [];
    }

    const fixes = [];

    const visit = (node, parent, property) => {
        if (!node) {
            return;
        }

        if (Array.isArray(node)) {
            if (shouldProcessStatementSequence(parent, property)) {
                ensureSequentialVertexFormatsAreClosed(node, diagnostic, fixes);
            }

            for (let index = 0; index < node.length; index += 1) {
                visit(node[index], node, index);
            }

            return;
        }

        if (typeof node !== "object") {
            return;
        }

        for (const [key, value] of Object.entries(node)) {
            if (value && typeof value === "object") {
                visit(value, node, key);
            }
        }
    };

    visit(ast, null, null);

    return fixes;
}

function ensureSequentialVertexFormatsAreClosed(statements, diagnostic, fixes) {
    if (!Array.isArray(statements) || statements.length === 0) {
        return;
    }

    const openBegins = [];

    for (let index = 0; index < statements.length; index += 1) {
        const statement = statements[index];

        if (!statement || typeof statement !== "object") {
            continue;
        }

        if (isVertexFormatBeginCall(statement)) {
            if (openBegins.length > 0) {
                const previousBegin = openBegins[openBegins.length - 1];

                if (previousBegin && previousBegin !== statement) {
                    const fixDetail = insertVertexFormatEndBefore(
                        statements,
                        index,
                        previousBegin,
                        diagnostic
                    );

                    if (fixDetail) {
                        fixes.push(fixDetail);
                        openBegins.pop();
                    }
                }
            }

            if (openBegins[openBegins.length - 1] !== statement) {
                openBegins.push(statement);
            }
            continue;
        }

        const closingCount = countVertexFormatEndCalls(statement);

        for (
            let consumed = 0;
            consumed < closingCount && openBegins.length > 0;
            consumed += 1
        ) {
            openBegins.pop();
        }
    }
}

function shouldProcessStatementSequence(parent, property) {
    if (!parent) {
        return true;
    }

    if (property === "body") {
        return parent.type === "Program" || parent.type === "BlockStatement";
    }

    return parent.type === "CaseClause" && property === "consequent";
}

function insertVertexFormatEndBefore(
    statements,
    index,
    templateBegin,
    diagnostic
) {
    if (!Array.isArray(statements) || typeof index !== "number") {
        return null;
    }

    if (!templateBegin || typeof templateBegin !== "object") {
        return null;
    }

    const replacement = createVertexFormatEndCall(templateBegin);

    if (!replacement) {
        return null;
    }

    const fixDetail = createFeatherFixDetail(diagnostic, {
        target: templateBegin?.object?.name ?? null,
        range: {
            start: getNodeStartIndex(templateBegin),
            end: getNodeEndIndex(templateBegin)
        }
    });

    if (!fixDetail) {
        return null;
    }

    statements.splice(index, 0, replacement);
    attachFeatherFixMetadata(replacement, [fixDetail]);

    return fixDetail;
}

function countVertexFormatEndCalls(node) {
    const stack = [node];
    const seen = new Set();
    let count = 0;

    while (stack.length > 0) {
        const current = stack.pop();

        if (!current || typeof current !== "object") {
            continue;
        }

        if (seen.has(current)) {
            continue;
        }

        seen.add(current);

        if (isVertexFormatEndCall(current)) {
            count += 1;
        }

        if (Array.isArray(current)) {
            for (let index = 0; index < current.length; index += 1) {
                stack.push(current[index]);
            }
            continue;
        }

        for (const value of Object.values(current)) {
            if (value && typeof value === "object") {
                stack.push(value);
            }
        }
    }

    return count;
}

function ensureVertexFormatDefinitionIsClosed(
    node,
    parent,
    property,
    diagnostic
) {
    if (!Array.isArray(parent) || typeof property !== "number") {
        return null;
    }

    if (!node || node.type !== "CallExpression") {
        return null;
    }

    if (!isIdentifierWithName(node.object, "vertex_format_begin")) {
        return null;
    }

    const siblings = parent;
    let insertionIndex = property + 1;

    for (let index = property + 1; index < siblings.length; index += 1) {
        const sibling = siblings[index];

        if (nodeContainsVertexFormatEndCall(sibling)) {
            return null;
        }

        if (isVertexFormatBeginCall(sibling)) {
            break;
        }

        if (isVertexFormatAddCall(sibling)) {
            insertionIndex = index + 1;
            continue;
        }

        break;
    }

    const vertexFormatEndCall = createVertexFormatEndCall(node);

    if (!vertexFormatEndCall) {
        return null;
    }

    const fixDetail = createFeatherFixDetail(diagnostic, {
        target: "vertex_format_end",
        range: {
            start: getNodeStartIndex(node),
            end: getNodeEndIndex(node)
        }
    });

    if (!fixDetail) {
        return null;
    }

    siblings.splice(insertionIndex, 0, vertexFormatEndCall);
    attachFeatherFixMetadata(vertexFormatEndCall, [fixDetail]);

    return fixDetail;
}

function nodeContainsVertexFormatEndCall(node) {
    if (!node || typeof node !== "object") {
        return false;
    }

    if (isVertexFormatEndCall(node)) {
        return true;
    }

    if (Array.isArray(node)) {
        return node.some(nodeContainsVertexFormatEndCall);
    }

    for (const value of Object.values(node)) {
        if (nodeContainsVertexFormatEndCall(value)) {
            return true;
        }
    }

    return false;
}

function isVertexFormatEndCall(node) {
    return (
        !!node &&
        node.type === "CallExpression" &&
        isIdentifierWithName(node.object, "vertex_format_end")
    );
}

function isVertexFormatBeginCall(node) {
    return (
        !!node &&
        node.type === "CallExpression" &&
        isIdentifierWithName(node.object, "vertex_format_begin")
    );
}

function isVertexFormatAddCall(node) {
    if (!node || node.type !== "CallExpression") {
        return false;
    }

    const identifier = node.object;

    if (!identifier || identifier.type !== "Identifier") {
        return false;
    }

    return (
        typeof identifier.name === "string" &&
        identifier.name.startsWith("vertex_format_add_")
    );
}

function createVertexFormatEndCall(template) {
    if (!template || template.type !== "CallExpression") {
        return null;
    }

    const identifier = createIdentifier("vertex_format_end", template.object);

    if (!identifier) {
        return null;
    }

    const callExpression = {
        type: "CallExpression",
        object: identifier,
        arguments: []
    };

    if (hasOwn(template, "start")) {
        callExpression.start = cloneLocation(template.start);
    }

    if (hasOwn(template, "end")) {
        callExpression.end = cloneLocation(template.end);
    }

    return callExpression;
}

function harmonizeTexturePointerTernaries({ ast, diagnostic }) {
    if (!diagnostic || !ast || typeof ast !== "object") {
        return [];
    }

    const fixes = [];

    const visit = (node, parent, property) => {
        if (!node) {
            return;
        }

        if (Array.isArray(node)) {
            for (let index = 0; index < node.length; index += 1) {
                visit(node[index], node, index);
            }
            return;
        }

        if (typeof node !== "object") {
            return;
        }

        if (node.type === "TernaryExpression") {
            const fix = harmonizeTexturePointerTernary(
                node,
                parent,
                property,
                diagnostic
            );

            if (fix) {
                fixes.push(fix);
                return;
            }
        }

        for (const [key, value] of Object.entries(node)) {
            if (value && typeof value === "object") {
                visit(value, node, key);
            }
        }
    };

    visit(ast, null, null);

    return fixes;
}

const INSTANCE_CREATE_FUNCTION_NAMES = new Set([
    "instance_create_layer",
    "instance_create_depth",
    "instance_create_depth_ext",
    "instance_create_layer_ext",
    "instance_create_at",
    "instance_create",
    "instance_create_z"
]);

function annotateInstanceVariableStructAssignments({ ast, diagnostic }) {
    if (!diagnostic || !ast || typeof ast !== "object") {
        return [];
    }

    const fixes = [];

    const visit = (node) => {
        if (!node) {
            return;
        }

        if (Array.isArray(node)) {
            for (const entry of node) {
                visit(entry);
            }
            return;
        }

        if (typeof node !== "object") {
            return;
        }

        if (node.type === "CallExpression") {
            const callFixes = annotateInstanceCreateCall(node, diagnostic);

            if (isNonEmptyArray(callFixes)) {
                fixes.push(...callFixes);
            }
        }

        for (const value of Object.values(node)) {
            if (value && typeof value === "object") {
                visit(value);
            }
        }
    };

    visit(ast);

    return fixes;
}

function annotateInstanceCreateCall(node, diagnostic) {
    if (!node || node.type !== "CallExpression") {
        return [];
    }

    if (!isInstanceCreateIdentifier(node.object)) {
        return [];
    }

    const structArgument = findStructArgument(node.arguments);

    if (!structArgument) {
        return [];
    }

    return annotateVariableStructProperties(structArgument, diagnostic);
}

function isInstanceCreateIdentifier(node) {
    if (!node || node.type !== "Identifier") {
        return false;
    }

    if (INSTANCE_CREATE_FUNCTION_NAMES.has(node.name)) {
        return true;
    }

    return node.name?.startsWith?.("instance_create_") ?? false;
}

function findStructArgument(args) {
    if (!Array.isArray(args) || args.length === 0) {
        return null;
    }

    for (let index = args.length - 1; index >= 0; index -= 1) {
        const candidate = args[index];

        if (candidate && candidate.type === "StructExpression") {
            return candidate;
        }
    }

    return null;
}

function annotateVariableStructProperties(structExpression, diagnostic) {
    if (!structExpression || structExpression.type !== "StructExpression") {
        return [];
    }

    const properties = Array.isArray(structExpression.properties)
        ? structExpression.properties
        : [];

    if (properties.length === 0) {
        return [];
    }

    const fixes = [];

    for (const property of properties) {
        const fixDetail = annotateVariableStructProperty(property, diagnostic);

        if (fixDetail) {
            fixes.push(fixDetail);
        }
    }

    return fixes;
}

function annotateVariableStructProperty(property, diagnostic) {
    if (!property || property.type !== "Property") {
        return null;
    }

    const value = property.value;

    if (
        !value ||
        value.type !== "Identifier" ||
        typeof value.name !== "string"
    ) {
        return null;
    }

    const fixDetail = createFeatherFixDetail(diagnostic, {
        target: value.name,
        range: {
            start: getNodeStartIndex(property),
            end: getNodeEndIndex(property)
        },
        automatic: false
    });

    if (!fixDetail) {
        return null;
    }

    attachFeatherFixMetadata(property, [fixDetail]);

    return fixDetail;
}

function harmonizeTexturePointerTernary(node, parent, property, diagnostic) {
    if (!node || node.type !== "TernaryExpression") {
        return null;
    }

    if (
        !parent ||
        parent.type !== "AssignmentExpression" ||
        property !== "right"
    ) {
        return null;
    }

    if (!isSpriteGetTextureCall(node.consequent)) {
        return null;
    }

    const alternate = node.alternate;

    if (!isNegativeOneLiteral(alternate)) {
        return null;
    }

    const pointerIdentifier = createIdentifier("pointer_null", alternate);

    if (!pointerIdentifier) {
        return null;
    }

    copyCommentMetadata(alternate, pointerIdentifier);
    node.alternate = pointerIdentifier;

    const fixDetail = createFeatherFixDetail(diagnostic, {
        target: isIdentifier(parent.left) ? parent.left.name : null,
        range: {
            start: getNodeStartIndex(node),
            end: getNodeEndIndex(node)
        }
    });

    if (!fixDetail) {
        return null;
    }

    attachFeatherFixMetadata(node, [fixDetail]);

    return fixDetail;
}

function createAssignmentFromDeclarator(declarator, declarationNode) {
    if (!declarator || typeof declarator !== "object") {
        return null;
    }

    const identifier = declarator.id;

    if (!isIdentifier(identifier)) {
        return null;
    }

    if (!declarator.init) {
        return null;
    }

    const assignment = {
        type: "AssignmentExpression",
        operator: "=",
        left: cloneIdentifier(identifier),
        right: declarator.init,
        start: cloneLocation(declarator.start ?? declarationNode?.start),
        end: cloneLocation(declarator.end ?? declarationNode?.end)
    };

    copyCommentMetadata(declarator, assignment);

    return assignment;
}

function isFunctionLikeNode(node) {
    if (!node || typeof node !== "object") {
        return false;
    }

    if (typeof node.type !== "string") {
        return false;
    }

    return FUNCTION_LIKE_TYPES.has(node.type);
}

function getFunctionParameterNames(node) {
    const params = Array.isArray(node?.params) ? node.params : [];
    const names = [];

    for (const param of params) {
        if (!param || typeof param !== "object") {
            continue;
        }

        if (isIdentifier(param)) {
            if (param.name) {
                names.push(param.name);
            }
            continue;
        }

        if (param.type === "DefaultParameter" && isIdentifier(param.left)) {
            if (param.left.name) {
                names.push(param.left.name);
            }
            continue;
        }
    }

    return names;
}

function getVariableDeclaratorName(declarator) {
    if (!declarator || typeof declarator !== "object") {
        return null;
    }

    const identifier = declarator.id;

    if (!isIdentifier(identifier)) {
        return null;
    }

    return identifier.name ?? null;
}

function cloneLiteral(node) {
    if (!node || node.type !== "Literal") {
        return null;
    }

    const cloned = {
        type: "Literal",
        value: node.value
    };

    if (Object.hasOwn(node, "start")) {
        cloned.start = cloneLocation(node.start);
    }

    if (Object.hasOwn(node, "end")) {
        cloned.end = cloneLocation(node.end);
    }

    return cloned;
}

function createIdentifierFromTemplate(name, template) {
    const identifier = {
        type: "Identifier",
        name
    };

    if (template && typeof template === "object") {
        if (Object.hasOwn(template, "start")) {
            identifier.start = cloneLocation(template.start);
        }

        if (Object.hasOwn(template, "end")) {
            identifier.end = cloneLocation(template.end);
        }
    }

    return identifier;
}

function cloneIdentifier(node) {
    if (!node || node.type !== "Identifier") {
        return null;
    }

    const cloned = {
        type: "Identifier",
        name: node.name
    };

    if (Object.hasOwn(node, "start")) {
        cloned.start = cloneLocation(node.start);
    }

    if (Object.hasOwn(node, "end")) {
        cloned.end = cloneLocation(node.end);
    }

    return cloned;
}

function copyCommentMetadata(source, target) {
    if (!source || !target) {
        return;
    }

    [
        "leadingComments",
        "trailingComments",
        "innerComments",
        "comments"
    ].forEach((key) => {
        if (Object.hasOwn(source, key)) {
            target[key] = source[key];
        }
    });
}

function extractIdentifierNameFromLiteral(value) {
    if (typeof value !== "string") {
        return null;
    }

    const stripped = stripStringQuotes(value);
    if (!stripped) {
        return null;
    }

    if (!IDENTIFIER_NAME_PATTERN.test(stripped)) {
        return null;
    }

    return stripped;
}

function stripStringQuotes(value) {
    if (typeof value !== "string" || value.length < 2) {
        return null;
    }

    const firstChar = value[0];
    const lastChar = value[value.length - 1];

    if ((firstChar === '"' || firstChar === "'") && firstChar === lastChar) {
        return value.slice(1, -1);
    }

    return null;
}

function isIdentifierWithName(node, name) {
    if (!node || node.type !== "Identifier") {
        return false;
    }

    return node.name === name;
}

function isIdentifier(node) {
    return !!node && node.type === "Identifier";
}

function isDrawPrimitiveBeginCall(node) {
    return isCallExpressionWithName(node, "draw_primitive_begin");
}

function isDrawPrimitiveEndCall(node) {
    return isCallExpressionWithName(node, "draw_primitive_end");
}

function isCallExpressionWithName(node, name) {
    if (!node || node.type !== "CallExpression") {
        return false;
    }

    return isIdentifierWithName(node.object, name);
}

function createPrimitiveBeginCall(template) {
    if (!template || template.type !== "CallExpression") {
        return null;
    }

    const identifier = createIdentifier(
        "draw_primitive_begin",
        template.object
    );

    if (!identifier) {
        return null;
    }

    const primitiveType = createIdentifier("pr_linelist");

    const callExpression = {
        type: "CallExpression",
        object: identifier,
        arguments: [primitiveType].filter(Boolean)
    };

    if (Object.hasOwn(template, "start")) {
        callExpression.start = cloneLocation(template.start);
    }

    if (Object.hasOwn(template, "end")) {
        const referenceLocation = template.start ?? template.end;

        if (referenceLocation) {
            callExpression.end = cloneLocation(referenceLocation);
        }
    }

    return callExpression;
}

function isLiteralZero(node) {
    if (!node || node.type !== "Literal") {
        return false;
    }

    return node.value === "0" || node.value === 0;
}

function isLiteralOne(node) {
    if (!node || node.type !== "Literal") {
        return false;
    }

    return node.value === "1" || node.value === 1;
}

function isLiteralTrue(node) {
    if (!node || node.type !== "Literal") {
        return false;
    }

    return node.value === "true" || node.value === true;
}

function isLiteralFalse(node) {
    if (!node || node.type !== "Literal") {
        return false;
    }

    return node.value === "false" || node.value === false;
}

function isFogResetCall(node) {
    if (!node || node.type !== "CallExpression") {
        return false;
    }

    if (!isIdentifierWithName(node.object, "gpu_set_fog")) {
        return false;
    }

    const args = Array.isArray(node.arguments) ? node.arguments : [];

    if (args.length < 4) {
        return false;
    }

    return (
        isLiteralFalse(args[0]) &&
        isIdentifierWithName(args[1], "c_black") &&
        isLiteralZero(args[2]) &&
        isLiteralOne(args[3])
    );
}

function isAlphaTestEnableResetCall(node) {
    if (!node || node.type !== "CallExpression") {
        return false;
    }

    if (!isIdentifierWithName(node.object, "gpu_set_alphatestenable")) {
        return false;
    }

    const args = Array.isArray(node.arguments) ? node.arguments : [];

    if (args.length === 0) {
        return false;
    }

    return isLiteralFalse(args[0]);
}

function isAlphaTestRefResetCall(node) {
    if (!node || node.type !== "CallExpression") {
        return false;
    }

    if (!isIdentifierWithName(node.object, "gpu_set_alphatestref")) {
        return false;
    }

    const args = Array.isArray(node.arguments) ? node.arguments : [];

    if (args.length === 0) {
        return false;
    }

    return isLiteralZero(args[0]);
}

function isHalignResetCall(node) {
    if (!node || node.type !== "CallExpression") {
        return false;
    }

    if (!isIdentifierWithName(node.object, "draw_set_halign")) {
        return false;
    }

    const args = Array.isArray(node.arguments) ? node.arguments : [];

    if (args.length === 0) {
        return false;
    }

    return isIdentifierWithName(args[0], "fa_left");
}

function isCullModeResetCall(node) {
    if (!node || node.type !== "CallExpression") {
        return false;
    }

    if (!isIdentifierWithName(node.object, "gpu_set_cullmode")) {
        return false;
    }

    const args = Array.isArray(node.arguments) ? node.arguments : [];

    if (args.length === 0) {
        return false;
    }

    return isIdentifierWithName(args[0], "cull_noculling");
}

function isColourWriteEnableResetCall(node) {
    if (!node || node.type !== "CallExpression") {
        return false;
    }

    if (!isIdentifierWithName(node.object, "gpu_set_colourwriteenable")) {
        return false;
    }

    const args = Array.isArray(node.arguments) ? node.arguments : [];

    if (args.length < 4) {
        return false;
    }

    return args
        .slice(0, 4)
        .every((argument) => isBooleanLiteral(argument, true));
}

function isAlphaTestDisableCall(node) {
    if (!node || node.type !== "CallExpression") {
        return false;
    }

    if (!isIdentifierWithName(node.object, "gpu_set_alphatestenable")) {
        return false;
    }

    const args = Array.isArray(node.arguments) ? node.arguments : [];

    if (args.length === 0) {
        return false;
    }

    const [argument] = args;

    return isLiteralFalse(argument) || isLiteralZero(argument);
}

function createAlphaTestEnableResetCall(template) {
    if (!template || template.type !== "CallExpression") {
        return null;
    }

    const identifier = cloneIdentifier(template.object);

    if (!identifier || identifier.name !== "gpu_set_alphatestenable") {
        return null;
    }

    const literalFalse = createLiteral("false", template.arguments?.[0]);

    const callExpression = {
        type: "CallExpression",
        object: identifier,
        arguments: [literalFalse]
    };

    if (hasOwn(template, "start")) {
        callExpression.start = cloneLocation(template.start);
    }

    if (hasOwn(template, "end")) {
        callExpression.end = cloneLocation(template.end);
    }

    return callExpression;
}

function createAlphaTestRefResetCall(template) {
    if (!template || template.type !== "CallExpression") {
        return null;
    }

    const identifier = cloneIdentifier(template.object);

    if (!identifier || identifier.name !== "gpu_set_alphatestref") {
        return null;
    }

    const literalZero = createLiteral("0", template.arguments?.[0]);

    const callExpression = {
        type: "CallExpression",
        object: identifier,
        arguments: [literalZero]
    };

    if (Object.hasOwn(template, "start")) {
        callExpression.start = cloneLocation(template.start);
    }

    if (Object.hasOwn(template, "end")) {
        callExpression.end = cloneLocation(template.end);
    }

    return callExpression;
}

function createHalignResetCall(template) {
    if (!template || template.type !== "CallExpression") {
        return null;
    }

    const identifier = cloneIdentifier(template.object);

    if (!identifier || identifier.name !== "draw_set_halign") {
        return null;
    }

    const faLeft = createIdentifier("fa_left", template.arguments?.[0]);

    if (!faLeft) {
        return null;
    }

    const callExpression = {
        type: "CallExpression",
        object: identifier,
        arguments: [faLeft]
    };

    if (Object.hasOwn(template, "start")) {
        callExpression.start = cloneLocation(template.start);
    }

    if (Object.hasOwn(template, "end")) {
        callExpression.end = cloneLocation(template.end);
    }

    return callExpression;
}

function createCullModeResetCall(template) {
    if (!template || template.type !== "CallExpression") {
        return null;
    }

    const identifier = cloneIdentifier(template.object);

    if (!identifier || identifier.name !== "gpu_set_cullmode") {
        return null;
    }

    const resetArgument = createIdentifier(
        "cull_noculling",
        template.arguments?.[0]
    );

    if (!resetArgument) {
        return null;
    }

    const callExpression = {
        type: "CallExpression",
        object: identifier,
        arguments: [resetArgument]
    };

    if (Object.hasOwn(template, "start")) {
        callExpression.start = cloneLocation(template.start);
    }

    if (Object.hasOwn(template, "end")) {
        callExpression.end = cloneLocation(template.end);
    }

    return callExpression;
}

function createColourWriteEnableResetCall(template) {
    if (!template || template.type !== "CallExpression") {
        return null;
    }

    const identifier = cloneIdentifier(template.object);

    if (!identifier || identifier.name !== "gpu_set_colourwriteenable") {
        return null;
    }

    const templateArgs = Array.isArray(template.arguments)
        ? template.arguments
        : [];
    const argumentsList = [];

    for (let index = 0; index < 4; index += 1) {
        const argumentTemplate =
            templateArgs[index] ??
            templateArgs[templateArgs.length - 1] ??
            template;
        const literalTrue = createLiteral("true", argumentTemplate);
        argumentsList.push(literalTrue);
    }

    const callExpression = {
        type: "CallExpression",
        object: identifier,
        arguments: argumentsList
    };

    if (Object.hasOwn(template, "start")) {
        callExpression.start = cloneLocation(template.start);
    }

    if (Object.hasOwn(template, "end")) {
        callExpression.end = cloneLocation(template.end);
    }

    return callExpression;
}

function shouldResetBlendEnable(argument) {
    if (!argument || typeof argument !== "object") {
        return false;
    }

    return isLiteralFalse(argument) || isLiteralZero(argument);
}

function shouldResetTextureRepeat(argument) {
    if (!argument || typeof argument !== "object") {
        return false;
    }

    if (isLiteralFalse(argument) || isLiteralZero(argument)) {
        return false;
    }

    return isLiteralTrue(argument) || isLiteralOne(argument);
}

function isTextureRepeatResetCall(node) {
    if (!node || node.type !== "CallExpression") {
        return false;
    }

    if (!isIdentifierWithName(node.object, "gpu_set_texrepeat")) {
        return false;
    }

    const args = Array.isArray(node.arguments) ? node.arguments : [];

    if (args.length === 0) {
        return false;
    }

    const [argument] = args;

    return isLiteralFalse(argument) || isLiteralZero(argument);
}

function createTextureRepeatResetCall(template) {
    if (!template || template.type !== "CallExpression") {
        return null;
    }

    const identifier = cloneIdentifier(template.object);

    if (!identifier || identifier.name !== "gpu_set_texrepeat") {
        return null;
    }

    const literalFalse = createLiteral("false", template.arguments?.[0]);

    const callExpression = {
        type: "CallExpression",
        object: identifier,
        arguments: [literalFalse]
    };

    if (Object.hasOwn(template, "start")) {
        callExpression.start = cloneLocation(template.start);
    }

    if (Object.hasOwn(template, "end")) {
        callExpression.end = cloneLocation(template.end);
    }

    return callExpression;
}

function isBlendEnableResetCall(node) {
    if (!node || node.type !== "CallExpression") {
        return false;
    }

    if (!isIdentifierWithName(node.object, "gpu_set_blendenable")) {
        return false;
    }

    const args = Array.isArray(node.arguments) ? node.arguments : [];

    if (args.length === 0) {
        return false;
    }

    const [argument] = args;

    return isLiteralTrue(argument) || isLiteralOne(argument);
}

function createFogResetCall(template) {
    if (!template || template.type !== "CallExpression") {
        return null;
    }

    const identifier = cloneIdentifier(template.object);

    if (!identifier || identifier.name !== "gpu_set_fog") {
        return null;
    }

    const [argument0, argument1, argument2, argument3] = Array.isArray(
        template.arguments
    )
        ? template.arguments
        : [];

    const falseLiteral = createLiteral("false", argument0);
    const colorIdentifier = createIdentifier("c_black", argument1);
    const zeroLiteral = createLiteral("0", argument2);
    const oneLiteral = createLiteral("1", argument3);

    if (!falseLiteral || !colorIdentifier || !zeroLiteral || !oneLiteral) {
        return null;
    }

    const callExpression = {
        type: "CallExpression",
        object: identifier,
        arguments: [falseLiteral, colorIdentifier, zeroLiteral, oneLiteral]
    };

    if (Object.hasOwn(template, "start")) {
        callExpression.start = cloneLocation(template.start);
    }

    if (Object.hasOwn(template, "end")) {
        callExpression.end = cloneLocation(template.end);
    }

    return callExpression;
}

function createBlendEnableResetCall(template) {
    if (!template || template.type !== "CallExpression") {
        return null;
    }

    const identifier = cloneIdentifier(template.object);

    if (!identifier || identifier.name !== "gpu_set_blendenable") {
        return null;
    }

    const literalTrue = createLiteral("true", template.arguments?.[0]);

    const callExpression = {
        type: "CallExpression",
        object: identifier,
        arguments: [literalTrue]
    };

    if (Object.hasOwn(template, "start")) {
        callExpression.start = cloneLocation(template.start);
    }

    if (Object.hasOwn(template, "end")) {
        callExpression.end = cloneLocation(template.end);
    }

    return callExpression;
}

function createLiteral(value, template) {
    const literalValue = typeof value === "number" ? String(value) : value;

    const literal = {
        type: "Literal",
        value: literalValue
    };

    if (template && typeof template === "object") {
        if (Object.hasOwn(template, "start")) {
            literal.start = cloneLocation(template.start);
        }

        if (Object.hasOwn(template, "end")) {
            literal.end = cloneLocation(template.end);
        }
    }

    return literal;
}

function reorderOptionalParameters({ ast, diagnostic }) {
    if (!diagnostic || !ast || typeof ast !== "object") {
        return [];
    }

    const fixes = [];

    const visit = (node) => {
        if (!node) {
            return;
        }

        if (Array.isArray(node)) {
            for (const item of node) {
                visit(item);
            }
            return;
        }

        if (typeof node !== "object") {
            return;
        }

        if (node.type === "FunctionDeclaration") {
            const fix = reorderFunctionOptionalParameters(node, diagnostic);

            if (fix) {
                fixes.push(fix);
            }
        }

        for (const value of Object.values(node)) {
            if (value && typeof value === "object") {
                visit(value);
            }
        }
    };

    visit(ast);

    return fixes;
}

function reorderFunctionOptionalParameters(node, diagnostic) {
    if (!node || node.type !== "FunctionDeclaration") {
        return null;
    }

    const params = Array.isArray(node.params) ? node.params : null;

    if (!params || params.length === 0) {
        return null;
    }

    let encounteredOptional = false;
    let needsReordering = false;

    for (const param of params) {
        if (isOptionalParameter(param)) {
            encounteredOptional = true;
        } else if (encounteredOptional) {
            needsReordering = true;
            break;
        }
    }

    if (!needsReordering) {
        return null;
    }

    const requiredParams = [];
    const optionalParams = [];

    for (const param of params) {
        if (isOptionalParameter(param)) {
            optionalParams.push(param);
        } else {
            requiredParams.push(param);
        }
    }

    const reorderedParams = requiredParams.concat(optionalParams);

    if (reorderedParams.length !== params.length) {
        return null;
    }

    node.params = reorderedParams;
    node._flattenSyntheticNumericParens = true;

    const fixDetail = createFeatherFixDetail(diagnostic, {
        target: getFunctionIdentifierName(node),
        range: {
            start: getNodeStartIndex(node),
            end: getNodeEndIndex(node)
        }
    });

    if (!fixDetail) {
        return null;
    }

    attachFeatherFixMetadata(node, [fixDetail]);

    return fixDetail;
}

function isOptionalParameter(parameter) {
    return parameter?.type === "DefaultParameter";
}

function getFunctionIdentifierName(node) {
    if (!node) {
        return null;
    }

    const { id, name, key } = node;

    if (typeof id === "string") {
        return id;
    }

    if (id && typeof id === "object") {
        if (typeof id.name === "string") {
            return id.name;
        }

        if (id.type === "Identifier" && typeof id.name === "string") {
            return id.name;
        }
    }

    if (typeof name === "string") {
        return name;
    }

    if (key && typeof key === "object" && typeof key.name === "string") {
        return key.name;
    }

    return null;
}

function sanitizeMalformedJsDocTypes({ ast, diagnostic, typeSystemInfo }) {
    if (!diagnostic || !ast || typeof ast !== "object") {
        return [];
    }

    const comments = collectCommentNodes(ast);

    if (comments.length === 0) {
        return [];
    }

    const fixes = [];

    for (const comment of comments) {
        const result = sanitizeDocCommentType(comment, typeSystemInfo);

        if (!result) {
            continue;
        }

        const fixDetail = createFeatherFixDetail(diagnostic, {
            target: result.target ?? null,
            range: {
                start: getNodeStartIndex(comment),
                end: getNodeEndIndex(comment)
            }
        });

        if (!fixDetail) {
            continue;
        }

        attachFeatherFixMetadata(comment, [fixDetail]);
        fixes.push(fixDetail);
    }

    return fixes;
}

function sanitizeDocCommentType(comment, typeSystemInfo) {
    if (!comment || comment.type !== "CommentLine") {
        return null;
    }

    const rawValue = typeof comment.value === "string" ? comment.value : "";

    if (
        !rawValue ||
        rawValue.indexOf("@") === -1 ||
        rawValue.indexOf("{") === -1
    ) {
        return null;
    }

    const tagMatch = rawValue.match(/\/\s*@([A-Za-z]+)/);

    if (!tagMatch) {
        return null;
    }

    const tagName = tagMatch[1]?.toLowerCase();

    if (tagName !== "param" && tagName !== "return" && tagName !== "returns") {
        return null;
    }

    const annotation = extractTypeAnnotation(rawValue);

    if (!annotation) {
        return null;
    }

    const { beforeBrace, typeText, remainder, hadClosingBrace } = annotation;

    if (typeof typeText !== "string") {
        return null;
    }

    const sanitizedType = sanitizeTypeAnnotationText(typeText, typeSystemInfo);
    const needsClosingBrace = hadClosingBrace === false;
    const hasTypeChange = sanitizedType !== typeText.trim();

    if (!hasTypeChange && !needsClosingBrace) {
        return null;
    }

    const updatedValue = `${beforeBrace}${sanitizedType}}${remainder}`;

    if (updatedValue === rawValue) {
        return null;
    }

    comment.value = updatedValue;

    if (typeof comment.raw === "string") {
        comment.raw = `//${updatedValue}`;
    }

    const target =
        tagName === "param"
            ? extractParameterNameFromDocRemainder(remainder)
            : null;

    return {
        target
    };
}

function extractTypeAnnotation(value) {
    if (typeof value !== "string") {
        return null;
    }

    const braceIndex = value.indexOf("{");

    if (braceIndex === -1) {
        return null;
    }

    const beforeBrace = value.slice(0, braceIndex + 1);
    const afterBrace = value.slice(braceIndex + 1);

    const closingIndex = afterBrace.indexOf("}");
    let typeText;
    let remainder;
    let hadClosingBrace = true;

    if (closingIndex === -1) {
        const split = splitTypeAndRemainder(afterBrace);
        typeText = split.type;
        remainder = split.remainder;
        hadClosingBrace = false;
    } else {
        typeText = afterBrace.slice(0, closingIndex);
        remainder = afterBrace.slice(closingIndex + 1);
    }

    const trimmedType = toTrimmedString(typeText);

    return {
        beforeBrace,
        typeText: trimmedType,
        remainder,
        hadClosingBrace
    };
}

function splitTypeAndRemainder(text) {
    if (typeof text !== "string") {
        return { type: "", remainder: "" };
    }

    let depthSquare = 0;
    let depthAngle = 0;
    let depthParen = 0;

    for (let index = 0; index < text.length; index += 1) {
        const char = text[index];

        if (char === "[") {
            depthSquare += 1;
        } else if (char === "]") {
            depthSquare = Math.max(0, depthSquare - 1);
        } else if (char === "<") {
            depthAngle += 1;
        } else if (char === ">") {
            depthAngle = Math.max(0, depthAngle - 1);
        } else if (char === "(") {
            depthParen += 1;
        } else if (char === ")") {
            depthParen = Math.max(0, depthParen - 1);
        }

        if (
            WHITESPACE_PATTERN.test(char) &&
            depthSquare === 0 &&
            depthAngle === 0 &&
            depthParen === 0
        ) {
            const typePart = text.slice(0, index).trimEnd();
            const remainder = text.slice(index);
            return { type: typePart, remainder };
        }
    }

    return {
        type: text.trim(),
        remainder: ""
    };
}

const WHITESPACE_PATTERN = /\s/;

function sanitizeTypeAnnotationText(typeText, typeSystemInfo) {
    if (typeof typeText !== "string" || typeText.length === 0) {
        return typeText ?? "";
    }

    const normalized = typeText.trim();
    const balanced = balanceTypeAnnotationDelimiters(normalized);

    const specifierSanitized = fixSpecifierSpacing(
        balanced,
        typeSystemInfo?.specifierBaseTypeNamesLower
    );

    return fixTypeUnionSpacing(
        specifierSanitized,
        typeSystemInfo?.baseTypeNamesLower
    );
}

function balanceTypeAnnotationDelimiters(typeText) {
    if (typeof typeText !== "string" || typeText.length === 0) {
        return typeText ?? "";
    }

    const stack = [];

    for (const char of typeText) {
        if (char === "[") {
            stack.push("]");
        } else if (char === "<") {
            stack.push(">");
        } else if (char === "(") {
            stack.push(")");
        } else if (char === "]" || char === ">" || char === ")") {
            if (stack.length > 0 && stack[stack.length - 1] === char) {
                stack.pop();
            }
        }
    }

    if (stack.length === 0) {
        return typeText;
    }

    return typeText + stack.reverse().join("");
}

function fixSpecifierSpacing(typeText, specifierBaseTypes) {
    if (typeof typeText !== "string" || typeText.length === 0) {
        return typeText ?? "";
    }

    if (!(specifierBaseTypes instanceof Set) || specifierBaseTypes.size === 0) {
        return typeText;
    }

    const patternSource = [...specifierBaseTypes]
        .map((name) => escapeRegExp(name))
        .join("|");

    if (!patternSource) {
        return typeText;
    }

    const regex = new RegExp(`\\b(${patternSource})\\b`, "gi");
    let result = "";
    let lastIndex = 0;
    let match;

    while ((match = regex.exec(typeText)) !== null) {
        const matchStart = match.index;
        const matchEnd = regex.lastIndex;
        const before = typeText.slice(lastIndex, matchStart);
        const matchedText = typeText.slice(matchStart, matchEnd);
        result += before + matchedText;

        const remainder = typeText.slice(matchEnd);
        const specifierInfo = readSpecifierToken(remainder);

        if (specifierInfo) {
            if (specifierInfo.needsDot) {
                result += `.${specifierInfo.token}`;
            } else {
                result += remainder.slice(0, specifierInfo.consumedLength);
            }

            regex.lastIndex = matchEnd + specifierInfo.consumedLength;
            lastIndex = regex.lastIndex;
        } else {
            lastIndex = matchEnd;
        }
    }

    result += typeText.slice(lastIndex);
    return result;
}

function readSpecifierToken(text) {
    if (typeof text !== "string" || text.length === 0) {
        return null;
    }

    let offset = 0;

    while (offset < text.length && WHITESPACE_PATTERN.test(text[offset])) {
        offset += 1;
    }

    if (offset === 0) {
        return null;
    }

    const firstChar = text[offset];

    if (
        !firstChar ||
        firstChar === "." ||
        firstChar === "," ||
        firstChar === "|" ||
        firstChar === "}"
    ) {
        return {
            consumedLength: offset,
            needsDot: false
        };
    }

    let consumed = offset;
    let token = "";
    let depthSquare = 0;
    let depthAngle = 0;
    let depthParen = 0;

    while (consumed < text.length) {
        const char = text[consumed];

        if (
            WHITESPACE_PATTERN.test(char) &&
            depthSquare === 0 &&
            depthAngle === 0 &&
            depthParen === 0
        ) {
            break;
        }

        if (
            (char === "," || char === "|" || char === "}") &&
            depthSquare === 0 &&
            depthAngle === 0 &&
            depthParen === 0
        ) {
            break;
        }

        if (char === "[") {
            depthSquare += 1;
        } else if (char === "]") {
            depthSquare = Math.max(0, depthSquare - 1);
        } else if (char === "<") {
            depthAngle += 1;
        } else if (char === ">") {
            depthAngle = Math.max(0, depthAngle - 1);
        } else if (char === "(") {
            depthParen += 1;
        } else if (char === ")") {
            depthParen = Math.max(0, depthParen - 1);
        }

        token += char;
        consumed += 1;
    }

    if (token.length === 0) {
        return {
            consumedLength: offset,
            needsDot: false
        };
    }

    return {
        consumedLength: consumed,
        token,
        needsDot: true
    };
}

function fixTypeUnionSpacing(typeText, baseTypesLower) {
    if (typeof typeText !== "string" || typeText.length === 0) {
        return typeText ?? "";
    }

    if (!(baseTypesLower instanceof Set) || baseTypesLower.size === 0) {
        return typeText;
    }

    if (!WHITESPACE_PATTERN.test(typeText)) {
        return typeText;
    }

    if (hasDelimiterOutsideNesting(typeText, [",", "|"])) {
        return typeText;
    }

    const segments = splitTypeSegments(typeText);

    if (segments.length <= 1) {
        return typeText;
    }

    const trimmedSegments = segments
        .map((segment) => segment.trim())
        .filter((segment) => segment.length > 0);

    if (trimmedSegments.length <= 1) {
        return typeText;
    }

    const recognizedCount = trimmedSegments.reduce((count, segment) => {
        const baseTypeName = extractBaseTypeName(segment);

        if (baseTypeName && baseTypesLower.has(baseTypeName.toLowerCase())) {
            return count + 1;
        }

        return count;
    }, 0);

    if (recognizedCount < 2) {
        return typeText;
    }

    return trimmedSegments.join(",");
}

function splitTypeSegments(text) {
    const segments = [];
    let current = "";
    let depthSquare = 0;
    let depthAngle = 0;
    let depthParen = 0;

    for (let index = 0; index < text.length; index += 1) {
        const char = text[index];

        if (char === "[") {
            depthSquare += 1;
        } else if (char === "]") {
            depthSquare = Math.max(0, depthSquare - 1);
        } else if (char === "<") {
            depthAngle += 1;
        } else if (char === ">") {
            depthAngle = Math.max(0, depthAngle - 1);
        } else if (char === "(") {
            depthParen += 1;
        } else if (char === ")") {
            depthParen = Math.max(0, depthParen - 1);
        }

        if (
            (WHITESPACE_PATTERN.test(char) || char === "," || char === "|") &&
            depthSquare === 0 &&
            depthAngle === 0 &&
            depthParen === 0
        ) {
            if (isNonEmptyTrimmedString(current)) {
                segments.push(current.trim());
            }
            current = "";
            continue;
        }

        current += char;
    }

    if (isNonEmptyTrimmedString(current)) {
        segments.push(current.trim());
    }

    return segments;
}

function hasDelimiterOutsideNesting(text, delimiters) {
    if (typeof text !== "string" || text.length === 0) {
        return false;
    }

    const delimiterSet = new Set(delimiters ?? []);
    let depthSquare = 0;
    let depthAngle = 0;
    let depthParen = 0;

    for (const char of text) {
        if (char === "[") {
            depthSquare += 1;
        } else if (char === "]") {
            depthSquare = Math.max(0, depthSquare - 1);
        } else if (char === "<") {
            depthAngle += 1;
        } else if (char === ">") {
            depthAngle = Math.max(0, depthAngle - 1);
        } else if (char === "(") {
            depthParen += 1;
        } else if (char === ")") {
            depthParen = Math.max(0, depthParen - 1);
        }

        if (
            delimiterSet.has(char) &&
            depthSquare === 0 &&
            depthAngle === 0 &&
            depthParen === 0
        ) {
            return true;
        }
    }

    return false;
}

function createTemporaryIdentifierName(argument, siblings) {
    const existingNames = new Set();

    if (Array.isArray(siblings)) {
        for (const entry of siblings) {
            collectIdentifierNames(entry, existingNames);
        }
    }

    const baseName = sanitizeIdentifierName(
        getIdentifierName(argument) || "value"
    );
    const prefix = `__featherFix_${baseName}`;
    let candidate = prefix;
    let suffix = 1;

    while (existingNames.has(candidate)) {
        candidate = `${prefix}_${suffix}`;
        suffix += 1;
    }

    return candidate;
}

function sanitizeIdentifierName(name) {
    if (typeof name !== "string" || name.length === 0) {
        return "value";
    }

    let sanitized = name.replace(/[^A-Za-z0-9_]/g, "_");

    if (!/^[A-Za-z_]/.test(sanitized)) {
        sanitized = `value_${sanitized}`;
    }

    return sanitized || "value";
}

function collectIdentifierNames(node, registry) {
    if (!node || !registry) {
        return;
    }

    if (Array.isArray(node)) {
        for (const entry of node) {
            collectIdentifierNames(entry, registry);
        }
        return;
    }

    if (typeof node !== "object") {
        return;
    }

    if (node.type === "Identifier" && typeof node.name === "string") {
        registry.add(node.name);
    }

    for (const value of Object.values(node)) {
        if (value && typeof value === "object") {
            collectIdentifierNames(value, registry);
        }
    }
}

function getIdentifierName(node) {
    if (!node) {
        return null;
    }

    if (node.type === "Identifier" && typeof node.name === "string") {
        return node.name;
    }

    return null;
}

function cloneNode(node) {
    if (node === null || typeof node !== "object") {
        return node;
    }

    return structuredClone(node);
}

function createIdentifier(name, template) {
    if (!name) {
        return null;
    }

    const identifier = {
        type: "Identifier",
        name
    };

    if (template && typeof template === "object") {
        if (Object.hasOwn(template, "start")) {
            identifier.start = cloneLocation(template.start);
        }

        if (Object.hasOwn(template, "end")) {
            identifier.end = cloneLocation(template.end);
        }
    }

    return identifier;
}

function isSpriteGetTextureCall(node) {
    if (!node || node.type !== "CallExpression") {
        return false;
    }

    return isIdentifierWithName(node.object, "sprite_get_texture");
}

function isSurfaceResetTargetCall(node) {
    if (!node || node.type !== "CallExpression") {
        return false;
    }

    return isIdentifierWithName(node.object, "surface_reset_target");
}

function createSurfaceResetTargetCall(template) {
    if (!template || template.type !== "CallExpression") {
        return null;
    }

    const identifier = createIdentifier(
        "surface_reset_target",
        template.object
    );

    if (!identifier) {
        return null;
    }

    const callExpression = {
        type: "CallExpression",
        object: identifier,
        arguments: []
    };

    if (Object.hasOwn(template, "start")) {
        callExpression.start = cloneLocation(template.start);
    }

    if (Object.hasOwn(template, "end")) {
        callExpression.end = cloneLocation(template.end);
    }

    return callExpression;
}

function isDrawFunctionCall(node) {
    if (!node || node.type !== "CallExpression") {
        return false;
    }

    const identifier = node.object;

    if (!isIdentifier(identifier)) {
        return false;
    }

    return (
        typeof identifier.name === "string" &&
        identifier.name.startsWith("draw_")
    );
}

function extractSurfaceTargetName(node) {
    if (!node || node.type !== "CallExpression") {
        return null;
    }

    const args = Array.isArray(node.arguments) ? node.arguments : [];

    if (args.length > 0 && isIdentifier(args[0])) {
        return args[0].name;
    }

    return node.object?.name ?? null;
}

function isNegativeOneLiteral(node) {
    if (!node || typeof node !== "object") {
        return false;
    }

    if (node.type === "Literal") {
        return node.value === "-1" || node.value === -1;
    }

    if (
        node.type === "UnaryExpression" &&
        node.operator === "-" &&
        node.prefix
    ) {
        const argument = node.argument;

        if (!argument || argument.type !== "Literal") {
            return false;
        }

        return argument.value === "1" || argument.value === 1;
    }

    return false;
}

function isEventInheritedCall(node) {
    if (!node || node.type !== "CallExpression") {
        return false;
    }

    if (!isIdentifierWithName(node.object, "event_inherited")) {
        return false;
    }

    const args = Array.isArray(node.arguments) ? node.arguments : [];

    return args.length === 0;
}

function isStatementContainer(owner, ownerKey) {
    if (!owner || typeof owner !== "object") {
        return false;
    }

    if (ownerKey === "body") {
        return owner.type === "Program" || owner.type === "BlockStatement";
    }

    if (owner.type === "SwitchCase" && ownerKey === "consequent") {
        return true;
    }

    return false;
}

function extractBaseTypeName(segment) {
    if (typeof segment !== "string") {
        return null;
    }

    const match = segment.match(/^[A-Za-z_][A-Za-z0-9_]*/);

    return match ? match[0] : null;
}

function extractParameterNameFromDocRemainder(remainder) {
    if (typeof remainder !== "string") {
        return null;
    }

    const match = remainder.match(/^\s*([A-Za-z_][A-Za-z0-9_]*)/);

    return match ? match[1] : null;
}

function renameReservedIdentifiers({ ast, diagnostic, sourceText }) {
    if (
        !diagnostic ||
        !ast ||
        typeof ast !== "object" ||
        RESERVED_IDENTIFIER_NAMES.size === 0
    ) {
        return [];
    }

    const fixes = [];

    const visit = (node) => {
        if (!node) {
            return;
        }

        if (Array.isArray(node)) {
            for (const child of node) {
                visit(child);
            }
            return;
        }

        if (typeof node !== "object") {
            return;
        }

        if (
            node.type === "VariableDeclaration" &&
            isSupportedVariableDeclaration(node)
        ) {
            const declarationFixes =
                renameReservedIdentifiersInVariableDeclaration(
                    node,
                    diagnostic
                );

            if (isNonEmptyArray(declarationFixes)) {
                fixes.push(...declarationFixes);
            }
        } else if (node.type === "MacroDeclaration") {
            const macroFix = renameReservedIdentifierInMacro(
                node,
                diagnostic,
                sourceText
            );

            if (macroFix) {
                fixes.push(macroFix);
            }
        }

        for (const value of Object.values(node)) {
            if (value && typeof value === "object") {
                visit(value);
            }
        }
    };

    visit(ast);

    return fixes;
}

function isSupportedVariableDeclaration(node) {
    if (!node || node.type !== "VariableDeclaration") {
        return false;
    }

    const kind = typeof node.kind === "string" ? node.kind.toLowerCase() : null;

    return kind === "var" || kind === "static";
}

function renameReservedIdentifiersInVariableDeclaration(node, diagnostic) {
    const declarations = Array.isArray(node?.declarations)
        ? node.declarations
        : [];

    if (declarations.length === 0) {
        return [];
    }

    const fixes = [];

    for (const declarator of declarations) {
        if (!declarator || declarator.type !== "VariableDeclarator") {
            continue;
        }

        const fix = renameReservedIdentifierNode(declarator.id, diagnostic);

        if (fix) {
            fixes.push(fix);
        }
    }

    return fixes;
}

function renameReservedIdentifierNode(identifier, diagnostic, options = {}) {
    if (!identifier || identifier.type !== "Identifier") {
        return null;
    }

    const name = identifier.name;

    if (!isReservedIdentifier(name)) {
        return null;
    }

    const replacement = getReplacementIdentifierName(name);

    if (!replacement || replacement === name) {
        return null;
    }

    const fixDetail = createFeatherFixDetail(diagnostic, {
        target: name ?? null,
        range: {
            start: getNodeStartIndex(identifier),
            end: getNodeEndIndex(identifier)
        }
    });

    if (!fixDetail) {
        return null;
    }

    identifier.name = replacement;

    if (typeof options.onRename === "function") {
        try {
            options.onRename({
                identifier,
                originalName: name,
                replacement
            });
        } catch {
            // Swallow callback errors to avoid interrupting the fix pipeline.
        }
    }

    attachFeatherFixMetadata(identifier, [fixDetail]);

    return fixDetail;
}

<<<<<<< HEAD
function ensureVarDeclarationsAreTerminated({ ast, sourceText, diagnostic }) {
    if (!diagnostic || !ast || typeof ast !== "object" || typeof sourceText !== "string") {
        return [];
    }

    if (sourceText.length === 0) {
        return [];
    }

    const fixes = [];

    const visit = (node) => {
        if (!node) {
            return;
        }

        if (Array.isArray(node)) {
            for (const item of node) {
                visit(item);
            }
            return;
        }

        if (typeof node !== "object") {
            return;
        }

        if (node.type === "VariableDeclaration" && node.kind === "var") {
            const fix = ensureVarDeclarationIsTerminated(node, sourceText, diagnostic);

            if (fix) {
                fixes.push(fix);
            }
        }

        for (const value of Object.values(node)) {
            if (value && typeof value === "object") {
                visit(value);
            }
        }
    };

    visit(ast);

    return fixes;
}

function ensureVarDeclarationIsTerminated(node, sourceText, diagnostic) {
    if (!node || node.type !== "VariableDeclaration" || node.kind !== "var") {
        return null;
    }

    if (variableDeclarationHasTerminatingSemicolon(node, sourceText)) {
        return null;
    }

    const target = extractVariableDeclarationTarget(node);

    const fixDetail = createFeatherFixDetail(diagnostic, {
        target,
        range: {
            start: getNodeStartIndex(node),
            end: getNodeEndIndex(node)
        }
    });

    if (!fixDetail) {
        return null;
    }

    attachFeatherFixMetadata(node, [fixDetail]);

    return fixDetail;
}

function extractVariableDeclarationTarget(node) {
    if (!node || node.type !== "VariableDeclaration") {
        return null;
    }

    const declarations = Array.isArray(node.declarations) ? node.declarations : [];

    if (declarations.length === 0) {
        return null;
    }

    const [firstDeclarator] = declarations;
    const identifier = firstDeclarator?.id;

    if (!identifier || identifier.type !== "Identifier") {
        return null;
    }

    return identifier.name ?? null;
}

function variableDeclarationHasTerminatingSemicolon(node, sourceText) {
    if (!node || node.type !== "VariableDeclaration" || typeof sourceText !== "string") {
        return true;
    }

    const length = sourceText.length;
    if (length === 0) {
        return true;
    }

    const searchStart = getNodeEndIndex(node);

    if (typeof searchStart !== "number") {
        return true;
    }

    let index = searchStart;

    while (index < length) {
        const char = sourceText[index];

        if (char === ";") {
            return true;
        }

        if (char === " " || char === "\t" || char === "\v" || char === "\f") {
            index += 1;
            continue;
        }

        if (char === "\r") {
            return false;
        }

        if (char === "\n") {
            return false;
        }

        if (char === "/") {
            const nextChar = sourceText[index + 1];

            if (nextChar === "/") {
                return false;
            }

            if (nextChar === "*") {
                const closingIndex = sourceText.indexOf("*/", index + 2);

                if (closingIndex === -1) {
                    return false;
                }

                index = closingIndex + 2;
                continue;
            }

            return false;
        }

        if (char === "\u2028" || char === "\u2029") {
            return false;
        }

        if (char && char.trim() === "") {
            index += 1;
            continue;
        }

        return false;
    }

    return false;
}

function convertAllDotAssignmentsToWithStatements({ ast, diagnostic }) {
=======
function renameReservedIdentifierInMacro(node, diagnostic, sourceText) {
    if (!node || node.type !== "MacroDeclaration") {
        return null;
    }

    return renameReservedIdentifierNode(node.name, diagnostic, {
        onRename: ({ originalName, replacement }) => {
            const updatedText = buildMacroReplacementText({
                macro: node,
                originalName,
                replacement,
                sourceText
            });

            if (typeof updatedText === "string") {
                node._featherMacroText = updatedText;
            }
        }
    });
}

function isReservedIdentifier(name) {
    if (typeof name !== "string" || name.length === 0) {
        return false;
    }

    return RESERVED_IDENTIFIER_NAMES.has(name.toLowerCase());
}

function getReplacementIdentifierName(originalName) {
    if (typeof originalName !== "string" || originalName.length === 0) {
        return null;
    }

    let candidate = `_${originalName}`;
    const seen = new Set();

    while (isReservedIdentifier(candidate)) {
        if (seen.has(candidate)) {
            return null;
        }

        seen.add(candidate);
        candidate = `_${candidate}`;
    }

    return candidate;
}

function buildMacroReplacementText({
    macro,
    originalName,
    replacement,
    sourceText
}) {
    if (
        !macro ||
        macro.type !== "MacroDeclaration" ||
        typeof replacement !== "string"
    ) {
        return null;
    }

    const baseText = getMacroBaseText(macro, sourceText);

    if (!isNonEmptyString(baseText)) {
        return null;
    }

    if (isNonEmptyString(originalName)) {
        const nameIndex = baseText.indexOf(originalName);

        if (nameIndex >= 0) {
            return (
                baseText.slice(0, nameIndex) +
                replacement +
                baseText.slice(nameIndex + originalName.length)
            );
        }
    }

    return null;
}

function getMacroBaseText(macro, sourceText) {
    if (!macro || macro.type !== "MacroDeclaration") {
        return null;
    }

    if (isNonEmptyString(macro._featherMacroText)) {
        return macro._featherMacroText;
    }

    if (typeof sourceText !== "string" || sourceText.length === 0) {
        return null;
    }

    const startIndex = getNodeStartIndex(macro);
    const endIndex = getNodeEndIndex(macro);

    if (
        typeof startIndex !== "number" ||
        typeof endIndex !== "number" ||
        endIndex < startIndex
    ) {
        return null;
    }

    return sourceText.slice(startIndex, endIndex);
}

function buildReservedIdentifierNameSet() {
    try {
        const metadata = require("../../../../resources/gml-identifiers.json");
        const identifiers = metadata?.identifiers;

        if (identifiers && typeof identifiers === "object") {
            const disallowedTypes = new Set(["literal", "keyword"]);

            return new Set(
                Object.entries(identifiers)
                    .filter(([name, info]) => {
                        if (typeof name !== "string" || name.length === 0) {
                            return false;
                        }

                        const type =
                            typeof info?.type === "string" ? info.type : "";
                        return !disallowedTypes.has(type.toLowerCase());
                    })
                    .map(([name]) => name.toLowerCase())
            );
        }
    } catch {
        // Ignore metadata loading failures and fall back to a no-op set.
    }

    return new Set();
}

function registerManualFeatherFix({ ast, diagnostic }) {
    if (!ast || typeof ast !== "object" || !diagnostic?.id) {
        return [];
    }

    const manualFixIds = getManualFeatherFixRegistry(ast);

    if (manualFixIds.has(diagnostic.id)) {
        return [];
    }

    manualFixIds.add(diagnostic.id);

    const fixDetail = createFeatherFixDetail(diagnostic, {
        automatic: false,
        range: null,
        target: null
    });

    return [fixDetail];
}

function balanceGpuStateStack({ ast, diagnostic }) {
>>>>>>> 1421293e
    if (!diagnostic || !ast || typeof ast !== "object") {
        return [];
    }

    const fixes = [];

    const visit = (node) => {
        if (!node) {
            return;
        }

        if (Array.isArray(node)) {
            for (const item of node) {
                visit(item);
            }
            return;
        }

        if (typeof node !== "object") {
            return;
        }

        if (node.type === "Program" || node.type === "BlockStatement") {
            const statements = Array.isArray(node.body) ? node.body : null;

            if (statements && statements.length > 0) {
                const blockFixes = balanceGpuStateCallsInStatements(
                    statements,
                    diagnostic,
                    node
                );

                if (blockFixes.length > 0) {
                    fixes.push(...blockFixes);
                }
            }

            if (Array.isArray(node.body)) {
                for (const statement of node.body) {
                    visit(statement);
                }
            }

            for (const [key, value] of Object.entries(node)) {
                if (key === "body") {
                    continue;
                }

                if (value && typeof value === "object") {
                    visit(value);
                }
            }

            return;
        }

        if (node.type === "CaseClause") {
            const statements = Array.isArray(node.consequent)
                ? node.consequent
                : null;

            if (statements && statements.length > 0) {
                const blockFixes = balanceGpuStateCallsInStatements(
                    statements,
                    diagnostic,
                    node
                );

                if (blockFixes.length > 0) {
                    fixes.push(...blockFixes);
                }
            }

            if (node.test) {
                visit(node.test);
            }

            if (Array.isArray(node.consequent)) {
                for (const statement of node.consequent) {
                    visit(statement);
                }
            }

            for (const [key, value] of Object.entries(node)) {
                if (key === "consequent" || key === "test") {
                    continue;
                }

                if (value && typeof value === "object") {
                    visit(value);
                }
            }

            return;
        }

        for (const value of Object.values(node)) {
            if (value && typeof value === "object") {
                visit(value);
            }
        }
    };

    visit(ast);

    return fixes;
}

function balanceGpuStateCallsInStatements(statements, diagnostic, container) {
    if (!Array.isArray(statements) || statements.length === 0) {
        return [];
    }

    const unmatchedPushes = [];
    const fixes = [];

    for (let index = 0; index < statements.length; index += 1) {
        const statement = statements[index];

        if (!statement || typeof statement !== "object") {
            continue;
        }

        if (isGpuPushStateCall(statement)) {
            unmatchedPushes.push({ index, node: statement });
            continue;
        }

        if (isGpuPopStateCall(statement)) {
            if (unmatchedPushes.length > 0) {
                unmatchedPushes.pop();
                continue;
            }

            const fixDetail = createFeatherFixDetail(diagnostic, {
                target: statement.object?.name ?? "gpu_pop_state",
                range: {
                    start: getNodeStartIndex(statement),
                    end: getNodeEndIndex(statement)
                }
            });

            statements.splice(index, 1);
            index -= 1;

            if (!fixDetail) {
                continue;
            }

            fixes.push(fixDetail);
        }
    }

    if (unmatchedPushes.length > 0) {
        for (const entry of unmatchedPushes) {
            const popCall = createGpuStateCall("gpu_pop_state", entry.node);

            if (!popCall) {
                continue;
            }

            const fixDetail = createFeatherFixDetail(diagnostic, {
                target: entry.node?.object?.name ?? "gpu_push_state",
                range: {
                    start: getNodeStartIndex(entry.node),
                    end: getNodeEndIndex(entry.node)
                }
            });

            if (!fixDetail) {
                continue;
            }

            statements.push(popCall);
            attachFeatherFixMetadata(popCall, [fixDetail]);
            fixes.push(fixDetail);
        }
    }

    if (fixes.length > 0 && container && typeof container === "object") {
        attachFeatherFixMetadata(container, fixes);
    }

    return fixes;
}

function createGpuStateCall(name, template) {
    if (!name) {
        return null;
    }

    const identifier = createIdentifier(name, template?.object);

    if (!identifier) {
        return null;
    }

    const callExpression = {
        type: "CallExpression",
        object: identifier,
        arguments: []
    };

    if (template && typeof template === "object") {
        if (hasOwn(template, "start")) {
            callExpression.start = cloneLocation(template.start);
        }

        if (hasOwn(template, "end")) {
            callExpression.end = cloneLocation(template.end);
        }
    }

    return callExpression;
}

function isGpuPushStateCall(node) {
    if (!node || node.type !== "CallExpression") {
        return false;
    }

    return isIdentifierWithName(node.object, "gpu_push_state");
}

function isGpuPopStateCall(node) {
    if (!node || node.type !== "CallExpression") {
        return false;
    }

    return isIdentifierWithName(node.object, "gpu_pop_state");
}

function getManualFeatherFixRegistry(ast) {
    let registry = ast[MANUAL_FIX_TRACKING_KEY];

    if (registry instanceof Set) {
        return registry;
    }

    registry = new Set();

    Object.defineProperty(ast, MANUAL_FIX_TRACKING_KEY, {
        configurable: true,
        enumerable: false,
        writable: false,
        value: registry
    });

    return registry;
}

function createFeatherFixDetail(
    diagnostic,
    { target = null, range = null, automatic = true } = {}
) {
    if (!diagnostic) {
        return null;
    }

    return {
        id: diagnostic.id ?? null,
        title: diagnostic.title ?? null,
        description: diagnostic.description ?? null,
        correction: diagnostic.correction ?? null,
        target,
        range,
        automatic
    };
}

function attachFeatherFixMetadata(target, fixes) {
    if (
        !target ||
        typeof target !== "object" ||
        !Array.isArray(fixes) ||
        fixes.length === 0
    ) {
        return;
    }

    const key = "_appliedFeatherDiagnostics";

    if (!Array.isArray(target[key])) {
        Object.defineProperty(target, key, {
            configurable: true,
            enumerable: false,
            writable: true,
            value: []
        });
    }

    target[key].push(...fixes);
}

function applyMissingFunctionCallCorrections({ ast, diagnostic }) {
    if (!diagnostic || !ast || typeof ast !== "object") {
        return [];
    }

    const replacements =
        extractFunctionCallReplacementsFromExamples(diagnostic);

    if (!(replacements instanceof Map) || replacements.size === 0) {
        return [];
    }

    const fixes = [];

    const visit = (node) => {
        if (!node) {
            return;
        }

        if (Array.isArray(node)) {
            for (const item of node) {
                visit(item);
            }
            return;
        }

        if (typeof node !== "object") {
            return;
        }

        if (node.type === "CallExpression") {
            const fix = correctMissingFunctionCall(
                node,
                replacements,
                diagnostic
            );

            if (fix) {
                fixes.push(fix);
                return;
            }
        }

        for (const value of Object.values(node)) {
            if (value && typeof value === "object") {
                visit(value);
            }
        }
    };

    visit(ast);

    return fixes;
}

function correctMissingFunctionCall(node, replacements, diagnostic) {
    if (!node || node.type !== "CallExpression") {
        return null;
    }

    if (!(replacements instanceof Map) || replacements.size === 0) {
        return null;
    }

    const callee = node.object;

    if (!callee || callee.type !== "Identifier") {
        return null;
    }

    const replacementName = replacements.get(callee.name);

    if (!replacementName || replacementName === callee.name) {
        return null;
    }

    const startIndex = getNodeStartIndex(callee);
    const endIndex = getNodeEndIndex(callee);
    const range =
        typeof startIndex === "number" && typeof endIndex === "number"
            ? { start: startIndex, end: endIndex }
            : null;

    const fixDetail = createFeatherFixDetail(diagnostic, {
        target: callee.name ?? null,
        range
    });

    if (!fixDetail) {
        return null;
    }

    fixDetail.replacement = replacementName;

    callee.name = replacementName;
    attachFeatherFixMetadata(node, [fixDetail]);

    return fixDetail;
}

function extractFunctionCallReplacementsFromExamples(diagnostic) {
    const replacements = new Map();

    if (!diagnostic) {
        return replacements;
    }

    const badExampleCalls = extractFunctionCallNamesFromExample(
        diagnostic.badExample
    );
    const goodExampleCalls = extractFunctionCallNamesFromExample(
        diagnostic.goodExample
    );

    const count = Math.min(badExampleCalls.length, goodExampleCalls.length);

    for (let index = 0; index < count; index += 1) {
        const typo = badExampleCalls[index];
        const correction = goodExampleCalls[index];

        if (!typo || !correction || typo === correction) {
            continue;
        }

        if (!replacements.has(typo)) {
            replacements.set(typo, correction);
        }
    }

    return replacements;
}

function extractFunctionCallNamesFromExample(exampleText) {
    if (typeof exampleText !== "string" || exampleText.length === 0) {
        return [];
    }

    const matches = [];
    const lines = exampleText.split(/\r?\n/);

    for (const line of lines) {
        if (!line || !line.includes("(")) {
            continue;
        }

        const [code] = line.split("//", 1);
        if (!code || code.trim().length === 0) {
            continue;
        }

        const callPattern = /\b([A-Za-z_][A-Za-z0-9_]*)\s*(?=\()/g;
        let match;
        while ((match = callPattern.exec(code))) {
            matches.push(match[1]);
        }
    }

    return matches;
}

const ARGUMENT_BUILTINS = new Set([
    "argument",
    "argument_relative",
    "argument_count",
    ...Array.from({ length: 16 }, (_, index) => `argument${index}`)
]);

function relocateArgumentReferencesInsideFunctions({ ast, diagnostic }) {
    if (!diagnostic || !ast || typeof ast !== "object") {
        return [];
    }

    const programBody = Array.isArray(ast.body) ? ast.body : null;

    if (!programBody || programBody.length === 0) {
        return [];
    }

    const fixes = [];

    for (let index = 0; index < programBody.length; index += 1) {
        const entry = programBody[index];

        if (!isFunctionDeclaration(entry)) {
            continue;
        }

        const block = getFunctionBlock(entry);

        if (!block) {
            continue;
        }

        let nextIndex = index + 1;

        while (nextIndex < programBody.length) {
            const candidate = programBody[nextIndex];

            if (!candidate || typeof candidate !== "object") {
                break;
            }

            if (isFunctionDeclaration(candidate)) {
                break;
            }

            const argumentReference =
                findArgumentReferenceOutsideFunctions(candidate);

            if (!argumentReference) {
                break;
            }

            programBody.splice(nextIndex, 1);
            block.body.push(candidate);

            const fixDetail = createFeatherFixDetail(diagnostic, {
                target: argumentReference?.name ?? null,
                range: {
                    start: getNodeStartIndex(candidate),
                    end: getNodeEndIndex(candidate)
                }
            });

            if (fixDetail) {
                attachFeatherFixMetadata(candidate, [fixDetail]);
                fixes.push(fixDetail);
            }
        }
    }

    return fixes;
}

function isFunctionDeclaration(node) {
    if (!node || typeof node !== "object") {
        return false;
    }

    return node.type === "FunctionDeclaration";
}

function getFunctionBlock(declaration) {
    const body = declaration?.body;

    if (!body || body.type !== "BlockStatement") {
        return null;
    }

    const blockBody = Array.isArray(body.body) ? body.body : null;

    if (!blockBody) {
        return null;
    }

    return body;
}

function findArgumentReferenceOutsideFunctions(node) {
    let match = null;

    const visit = (current, isRoot = false) => {
        if (!current || match) {
            return;
        }

        if (Array.isArray(current)) {
            for (const item of current) {
                visit(item, false);

                if (match) {
                    break;
                }
            }

            return;
        }

        if (typeof current !== "object") {
            return;
        }

        if (!isRoot && isFunctionLikeNode(current)) {
            return;
        }

        if (current.type === "Identifier") {
            const builtin = getArgumentBuiltinName(current.name);

            if (builtin) {
                match = { name: builtin };
                return;
            }
        }

        if (
            current.type === "MemberIndexExpression" &&
            isIdentifierWithName(current.object, "argument")
        ) {
            match = { name: "argument" };
            return;
        }

        if (
            current.type === "MemberDotExpression" &&
            isIdentifierWithName(current.object, "argument")
        ) {
            match = { name: "argument" };
            return;
        }

        for (const value of Object.values(current)) {
            if (
                !value ||
                (typeof value !== "object" && !Array.isArray(value))
            ) {
                continue;
            }

            visit(value, false);

            if (match) {
                break;
            }
        }
    };

    visit(node, true);

    return match;
}

function getArgumentBuiltinName(name) {
    if (typeof name !== "string") {
        return null;
    }

    if (ARGUMENT_BUILTINS.has(name)) {
        return name;
    }

    return null;
}

function getNodeStartLine(node) {
    const location = node?.start;

    if (
        location &&
        typeof location === "object" &&
        typeof location.line === "number"
    ) {
        return location.line;
    }

    return undefined;
}

function collectGM1100Candidates(node) {
    const index = new Map();

    const visit = (candidate) => {
        if (!candidate) {
            return;
        }

        if (Array.isArray(candidate)) {
            for (const item of candidate) {
                visit(item);
            }
            return;
        }

        if (typeof candidate !== "object") {
            return;
        }

        if (
            (candidate.type === "VariableDeclaration" ||
                candidate.type === "AssignmentExpression") &&
            typeof getNodeStartLine(candidate) === "number"
        ) {
            const line = getNodeStartLine(candidate);

            if (typeof line === "number") {
                if (!index.has(line)) {
                    index.set(line, []);
                }

                index.get(line).push(candidate);
            }
        }

        for (const value of Object.values(candidate)) {
            if (value && typeof value === "object") {
                visit(value);
            }
        }
    };

    visit(node);

    return index;
}<|MERGE_RESOLUTION|>--- conflicted
+++ resolved
@@ -509,25 +509,6 @@
             continue;
         }
 
-<<<<<<< HEAD
-        if (diagnosticId === "GM2007") {
-            registerFeatherFixer(
-                registry,
-                diagnosticId,
-                () => ({ ast, sourceText }) => {
-                    const fixes = ensureVarDeclarationsAreTerminated({
-                        ast,
-                        sourceText,
-                        diagnostic
-                    });
-
-                    if (Array.isArray(fixes) && fixes.length > 0) {
-                        return fixes;
-                    }
-
-                    return registerManualFeatherFix({ ast, diagnostic });
-                }
-=======
         if (diagnosticId === "GM1007") {
             registerFeatherFixer(
                 registry,
@@ -546,16 +527,32 @@
 
                         return registerManualFeatherFix({ ast, diagnostic });
                     }
->>>>>>> 1421293e
             );
             continue;
         }
 
-<<<<<<< HEAD
-        if (diagnosticId === "GM2020") {
-=======
+        if (diagnosticId === "GM2007") {
+            registerFeatherFixer(
+                registry,
+                diagnosticId,
+                () => ({ ast, sourceText }) => {
+                    const fixes = ensureVarDeclarationsAreTerminated({
+                        ast,
+                        sourceText,
+                        diagnostic
+                    });
+
+                    if (Array.isArray(fixes) && fixes.length > 0) {
+                        return fixes;
+                    }
+
+                    return registerManualFeatherFix({ ast, diagnostic });
+                }
+            );
+            continue;
+        }
+
         if (diagnosticId === "GM2008") {
->>>>>>> 1421293e
             registerFeatherFixer(registry, diagnosticId, () => ({ ast }) => {
                 const fixes = closeOpenVertexBatches({ ast, diagnostic });
 
@@ -4825,6 +4822,191 @@
     return fixDetail;
 }
 
+function ensureVarDeclarationsAreTerminated({ ast, sourceText, diagnostic }) {
+    if (
+        !diagnostic ||
+        !ast ||
+        typeof ast !== "object" ||
+        typeof sourceText !== "string"
+    ) {
+        return [];
+    }
+
+    if (sourceText.length === 0) {
+        return [];
+    }
+
+    const fixes = [];
+
+    const visit = (node) => {
+        if (!node) {
+            return;
+        }
+
+        if (Array.isArray(node)) {
+            for (const item of node) {
+                visit(item);
+            }
+            return;
+        }
+
+        if (typeof node !== "object") {
+            return;
+        }
+
+        if (node.type === "VariableDeclaration" && node.kind === "var") {
+            const fix = ensureVarDeclarationIsTerminated(
+                node,
+                sourceText,
+                diagnostic
+            );
+
+            if (fix) {
+                fixes.push(fix);
+            }
+        }
+
+        for (const value of Object.values(node)) {
+            if (value && typeof value === "object") {
+                visit(value);
+            }
+        }
+    };
+
+    visit(ast);
+
+    return fixes;
+}
+
+function ensureVarDeclarationIsTerminated(node, sourceText, diagnostic) {
+    if (!node || node.type !== "VariableDeclaration" || node.kind !== "var") {
+        return null;
+    }
+
+    if (variableDeclarationHasTerminatingSemicolon(node, sourceText)) {
+        return null;
+    }
+
+    const target = extractVariableDeclarationTarget(node);
+
+    const fixDetail = createFeatherFixDetail(diagnostic, {
+        target,
+        range: {
+            start: getNodeStartIndex(node),
+            end: getNodeEndIndex(node)
+        }
+    });
+
+    if (!fixDetail) {
+        return null;
+    }
+
+    attachFeatherFixMetadata(node, [fixDetail]);
+
+    return fixDetail;
+}
+
+function extractVariableDeclarationTarget(node) {
+    if (!node || node.type !== "VariableDeclaration") {
+        return null;
+    }
+
+    const declarations = Array.isArray(node.declarations)
+        ? node.declarations
+        : [];
+
+    if (declarations.length === 0) {
+        return null;
+    }
+
+    const [firstDeclarator] = declarations;
+    const identifier = firstDeclarator?.id;
+
+    if (!identifier || identifier.type !== "Identifier") {
+        return null;
+    }
+
+    return identifier.name ?? null;
+}
+
+function variableDeclarationHasTerminatingSemicolon(node, sourceText) {
+    if (
+        !node ||
+        node.type !== "VariableDeclaration" ||
+        typeof sourceText !== "string"
+    ) {
+        return true;
+    }
+
+    const length = sourceText.length;
+    if (length === 0) {
+        return true;
+    }
+
+    const searchStart = getNodeEndIndex(node);
+
+    if (typeof searchStart !== "number") {
+        return true;
+    }
+
+    let index = searchStart;
+
+    while (index < length) {
+        const char = sourceText[index];
+
+        if (char === ";") {
+            return true;
+        }
+
+        if (char === " " || char === "\t" || char === "\v" || char === "\f") {
+            index += 1;
+            continue;
+        }
+
+        if (char === "\r") {
+            return false;
+        }
+
+        if (char === "\n") {
+            return false;
+        }
+
+        if (char === "/") {
+            const nextChar = sourceText[index + 1];
+
+            if (nextChar === "/") {
+                return false;
+            }
+
+            if (nextChar === "*") {
+                const closingIndex = sourceText.indexOf("*/", index + 2);
+
+                if (closingIndex === -1) {
+                    return false;
+                }
+
+                index = closingIndex + 2;
+                continue;
+            }
+
+            return false;
+        }
+
+        if (char === "\u2028" || char === "\u2029") {
+            return false;
+        }
+
+        if (char && char.trim() === "") {
+            index += 1;
+            continue;
+        }
+
+        return false;
+    }
+
+    return false;
+}
+
 function captureDeprecatedFunctionManualFixes({ ast, sourceText, diagnostic }) {
     if (
         !diagnostic ||
@@ -14228,179 +14410,6 @@
     return fixDetail;
 }
 
-<<<<<<< HEAD
-function ensureVarDeclarationsAreTerminated({ ast, sourceText, diagnostic }) {
-    if (!diagnostic || !ast || typeof ast !== "object" || typeof sourceText !== "string") {
-        return [];
-    }
-
-    if (sourceText.length === 0) {
-        return [];
-    }
-
-    const fixes = [];
-
-    const visit = (node) => {
-        if (!node) {
-            return;
-        }
-
-        if (Array.isArray(node)) {
-            for (const item of node) {
-                visit(item);
-            }
-            return;
-        }
-
-        if (typeof node !== "object") {
-            return;
-        }
-
-        if (node.type === "VariableDeclaration" && node.kind === "var") {
-            const fix = ensureVarDeclarationIsTerminated(node, sourceText, diagnostic);
-
-            if (fix) {
-                fixes.push(fix);
-            }
-        }
-
-        for (const value of Object.values(node)) {
-            if (value && typeof value === "object") {
-                visit(value);
-            }
-        }
-    };
-
-    visit(ast);
-
-    return fixes;
-}
-
-function ensureVarDeclarationIsTerminated(node, sourceText, diagnostic) {
-    if (!node || node.type !== "VariableDeclaration" || node.kind !== "var") {
-        return null;
-    }
-
-    if (variableDeclarationHasTerminatingSemicolon(node, sourceText)) {
-        return null;
-    }
-
-    const target = extractVariableDeclarationTarget(node);
-
-    const fixDetail = createFeatherFixDetail(diagnostic, {
-        target,
-        range: {
-            start: getNodeStartIndex(node),
-            end: getNodeEndIndex(node)
-        }
-    });
-
-    if (!fixDetail) {
-        return null;
-    }
-
-    attachFeatherFixMetadata(node, [fixDetail]);
-
-    return fixDetail;
-}
-
-function extractVariableDeclarationTarget(node) {
-    if (!node || node.type !== "VariableDeclaration") {
-        return null;
-    }
-
-    const declarations = Array.isArray(node.declarations) ? node.declarations : [];
-
-    if (declarations.length === 0) {
-        return null;
-    }
-
-    const [firstDeclarator] = declarations;
-    const identifier = firstDeclarator?.id;
-
-    if (!identifier || identifier.type !== "Identifier") {
-        return null;
-    }
-
-    return identifier.name ?? null;
-}
-
-function variableDeclarationHasTerminatingSemicolon(node, sourceText) {
-    if (!node || node.type !== "VariableDeclaration" || typeof sourceText !== "string") {
-        return true;
-    }
-
-    const length = sourceText.length;
-    if (length === 0) {
-        return true;
-    }
-
-    const searchStart = getNodeEndIndex(node);
-
-    if (typeof searchStart !== "number") {
-        return true;
-    }
-
-    let index = searchStart;
-
-    while (index < length) {
-        const char = sourceText[index];
-
-        if (char === ";") {
-            return true;
-        }
-
-        if (char === " " || char === "\t" || char === "\v" || char === "\f") {
-            index += 1;
-            continue;
-        }
-
-        if (char === "\r") {
-            return false;
-        }
-
-        if (char === "\n") {
-            return false;
-        }
-
-        if (char === "/") {
-            const nextChar = sourceText[index + 1];
-
-            if (nextChar === "/") {
-                return false;
-            }
-
-            if (nextChar === "*") {
-                const closingIndex = sourceText.indexOf("*/", index + 2);
-
-                if (closingIndex === -1) {
-                    return false;
-                }
-
-                index = closingIndex + 2;
-                continue;
-            }
-
-            return false;
-        }
-
-        if (char === "\u2028" || char === "\u2029") {
-            return false;
-        }
-
-        if (char && char.trim() === "") {
-            index += 1;
-            continue;
-        }
-
-        return false;
-    }
-
-    return false;
-}
-
-function convertAllDotAssignmentsToWithStatements({ ast, diagnostic }) {
-=======
 function renameReservedIdentifierInMacro(node, diagnostic, sourceText) {
     if (!node || node.type !== "MacroDeclaration") {
         return null;
@@ -14564,7 +14573,6 @@
 }
 
 function balanceGpuStateStack({ ast, diagnostic }) {
->>>>>>> 1421293e
     if (!diagnostic || !ast || typeof ast !== "object") {
         return [];
     }
