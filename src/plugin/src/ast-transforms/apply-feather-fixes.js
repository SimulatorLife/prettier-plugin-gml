import { createRequire } from "node:module";
import GMLParser from "gamemaker-language-parser";

import {
    getNodeEndIndex,
    getNodeStartIndex,
    cloneLocation
} from "../../../shared/ast-locations.js";
import { escapeRegExp } from "../../../shared/regexp.js";
import { collectCommentNodes } from "../comments/index.js";
import {
    getFeatherDiagnosticById,
    getFeatherDiagnostics,
    getFeatherMetadata
} from "../feather/metadata.js";

const require = createRequire(import.meta.url);
const TRAILING_MACRO_SEMICOLON_PATTERN = new RegExp(
    ";(?=[^\\S\\r\\n]*(?:(?:\\/\\/[^\\r\\n]*|\\/\\*[\\s\\S]*?\\*\/)[^\\S\\r\\n]*)*(?:\\r?\\n|$))"
);
const DATA_STRUCTURE_ACCESSOR_TOKENS = [
    "?",
    "|",
    "#",
    "@",
    "!",
    "$",
    "%",
    "&",
    "^",
    "~"
];
const NUMERIC_STRING_LITERAL_PATTERN =
    /^[+-]?(?:\d+(?:\.\d*)?|\.\d+)(?:[eE][+-]?\d+)?$/;
const ALLOWED_DELETE_MEMBER_TYPES = new Set([
    "MemberDotExpression",
    "MemberIndexExpression"
]);
const MANUAL_FIX_TRACKING_KEY = Symbol("manualFeatherFixes");
const READ_ONLY_BUILT_IN_VARIABLES = new Set(["working_directory"]);
const FILE_ATTRIBUTE_IDENTIFIER_PATTERN = /^fa_[A-Za-z0-9_]+$/;
const STRING_LENGTH_CALL_BLACKLIST = new Set([
    "string_byte_at",
    "string_byte_length",
    "string_height",
    "string_height_ext",
    "string_length",
    "string_pos",
    "string_pos_ext",
    "string_width",
    "string_width_ext"
]);
const IDENTIFIER_TOKEN_PATTERN = /\b[A-Za-z_][A-Za-z0-9_]*\b/g;
const RESERVED_KEYWORD_TOKENS = new Set([
    "and",
    "break",
    "case",
    "continue",
    "constructor",
    "create",
    "default",
    "delete",
    "do",
    "else",
    "enum",
    "event",
    "for",
    "function",
    "globalvar",
    "if",
    "macro",
    "not",
    "or",
    "repeat",
    "return",
    "step",
    "switch",
    "until",
    "var",
    "while",
    "with"
]);
const RESERVED_IDENTIFIER_NAMES = buildReservedIdentifierNameSet();
const DEPRECATED_BUILTIN_VARIABLE_REPLACEMENTS =
    buildDeprecatedBuiltinVariableReplacements();
const ARGUMENT_IDENTIFIER_PATTERN = /^argument(\d+)$/;
const GM1041_CALL_ARGUMENT_TARGETS = new Map([
    ["instance_create_depth", [3]],
    ["instance_create_layer", [3]],
    ["instance_create_layer_depth", [4]],
    ["layer_instance_create", [3]]
]);
const FUNCTION_LIKE_TYPES = new Set([
    "FunctionDeclaration",
    "FunctionExpression",
    "LambdaExpression",
    "ConstructorDeclaration",
    "MethodDeclaration",
    "StructFunctionDeclaration",
    "StructDeclaration"
]);
const IDENTIFIER_NAME_PATTERN = /^[A-Za-z_][A-Za-z0-9_]*$/;
const FEATHER_TYPE_SYSTEM_INFO = buildFeatherTypeSystemInfo();
const AUTOMATIC_FEATHER_FIX_HANDLERS = createAutomaticFeatherFixHandlers();
const FEATHER_DIAGNOSTICS = getFeatherDiagnostics();
const FEATHER_FIX_IMPLEMENTATIONS =
    buildFeatherFixImplementations(FEATHER_DIAGNOSTICS);
const FEATHER_DIAGNOSTIC_FIXERS = buildFeatherDiagnosticFixers(
    FEATHER_DIAGNOSTICS,
    FEATHER_FIX_IMPLEMENTATIONS
);

export function preprocessSourceForFeatherFixes(sourceText) {
    if (typeof sourceText !== "string" || sourceText.length === 0) {
        return {
            sourceText,
            metadata: null
        };
    }

    const gm1100Metadata = [];
    const gm1016Metadata = [];
    const sanitizedParts = [];
    const newlinePattern = /\r?\n/g;
    let lastIndex = 0;
    let lineNumber = 1;
    let pendingGM1100Context = null;

    const processLine = (line) => {
        const indentationMatch = line.match(/^\s*/);
        const indentation = indentationMatch ? indentationMatch[0] : "";
        const trimmed = line.trim();

        if (trimmed.length === 0) {
            return { line, context: pendingGM1100Context };
        }

        const booleanLiteralMatch = line.match(/^(\s*)(true|false)\s*;?\s*$/);

        if (booleanLiteralMatch) {
            const leadingWhitespace = booleanLiteralMatch[1] ?? "";
            const sanitizedRemainder = " ".repeat(
                Math.max(0, line.length - leadingWhitespace.length)
            );
            const sanitizedLine = `${leadingWhitespace}${sanitizedRemainder}`;
            const trimmedRightLength = line.replace(/\s+$/, "").length;
            const startColumn = leadingWhitespace.length;
            const endColumn = Math.max(startColumn, trimmedRightLength - 1);
            const lineStartIndex = lastIndex;

            gm1016Metadata.push({
                start: {
                    line: lineNumber,
                    column: startColumn,
                    index: lineStartIndex + startColumn
                },
                end: {
                    line: lineNumber,
                    column: endColumn,
                    index: lineStartIndex + endColumn
                }
            });

            return { line: sanitizedLine, context: null };
        }

        const varMatch = line.match(/^\s*var\s+([A-Za-z_][A-Za-z0-9_]*)\b/);

        if (varMatch) {
            const identifier = varMatch[1];
            const remainder = line.slice(varMatch[0].length);
            const trimmedRemainder = remainder.replace(/^\s*/, "");

            if (trimmedRemainder.startsWith("*")) {
                const leadingWhitespaceLength =
                    remainder.length - trimmedRemainder.length;
                const leadingWhitespace =
                    leadingWhitespaceLength > 0
                        ? remainder.slice(0, leadingWhitespaceLength)
                        : "";
                const sanitizedLine = [
                    line.slice(0, varMatch[0].length),
                    leadingWhitespace,
                    "=",
                    trimmedRemainder.slice(1)
                ].join("");

                gm1100Metadata.push({
                    type: "declaration",
                    line: lineNumber,
                    identifier
                });

                return {
                    line: sanitizedLine,
                    context: {
                        identifier,
                        indentation
                    }
                };
            }
        }

        if (trimmed.startsWith("=") && pendingGM1100Context?.identifier) {
            const rawRemainder = line.slice(indentation.length);
            const identifier = pendingGM1100Context.identifier;

            gm1100Metadata.push({
                type: "assignment",
                line: lineNumber,
                identifier
            });

            const sanitizedLine = `${indentation}${" ".repeat(
                Math.max(0, rawRemainder.length)
            )}`;

            return { line: sanitizedLine, context: null };
        }

        if (trimmed.startsWith("/") || trimmed.startsWith("*")) {
            return { line, context: pendingGM1100Context };
        }

        return { line, context: null };
    };

    let match;

    while ((match = newlinePattern.exec(sourceText)) !== null) {
        const lineEnd = match.index;
        const line = sourceText.slice(lastIndex, lineEnd);
        const newline = match[0];
        const { line: sanitizedLine, context } = processLine(line);

        sanitizedParts.push(sanitizedLine, newline);
        pendingGM1100Context = context;
        lastIndex = match.index + newline.length;
        lineNumber += 1;
    }

    const finalLine = sourceText.slice(lastIndex);
    if (
        finalLine.length > 0 ||
        sourceText.endsWith("\n") ||
        sourceText.endsWith("\r")
    ) {
        const { line: sanitizedLine, context } = processLine(finalLine);
        sanitizedParts.push(sanitizedLine);
        pendingGM1100Context = context;
    }

    const sanitizedSourceText = sanitizedParts.join("");
    const metadata = {};

    if (gm1100Metadata.length > 0) {
        metadata.GM1100 = gm1100Metadata;
    }

    if (gm1016Metadata.length > 0) {
        metadata.GM1016 = gm1016Metadata;
    }

    if (Object.keys(metadata).length === 0) {
        return {
            sourceText,
            metadata: null
        };
    }

    return {
        sourceText: sanitizedSourceText,
        metadata
    };
}

export function getFeatherDiagnosticFixers() {
    return new Map(FEATHER_DIAGNOSTIC_FIXERS);
}

export function applyFeatherFixes(
    ast,
    { sourceText, preprocessedFixMetadata, options } = {}
) {
    if (!ast || typeof ast !== "object") {
        return ast;
    }

    const appliedFixes = [];

    for (const entry of FEATHER_DIAGNOSTIC_FIXERS.values()) {
        const fixes = entry.applyFix(ast, {
            sourceText,
            preprocessedFixMetadata,
            options
        });

        if (Array.isArray(fixes) && fixes.length > 0) {
            appliedFixes.push(...fixes);
        }
    }

    if (appliedFixes.length > 0) {
        attachFeatherFixMetadata(ast, appliedFixes);
    }

    return ast;
}

function buildFeatherDiagnosticFixers(diagnostics, implementationRegistry) {
    const registry = new Map();

    for (const diagnostic of Array.isArray(diagnostics) ? diagnostics : []) {
        const diagnosticId = diagnostic?.id;

        if (!diagnosticId || registry.has(diagnosticId)) {
            continue;
        }

        const applyFix = createFixerForDiagnostic(
            diagnostic,
            implementationRegistry
        );

        if (typeof applyFix !== "function") {
            continue;
        }

        registry.set(diagnosticId, {
            diagnostic,
            applyFix
        });
    }

    return registry;
}

function createFixerForDiagnostic(diagnostic, implementationRegistry) {
    if (!implementationRegistry) {
        return createNoOpFixer();
    }

    const implementationFactory = implementationRegistry.get(diagnostic?.id);

    if (typeof implementationFactory !== "function") {
        return createNoOpFixer();
    }

    const implementation = implementationFactory(diagnostic);
    if (typeof implementation !== "function") {
        return createNoOpFixer();
    }

    return (ast, context) => {
        const fixes = implementation({
            ast,
            sourceText: context?.sourceText,
            preprocessedFixMetadata: context?.preprocessedFixMetadata,
            options: context?.options
        });

        return Array.isArray(fixes) ? fixes : [];
    };
}

function createNoOpFixer() {
    return () => [];
}

function removeDuplicateEnumMembers({ ast, diagnostic }) {
    if (!diagnostic || !ast || typeof ast !== "object") {
        return [];
    }

    const fixes = [];

    const visit = (node) => {
        if (!node) {
            return;
        }

        if (Array.isArray(node)) {
            for (const item of node) {
                visit(item);
            }
            return;
        }

        if (typeof node !== "object") {
            return;
        }

        if (node.type === "EnumDeclaration") {
            const members = Array.isArray(node.members) ? node.members : [];

            if (members.length > 1) {
                const seen = new Map();

                for (let index = 0; index < members.length; index += 1) {
                    const member = members[index];

                    if (!member || typeof member !== "object") {
                        continue;
                    }

                    const name = member.name?.name;

                    if (typeof name !== "string" || name.length === 0) {
                        continue;
                    }

                    const normalizedName = name.toLowerCase();

                    if (!seen.has(normalizedName)) {
                        seen.set(normalizedName, member);
                        continue;
                    }

                    const fixDetail = createFeatherFixDetail(diagnostic, {
                        target: name,
                        range: {
                            start: getNodeStartIndex(member),
                            end: getNodeEndIndex(member)
                        }
                    });

                    if (fixDetail) {
                        fixes.push(fixDetail);
                        attachFeatherFixMetadata(node, [fixDetail]);
                    }

                    members.splice(index, 1);
                    index -= 1;
                }

                if (members.length === 0) {
                    node.hasTrailingComma = false;
                }
            }
        }

        for (const value of Object.values(node)) {
            if (value && typeof value === "object") {
                visit(value);
            }
        }
    };

    visit(ast);

    return fixes;
}

function buildFeatherFixImplementations(diagnostics) {
    const registry = new Map();

    for (const diagnostic of Array.isArray(diagnostics) ? diagnostics : []) {
        const diagnosticId = diagnostic?.id;

        if (!diagnosticId) {
            continue;
        }

        if (diagnosticId === "GM1005") {
            registerFeatherFixer(registry, diagnosticId, () => {
                const callTemplate =
                    createFunctionCallTemplateFromDiagnostic(diagnostic);

                return ({ ast }) => {
                    const fixes = ensureRequiredArgumentProvided({
                        ast,
                        diagnostic,
                        callTemplate
                    });

                    if (Array.isArray(fixes) && fixes.length > 0) {
                        return fixes;
                    }

                    return registerManualFeatherFix({ ast, diagnostic });
                };
            });
            continue;
        }

        if (diagnosticId === "GM1004") {
            registerFeatherFixer(registry, diagnosticId, () => ({ ast }) => {
                const fixes = removeDuplicateEnumMembers({ ast, diagnostic });

                if (Array.isArray(fixes) && fixes.length > 0) {
                    return fixes;
                }

                return registerManualFeatherFix({ ast, diagnostic });
            });
            continue;
        }

        if (diagnosticId === "GM1007") {
            registerFeatherFixer(
                registry,
                diagnosticId,
                () =>
                    ({ ast, sourceText }) => {
                        const fixes = flagInvalidAssignmentTargets({
                            ast,
                            sourceText,
                            diagnostic
                        });

                        if (Array.isArray(fixes) && fixes.length > 0) {
                            return fixes;
                        }

                        return registerManualFeatherFix({ ast, diagnostic });
                    }
            );
            continue;
        }

        if (diagnosticId === "GM1008") {
            registerFeatherFixer(registry, diagnosticId, () => ({ ast }) => {
                const fixes = convertReadOnlyBuiltInAssignments({
                    ast,
                    diagnostic
                });

                if (Array.isArray(fixes) && fixes.length > 0) {
                    return fixes;
                }

                return registerManualFeatherFix({ ast, diagnostic });
            });
            continue;
        }

        if (diagnosticId === "GM1010") {
            registerFeatherFixer(registry, diagnosticId, () => ({ ast }) => {
                const fixes = ensureNumericOperationsUseRealLiteralCoercion({
                    ast,
                    diagnostic
                });

                if (Array.isArray(fixes) && fixes.length > 0) {
                    return fixes;
                }

                return registerManualFeatherFix({ ast, diagnostic });
            });
            continue;
        }

        if (diagnosticId === "GM1013") {
            registerFeatherFixer(registry, diagnosticId, () => ({ ast }) => {
                const fixes = resolveWithOtherVariableReferences({
                    ast,
                    diagnostic
                });

                if (isNonEmptyArray(fixes)) {
                    return fixes;
                }

                return registerManualFeatherFix({ ast, diagnostic });
            });
            continue;
        }

        const handler = AUTOMATIC_FEATHER_FIX_HANDLERS.get(diagnosticId);

        if (handler) {
            registerAutomaticFeatherFix({
                registry,
                diagnostic,
                handler
            });
            continue;
        }

        if (diagnosticId === "GM1017") {
            registerFeatherFixer(
                registry,
                diagnosticId,
                () =>
                    ({ ast, sourceText }) => {
                        const fixes = captureDeprecatedFunctionManualFixes({
                            ast,
                            sourceText,
                            diagnostic
                        });

                        if (isNonEmptyArray(fixes)) {
                            return fixes;
                        }

                        return registerManualFeatherFix({ ast, diagnostic });
                    }
            );
            continue;
        }

        registerManualOnlyFeatherFix({ registry, diagnostic });
    }

    return registry;
}

function registerAutomaticFeatherFix({ registry, diagnostic, handler }) {
    if (!diagnostic?.id || typeof handler !== "function") {
        return;
    }

    registerFeatherFixer(registry, diagnostic.id, () => (context = {}) => {
        const fixes = handler({ ...context, diagnostic });

        if (isNonEmptyArray(fixes)) {
            return fixes;
        }

        return registerManualFeatherFix({ ast: context.ast, diagnostic });
    });
}

function registerManualOnlyFeatherFix({ registry, diagnostic }) {
    if (!diagnostic?.id) {
        return;
    }

    registerFeatherFixer(
        registry,
        diagnostic.id,
        () =>
            ({ ast }) =>
                registerManualFeatherFix({ ast, diagnostic })
    );
}

function resolveWithOtherVariableReferences({ ast, diagnostic }) {
    if (!diagnostic || !ast || typeof ast !== "object") {
        return [];
    }

    const fixes = [];
    const variableDeclarations = new Map();
    const ancestorStack = [];

    const visit = (
        node,
        parent,
        property,
        arrayOwner,
        arrayProperty,
        context
    ) => {
        if (!node) {
            return;
        }

        if (Array.isArray(node)) {
            for (let index = 0; index < node.length; index += 1) {
                visit(
                    node[index],
                    node,
                    index,
                    arrayOwner ?? parent,
                    arrayProperty ?? property,
                    context
                );
            }
            return;
        }

        ancestorStack.push(node);

        if (node.type === "VariableDeclaration" && node.kind === "var") {
            recordVariableDeclaration(variableDeclarations, {
                declaration: node,
                parent,
                property,
                owner: arrayOwner ?? null
            });
        }

        const insideWithOther = Boolean(context?.insideWithOther);

        if (insideWithOther && node.type === "Identifier") {
            convertIdentifierReference({
                identifier: node,
                parent,
                property,
                arrayOwner,
                arrayProperty,
                variableDeclarations,
                diagnostic,
                fixes,
                ancestorStack,
                context
            });
            ancestorStack.pop();
            return;
        }

        if (
            node.type === "WithStatement" &&
            isWithStatementTargetingOther(node)
        ) {
            visit(node.test, node, "test", null, null, {
                insideWithOther,
                withBodies: context?.withBodies ?? []
            });

            visit(node.body, node, "body", node, "body", {
                insideWithOther: true,
                withBodies: [...(context?.withBodies ?? []), node.body]
            });

            ancestorStack.pop();
            return;
        }

        for (const [key, value] of Object.entries(node)) {
            if (!value || typeof value !== "object") {
                continue;
            }

            if (Array.isArray(value)) {
                visit(value, node, key, node, key, context);
            } else {
                visit(value, node, key, null, null, context);
            }
        }

        ancestorStack.pop();
    };

    visit(ast, null, null, null, null, {
        insideWithOther: false,
        withBodies: []
    });

    return fixes;
}

function recordVariableDeclaration(registry, context) {
    if (!registry || !context) {
        return;
    }

    const { declaration, parent, property, owner } = context;

    if (!Array.isArray(parent) || typeof property !== "number") {
        return;
    }

    const declarations = Array.isArray(declaration?.declarations)
        ? declaration.declarations
        : [];

    if (declarations.length !== 1) {
        return;
    }

    const declarator = declarations[0];

    if (
        !declarator ||
        declarator.id?.type !== "Identifier" ||
        !declarator.init
    ) {
        return;
    }

    const name = declarator.id.name;

    if (!name) {
        return;
    }

    const startIndex = getNodeStartIndex(declaration);
    const entry = {
        declaration,
        declarator,
        parent,
        property,
        owner,
        startIndex: typeof startIndex === "number" ? startIndex : null,
        replaced: false,
        invalid: false,
        assignment: null,
        fixDetail: null
    };

    if (!registry.has(name)) {
        registry.set(name, []);
    }

    registry.get(name).push(entry);
}

function convertIdentifierReference({
    identifier,
    parent,
    property,
    arrayOwner,
    arrayProperty,
    variableDeclarations,
    diagnostic,
    fixes,
    ancestorStack,
    context
}) {
    if (!identifier || identifier.type !== "Identifier") {
        return;
    }

    const ownerNode = Array.isArray(parent) ? arrayOwner : parent;
    const ownerProperty = Array.isArray(parent) ? arrayProperty : property;

    if (
        Array.isArray(parent) &&
        (!ownerNode || typeof ownerNode !== "object")
    ) {
        return;
    }

    if (
        !ownerNode ||
        !shouldConvertIdentifierInWith(identifier, ownerNode, ownerProperty)
    ) {
        return;
    }

    const candidates = variableDeclarations.get(identifier.name);

    if (!Array.isArray(candidates) || candidates.length === 0) {
        return;
    }

    const withBodies = Array.isArray(context?.withBodies)
        ? context.withBodies
        : [];
    const identifierStart = getNodeStartIndex(identifier);
    const identifierEnd = getNodeEndIndex(identifier);

    let matchedContext = null;

    for (let index = candidates.length - 1; index >= 0; index -= 1) {
        const candidate = candidates[index];

        if (!candidate || candidate.invalid) {
            continue;
        }

        if (candidate.owner && withBodies.includes(candidate.owner)) {
            continue;
        }

        if (candidate.owner && !ancestorStack.includes(candidate.owner)) {
            continue;
        }

        if (
            typeof candidate.startIndex === "number" &&
            typeof identifierStart === "number" &&
            candidate.startIndex > identifierStart
        ) {
            continue;
        }

        matchedContext = candidate;
        break;
    }

    if (!matchedContext) {
        return;
    }

    if (!matchedContext.replaced) {
        const assignment = promoteVariableDeclaration(
            matchedContext,
            diagnostic,
            fixes
        );

        if (!assignment) {
            matchedContext.invalid = true;
            return;
        }
    }

    const memberExpression = createOtherMemberExpression(identifier);

    if (Array.isArray(parent)) {
        parent[property] = memberExpression;
    } else if (parent && typeof parent === "object") {
        parent[property] = memberExpression;
    }

    const range =
        typeof identifierStart === "number" && typeof identifierEnd === "number"
            ? { start: identifierStart, end: identifierEnd }
            : null;

    const fixDetail = createFeatherFixDetail(diagnostic, {
        target: identifier.name ?? null,
        range
    });

    if (!fixDetail) {
        return;
    }

    attachFeatherFixMetadata(memberExpression, [fixDetail]);
    fixes.push(fixDetail);
}

function promoteVariableDeclaration(context, diagnostic, fixes) {
    if (!context || context.replaced) {
        return context?.assignment ?? null;
    }

    if (
        !Array.isArray(context.parent) ||
        typeof context.property !== "number"
    ) {
        return null;
    }

    const declaration = context.declaration;
    const declarator = context.declarator;

    if (
        !declarator ||
        declarator.id?.type !== "Identifier" ||
        !declarator.init
    ) {
        return null;
    }

    const assignment = {
        type: "AssignmentExpression",
        operator: "=",
        left: cloneIdentifier(declarator.id),
        right: declarator.init,
        start: cloneLocation(declaration.start),
        end: cloneLocation(declaration.end)
    };

    copyCommentMetadata(declaration, assignment);

    context.parent[context.property] = assignment;

    const startIndex = getNodeStartIndex(declaration);
    const endIndex = getNodeEndIndex(declaration);
    const range =
        typeof startIndex === "number" && typeof endIndex === "number"
            ? { start: startIndex, end: endIndex }
            : null;

    const fixDetail = createFeatherFixDetail(diagnostic, {
        target: declarator.id?.name ?? null,
        range
    });

    if (fixDetail) {
        attachFeatherFixMetadata(assignment, [fixDetail]);
        fixes.push(fixDetail);
        context.fixDetail = fixDetail;
    }

    context.replaced = true;
    context.assignment = assignment;

    return assignment;
}

function isWithStatementTargetingOther(node) {
    if (!node || node.type !== "WithStatement") {
        return false;
    }

    const testExpression =
        node.test?.type === "ParenthesizedExpression"
            ? node.test.expression
            : node.test;

    return isIdentifierWithName(testExpression, "other");
}

function shouldConvertIdentifierInWith(identifier, parent, property) {
    if (!identifier || identifier.type !== "Identifier") {
        return false;
    }

    if (!parent || typeof parent !== "object") {
        return false;
    }

    if (identifier.name === "other" || identifier.name === "self") {
        return false;
    }

    if (parent.type === "AssignmentExpression" && property === "left") {
        return false;
    }

    if (parent.type === "CallExpression" && property === "object") {
        return false;
    }

    if (
        parent.type === "MemberDotExpression" ||
        parent.type === "MemberIndexExpression"
    ) {
        return false;
    }

    if (
        property === "property" ||
        property === "id" ||
        property === "name" ||
        property === "params"
    ) {
        return false;
    }

    if (
        parent.type === "FunctionDeclaration" ||
        parent.type === "FunctionExpression"
    ) {
        if (property === "name" || property === "id") {
            return false;
        }
    }

    if (parent.type === "StructLiteralMember" && property === "key") {
        return false;
    }

    return true;
}

function createOtherMemberExpression(identifier) {
    const memberExpression = {
        type: "MemberDotExpression",
        object: createIdentifier("other"),
        property: cloneIdentifier(identifier)
    };

    if (Object.hasOwn(identifier, "start")) {
        memberExpression.start = cloneLocation(identifier.start);
    }

    if (Object.hasOwn(identifier, "end")) {
        memberExpression.end = cloneLocation(identifier.end);
    }

    return memberExpression;
}

function createAutomaticFeatherFixHandlers() {
    return new Map([
        [
            "GM1009",
            ({ ast, diagnostic, sourceText }) => {
                const fixes = [];

                const attributeFixes = convertFileAttributeAdditionsToBitwiseOr(
                    {
                        ast,
                        diagnostic
                    }
                );

                if (
                    Array.isArray(attributeFixes) &&
                    attributeFixes.length > 0
                ) {
                    fixes.push(...attributeFixes);
                }

                const roomFixes = convertRoomNavigationArithmetic({
                    ast,
                    diagnostic,
                    sourceText
                });

                if (Array.isArray(roomFixes) && roomFixes.length > 0) {
                    fixes.push(...roomFixes);
                }

                return fixes;
            }
        ],
        [
            "GM1021",
            ({ ast, diagnostic }) =>
                applyMissingFunctionCallCorrections({ ast, diagnostic })
        ],
        [
            "GM1023",
            ({ ast, diagnostic }) =>
                replaceDeprecatedConstantReferences({ ast, diagnostic })
        ],
        [
            "GM1024",
            ({ ast, diagnostic }) =>
                replaceDeprecatedBuiltinVariables({ ast, diagnostic })
        ],
        [
            "GM1026",
            ({ ast, diagnostic }) =>
                rewriteInvalidPostfixExpressions({ ast, diagnostic })
        ],
        [
            "GM1028",
            ({ ast, diagnostic }) =>
                correctDataStructureAccessorTokens({ ast, diagnostic })
        ],
        [
            "GM1029",
            ({ ast, diagnostic }) =>
                convertNumericStringArgumentsToNumbers({ ast, diagnostic })
        ],
        [
            "GM1032",
            ({ ast, diagnostic }) =>
                normalizeArgumentBuiltinReferences({ ast, diagnostic })
        ],
        [
            "GM1033",
            ({ ast, sourceText, diagnostic }) =>
                removeDuplicateSemicolons({ ast, sourceText, diagnostic })
        ],
        [
            "GM1030",
            ({ ast, sourceText, diagnostic }) =>
                renameReservedIdentifiers({ ast, diagnostic, sourceText })
        ],
        [
            "GM1034",
            ({ ast, diagnostic }) =>
                relocateArgumentReferencesInsideFunctions({ ast, diagnostic })
        ],
        [
            "GM1036",
            ({ ast, diagnostic }) =>
                normalizeMultidimensionalArrayIndexing({ ast, diagnostic })
        ],
        [
            "GM1038",
            ({ ast, diagnostic }) =>
                removeDuplicateMacroDeclarations({ ast, diagnostic })
        ],
        [
            "GM1012",
            ({ ast, diagnostic }) =>
                convertStringLengthPropertyAccesses({ ast, diagnostic })
        ],
        [
            "GM1014",
            ({ ast, diagnostic }) => addMissingEnumMembers({ ast, diagnostic })
        ],
        [
            "GM1051",
            ({ ast, sourceText, diagnostic }) =>
                removeTrailingMacroSemicolons({ ast, sourceText, diagnostic })
        ],
        [
            "GM1015",
            ({ ast, diagnostic }) =>
                preventDivisionOrModuloByZero({ ast, diagnostic })
        ],
        [
            "GM1016",
            ({ ast, preprocessedFixMetadata, diagnostic }) =>
                removeBooleanLiteralStatements({
                    ast,
                    diagnostic,
                    metadata: preprocessedFixMetadata
                })
        ],
        [
            "GM1041",
            ({ ast, diagnostic }) =>
                convertAssetArgumentStringsToIdentifiers({ ast, diagnostic })
        ],
        [
            "GM1100",
            ({ ast, preprocessedFixMetadata, diagnostic }) =>
                normalizeObviousSyntaxErrors({
                    ast,
                    diagnostic,
                    metadata: preprocessedFixMetadata
                })
        ],
        [
            "GM1058",
            ({ ast, diagnostic }) =>
                ensureConstructorDeclarationsForNewExpressions({
                    ast,
                    diagnostic
                })
        ],
        [
            "GM1054",
            ({ ast, diagnostic }) =>
                ensureConstructorParentsExist({ ast, diagnostic })
        ],
        [
            "GM1059",
            ({ ast, options, diagnostic }) =>
                renameDuplicateFunctionParameters({ ast, diagnostic, options })
        ],
        [
            "GM1062",
            ({ ast, diagnostic }) =>
                sanitizeMalformedJsDocTypes({
                    ast,
                    diagnostic,
                    typeSystemInfo: FEATHER_TYPE_SYSTEM_INFO
                })
        ],
        [
            "GM1056",
            ({ ast, diagnostic }) =>
                reorderOptionalParameters({ ast, diagnostic })
        ],
        [
            "GM1052",
            ({ ast, diagnostic }) =>
                replaceInvalidDeleteStatements({ ast, diagnostic })
        ],
        [
            "GM2020",
            ({ ast, diagnostic }) =>
                convertAllDotAssignmentsToWithStatements({ ast, diagnostic })
        ],
        [
            "GM2032",
            ({ ast, diagnostic }) =>
                ensureFileFindFirstBeforeClose({ ast, diagnostic })
        ],
        [
            "GM2031",
            ({ ast, diagnostic }) =>
                ensureFileFindSearchesAreSerialized({ ast, diagnostic })
        ],
        [
            "GM2023",
            ({ ast, diagnostic }) =>
                normalizeFunctionCallArgumentOrder({ ast, diagnostic })
        ],
        [
            "GM1063",
            ({ ast, diagnostic }) =>
                harmonizeTexturePointerTernaries({ ast, diagnostic })
        ],
        [
            "GM2044",
            ({ ast, diagnostic }) =>
                deduplicateLocalVariableDeclarations({ ast, diagnostic })
        ],
        [
            "GM2048",
            ({ ast, diagnostic }) =>
                ensureBlendEnableIsReset({ ast, diagnostic })
        ],
        [
            "GM2054",
            ({ ast, diagnostic }) =>
                ensureAlphaTestRefIsReset({ ast, diagnostic })
        ],
        [
            "GM2056",
            ({ ast, diagnostic }) =>
                ensureTextureRepeatIsReset({ ast, diagnostic })
        ],
        [
            "GM2061",
            ({ ast, diagnostic }) =>
                convertNullishCoalesceOpportunities({ ast, diagnostic })
        ],
        [
            "GM2064",
            ({ ast, diagnostic }) =>
                annotateInstanceVariableStructAssignments({ ast, diagnostic })
        ]
    ]);
}

function isNonEmptyArray(value) {
    return Array.isArray(value) && value.length > 0;
}

function isNonEmptyString(value) {
    return typeof value === "string" && value.length > 0;
}

function convertStringLengthPropertyAccesses({ ast, diagnostic }) {
    if (!diagnostic || !ast || typeof ast !== "object") {
        return [];
    }

    const fixes = [];

    const visit = (node, parent, property) => {
        if (!node) {
            return;
        }

        if (Array.isArray(node)) {
            for (let index = 0; index < node.length; index += 1) {
                visit(node[index], node, index);
            }
            return;
        }

        if (typeof node !== "object") {
            return;
        }

        if (node.type === "MemberDotExpression") {
            const fix = convertLengthAccess(node, parent, property, diagnostic);

            if (fix) {
                fixes.push(fix);
                return;
            }
        }

        for (const [key, value] of Object.entries(node)) {
            if (value && typeof value === "object") {
                visit(value, node, key);
            }
        }
    };

    visit(ast, null, null);

    return fixes;
}

function convertLengthAccess(node, parent, property, diagnostic) {
    if (!node || node.type !== "MemberDotExpression") {
        return null;
    }

    if (!parent || property === undefined || property === null) {
        return null;
    }

    if (parent.type === "AssignmentExpression" && parent.left === node) {
        return null;
    }

    if (parent.type === "CallExpression" && parent.object === node) {
        return null;
    }

    const propertyIdentifier = node.property;

    if (!isIdentifierWithName(propertyIdentifier, "length")) {
        return null;
    }

    const argumentExpression = node.object;

    if (!argumentExpression || typeof argumentExpression !== "object") {
        return null;
    }

    if (!isStringReturningExpression(argumentExpression)) {
        return null;
    }

    const stringLengthIdentifier = createIdentifier(
        "string_length",
        propertyIdentifier
    );

    if (!stringLengthIdentifier) {
        return null;
    }

    const callExpression = {
        type: "CallExpression",
        object: stringLengthIdentifier,
        arguments: [argumentExpression]
    };

    if (Object.prototype.hasOwnProperty.call(node, "start")) {
        callExpression.start = cloneLocation(node.start);
    }

    if (Object.prototype.hasOwnProperty.call(node, "end")) {
        callExpression.end = cloneLocation(node.end);
    }

    copyCommentMetadata(node, callExpression);

    const fixDetail = createFeatherFixDetail(diagnostic, {
        target: propertyIdentifier?.name ?? null,
        range: {
            start: getNodeStartIndex(node),
            end: getNodeEndIndex(node)
        }
    });

    if (!fixDetail) {
        return null;
    }

    if (Array.isArray(parent)) {
        parent[property] = callExpression;
    } else if (parent && typeof property === "string") {
        parent[property] = callExpression;
    } else {
        return null;
    }

    attachFeatherFixMetadata(callExpression, [fixDetail]);

    return fixDetail;
}

function isStringReturningExpression(node) {
    if (!node || typeof node !== "object") {
        return false;
    }

    if (node.type === "CallExpression") {
        const callee = node.object;

        if (isIdentifierWithName(callee, "string")) {
            return true;
        }

        if (callee?.type === "Identifier") {
            const name = callee.name;

            if (STRING_LENGTH_CALL_BLACKLIST.has(name)) {
                return false;
            }

            if (name.startsWith("string_")) {
                return true;
            }
        }
    }

    return false;
}

function convertAssetArgumentStringsToIdentifiers({ ast, diagnostic }) {
    if (!diagnostic || !ast || typeof ast !== "object") {
        return [];
    }

    const fixes = [];

    const visit = (node) => {
        if (!node) {
            return;
        }

        if (Array.isArray(node)) {
            for (const entry of node) {
                visit(entry);
            }
            return;
        }

        if (typeof node !== "object") {
            return;
        }

        if (node.type === "CallExpression") {
            const calleeName =
                node.object?.type === "Identifier" ? node.object.name : null;

            if (
                typeof calleeName === "string" &&
                GM1041_CALL_ARGUMENT_TARGETS.has(calleeName)
            ) {
                const argumentIndexes =
                    GM1041_CALL_ARGUMENT_TARGETS.get(calleeName) ?? [];
                const args = Array.isArray(node.arguments)
                    ? node.arguments
                    : [];

                for (const argumentIndex of argumentIndexes) {
                    if (
                        typeof argumentIndex !== "number" ||
                        argumentIndex < 0 ||
                        argumentIndex >= args.length
                    ) {
                        continue;
                    }

                    const fixDetail = convertStringLiteralArgumentToIdentifier({
                        argument: args[argumentIndex],
                        container: args,
                        index: argumentIndex,
                        diagnostic
                    });

                    if (fixDetail) {
                        fixes.push(fixDetail);
                    }
                }
            }
        }

        for (const value of Object.values(node)) {
            if (value && typeof value === "object") {
                visit(value);
            }
        }
    };

    visit(ast);

    return fixes;
}

function convertStringLiteralArgumentToIdentifier({
    argument,
    container,
    index,
    diagnostic
}) {
    if (!Array.isArray(container) || typeof index !== "number") {
        return null;
    }

    if (
        !argument ||
        argument.type !== "Literal" ||
        typeof argument.value !== "string"
    ) {
        return null;
    }

    const identifierName = extractIdentifierNameFromLiteral(argument.value);
    if (!identifierName) {
        return null;
    }

    const identifierNode = {
        type: "Identifier",
        name: identifierName
    };

    if (Object.hasOwn(argument, "start")) {
        identifierNode.start = cloneLocation(argument.start);
    }

    if (Object.hasOwn(argument, "end")) {
        identifierNode.end = cloneLocation(argument.end);
    }

    copyCommentMetadata(argument, identifierNode);

    const fixDetail = createFeatherFixDetail(diagnostic, {
        target: identifierName,
        range: {
            start: getNodeStartIndex(argument),
            end: getNodeEndIndex(argument)
        }
    });

    if (!fixDetail) {
        return null;
    }

    container[index] = identifierNode;
    attachFeatherFixMetadata(identifierNode, [fixDetail]);

    return fixDetail;
}

function buildFeatherTypeSystemInfo() {
    const metadata = getFeatherMetadata();
    const typeSystem = metadata?.typeSystem;

    const baseTypes = new Set();
    const baseTypesLowercase = new Set();
    const specifierBaseTypes = new Set();

    const entries = Array.isArray(typeSystem?.baseTypes)
        ? typeSystem.baseTypes
        : [];

    for (const entry of entries) {
        const name = typeof entry?.name === "string" ? entry.name.trim() : "";

        if (!name) {
            continue;
        }

        baseTypes.add(name);
        baseTypesLowercase.add(name.toLowerCase());

        const specifierExamples = Array.isArray(entry?.specifierExamples)
            ? entry.specifierExamples
            : [];
        const hasDotSpecifier = specifierExamples.some((example) => {
            if (typeof example !== "string") {
                return false;
            }

            return example.trim().startsWith(".");
        });

        const description =
            typeof entry?.description === "string" ? entry.description : "";
        const requiresSpecifier =
            /requires specifiers/i.test(description) ||
            /constructor/i.test(description);

        if (hasDotSpecifier || requiresSpecifier) {
            specifierBaseTypes.add(name.toLowerCase());
        }
    }

    return {
        baseTypeNames: [...baseTypes],
        baseTypeNamesLower: baseTypesLowercase,
        specifierBaseTypeNamesLower: specifierBaseTypes
    };
}

function registerFeatherFixer(registry, diagnosticId, factory) {
    if (!registry || typeof registry.set !== "function") {
        return;
    }

    if (!diagnosticId || typeof factory !== "function") {
        return;
    }

    if (!registry.has(diagnosticId)) {
        registry.set(diagnosticId, factory);
    }
}

function flagInvalidAssignmentTargets({ ast, diagnostic, sourceText }) {
    if (!diagnostic || !ast || typeof ast !== "object") {
        return [];
    }

    const fixes = [];

    const visit = (node) => {
        if (!node) {
            return;
        }

        if (Array.isArray(node)) {
            for (const item of node) {
                visit(item);
            }
            return;
        }

        if (typeof node !== "object") {
            return;
        }

        if (node.type === "AssignmentExpression") {
            const fix = flagInvalidAssignmentTarget(
                node,
                diagnostic,
                sourceText
            );
            if (fix) {
                fixes.push(fix);
                return;
            }
        }

        for (const value of Object.values(node)) {
            if (value && typeof value === "object") {
                visit(value);
            }
        }
    };

    visit(ast);

    return fixes;
}

function flagInvalidAssignmentTarget(node, diagnostic, sourceText) {
    if (!node || node.type !== "AssignmentExpression") {
        return null;
    }

    const left = node.left;

    if (!left || isAssignableTarget(left)) {
        return null;
    }

    const startIndex = getNodeStartIndex(left);
    const endIndex = getNodeEndIndex(left);

    const range =
        typeof startIndex === "number" && typeof endIndex === "number"
            ? {
                start: startIndex,
                end: endIndex
            }
            : null;

    const targetText = getSourceTextSlice({
        sourceText,
        startIndex,
        endIndex
    });

    const fixDetail = createFeatherFixDetail(diagnostic, {
        automatic: false,
        range,
        target: targetText
    });

    if (!fixDetail) {
        return null;
    }

    attachFeatherFixMetadata(node, [fixDetail]);

    return fixDetail;
}

function isAssignableTarget(node) {
    if (!node || typeof node !== "object") {
        return false;
    }

    if (node.type === "Identifier") {
        return true;
    }

    if (
        node.type === "MemberDotExpression" ||
        node.type === "MemberIndexExpression"
    ) {
        return true;
    }

    return false;
}

function getSourceTextSlice({ sourceText, startIndex, endIndex }) {
    if (typeof sourceText !== "string") {
        return null;
    }

    if (typeof startIndex !== "number" || typeof endIndex !== "number") {
        return null;
    }

    if (startIndex < 0 || endIndex > sourceText.length) {
        return null;
    }

    const slice = sourceText.slice(startIndex, endIndex);

    if (slice.length === 0) {
        return null;
    }

    return slice.trim() || null;
}

function convertReadOnlyBuiltInAssignments({ ast, diagnostic }) {
    if (!diagnostic || !ast || typeof ast !== "object") {
        return [];
    }

    const fixes = [];
    const nameRegistry = collectAllIdentifierNames(ast);

    const visit = (node, parent, property) => {
        if (!node) {
            return;
        }

        if (Array.isArray(node)) {
            for (let index = 0; index < node.length; index += 1) {
                visit(node[index], node, index);
            }
            return;
        }

        if (typeof node !== "object") {
            return;
        }

        if (node.type === "AssignmentExpression") {
            const fixDetail = convertReadOnlyAssignment(
                node,
                parent,
                property,
                diagnostic,
                nameRegistry
            );

            if (fixDetail) {
                fixes.push(fixDetail);
                return;
            }
        }

        for (const [key, value] of Object.entries(node)) {
            if (value && typeof value === "object") {
                visit(value, node, key);
            }
        }
    };

    visit(ast, null, null);

    return fixes;
}

function convertReadOnlyAssignment(
    node,
    parent,
    property,
    diagnostic,
    nameRegistry
) {
    if (!Array.isArray(parent) || typeof property !== "number") {
        return null;
    }

    if (
        !node ||
        node.type !== "AssignmentExpression" ||
        node.operator !== "="
    ) {
        return null;
    }

    const identifier = node.left;

    if (!identifier || identifier.type !== "Identifier") {
        return null;
    }

    if (!READ_ONLY_BUILT_IN_VARIABLES.has(identifier.name)) {
        return null;
    }

    const replacementName = createReadOnlyReplacementName(
        identifier.name,
        nameRegistry
    );
    const replacementIdentifier = createIdentifierFromTemplate(
        replacementName,
        identifier
    );

    const declarator = {
        type: "VariableDeclarator",
        id: replacementIdentifier,
        init: node.right,
        start: cloneLocation(node.start),
        end: cloneLocation(node.end)
    };

    const declaration = {
        type: "VariableDeclaration",
        declarations: [declarator],
        kind: "var",
        start: cloneLocation(node.start),
        end: cloneLocation(node.end)
    };

    copyCommentMetadata(node, declaration);

    parent[property] = declaration;

    const fixDetail = createFeatherFixDetail(diagnostic, {
        target: identifier.name ?? null,
        range: {
            start: getNodeStartIndex(node),
            end: getNodeEndIndex(node)
        }
    });

    if (!fixDetail) {
        return null;
    }

    attachFeatherFixMetadata(declaration, [fixDetail]);

    replaceReadOnlyIdentifierReferences(
        parent,
        property + 1,
        identifier.name,
        replacementName
    );

    return fixDetail;
}

function replaceReadOnlyIdentifierReferences(
    siblings,
    startIndex,
    originalName,
    replacementName
) {
    if (!Array.isArray(siblings)) {
        return;
    }

    for (let index = startIndex; index < siblings.length; index += 1) {
        renameIdentifiersInNode(siblings[index], originalName, replacementName);
    }
}

function renameIdentifiersInNode(root, originalName, replacementName) {
    const stack = [{ node: root, parent: null, property: null, ancestors: [] }];

    while (stack.length > 0) {
        const { node, parent, property, ancestors } = stack.pop();

        if (!node) {
            continue;
        }

        if (Array.isArray(node)) {
            const arrayContext = { node, parent, property };
            const nextAncestors = ancestors.concat(arrayContext);

            for (let index = node.length - 1; index >= 0; index -= 1) {
                stack.push({
                    node: node[index],
                    parent: node,
                    property: index,
                    ancestors: nextAncestors
                });
            }
            continue;
        }

        if (typeof node !== "object") {
            continue;
        }

        if (node.type === "Identifier" && node.name === originalName) {
            if (
                !shouldSkipIdentifierReplacement({
                    parent,
                    property,
                    ancestors
                })
            ) {
                const replacement = createIdentifierFromTemplate(
                    replacementName,
                    node
                );

                if (parent && property !== null && property !== undefined) {
                    parent[property] = replacement;
                }
            }
            continue;
        }

        const nextAncestors = ancestors.concat({ node, parent, property });

        for (const [key, value] of Object.entries(node)) {
            if (value && typeof value === "object") {
                stack.push({
                    node: value,
                    parent: node,
                    property: key,
                    ancestors: nextAncestors
                });
            }
        }
    }
}

const IDENTIFIER_DECLARATION_CONTEXTS = new Set([
    "VariableDeclarator:id",
    "FunctionDeclaration:id",
    "ConstructorDeclaration:id",
    "StructDeclaration:id",
    "EnumDeclaration:name",
    "EnumMember:name",
    "ConstructorParentClause:id",
    "MacroDeclaration:name",
    "NamespaceDeclaration:id",
    "DefaultParameter:left"
]);

function shouldSkipIdentifierReplacement({ parent, property, ancestors }) {
    if (!parent) {
        return true;
    }

    if (parent.type === "MemberDotExpression" && property === "property") {
        return true;
    }

    if (parent.type === "NamespaceAccessExpression" && property === "name") {
        return true;
    }

    const contextKey = parent.type ? `${parent.type}:${property}` : null;

    if (contextKey && IDENTIFIER_DECLARATION_CONTEXTS.has(contextKey)) {
        return true;
    }

    if (!Array.isArray(parent)) {
        return false;
    }

    let arrayIndex = -1;
    for (let index = ancestors.length - 1; index >= 0; index -= 1) {
        if (ancestors[index].node === parent) {
            arrayIndex = index;
            break;
        }
    }

    if (arrayIndex === -1) {
        return false;
    }

    const arrayContext = ancestors[arrayIndex];
    const ownerContext = arrayIndex > 0 ? ancestors[arrayIndex - 1] : null;
    const containerNode = ownerContext?.node ?? null;
    const containerProperty = arrayContext?.property ?? null;

    if (
        containerNode &&
        containerProperty === "params" &&
        (containerNode.type === "FunctionDeclaration" ||
            containerNode.type === "ConstructorDeclaration" ||
            containerNode.type === "StructDeclaration" ||
            containerNode.type === "ConstructorParentClause")
    ) {
        return true;
    }

    return false;
}

function createReadOnlyReplacementName(originalName, nameRegistry) {
    const baseName =
        typeof originalName === "string" && originalName.length > 0
            ? originalName
            : "value";
    const sanitized = baseName.replace(/[^a-zA-Z0-9_]/g, "_");
    let candidate = `__feather_${sanitized}`;
    let suffix = 1;

    while (nameRegistry.has(candidate)) {
        suffix += 1;
        candidate = `__feather_${sanitized}_${suffix}`;
    }

    nameRegistry.add(candidate);

    return candidate;
}

function collectAllIdentifierNames(root) {
    const names = new Set();

    const visit = (node) => {
        if (!node) {
            return;
        }

        if (Array.isArray(node)) {
            for (const value of node) {
                visit(value);
            }
            return;
        }

        if (typeof node !== "object") {
            return;
        }

        if (node.type === "Identifier" && typeof node.name === "string") {
            names.add(node.name);
        }

        for (const value of Object.values(node)) {
            if (value && typeof value === "object") {
                visit(value);
            }
        }
    };

    visit(root);

    return names;
}

function convertFileAttributeAdditionsToBitwiseOr({ ast, diagnostic }) {
    if (!diagnostic || !ast || typeof ast !== "object") {
        return [];
    }

    const fixes = [];

    const visit = (node) => {
        if (!node) {
            return;
        }

        if (Array.isArray(node)) {
            for (const item of node) {
                visit(item);
            }
            return;
        }

        if (typeof node !== "object") {
            return;
        }

        if (node.type === "CallExpression") {
            const callFix = normalizeRoomGotoCall(node, diagnostic);

            if (callFix) {
                fixes.push(callFix);
                return;
            }
        }

        if (node.type === "BinaryExpression") {
            const fix =
                normalizeFileAttributeAddition(node, diagnostic) ??
                normalizeRoomNavigationBinaryExpression(node, diagnostic);

            if (fix) {
                fixes.push(fix);
                return;
            }
        }

        for (const value of Object.values(node)) {
            if (value && typeof value === "object") {
                visit(value);
            }
        }
    };

    visit(ast);

    return fixes;
}

function normalizeFileAttributeAddition(node, diagnostic) {
    if (!node || node.type !== "BinaryExpression") {
        return null;
    }

    if (node.operator !== "+") {
        return null;
    }

    const leftIdentifier = unwrapIdentifierFromExpression(node.left);
    const rightIdentifier = unwrapIdentifierFromExpression(node.right);

    if (
        !isFileAttributeIdentifier(leftIdentifier) ||
        !isFileAttributeIdentifier(rightIdentifier)
    ) {
        return null;
    }

    const originalOperator = node.operator;
    node.operator = "|";

    const fixDetail = createFeatherFixDetail(diagnostic, {
        target: originalOperator ?? null,
        range: {
            start: getNodeStartIndex(node),
            end: getNodeEndIndex(node)
        }
    });

    if (!fixDetail) {
        return null;
    }

    attachFeatherFixMetadata(node, [fixDetail]);

    return fixDetail;
}

function normalizeRoomNavigationBinaryExpression(node, diagnostic) {
    if (!node || node.type !== "BinaryExpression") {
        return null;
    }

    const navigationInfo = getRoomNavigationInfoFromBinaryExpression(node);

    if (!navigationInfo) {
        return null;
    }

    const originalOperator = node.operator ?? null;
    const startIndex = getNodeStartIndex(node);
    const endIndex = getNodeEndIndex(node);

    const calleeIdentifier = createIdentifier(
        navigationInfo.calleeName,
        navigationInfo.argumentIdentifier
    );

    if (!calleeIdentifier) {
        return null;
    }

    const argument = cloneIdentifier(navigationInfo.argumentIdentifier);

    if (!argument) {
        return null;
    }

    const callExpression = {
        type: "CallExpression",
        object: calleeIdentifier,
        arguments: [argument]
    };

    if (Object.hasOwn(node, "start")) {
        callExpression.start = cloneLocation(node.start);
    }

    if (Object.hasOwn(node, "end")) {
        callExpression.end = cloneLocation(node.end);
    }

    copyCommentMetadata(node, callExpression);

    const fixDetail = createFeatherFixDetail(diagnostic, {
        target: originalOperator,
        range: {
            start: startIndex,
            end: endIndex
        }
    });

    if (!fixDetail) {
        return null;
    }

    Object.assign(node, callExpression);
    delete node.left;
    delete node.right;
    delete node.operator;

    attachFeatherFixMetadata(node, [fixDetail]);

    return fixDetail;
}

function normalizeRoomGotoCall(node, diagnostic) {
    if (!node || node.type !== "CallExpression") {
        return null;
    }

    if (!isIdentifierWithName(node.object, "room_goto")) {
        return null;
    }

    if (!Array.isArray(node.arguments) || node.arguments.length !== 1) {
        return null;
    }

    const argumentExpression = unwrapParenthesizedExpression(node.arguments[0]);

    if (!argumentExpression || argumentExpression.type !== "BinaryExpression") {
        return null;
    }

    const navigationInfo =
        getRoomNavigationInfoFromBinaryExpression(argumentExpression);

    if (!navigationInfo) {
        return null;
    }

    const replacementName =
        navigationInfo.calleeName === "room_next"
            ? "room_goto_next"
            : "room_goto_previous";

    const replacementIdentifier = createIdentifier(
        replacementName,
        node.object
    );

    if (!replacementIdentifier) {
        return null;
    }

    const fixDetail = createFeatherFixDetail(diagnostic, {
        target: node.object?.name ?? null,
        range: {
            start: getNodeStartIndex(node),
            end: getNodeEndIndex(node)
        }
    });

    if (!fixDetail) {
        return null;
    }

    node.object = replacementIdentifier;
    node.arguments = [];

    attachFeatherFixMetadata(node, [fixDetail]);

    return fixDetail;
}

function unwrapIdentifierFromExpression(node) {
    if (!node || typeof node !== "object") {
        return null;
    }

    if (node.type === "Identifier") {
        return node;
    }

    if (node.type === "ParenthesizedExpression") {
        return unwrapIdentifierFromExpression(node.expression);
    }

    return null;
}

function unwrapLiteralFromExpression(node) {
    if (!node || typeof node !== "object") {
        return null;
    }

    if (node.type === "Literal") {
        return node;
    }

    if (node.type === "ParenthesizedExpression") {
        return unwrapLiteralFromExpression(node.expression);
    }

    return null;
}

function isFileAttributeIdentifier(node) {
    if (!node || node.type !== "Identifier") {
        return false;
    }

    if (typeof node.name !== "string") {
        return false;
    }

    return FILE_ATTRIBUTE_IDENTIFIER_PATTERN.test(node.name);
}

<<<<<<< HEAD
function convertRoomNavigationArithmetic({ ast, diagnostic, sourceText }) {
    if (!diagnostic || !ast || typeof ast !== "object") {
        return [];
    }

    const fixes = [];

    const visit = (node, parent, property) => {
        if (!node) {
            return;
        }

        if (Array.isArray(node)) {
            for (let index = 0; index < node.length; index += 1) {
                visit(node[index], node, index);
            }
            return;
        }

        if (typeof node !== "object") {
            return;
        }

        if (node.type === "CallExpression") {
            const fix = rewriteRoomGotoCall({
                node,
                diagnostic,
                sourceText
            });

            if (fix) {
                fixes.push(fix);
            }
        }

        if (node.type === "BinaryExpression") {
            const fix = rewriteRoomNavigationBinaryExpression({
                node,
                parent,
                property,
                diagnostic,
                sourceText
            });

            if (fix) {
                fixes.push(fix);
                return;
            }
        }

        for (const [key, value] of Object.entries(node)) {
            if (value && typeof value === "object") {
                visit(value, node, key);
            }
        }
    };

    visit(ast, null, null);

    return fixes;
}

function rewriteRoomNavigationBinaryExpression({
    node,
    parent,
    property,
    diagnostic,
    sourceText
}) {
=======
function getRoomNavigationInfoFromBinaryExpression(node) {
>>>>>>> 486eb46c
    if (!node || node.type !== "BinaryExpression") {
        return null;
    }

<<<<<<< HEAD
    if (!isEligibleRoomBinaryParent(parent, property)) {
        return null;
    }

    const navigation = resolveRoomNavigationFromBinaryExpression(node);

    if (!navigation) {
        return null;
    }

    const { direction, baseIdentifier } = navigation;
    const replacementName =
        direction === "previous" ? "room_previous" : "room_next";
    const calleeIdentifier = createIdentifier(replacementName, baseIdentifier);
    const argumentIdentifier = cloneIdentifier(baseIdentifier);

    if (!calleeIdentifier || !argumentIdentifier) {
        return null;
    }

    const callExpression = {
        type: "CallExpression",
        object: calleeIdentifier,
        arguments: [argumentIdentifier]
    };

    if (Object.hasOwn(node, "start")) {
        callExpression.start = cloneLocation(node.start);
    }

    if (Object.hasOwn(node, "end")) {
        callExpression.end = cloneLocation(node.end);
    }

    copyCommentMetadata(node, callExpression);

    const startIndex = getNodeStartIndex(node);
    const endIndex = getNodeEndIndex(node);
    const range =
        typeof startIndex === "number" && typeof endIndex === "number"
            ? { start: startIndex, end: endIndex }
            : null;

    const target =
        getSourceTextSlice({
            sourceText,
            startIndex,
            endIndex
        }) ?? null;

    const fixDetail = createFeatherFixDetail(diagnostic, {
        target,
        range
    });

    if (!fixDetail) {
        return null;
    }

    fixDetail.replacement = replacementName;

    if (Array.isArray(parent)) {
        parent[property] = callExpression;
    } else if (parent && typeof property === "string") {
        parent[property] = callExpression;
    } else {
        return null;
    }

    attachFeatherFixMetadata(callExpression, [fixDetail]);

    return fixDetail;
}

function rewriteRoomGotoCall({ node, diagnostic, sourceText }) {
    if (!node || node.type !== "CallExpression") {
        return null;
    }

    if (!isIdentifierWithName(node.object, "room_goto")) {
        return null;
    }

    const args = Array.isArray(node.arguments) ? node.arguments : [];

    if (args.length !== 1) {
        return null;
    }

    const navigation = resolveRoomNavigationFromBinaryExpression(args[0]);

    if (!navigation) {
        return null;
    }

    const replacementName =
        navigation.direction === "previous"
            ? "room_goto_previous"
            : "room_goto_next";

    const startIndex = getNodeStartIndex(node);
    const endIndex = getNodeEndIndex(node);
    const range =
        typeof startIndex === "number" && typeof endIndex === "number"
            ? { start: startIndex, end: endIndex }
            : null;

    const target =
        getSourceTextSlice({
            sourceText,
            startIndex,
            endIndex
        }) ??
        node.object?.name ??
        null;

    const fixDetail = createFeatherFixDetail(diagnostic, {
        target,
        range
    });

    if (!fixDetail) {
        return null;
    }

    fixDetail.replacement = replacementName;

    const updatedCallee = createIdentifier(replacementName, node.object);

    if (!updatedCallee) {
        return null;
    }

    node.object = updatedCallee;
    node.arguments = [];

    attachFeatherFixMetadata(node, [fixDetail]);

    return fixDetail;
}

function resolveRoomNavigationFromBinaryExpression(node) {
    if (!node || node.type !== "BinaryExpression") {
        return null;
    }

    const baseIdentifier = unwrapIdentifierFromExpression(node.left);

    if (!isIdentifierWithName(baseIdentifier, "room")) {
        return null;
    }

    if (node.operator === "+") {
        if (isLiteralOne(node.right)) {
            return { direction: "next", baseIdentifier };
        }

        if (isNegativeOneLiteral(node.right)) {
            return { direction: "previous", baseIdentifier };
        }
    }

    if (node.operator === "-") {
        if (isLiteralOne(node.right)) {
            return { direction: "previous", baseIdentifier };
        }

        if (isNegativeOneLiteral(node.right)) {
            return { direction: "next", baseIdentifier };
=======
    const leftIdentifier = unwrapIdentifierFromExpression(node.left);
    const rightIdentifier = unwrapIdentifierFromExpression(node.right);
    const leftLiteral = unwrapLiteralFromExpression(node.left);
    const rightLiteral = unwrapLiteralFromExpression(node.right);

    if (isRoomIdentifier(leftIdentifier) && isLiteralOne(rightLiteral)) {
        if (node.operator === "+") {
            return {
                calleeName: "room_next",
                argumentIdentifier: leftIdentifier
            };
        }

        if (node.operator === "-") {
            return {
                calleeName: "room_previous",
                argumentIdentifier: leftIdentifier
            };
        }
    }

    if (isLiteralOne(leftLiteral) && isRoomIdentifier(rightIdentifier)) {
        if (node.operator === "+") {
            return {
                calleeName: "room_next",
                argumentIdentifier: rightIdentifier
            };
        }

        if (node.operator === "-") {
            return {
                calleeName: "room_previous",
                argumentIdentifier: rightIdentifier
            };
>>>>>>> 486eb46c
        }
    }

    return null;
}

<<<<<<< HEAD
function isEligibleRoomBinaryParent(parent, property) {
    if (!parent) {
        return false;
    }

    if (parent.type === "VariableDeclarator" && property === "init") {
        return true;
    }

    if (parent.type === "AssignmentExpression" && property === "right") {
        return true;
    }

    return false;
=======
function isRoomIdentifier(node) {
    return isIdentifierWithName(node, "room");
>>>>>>> 486eb46c
}

function preventDivisionOrModuloByZero({ ast, diagnostic }) {
    if (!diagnostic || !ast || typeof ast !== "object") {
        return [];
    }

    const fixes = [];

    const visit = (node) => {
        if (!node) {
            return;
        }

        if (Array.isArray(node)) {
            for (const item of node) {
                visit(item);
            }
            return;
        }

        if (typeof node !== "object") {
            return;
        }

        if (node.type === "BinaryExpression") {
            const fix = normalizeDivisionBinaryExpression(node, diagnostic);

            if (fix) {
                fixes.push(fix);
            }
        } else if (node.type === "AssignmentExpression") {
            const fix = normalizeDivisionAssignmentExpression(node, diagnostic);

            if (fix) {
                fixes.push(fix);
            }
        }

        for (const value of Object.values(node)) {
            if (value && typeof value === "object") {
                visit(value);
            }
        }
    };

    visit(ast);

    return fixes;
}

function normalizeDivisionBinaryExpression(node, diagnostic) {
    if (!node || node.type !== "BinaryExpression") {
        return null;
    }

    if (node.operator !== "/" && node.operator !== "%") {
        return null;
    }

    const zeroLiteralInfo = findZeroLiteralInfo(node.right);

    if (!zeroLiteralInfo) {
        return null;
    }

    const { literal, container, property } = zeroLiteralInfo;
    const replacementLiteral = createLiteral("1", literal);

    if (!replacementLiteral) {
        return null;
    }

    if (container && property) {
        container[property] = replacementLiteral;
    } else {
        node.right = replacementLiteral;
    }

    const fixDetail = createFeatherFixDetail(diagnostic, {
        target: literal?.value ?? null,
        range: {
            start: getNodeStartIndex(literal),
            end: getNodeEndIndex(literal)
        }
    });

    if (!fixDetail) {
        return null;
    }

    attachFeatherFixMetadata(node, [fixDetail]);

    return fixDetail;
}

function normalizeDivisionAssignmentExpression(node, diagnostic) {
    if (!node || node.type !== "AssignmentExpression") {
        return null;
    }

    if (node.operator !== "/=" && node.operator !== "%=") {
        return null;
    }

    const zeroLiteralInfo = findZeroLiteralInfo(node.right);

    if (!zeroLiteralInfo) {
        return null;
    }

    const { literal, container, property } = zeroLiteralInfo;
    const replacementLiteral = createLiteral("1", literal);

    if (!replacementLiteral) {
        return null;
    }

    if (container && property) {
        container[property] = replacementLiteral;
    } else {
        node.right = replacementLiteral;
    }

    const fixDetail = createFeatherFixDetail(diagnostic, {
        target: literal?.value ?? null,
        range: {
            start: getNodeStartIndex(literal),
            end: getNodeEndIndex(literal)
        }
    });

    if (!fixDetail) {
        return null;
    }

    attachFeatherFixMetadata(node, [fixDetail]);

    return fixDetail;
}

function findZeroLiteralInfo(node) {
    if (!node || typeof node !== "object") {
        return null;
    }

    if (node.type === "Literal") {
        return isZeroLiteral(node)
            ? { literal: node, container: null, property: null }
            : null;
    }

    if (node.type === "ParenthesizedExpression") {
        if (!node.expression || typeof node.expression !== "object") {
            return null;
        }

        const innerInfo = findZeroLiteralInfo(node.expression);

        if (!innerInfo) {
            return null;
        }

        if (!innerInfo.container) {
            return {
                literal: innerInfo.literal,
                container: node,
                property: "expression"
            };
        }

        return innerInfo;
    }

    if (node.type === "UnaryExpression") {
        if (node.operator !== "+" && node.operator !== "-") {
            return null;
        }

        if (!node.argument || typeof node.argument !== "object") {
            return null;
        }

        const innerInfo = findZeroLiteralInfo(node.argument);

        if (!innerInfo) {
            return null;
        }

        if (!innerInfo.container) {
            return {
                literal: innerInfo.literal,
                container: node,
                property: "argument"
            };
        }

        return innerInfo;
    }

    return null;
}

function isZeroLiteral(node) {
    if (!node || node.type !== "Literal") {
        return false;
    }

    const rawValue = node.value;

    if (typeof rawValue === "number") {
        return rawValue === 0;
    }

    if (typeof rawValue !== "string" || rawValue.length === 0) {
        return false;
    }

    const normalized = Number(rawValue);

    if (!Number.isFinite(normalized)) {
        return false;
    }

    return normalized === 0;
}

function normalizeArgumentBuiltinReferences({ ast, diagnostic }) {
    if (!diagnostic || !ast || typeof ast !== "object") {
        return [];
    }

    const fixes = [];

    const visit = (node) => {
        if (!node) {
            return;
        }

        if (Array.isArray(node)) {
            for (const child of node) {
                visit(child);
            }
            return;
        }

        if (typeof node !== "object") {
            return;
        }

        if (isFunctionLikeNode(node)) {
            const functionFixes = fixArgumentReferencesWithinFunction(
                node,
                diagnostic
            );

            if (Array.isArray(functionFixes) && functionFixes.length > 0) {
                fixes.push(...functionFixes);
            }

            return;
        }

        for (const value of Object.values(node)) {
            if (value && typeof value === "object") {
                visit(value);
            }
        }
    };

    visit(ast);

    return fixes;
}

function fixArgumentReferencesWithinFunction(functionNode, diagnostic) {
    const fixes = [];
    const references = [];

    const traverse = (node) => {
        if (!node) {
            return;
        }

        if (Array.isArray(node)) {
            for (const child of node) {
                traverse(child);
            }
            return;
        }

        if (typeof node !== "object") {
            return;
        }

        if (node !== functionNode && isFunctionLikeNode(node)) {
            const nestedFixes = fixArgumentReferencesWithinFunction(
                node,
                diagnostic
            );

            if (Array.isArray(nestedFixes) && nestedFixes.length > 0) {
                fixes.push(...nestedFixes);
            }

            return;
        }

        const argumentIndex = getArgumentIdentifierIndex(node);

        if (typeof argumentIndex === "number") {
            references.push({ node, index: argumentIndex });
            return;
        }

        for (const value of Object.values(node)) {
            if (value && typeof value === "object") {
                traverse(value);
            }
        }
    };

    const body = functionNode?.body;

    if (body && typeof body === "object") {
        traverse(body);
    } else {
        traverse(functionNode);
    }

    if (references.length === 0) {
        return fixes;
    }

    const mapping = createArgumentIndexMapping(
        references.map((reference) => reference.index)
    );

    if (!(mapping instanceof Map) || mapping.size === 0) {
        return fixes;
    }

    const hasChanges = [...mapping.entries()].some(
        ([oldIndex, newIndex]) => oldIndex !== newIndex
    );

    if (!hasChanges) {
        return fixes;
    }

    for (const reference of references) {
        const newIndex = mapping.get(reference.index);

        if (typeof newIndex !== "number" || newIndex === reference.index) {
            continue;
        }

        const newName = `argument${newIndex}`;
        const fixDetail = createFeatherFixDetail(diagnostic, {
            target: newName,
            range: {
                start: getNodeStartIndex(reference.node),
                end: getNodeEndIndex(reference.node)
            }
        });

        if (!fixDetail) {
            continue;
        }

        reference.node.name = newName;
        attachFeatherFixMetadata(reference.node, [fixDetail]);
        fixes.push(fixDetail);
    }

    return fixes;
}

function createArgumentIndexMapping(indices) {
    if (!Array.isArray(indices) || indices.length === 0) {
        return null;
    }

    const uniqueIndices = [
        ...new Set(
            indices.filter((index) => Number.isInteger(index) && index >= 0)
        )
    ].sort((left, right) => left - right);

    if (uniqueIndices.length === 0) {
        return null;
    }

    const mapping = new Map();
    let expectedIndex = 0;

    for (const index of uniqueIndices) {
        if (!Number.isInteger(index) || index < 0) {
            continue;
        }

        if (index === expectedIndex) {
            mapping.set(index, index);
            expectedIndex = index + 1;
            continue;
        }

        if (index > expectedIndex) {
            mapping.set(index, expectedIndex);
            expectedIndex += 1;
            continue;
        }

        mapping.set(index, expectedIndex);
        expectedIndex += 1;
    }

    return mapping;
}

function getArgumentIdentifierIndex(node) {
    if (!node || node.type !== "Identifier") {
        return null;
    }

    const name = node.name;

    if (typeof name !== "string") {
        return null;
    }

    const match = ARGUMENT_IDENTIFIER_PATTERN.exec(name);

    if (!match) {
        return null;
    }

    const parsed = Number.parseInt(match[1], 10);

    if (!Number.isInteger(parsed) || parsed < 0) {
        return null;
    }

    return parsed;
}

function removeDuplicateMacroDeclarations({ ast, diagnostic }) {
    if (!diagnostic || !ast || typeof ast !== "object") {
        return [];
    }

    const fixes = [];
    const seenMacros = new Set();

    const visit = (node, parent, property) => {
        if (!node) {
            return false;
        }

        if (Array.isArray(node)) {
            for (let index = 0; index < node.length; index += 1) {
                const child = node[index];
                const removed = visit(child, node, index);

                if (removed) {
                    index -= 1;
                }
            }

            return false;
        }

        if (typeof node !== "object") {
            return false;
        }

        if (node.type === "MacroDeclaration") {
            const macroName = node.name?.name;

            if (!macroName) {
                return false;
            }

            if (!seenMacros.has(macroName)) {
                seenMacros.add(macroName);
                return false;
            }

            if (!Array.isArray(parent) || typeof property !== "number") {
                return false;
            }

            const fixDetail = createFeatherFixDetail(diagnostic, {
                target: macroName,
                range: {
                    start: getNodeStartIndex(node),
                    end: getNodeEndIndex(node)
                }
            });

            if (!fixDetail) {
                return false;
            }

            parent.splice(property, 1);
            fixes.push(fixDetail);

            return true;
        }

        for (const [key, value] of Object.entries(node)) {
            if (value && typeof value === "object") {
                visit(value, node, key);
            }
        }

        return false;
    };

    visit(ast, null, null);

    return fixes;
}

function replaceDeprecatedBuiltinVariables({ ast, diagnostic }) {
    if (
        !diagnostic ||
        !ast ||
        typeof ast !== "object" ||
        DEPRECATED_BUILTIN_VARIABLE_REPLACEMENTS.size === 0
    ) {
        return [];
    }

    const fixes = [];

    const visit = (node, parent, property, owner, ownerKey) => {
        if (!node) {
            return;
        }

        if (Array.isArray(node)) {
            for (let index = 0; index < node.length; index += 1) {
                visit(node[index], node, index, owner, ownerKey);
            }
            return;
        }

        if (typeof node !== "object") {
            return;
        }

        if (node.type === "Identifier") {
            const fix = replaceDeprecatedIdentifier(
                node,
                parent,
                property,
                owner,
                ownerKey,
                diagnostic
            );

            if (fix) {
                fixes.push(fix);
                return;
            }
        }

        for (const [key, value] of Object.entries(node)) {
            if (value && typeof value === "object") {
                visit(value, node, key, node, key);
            }
        }
    };

    visit(ast, null, null, null, null);

    return fixes;
}

function replaceDeprecatedIdentifier(
    node,
    parent,
    property,
    owner,
    ownerKey,
    diagnostic
) {
    if (!node || node.type !== "Identifier") {
        return null;
    }

    const normalizedName =
        typeof node.name === "string" ? node.name.toLowerCase() : null;

    if (!normalizedName || normalizedName.length === 0) {
        return null;
    }

    const replacementEntry =
        getDeprecatedBuiltinReplacementEntry(normalizedName);

    if (!replacementEntry) {
        return null;
    }

    if (
        shouldSkipDeprecatedIdentifierReplacement({
            parent,
            property,
            owner,
            ownerKey
        })
    ) {
        return null;
    }

    const originalName = node.name;
    const replacementName = replacementEntry.replacement;

    if (!replacementName || replacementName === originalName) {
        return null;
    }

    node.name = replacementName;

    const fixDetail = createFeatherFixDetail(diagnostic, {
        target: replacementEntry.deprecated ?? originalName,
        range: {
            start: getNodeStartIndex(node),
            end: getNodeEndIndex(node)
        }
    });

    if (!fixDetail) {
        return null;
    }

    attachFeatherFixMetadata(node, [fixDetail]);

    return fixDetail;
}

function shouldSkipDeprecatedIdentifierReplacement({
    parent,
    property,
    owner,
    ownerKey
}) {
    if (!parent) {
        return false;
    }

    if (parent.type === "MemberDotExpression" && property === "property") {
        return true;
    }

    if (parent.type === "VariableDeclarator" && property === "id") {
        return true;
    }

    if (parent.type === "MacroDeclaration" && property === "name") {
        return true;
    }

    if (parent.type === "EnumDeclaration" && property === "name") {
        return true;
    }

    if (parent.type === "EnumMember" && property === "name") {
        return true;
    }

    if (Array.isArray(parent)) {
        if (ownerKey === "params") {
            const ownerType = owner?.type;

            if (
                ownerType === "FunctionDeclaration" ||
                ownerType === "FunctionExpression" ||
                ownerType === "ConstructorDeclaration"
            ) {
                return true;
            }
        }
    }

    return false;
}

function buildDeprecatedBuiltinVariableReplacements() {
    const replacements = new Map();
    const diagnostic = getFeatherDiagnosticById("GM1024");

    if (!diagnostic) {
        return replacements;
    }

    const entries = deriveDeprecatedBuiltinVariableReplacementsFromExamples(
        diagnostic.badExample,
        diagnostic.goodExample
    );

    for (const entry of entries) {
        if (!replacements.has(entry.normalized)) {
            replacements.set(entry.normalized, entry);
        }
    }

    return replacements;
}

function deriveDeprecatedBuiltinVariableReplacementsFromExamples(
    badExample,
    goodExample
) {
    const entries = [];
    const badTokens = extractIdentifierTokens(badExample);
    const goodTokens = extractIdentifierTokens(goodExample);

    if (badTokens.length === 0 || goodTokens.length === 0) {
        return entries;
    }

    const goodTokenSet = new Set(goodTokens.map((token) => token.normalized));
    const deprecatedTokens = badTokens.filter(
        (token) => !goodTokenSet.has(token.normalized)
    );

    if (deprecatedTokens.length === 0) {
        return entries;
    }

    const badTokenSet = new Set(badTokens.map((token) => token.normalized));
    const replacementTokens = goodTokens.filter(
        (token) => !badTokenSet.has(token.normalized)
    );

    const pairCount = Math.min(
        deprecatedTokens.length,
        replacementTokens.length
    );

    for (let index = 0; index < pairCount; index += 1) {
        const deprecatedToken = deprecatedTokens[index];
        const replacementToken = replacementTokens[index];

        if (!deprecatedToken || !replacementToken) {
            continue;
        }

        entries.push({
            normalized: deprecatedToken.normalized,
            deprecated: deprecatedToken.token,
            replacement: replacementToken.token
        });
    }

    return entries;
}

function extractIdentifierTokens(text) {
    if (typeof text !== "string" || text.length === 0) {
        return [];
    }

    const matches = text.match(IDENTIFIER_TOKEN_PATTERN) ?? [];
    const tokens = [];
    const seen = new Set();

    for (const match of matches) {
        const normalized = match.toLowerCase();

        if (RESERVED_KEYWORD_TOKENS.has(normalized)) {
            continue;
        }

        if (seen.has(normalized)) {
            continue;
        }

        seen.add(normalized);
        tokens.push({ token: match, normalized });
    }

    return tokens;
}

function getDeprecatedBuiltinReplacementEntry(name) {
    if (!name) {
        return null;
    }

    return DEPRECATED_BUILTIN_VARIABLE_REPLACEMENTS.get(name) ?? null;
}

function rewriteInvalidPostfixExpressions({ ast, diagnostic }) {
    if (!diagnostic || !ast || typeof ast !== "object") {
        return [];
    }

    const fixes = [];

    const visit = (node, parent, property) => {
        if (!node) {
            return;
        }

        if (Array.isArray(node)) {
            for (let index = 0; index < node.length; index += 1) {
                visit(node[index], node, index);
            }
            return;
        }

        if (typeof node !== "object") {
            return;
        }

        if (node.type === "IncDecStatement") {
            const fix = rewritePostfixStatement(
                node,
                parent,
                property,
                diagnostic
            );

            if (fix) {
                fixes.push(fix);
                return;
            }
        }

        for (const [key, value] of Object.entries(node)) {
            if (value && typeof value === "object") {
                visit(value, node, key);
            }
        }
    };

    visit(ast, null, null);

    return fixes;
}

function rewritePostfixStatement(node, parent, property, diagnostic) {
    if (!Array.isArray(parent) || typeof property !== "number") {
        return null;
    }

    if (!node || node.type !== "IncDecStatement" || node.prefix !== false) {
        return null;
    }

    const argument = node.argument;

    if (!argument || typeof argument !== "object") {
        return null;
    }

    const argumentName = getIdentifierName(argument);

    if (
        typeof argumentName === "string" &&
        argumentName.startsWith("__featherFix_")
    ) {
        return null;
    }

    const siblings = parent;
    const temporaryName = createTemporaryIdentifierName(argument, siblings);

    if (!temporaryName) {
        return null;
    }

    const initializer = cloneNode(argument);
    const declarationIdentifier = createIdentifier(temporaryName, argument);

    if (!initializer || !declarationIdentifier) {
        return null;
    }

    const declarator = {
        type: "VariableDeclarator",
        id: declarationIdentifier,
        init: initializer
    };

    if (Object.prototype.hasOwnProperty.call(argument, "start")) {
        declarator.start = cloneLocation(argument.start);
    }

    if (Object.prototype.hasOwnProperty.call(argument, "end")) {
        declarator.end = cloneLocation(argument.end);
    }

    const variableDeclaration = {
        type: "VariableDeclaration",
        declarations: [declarator],
        kind: "var"
    };

    if (Object.prototype.hasOwnProperty.call(node, "start")) {
        variableDeclaration.start = cloneLocation(node.start);
    }

    if (Object.prototype.hasOwnProperty.call(node, "end")) {
        variableDeclaration.end = cloneLocation(node.end);
    }

    const temporaryIdentifier = createIdentifier(temporaryName, argument);

    if (!temporaryIdentifier) {
        return null;
    }

    const rewrittenStatement = {
        type: "IncDecStatement",
        operator: node.operator,
        prefix: node.prefix,
        argument: temporaryIdentifier
    };

    if (Object.prototype.hasOwnProperty.call(node, "start")) {
        rewrittenStatement.start = cloneLocation(node.start);
    }

    if (Object.prototype.hasOwnProperty.call(node, "end")) {
        rewrittenStatement.end = cloneLocation(node.end);
    }

    copyCommentMetadata(node, variableDeclaration);
    copyCommentMetadata(node, rewrittenStatement);

    const fixDetail = createFeatherFixDetail(diagnostic, {
        target: getIdentifierName(argument),
        range: {
            start: getNodeStartIndex(node),
            end: getNodeEndIndex(node)
        }
    });

    if (!fixDetail) {
        return null;
    }

    parent.splice(property, 1, variableDeclaration, rewrittenStatement);

    attachFeatherFixMetadata(variableDeclaration, [fixDetail]);
    attachFeatherFixMetadata(rewrittenStatement, [fixDetail]);

    return fixDetail;
}

function normalizeMultidimensionalArrayIndexing({ ast, diagnostic }) {
    if (!diagnostic || !ast || typeof ast !== "object") {
        return [];
    }

    const fixes = [];

    const visit = (node, parent, property) => {
        if (!node) {
            return;
        }

        if (Array.isArray(node)) {
            for (let index = 0; index < node.length; index += 1) {
                visit(node[index], node, index);
            }
            return;
        }

        if (typeof node !== "object") {
            return;
        }

        if (node.type === "MemberIndexExpression") {
            const fix = convertMultidimensionalMemberIndex(
                node,
                parent,
                property,
                diagnostic
            );

            if (fix) {
                fixes.push(fix);
                return;
            }
        }

        for (const [key, value] of Object.entries(node)) {
            if (value && typeof value === "object") {
                visit(value, node, key);
            }
        }
    };

    visit(ast, null, null);

    return fixes;
}

function convertMultidimensionalMemberIndex(
    node,
    parent,
    property,
    diagnostic
) {
    if (
        !Array.isArray(parent) &&
        (typeof parent !== "object" || parent === null)
    ) {
        return null;
    }

    if (property === undefined || property === null) {
        return null;
    }

    if (!node || node.type !== "MemberIndexExpression") {
        return null;
    }

    const indices = Array.isArray(node.property) ? node.property : null;

    if (node.accessor && node.accessor !== "[") {
        // Non-standard accessors such as '[#' (ds_grid) use comma-separated
        // coordinates rather than nested lookups. Leave them unchanged so the
        // grid access semantics remain intact.
        return null;
    }

    if (!indices || indices.length <= 1) {
        return null;
    }

    const nestedExpression = buildNestedMemberIndexExpression({
        object: node.object,
        indices,
        template: node
    });

    if (!nestedExpression) {
        return null;
    }

    const fixDetail = createFeatherFixDetail(diagnostic, {
        target: getMemberExpressionRootIdentifier(node) ?? null,
        range: {
            start: getNodeStartIndex(node),
            end: getNodeEndIndex(node)
        }
    });

    if (!fixDetail) {
        return null;
    }

    copyCommentMetadata(node, nestedExpression);

    if (Array.isArray(parent)) {
        parent[property] = nestedExpression;
    } else if (typeof parent === "object" && parent !== null) {
        parent[property] = nestedExpression;
    }

    attachFeatherFixMetadata(nestedExpression, [fixDetail]);

    return fixDetail;
}

function buildNestedMemberIndexExpression({ object, indices, template }) {
    if (!object || !Array.isArray(indices) || indices.length === 0) {
        return null;
    }

    const [firstIndex, ...remaining] = indices;
    const accessor = template?.accessor ?? "[";

    let current = {
        type: "MemberIndexExpression",
        object,
        property: [firstIndex],
        accessor
    };

    if (Object.hasOwn(template, "start")) {
        current.start = cloneLocation(template.start);
    }

    if (remaining.length === 0 && Object.hasOwn(template, "end")) {
        current.end = cloneLocation(template.end);
    }

    for (let index = 0; index < remaining.length; index += 1) {
        const propertyNode = remaining[index];

        const next = {
            type: "MemberIndexExpression",
            object: current,
            property: [propertyNode],
            accessor
        };

        if (Object.hasOwn(template, "start")) {
            next.start = cloneLocation(template.start);
        }

        if (index === remaining.length - 1 && Object.hasOwn(template, "end")) {
            next.end = cloneLocation(template.end);
        }

        current = next;
    }

    return current;
}

function removeDuplicateSemicolons({ ast, sourceText, diagnostic }) {
    if (
        !diagnostic ||
        !ast ||
        typeof sourceText !== "string" ||
        sourceText.length === 0
    ) {
        return [];
    }

    const fixes = [];
    const recordedRanges = new Set();

    const recordFix = (container, range) => {
        if (
            !range ||
            typeof range.start !== "number" ||
            typeof range.end !== "number"
        ) {
            return;
        }

        const key = `${range.start}:${range.end}`;
        if (recordedRanges.has(key)) {
            return;
        }

        const fixDetail = createFeatherFixDetail(diagnostic, {
            target: null,
            range
        });

        if (!fixDetail) {
            return;
        }

        recordedRanges.add(key);
        fixes.push(fixDetail);

        if (container && typeof container === "object") {
            attachFeatherFixMetadata(container, [fixDetail]);
        }
    };

    const processSegment = (container, startIndex, endIndex) => {
        if (typeof startIndex !== "number" || typeof endIndex !== "number") {
            return;
        }

        if (endIndex <= startIndex) {
            return;
        }

        const segment = sourceText.slice(startIndex, endIndex);

        if (!segment || segment.indexOf(";") === -1) {
            return;
        }

        for (const range of findDuplicateSemicolonRanges(segment, startIndex)) {
            recordFix(container, range);
        }
    };

    const processStatementList = (container, statements) => {
        if (!Array.isArray(statements) || statements.length === 0) {
            return;
        }

        const bounds = getStatementListBounds(container, sourceText);

        let previousEnd = bounds.start;

        for (const statement of statements) {
            const statementStart = getNodeStartIndex(statement);
            const statementEnd = getNodeEndIndex(statement);

            if (
                typeof previousEnd === "number" &&
                typeof statementStart === "number"
            ) {
                processSegment(container, previousEnd, statementStart);
            }

            if (typeof statementEnd === "number") {
                previousEnd = statementEnd;
            } else {
                previousEnd = statementStart;
            }
        }

        if (typeof previousEnd === "number" && typeof bounds.end === "number") {
            processSegment(container, previousEnd, bounds.end);
        }
    };

    const visit = (node) => {
        if (!node) {
            return;
        }

        if (Array.isArray(node)) {
            for (const item of node) {
                visit(item);
            }
            return;
        }

        if (typeof node !== "object") {
            return;
        }

        if (Array.isArray(node.body) && node.body.length > 0) {
            processStatementList(node, node.body);
        }

        for (const value of Object.values(node)) {
            if (value && typeof value === "object") {
                visit(value);
            }
        }
    };

    visit(ast);

    return fixes;
}

function getStatementListBounds(node, sourceText) {
    if (!node || typeof sourceText !== "string") {
        return { start: null, end: null };
    }

    let start = getNodeStartIndex(node);
    let end = getNodeEndIndex(node);

    if (node.type === "Program") {
        start = 0;
        end = sourceText.length;
    } else if (node.type === "BlockStatement") {
        if (typeof start === "number" && sourceText[start] === "{") {
            start += 1;
        }

        if (typeof end === "number" && sourceText[end - 1] === "}") {
            end -= 1;
        }
    } else if (node.type === "SwitchCase") {
        if (typeof start === "number") {
            const colonIndex = findCharacterInRange(
                sourceText,
                ":",
                start,
                end
            );

            if (colonIndex !== -1) {
                start = colonIndex + 1;
            }
        }
    }

    return {
        start: typeof start === "number" ? start : null,
        end: typeof end === "number" ? end : null
    };
}

function findCharacterInRange(text, character, start, end) {
    if (typeof start !== "number") {
        return -1;
    }

    const limit = typeof end === "number" ? end : text.length;
    const index = text.indexOf(character, start);

    if (index === -1 || index >= limit) {
        return -1;
    }

    return index;
}

function findDuplicateSemicolonRanges(segment, offset) {
    const ranges = [];

    if (typeof segment !== "string" || segment.length === 0) {
        return ranges;
    }

    let runStart = -1;
    let runLength = 0;
    let inLineComment = false;
    let inBlockComment = false;
    let inString = false;
    let stringDelimiter = null;

    for (let index = 0; index < segment.length; index += 1) {
        const char = segment[index];
        const nextChar = index + 1 < segment.length ? segment[index + 1] : "";

        if (inString) {
            if (char === "\\") {
                index += 1;
                continue;
            }

            if (char === stringDelimiter) {
                inString = false;
                stringDelimiter = null;
            }

            continue;
        }

        if (inLineComment) {
            if (char === "\n" || char === "\r") {
                inLineComment = false;
            }
            continue;
        }

        if (inBlockComment) {
            if (char === "*" && nextChar === "/") {
                inBlockComment = false;
                index += 1;
            }
            continue;
        }

        if (char === "/" && nextChar === "/") {
            inLineComment = true;
            index += 1;
            continue;
        }

        if (char === "/" && nextChar === "*") {
            inBlockComment = true;
            index += 1;
            continue;
        }

        if (char === '"' || char === "'") {
            inString = true;
            stringDelimiter = char;
            continue;
        }

        if (char === ";") {
            if (runStart === -1) {
                runStart = index;
                runLength = 1;
            } else {
                runLength += 1;
            }
            continue;
        }

        if (runStart !== -1 && runLength > 1) {
            ranges.push({
                start: offset + runStart + 1,
                end: offset + runStart + runLength
            });
        }

        runStart = -1;
        runLength = 0;
    }

    if (runStart !== -1 && runLength > 1) {
        ranges.push({
            start: offset + runStart + 1,
            end: offset + runStart + runLength
        });
    }

    return ranges;
}

function getMemberExpressionRootIdentifier(node) {
    if (!node || typeof node !== "object") {
        return null;
    }

    if (node.type === "Identifier") {
        return node.name ?? null;
    }

    if (
        node.type === "MemberDotExpression" ||
        node.type === "MemberIndexExpression"
    ) {
        return getMemberExpressionRootIdentifier(node.object);
    }

    if (node.type === "CallExpression") {
        return getMemberExpressionRootIdentifier(node.object);
    }

    return null;
}

function normalizeObviousSyntaxErrors({ ast, diagnostic, metadata }) {
    if (!diagnostic || !ast || typeof ast !== "object") {
        return [];
    }

    const gm1100Entries = Array.isArray(metadata?.GM1100)
        ? metadata.GM1100
        : [];

    if (gm1100Entries.length === 0) {
        return [];
    }

    const nodeIndex = collectGM1100Candidates(ast);
    const handledNodes = new Set();
    const fixes = [];

    for (const entry of gm1100Entries) {
        const lineNumber = entry?.line;

        if (typeof lineNumber !== "number") {
            continue;
        }

        const candidates = nodeIndex.get(lineNumber) ?? [];
        let node = null;

        if (entry.type === "declaration") {
            node =
                candidates.find(
                    (candidate) => candidate?.type === "VariableDeclaration"
                ) ?? null;
        } else if (entry.type === "assignment") {
            node =
                candidates.find(
                    (candidate) => candidate?.type === "AssignmentExpression"
                ) ?? null;
        }

        if (!node || handledNodes.has(node)) {
            continue;
        }

        handledNodes.add(node);

        const fixDetail = createFeatherFixDetail(diagnostic, {
            target: entry?.identifier ?? null,
            range: {
                start: getNodeStartIndex(node),
                end: getNodeEndIndex(node)
            }
        });

        if (!fixDetail) {
            continue;
        }

        attachFeatherFixMetadata(node, [fixDetail]);
        fixes.push(fixDetail);
    }

    return fixes;
}

function removeTrailingMacroSemicolons({ ast, sourceText, diagnostic }) {
    if (
        !diagnostic ||
        typeof sourceText !== "string" ||
        sourceText.length === 0
    ) {
        return [];
    }

    const fixes = [];

    const visit = (node) => {
        if (!node || typeof node !== "object") {
            return;
        }

        if (Array.isArray(node)) {
            for (const item of node) {
                visit(item);
            }
            return;
        }

        if (node.type === "MacroDeclaration") {
            const fixInfo = sanitizeMacroDeclaration(
                node,
                sourceText,
                diagnostic
            );
            if (fixInfo) {
                fixes.push(fixInfo);
            }
        }

        for (const value of Object.values(node)) {
            if (value && typeof value === "object") {
                visit(value);
            }
        }
    };

    visit(ast);

    return fixes;
}

function removeBooleanLiteralStatements({ ast, diagnostic, metadata }) {
    if (!diagnostic || !ast || typeof ast !== "object") {
        return [];
    }

    const fixes = [];
    const gm1016MetadataEntries = extractFeatherPreprocessMetadata(
        metadata,
        "GM1016"
    );

    for (const entry of gm1016MetadataEntries) {
        const range = normalizePreprocessedRange(entry);

        if (!range) {
            continue;
        }

        const fixDetail = createFeatherFixDetail(diagnostic, {
            target: null,
            range
        });

        if (!fixDetail) {
            continue;
        }

        const owner = findInnermostBlockForRange(
            ast,
            range.start.index,
            range.end.index
        );

        if (owner && owner !== ast) {
            attachFeatherFixMetadata(owner, [fixDetail]);
        }

        fixes.push(fixDetail);
    }

    const arrayOwners = new WeakMap();

    const visitNode = (node) => {
        if (!node || typeof node !== "object") {
            return;
        }

        for (const value of Object.values(node)) {
            if (!value || typeof value !== "object") {
                continue;
            }

            if (Array.isArray(value)) {
                arrayOwners.set(value, node);
                visitArray(value);
                continue;
            }

            visitNode(value);
        }
    };

    const visitArray = (array) => {
        if (!Array.isArray(array)) {
            return;
        }

        for (let index = 0; index < array.length; index += 1) {
            const item = array[index];

            if (
                item &&
                typeof item === "object" &&
                item.type === "ExpressionStatement"
            ) {
                const fix = removeBooleanLiteralExpression(item, array, index);

                if (fix) {
                    const owner = arrayOwners.get(array) ?? ast;
                    if (owner !== ast) {
                        attachFeatherFixMetadata(owner, [fix]);
                    }
                    fixes.push(fix);
                    array.splice(index, 1);
                    index -= 1;
                    continue;
                }
            }

            visitNode(item);
        }
    };

    function removeBooleanLiteralExpression(
        node,
        parentArray = null,
        index = -1
    ) {
        if (!parentArray || !Array.isArray(parentArray) || index < 0) {
            return null;
        }

        const expression = node.expression;

        if (!isBooleanLiteral(expression)) {
            return null;
        }

        const fixDetail = createFeatherFixDetail(diagnostic, {
            target: null,
            range: {
                start: getNodeStartIndex(node),
                end: getNodeEndIndex(node)
            }
        });

        if (!fixDetail) {
            return null;
        }

        return fixDetail;
    }

    visitNode(ast);

    if (fixes.length === 0) {
        return [];
    }

    return fixes;
}

function replaceDeprecatedConstantReferences({ ast, diagnostic }) {
    if (!diagnostic || !ast || typeof ast !== "object") {
        return [];
    }

    const metadata = extractDeprecatedConstantReplacement(diagnostic);

    if (!metadata) {
        return [];
    }

    const { deprecatedConstant, replacementConstant } = metadata;

    if (!deprecatedConstant || !replacementConstant) {
        return [];
    }

    const fixes = [];

    const visit = (node) => {
        if (!node) {
            return;
        }

        if (Array.isArray(node)) {
            for (const item of node) {
                visit(item);
            }
            return;
        }

        if (typeof node !== "object") {
            return;
        }

        if (node.type === "Identifier" && node.name === deprecatedConstant) {
            const start = getNodeStartIndex(node);
            const end = getNodeEndIndex(node);

            const fixDetail = createFeatherFixDetail(diagnostic, {
                target: replacementConstant,
                range:
                    typeof start === "number" && typeof end === "number"
                        ? { start, end }
                        : null
            });

            if (!fixDetail) {
                return;
            }

            node.name = replacementConstant;
            attachFeatherFixMetadata(node, [fixDetail]);
            fixes.push(fixDetail);
            return;
        }

        for (const value of Object.values(node)) {
            if (value && typeof value === "object") {
                visit(value);
            }
        }
    };

    visit(ast);

    return fixes;
}

function extractDeprecatedConstantReplacement(diagnostic) {
    if (!diagnostic) {
        return null;
    }

    const badExample =
        typeof diagnostic.badExample === "string" ? diagnostic.badExample : "";
    const correction =
        typeof diagnostic.correction === "string" ? diagnostic.correction : "";
    const goodExample =
        typeof diagnostic.goodExample === "string"
            ? diagnostic.goodExample
            : "";

    const deprecatedMatch = badExample.match(
        /Constant\s+'([A-Za-z_][A-Za-z0-9_]*)'\s+is\s+deprecated/
    );
    const replacementFromCorrection = correction.match(
        /\b(?:modern|replacement)\s+constant\s+is\s+([A-Za-z_][A-Za-z0-9_]*)\b/i
    );

    let deprecatedConstant = deprecatedMatch?.[1] ?? null;
    let replacementConstant = replacementFromCorrection?.[1] ?? null;

    if (!replacementConstant) {
        const replacementFromGoodExample = findReplacementConstantInExample({
            goodExample,
            badExample,
            deprecatedConstant
        });

        if (replacementFromGoodExample) {
            replacementConstant = replacementFromGoodExample;
        }
    }

    if (!deprecatedConstant) {
        deprecatedConstant = findDeprecatedConstantInExample({
            badExample,
            goodExample,
            replacementConstant
        });
    }

    if (!deprecatedConstant || !replacementConstant) {
        return null;
    }

    return { deprecatedConstant, replacementConstant };
}

function collectIdentifiers(example) {
    if (!isNonEmptyString(example)) {
        return new Set();
    }

    const matches = example.match(/\b[A-Za-z_][A-Za-z0-9_]*\b/g);

    if (!Array.isArray(matches)) {
        return new Set();
    }

    return new Set(matches);
}

function isLikelyConstant(identifier) {
    if (!isNonEmptyString(identifier)) {
        return false;
    }

    if (/^[A-Z0-9_]+$/.test(identifier)) {
        return true;
    }

    if (/^[a-z0-9]+(_[a-z0-9]+)+$/.test(identifier)) {
        return true;
    }

    return false;
}

function findReplacementConstantInExample({
    goodExample,
    badExample,
    deprecatedConstant
}) {
    const goodIdentifiers = collectIdentifiers(goodExample);
    const badIdentifiers = collectIdentifiers(badExample);

    for (const identifier of goodIdentifiers) {
        if (identifier === deprecatedConstant) {
            continue;
        }

        if (badIdentifiers.has(identifier)) {
            continue;
        }

        if (isLikelyConstant(identifier)) {
            return identifier;
        }
    }

    return null;
}

function findDeprecatedConstantInExample({
    badExample,
    goodExample,
    replacementConstant
}) {
    const badIdentifiers = collectIdentifiers(badExample);
    const goodIdentifiers = collectIdentifiers(goodExample);

    for (const identifier of badIdentifiers) {
        if (identifier === replacementConstant) {
            continue;
        }

        if (goodIdentifiers.has(identifier)) {
            continue;
        }

        if (isLikelyConstant(identifier)) {
            return identifier;
        }
    }

    return null;
}

function extractFeatherPreprocessMetadata(metadata, key) {
    if (!metadata || typeof metadata !== "object") {
        return [];
    }

    const entries = metadata[key];

    return Array.isArray(entries) ? entries.filter(Boolean) : [];
}

function normalizePreprocessedRange(entry) {
    const startIndex = entry?.start?.index;
    const endIndex = entry?.end?.index;

    if (typeof startIndex !== "number" || typeof endIndex !== "number") {
        return null;
    }

    if (endIndex < startIndex) {
        return null;
    }

    const startLine = entry?.start?.line;
    const endLine = entry?.end?.line;

    const startLocation = { index: startIndex };
    const endLocation = { index: endIndex };

    if (typeof startLine === "number") {
        startLocation.line = startLine;
    }

    if (typeof endLine === "number") {
        endLocation.line = endLine;
    }

    return { start: startLocation, end: endLocation };
}

function findInnermostBlockForRange(ast, startIndex, endIndex) {
    if (!ast || typeof ast !== "object") {
        return null;
    }

    let bestMatch = null;

    const visit = (node) => {
        if (!node || typeof node !== "object") {
            return;
        }

        const nodeStart = getNodeStartIndex(node);
        const nodeEnd = getNodeEndIndex(node);

        if (
            typeof nodeStart !== "number" ||
            typeof nodeEnd !== "number" ||
            nodeStart > startIndex ||
            nodeEnd < endIndex
        ) {
            return;
        }

        if (node.type === "BlockStatement") {
            if (!bestMatch) {
                bestMatch = node;
            } else {
                const bestStart = getNodeStartIndex(bestMatch);
                const bestEnd = getNodeEndIndex(bestMatch);

                if (
                    typeof bestStart === "number" &&
                    typeof bestEnd === "number" &&
                    (nodeStart > bestStart || nodeEnd < bestEnd)
                ) {
                    bestMatch = node;
                }
            }
        }

        for (const value of Object.values(node)) {
            if (Array.isArray(value)) {
                for (const item of value) {
                    visit(item);
                }
                continue;
            }

            visit(value);
        }
    };

    visit(ast);

    return bestMatch;
}

function isBooleanLiteral(node) {
    if (!node || typeof node !== "object") {
        return false;
    }

    if (node.type !== "Literal") {
        return false;
    }

    return (
        node.value === true ||
        node.value === false ||
        node.value === "true" ||
        node.value === "false"
    );
}

function sanitizeMacroDeclaration(node, sourceText, diagnostic) {
    if (!node || typeof node !== "object") {
        return null;
    }

    const tokens = Array.isArray(node.tokens) ? node.tokens : null;
    if (!tokens || tokens.length === 0) {
        return null;
    }

    const lastToken = tokens[tokens.length - 1];
    if (lastToken !== ";") {
        return null;
    }

    const startIndex = node.start?.index;
    const endIndex = node.end?.index;

    if (typeof startIndex !== "number" || typeof endIndex !== "number") {
        return null;
    }

    const originalText = sourceText.slice(startIndex, endIndex + 1);

    // Only strip semicolons that appear at the end of the macro definition.
    const sanitizedText = originalText.replace(
        TRAILING_MACRO_SEMICOLON_PATTERN,
        ""
    );

    if (sanitizedText === originalText) {
        return null;
    }

    node.tokens = tokens.slice(0, tokens.length - 1);
    node._featherMacroText = sanitizedText;

    const fixDetail = createFeatherFixDetail(diagnostic, {
        target: node.name?.name ?? null,
        range: {
            start: getNodeStartIndex(node),
            end: getNodeEndIndex(node)
        }
    });

    if (!fixDetail) {
        return null;
    }

    attachFeatherFixMetadata(node, [fixDetail]);

    return fixDetail;
}

function captureDeprecatedFunctionManualFixes({ ast, sourceText, diagnostic }) {
    if (
        !diagnostic ||
        !ast ||
        typeof ast !== "object" ||
        typeof sourceText !== "string"
    ) {
        return [];
    }

    const deprecatedFunctions = collectDeprecatedFunctionNames(ast, sourceText);

    if (!deprecatedFunctions || deprecatedFunctions.size === 0) {
        return [];
    }

    const fixes = [];
    const seenLocations = new Set();

    const visit = (node) => {
        if (!node) {
            return;
        }

        if (Array.isArray(node)) {
            for (const item of node) {
                visit(item);
            }
            return;
        }

        if (typeof node !== "object") {
            return;
        }

        if (node.type === "CallExpression") {
            const fix = recordDeprecatedCallMetadata(
                node,
                deprecatedFunctions,
                diagnostic
            );

            if (fix) {
                const startIndex = fix.range?.start;
                const endIndex = fix.range?.end;
                const locationKey = `${startIndex}:${endIndex}`;

                if (!seenLocations.has(locationKey)) {
                    seenLocations.add(locationKey);
                    fixes.push(fix);
                    attachFeatherFixMetadata(node, [fix]);
                }
            }
        }

        for (const value of Object.values(node)) {
            if (value && typeof value === "object") {
                visit(value);
            }
        }
    };

    visit(ast);

    return fixes;
}

function recordDeprecatedCallMetadata(node, deprecatedFunctions, diagnostic) {
    if (!node || node.type !== "CallExpression") {
        return null;
    }

    const callee = node.object;

    if (!callee || callee.type !== "Identifier") {
        return null;
    }

    const functionName = callee.name;

    if (!deprecatedFunctions.has(functionName)) {
        return null;
    }

    const startIndex = getNodeStartIndex(node);
    const endIndex = getNodeEndIndex(node);

    if (typeof startIndex !== "number" || typeof endIndex !== "number") {
        return null;
    }

    const fixDetail = createFeatherFixDetail(diagnostic, {
        target: functionName,
        range: {
            start: startIndex,
            end: endIndex
        },
        automatic: false
    });

    return fixDetail;
}

function collectDeprecatedFunctionNames(ast, sourceText) {
    const names = new Set();

    if (!ast || typeof ast !== "object") {
        return names;
    }

    const comments = Array.isArray(ast.comments) ? ast.comments : [];
    const body = Array.isArray(ast.body) ? ast.body : [];

    if (comments.length === 0 || body.length === 0) {
        return names;
    }

    const sortedComments = comments
        .filter((comment) => typeof getCommentEndIndex(comment) === "number")
        .sort(
            (left, right) =>
                getCommentEndIndex(left) - getCommentEndIndex(right)
        );

    const nodes = body
        .filter((node) => node && typeof node === "object")
        .sort((left, right) => {
            const leftIndex = getNodeStartIndex(left);
            const rightIndex = getNodeStartIndex(right);

            if (
                typeof leftIndex !== "number" ||
                typeof rightIndex !== "number"
            ) {
                return 0;
            }

            return leftIndex - rightIndex;
        });

    let commentIndex = 0;

    for (const node of nodes) {
        if (!node || node.type !== "FunctionDeclaration") {
            continue;
        }

        const startIndex = getNodeStartIndex(node);

        if (typeof startIndex !== "number") {
            continue;
        }

        while (
            commentIndex < sortedComments.length &&
            getCommentEndIndex(sortedComments[commentIndex]) < startIndex
        ) {
            commentIndex += 1;
        }

        const comment = sortedComments[commentIndex - 1];

        if (!isDeprecatedComment(comment)) {
            continue;
        }

        const commentEnd = getCommentEndIndex(comment);

        if (typeof commentEnd !== "number") {
            continue;
        }

        const between = sourceText.slice(commentEnd + 1, startIndex);

        if (!isWhitespaceOnly(between)) {
            continue;
        }

        const identifier =
            typeof node.id === "string" ? node.id : node.id?.name;

        if (identifier) {
            names.add(identifier);
        }
    }

    return names;
}

function getCommentEndIndex(comment) {
    if (!comment) {
        return null;
    }

    const end = comment.end;

    if (typeof end === "number") {
        return end;
    }

    if (end && typeof end.index === "number") {
        return end.index;
    }

    return null;
}

function isDeprecatedComment(comment) {
    if (!comment || typeof comment.value !== "string") {
        return false;
    }

    return /@deprecated\b/i.test(comment.value);
}

function isWhitespaceOnly(text) {
    if (typeof text !== "string") {
        return true;
    }

    return text.trim().length === 0;
}

function convertNumericStringArgumentsToNumbers({ ast, diagnostic }) {
    if (!diagnostic || !ast || typeof ast !== "object") {
        return [];
    }

    const fixes = [];

    const visit = (node) => {
        if (!node) {
            return;
        }

        if (Array.isArray(node)) {
            for (const item of node) {
                visit(item);
            }
            return;
        }

        if (typeof node !== "object") {
            return;
        }

        if (node.type === "CallExpression") {
            const args = Array.isArray(node.arguments) ? node.arguments : [];

            for (const argument of args) {
                const fix = convertNumericStringLiteral(argument, diagnostic);

                if (fix) {
                    fixes.push(fix);
                }
            }
        }

        for (const value of Object.values(node)) {
            if (value && typeof value === "object") {
                visit(value);
            }
        }
    };

    visit(ast);

    return fixes;
}

function convertNumericStringLiteral(argument, diagnostic) {
    const literal = extractLiteral(argument);

    if (!literal) {
        return null;
    }

    if (literal._skipNumericStringCoercion) {
        return null;
    }

    const rawValue = literal.value;

    if (typeof rawValue !== "string" || rawValue.length < 2) {
        return null;
    }

    if (!rawValue.startsWith('"') || !rawValue.endsWith('"')) {
        return null;
    }

    const numericText = rawValue.slice(1, -1);

    if (!NUMERIC_STRING_LITERAL_PATTERN.test(numericText)) {
        return null;
    }

    literal.value = numericText;

    const fixDetail = createFeatherFixDetail(diagnostic, {
        target: numericText,
        range: {
            start: getNodeStartIndex(literal),
            end: getNodeEndIndex(literal)
        }
    });

    if (!fixDetail) {
        return null;
    }

    attachFeatherFixMetadata(literal, [fixDetail]);

    return fixDetail;
}

function extractLiteral(node) {
    if (!node || typeof node !== "object") {
        return null;
    }

    if (node.type === "Literal") {
        return node;
    }

    if (node.type === "ParenthesizedExpression") {
        return extractLiteral(node.expression);
    }

    return null;
}

function ensureConstructorDeclarationsForNewExpressions({ ast, diagnostic }) {
    if (!diagnostic || !ast || typeof ast !== "object") {
        return [];
    }

    const fixes = [];
    const functionDeclarations = new Map();

    const collectFunctions = (node) => {
        if (!node) {
            return;
        }

        if (Array.isArray(node)) {
            for (const item of node) {
                collectFunctions(item);
            }
            return;
        }

        if (typeof node !== "object") {
            return;
        }

        if (node.type === "FunctionDeclaration") {
            const functionName =
                typeof node.id === "string" && node.id.length > 0
                    ? node.id
                    : null;

            if (functionName && !functionDeclarations.has(functionName)) {
                functionDeclarations.set(functionName, node);
            }
        }

        for (const value of Object.values(node)) {
            if (value && typeof value === "object") {
                collectFunctions(value);
            }
        }
    };

    collectFunctions(ast);

    if (functionDeclarations.size === 0) {
        return [];
    }

    const convertedFunctions = new Set();

    const visit = (node) => {
        if (!node) {
            return;
        }

        if (Array.isArray(node)) {
            for (const item of node) {
                visit(item);
            }
            return;
        }

        if (typeof node !== "object") {
            return;
        }

        if (node.type === "NewExpression") {
            const expression = node.expression;
            const constructorName =
                expression?.type === "Identifier" &&
                typeof expression.name === "string"
                    ? expression.name
                    : null;

            if (constructorName) {
                const functionNode = functionDeclarations.get(constructorName);

                if (
                    functionNode &&
                    functionNode.type === "FunctionDeclaration" &&
                    !convertedFunctions.has(functionNode)
                ) {
                    const fix = convertFunctionDeclarationToConstructor(
                        functionNode,
                        diagnostic
                    );

                    if (fix) {
                        fixes.push(fix);
                        convertedFunctions.add(functionNode);
                    }
                }
            }
        }

        for (const value of Object.values(node)) {
            if (value && typeof value === "object") {
                visit(value);
            }
        }
    };

    visit(ast);

    return fixes;
}

function convertFunctionDeclarationToConstructor(functionNode, diagnostic) {
    if (!functionNode || functionNode.type !== "FunctionDeclaration") {
        return null;
    }

    const fixDetail = createFeatherFixDetail(diagnostic, {
        target: typeof functionNode.id === "string" ? functionNode.id : null,
        range: {
            start: getNodeStartIndex(functionNode),
            end: getNodeEndIndex(functionNode)
        }
    });

    if (!fixDetail) {
        return null;
    }

    functionNode.type = "ConstructorDeclaration";

    if (!Object.hasOwn(functionNode, "parent")) {
        functionNode.parent = null;
    }

    attachFeatherFixMetadata(functionNode, [fixDetail]);

    return fixDetail;
}

function deduplicateLocalVariableDeclarations({ ast, diagnostic }) {
    if (!diagnostic || !ast || typeof ast !== "object") {
        return [];
    }

    const fixes = [];
    const scopeStack = [];

    const pushScope = (initialNames = []) => {
        const scope = new Map();

        if (Array.isArray(initialNames)) {
            for (const name of initialNames) {
                if (typeof name === "string" && name.length > 0) {
                    scope.set(name, true);
                }
            }
        }

        scopeStack.push(scope);
    };

    const popScope = () => {
        scopeStack.pop();
    };

    const declareLocal = (name) => {
        if (typeof name !== "string" || name.length === 0) {
            return true;
        }

        const scope = scopeStack[scopeStack.length - 1];

        if (!scope) {
            return true;
        }

        if (scope.has(name)) {
            return false;
        }

        scope.set(name, true);
        return true;
    };

    const handleVariableDeclaration = (node, parent, property) => {
        const declarations = Array.isArray(node.declarations)
            ? node.declarations
            : [];

        if (declarations.length === 0) {
            return [];
        }

        const retained = [];
        const duplicates = [];

        for (const declarator of declarations) {
            if (!declarator || typeof declarator !== "object") {
                retained.push(declarator);
                continue;
            }

            const name = getVariableDeclaratorName(declarator);

            if (!name) {
                retained.push(declarator);
                continue;
            }

            const isNewDeclaration = declareLocal(name);

            if (isNewDeclaration) {
                retained.push(declarator);
                continue;
            }

            duplicates.push(declarator);
        }

        if (duplicates.length === 0) {
            return [];
        }

        if (!Array.isArray(parent) || typeof property !== "number") {
            return [];
        }

        const fixDetails = [];
        const assignments = [];

        for (const declarator of duplicates) {
            const name = getVariableDeclaratorName(declarator);

            const fixDetail = createFeatherFixDetail(diagnostic, {
                target: name,
                range: {
                    start: getNodeStartIndex(declarator),
                    end: getNodeEndIndex(declarator)
                }
            });

            if (!fixDetail) {
                continue;
            }

            const assignment = createAssignmentFromDeclarator(declarator, node);

            if (assignment) {
                attachFeatherFixMetadata(assignment, [fixDetail]);
                assignments.push(assignment);
            }

            fixDetails.push(fixDetail);
        }

        if (fixDetails.length === 0) {
            return [];
        }

        node.declarations = retained;

        if (retained.length === 0) {
            if (assignments.length > 0) {
                parent.splice(property, 1, ...assignments);
            } else {
                parent.splice(property, 1);
            }
        } else if (assignments.length > 0) {
            parent.splice(property + 1, 0, ...assignments);
        }

        if (retained.length > 0) {
            attachFeatherFixMetadata(node, fixDetails);
        }

        return fixDetails;
    };

    const visit = (node, parent, property) => {
        if (!node) {
            return;
        }

        if (Array.isArray(node)) {
            for (let index = 0; index < node.length; index += 1) {
                const initialLength = node.length;
                visit(node[index], node, index);

                if (node.length < initialLength) {
                    index -= 1;
                }
            }
            return;
        }

        if (typeof node !== "object") {
            return;
        }

        if (isFunctionLikeNode(node)) {
            const paramNames = getFunctionParameterNames(node);

            pushScope(paramNames);

            const params = Array.isArray(node.params) ? node.params : [];
            for (const param of params) {
                visit(param, node, "params");
            }

            visit(node.body, node, "body");
            popScope();
            return;
        }

        if (node.type === "VariableDeclaration" && node.kind === "var") {
            const fixDetails = handleVariableDeclaration(
                node,
                parent,
                property
            );

            if (Array.isArray(fixDetails) && fixDetails.length > 0) {
                fixes.push(...fixDetails);
            }
        }

        for (const [key, value] of Object.entries(node)) {
            if (key === "body" && isFunctionLikeNode(node)) {
                continue;
            }

            if (!value || typeof value !== "object") {
                continue;
            }

            visit(value, node, key);
        }
    };

    pushScope();
    visit(ast, null, null);
    popScope();

    return fixes;
}

function renameDuplicateFunctionParameters({ ast, diagnostic, options }) {
    if (!diagnostic || !ast || typeof ast !== "object") {
        return [];
    }

    const fixes = [];

    const visit = (node) => {
        if (!node) {
            return;
        }

        if (Array.isArray(node)) {
            node.forEach(visit);
            return;
        }

        if (typeof node !== "object") {
            return;
        }

        if (
            node.type === "FunctionDeclaration" ||
            node.type === "ConstructorDeclaration"
        ) {
            const functionFixes = renameDuplicateParametersInFunction(
                node,
                diagnostic,
                options
            );
            if (Array.isArray(functionFixes) && functionFixes.length > 0) {
                fixes.push(...functionFixes);
            }
        }

        for (const value of Object.values(node)) {
            if (value && typeof value === "object") {
                visit(value);
            }
        }
    };

    visit(ast);

    return fixes;
}

function renameDuplicateParametersInFunction(functionNode, diagnostic) {
    const params = Array.isArray(functionNode?.params)
        ? functionNode.params
        : [];

    if (params.length === 0) {
        return [];
    }

    const fixes = [];
    const seenNames = new Set();

    for (let index = 0; index < params.length; index += 1) {
        const param = params[index];
        const identifier = getFunctionParameterIdentifier(param);

        const hasIdentifier =
            identifier &&
            typeof identifier.name === "string" &&
            identifier.name.length > 0;

        if (!hasIdentifier) {
            continue;
        }

        const originalName = identifier.name;

        if (!seenNames.has(originalName)) {
            seenNames.add(originalName);
            continue;
        }

        const range = {
            start: getNodeStartIndex(identifier),
            end: getNodeEndIndex(identifier)
        };

        const fixDetail = createFeatherFixDetail(diagnostic, {
            target: originalName,
            range
        });

        if (fixDetail) {
            attachFeatherFixMetadata(functionNode, [fixDetail]);
            fixes.push(fixDetail);
        }

        params.splice(index, 1);
        index -= 1;
    }

    return fixes;
}

function getFunctionParameterIdentifier(param) {
    if (!param || typeof param !== "object") {
        return null;
    }

    if (param.type === "Identifier") {
        return param;
    }

    if (
        param.type === "DefaultParameter" &&
        param.left?.type === "Identifier"
    ) {
        return param.left;
    }

    if (
        param.type === "RestParameter" &&
        param.argument?.type === "Identifier"
    ) {
        return param.argument;
    }

    return null;
}

function replaceInvalidDeleteStatements({ ast, diagnostic }) {
    if (!diagnostic || !ast || typeof ast !== "object") {
        return [];
    }

    const fixes = [];

    const visit = (node, parent, property) => {
        if (!node) {
            return;
        }

        if (Array.isArray(node)) {
            for (let index = 0; index < node.length; index += 1) {
                visit(node[index], node, index);
            }
            return;
        }

        if (typeof node !== "object") {
            return;
        }

        if (node.type === "DeleteStatement") {
            const fix = convertDeleteStatementToUndefinedAssignment(
                node,
                parent,
                property,
                diagnostic
            );

            if (fix) {
                fixes.push(fix);
                return;
            }
        }

        for (const [key, value] of Object.entries(node)) {
            if (value && typeof value === "object") {
                visit(value, node, key);
            }
        }
    };

    visit(ast, null, null);

    return fixes;
}

function convertDeleteStatementToUndefinedAssignment(
    node,
    parent,
    property,
    diagnostic
) {
    if (!node || node.type !== "DeleteStatement" || !diagnostic) {
        return null;
    }

    if (!isValidDeleteTarget(node.argument)) {
        return null;
    }

    const targetName = getDeleteTargetName(node.argument);
    const assignment = {
        type: "AssignmentExpression",
        operator: "=",
        left: node.argument,
        right: createLiteral("undefined"),
        start: cloneLocation(node.start),
        end: cloneLocation(node.end)
    };

    copyCommentMetadata(node, assignment);

    const fixDetail = createFeatherFixDetail(diagnostic, {
        target: targetName,
        range: {
            start: getNodeStartIndex(node),
            end: getNodeEndIndex(node)
        }
    });

    if (!fixDetail) {
        return null;
    }

    if (!replaceNodeInParent(parent, property, assignment)) {
        return null;
    }

    attachFeatherFixMetadata(assignment, [fixDetail]);

    return fixDetail;
}

function isValidDeleteTarget(node) {
    if (!node || typeof node !== "object") {
        return false;
    }

    if (isIdentifierNode(node)) {
        return true;
    }

    return ALLOWED_DELETE_MEMBER_TYPES.has(node.type);
}

function isIdentifierNode(node) {
    return (
        node &&
        node.type === "Identifier" &&
        typeof node.name === "string" &&
        node.name.length > 0
    );
}

function getDeleteTargetName(node) {
    if (!node || typeof node !== "object") {
        return null;
    }

    if (isIdentifierNode(node)) {
        return node.name;
    }

    if (node.type === "MemberDotExpression") {
        return node.property?.name ?? null;
    }

    return null;
}

function replaceNodeInParent(parent, property, replacement) {
    if (Array.isArray(parent)) {
        if (
            typeof property !== "number" ||
            property < 0 ||
            property >= parent.length
        ) {
            return false;
        }

        parent[property] = replacement;
        return true;
    }

    if (parent && typeof parent === "object" && property != null) {
        parent[property] = replacement;
        return true;
    }

    return false;
}

function convertAllDotAssignmentsToWithStatements({ ast, diagnostic }) {
    if (!diagnostic || !ast || typeof ast !== "object") {
        return [];
    }

    const fixes = [];

    const visit = (node, parent, property) => {
        if (!node) {
            return;
        }

        if (Array.isArray(node)) {
            for (let index = 0; index < node.length; index += 1) {
                visit(node[index], node, index);
            }
            return;
        }

        if (typeof node !== "object") {
            return;
        }

        if (node.type === "AssignmentExpression") {
            const fix = convertAllAssignment(
                node,
                parent,
                property,
                diagnostic
            );
            if (fix) {
                fixes.push(fix);
                return;
            }
        }

        for (const [key, value] of Object.entries(node)) {
            if (value && typeof value === "object") {
                visit(value, node, key);
            }
        }
    };

    visit(ast, null, null);

    return fixes;
}

function normalizeFunctionCallArgumentOrder({ ast, diagnostic }) {
    if (!diagnostic || !ast || typeof ast !== "object") {
        return [];
    }

    const fixes = [];
    const state = {
        counter: 0
    };

    const visit = (node, parent, property, ancestors) => {
        if (!node) {
            return;
        }

        const nextAncestors = Array.isArray(ancestors)
            ? ancestors.concat([{ node, parent, property }])
            : [{ node, parent, property }];

        if (Array.isArray(node)) {
            for (let index = 0; index < node.length; index += 1) {
                visit(node[index], node, index, nextAncestors);
            }
            return;
        }

        if (typeof node !== "object") {
            return;
        }

        for (const [key, value] of Object.entries(node)) {
            if (value && typeof value === "object") {
                visit(value, node, key, nextAncestors);
            }
        }

        if (node.type === "CallExpression") {
            const fix = normalizeCallExpressionArguments({
                node,
                parent,
                property,
                diagnostic,
                ancestors: nextAncestors,
                state
            });

            if (fix) {
                fixes.push(fix);
            }
        }
    };

    visit(ast, null, null, []);

    return fixes;
}

function normalizeCallExpressionArguments({
    node,
    parent,
    property,
    diagnostic,
    ancestors,
    state
}) {
    if (!node || node.type !== "CallExpression") {
        return null;
    }

    const args = Array.isArray(node.arguments) ? node.arguments : [];
    if (args.length === 0) {
        return null;
    }

    const callArgumentInfos = [];

    for (let index = 0; index < args.length; index += 1) {
        const argument = args[index];

        if (!argument || argument.type !== "CallExpression") {
            continue;
        }

        callArgumentInfos.push({
            argument,
            index
        });
    }

    if (callArgumentInfos.length < 2) {
        return null;
    }

    const statementContext = findStatementContext(ancestors);

    if (!statementContext) {
        return null;
    }

    const temporaryDeclarations = [];

    for (const { argument, index } of callArgumentInfos) {
        const tempName = buildTemporaryIdentifierName(state);
        const tempIdentifier = createIdentifier(tempName, argument);

        if (!tempIdentifier) {
            continue;
        }

        const declaration = createTemporaryVariableDeclaration(
            tempName,
            argument
        );

        if (!declaration) {
            continue;
        }

        temporaryDeclarations.push({
            declaration,
            index,
            identifier: tempIdentifier
        });
    }

    if (temporaryDeclarations.length !== callArgumentInfos.length) {
        return null;
    }

    const fixDetail = createFeatherFixDetail(diagnostic, {
        target: node.object?.name ?? null,
        range: {
            start: getNodeStartIndex(node),
            end: getNodeEndIndex(node)
        }
    });

    if (!fixDetail) {
        return null;
    }

    for (const { declaration, index, identifier } of temporaryDeclarations) {
        node.arguments[index] = createIdentifier(identifier.name, identifier);
    }

    statementContext.statements.splice(
        statementContext.index,
        0,
        ...temporaryDeclarations.map(({ declaration }) => declaration)
    );

    for (const { declaration } of temporaryDeclarations) {
        attachFeatherFixMetadata(declaration, [fixDetail]);
    }

    attachFeatherFixMetadata(node, [fixDetail]);

    return fixDetail;
}

function buildTemporaryIdentifierName(state) {
    if (!state || typeof state !== "object") {
        return "__feather_call_arg_0";
    }

    const nextIndex = typeof state.counter === "number" ? state.counter : 0;
    state.counter = nextIndex + 1;

    return `__feather_call_arg_${nextIndex}`;
}

function createTemporaryVariableDeclaration(name, init) {
    if (!name || !init || typeof init !== "object") {
        return null;
    }

    const id = createIdentifier(name, init);

    if (!id) {
        return null;
    }

    const declarator = {
        type: "VariableDeclarator",
        id,
        init,
        start: cloneLocation(init.start),
        end: cloneLocation(init.end)
    };

    const declaration = {
        type: "VariableDeclaration",
        declarations: [declarator],
        kind: "var",
        start: cloneLocation(init.start),
        end: cloneLocation(init.end)
    };

    return declaration;
}

function findStatementContext(ancestors) {
    if (!Array.isArray(ancestors)) {
        return null;
    }

    for (let index = ancestors.length - 1; index >= 0; index -= 1) {
        const entry = ancestors[index];

        if (
            !entry ||
            !Array.isArray(entry.parent) ||
            typeof entry.property !== "number"
        ) {
            continue;
        }

        const arrayAncestor = ancestors[index - 1];

        if (!arrayAncestor) {
            continue;
        }

        if (!isStatementArray(arrayAncestor)) {
            continue;
        }

        return {
            statements: entry.parent,
            index: entry.property
        };
    }

    return null;
}

function isStatementArray(entry) {
    if (!entry || !Array.isArray(entry.node)) {
        return false;
    }

    const owner = entry.parent;
    const propertyName = entry.property;

    if (!owner || typeof propertyName !== "string") {
        return false;
    }

    if (propertyName !== "body") {
        return false;
    }

    const parentType = owner?.type;

    return (
        parentType === "Program" ||
        parentType === "BlockStatement" ||
        parentType === "SwitchCase"
    );
}

function convertAllAssignment(node, parent, property, diagnostic) {
    if (!Array.isArray(parent) || typeof property !== "number") {
        return null;
    }

    if (
        !node ||
        node.type !== "AssignmentExpression" ||
        node.operator !== "="
    ) {
        return null;
    }

    const member = node.left;
    if (!member || member.type !== "MemberDotExpression") {
        return null;
    }

    const object = member.object;
    if (!object || object.type !== "Identifier" || object.name !== "all") {
        return null;
    }

    const propertyIdentifier = member.property;
    if (!propertyIdentifier || propertyIdentifier.type !== "Identifier") {
        return null;
    }

    const normalizedAssignment = {
        type: "AssignmentExpression",
        operator: node.operator,
        left: cloneIdentifier(propertyIdentifier),
        right: node.right,
        start: cloneLocation(node.start),
        end: cloneLocation(node.end)
    };

    const blockStatement = {
        type: "BlockStatement",
        body: [normalizedAssignment],
        start: cloneLocation(node.start),
        end: cloneLocation(node.end)
    };

    const parenthesizedExpression = {
        type: "ParenthesizedExpression",
        expression: cloneIdentifier(object),
        start: cloneLocation(object?.start ?? node.start),
        end: cloneLocation(object?.end ?? node.end)
    };

    const withStatement = {
        type: "WithStatement",
        test: parenthesizedExpression,
        body: blockStatement,
        start: cloneLocation(node.start),
        end: cloneLocation(node.end)
    };

    copyCommentMetadata(node, withStatement);

    const fixDetail = createFeatherFixDetail(diagnostic, {
        target: propertyIdentifier?.name ?? null,
        range: {
            start: getNodeStartIndex(node),
            end: getNodeEndIndex(node)
        }
    });

    if (!fixDetail) {
        return null;
    }

    parent[property] = withStatement;
    attachFeatherFixMetadata(withStatement, [fixDetail]);

    return fixDetail;
}

function convertNullishCoalesceOpportunities({ ast, diagnostic }) {
    if (!diagnostic || !ast || typeof ast !== "object") {
        return [];
    }

    const fixes = [];

    const visit = (node, parent, property) => {
        if (!node) {
            return false;
        }

        if (Array.isArray(node)) {
            for (let index = 0; index < node.length; ) {
                const mutated = visit(node[index], node, index);
                if (mutated) {
                    continue;
                }
                index += 1;
            }
            return false;
        }

        if (typeof node !== "object") {
            return false;
        }

        if (node.type === "IfStatement") {
            const result = convertNullishIfStatement(
                node,
                parent,
                property,
                diagnostic
            );

            if (result && result.fix) {
                fixes.push(result.fix);
                return result.mutatedParent === true;
            }
        }

        for (const [key, value] of Object.entries(node)) {
            if (value && typeof value === "object") {
                visit(value, node, key);
            }
        }

        return false;
    };

    visit(ast, null, null);

    return fixes;
}

function convertNullishIfStatement(node, parent, property, diagnostic) {
    if (!Array.isArray(parent) || typeof property !== "number") {
        return null;
    }

    if (!node || node.type !== "IfStatement" || node.alternate) {
        return null;
    }

    const comparison = unwrapParenthesizedExpression(node.test);

    if (!comparison || comparison.type !== "BinaryExpression") {
        return null;
    }

    if (comparison.operator !== "==") {
        return null;
    }

    const identifierInfo = extractUndefinedComparisonIdentifier(comparison);

    if (!identifierInfo) {
        return null;
    }

    const consequentAssignment = extractConsequentAssignment(node.consequent);

    if (!consequentAssignment || consequentAssignment.operator !== "=") {
        return null;
    }

    const assignmentIdentifier = consequentAssignment.left;

    if (
        !isIdentifier(assignmentIdentifier) ||
        assignmentIdentifier.name !== identifierInfo.name
    ) {
        return null;
    }

    const fallbackExpression = consequentAssignment.right;

    if (!fallbackExpression) {
        return null;
    }

    const previousNode = parent[property - 1];

    if (
        previousNode &&
        previousNode.type === "AssignmentExpression" &&
        previousNode.operator === "=" &&
        isIdentifier(previousNode.left) &&
        previousNode.left.name === identifierInfo.name &&
        previousNode.right
    ) {
        const previousRight = previousNode.right;

        const binaryExpression = {
            type: "BinaryExpression",
            operator: "??",
            left: previousRight,
            right: fallbackExpression
        };

        if (Object.prototype.hasOwnProperty.call(previousRight, "start")) {
            binaryExpression.start = cloneLocation(previousRight.start);
        } else if (
            Object.prototype.hasOwnProperty.call(previousNode, "start")
        ) {
            binaryExpression.start = cloneLocation(previousNode.start);
        }

        if (Object.prototype.hasOwnProperty.call(fallbackExpression, "end")) {
            binaryExpression.end = cloneLocation(fallbackExpression.end);
        } else if (
            Object.prototype.hasOwnProperty.call(consequentAssignment, "end")
        ) {
            binaryExpression.end = cloneLocation(consequentAssignment.end);
        }

        previousNode.right = binaryExpression;

        if (Object.prototype.hasOwnProperty.call(node, "end")) {
            previousNode.end = cloneLocation(node.end);
        } else if (
            Object.prototype.hasOwnProperty.call(consequentAssignment, "end")
        ) {
            previousNode.end = cloneLocation(consequentAssignment.end);
        }

        const fixDetail = createFeatherFixDetail(diagnostic, {
            target: identifierInfo.name,
            range: {
                start: getNodeStartIndex(previousNode),
                end: getNodeEndIndex(previousNode)
            }
        });

        if (!fixDetail) {
            return null;
        }

        parent.splice(property, 1);
        attachFeatherFixMetadata(previousNode, [fixDetail]);

        return { fix: fixDetail, mutatedParent: true };
    }

    const nullishAssignment = {
        type: "AssignmentExpression",
        operator: "??=",
        left: assignmentIdentifier,
        right: fallbackExpression
    };

    if (Object.prototype.hasOwnProperty.call(consequentAssignment, "start")) {
        nullishAssignment.start = cloneLocation(consequentAssignment.start);
    } else if (Object.prototype.hasOwnProperty.call(node, "start")) {
        nullishAssignment.start = cloneLocation(node.start);
    }

    if (Object.prototype.hasOwnProperty.call(node, "end")) {
        nullishAssignment.end = cloneLocation(node.end);
    } else if (
        Object.prototype.hasOwnProperty.call(consequentAssignment, "end")
    ) {
        nullishAssignment.end = cloneLocation(consequentAssignment.end);
    }

    const fixDetail = createFeatherFixDetail(diagnostic, {
        target: identifierInfo.name,
        range: {
            start: getNodeStartIndex(nullishAssignment),
            end: getNodeEndIndex(nullishAssignment)
        }
    });

    if (!fixDetail) {
        return null;
    }

    parent[property] = nullishAssignment;
    attachFeatherFixMetadata(nullishAssignment, [fixDetail]);

    return { fix: fixDetail, mutatedParent: false };
}

function unwrapParenthesizedExpression(node) {
    let current = node;

    while (current && current.type === "ParenthesizedExpression") {
        current = current.expression;
    }

    return current;
}

function extractUndefinedComparisonIdentifier(expression) {
    if (!expression || expression.type !== "BinaryExpression") {
        return null;
    }

    const { left, right } = expression;

    if (isIdentifier(left) && isUndefinedLiteral(right)) {
        return { node: left, name: left.name };
    }

    if (isIdentifier(right) && isUndefinedLiteral(left)) {
        return { node: right, name: right.name };
    }

    return null;
}

function isUndefinedLiteral(node) {
    if (!node) {
        return false;
    }

    if (node.type === "Literal") {
        return node.value === "undefined" || node.value === undefined;
    }

    if (isIdentifier(node)) {
        return node.name === "undefined";
    }

    return false;
}

function extractConsequentAssignment(consequent) {
    if (!consequent || typeof consequent !== "object") {
        return null;
    }

    if (consequent.type === "AssignmentExpression") {
        return consequent;
    }

    if (consequent.type === "BlockStatement") {
        const statements = Array.isArray(consequent.body)
            ? consequent.body.filter(Boolean)
            : [];

        if (statements.length !== 1) {
            return null;
        }

        const [single] = statements;

        if (single && single.type === "AssignmentExpression") {
            return single;
        }
    }

    return null;
}

function ensureBlendEnableIsReset({ ast, diagnostic }) {
    if (!diagnostic || !ast || typeof ast !== "object") {
        return [];
    }

    const fixes = [];

    const visit = (node, parent, property) => {
        if (!node) {
            return;
        }

        if (Array.isArray(node)) {
            for (let index = 0; index < node.length; index += 1) {
                visit(node[index], node, index);
            }
            return;
        }

        if (typeof node !== "object") {
            return;
        }

        if (node.type === "CallExpression") {
            const fix = ensureBlendEnableResetAfterCall(
                node,
                parent,
                property,
                diagnostic
            );

            if (fix) {
                fixes.push(fix);
                return;
            }
        }

        for (const [key, value] of Object.entries(node)) {
            if (value && typeof value === "object") {
                visit(value, node, key);
            }
        }
    };

    visit(ast, null, null);

    return fixes;
}

function ensureBlendEnableResetAfterCall(node, parent, property, diagnostic) {
    if (!Array.isArray(parent) || typeof property !== "number") {
        return null;
    }

    if (!node || node.type !== "CallExpression") {
        return null;
    }

    if (!isIdentifierWithName(node.object, "gpu_set_blendenable")) {
        return null;
    }

    const args = Array.isArray(node.arguments) ? node.arguments : [];

    if (args.length === 0) {
        return null;
    }

    if (!shouldResetBlendEnable(args[0])) {
        return null;
    }

    const siblings = parent;
    let insertionIndex = siblings.length;

    for (let index = property + 1; index < siblings.length; index += 1) {
        const sibling = siblings[index];

        if (isBlendEnableResetCall(sibling)) {
            return null;
        }

        if (!isTriviallyIgnorableStatement(sibling)) {
            insertionIndex = index + 1;
            break;
        }
    }

    const resetCall = createBlendEnableResetCall(node);

    if (!resetCall) {
        return null;
    }

    const fixDetail = createFeatherFixDetail(diagnostic, {
        target: node.object?.name ?? null,
        range: {
            start: getNodeStartIndex(node),
            end: getNodeEndIndex(node)
        }
    });

    if (!fixDetail) {
        return null;
    }

    const previousSibling = siblings[insertionIndex - 1] ?? node;
    const nextSibling = siblings[insertionIndex] ?? null;
    const needsSeparator =
        !isAlphaTestDisableCall(nextSibling) &&
        !nextSibling &&
        insertionIndex > property + 1 &&
        !isTriviallyIgnorableStatement(previousSibling) &&
        !hasOriginalBlankLineBetween(previousSibling, nextSibling);

    if (needsSeparator) {
        siblings.splice(
            insertionIndex,
            0,
            createEmptyStatementLike(previousSibling)
        );
        insertionIndex += 1;
    }

    siblings.splice(insertionIndex, 0, resetCall);
    attachFeatherFixMetadata(resetCall, [fixDetail]);

    return fixDetail;
}

function ensureFileFindFirstBeforeClose({ ast, diagnostic }) {
    if (!diagnostic || !ast || typeof ast !== "object") {
        return [];
    }

    const fixes = [];

    const visit = (node, parent, property) => {
        if (!node) {
            return;
        }

        if (Array.isArray(node)) {
            for (let index = 0; index < node.length; index += 1) {
                visit(node[index], node, index);
            }
            return;
        }

        if (typeof node !== "object") {
            return;
        }

        if (node.type === "CallExpression") {
            const fix = ensureFileFindFirstBeforeCloseCall(
                node,
                parent,
                property,
                diagnostic
            );

            if (fix) {
                fixes.push(fix);
                return;
            }
        }

        for (const [key, value] of Object.entries(node)) {
            if (value && typeof value === "object") {
                visit(value, node, key);
            }
        }
    };

    visit(ast, null, null);

    return fixes;
}

function ensureFileFindFirstBeforeCloseCall(
    node,
    parent,
    property,
    diagnostic
) {
    if (!Array.isArray(parent) || typeof property !== "number") {
        return null;
    }

    if (!node || node.type !== "CallExpression") {
        return null;
    }

    if (!isIdentifierWithName(node.object, "file_find_close")) {
        return null;
    }

    const diagnosticMetadata = Array.isArray(node._appliedFeatherDiagnostics)
        ? node._appliedFeatherDiagnostics
        : [];

    const insertedForSerializedSearch = diagnosticMetadata.some(
        (entry) => entry?.id === "GM2031"
    );

    if (insertedForSerializedSearch) {
        return null;
    }

    const siblings = parent;

    for (let index = property - 1; index >= 0; index -= 1) {
        const sibling = siblings[index];

        if (!sibling) {
            continue;
        }

        if (containsFileFindFirstCall(sibling)) {
            return null;
        }
    }

    const fileFindFirstCall = createFileFindFirstCall(node);

    if (!fileFindFirstCall) {
        return null;
    }

    const fixDetail = createFeatherFixDetail(diagnostic, {
        target: node.object?.name ?? null,
        range: {
            start: getNodeStartIndex(node),
            end: getNodeEndIndex(node)
        }
    });

    if (!fixDetail) {
        return null;
    }

    siblings.splice(property, 0, fileFindFirstCall);
    attachFeatherFixMetadata(fileFindFirstCall, [fixDetail]);

    return fixDetail;
}

function containsFileFindFirstCall(node) {
    if (!node) {
        return false;
    }

    if (Array.isArray(node)) {
        for (const item of node) {
            if (containsFileFindFirstCall(item)) {
                return true;
            }
        }
        return false;
    }

    if (typeof node !== "object") {
        return false;
    }

    if (
        node.type === "FunctionDeclaration" ||
        node.type === "FunctionExpression"
    ) {
        return false;
    }

    if (
        node.type === "CallExpression" &&
        isIdentifierWithName(node.object, "file_find_first")
    ) {
        return true;
    }

    for (const value of Object.values(node)) {
        if (value && typeof value === "object") {
            if (containsFileFindFirstCall(value)) {
                return true;
            }
        }
    }

    return false;
}

function createFileFindFirstCall(template) {
    const identifier = createIdentifier("file_find_first", template?.object);

    if (!identifier) {
        return null;
    }

    const searchPattern = createLiteral('""', null);
    const attributes = createIdentifier("fa_none", null);

    const callExpression = {
        type: "CallExpression",
        object: identifier,
        arguments: []
    };

    if (searchPattern) {
        callExpression.arguments.push(searchPattern);
    }

    if (attributes) {
        callExpression.arguments.push(attributes);
    }

    if (Object.hasOwn(template, "start")) {
        callExpression.start = cloneLocation(template.start);
    }

    if (Object.hasOwn(template, "end")) {
        callExpression.end = cloneLocation(template.end);
    }

    return callExpression;
}

function ensureAlphaTestRefIsReset({ ast, diagnostic }) {
    if (!diagnostic || !ast || typeof ast !== "object") {
        return [];
    }

    const fixes = [];

    const visit = (node, parent, property) => {
        if (!node) {
            return;
        }

        if (Array.isArray(node)) {
            for (let index = 0; index < node.length; index += 1) {
                visit(node[index], node, index);
            }
            return;
        }

        if (typeof node !== "object") {
            return;
        }

        if (node.type === "CallExpression") {
            const fix = ensureAlphaTestRefResetAfterCall(
                node,
                parent,
                property,
                diagnostic
            );

            if (fix) {
                fixes.push(fix);
                return;
            }
        }

        for (const [key, value] of Object.entries(node)) {
            if (value && typeof value === "object") {
                visit(value, node, key);
            }
        }
    };

    visit(ast, null, null);

    return fixes;
}

function ensureConstructorParentsExist({ ast, diagnostic }) {
    if (!diagnostic || !ast || typeof ast !== "object") {
        return [];
    }

    const constructors = new Map();
    const functions = new Map();

    const collect = (node) => {
        if (!node) {
            return;
        }

        if (Array.isArray(node)) {
            for (const entry of node) {
                collect(entry);
            }
            return;
        }

        if (typeof node !== "object") {
            return;
        }

        if (
            node.type === "ConstructorDeclaration" &&
            typeof node.id === "string"
        ) {
            if (!constructors.has(node.id)) {
                constructors.set(node.id, node);
            }
        } else if (
            node.type === "FunctionDeclaration" &&
            typeof node.id === "string"
        ) {
            if (!functions.has(node.id)) {
                functions.set(node.id, node);
            }
        }

        for (const value of Object.values(node)) {
            if (value && typeof value === "object") {
                collect(value);
            }
        }
    };

    collect(ast);

    const fixes = [];

    const visit = (node) => {
        if (!node) {
            return;
        }

        if (Array.isArray(node)) {
            for (const entry of node) {
                visit(entry);
            }
            return;
        }

        if (typeof node !== "object") {
            return;
        }

        if (node.type === "ConstructorDeclaration") {
            const parentClause = node.parent;

            if (parentClause && typeof parentClause === "object") {
                const parentName = parentClause.id;

                if (typeof parentName === "string" && parentName.length > 0) {
                    if (!constructors.has(parentName)) {
                        const fallback = functions.get(parentName);

                        if (
                            fallback &&
                            fallback.type === "FunctionDeclaration"
                        ) {
                            fallback.type = "ConstructorDeclaration";

                            if (!Object.hasOwn(fallback, "parent")) {
                                fallback.parent = null;
                            }

                            constructors.set(parentName, fallback);
                            functions.delete(parentName);

                            const fixDetail = createFeatherFixDetail(
                                diagnostic,
                                {
                                    target: parentName,
                                    range: {
                                        start: getNodeStartIndex(fallback),
                                        end: getNodeEndIndex(fallback)
                                    }
                                }
                            );

                            if (fixDetail) {
                                attachFeatherFixMetadata(fallback, [fixDetail]);
                                fixes.push(fixDetail);
                            }
                        } else {
                            const fixDetail = createFeatherFixDetail(
                                diagnostic,
                                {
                                    target: parentName,
                                    range: {
                                        start: getNodeStartIndex(parentClause),
                                        end: getNodeEndIndex(parentClause)
                                    }
                                }
                            );

                            if (fixDetail) {
                                node.parent = null;
                                attachFeatherFixMetadata(node, [fixDetail]);
                                fixes.push(fixDetail);
                            }
                        }
                    }
                }
            }
        }

        for (const value of Object.values(node)) {
            if (value && typeof value === "object") {
                visit(value);
            }
        }
    };

    visit(ast);

    return fixes;
}

function ensureAlphaTestRefResetAfterCall(node, parent, property, diagnostic) {
    if (!Array.isArray(parent) || typeof property !== "number") {
        return null;
    }

    if (!node || node.type !== "CallExpression") {
        return null;
    }

    if (!isIdentifierWithName(node.object, "gpu_set_alphatestref")) {
        return null;
    }

    const args = Array.isArray(node.arguments) ? node.arguments : [];

    if (args.length === 0) {
        return null;
    }

    if (isLiteralZero(args[0])) {
        return null;
    }

    const siblings = parent;
    let insertionIndex = siblings.length;

    for (let index = property + 1; index < siblings.length; index += 1) {
        const sibling = siblings[index];

        if (isAlphaTestRefResetCall(sibling)) {
            return null;
        }

        if (isAlphaTestDisableCall(sibling)) {
            insertionIndex = index;
            break;
        }
    }

    const resetCall = createAlphaTestRefResetCall(node);

    if (!resetCall) {
        return null;
    }

    const fixDetail = createFeatherFixDetail(diagnostic, {
        target: node.object?.name ?? null,
        range: {
            start: getNodeStartIndex(node),
            end: getNodeEndIndex(node)
        }
    });

    if (!fixDetail) {
        return null;
    }

    const previousSibling = siblings[insertionIndex - 1] ?? node;
    const nextSibling = siblings[insertionIndex] ?? null;
    const shouldInsertSeparator =
        !nextSibling &&
        insertionIndex > property + 1 &&
        !isTriviallyIgnorableStatement(previousSibling) &&
        !hasOriginalBlankLineBetween(previousSibling, nextSibling) &&
        !isAlphaTestDisableCall(nextSibling);

    if (shouldInsertSeparator) {
        siblings.splice(
            insertionIndex,
            0,
            createEmptyStatementLike(previousSibling)
        );
        insertionIndex += 1;
    }

    siblings.splice(insertionIndex, 0, resetCall);
    attachFeatherFixMetadata(resetCall, [fixDetail]);

    return fixDetail;
}

function ensureRequiredArgumentProvided({ ast, diagnostic, callTemplate }) {
    if (
        !diagnostic ||
        !ast ||
        typeof ast !== "object" ||
        !callTemplate?.functionName ||
        !callTemplate.argumentTemplate
    ) {
        return [];
    }

    const fixes = [];

    const visit = (node) => {
        if (!node) {
            return;
        }

        if (Array.isArray(node)) {
            for (const item of node) {
                visit(item);
            }
            return;
        }

        if (typeof node !== "object") {
            return;
        }

        if (node.type === "CallExpression") {
            const fix = ensureCallHasRequiredArgument(
                node,
                diagnostic,
                callTemplate
            );

            if (fix) {
                fixes.push(fix);
                return;
            }
        }

        for (const value of Object.values(node)) {
            if (value && typeof value === "object") {
                visit(value);
            }
        }
    };

    visit(ast);

    return fixes;
}

function ensureCallHasRequiredArgument(node, diagnostic, callTemplate) {
    if (!node || node.type !== "CallExpression") {
        return null;
    }

    if (!isIdentifierWithName(node.object, callTemplate.functionName)) {
        return null;
    }

    if (Array.isArray(node.arguments) && node.arguments.length > 0) {
        return null;
    }

    const argumentNode = cloneNodeWithoutLocations(
        callTemplate.argumentTemplate
    );

    if (!argumentNode || typeof argumentNode !== "object") {
        return null;
    }

    const fixDetail = createFeatherFixDetail(diagnostic, {
        target: node.object?.name ?? null,
        range: {
            start: getNodeStartIndex(node),
            end: getNodeEndIndex(node)
        }
    });

    if (!fixDetail) {
        return null;
    }

    if (!Array.isArray(node.arguments)) {
        node.arguments = [];
    }

    node.arguments.push(argumentNode);
    attachFeatherFixMetadata(node, [fixDetail]);

    return fixDetail;
}

function createFunctionCallTemplateFromDiagnostic(diagnostic) {
    const example =
        typeof diagnostic?.goodExample === "string"
            ? diagnostic.goodExample
            : null;

    if (!example) {
        return null;
    }

    try {
        const exampleAst = GMLParser.parse(example, {
            getLocations: true,
            simplifyLocations: false
        });
        const callExpression = findFirstCallExpression(exampleAst);

        if (!callExpression || !isIdentifier(callExpression.object)) {
            return null;
        }

        const args = Array.isArray(callExpression.arguments)
            ? callExpression.arguments
            : [];

        if (args.length === 0) {
            return null;
        }

        return {
            functionName: callExpression.object.name,
            argumentTemplate: cloneNodeWithoutLocations(args[0])
        };
    } catch (error) {
        return null;
    }
}

function findFirstCallExpression(node) {
    if (!node) {
        return null;
    }

    if (Array.isArray(node)) {
        for (const item of node) {
            const result = findFirstCallExpression(item);

            if (result) {
                return result;
            }
        }

        return null;
    }

    if (typeof node !== "object") {
        return null;
    }

    if (node.type === "CallExpression") {
        return node;
    }

    for (const value of Object.values(node)) {
        const result = findFirstCallExpression(value);

        if (result) {
            return result;
        }
    }

    return null;
}

function cloneNodeWithoutLocations(node) {
    if (!node || typeof node !== "object") {
        return node;
    }

    if (Array.isArray(node)) {
        return node.map((item) => cloneNodeWithoutLocations(item));
    }

    const clone = {};

    for (const [key, value] of Object.entries(node)) {
        if (key === "start" || key === "end") {
            continue;
        }

        clone[key] = cloneNodeWithoutLocations(value);
    }

    return clone;
}

function ensureNumericOperationsUseRealLiteralCoercion({ ast, diagnostic }) {
    if (!diagnostic || !ast || typeof ast !== "object") {
        return [];
    }

    const fixes = [];

    const visit = (node, parent, property) => {
        if (!node) {
            return;
        }

        if (Array.isArray(node)) {
            for (let index = 0; index < node.length; index += 1) {
                visit(node[index], node, index);
            }
            return;
        }

        if (typeof node !== "object") {
            return;
        }

        if (node.type === "BinaryExpression") {
            const fix = coerceStringLiteralsInBinaryExpression(
                node,
                diagnostic
            );

            if (fix) {
                fixes.push(fix);
                return;
            }
        }

        for (const [key, value] of Object.entries(node)) {
            if (value && typeof value === "object") {
                visit(value, node, key);
            }
        }
    };

    visit(ast, null, null);

    return fixes;
}

function coerceStringLiteralsInBinaryExpression(node, diagnostic) {
    if (!node || node.type !== "BinaryExpression") {
        return null;
    }

    if (node.operator !== "+") {
        return null;
    }

    const leftLiteral = isCoercibleStringLiteral(node.left) ? node.left : null;
    const rightLiteral = isCoercibleStringLiteral(node.right)
        ? node.right
        : null;

    if (!leftLiteral && !rightLiteral) {
        return null;
    }

    if (leftLiteral) {
        node.left = createRealCoercionCall(leftLiteral);
    }

    if (rightLiteral) {
        node.right = createRealCoercionCall(rightLiteral);
    }

    const fixDetail = createFeatherFixDetail(diagnostic, {
        target: node.operator ?? null,
        range: {
            start: getNodeStartIndex(node),
            end: getNodeEndIndex(node)
        }
    });

    if (!fixDetail) {
        return null;
    }

    attachFeatherFixMetadata(node, [fixDetail]);

    return fixDetail;
}

function isCoercibleStringLiteral(node) {
    if (!node || node.type !== "Literal") {
        return false;
    }

    const rawValue = typeof node.value === "string" ? node.value : null;

    if (!rawValue) {
        return false;
    }

    let literalText = null;

    if (rawValue.startsWith('@"') && rawValue.endsWith('"')) {
        literalText = rawValue.slice(2, -1);
    } else if (rawValue.length >= 2) {
        const startingQuote = rawValue[0];
        const endingQuote = rawValue[rawValue.length - 1];

        if (
            (startingQuote === '"' || startingQuote === "'") &&
            startingQuote === endingQuote
        ) {
            literalText = rawValue.slice(1, -1);
        }
    }

    if (literalText == null) {
        return false;
    }

    const trimmed = literalText.trim();

    if (trimmed.length === 0) {
        return false;
    }

    return NUMERIC_STRING_LITERAL_PATTERN.test(trimmed);
}

function createRealCoercionCall(literal) {
    const argument = cloneLiteral(literal) ?? literal;

    if (argument && typeof argument === "object") {
        argument._skipNumericStringCoercion = true;
    }

    const identifier = createIdentifierFromTemplate("real", literal);

    const callExpression = {
        type: "CallExpression",
        object: identifier,
        arguments: [argument],
        start: cloneLocation(literal.start),
        end: cloneLocation(literal.end)
    };

    return callExpression;
}

function addMissingEnumMembers({ ast, diagnostic }) {
    if (!diagnostic || !ast || typeof ast !== "object") {
        return [];
    }

    const enumRegistry = collectEnumDeclarations(ast);

    if (enumRegistry.size === 0) {
        return [];
    }

    const fixes = [];

    const visit = (node, parent, property) => {
        if (!node) {
            return;
        }

        if (Array.isArray(node)) {
            for (let index = 0; index < node.length; index += 1) {
                visit(node[index], node, index);
            }
            return;
        }

        if (typeof node !== "object") {
            return;
        }

        if (node.type === "MemberDotExpression") {
            const fix = addMissingEnumMember(node, enumRegistry, diagnostic);

            if (fix) {
                fixes.push(fix);
                return;
            }
        }

        for (const [key, value] of Object.entries(node)) {
            if (value && typeof value === "object") {
                visit(value, node, key);
            }
        }
    };

    visit(ast, null, null);

    return fixes;
}

function collectEnumDeclarations(ast) {
    const registry = new Map();

    const visit = (node) => {
        if (!node) {
            return;
        }

        if (Array.isArray(node)) {
            for (const item of node) {
                visit(item);
            }
            return;
        }

        if (typeof node !== "object") {
            return;
        }

        if (node.type === "EnumDeclaration") {
            const enumName = node.name?.name;

            if (enumName && !registry.has(enumName)) {
                const members = Array.isArray(node.members) ? node.members : [];
                const memberNames = new Set();

                for (const member of members) {
                    const memberName = member?.name?.name;
                    if (memberName) {
                        memberNames.add(memberName);
                    }
                }

                registry.set(enumName, {
                    declaration: node,
                    members,
                    memberNames
                });
            }
        }

        for (const value of Object.values(node)) {
            if (value && typeof value === "object") {
                visit(value);
            }
        }
    };

    visit(ast);

    return registry;
}

function addMissingEnumMember(memberExpression, enumRegistry, diagnostic) {
    if (!memberExpression || memberExpression.type !== "MemberDotExpression") {
        return null;
    }

    const enumIdentifier = memberExpression.object;
    const memberIdentifier = memberExpression.property;

    if (!enumIdentifier || enumIdentifier.type !== "Identifier") {
        return null;
    }

    if (!memberIdentifier || memberIdentifier.type !== "Identifier") {
        return null;
    }

    const enumName = enumIdentifier.name;
    const memberName = memberIdentifier.name;

    if (!enumName || !memberName) {
        return null;
    }

    const enumInfo = enumRegistry.get(enumName);

    if (!enumInfo) {
        return null;
    }

    if (enumInfo.memberNames.has(memberName)) {
        return null;
    }

    const newMember = createEnumMember(memberName);

    if (!newMember) {
        return null;
    }

    const insertIndex = getEnumInsertionIndex(enumInfo.members);
    enumInfo.members.splice(insertIndex, 0, newMember);
    enumInfo.memberNames.add(memberName);

    const start = getNodeStartIndex(memberIdentifier);
    const end = getNodeEndIndex(memberIdentifier);

    const fixDetail = createFeatherFixDetail(diagnostic, {
        target: `${enumName}.${memberName}`,
        range: start !== null && end !== null ? { start, end } : null
    });

    if (!fixDetail) {
        return null;
    }

    attachFeatherFixMetadata(newMember, [fixDetail]);

    const declaration = enumInfo.declaration;
    if (declaration && typeof declaration === "object") {
        attachFeatherFixMetadata(declaration, [fixDetail]);
    }

    return fixDetail;
}

function createEnumMember(name) {
    if (typeof name !== "string" || name.length === 0) {
        return null;
    }

    return {
        type: "EnumMember",
        name: {
            type: "Identifier",
            name
        },
        initializer: null
    };
}

function getEnumInsertionIndex(members) {
    if (!Array.isArray(members) || members.length === 0) {
        return Array.isArray(members) ? members.length : 0;
    }

    const lastIndex = members.length - 1;
    const lastMember = members[lastIndex];

    if (isSizeofEnumMember(lastMember)) {
        return lastIndex;
    }

    return members.length;
}

function isSizeofEnumMember(member) {
    if (!member || member.type !== "EnumMember") {
        return false;
    }

    const identifier = member.name;

    if (!identifier || identifier.type !== "Identifier") {
        return false;
    }

    return identifier.name === "SIZEOF";
}

function ensureTextureRepeatIsReset({ ast, diagnostic }) {
    if (!diagnostic || !ast || typeof ast !== "object") {
        return [];
    }

    const fixes = [];

    const visit = (node, parent, property) => {
        if (!node) {
            return;
        }

        if (Array.isArray(node)) {
            for (let index = 0; index < node.length; index += 1) {
                visit(node[index], node, index);
            }
            return;
        }

        if (typeof node !== "object") {
            return;
        }

        if (node.type === "CallExpression") {
            const fix = ensureTextureRepeatResetAfterCall(
                node,
                parent,
                property,
                diagnostic
            );

            if (fix) {
                fixes.push(fix);
                return;
            }
        }

        for (const [key, value] of Object.entries(node)) {
            if (value && typeof value === "object") {
                visit(value, node, key);
            }
        }
    };

    visit(ast, null, null);

    return fixes;
}

function ensureTextureRepeatResetAfterCall(node, parent, property, diagnostic) {
    if (!Array.isArray(parent) || typeof property !== "number") {
        return null;
    }

    if (!node || node.type !== "CallExpression") {
        return null;
    }

    if (!isIdentifierWithName(node.object, "gpu_set_texrepeat")) {
        return null;
    }

    const args = Array.isArray(node.arguments) ? node.arguments : [];

    if (args.length === 0) {
        return null;
    }

    if (!shouldResetTextureRepeat(args[0])) {
        return null;
    }

    const siblings = parent;
    let insertionIndex = siblings.length;

    for (let index = property + 1; index < siblings.length; index += 1) {
        const sibling = siblings[index];

        if (isTextureRepeatResetCall(sibling)) {
            return null;
        }

        if (!isTriviallyIgnorableStatement(sibling)) {
            insertionIndex = index + 1;
            break;
        }
    }

    const resetCall = createTextureRepeatResetCall(node);

    if (!resetCall) {
        return null;
    }

    const fixDetail = createFeatherFixDetail(diagnostic, {
        target: node.object?.name ?? null,
        range: {
            start: getNodeStartIndex(node),
            end: getNodeEndIndex(node)
        }
    });

    if (!fixDetail) {
        return null;
    }

    const previousSibling = siblings[insertionIndex - 1] ?? node;
    const nextSibling = siblings[insertionIndex] ?? null;
    const needsSeparator =
        insertionIndex > property + 1 &&
        !isTriviallyIgnorableStatement(previousSibling) &&
        nextSibling &&
        !isTriviallyIgnorableStatement(nextSibling) &&
        !hasOriginalBlankLineBetween(previousSibling, nextSibling);

    if (needsSeparator) {
        siblings.splice(
            insertionIndex,
            0,
            createEmptyStatementLike(previousSibling)
        );
        insertionIndex += 1;
    }

    siblings.splice(insertionIndex, 0, resetCall);
    attachFeatherFixMetadata(resetCall, [fixDetail]);

    return fixDetail;
}

function isTriviallyIgnorableStatement(node) {
    if (!node || typeof node !== "object") {
        return true;
    }

    if (node.type === "EmptyStatement") {
        return true;
    }

    if (Array.isArray(node)) {
        return node.length === 0;
    }

    return false;
}

function createEmptyStatementLike(template) {
    const empty = { type: "EmptyStatement" };

    if (template && typeof template === "object") {
        if (Object.hasOwn(template, "start")) {
            empty.start = cloneLocation(template.start);
        }

        if (Object.hasOwn(template, "end")) {
            empty.end = cloneLocation(template.end);
        }
    }

    return empty;
}

function hasOriginalBlankLineBetween(beforeNode, afterNode) {
    const beforeEndLine =
        typeof beforeNode?.end?.line === "number" ? beforeNode.end.line : null;
    const afterStartLine =
        typeof afterNode?.start?.line === "number"
            ? afterNode.start.line
            : null;

    if (beforeEndLine == null || afterStartLine == null) {
        return false;
    }

    return afterStartLine > beforeEndLine + 1;
}

function correctDataStructureAccessorTokens({ ast, diagnostic }) {
    if (!diagnostic || !ast || typeof ast !== "object") {
        return [];
    }

    const accessorReplacement =
        getAccessorReplacementFromDiagnostic(diagnostic);

    if (!accessorReplacement) {
        return [];
    }

    const { incorrectAccessor, correctAccessor } = accessorReplacement;

    if (incorrectAccessor === correctAccessor) {
        return [];
    }

    const fixes = [];

    const visit = (node, parent, property) => {
        if (!node) {
            return;
        }

        if (Array.isArray(node)) {
            for (let index = 0; index < node.length; index += 1) {
                visit(node[index], node, index);
            }
            return;
        }

        if (typeof node !== "object") {
            return;
        }

        if (node.type === "MemberIndexExpression") {
            const fix = updateMemberIndexAccessor(node, {
                incorrectAccessor,
                correctAccessor,
                diagnostic
            });

            if (fix) {
                fixes.push(fix);
                return;
            }
        }

        for (const [key, value] of Object.entries(node)) {
            if (value && typeof value === "object") {
                visit(value, node, key);
            }
        }
    };

    visit(ast, null, null);

    return fixes;
}

function updateMemberIndexAccessor(
    node,
    { incorrectAccessor, correctAccessor, diagnostic }
) {
    if (!node || node.type !== "MemberIndexExpression") {
        return null;
    }

    if (
        typeof incorrectAccessor !== "string" ||
        typeof correctAccessor !== "string"
    ) {
        return null;
    }

    if (node.accessor !== incorrectAccessor) {
        return null;
    }

    node.accessor = correctAccessor;

    const fixDetail = createFeatherFixDetail(diagnostic, {
        target: typeof node.object?.name === "string" ? node.object.name : null,
        range: {
            start: getNodeStartIndex(node),
            end: getNodeEndIndex(node)
        }
    });

    if (!fixDetail) {
        return null;
    }

    attachFeatherFixMetadata(node, [fixDetail]);

    return fixDetail;
}

function getAccessorReplacementFromDiagnostic(diagnostic) {
    if (!diagnostic) {
        return null;
    }

    const incorrectAccessor = extractAccessorFromExample(diagnostic.badExample);
    const correctAccessor = extractAccessorFromExample(diagnostic.goodExample);

    if (!incorrectAccessor || !correctAccessor) {
        return null;
    }

    if (incorrectAccessor === correctAccessor) {
        return null;
    }

    return { incorrectAccessor, correctAccessor };
}

function extractAccessorFromExample(example) {
    if (typeof example !== "string" || example.length === 0) {
        return null;
    }

    for (const token of DATA_STRUCTURE_ACCESSOR_TOKENS) {
        const search = `[${token}`;

        if (example.includes(search)) {
            return search;
        }
    }

    return null;
}

function ensureFileFindSearchesAreSerialized({ ast, diagnostic }) {
    if (!diagnostic || !ast || typeof ast !== "object") {
        return [];
    }

    const fixes = [];
    const state = createFileFindState();

    processStatementBlock(getProgramStatements(ast), state);

    return fixes;

    function processStatementBlock(statements, currentState) {
        if (
            !Array.isArray(statements) ||
            statements.length === 0 ||
            !currentState
        ) {
            return;
        }

        let index = 0;

        while (index < statements.length) {
            const statement = statements[index];

            if (isFileFindCloseStatement(statement)) {
                currentState.openCount = Math.max(
                    currentState.openCount - 1,
                    0
                );
                index += 1;
                continue;
            }

            const callNode = getFileFindFirstCallFromStatement(statement);

            if (callNode && currentState.openCount > 0) {
                const insertion = insertFileFindCloseBefore(
                    statements,
                    index,
                    callNode
                );

                if (insertion?.fixDetail) {
                    fixes.push(insertion.fixDetail);
                    currentState.openCount = Math.max(
                        currentState.openCount - 1,
                        0
                    );
                    index += insertion.insertedBefore;
                    continue;
                }
            }

            if (callNode) {
                currentState.openCount += 1;
            }

            handleNestedStatements(statement, currentState);
            index += 1;
        }
    }

    function handleNestedStatements(statement, currentState) {
        if (!statement || typeof statement !== "object" || !currentState) {
            return;
        }

        switch (statement.type) {
            case "BlockStatement": {
                processStatementBlock(statement.body ?? [], currentState);
                break;
            }
            case "IfStatement": {
                processBranch(statement, "consequent", currentState);

                if (statement.alternate) {
                    processBranch(statement, "alternate", currentState);
                }

                break;
            }
            case "WhileStatement":
            case "RepeatStatement":
            case "DoWhileStatement":
            case "ForStatement": {
                processBranch(statement, "body", currentState);
                break;
            }
            case "SwitchStatement": {
                const cases = Array.isArray(statement.cases)
                    ? statement.cases
                    : [];

                for (const caseClause of cases) {
                    const branchState = cloneFileFindState(currentState);
                    processStatementBlock(
                        caseClause?.consequent ?? [],
                        branchState
                    );
                }
                break;
            }
            case "TryStatement": {
                if (statement.block) {
                    processStatementBlock(
                        statement.block.body ?? [],
                        currentState
                    );
                }

                if (statement.handler) {
                    processBranch(statement.handler, "body", currentState);
                }

                if (statement.finalizer) {
                    processStatementBlock(
                        statement.finalizer.body ?? [],
                        currentState
                    );
                }
                break;
            }
            default:
                break;
        }
    }

    function processBranch(parent, key, currentState) {
        if (!parent || typeof parent !== "object" || !currentState) {
            return;
        }

        const statements = getBranchStatements(parent, key);

        if (!statements) {
            return;
        }

        const branchState = cloneFileFindState(currentState);
        processStatementBlock(statements, branchState);
    }

    function getBranchStatements(parent, key) {
        if (!parent || typeof parent !== "object" || !key) {
            return null;
        }

        let target = parent[key];

        if (!target) {
            return null;
        }

        if (target.type !== "BlockStatement") {
            target = ensureBlockStatement(parent, key, target);
        }

        if (!target || target.type !== "BlockStatement") {
            return null;
        }

        return Array.isArray(target.body) ? target.body : [];
    }

    function insertFileFindCloseBefore(statements, index, callNode) {
        if (!Array.isArray(statements) || typeof index !== "number") {
            return null;
        }

        const closeCall = createFileFindCloseCall(callNode);

        if (!closeCall) {
            return null;
        }

        const fixDetail = createFeatherFixDetail(diagnostic, {
            target: callNode?.object?.name ?? null,
            range: {
                start: getNodeStartIndex(callNode),
                end: getNodeEndIndex(callNode)
            }
        });

        if (!fixDetail) {
            return null;
        }

        attachFeatherFixMetadata(closeCall, [fixDetail]);
        statements.splice(index, 0, closeCall);

        return {
            fixDetail,
            insertedBefore: 1
        };
    }

    function getFileFindFirstCallFromStatement(statement) {
        if (!statement || typeof statement !== "object") {
            return null;
        }

        switch (statement.type) {
            case "CallExpression":
                return isIdentifierWithName(statement.object, "file_find_first")
                    ? statement
                    : null;
            case "AssignmentExpression":
                return getFileFindFirstCallFromExpression(statement.right);
            case "VariableDeclaration": {
                const declarations = Array.isArray(statement.declarations)
                    ? statement.declarations
                    : [];

                for (const declarator of declarations) {
                    const call = getFileFindFirstCallFromExpression(
                        declarator?.init
                    );
                    if (call) {
                        return call;
                    }
                }
                return null;
            }
            case "ReturnStatement":
            case "ThrowStatement":
                return getFileFindFirstCallFromExpression(statement.argument);
            case "ExpressionStatement":
                return getFileFindFirstCallFromExpression(statement.expression);
            default:
                return null;
        }
    }

    function getFileFindFirstCallFromExpression(expression) {
        if (!expression || typeof expression !== "object") {
            return null;
        }

        if (expression.type === "CallExpression") {
            return isIdentifierWithName(expression.object, "file_find_first")
                ? expression
                : null;
        }

        if (expression.type === "ParenthesizedExpression") {
            return getFileFindFirstCallFromExpression(expression.expression);
        }

        if (expression.type === "AssignmentExpression") {
            return getFileFindFirstCallFromExpression(expression.right);
        }

        if (expression.type === "SequenceExpression") {
            const expressions = Array.isArray(expression.expressions)
                ? expression.expressions
                : [];

            for (const item of expressions) {
                const call = getFileFindFirstCallFromExpression(item);
                if (call) {
                    return call;
                }
            }
        }

        if (
            expression.type === "BinaryExpression" ||
            expression.type === "LogicalExpression"
        ) {
            const leftCall = getFileFindFirstCallFromExpression(
                expression.left
            );
            if (leftCall) {
                return leftCall;
            }

            return getFileFindFirstCallFromExpression(expression.right);
        }

        if (
            expression.type === "ConditionalExpression" ||
            expression.type === "TernaryExpression"
        ) {
            const consequentCall = getFileFindFirstCallFromExpression(
                expression.consequent
            );
            if (consequentCall) {
                return consequentCall;
            }

            return getFileFindFirstCallFromExpression(expression.alternate);
        }

        return null;
    }

    function isFileFindCloseStatement(statement) {
        if (!statement || typeof statement !== "object") {
            return false;
        }

        if (statement.type === "CallExpression") {
            return isIdentifierWithName(statement.object, "file_find_close");
        }

        if (statement.type === "ExpressionStatement") {
            return isFileFindCloseStatement(statement.expression);
        }

        if (
            statement.type === "ReturnStatement" ||
            statement.type === "ThrowStatement"
        ) {
            return isFileFindCloseStatement(statement.argument);
        }

        return false;
    }

    function getProgramStatements(node) {
        if (!node || typeof node !== "object") {
            return [];
        }

        if (Array.isArray(node.body)) {
            return node.body;
        }

        if (node.body && Array.isArray(node.body.body)) {
            return node.body.body;
        }

        return [];
    }

    function createFileFindState() {
        return {
            openCount: 0
        };
    }

    function cloneFileFindState(existing) {
        if (!existing || typeof existing !== "object") {
            return createFileFindState();
        }

        return {
            openCount: existing.openCount ?? 0
        };
    }

    function createFileFindCloseCall(template) {
        const identifier = createIdentifier(
            "file_find_close",
            template?.object ?? template
        );

        if (!identifier) {
            return null;
        }

        const callExpression = {
            type: "CallExpression",
            object: identifier,
            arguments: []
        };

        if (Object.hasOwn(template, "start")) {
            callExpression.start = cloneLocation(template.start);
        }

        if (Object.hasOwn(template, "end")) {
            callExpression.end = cloneLocation(template.end);
        }

        return callExpression;
    }

    function ensureBlockStatement(parent, key, statement) {
        if (!parent || typeof parent !== "object" || !key) {
            return null;
        }

        if (!statement || typeof statement !== "object") {
            return null;
        }

        const block = {
            type: "BlockStatement",
            body: [statement]
        };

        if (Object.hasOwn(statement, "start")) {
            block.start = cloneLocation(statement.start);
        }

        if (Object.hasOwn(statement, "end")) {
            block.end = cloneLocation(statement.end);
        }

        parent[key] = block;

        return block;
    }
}

function harmonizeTexturePointerTernaries({ ast, diagnostic }) {
    if (!diagnostic || !ast || typeof ast !== "object") {
        return [];
    }

    const fixes = [];

    const visit = (node, parent, property) => {
        if (!node) {
            return;
        }

        if (Array.isArray(node)) {
            for (let index = 0; index < node.length; index += 1) {
                visit(node[index], node, index);
            }
            return;
        }

        if (typeof node !== "object") {
            return;
        }

        if (node.type === "TernaryExpression") {
            const fix = harmonizeTexturePointerTernary(
                node,
                parent,
                property,
                diagnostic
            );

            if (fix) {
                fixes.push(fix);
                return;
            }
        }

        for (const [key, value] of Object.entries(node)) {
            if (value && typeof value === "object") {
                visit(value, node, key);
            }
        }
    };

    visit(ast, null, null);

    return fixes;
}

const INSTANCE_CREATE_FUNCTION_NAMES = new Set([
    "instance_create_layer",
    "instance_create_depth",
    "instance_create_depth_ext",
    "instance_create_layer_ext",
    "instance_create_at",
    "instance_create",
    "instance_create_z"
]);

function annotateInstanceVariableStructAssignments({ ast, diagnostic }) {
    if (!diagnostic || !ast || typeof ast !== "object") {
        return [];
    }

    const fixes = [];

    const visit = (node) => {
        if (!node) {
            return;
        }

        if (Array.isArray(node)) {
            for (const entry of node) {
                visit(entry);
            }
            return;
        }

        if (typeof node !== "object") {
            return;
        }

        if (node.type === "CallExpression") {
            const callFixes = annotateInstanceCreateCall(node, diagnostic);

            if (Array.isArray(callFixes) && callFixes.length > 0) {
                fixes.push(...callFixes);
            }
        }

        for (const value of Object.values(node)) {
            if (value && typeof value === "object") {
                visit(value);
            }
        }
    };

    visit(ast);

    return fixes;
}

function annotateInstanceCreateCall(node, diagnostic) {
    if (!node || node.type !== "CallExpression") {
        return [];
    }

    if (!isInstanceCreateIdentifier(node.object)) {
        return [];
    }

    const structArgument = findStructArgument(node.arguments);

    if (!structArgument) {
        return [];
    }

    return annotateVariableStructProperties(structArgument, diagnostic);
}

function isInstanceCreateIdentifier(node) {
    if (!node || node.type !== "Identifier") {
        return false;
    }

    if (INSTANCE_CREATE_FUNCTION_NAMES.has(node.name)) {
        return true;
    }

    return node.name?.startsWith?.("instance_create_") ?? false;
}

function findStructArgument(args) {
    if (!Array.isArray(args) || args.length === 0) {
        return null;
    }

    for (let index = args.length - 1; index >= 0; index -= 1) {
        const candidate = args[index];

        if (candidate && candidate.type === "StructExpression") {
            return candidate;
        }
    }

    return null;
}

function annotateVariableStructProperties(structExpression, diagnostic) {
    if (!structExpression || structExpression.type !== "StructExpression") {
        return [];
    }

    const properties = Array.isArray(structExpression.properties)
        ? structExpression.properties
        : [];

    if (properties.length === 0) {
        return [];
    }

    const fixes = [];

    for (const property of properties) {
        const fixDetail = annotateVariableStructProperty(property, diagnostic);

        if (fixDetail) {
            fixes.push(fixDetail);
        }
    }

    return fixes;
}

function annotateVariableStructProperty(property, diagnostic) {
    if (!property || property.type !== "Property") {
        return null;
    }

    const value = property.value;

    if (
        !value ||
        value.type !== "Identifier" ||
        typeof value.name !== "string"
    ) {
        return null;
    }

    const fixDetail = createFeatherFixDetail(diagnostic, {
        target: value.name,
        range: {
            start: getNodeStartIndex(property),
            end: getNodeEndIndex(property)
        },
        automatic: false
    });

    if (!fixDetail) {
        return null;
    }

    attachFeatherFixMetadata(property, [fixDetail]);

    return fixDetail;
}

function harmonizeTexturePointerTernary(node, parent, property, diagnostic) {
    if (!node || node.type !== "TernaryExpression") {
        return null;
    }

    if (
        !parent ||
        parent.type !== "AssignmentExpression" ||
        property !== "right"
    ) {
        return null;
    }

    if (!isSpriteGetTextureCall(node.consequent)) {
        return null;
    }

    const alternate = node.alternate;

    if (!isNegativeOneLiteral(alternate)) {
        return null;
    }

    const pointerIdentifier = createIdentifier("pointer_null", alternate);

    if (!pointerIdentifier) {
        return null;
    }

    copyCommentMetadata(alternate, pointerIdentifier);
    node.alternate = pointerIdentifier;

    const fixDetail = createFeatherFixDetail(diagnostic, {
        target: isIdentifier(parent.left) ? parent.left.name : null,
        range: {
            start: getNodeStartIndex(node),
            end: getNodeEndIndex(node)
        }
    });

    if (!fixDetail) {
        return null;
    }

    attachFeatherFixMetadata(node, [fixDetail]);

    return fixDetail;
}

function createAssignmentFromDeclarator(declarator, declarationNode) {
    if (!declarator || typeof declarator !== "object") {
        return null;
    }

    const identifier = declarator.id;

    if (!isIdentifier(identifier)) {
        return null;
    }

    if (!declarator.init) {
        return null;
    }

    const assignment = {
        type: "AssignmentExpression",
        operator: "=",
        left: cloneIdentifier(identifier),
        right: declarator.init,
        start: cloneLocation(declarator.start ?? declarationNode?.start),
        end: cloneLocation(declarator.end ?? declarationNode?.end)
    };

    copyCommentMetadata(declarator, assignment);

    return assignment;
}

function isFunctionLikeNode(node) {
    if (!node || typeof node !== "object") {
        return false;
    }

    if (typeof node.type !== "string") {
        return false;
    }

    return FUNCTION_LIKE_TYPES.has(node.type);
}

function getFunctionParameterNames(node) {
    const params = Array.isArray(node?.params) ? node.params : [];
    const names = [];

    for (const param of params) {
        if (!param || typeof param !== "object") {
            continue;
        }

        if (isIdentifier(param)) {
            if (param.name) {
                names.push(param.name);
            }
            continue;
        }

        if (param.type === "DefaultParameter" && isIdentifier(param.left)) {
            if (param.left.name) {
                names.push(param.left.name);
            }
            continue;
        }
    }

    return names;
}

function getVariableDeclaratorName(declarator) {
    if (!declarator || typeof declarator !== "object") {
        return null;
    }

    const identifier = declarator.id;

    if (!isIdentifier(identifier)) {
        return null;
    }

    return identifier.name ?? null;
}

function cloneLiteral(node) {
    if (!node || node.type !== "Literal") {
        return null;
    }

    const cloned = {
        type: "Literal",
        value: node.value
    };

    if (Object.hasOwn(node, "start")) {
        cloned.start = cloneLocation(node.start);
    }

    if (Object.hasOwn(node, "end")) {
        cloned.end = cloneLocation(node.end);
    }

    return cloned;
}

function createIdentifierFromTemplate(name, template) {
    const identifier = {
        type: "Identifier",
        name
    };

    if (template && typeof template === "object") {
        if (Object.hasOwn(template, "start")) {
            identifier.start = cloneLocation(template.start);
        }

        if (Object.hasOwn(template, "end")) {
            identifier.end = cloneLocation(template.end);
        }
    }

    return identifier;
}

function cloneIdentifier(node) {
    if (!node || node.type !== "Identifier") {
        return null;
    }

    const cloned = {
        type: "Identifier",
        name: node.name
    };

    if (Object.hasOwn(node, "start")) {
        cloned.start = cloneLocation(node.start);
    }

    if (Object.hasOwn(node, "end")) {
        cloned.end = cloneLocation(node.end);
    }

    return cloned;
}

function copyCommentMetadata(source, target) {
    if (!source || !target) {
        return;
    }

    [
        "leadingComments",
        "trailingComments",
        "innerComments",
        "comments"
    ].forEach((key) => {
        if (Object.hasOwn(source, key)) {
            target[key] = source[key];
        }
    });
}

function extractIdentifierNameFromLiteral(value) {
    if (typeof value !== "string") {
        return null;
    }

    const stripped = stripStringQuotes(value);
    if (!stripped) {
        return null;
    }

    if (!IDENTIFIER_NAME_PATTERN.test(stripped)) {
        return null;
    }

    return stripped;
}

function stripStringQuotes(value) {
    if (typeof value !== "string" || value.length < 2) {
        return null;
    }

    const firstChar = value[0];
    const lastChar = value[value.length - 1];

    if ((firstChar === '"' || firstChar === "'") && firstChar === lastChar) {
        return value.slice(1, -1);
    }

    return null;
}

function isIdentifierWithName(node, name) {
    if (!node || node.type !== "Identifier") {
        return false;
    }

    return node.name === name;
}

function isIdentifier(node) {
    return !!node && node.type === "Identifier";
}

function isLiteralZero(node) {
    if (!node || node.type !== "Literal") {
        return false;
    }

    return node.value === "0" || node.value === 0;
}

function isLiteralOne(node) {
    if (!node || node.type !== "Literal") {
        return false;
    }

    return node.value === "1" || node.value === 1;
}

function isLiteralTrue(node) {
    if (!node || node.type !== "Literal") {
        return false;
    }

    return node.value === "true" || node.value === true;
}

function isLiteralFalse(node) {
    if (!node || node.type !== "Literal") {
        return false;
    }

    return node.value === "false" || node.value === false;
}

function isAlphaTestRefResetCall(node) {
    if (!node || node.type !== "CallExpression") {
        return false;
    }

    if (!isIdentifierWithName(node.object, "gpu_set_alphatestref")) {
        return false;
    }

    const args = Array.isArray(node.arguments) ? node.arguments : [];

    if (args.length === 0) {
        return false;
    }

    return isLiteralZero(args[0]);
}

function isAlphaTestDisableCall(node) {
    if (!node || node.type !== "CallExpression") {
        return false;
    }

    if (!isIdentifierWithName(node.object, "gpu_set_alphatestenable")) {
        return false;
    }

    const args = Array.isArray(node.arguments) ? node.arguments : [];

    if (args.length === 0) {
        return false;
    }

    const [argument] = args;

    return isLiteralFalse(argument) || isLiteralZero(argument);
}

function createAlphaTestRefResetCall(template) {
    if (!template || template.type !== "CallExpression") {
        return null;
    }

    const identifier = cloneIdentifier(template.object);

    if (!identifier || identifier.name !== "gpu_set_alphatestref") {
        return null;
    }

    const literalZero = createLiteral("0", template.arguments?.[0]);

    const callExpression = {
        type: "CallExpression",
        object: identifier,
        arguments: [literalZero]
    };

    if (Object.hasOwn(template, "start")) {
        callExpression.start = cloneLocation(template.start);
    }

    if (Object.hasOwn(template, "end")) {
        callExpression.end = cloneLocation(template.end);
    }

    return callExpression;
}

function shouldResetBlendEnable(argument) {
    if (!argument || typeof argument !== "object") {
        return false;
    }

    return isLiteralFalse(argument) || isLiteralZero(argument);
}

function shouldResetTextureRepeat(argument) {
    if (!argument || typeof argument !== "object") {
        return false;
    }

    if (isLiteralFalse(argument) || isLiteralZero(argument)) {
        return false;
    }

    return isLiteralTrue(argument) || isLiteralOne(argument);
}

function isTextureRepeatResetCall(node) {
    if (!node || node.type !== "CallExpression") {
        return false;
    }

    if (!isIdentifierWithName(node.object, "gpu_set_texrepeat")) {
        return false;
    }

    const args = Array.isArray(node.arguments) ? node.arguments : [];

    if (args.length === 0) {
        return false;
    }

    const [argument] = args;

    return isLiteralFalse(argument) || isLiteralZero(argument);
}

function createTextureRepeatResetCall(template) {
    if (!template || template.type !== "CallExpression") {
        return null;
    }

    const identifier = cloneIdentifier(template.object);

    if (!identifier || identifier.name !== "gpu_set_texrepeat") {
        return null;
    }

    const literalFalse = createLiteral("false", template.arguments?.[0]);

    const callExpression = {
        type: "CallExpression",
        object: identifier,
        arguments: [literalFalse]
    };

    if (Object.hasOwn(template, "start")) {
        callExpression.start = cloneLocation(template.start);
    }

    if (Object.hasOwn(template, "end")) {
        callExpression.end = cloneLocation(template.end);
    }

    return callExpression;
}

function isBlendEnableResetCall(node) {
    if (!node || node.type !== "CallExpression") {
        return false;
    }

    if (!isIdentifierWithName(node.object, "gpu_set_blendenable")) {
        return false;
    }

    const args = Array.isArray(node.arguments) ? node.arguments : [];

    if (args.length === 0) {
        return false;
    }

    const [argument] = args;

    return isLiteralTrue(argument) || isLiteralOne(argument);
}

function createBlendEnableResetCall(template) {
    if (!template || template.type !== "CallExpression") {
        return null;
    }

    const identifier = cloneIdentifier(template.object);

    if (!identifier || identifier.name !== "gpu_set_blendenable") {
        return null;
    }

    const literalTrue = createLiteral("true", template.arguments?.[0]);

    const callExpression = {
        type: "CallExpression",
        object: identifier,
        arguments: [literalTrue]
    };

    if (Object.hasOwn(template, "start")) {
        callExpression.start = cloneLocation(template.start);
    }

    if (Object.hasOwn(template, "end")) {
        callExpression.end = cloneLocation(template.end);
    }

    return callExpression;
}

function createLiteral(value, template) {
    const literalValue = typeof value === "number" ? String(value) : value;

    const literal = {
        type: "Literal",
        value: literalValue
    };

    if (template && typeof template === "object") {
        if (Object.hasOwn(template, "start")) {
            literal.start = cloneLocation(template.start);
        }

        if (Object.hasOwn(template, "end")) {
            literal.end = cloneLocation(template.end);
        }
    }

    return literal;
}

function reorderOptionalParameters({ ast, diagnostic }) {
    if (!diagnostic || !ast || typeof ast !== "object") {
        return [];
    }

    const fixes = [];

    const visit = (node) => {
        if (!node) {
            return;
        }

        if (Array.isArray(node)) {
            for (const item of node) {
                visit(item);
            }
            return;
        }

        if (typeof node !== "object") {
            return;
        }

        if (node.type === "FunctionDeclaration") {
            const fix = reorderFunctionOptionalParameters(node, diagnostic);

            if (fix) {
                fixes.push(fix);
            }
        }

        for (const value of Object.values(node)) {
            if (value && typeof value === "object") {
                visit(value);
            }
        }
    };

    visit(ast);

    return fixes;
}

function reorderFunctionOptionalParameters(node, diagnostic) {
    if (!node || node.type !== "FunctionDeclaration") {
        return null;
    }

    const params = Array.isArray(node.params) ? node.params : null;

    if (!params || params.length === 0) {
        return null;
    }

    let encounteredOptional = false;
    let needsReordering = false;

    for (const param of params) {
        if (isOptionalParameter(param)) {
            encounteredOptional = true;
        } else if (encounteredOptional) {
            needsReordering = true;
            break;
        }
    }

    if (!needsReordering) {
        return null;
    }

    const requiredParams = [];
    const optionalParams = [];

    for (const param of params) {
        if (isOptionalParameter(param)) {
            optionalParams.push(param);
        } else {
            requiredParams.push(param);
        }
    }

    const reorderedParams = requiredParams.concat(optionalParams);

    if (reorderedParams.length !== params.length) {
        return null;
    }

    node.params = reorderedParams;

    const fixDetail = createFeatherFixDetail(diagnostic, {
        target: getFunctionIdentifierName(node),
        range: {
            start: getNodeStartIndex(node),
            end: getNodeEndIndex(node)
        }
    });

    if (!fixDetail) {
        return null;
    }

    attachFeatherFixMetadata(node, [fixDetail]);

    return fixDetail;
}

function isOptionalParameter(parameter) {
    return parameter?.type === "DefaultParameter";
}

function getFunctionIdentifierName(node) {
    if (!node) {
        return null;
    }

    const { id, name, key } = node;

    if (typeof id === "string") {
        return id;
    }

    if (id && typeof id === "object") {
        if (typeof id.name === "string") {
            return id.name;
        }

        if (id.type === "Identifier" && typeof id.name === "string") {
            return id.name;
        }
    }

    if (typeof name === "string") {
        return name;
    }

    if (key && typeof key === "object" && typeof key.name === "string") {
        return key.name;
    }

    return null;
}

function sanitizeMalformedJsDocTypes({ ast, diagnostic, typeSystemInfo }) {
    if (!diagnostic || !ast || typeof ast !== "object") {
        return [];
    }

    const comments = collectCommentNodes(ast);

    if (comments.length === 0) {
        return [];
    }

    const fixes = [];

    for (const comment of comments) {
        const result = sanitizeDocCommentType(comment, typeSystemInfo);

        if (!result) {
            continue;
        }

        const fixDetail = createFeatherFixDetail(diagnostic, {
            target: result.target ?? null,
            range: {
                start: getNodeStartIndex(comment),
                end: getNodeEndIndex(comment)
            }
        });

        if (!fixDetail) {
            continue;
        }

        attachFeatherFixMetadata(comment, [fixDetail]);
        fixes.push(fixDetail);
    }

    return fixes;
}

function sanitizeDocCommentType(comment, typeSystemInfo) {
    if (!comment || comment.type !== "CommentLine") {
        return null;
    }

    const rawValue = typeof comment.value === "string" ? comment.value : "";

    if (
        !rawValue ||
        rawValue.indexOf("@") === -1 ||
        rawValue.indexOf("{") === -1
    ) {
        return null;
    }

    const tagMatch = rawValue.match(/\/\s*@([A-Za-z]+)/);

    if (!tagMatch) {
        return null;
    }

    const tagName = tagMatch[1]?.toLowerCase();

    if (tagName !== "param" && tagName !== "return" && tagName !== "returns") {
        return null;
    }

    const annotation = extractTypeAnnotation(rawValue);

    if (!annotation) {
        return null;
    }

    const { beforeBrace, typeText, remainder, hadClosingBrace } = annotation;

    if (typeof typeText !== "string") {
        return null;
    }

    const sanitizedType = sanitizeTypeAnnotationText(typeText, typeSystemInfo);
    const needsClosingBrace = hadClosingBrace === false;
    const hasTypeChange = sanitizedType !== typeText.trim();

    if (!hasTypeChange && !needsClosingBrace) {
        return null;
    }

    const updatedValue = `${beforeBrace}${sanitizedType}}${remainder}`;

    if (updatedValue === rawValue) {
        return null;
    }

    comment.value = updatedValue;

    if (typeof comment.raw === "string") {
        comment.raw = `//${updatedValue}`;
    }

    const target =
        tagName === "param"
            ? extractParameterNameFromDocRemainder(remainder)
            : null;

    return {
        target
    };
}

function extractTypeAnnotation(value) {
    if (typeof value !== "string") {
        return null;
    }

    const braceIndex = value.indexOf("{");

    if (braceIndex === -1) {
        return null;
    }

    const beforeBrace = value.slice(0, braceIndex + 1);
    const afterBrace = value.slice(braceIndex + 1);

    const closingIndex = afterBrace.indexOf("}");
    let typeText;
    let remainder;
    let hadClosingBrace = true;

    if (closingIndex === -1) {
        const split = splitTypeAndRemainder(afterBrace);
        typeText = split.type;
        remainder = split.remainder;
        hadClosingBrace = false;
    } else {
        typeText = afterBrace.slice(0, closingIndex);
        remainder = afterBrace.slice(closingIndex + 1);
    }

    const trimmedType = typeof typeText === "string" ? typeText.trim() : "";

    return {
        beforeBrace,
        typeText: trimmedType,
        remainder,
        hadClosingBrace
    };
}

function splitTypeAndRemainder(text) {
    if (typeof text !== "string") {
        return { type: "", remainder: "" };
    }

    let depthSquare = 0;
    let depthAngle = 0;
    let depthParen = 0;

    for (let index = 0; index < text.length; index += 1) {
        const char = text[index];

        if (char === "[") {
            depthSquare += 1;
        } else if (char === "]") {
            depthSquare = Math.max(0, depthSquare - 1);
        } else if (char === "<") {
            depthAngle += 1;
        } else if (char === ">") {
            depthAngle = Math.max(0, depthAngle - 1);
        } else if (char === "(") {
            depthParen += 1;
        } else if (char === ")") {
            depthParen = Math.max(0, depthParen - 1);
        }

        if (
            WHITESPACE_PATTERN.test(char) &&
            depthSquare === 0 &&
            depthAngle === 0 &&
            depthParen === 0
        ) {
            const typePart = text.slice(0, index).trimEnd();
            const remainder = text.slice(index);
            return { type: typePart, remainder };
        }
    }

    return {
        type: text.trim(),
        remainder: ""
    };
}

const WHITESPACE_PATTERN = /\s/;

function sanitizeTypeAnnotationText(typeText, typeSystemInfo) {
    if (typeof typeText !== "string" || typeText.length === 0) {
        return typeText ?? "";
    }

    const normalized = typeText.trim();
    const balanced = balanceTypeAnnotationDelimiters(normalized);

    const specifierSanitized = fixSpecifierSpacing(
        balanced,
        typeSystemInfo?.specifierBaseTypeNamesLower
    );

    return fixTypeUnionSpacing(
        specifierSanitized,
        typeSystemInfo?.baseTypeNamesLower
    );
}

function balanceTypeAnnotationDelimiters(typeText) {
    if (typeof typeText !== "string" || typeText.length === 0) {
        return typeText ?? "";
    }

    const stack = [];

    for (const char of typeText) {
        if (char === "[") {
            stack.push("]");
        } else if (char === "<") {
            stack.push(">");
        } else if (char === "(") {
            stack.push(")");
        } else if (char === "]" || char === ">" || char === ")") {
            if (stack.length > 0 && stack[stack.length - 1] === char) {
                stack.pop();
            }
        }
    }

    if (stack.length === 0) {
        return typeText;
    }

    return typeText + stack.reverse().join("");
}

function fixSpecifierSpacing(typeText, specifierBaseTypes) {
    if (typeof typeText !== "string" || typeText.length === 0) {
        return typeText ?? "";
    }

    if (!(specifierBaseTypes instanceof Set) || specifierBaseTypes.size === 0) {
        return typeText;
    }

    const patternSource = [...specifierBaseTypes]
        .map((name) => escapeRegExp(name))
        .join("|");

    if (!patternSource) {
        return typeText;
    }

    const regex = new RegExp(`\\b(${patternSource})\\b`, "gi");
    let result = "";
    let lastIndex = 0;
    let match;

    while ((match = regex.exec(typeText)) !== null) {
        const matchStart = match.index;
        const matchEnd = regex.lastIndex;
        const before = typeText.slice(lastIndex, matchStart);
        const matchedText = typeText.slice(matchStart, matchEnd);
        result += before + matchedText;

        const remainder = typeText.slice(matchEnd);
        const specifierInfo = readSpecifierToken(remainder);

        if (specifierInfo) {
            if (specifierInfo.needsDot) {
                result += `.${specifierInfo.token}`;
            } else {
                result += remainder.slice(0, specifierInfo.consumedLength);
            }

            regex.lastIndex = matchEnd + specifierInfo.consumedLength;
            lastIndex = regex.lastIndex;
        } else {
            lastIndex = matchEnd;
        }
    }

    result += typeText.slice(lastIndex);
    return result;
}

function readSpecifierToken(text) {
    if (typeof text !== "string" || text.length === 0) {
        return null;
    }

    let offset = 0;

    while (offset < text.length && WHITESPACE_PATTERN.test(text[offset])) {
        offset += 1;
    }

    if (offset === 0) {
        return null;
    }

    const firstChar = text[offset];

    if (
        !firstChar ||
        firstChar === "." ||
        firstChar === "," ||
        firstChar === "|" ||
        firstChar === "}"
    ) {
        return {
            consumedLength: offset,
            needsDot: false
        };
    }

    let consumed = offset;
    let token = "";
    let depthSquare = 0;
    let depthAngle = 0;
    let depthParen = 0;

    while (consumed < text.length) {
        const char = text[consumed];

        if (
            WHITESPACE_PATTERN.test(char) &&
            depthSquare === 0 &&
            depthAngle === 0 &&
            depthParen === 0
        ) {
            break;
        }

        if (
            (char === "," || char === "|" || char === "}") &&
            depthSquare === 0 &&
            depthAngle === 0 &&
            depthParen === 0
        ) {
            break;
        }

        if (char === "[") {
            depthSquare += 1;
        } else if (char === "]") {
            depthSquare = Math.max(0, depthSquare - 1);
        } else if (char === "<") {
            depthAngle += 1;
        } else if (char === ">") {
            depthAngle = Math.max(0, depthAngle - 1);
        } else if (char === "(") {
            depthParen += 1;
        } else if (char === ")") {
            depthParen = Math.max(0, depthParen - 1);
        }

        token += char;
        consumed += 1;
    }

    if (token.length === 0) {
        return {
            consumedLength: offset,
            needsDot: false
        };
    }

    return {
        consumedLength: consumed,
        token,
        needsDot: true
    };
}

function fixTypeUnionSpacing(typeText, baseTypesLower) {
    if (typeof typeText !== "string" || typeText.length === 0) {
        return typeText ?? "";
    }

    if (!(baseTypesLower instanceof Set) || baseTypesLower.size === 0) {
        return typeText;
    }

    if (!WHITESPACE_PATTERN.test(typeText)) {
        return typeText;
    }

    if (hasDelimiterOutsideNesting(typeText, [",", "|"])) {
        return typeText;
    }

    const segments = splitTypeSegments(typeText);

    if (segments.length <= 1) {
        return typeText;
    }

    const trimmedSegments = segments
        .map((segment) => segment.trim())
        .filter((segment) => segment.length > 0);

    if (trimmedSegments.length <= 1) {
        return typeText;
    }

    const recognizedCount = trimmedSegments.reduce((count, segment) => {
        const baseTypeName = extractBaseTypeName(segment);

        if (baseTypeName && baseTypesLower.has(baseTypeName.toLowerCase())) {
            return count + 1;
        }

        return count;
    }, 0);

    if (recognizedCount < 2) {
        return typeText;
    }

    return trimmedSegments.join(",");
}

function splitTypeSegments(text) {
    const segments = [];
    let current = "";
    let depthSquare = 0;
    let depthAngle = 0;
    let depthParen = 0;

    for (let index = 0; index < text.length; index += 1) {
        const char = text[index];

        if (char === "[") {
            depthSquare += 1;
        } else if (char === "]") {
            depthSquare = Math.max(0, depthSquare - 1);
        } else if (char === "<") {
            depthAngle += 1;
        } else if (char === ">") {
            depthAngle = Math.max(0, depthAngle - 1);
        } else if (char === "(") {
            depthParen += 1;
        } else if (char === ")") {
            depthParen = Math.max(0, depthParen - 1);
        }

        if (
            (WHITESPACE_PATTERN.test(char) || char === "," || char === "|") &&
            depthSquare === 0 &&
            depthAngle === 0 &&
            depthParen === 0
        ) {
            if (current.trim().length > 0) {
                segments.push(current.trim());
            }
            current = "";
            continue;
        }

        current += char;
    }

    if (current.trim().length > 0) {
        segments.push(current.trim());
    }

    return segments;
}

function hasDelimiterOutsideNesting(text, delimiters) {
    if (typeof text !== "string" || text.length === 0) {
        return false;
    }

    const delimiterSet = new Set(delimiters ?? []);
    let depthSquare = 0;
    let depthAngle = 0;
    let depthParen = 0;

    for (const char of text) {
        if (char === "[") {
            depthSquare += 1;
        } else if (char === "]") {
            depthSquare = Math.max(0, depthSquare - 1);
        } else if (char === "<") {
            depthAngle += 1;
        } else if (char === ">") {
            depthAngle = Math.max(0, depthAngle - 1);
        } else if (char === "(") {
            depthParen += 1;
        } else if (char === ")") {
            depthParen = Math.max(0, depthParen - 1);
        }

        if (
            delimiterSet.has(char) &&
            depthSquare === 0 &&
            depthAngle === 0 &&
            depthParen === 0
        ) {
            return true;
        }
    }

    return false;
}

function createTemporaryIdentifierName(argument, siblings) {
    const existingNames = new Set();

    if (Array.isArray(siblings)) {
        for (const entry of siblings) {
            collectIdentifierNames(entry, existingNames);
        }
    }

    const baseName = sanitizeIdentifierName(
        getIdentifierName(argument) || "value"
    );
    const prefix = `__featherFix_${baseName}`;
    let candidate = prefix;
    let suffix = 1;

    while (existingNames.has(candidate)) {
        candidate = `${prefix}_${suffix}`;
        suffix += 1;
    }

    return candidate;
}

function sanitizeIdentifierName(name) {
    if (typeof name !== "string" || name.length === 0) {
        return "value";
    }

    let sanitized = name.replace(/[^A-Za-z0-9_]/g, "_");

    if (!/^[A-Za-z_]/.test(sanitized)) {
        sanitized = `value_${sanitized}`;
    }

    return sanitized || "value";
}

function collectIdentifierNames(node, registry) {
    if (!node || !registry) {
        return;
    }

    if (Array.isArray(node)) {
        for (const entry of node) {
            collectIdentifierNames(entry, registry);
        }
        return;
    }

    if (typeof node !== "object") {
        return;
    }

    if (node.type === "Identifier" && typeof node.name === "string") {
        registry.add(node.name);
    }

    for (const value of Object.values(node)) {
        if (value && typeof value === "object") {
            collectIdentifierNames(value, registry);
        }
    }
}

function getIdentifierName(node) {
    if (!node) {
        return null;
    }

    if (node.type === "Identifier" && typeof node.name === "string") {
        return node.name;
    }

    return null;
}

function cloneNode(node) {
    if (node === null || typeof node !== "object") {
        return node;
    }

    return structuredClone(node);
}

function createIdentifier(name, template) {
    if (!name) {
        return null;
    }

    const identifier = {
        type: "Identifier",
        name
    };

    if (template && typeof template === "object") {
        if (Object.hasOwn(template, "start")) {
            identifier.start = cloneLocation(template.start);
        }

        if (Object.hasOwn(template, "end")) {
            identifier.end = cloneLocation(template.end);
        }
    }

    return identifier;
}

function isSpriteGetTextureCall(node) {
    if (!node || node.type !== "CallExpression") {
        return false;
    }

    return isIdentifierWithName(node.object, "sprite_get_texture");
}

function isNegativeOneLiteral(node) {
    if (!node || typeof node !== "object") {
        return false;
    }

    if (node.type === "Literal") {
        return node.value === "-1" || node.value === -1;
    }

    if (
        node.type === "UnaryExpression" &&
        node.operator === "-" &&
        node.prefix
    ) {
        const argument = node.argument;

        if (!argument || argument.type !== "Literal") {
            return false;
        }

        return argument.value === "1" || argument.value === 1;
    }

    return false;
}

function extractBaseTypeName(segment) {
    if (typeof segment !== "string") {
        return null;
    }

    const match = segment.match(/^[A-Za-z_][A-Za-z0-9_]*/);

    return match ? match[0] : null;
}

function extractParameterNameFromDocRemainder(remainder) {
    if (typeof remainder !== "string") {
        return null;
    }

    const match = remainder.match(/^\s*([A-Za-z_][A-Za-z0-9_]*)/);

    return match ? match[1] : null;
}

function renameReservedIdentifiers({ ast, diagnostic, sourceText }) {
    if (
        !diagnostic ||
        !ast ||
        typeof ast !== "object" ||
        RESERVED_IDENTIFIER_NAMES.size === 0
    ) {
        return [];
    }

    const fixes = [];

    const visit = (node) => {
        if (!node) {
            return;
        }

        if (Array.isArray(node)) {
            for (const child of node) {
                visit(child);
            }
            return;
        }

        if (typeof node !== "object") {
            return;
        }

        if (
            node.type === "VariableDeclaration" &&
            isSupportedVariableDeclaration(node)
        ) {
            const declarationFixes =
                renameReservedIdentifiersInVariableDeclaration(
                    node,
                    diagnostic
                );

            if (
                Array.isArray(declarationFixes) &&
                declarationFixes.length > 0
            ) {
                fixes.push(...declarationFixes);
            }
        } else if (node.type === "MacroDeclaration") {
            const macroFix = renameReservedIdentifierInMacro(
                node,
                diagnostic,
                sourceText
            );

            if (macroFix) {
                fixes.push(macroFix);
            }
        }

        for (const value of Object.values(node)) {
            if (value && typeof value === "object") {
                visit(value);
            }
        }
    };

    visit(ast);

    return fixes;
}

function isSupportedVariableDeclaration(node) {
    if (!node || node.type !== "VariableDeclaration") {
        return false;
    }

    const kind = typeof node.kind === "string" ? node.kind.toLowerCase() : null;

    return kind === "var" || kind === "static";
}

function renameReservedIdentifiersInVariableDeclaration(node, diagnostic) {
    const declarations = Array.isArray(node?.declarations)
        ? node.declarations
        : [];

    if (declarations.length === 0) {
        return [];
    }

    const fixes = [];

    for (const declarator of declarations) {
        if (!declarator || declarator.type !== "VariableDeclarator") {
            continue;
        }

        const fix = renameReservedIdentifierNode(declarator.id, diagnostic);

        if (fix) {
            fixes.push(fix);
        }
    }

    return fixes;
}

function renameReservedIdentifierNode(identifier, diagnostic, options = {}) {
    if (!identifier || identifier.type !== "Identifier") {
        return null;
    }

    const name = identifier.name;

    if (!isReservedIdentifier(name)) {
        return null;
    }

    const replacement = getReplacementIdentifierName(name);

    if (!replacement || replacement === name) {
        return null;
    }

    const fixDetail = createFeatherFixDetail(diagnostic, {
        target: name ?? null,
        range: {
            start: getNodeStartIndex(identifier),
            end: getNodeEndIndex(identifier)
        }
    });

    if (!fixDetail) {
        return null;
    }

    identifier.name = replacement;

    if (typeof options.onRename === "function") {
        try {
            options.onRename({
                identifier,
                originalName: name,
                replacement
            });
        } catch {
            // Swallow callback errors to avoid interrupting the fix pipeline.
        }
    }

    attachFeatherFixMetadata(identifier, [fixDetail]);

    return fixDetail;
}

function renameReservedIdentifierInMacro(node, diagnostic, sourceText) {
    if (!node || node.type !== "MacroDeclaration") {
        return null;
    }

    return renameReservedIdentifierNode(node.name, diagnostic, {
        onRename: ({ originalName, replacement }) => {
            const updatedText = buildMacroReplacementText({
                macro: node,
                originalName,
                replacement,
                sourceText
            });

            if (typeof updatedText === "string") {
                node._featherMacroText = updatedText;
            }
        }
    });
}

function isReservedIdentifier(name) {
    if (typeof name !== "string" || name.length === 0) {
        return false;
    }

    return RESERVED_IDENTIFIER_NAMES.has(name.toLowerCase());
}

function getReplacementIdentifierName(originalName) {
    if (typeof originalName !== "string" || originalName.length === 0) {
        return null;
    }

    let candidate = `_${originalName}`;
    const seen = new Set();

    while (isReservedIdentifier(candidate)) {
        if (seen.has(candidate)) {
            return null;
        }

        seen.add(candidate);
        candidate = `_${candidate}`;
    }

    return candidate;
}

function buildMacroReplacementText({
    macro,
    originalName,
    replacement,
    sourceText
}) {
    if (
        !macro ||
        macro.type !== "MacroDeclaration" ||
        typeof replacement !== "string"
    ) {
        return null;
    }

    const baseText = getMacroBaseText(macro, sourceText);

    if (typeof baseText !== "string" || baseText.length === 0) {
        return null;
    }

    if (typeof originalName === "string" && originalName.length > 0) {
        const nameIndex = baseText.indexOf(originalName);

        if (nameIndex >= 0) {
            return (
                baseText.slice(0, nameIndex) +
                replacement +
                baseText.slice(nameIndex + originalName.length)
            );
        }
    }

    return null;
}

function getMacroBaseText(macro, sourceText) {
    if (!macro || macro.type !== "MacroDeclaration") {
        return null;
    }

    if (
        typeof macro._featherMacroText === "string" &&
        macro._featherMacroText.length > 0
    ) {
        return macro._featherMacroText;
    }

    if (typeof sourceText !== "string" || sourceText.length === 0) {
        return null;
    }

    const startIndex = getNodeStartIndex(macro);
    const endIndex = getNodeEndIndex(macro);

    if (
        typeof startIndex !== "number" ||
        typeof endIndex !== "number" ||
        endIndex < startIndex
    ) {
        return null;
    }

    return sourceText.slice(startIndex, endIndex);
}

function buildReservedIdentifierNameSet() {
    try {
        const metadata = require("../../../../resources/gml-identifiers.json");
        const identifiers = metadata?.identifiers;

        if (identifiers && typeof identifiers === "object") {
            const disallowedTypes = new Set(["literal", "keyword"]);

            return new Set(
                Object.entries(identifiers)
                    .filter(([name, info]) => {
                        if (typeof name !== "string" || name.length === 0) {
                            return false;
                        }

                        const type =
                            typeof info?.type === "string" ? info.type : "";
                        return !disallowedTypes.has(type.toLowerCase());
                    })
                    .map(([name]) => name.toLowerCase())
            );
        }
    } catch {
        // Ignore metadata loading failures and fall back to a no-op set.
    }

    return new Set();
}

function registerManualFeatherFix({ ast, diagnostic }) {
    if (!ast || typeof ast !== "object" || !diagnostic?.id) {
        return [];
    }

    const manualFixIds = getManualFeatherFixRegistry(ast);

    if (manualFixIds.has(diagnostic.id)) {
        return [];
    }

    manualFixIds.add(diagnostic.id);

    const fixDetail = createFeatherFixDetail(diagnostic, {
        automatic: false,
        range: null,
        target: null
    });

    return [fixDetail];
}

function getManualFeatherFixRegistry(ast) {
    let registry = ast[MANUAL_FIX_TRACKING_KEY];

    if (registry instanceof Set) {
        return registry;
    }

    registry = new Set();

    Object.defineProperty(ast, MANUAL_FIX_TRACKING_KEY, {
        configurable: true,
        enumerable: false,
        writable: false,
        value: registry
    });

    return registry;
}

function createFeatherFixDetail(
    diagnostic,
    { target = null, range = null, automatic = true } = {}
) {
    if (!diagnostic) {
        return null;
    }

    return {
        id: diagnostic.id ?? null,
        title: diagnostic.title ?? null,
        description: diagnostic.description ?? null,
        correction: diagnostic.correction ?? null,
        target,
        range,
        automatic
    };
}

function attachFeatherFixMetadata(target, fixes) {
    if (
        !target ||
        typeof target !== "object" ||
        !Array.isArray(fixes) ||
        fixes.length === 0
    ) {
        return;
    }

    const key = "_appliedFeatherDiagnostics";

    if (!Array.isArray(target[key])) {
        Object.defineProperty(target, key, {
            configurable: true,
            enumerable: false,
            writable: true,
            value: []
        });
    }

    target[key].push(...fixes);
}

function applyMissingFunctionCallCorrections({ ast, diagnostic }) {
    if (!diagnostic || !ast || typeof ast !== "object") {
        return [];
    }

    const replacements =
        extractFunctionCallReplacementsFromExamples(diagnostic);

    if (!(replacements instanceof Map) || replacements.size === 0) {
        return [];
    }

    const fixes = [];

    const visit = (node) => {
        if (!node) {
            return;
        }

        if (Array.isArray(node)) {
            for (const item of node) {
                visit(item);
            }
            return;
        }

        if (typeof node !== "object") {
            return;
        }

        if (node.type === "CallExpression") {
            const fix = correctMissingFunctionCall(
                node,
                replacements,
                diagnostic
            );

            if (fix) {
                fixes.push(fix);
                return;
            }
        }

        for (const value of Object.values(node)) {
            if (value && typeof value === "object") {
                visit(value);
            }
        }
    };

    visit(ast);

    return fixes;
}

function correctMissingFunctionCall(node, replacements, diagnostic) {
    if (!node || node.type !== "CallExpression") {
        return null;
    }

    if (!(replacements instanceof Map) || replacements.size === 0) {
        return null;
    }

    const callee = node.object;

    if (!callee || callee.type !== "Identifier") {
        return null;
    }

    const replacementName = replacements.get(callee.name);

    if (!replacementName || replacementName === callee.name) {
        return null;
    }

    const startIndex = getNodeStartIndex(callee);
    const endIndex = getNodeEndIndex(callee);
    const range =
        typeof startIndex === "number" && typeof endIndex === "number"
            ? { start: startIndex, end: endIndex }
            : null;

    const fixDetail = createFeatherFixDetail(diagnostic, {
        target: callee.name ?? null,
        range
    });

    if (!fixDetail) {
        return null;
    }

    fixDetail.replacement = replacementName;

    callee.name = replacementName;
    attachFeatherFixMetadata(node, [fixDetail]);

    return fixDetail;
}

function extractFunctionCallReplacementsFromExamples(diagnostic) {
    const replacements = new Map();

    if (!diagnostic) {
        return replacements;
    }

    const badExampleCalls = extractFunctionCallNamesFromExample(
        diagnostic.badExample
    );
    const goodExampleCalls = extractFunctionCallNamesFromExample(
        diagnostic.goodExample
    );

    const count = Math.min(badExampleCalls.length, goodExampleCalls.length);

    for (let index = 0; index < count; index += 1) {
        const typo = badExampleCalls[index];
        const correction = goodExampleCalls[index];

        if (!typo || !correction || typo === correction) {
            continue;
        }

        if (!replacements.has(typo)) {
            replacements.set(typo, correction);
        }
    }

    return replacements;
}

function extractFunctionCallNamesFromExample(exampleText) {
    if (typeof exampleText !== "string" || exampleText.length === 0) {
        return [];
    }

    const matches = [];
    const lines = exampleText.split(/\r?\n/);

    for (const line of lines) {
        if (!line || !line.includes("(")) {
            continue;
        }

        const [code] = line.split("//", 1);
        if (!code || code.trim().length === 0) {
            continue;
        }

        const callPattern = /\b([A-Za-z_][A-Za-z0-9_]*)\s*(?=\()/g;
        let match;
        while ((match = callPattern.exec(code))) {
            matches.push(match[1]);
        }
    }

    return matches;
}

const ARGUMENT_BUILTINS = new Set([
    "argument",
    "argument_relative",
    "argument_count",
    ...Array.from({ length: 16 }, (_, index) => `argument${index}`)
]);

function relocateArgumentReferencesInsideFunctions({ ast, diagnostic }) {
    if (!diagnostic || !ast || typeof ast !== "object") {
        return [];
    }

    const programBody = Array.isArray(ast.body) ? ast.body : null;

    if (!programBody || programBody.length === 0) {
        return [];
    }

    const fixes = [];

    for (let index = 0; index < programBody.length; index += 1) {
        const entry = programBody[index];

        if (!isFunctionDeclaration(entry)) {
            continue;
        }

        const block = getFunctionBlock(entry);

        if (!block) {
            continue;
        }

        let nextIndex = index + 1;

        while (nextIndex < programBody.length) {
            const candidate = programBody[nextIndex];

            if (!candidate || typeof candidate !== "object") {
                break;
            }

            if (isFunctionDeclaration(candidate)) {
                break;
            }

            const argumentReference =
                findArgumentReferenceOutsideFunctions(candidate);

            if (!argumentReference) {
                break;
            }

            programBody.splice(nextIndex, 1);
            block.body.push(candidate);

            const fixDetail = createFeatherFixDetail(diagnostic, {
                target: argumentReference?.name ?? null,
                range: {
                    start: getNodeStartIndex(candidate),
                    end: getNodeEndIndex(candidate)
                }
            });

            if (fixDetail) {
                attachFeatherFixMetadata(candidate, [fixDetail]);
                fixes.push(fixDetail);
            }
        }
    }

    return fixes;
}

function isFunctionDeclaration(node) {
    if (!node || typeof node !== "object") {
        return false;
    }

    return node.type === "FunctionDeclaration";
}

function getFunctionBlock(declaration) {
    const body = declaration?.body;

    if (!body || body.type !== "BlockStatement") {
        return null;
    }

    const blockBody = Array.isArray(body.body) ? body.body : null;

    if (!blockBody) {
        return null;
    }

    return body;
}

function findArgumentReferenceOutsideFunctions(node) {
    let match = null;

    const visit = (current, isRoot = false) => {
        if (!current || match) {
            return;
        }

        if (Array.isArray(current)) {
            for (const item of current) {
                visit(item, false);

                if (match) {
                    break;
                }
            }

            return;
        }

        if (typeof current !== "object") {
            return;
        }

        if (!isRoot && isFunctionLikeNode(current)) {
            return;
        }

        if (current.type === "Identifier") {
            const builtin = getArgumentBuiltinName(current.name);

            if (builtin) {
                match = { name: builtin };
                return;
            }
        }

        if (
            current.type === "MemberIndexExpression" &&
            isIdentifierWithName(current.object, "argument")
        ) {
            match = { name: "argument" };
            return;
        }

        if (
            current.type === "MemberDotExpression" &&
            isIdentifierWithName(current.object, "argument")
        ) {
            match = { name: "argument" };
            return;
        }

        for (const value of Object.values(current)) {
            if (
                !value ||
                (typeof value !== "object" && !Array.isArray(value))
            ) {
                continue;
            }

            visit(value, false);

            if (match) {
                break;
            }
        }
    };

    visit(node, true);

    return match;
}

function getArgumentBuiltinName(name) {
    if (typeof name !== "string") {
        return null;
    }

    if (ARGUMENT_BUILTINS.has(name)) {
        return name;
    }

    return null;
}

function getNodeStartLine(node) {
    const location = node?.start;

    if (
        location &&
        typeof location === "object" &&
        typeof location.line === "number"
    ) {
        return location.line;
    }

    return undefined;
}

function collectGM1100Candidates(node) {
    const index = new Map();

    const visit = (candidate) => {
        if (!candidate) {
            return;
        }

        if (Array.isArray(candidate)) {
            for (const item of candidate) {
                visit(item);
            }
            return;
        }

        if (typeof candidate !== "object") {
            return;
        }

        if (
            (candidate.type === "VariableDeclaration" ||
                candidate.type === "AssignmentExpression") &&
            typeof getNodeStartLine(candidate) === "number"
        ) {
            const line = getNodeStartLine(candidate);

            if (typeof line === "number") {
                if (!index.has(line)) {
                    index.set(line, []);
                }

                index.get(line).push(candidate);
            }
        }

        for (const value of Object.values(candidate)) {
            if (value && typeof value === "object") {
                visit(value);
            }
        }
    };

    visit(node);

    return index;
}<|MERGE_RESOLUTION|>--- conflicted
+++ resolved
@@ -1293,10 +1293,6 @@
     return Array.isArray(value) && value.length > 0;
 }
 
-function isNonEmptyString(value) {
-    return typeof value === "string" && value.length > 0;
-}
-
 function convertStringLengthPropertyAccesses({ ast, diagnostic }) {
     if (!diagnostic || !ast || typeof ast !== "object") {
         return [];
@@ -2132,19 +2128,8 @@
             return;
         }
 
-        if (node.type === "CallExpression") {
-            const callFix = normalizeRoomGotoCall(node, diagnostic);
-
-            if (callFix) {
-                fixes.push(callFix);
-                return;
-            }
-        }
-
         if (node.type === "BinaryExpression") {
-            const fix =
-                normalizeFileAttributeAddition(node, diagnostic) ??
-                normalizeRoomNavigationBinaryExpression(node, diagnostic);
+            const fix = normalizeFileAttributeAddition(node, diagnostic);
 
             if (fix) {
                 fixes.push(fix);
@@ -2203,134 +2188,6 @@
     return fixDetail;
 }
 
-function normalizeRoomNavigationBinaryExpression(node, diagnostic) {
-    if (!node || node.type !== "BinaryExpression") {
-        return null;
-    }
-
-    const navigationInfo = getRoomNavigationInfoFromBinaryExpression(node);
-
-    if (!navigationInfo) {
-        return null;
-    }
-
-    const originalOperator = node.operator ?? null;
-    const startIndex = getNodeStartIndex(node);
-    const endIndex = getNodeEndIndex(node);
-
-    const calleeIdentifier = createIdentifier(
-        navigationInfo.calleeName,
-        navigationInfo.argumentIdentifier
-    );
-
-    if (!calleeIdentifier) {
-        return null;
-    }
-
-    const argument = cloneIdentifier(navigationInfo.argumentIdentifier);
-
-    if (!argument) {
-        return null;
-    }
-
-    const callExpression = {
-        type: "CallExpression",
-        object: calleeIdentifier,
-        arguments: [argument]
-    };
-
-    if (Object.hasOwn(node, "start")) {
-        callExpression.start = cloneLocation(node.start);
-    }
-
-    if (Object.hasOwn(node, "end")) {
-        callExpression.end = cloneLocation(node.end);
-    }
-
-    copyCommentMetadata(node, callExpression);
-
-    const fixDetail = createFeatherFixDetail(diagnostic, {
-        target: originalOperator,
-        range: {
-            start: startIndex,
-            end: endIndex
-        }
-    });
-
-    if (!fixDetail) {
-        return null;
-    }
-
-    Object.assign(node, callExpression);
-    delete node.left;
-    delete node.right;
-    delete node.operator;
-
-    attachFeatherFixMetadata(node, [fixDetail]);
-
-    return fixDetail;
-}
-
-function normalizeRoomGotoCall(node, diagnostic) {
-    if (!node || node.type !== "CallExpression") {
-        return null;
-    }
-
-    if (!isIdentifierWithName(node.object, "room_goto")) {
-        return null;
-    }
-
-    if (!Array.isArray(node.arguments) || node.arguments.length !== 1) {
-        return null;
-    }
-
-    const argumentExpression = unwrapParenthesizedExpression(node.arguments[0]);
-
-    if (!argumentExpression || argumentExpression.type !== "BinaryExpression") {
-        return null;
-    }
-
-    const navigationInfo =
-        getRoomNavigationInfoFromBinaryExpression(argumentExpression);
-
-    if (!navigationInfo) {
-        return null;
-    }
-
-    const replacementName =
-        navigationInfo.calleeName === "room_next"
-            ? "room_goto_next"
-            : "room_goto_previous";
-
-    const replacementIdentifier = createIdentifier(
-        replacementName,
-        node.object
-    );
-
-    if (!replacementIdentifier) {
-        return null;
-    }
-
-    const fixDetail = createFeatherFixDetail(diagnostic, {
-        target: node.object?.name ?? null,
-        range: {
-            start: getNodeStartIndex(node),
-            end: getNodeEndIndex(node)
-        }
-    });
-
-    if (!fixDetail) {
-        return null;
-    }
-
-    node.object = replacementIdentifier;
-    node.arguments = [];
-
-    attachFeatherFixMetadata(node, [fixDetail]);
-
-    return fixDetail;
-}
-
 function unwrapIdentifierFromExpression(node) {
     if (!node || typeof node !== "object") {
         return null;
@@ -2375,7 +2232,6 @@
     return FILE_ATTRIBUTE_IDENTIFIER_PATTERN.test(node.name);
 }
 
-<<<<<<< HEAD
 function convertRoomNavigationArithmetic({ ast, diagnostic, sourceText }) {
     if (!diagnostic || !ast || typeof ast !== "object") {
         return [];
@@ -2445,14 +2301,10 @@
     diagnostic,
     sourceText
 }) {
-=======
-function getRoomNavigationInfoFromBinaryExpression(node) {
->>>>>>> 486eb46c
     if (!node || node.type !== "BinaryExpression") {
         return null;
     }
 
-<<<<<<< HEAD
     if (!isEligibleRoomBinaryParent(parent, property)) {
         return null;
     }
@@ -2599,72 +2451,70 @@
         return null;
     }
 
-    const baseIdentifier = unwrapIdentifierFromExpression(node.left);
-
-    if (!isIdentifierWithName(baseIdentifier, "room")) {
-        return null;
-    }
-
-    if (node.operator === "+") {
-        if (isLiteralOne(node.right)) {
-            return { direction: "next", baseIdentifier };
-        }
-
-        if (isNegativeOneLiteral(node.right)) {
-            return { direction: "previous", baseIdentifier };
-        }
-    }
-
-    if (node.operator === "-") {
-        if (isLiteralOne(node.right)) {
-            return { direction: "previous", baseIdentifier };
-        }
-
-        if (isNegativeOneLiteral(node.right)) {
-            return { direction: "next", baseIdentifier };
-=======
     const leftIdentifier = unwrapIdentifierFromExpression(node.left);
     const rightIdentifier = unwrapIdentifierFromExpression(node.right);
     const leftLiteral = unwrapLiteralFromExpression(node.left);
     const rightLiteral = unwrapLiteralFromExpression(node.right);
 
-    if (isRoomIdentifier(leftIdentifier) && isLiteralOne(rightLiteral)) {
+    if (isIdentifierWithName(leftIdentifier, "room")) {
         if (node.operator === "+") {
-            return {
-                calleeName: "room_next",
-                argumentIdentifier: leftIdentifier
-            };
+            if (isLiteralOne(rightLiteral)) {
+                return { direction: "next", baseIdentifier: leftIdentifier };
+            }
+
+            if (isNegativeOneLiteral(rightLiteral)) {
+                return {
+                    direction: "previous",
+                    baseIdentifier: leftIdentifier
+                };
+            }
         }
 
         if (node.operator === "-") {
-            return {
-                calleeName: "room_previous",
-                argumentIdentifier: leftIdentifier
-            };
-        }
-    }
-
-    if (isLiteralOne(leftLiteral) && isRoomIdentifier(rightIdentifier)) {
+            if (isLiteralOne(rightLiteral)) {
+                return {
+                    direction: "previous",
+                    baseIdentifier: leftIdentifier
+                };
+            }
+
+            if (isNegativeOneLiteral(rightLiteral)) {
+                return { direction: "next", baseIdentifier: leftIdentifier };
+            }
+        }
+    }
+
+    if (isIdentifierWithName(rightIdentifier, "room")) {
         if (node.operator === "+") {
-            return {
-                calleeName: "room_next",
-                argumentIdentifier: rightIdentifier
-            };
+            if (isLiteralOne(leftLiteral)) {
+                return { direction: "next", baseIdentifier: rightIdentifier };
+            }
+
+            if (isNegativeOneLiteral(leftLiteral)) {
+                return {
+                    direction: "previous",
+                    baseIdentifier: rightIdentifier
+                };
+            }
         }
 
         if (node.operator === "-") {
-            return {
-                calleeName: "room_previous",
-                argumentIdentifier: rightIdentifier
-            };
->>>>>>> 486eb46c
+            if (isLiteralOne(leftLiteral)) {
+                return {
+                    direction: "previous",
+                    baseIdentifier: rightIdentifier
+                };
+            }
+
+            if (isNegativeOneLiteral(leftLiteral)) {
+                return { direction: "next", baseIdentifier: rightIdentifier };
+            }
         }
     }
 
     return null;
 }
 
-<<<<<<< HEAD
 function isEligibleRoomBinaryParent(parent, property) {
     if (!parent) {
         return false;
@@ -2679,10 +2529,6 @@
     }
 
     return false;
-=======
-function isRoomIdentifier(node) {
-    return isIdentifierWithName(node, "room");
->>>>>>> 486eb46c
 }
 
 function preventDivisionOrModuloByZero({ ast, diagnostic }) {
@@ -4468,7 +4314,7 @@
 }
 
 function collectIdentifiers(example) {
-    if (!isNonEmptyString(example)) {
+    if (typeof example !== "string" || example.length === 0) {
         return new Set();
     }
 
@@ -4482,7 +4328,7 @@
 }
 
 function isLikelyConstant(identifier) {
-    if (!isNonEmptyString(identifier)) {
+    if (typeof identifier !== "string" || identifier.length === 0) {
         return false;
     }
 
