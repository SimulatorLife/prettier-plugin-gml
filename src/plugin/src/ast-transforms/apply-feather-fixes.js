import GMLParser from "gamemaker-language-parser";

import {
    getNodeEndIndex,
    getNodeStartIndex,
    cloneLocation,
    assignClonedLocation
} from "../../../shared/ast-locations.js";
import {
    getArrayProperty,
    getBodyStatements,
    getCallExpressionArguments,
    getCallExpressionIdentifier,
    getCallExpressionIdentifierName,
    isCallExpressionIdentifierMatch,
    isBooleanLiteral,
    isProgramOrBlockStatement,
    isVarVariableDeclaration,
    isNode,
    unwrapParenthesizedExpression
} from "../../../shared/ast-node-helpers.js";
import {
    getNonEmptyString,
    isNonEmptyString,
    isNonEmptyTrimmedString,
    toNormalizedLowerCaseString,
    toTrimmedString
} from "../../../shared/string-utils.js";
import { loadReservedIdentifierNames } from "../reserved-identifiers.js";
import { isFiniteNumber } from "../../../shared/number-utils.js";
import {
    asArray,
    isArrayIndex,
    isNonEmptyArray
} from "../../../shared/array-utils.js";
import {
    getOrCreateMapEntry,
    hasOwn,
    isObjectLike
} from "../../../shared/object-utils.js";
import { escapeRegExp } from "../../../shared/regexp.js";
import {
    hasIterableItems,
    isMapLike,
    isSetLike
} from "../../../shared/utils/capability-probes.js";
import {
    collectCommentNodes,
    getCommentArray,
    hasComment,
    getDocCommentManager
} from "../comments/index.js";
import {
    getFeatherDiagnosticById,
    getFeatherDiagnostics,
    getFeatherMetadata
} from "../feather/metadata.js";

function forEachNodeChild(node, callback) {
    if (!node || typeof node !== "object") {
        return;
    }

    for (const [key, value] of Object.entries(node)) {
        if (!value || typeof value !== "object") {
            continue;
        }

        callback(value, key);
    }
}

const TRAILING_MACRO_SEMICOLON_PATTERN = new RegExp(
    ";(?=[^\\S\\r\\n]*(?:(?:\\/\\/[^\\r\\n]*|\\/\\*[\\s\\S]*?\\*\/)[^\\S\\r\\n]*)*(?:\\r?\\n|$))"
);
const DATA_STRUCTURE_ACCESSOR_TOKENS = [
    "?",
    "|",
    "#",
    "@",
    "!",
    "$",
    "%",
    "&",
    "^",
    "~"
];
const NUMERIC_STRING_LITERAL_PATTERN =
    /^[+-]?(?:\d+(?:\.\d*)?|\.\d+)(?:[eE][+-]?\d+)?$/;
const ALLOWED_DELETE_MEMBER_TYPES = new Set([
    "MemberDotExpression",
    "MemberIndexExpression"
]);
const MANUAL_FIX_TRACKING_KEY = Symbol("manualFeatherFixes");
const VERTEX_BEGIN_TEMPLATE_CACHE = new WeakMap();
const FILE_FIND_BLOCK_CALL_TARGETS = new Set(["file_find_next"]);
const FILE_FIND_CLOSE_FUNCTION_NAME = "file_find_close";
const READ_ONLY_BUILT_IN_VARIABLES = new Set(["working_directory"]);
const FILE_ATTRIBUTE_IDENTIFIER_PATTERN = /^fa_[A-Za-z0-9_]+$/;
const STRING_LENGTH_CALL_BLACKLIST = new Set([
    "string_byte_at",
    "string_byte_length",
    "string_height",
    "string_height_ext",
    "string_length",
    "string_pos",
    "string_pos_ext",
    "string_width",
    "string_width_ext"
]);
const IDENTIFIER_TOKEN_PATTERN = /\b[A-Za-z_][A-Za-z0-9_]*\b/g;
const RESERVED_KEYWORD_TOKENS = new Set([
    "and",
    "break",
    "case",
    "continue",
    "constructor",
    "create",
    "default",
    "delete",
    "do",
    "else",
    "enum",
    "event",
    "for",
    "function",
    "globalvar",
    "if",
    "macro",
    "not",
    "or",
    "repeat",
    "return",
    "step",
    "switch",
    "until",
    "var",
    "while",
    "with"
]);
const RESERVED_IDENTIFIER_NAMES = loadReservedIdentifierNames();
const DEPRECATED_BUILTIN_VARIABLE_REPLACEMENTS =
    buildDeprecatedBuiltinVariableReplacements();
const ARGUMENT_IDENTIFIER_PATTERN = /^argument(\d+)$/;
const GM1041_CALL_ARGUMENT_TARGETS = new Map([
    ["instance_create_depth", [3]],
    ["instance_create_layer", [3]],
    ["instance_create_layer_depth", [4]],
    ["layer_instance_create", [3]]
]);
const FUNCTION_LIKE_TYPES = new Set([
    "FunctionDeclaration",
    "FunctionExpression",
    "LambdaExpression",
    "ConstructorDeclaration",
    "MethodDeclaration",
    "StructFunctionDeclaration",
    "StructDeclaration"
]);
const IDENTIFIER_NAME_PATTERN = /^[A-Za-z_][A-Za-z0-9_]*$/;
const FEATHER_TYPE_SYSTEM_INFO = buildFeatherTypeSystemInfo();
const AUTOMATIC_FEATHER_FIX_HANDLERS = createAutomaticFeatherFixHandlers();
const FEATHER_DIAGNOSTICS = getFeatherDiagnostics();

const FEATHER_FIX_IMPLEMENTATIONS =
    buildFeatherFixImplementations(FEATHER_DIAGNOSTICS);
const FEATHER_DIAGNOSTIC_FIXERS = buildFeatherDiagnosticFixers(
    FEATHER_DIAGNOSTICS,
    FEATHER_FIX_IMPLEMENTATIONS
);

export function preprocessSourceForFeatherFixes(sourceText) {
    if (typeof sourceText !== "string" || sourceText.length === 0) {
        return {
            sourceText,
            metadata: null
        };
    }

    const gm1100Metadata = [];
    const gm1016Metadata = [];
    const sanitizedParts = [];
    const newlinePattern = /\r?\n/g;
    let lastIndex = 0;
    let lineNumber = 1;
    let pendingGM1100Context = null;

    const processLine = (line) => {
        const indentationMatch = line.match(/^\s*/);
        const indentation = indentationMatch ? indentationMatch[0] : "";
        const trimmed = line.trim();

        if (trimmed.length === 0) {
            return { line, context: pendingGM1100Context };
        }

        const booleanLiteralMatch = line.match(
            /^(\s*)(true|false)\s*(?:;\s*)?$/
        );

        if (booleanLiteralMatch) {
            const leadingWhitespace = booleanLiteralMatch[1] ?? "";
            const sanitizedRemainder = " ".repeat(
                Math.max(0, line.length - leadingWhitespace.length)
            );
            const sanitizedLine = `${leadingWhitespace}${sanitizedRemainder}`;
            const trimmedRightLength = line.replace(/\s+$/, "").length;
            const startColumn = leadingWhitespace.length;
            const endColumn = Math.max(startColumn, trimmedRightLength - 1);
            const lineStartIndex = lastIndex;

            gm1016Metadata.push({
                start: {
                    line: lineNumber,
                    column: startColumn,
                    index: lineStartIndex + startColumn
                },
                end: {
                    line: lineNumber,
                    column: endColumn,
                    index: lineStartIndex + endColumn
                }
            });

            return { line: sanitizedLine, context: null };
        }

        const varMatch = line.match(/^\s*var\s+([A-Za-z_][A-Za-z0-9_]*)\b/);

        if (varMatch) {
            const identifier = varMatch[1];
            const remainder = line.slice(varMatch[0].length);
            const trimmedRemainder = remainder.replace(/^\s*/, "");

            if (trimmedRemainder.startsWith("*")) {
                const leadingWhitespaceLength =
                    remainder.length - trimmedRemainder.length;
                const leadingWhitespace =
                    leadingWhitespaceLength > 0
                        ? remainder.slice(0, leadingWhitespaceLength)
                        : "";
                const sanitizedLine = [
                    line.slice(0, varMatch[0].length),
                    leadingWhitespace,
                    "=",
                    trimmedRemainder.slice(1)
                ].join("");

                gm1100Metadata.push({
                    type: "declaration",
                    line: lineNumber,
                    identifier
                });

                return {
                    line: sanitizedLine,
                    context: {
                        identifier,
                        indentation
                    }
                };
            }
        }

        if (trimmed.startsWith("=") && pendingGM1100Context?.identifier) {
            const rawRemainder = line.slice(indentation.length);
            const identifier = pendingGM1100Context.identifier;

            gm1100Metadata.push({
                type: "assignment",
                line: lineNumber,
                identifier
            });

            const sanitizedLine = `${indentation}${" ".repeat(
                Math.max(0, rawRemainder.length)
            )}`;

            return { line: sanitizedLine, context: null };
        }

        if (trimmed.startsWith("/") || trimmed.startsWith("*")) {
            return { line, context: pendingGM1100Context };
        }

        return { line, context: null };
    };

    let match;

    while ((match = newlinePattern.exec(sourceText)) !== null) {
        const lineEnd = match.index;
        const line = sourceText.slice(lastIndex, lineEnd);
        const newline = match[0];
        const { line: sanitizedLine, context } = processLine(line);

        sanitizedParts.push(sanitizedLine, newline);
        pendingGM1100Context = context;
        lastIndex = match.index + newline.length;
        lineNumber += 1;
    }

    const finalLine = sourceText.slice(lastIndex);
    if (
        finalLine.length > 0 ||
        sourceText.endsWith("\n") ||
        sourceText.endsWith("\r")
    ) {
        const { line: sanitizedLine, context } = processLine(finalLine);
        sanitizedParts.push(sanitizedLine);
        pendingGM1100Context = context;
    }

    const sanitizedSourceText = sanitizedParts.join("");
    const metadata = {};

    if (gm1100Metadata.length > 0) {
        metadata.GM1100 = gm1100Metadata;
    }

    if (gm1016Metadata.length > 0) {
        metadata.GM1016 = gm1016Metadata;
    }

    if (Object.keys(metadata).length === 0) {
        return {
            sourceText,
            metadata: null
        };
    }

    return {
        sourceText: sanitizedSourceText,
        metadata
    };
}

export function getFeatherDiagnosticFixers() {
    return new Map(FEATHER_DIAGNOSTIC_FIXERS);
}

export function applyFeatherFixes(
    ast,
    { sourceText, preprocessedFixMetadata, options } = {}
) {
    if (!ast || typeof ast !== "object") {
        return ast;
    }

    const appliedFixes = [];

    for (const entry of FEATHER_DIAGNOSTIC_FIXERS.values()) {
        const fixes = entry.applyFix(ast, {
            sourceText,
            preprocessedFixMetadata,
            options
        });

        if (isNonEmptyArray(fixes)) {
            appliedFixes.push(...fixes);
        }
    }

    if (appliedFixes.length > 0) {
        attachFeatherFixMetadata(ast, appliedFixes);
    }

    return ast;
}

function buildFeatherDiagnosticFixers(diagnostics, implementationRegistry) {
    const registry = new Map();

    for (const diagnostic of asArray(diagnostics)) {
        const diagnosticId = diagnostic?.id;

        if (!diagnosticId || registry.has(diagnosticId)) {
            continue;
        }

        const applyFix = createFixerForDiagnostic(
            diagnostic,
            implementationRegistry
        );

        if (typeof applyFix !== "function") {
            continue;
        }

        registry.set(diagnosticId, {
            diagnostic,
            applyFix
        });
    }

    return registry;
}

function createFixerForDiagnostic(diagnostic, implementationRegistry) {
    if (!implementationRegistry) {
        return createNoOpFixer();
    }

    const implementationFactory = implementationRegistry.get(diagnostic?.id);

    if (typeof implementationFactory !== "function") {
        return createNoOpFixer();
    }

    const implementation = implementationFactory(diagnostic);
    if (typeof implementation !== "function") {
        return createNoOpFixer();
    }

    return (ast, context) => {
        const fixes = implementation({
            ast,
            sourceText: context?.sourceText,
            preprocessedFixMetadata: context?.preprocessedFixMetadata,
            options: context?.options
        });

        return asArray(fixes);
    };
}

function createNoOpFixer() {
    // Feather diagnostics are harvested independently of the formatter bundle,
    // so the plugin frequently encounters rule IDs before their fixer
    // implementations land. Returning an empty fixer keeps the pipeline
    // tolerant of that skew: downstream call sites treat "no edits" as "leave
    // the AST untouched" while still surfacing diagnostic metadata. That
    // contract matters because the orchestrator in applyFeatherFixes blindly
    // concatenates the arrays returned by every fixer; providing [] keeps the
    // type signature intact and avoids signalling "fixer missing" as a fatal
    // error. When we experimented with throwing here the formatter would stop
    // mid-run or, worse, fall back to speculative edits that reorder nodes
    // without the guard rails laid out in docs/feather-data-plan.md. Until the
    // corresponding fixer implementation ships we deliberately fall back to this
    // inert function so diagnostics reach the caller while the AST remains
    // untouched.
    return () => [];
}

function hasFeatherDiagnosticContext(ast, diagnostic) {
    if (!diagnostic) {
        return false;
    }

    if (!ast) {
        return false;
    }

    if (typeof ast !== "object") {
        return false;
    }

    return true;
}

function removeDuplicateEnumMembers({ ast, diagnostic }) {
    if (!hasFeatherDiagnosticContext(ast, diagnostic)) {
        return [];
    }

    const fixes = [];

    const visit = (node) => {
        if (!node) {
            return;
        }

        if (Array.isArray(node)) {
            for (const item of node) {
                visit(item);
            }
            return;
        }

        if (typeof node !== "object") {
            return;
        }

        if (node.type === "EnumDeclaration") {
            const members = asArray(node.members);

            if (members.length > 1) {
                const seen = new Map();

                for (let index = 0; index < members.length; index += 1) {
                    const member = members[index];

                    if (!member || typeof member !== "object") {
                        continue;
                    }

                    const name = member.name?.name;

                    if (typeof name !== "string" || name.length === 0) {
                        continue;
                    }

                    const normalizedName = name.toLowerCase();

                    if (!seen.has(normalizedName)) {
                        seen.set(normalizedName, member);
                        continue;
                    }

                    const fixDetail = createFeatherFixDetail(diagnostic, {
                        target: name,
                        range: {
                            start: getNodeStartIndex(member),
                            end: getNodeEndIndex(member)
                        }
                    });

                    if (fixDetail) {
                        fixes.push(fixDetail);
                        attachFeatherFixMetadata(node, [fixDetail]);
                    }

                    members.splice(index, 1);
                    index -= 1;
                }

                if (members.length === 0) {
                    node.hasTrailingComma = false;
                }
            }
        }

        forEachNodeChild(node, (value) => {
            visit(value);
        });
    };

    visit(ast);

    return fixes;
}

function removeBreakStatementsWithoutEnclosingLoops({ ast, diagnostic }) {
    if (!hasFeatherDiagnosticContext(ast, diagnostic)) {
        return [];
    }

    const fixes = [];

    const visitArray = (array, owner, property, breakableDepth) => {
        if (!Array.isArray(array)) {
            return;
        }

        let index = 0;

        while (index < array.length) {
            const removed = visit(
                array[index],
                array,
                index,
                breakableDepth,
                owner
            );

            if (!removed) {
                index += 1;
            }
        }
    };

    const visit = (node, parent, property, breakableDepth, owner) => {
        if (!node) {
            return false;
        }

        if (Array.isArray(node)) {
            visitArray(node, owner, property, breakableDepth);
            return false;
        }

        if (typeof node !== "object") {
            return false;
        }

        if (node.type === "BreakStatement" && breakableDepth === 0) {
            if (!isArrayIndex(parent, property)) {
                return false;
            }

            const fixDetail = createFeatherFixDetail(diagnostic, {
                target: "break",
                range: {
                    start: getNodeStartIndex(node),
                    end: getNodeEndIndex(node)
                }
            });

            if (!fixDetail) {
                return false;
            }

            parent.splice(property, 1);

            let metadataTarget = null;

            if (owner && owner !== ast) {
                metadataTarget = owner;
            } else if (Array.isArray(parent)) {
                metadataTarget = parent;
            }

            if (metadataTarget) {
                attachFeatherFixMetadata(metadataTarget, [fixDetail]);
            }

            fixes.push(fixDetail);

            return true;
        }

        const nextBreakableDepth =
            breakableDepth + (isBreakableConstruct(node) ? 1 : 0);

        forEachNodeChild(node, (value, key) => {
            if (Array.isArray(value)) {
                visitArray(value, node, key, nextBreakableDepth);
                return;
            }

            visit(value, node, key, nextBreakableDepth, node);
        });

        return false;
    };

    visit(ast, null, null, 0, null);

    return fixes;
}

function isBreakableConstruct(node) {
    if (!node || typeof node !== "object") {
        return false;
    }

    switch (node.type) {
        case "DoUntilStatement":
        case "ForStatement":
        case "RepeatStatement":
        case "SwitchStatement":
        case "WhileStatement":
        case "WithStatement": {
            return true;
        }
        default: {
            return false;
        }
    }
}

function buildFeatherFixImplementations(diagnostics) {
    const registry = new Map();

    for (const diagnostic of asArray(diagnostics)) {
        const diagnosticId = diagnostic?.id;

        if (!diagnosticId) {
            continue;
        }

        if (diagnosticId === "GM1000") {
            registerFeatherFixer(registry, diagnosticId, () => ({ ast }) => {
                const fixes = removeBreakStatementsWithoutEnclosingLoops({
                    ast,
                    diagnostic
                });

                return resolveAutomaticFixes(fixes, { ast, diagnostic });
            });
            continue;
        }

        if (diagnosticId === "GM1002") {
            registerFeatherFixer(registry, diagnosticId, () => ({ ast }) => {
                const fixes = splitGlobalVarInlineInitializers({
                    ast,
                    diagnostic
                });

                return resolveAutomaticFixes(fixes, { ast, diagnostic });
            });
            continue;
        }

        if (diagnosticId === "GM1003") {
            registerFeatherFixer(registry, diagnosticId, () => ({ ast }) => {
                const fixes = sanitizeEnumAssignments({ ast, diagnostic });

                return resolveAutomaticFixes(fixes, { ast, diagnostic });
            });
            continue;
        }

        if (diagnosticId === "GM1005") {
            registerFeatherFixer(registry, diagnosticId, () => {
                const callTemplate =
                    createFunctionCallTemplateFromDiagnostic(diagnostic);

                return ({ ast }) => {
                    const fixes = ensureRequiredArgumentProvided({
                        ast,
                        diagnostic,
                        callTemplate
                    });

                    return resolveAutomaticFixes(fixes, { ast, diagnostic });
                };
            });
            continue;
        }

        if (diagnosticId === "GM1004") {
            registerFeatherFixer(registry, diagnosticId, () => ({ ast }) => {
                const fixes = removeDuplicateEnumMembers({ ast, diagnostic });

                return resolveAutomaticFixes(fixes, { ast, diagnostic });
            });
            continue;
        }

        if (diagnosticId === "GM1007") {
            registerFeatherFixer(
                registry,
                diagnosticId,
                () =>
                    ({ ast, sourceText }) => {
                        const fixes = flagInvalidAssignmentTargets({
                            ast,
                            sourceText,
                            diagnostic
                        });

                        return resolveAutomaticFixes(fixes, {
                            ast,
                            diagnostic
                        });
                    }
            );
            continue;
        }

        if (diagnosticId === "GM2000") {
            registerFeatherFixer(registry, diagnosticId, () => ({ ast }) => {
                const fixes = ensureBlendModeIsReset({ ast, diagnostic });

                return resolveAutomaticFixes(fixes, { ast, diagnostic });
            });
            continue;
        }

        if (diagnosticId === "GM2003") {
            registerFeatherFixer(
                registry,
                diagnosticId,
                () =>
                    ({ ast, sourceText }) => {
                        const fixes = ensureShaderResetIsCalled({
                            ast,
                            diagnostic,
                            sourceText
                        });

                        return resolveAutomaticFixes(fixes, {
                            ast,
                            diagnostic
                        });
                    }
            );
            continue;
        }

        if (diagnosticId === "GM2004") {
            registerFeatherFixer(registry, diagnosticId, () => ({ ast }) => {
                const fixes = convertUnusedIndexForLoops({ ast, diagnostic });

                return resolveAutomaticFixes(fixes, { ast, diagnostic });
            });
            continue;
        }

        if (diagnosticId === "GM2007") {
            registerFeatherFixer(
                registry,
                diagnosticId,
                () =>
                    ({ ast, sourceText }) => {
                        const fixes = ensureVarDeclarationsAreTerminated({
                            ast,
                            sourceText,
                            diagnostic
                        });

                        return resolveAutomaticFixes(fixes, {
                            ast,
                            diagnostic
                        });
                    }
            );
            continue;
        }

        if (diagnosticId === "GM2008") {
            registerFeatherFixer(registry, diagnosticId, () => ({ ast }) => {
                const fixes = closeOpenVertexBatches({ ast, diagnostic });

                return resolveAutomaticFixes(fixes, { ast, diagnostic });
            });
            continue;
        }

        if (diagnosticId === "GM1008") {
            registerFeatherFixer(registry, diagnosticId, () => ({ ast }) => {
                const fixes = convertReadOnlyBuiltInAssignments({
                    ast,
                    diagnostic
                });

                return resolveAutomaticFixes(fixes, { ast, diagnostic });
            });
            continue;
        }

        if (diagnosticId === "GM1010") {
            registerFeatherFixer(registry, diagnosticId, () => ({ ast }) => {
                const fixes = ensureNumericOperationsUseRealLiteralCoercion({
                    ast,
                    diagnostic
                });

                return resolveAutomaticFixes(fixes, { ast, diagnostic });
            });
            continue;
        }

        if (diagnosticId === "GM1013") {
            registerFeatherFixer(registry, diagnosticId, () => ({ ast }) => {
                const fixes = resolveWithOtherVariableReferences({
                    ast,
                    diagnostic
                });

                return resolveAutomaticFixes(fixes, { ast, diagnostic });
            });
            continue;
        }

        if (diagnosticId === "GM2012") {
            registerFeatherFixer(registry, diagnosticId, () => ({ ast }) => {
                const fixes = ensureVertexFormatsClosedBeforeStartingNewOnes({
                    ast,
                    diagnostic
                });

                return resolveAutomaticFixes(fixes, { ast, diagnostic });
            });
            continue;
        }

        if (diagnosticId === "GM2040") {
            registerFeatherFixer(registry, diagnosticId, () => ({ ast }) => {
                const fixes = removeInvalidEventInheritedCalls({
                    // TODO: This will have to be integrated into the project-indexing/scoping process to correctly identify inherited events
                    ast,
                    diagnostic
                });

                return resolveAutomaticFixes(fixes, { ast, diagnostic });
            });
            continue;
        }

        if (diagnosticId === "GM2030") {
            registerFeatherFixer(registry, diagnosticId, () => ({ ast }) => {
                const fixes = ensureDrawPrimitiveEndCallsAreBalanced({
                    ast,
                    diagnostic
                });

                return resolveAutomaticFixes(fixes, { ast, diagnostic });
            });
            continue;
        }

        if (diagnosticId === "GM2015") {
            registerFeatherFixer(registry, diagnosticId, () => ({ ast }) => {
                const fixes = ensureVertexFormatDefinitionsAreClosed({
                    ast,
                    diagnostic
                });

                return resolveAutomaticFixes(fixes, { ast, diagnostic });
            });
            continue;
        }

        if (diagnosticId === "GM2016") {
            registerFeatherFixer(
                registry,
                diagnosticId,
                () =>
                    ({ ast, sourceText }) => {
                        const fixes = localizeInstanceVariableAssignments({
                            ast,
                            diagnostic,
                            sourceText
                        });

                        return resolveAutomaticFixes(fixes, {
                            ast,
                            diagnostic
                        });
                    }
            );
            continue;
        }

        if (diagnosticId === "GM2028") {
            registerFeatherFixer(registry, diagnosticId, () => ({ ast }) => {
                const fixes = ensurePrimitiveBeginPrecedesEnd({
                    ast,
                    diagnostic
                });

                return resolveAutomaticFixes(fixes, { ast, diagnostic });
            });
            continue;
        }

        if (diagnosticId === "GM2025") {
            registerFeatherFixer(registry, diagnosticId, () => ({ ast }) => {
                const fixes = annotateMissingUserEvents({ ast, diagnostic });

                return resolveAutomaticFixes(fixes, { ast, diagnostic });
            });
            continue;
        }

        if (diagnosticId === "GM1063") {
            registerFeatherFixer(registry, diagnosticId, () => ({ ast }) => {
                const fixes = harmonizeTexturePointerTernaries({
                    ast,
                    diagnostic
                });

                return resolveAutomaticFixes(fixes, { ast, diagnostic });
            });
            continue;
        }

        if (diagnosticId === "GM2005") {
            registerFeatherFixer(registry, diagnosticId, () => ({ ast }) => {
                const fixes = ensureSurfaceTargetResetForGM2005({
                    ast,
                    diagnostic
                });

                return resolveAutomaticFixes(fixes, { ast, diagnostic });
            });
            continue;
        }

        if (diagnosticId === "GM1064") {
            registerFeatherFixer(registry, diagnosticId, () => ({ ast }) => {
                const fixes = removeRedeclaredGlobalFunctions({
                    ast,
                    diagnostic
                });

                return resolveAutomaticFixes(fixes, { ast, diagnostic });
            });
            continue;
        }

        if (diagnosticId === "GM2011") {
            registerFeatherFixer(registry, diagnosticId, () => ({ ast }) => {
                const fixes = ensureVertexBuffersAreClosed({ ast, diagnostic });

                return resolveAutomaticFixes(fixes, { ast, diagnostic });
            });
            continue;
        }

        if (diagnosticId === "GM2009") {
            registerFeatherFixer(registry, diagnosticId, () => ({ ast }) => {
                const fixes = ensureVertexBeginPrecedesEnd({ ast, diagnostic });

                return resolveAutomaticFixes(fixes, { ast, diagnostic });
            });
            continue;
        }

        if (diagnosticId === "GM2043") {
            registerFeatherFixer(registry, diagnosticId, () => ({ ast }) => {
                const fixes = ensureLocalVariablesAreDeclaredBeforeUse({
                    ast,
                    diagnostic
                });

                return resolveAutomaticFixes(fixes, { ast, diagnostic });
            });
            continue;
        }

        if (diagnosticId === "GM2033") {
            registerFeatherFixer(registry, diagnosticId, () => ({ ast }) => {
                const fixes = removeDanglingFileFindCalls({ ast, diagnostic });

                return resolveAutomaticFixes(fixes, { ast, diagnostic });
            });
            continue;
        }

        if (diagnosticId === "GM2050") {
            registerFeatherFixer(registry, diagnosticId, () => ({ ast }) => {
                const fixes = ensureFogIsReset({ ast, diagnostic });

                return resolveAutomaticFixes(fixes, { ast, diagnostic });
            });
            continue;
        }

        if (diagnosticId === "GM2035") {
            registerFeatherFixer(registry, diagnosticId, () => ({ ast }) => {
                const fixes = ensureGpuStateIsPopped({ ast, diagnostic });

                return resolveAutomaticFixes(fixes, { ast, diagnostic });
            });
            continue;
        }

        const handler = AUTOMATIC_FEATHER_FIX_HANDLERS.get(diagnosticId);

        if (handler) {
            registerAutomaticFeatherFix({
                registry,
                diagnostic,
                handler
            });
            continue;
        }

        if (diagnosticId === "GM1017") {
            registerFeatherFixer(
                registry,
                diagnosticId,
                () =>
                    ({ ast, sourceText }) => {
                        const fixes = captureDeprecatedFunctionManualFixes({
                            ast,
                            sourceText,
                            diagnostic
                        });

                        return resolveAutomaticFixes(fixes, {
                            ast,
                            diagnostic
                        });
                    }
            );
            continue;
        }

        registerManualOnlyFeatherFix({ registry, diagnostic });
    }

    return registry;
}

function registerAutomaticFeatherFix({ registry, diagnostic, handler }) {
    if (!diagnostic?.id || typeof handler !== "function") {
        return;
    }

    registerFeatherFixer(registry, diagnostic.id, () => (context = {}) => {
        const fixes = handler({ ...context, diagnostic });

        return resolveAutomaticFixes(fixes, { ast: context.ast, diagnostic });
    });
}

function registerManualOnlyFeatherFix({ registry, diagnostic }) {
    if (!diagnostic?.id) {
        return;
    }

    registerFeatherFixer(
        registry,
        diagnostic.id,
        () =>
            ({ ast }) =>
                registerManualFeatherFix({ ast, diagnostic })
    );
}

function resolveAutomaticFixes(fixes, context) {
    if (isNonEmptyArray(fixes)) {
        return fixes;
    }

    return registerManualFeatherFix(context);
}

function resolveWithOtherVariableReferences({ ast, diagnostic }) {
    if (!hasFeatherDiagnosticContext(ast, diagnostic)) {
        return [];
    }

    const fixes = [];
    const variableDeclarations = new Map();
    const ancestorStack = [];

    const visit = (
        node,
        parent,
        property,
        arrayOwner,
        arrayProperty,
        context
    ) => {
        if (!node) {
            return;
        }

        if (Array.isArray(node)) {
            for (let index = 0; index < node.length; index += 1) {
                visit(
                    node[index],
                    node,
                    index,
                    arrayOwner ?? parent,
                    arrayProperty ?? property,
                    context
                );
            }
            return;
        }

        ancestorStack.push(node);

        if (isVarVariableDeclaration(node)) {
            recordVariableDeclaration(variableDeclarations, {
                declaration: node,
                parent,
                property,
                owner: arrayOwner ?? null
            });
        }

        const insideWithOther = Boolean(context?.insideWithOther);

        if (insideWithOther && node.type === "Identifier") {
            convertIdentifierReference({
                identifier: node,
                parent,
                property,
                arrayOwner,
                arrayProperty,
                variableDeclarations,
                diagnostic,
                fixes,
                ancestorStack,
                context
            });
            ancestorStack.pop();
            return;
        }

        if (
            node.type === "WithStatement" &&
            isWithStatementTargetingOther(node)
        ) {
            visit(node.test, node, "test", null, null, {
                insideWithOther,
                withBodies: context?.withBodies ?? []
            });

            visit(node.body, node, "body", node, "body", {
                insideWithOther: true,
                withBodies: [...(context?.withBodies ?? []), node.body]
            });

            ancestorStack.pop();
            return;
        }

        for (const [key, value] of Object.entries(node)) {
            if (!value || typeof value !== "object") {
                continue;
            }

            if (Array.isArray(value)) {
                visit(value, node, key, node, key, context);
            } else {
                visit(value, node, key, null, null, context);
            }
        }

        ancestorStack.pop();
    };

    visit(ast, null, null, null, null, {
        insideWithOther: false,
        withBodies: []
    });

    return fixes;
}

function recordVariableDeclaration(registry, context) {
    if (!registry || !context) {
        return;
    }

    const { declaration, parent, property, owner } = context;

    if (!isArrayIndex(parent, property)) {
        return;
    }

    const declarations = asArray(declaration?.declarations);

    if (declarations.length !== 1) {
        return;
    }

    const declarator = declarations[0];

    if (
        !declarator ||
        declarator.id?.type !== "Identifier" ||
        !declarator.init
    ) {
        return;
    }

    const name = declarator.id.name;

    if (!name) {
        return;
    }

    const startIndex = getNodeStartIndex(declaration);
    const entry = {
        declaration,
        declarator,
        parent,
        property,
        owner,
        startIndex: typeof startIndex === "number" ? startIndex : null,
        replaced: false,
        invalid: false,
        assignment: null,
        fixDetail: null
    };

    if (!registry.has(name)) {
        registry.set(name, []);
    }

    registry.get(name).push(entry);
}

function convertIdentifierReference({
    identifier,
    parent,
    property,
    arrayOwner,
    arrayProperty,
    variableDeclarations,
    diagnostic,
    fixes,
    ancestorStack,
    context
}) {
    if (!identifier || identifier.type !== "Identifier") {
        return;
    }

    const ownerNode = Array.isArray(parent) ? arrayOwner : parent;
    const ownerProperty = Array.isArray(parent) ? arrayProperty : property;

    if (
        Array.isArray(parent) &&
        (!ownerNode || typeof ownerNode !== "object")
    ) {
        return;
    }

    if (
        !ownerNode ||
        !shouldConvertIdentifierInWith(identifier, ownerNode, ownerProperty)
    ) {
        return;
    }

    const candidates = variableDeclarations.get(identifier.name);
    const hasCandidates = isNonEmptyArray(candidates);

    const withBodies = asArray(context?.withBodies);
    const identifierStart = getNodeStartIndex(identifier);
    const identifierEnd = getNodeEndIndex(identifier);

    let matchedContext = null;
    let sawUnpromotableCandidate = false;

    if (hasCandidates) {
        for (let index = candidates.length - 1; index >= 0; index -= 1) {
            const candidate = candidates[index];

            if (!candidate || candidate.invalid) {
                continue;
            }

            if (!isPromotableWithOtherCandidate(candidate)) {
                sawUnpromotableCandidate = true;
                continue;
            }

            if (candidate.owner && withBodies.includes(candidate.owner)) {
                continue;
            }

            if (candidate.owner && !ancestorStack.includes(candidate.owner)) {
                continue;
            }

            if (
                typeof candidate.startIndex === "number" &&
                typeof identifierStart === "number" &&
                candidate.startIndex > identifierStart
            ) {
                continue;
            }

            matchedContext = candidate;
            break;
        }
    }

    if (!matchedContext) {
        if (hasCandidates || sawUnpromotableCandidate) {
            return;
        }

        replaceIdentifierWithOtherMember({
            identifier,
            parent,
            property,
            arrayOwner,
            arrayProperty,
            diagnostic,
            fixes,
            identifierStart,
            identifierEnd
        });
        return;
    }

    if (!matchedContext.replaced) {
        const assignment = promoteVariableDeclaration(
            matchedContext,
            diagnostic,
            fixes
        );

        if (!assignment) {
            matchedContext.invalid = true;
            return;
        }
    }

    replaceIdentifierWithOtherMember({
        identifier,
        parent,
        property,
        arrayOwner,
        arrayProperty,
        diagnostic,
        fixes,
        identifierStart,
        identifierEnd
    });
}

function replaceIdentifierWithOtherMember({
    identifier,
    parent,
    property,
    arrayOwner,
    arrayProperty,
    diagnostic,
    fixes,
    identifierStart,
    identifierEnd
}) {
    const memberExpression = createOtherMemberExpression(identifier);

    if (Array.isArray(parent)) {
        parent[property] = memberExpression;
    } else if (parent && typeof parent === "object") {
        parent[property] = memberExpression;
    }

    const range =
        typeof identifierStart === "number" && typeof identifierEnd === "number"
            ? { start: identifierStart, end: identifierEnd }
            : null;

    const fixDetail = createFeatherFixDetail(diagnostic, {
        target: identifier?.name ?? null,
        range
    });

    if (!fixDetail) {
        return;
    }

    attachFeatherFixMetadata(memberExpression, [fixDetail]);
    fixes.push(fixDetail);
}

function promoteVariableDeclaration(context, diagnostic, fixes) {
    if (!context || context.replaced) {
        return context?.assignment ?? null;
    }

    if (
        !Array.isArray(context.parent) ||
        typeof context.property !== "number"
    ) {
        return null;
    }

    const declaration = context.declaration;
    const declarator = context.declarator;

    if (
        !declarator ||
        declarator.id?.type !== "Identifier" ||
        !declarator.init
    ) {
        return null;
    }

    const assignment = {
        type: "AssignmentExpression",
        operator: "=",
        left: cloneIdentifier(declarator.id),
        right: declarator.init,
        start: cloneLocation(declaration.start),
        end: cloneLocation(declaration.end)
    };

    copyCommentMetadata(declaration, assignment);

    context.parent[context.property] = assignment;

    const startIndex = getNodeStartIndex(declaration);
    const endIndex = getNodeEndIndex(declaration);
    const range =
        typeof startIndex === "number" && typeof endIndex === "number"
            ? { start: startIndex, end: endIndex }
            : null;

    const fixDetail = createFeatherFixDetail(diagnostic, {
        target: declarator.id?.name ?? null,
        range
    });

    if (fixDetail) {
        attachFeatherFixMetadata(assignment, [fixDetail]);
        fixes.push(fixDetail);
        context.fixDetail = fixDetail;
    }

    context.replaced = true;
    context.assignment = assignment;

    return assignment;
}

function isPromotableWithOtherCandidate(candidate) {
    if (!candidate) {
        return false;
    }

    const owner = candidate.owner;

    if (!owner || typeof owner !== "object") {
        return true;
    }

    return owner.type === "Program";
}

function isWithStatementTargetingOther(node) {
    if (!node || node.type !== "WithStatement") {
        return false;
    }

    const testExpression =
        node.test?.type === "ParenthesizedExpression"
            ? node.test.expression
            : node.test;

    return isIdentifierWithName(testExpression, "other");
}

function shouldConvertIdentifierInWith(identifier, parent, property) {
    if (!identifier || identifier.type !== "Identifier") {
        return false;
    }

    if (!parent || typeof parent !== "object") {
        return false;
    }

    if (identifier.name === "other" || identifier.name === "self") {
        return false;
    }

    if (parent.type === "AssignmentExpression" && property === "left") {
        return false;
    }

    if (parent.type === "CallExpression" && property === "object") {
        return false;
    }

    if (
        parent.type === "MemberDotExpression" ||
        parent.type === "MemberIndexExpression"
    ) {
        return false;
    }

    if (
        property === "property" ||
        property === "id" ||
        property === "name" ||
        property === "params"
    ) {
        return false;
    }

    if (
        (parent.type === "FunctionDeclaration" ||
            parent.type === "FunctionExpression") &&
        (property === "name" || property === "id")
    ) {
        return false;
    }

    if (parent.type === "StructLiteralMember" && property === "key") {
        return false;
    }

    return true;
}

function createOtherMemberExpression(identifier) {
    const memberExpression = {
        type: "MemberDotExpression",
        object: createIdentifier("other"),
        property: cloneIdentifier(identifier)
    };

    assignClonedLocation(memberExpression, identifier);

    return memberExpression;
}

function createAutomaticFeatherFixHandlers() {
    return new Map([
        [
            "GM1009",
            ({ ast, diagnostic, sourceText }) => {
                const fixes = [];

                const attributeFixes = convertFileAttributeAdditionsToBitwiseOr(
                    {
                        ast,
                        diagnostic
                    }
                );

                if (isNonEmptyArray(attributeFixes)) {
                    fixes.push(...attributeFixes);
                }

                const roomFixes = convertRoomNavigationArithmetic({
                    ast,
                    diagnostic,
                    sourceText
                });

                if (isNonEmptyArray(roomFixes)) {
                    fixes.push(...roomFixes);
                }

                return fixes;
            }
        ],
        [
            "GM1021",
            ({ ast, diagnostic }) =>
                applyMissingFunctionCallCorrections({ ast, diagnostic })
        ],
        [
            "GM1023",
            ({ ast, diagnostic }) =>
                replaceDeprecatedConstantReferences({ ast, diagnostic })
        ],
        [
            "GM1024",
            ({ ast, diagnostic }) =>
                replaceDeprecatedBuiltinVariables({ ast, diagnostic })
        ],
        [
            "GM1026",
            ({ ast, diagnostic }) =>
                rewriteInvalidPostfixExpressions({ ast, diagnostic })
        ],
        [
            "GM1028",
            ({ ast, diagnostic }) =>
                correctDataStructureAccessorTokens({ ast, diagnostic })
        ],
        [
            "GM1029",
            ({ ast, diagnostic }) =>
                convertNumericStringArgumentsToNumbers({ ast, diagnostic })
        ],
        [
            "GM1032",
            ({ ast, diagnostic, sourceText }) =>
                normalizeArgumentBuiltinReferences({
                    ast,
                    diagnostic,
                    sourceText
                })
        ],
        [
            "GM1033",
            ({ ast, sourceText, diagnostic }) =>
                removeDuplicateSemicolons({ ast, sourceText, diagnostic })
        ],
        [
            "GM1030",
            ({ ast, sourceText, diagnostic }) =>
                renameReservedIdentifiers({ ast, diagnostic, sourceText })
        ],
        [
            "GM1034",
            ({ ast, diagnostic }) =>
                relocateArgumentReferencesInsideFunctions({ ast, diagnostic })
        ],
        [
            "GM1036",
            ({ ast, diagnostic }) =>
                normalizeMultidimensionalArrayIndexing({ ast, diagnostic })
        ],
        [
            "GM1038",
            ({ ast, diagnostic }) =>
                removeDuplicateMacroDeclarations({ ast, diagnostic })
        ],
        [
            "GM1012",
            ({ ast, diagnostic }) =>
                convertStringLengthPropertyAccesses({ ast, diagnostic })
        ],
        [
            "GM1014",
            ({ ast, diagnostic }) => addMissingEnumMembers({ ast, diagnostic })
        ],
        [
            "GM1051",
            ({ ast, sourceText, diagnostic }) =>
                removeTrailingMacroSemicolons({ ast, sourceText, diagnostic })
        ],
        [
            "GM1015",
            ({ ast, diagnostic }) =>
                preventDivisionOrModuloByZero({ ast, diagnostic })
        ],
        [
            "GM1016",
            ({ ast, preprocessedFixMetadata, diagnostic }) =>
                removeBooleanLiteralStatements({
                    ast,
                    diagnostic,
                    metadata: preprocessedFixMetadata
                })
        ],
        [
            "GM1041",
            ({ ast, diagnostic }) =>
                convertAssetArgumentStringsToIdentifiers({ ast, diagnostic })
        ],
        [
            "GM1100",
            ({ ast, preprocessedFixMetadata, diagnostic }) =>
                normalizeObviousSyntaxErrors({
                    ast,
                    diagnostic,
                    metadata: preprocessedFixMetadata
                })
        ],
        [
            "GM1058",
            ({ ast, diagnostic }) =>
                ensureConstructorDeclarationsForNewExpressions({
                    ast,
                    diagnostic
                })
        ],
        [
            "GM1054",
            ({ ast, diagnostic }) =>
                ensureConstructorParentsExist({ ast, diagnostic })
        ],
        [
            "GM1059",
            ({ ast, options, diagnostic }) =>
                renameDuplicateFunctionParameters({ ast, diagnostic, options })
        ],
        [
            "GM1062",
            ({ ast, diagnostic }) =>
                sanitizeMalformedJsDocTypes({
                    ast,
                    diagnostic,
                    typeSystemInfo: FEATHER_TYPE_SYSTEM_INFO
                })
        ],
        [
            "GM1056",
            ({ ast, diagnostic }) =>
                reorderOptionalParameters({ ast, diagnostic })
        ],
        [
            "GM1052",
            ({ ast, diagnostic }) =>
                replaceInvalidDeleteStatements({ ast, diagnostic })
        ],
        [
            "GM2020",
            ({ ast, diagnostic }) =>
                convertAllDotAssignmentsToWithStatements({ ast, diagnostic })
        ],
        [
            "GM2032",
            ({ ast, diagnostic }) =>
                ensureFileFindFirstBeforeClose({ ast, diagnostic })
        ],
        [
            "GM2031",
            ({ ast, diagnostic }) =>
                ensureFileFindSearchesAreSerialized({ ast, diagnostic })
        ],
        [
            "GM2023",
            ({ ast, diagnostic }) =>
                normalizeFunctionCallArgumentOrder({ ast, diagnostic })
        ],
        [
            "GM2026",
            ({ ast, diagnostic }) => ensureHalignIsReset({ ast, diagnostic })
        ],
        [
            "GM2029",
            ({ ast, diagnostic }) =>
                ensureDrawVertexCallsAreWrapped({ ast, diagnostic })
        ],
        [
            "GM1063",
            ({ ast, diagnostic }) =>
                harmonizeTexturePointerTernaries({ ast, diagnostic })
        ],
        [
            "GM2042",
            ({ ast, diagnostic }) => balanceGpuStateStack({ ast, diagnostic })
        ],
        [
            "GM2044",
            ({ ast, diagnostic }) =>
                deduplicateLocalVariableDeclarations({ ast, diagnostic })
        ],
        [
            "GM2046",
            ({ ast, diagnostic }) =>
                ensureSurfaceTargetsAreReset({ ast, diagnostic })
        ],
        [
            "GM2048",
            ({ ast, diagnostic }) =>
                ensureBlendEnableIsReset({ ast, diagnostic })
        ],
        [
            "GM2051",
            ({ ast, diagnostic }) => ensureCullModeIsReset({ ast, diagnostic })
        ],
        [
            "GM2052",
            ({ ast, diagnostic }) =>
                ensureColourWriteEnableIsReset({ ast, diagnostic })
        ],
        [
            "GM2053",
            ({ ast, diagnostic }) =>
                ensureAlphaTestEnableIsReset({ ast, diagnostic })
        ],
        [
            "GM2054",
            ({ ast, diagnostic }) =>
                ensureAlphaTestRefIsReset({ ast, diagnostic })
        ],
        [
            "GM2056",
            ({ ast, diagnostic }) =>
                ensureTextureRepeatIsReset({ ast, diagnostic })
        ],
        [
            "GM2061",
            ({ ast, diagnostic }) =>
                convertNullishCoalesceOpportunities({ ast, diagnostic })
        ],
        [
            "GM2064",
            ({ ast, diagnostic }) =>
                annotateInstanceVariableStructAssignments({ ast, diagnostic })
        ]
    ]);
}

function convertStringLengthPropertyAccesses({ ast, diagnostic }) {
    if (!hasFeatherDiagnosticContext(ast, diagnostic)) {
        return [];
    }

    const fixes = [];

    const visit = (node, parent, property) => {
        if (!node) {
            return;
        }

        if (Array.isArray(node)) {
            for (let index = 0; index < node.length; index += 1) {
                visit(node[index], node, index);
            }
            return;
        }

        if (typeof node !== "object") {
            return;
        }

        if (node.type === "MemberDotExpression") {
            const fix = convertLengthAccess(node, parent, property, diagnostic);

            if (fix) {
                fixes.push(fix);
                return;
            }
        }

        forEachNodeChild(node, (value, key) => {
            visit(value, node, key);
        });
    };

    visit(ast, null, null);

    return fixes;
}

function convertLengthAccess(node, parent, property, diagnostic) {
    if (!node || node.type !== "MemberDotExpression") {
        return null;
    }

    if (!parent || property === undefined || property === null) {
        return null;
    }

    if (parent.type === "AssignmentExpression" && parent.left === node) {
        return null;
    }

    if (parent.type === "CallExpression" && parent.object === node) {
        return null;
    }

    const propertyIdentifier = node.property;

    if (!isIdentifierWithName(propertyIdentifier, "length")) {
        return null;
    }

    const argumentExpression = node.object;

    if (!argumentExpression || typeof argumentExpression !== "object") {
        return null;
    }

    if (!isStringReturningExpression(argumentExpression)) {
        return null;
    }

    const stringLengthIdentifier = createIdentifier(
        "string_length",
        propertyIdentifier
    );

    if (!stringLengthIdentifier) {
        return null;
    }

    const callExpression = {
        type: "CallExpression",
        object: stringLengthIdentifier,
        arguments: [argumentExpression]
    };

    if (hasOwn(node, "start")) {
        callExpression.start = cloneLocation(node.start);
    }

    if (hasOwn(node, "end")) {
        callExpression.end = cloneLocation(node.end);
    }

    copyCommentMetadata(node, callExpression);

    const fixDetail = createFeatherFixDetail(diagnostic, {
        target: propertyIdentifier?.name ?? null,
        range: {
            start: getNodeStartIndex(node),
            end: getNodeEndIndex(node)
        }
    });

    if (!fixDetail) {
        return null;
    }

    if (Array.isArray(parent)) {
        parent[property] = callExpression;
    } else if (parent && typeof property === "string") {
        parent[property] = callExpression;
    } else {
        return null;
    }

    attachFeatherFixMetadata(callExpression, [fixDetail]);

    return fixDetail;
}

function isStringReturningExpression(node) {
    if (!node || typeof node !== "object") {
        return false;
    }

    if (node.type === "CallExpression") {
        const calleeName = getCallExpressionIdentifierName(node);
        if (!calleeName) {
            return false;
        }

        if (calleeName === "string") {
            return true;
        }

        if (STRING_LENGTH_CALL_BLACKLIST.has(calleeName)) {
            return false;
        }

        if (calleeName.startsWith("string_")) {
            return true;
        }
    }

    return false;
}

function convertAssetArgumentStringsToIdentifiers({ ast, diagnostic }) {
    if (!hasFeatherDiagnosticContext(ast, diagnostic)) {
        return [];
    }

    const fixes = [];

    const visit = (node) => {
        if (!node) {
            return;
        }

        if (Array.isArray(node)) {
            for (const entry of node) {
                visit(entry);
            }
            return;
        }

        if (typeof node !== "object") {
            return;
        }

        if (node.type === "CallExpression") {
            const calleeName = getCallExpressionIdentifierName(node);

            if (calleeName && GM1041_CALL_ARGUMENT_TARGETS.has(calleeName)) {
                const argumentIndexes =
                    GM1041_CALL_ARGUMENT_TARGETS.get(calleeName) ?? [];
                const args = getCallExpressionArguments(node);

                for (const argumentIndex of argumentIndexes) {
                    if (
                        typeof argumentIndex !== "number" ||
                        argumentIndex < 0 ||
                        argumentIndex >= args.length
                    ) {
                        continue;
                    }

                    const fixDetail = convertStringLiteralArgumentToIdentifier({
                        argument: args[argumentIndex],
                        container: args,
                        index: argumentIndex,
                        diagnostic
                    });

                    if (fixDetail) {
                        fixes.push(fixDetail);
                    }
                }
            }
        }

        forEachNodeChild(node, (value) => {
            visit(value);
        });
    };

    visit(ast);

    return fixes;
}

function convertStringLiteralArgumentToIdentifier({
    argument,
    container,
    index,
    diagnostic
}) {
    if (!isArrayIndex(container, index)) {
        return null;
    }

    if (
        !argument ||
        argument.type !== "Literal" ||
        typeof argument.value !== "string"
    ) {
        return null;
    }

    const identifierName = extractIdentifierNameFromLiteral(argument.value);
    if (!identifierName) {
        return null;
    }

    const identifierNode = {
        type: "Identifier",
        name: identifierName
    };

    if (Object.hasOwn(argument, "start")) {
        identifierNode.start = cloneLocation(argument.start);
    }

    if (Object.hasOwn(argument, "end")) {
        identifierNode.end = cloneLocation(argument.end);
    }

    copyCommentMetadata(argument, identifierNode);

    const fixDetail = createFeatherFixDetail(diagnostic, {
        target: identifierName,
        range: {
            start: getNodeStartIndex(argument),
            end: getNodeEndIndex(argument)
        }
    });

    if (!fixDetail) {
        return null;
    }

    container[index] = identifierNode;
    attachFeatherFixMetadata(identifierNode, [fixDetail]);

    return fixDetail;
}

function buildFeatherTypeSystemInfo() {
    const metadata = getFeatherMetadata();
    const typeSystem = metadata?.typeSystem;

    const baseTypes = new Set();
    const baseTypesLowercase = new Set();
    const specifierBaseTypes = new Set();

    const entries = asArray(typeSystem?.baseTypes);

    for (const entry of entries) {
        const name = toTrimmedString(entry?.name);

        if (!name) {
            continue;
        }

        baseTypes.add(name);
        baseTypesLowercase.add(name.toLowerCase());

        const specifierExamples = asArray(entry?.specifierExamples);
        const hasDotSpecifier = specifierExamples.some((example) => {
            if (typeof example !== "string") {
                return false;
            }

            return example.trim().startsWith(".");
        });

        const description =
            typeof entry?.description === "string" ? entry.description : "";
        const requiresSpecifier =
            /requires specifiers/i.test(description) ||
            /constructor/i.test(description);

        if (hasDotSpecifier || requiresSpecifier) {
            specifierBaseTypes.add(name.toLowerCase());
        }
    }

    return {
        baseTypeNames: [...baseTypes],
        baseTypeNamesLower: baseTypesLowercase,
        specifierBaseTypeNamesLower: specifierBaseTypes
    };
}

function registerFeatherFixer(registry, diagnosticId, factory) {
    if (!registry || typeof registry.set !== "function") {
        return;
    }

    if (!diagnosticId || typeof factory !== "function") {
        return;
    }

    if (!registry.has(diagnosticId)) {
        registry.set(diagnosticId, factory);
    }
}

function sanitizeEnumAssignments({ ast, diagnostic }) {
    if (!hasFeatherDiagnosticContext(ast, diagnostic)) {
        return [];
    }

    const fixes = [];

    const visit = (node) => {
        if (!node) {
            return;
        }

        if (Array.isArray(node)) {
            for (const item of node) {
                visit(item);
            }
            return;
        }

        if (typeof node !== "object") {
            return;
        }

        if (node.type === "EnumMember") {
            const fix = sanitizeEnumMember(node, diagnostic);

            if (fix) {
                fixes.push(fix);
            }
        }

        for (const value of Object.values(node)) {
            if (value && typeof value === "object") {
                visit(value);
            }
        }
    };

    visit(ast);

    return fixes;
}

function sanitizeEnumMember(node, diagnostic) {
    if (!node || typeof node !== "object" || !diagnostic) {
        return null;
    }

    const initializer = node.initializer;

    if (!hasInvalidEnumInitializer(initializer)) {
        return null;
    }

    const originalEnd = getNodeEndIndex(node);
    const startIndex = getNodeStartIndex(node);

    node._featherOriginalInitializer = initializer ?? null;
    node.initializer = null;

    if (hasOwn(node.name ?? {}, "end")) {
        node.end = cloneLocation(node.name.end);
    }

    const fixDetail = createFeatherFixDetail(diagnostic, {
        target: node.name?.name ?? null,
        range:
            typeof startIndex === "number" && typeof originalEnd === "number"
                ? {
                      start: startIndex,
                      end: originalEnd
                  }
                : null
    });

    if (!fixDetail) {
        return null;
    }

    attachFeatherFixMetadata(node, [fixDetail]);

    return fixDetail;
}

function hasInvalidEnumInitializer(initializer) {
    if (initializer == undefined) {
        return false;
    }

    if (typeof initializer === "string") {
        const normalized = initializer.trim();

        if (normalized.length === 0) {
            return true;
        }

        if (isIntegerLiteralString(normalized)) {
            return false;
        }

        return true;
    }

    if (typeof initializer === "number") {
        return !Number.isInteger(initializer);
    }

    if (typeof initializer === "object") {
        if (initializer.type === "Literal") {
            const value = initializer.value;

            if (typeof value === "number") {
                return !Number.isInteger(value);
            }

            if (typeof value === "string") {
                return !isIntegerLiteralString(value.trim());
            }
        }

        return true;
    }

    return true;
}

function isIntegerLiteralString(candidate) {
    if (typeof candidate !== "string" || candidate.length === 0) {
        return false;
    }

    if (/^[+-]?\d+$/.test(candidate)) {
        return true;
    }

    if (/^[+-]?0[xX][0-9a-fA-F]+$/.test(candidate)) {
        return true;
    }

    if (/^[+-]?0[bB][01]+$/.test(candidate)) {
        return true;
    }

    return false;
}

function splitGlobalVarInlineInitializers({ ast, diagnostic }) {
    if (!hasFeatherDiagnosticContext(ast, diagnostic)) {
        return [];
    }

    const fixes = [];

    const visit = (node, parent, property) => {
        if (!node) {
            return;
        }

        if (Array.isArray(node)) {
            for (let index = 0; index < node.length; index += 1) {
                visit(node[index], node, index);
            }
            return;
        }

        if (typeof node !== "object") {
            return;
        }

        if (node.type === "GlobalVarStatement") {
            const fixDetails = splitGlobalVarStatementInitializers({
                statement: node,
                parent,
                property,
                diagnostic
            });

            if (isNonEmptyArray(fixDetails)) {
                fixes.push(...fixDetails);
            }

            return;
        }

        for (const [key, value] of Object.entries(node)) {
            if (value && typeof value === "object") {
                visit(value, node, key);
            }
        }
    };

    visit(ast, null, null);

    return fixes;
}

function splitGlobalVarStatementInitializers({
    statement,
    parent,
    property,
    diagnostic
}) {
    if (!statement || statement.type !== "GlobalVarStatement") {
        return [];
    }

    if (!Array.isArray(parent) || typeof property !== "number") {
        return [];
    }

    const declarators = Array.isArray(statement.declarations)
        ? statement.declarations
        : [];

    if (declarators.length === 0) {
        return [];
    }

    const assignments = [];

    for (const declarator of declarators) {
        const assignmentInfo = createAssignmentFromGlobalVarDeclarator({
            statement,
            declarator,
            diagnostic
        });

        if (!assignmentInfo) {
            continue;
        }

        assignments.push(assignmentInfo);
        clearGlobalVarDeclaratorInitializer(declarator);
    }

    if (assignments.length === 0) {
        return [];
    }

    const fixDetails = assignments.map((entry) => entry.fixDetail);

    parent.splice(
        property + 1,
        0,
        ...assignments.map((entry) => entry.assignment)
    );

    attachFeatherFixMetadata(statement, fixDetails);

    for (const { assignment, fixDetail } of assignments) {
        attachFeatherFixMetadata(assignment, [fixDetail]);
    }

    return fixDetails;
}

function createAssignmentFromGlobalVarDeclarator({
    statement,
    declarator,
    diagnostic
}) {
    if (!declarator || declarator.type !== "VariableDeclarator") {
        return null;
    }

    const initializer = declarator.init;

    if (!initializer || typeof initializer !== "object") {
        return null;
    }

    const identifier = cloneIdentifier(declarator.id);

    if (!identifier) {
        return null;
    }

    if (declarator.id && declarator.id.isGlobalIdentifier) {
        identifier.isGlobalIdentifier = true;
    }

    const assignment = {
        type: "AssignmentExpression",
        operator: "=",
        left: identifier,
        right: initializer
    };

    if (hasOwn(declarator, "start")) {
        assignment.start = cloneLocation(declarator.start);
    } else if (hasOwn(statement, "start")) {
        assignment.start = cloneLocation(statement.start);
    }

    if (hasOwn(initializer, "end")) {
        assignment.end = cloneLocation(initializer.end);
    } else if (hasOwn(declarator, "end")) {
        assignment.end = cloneLocation(declarator.end);
    } else if (hasOwn(statement, "end")) {
        assignment.end = cloneLocation(statement.end);
    }

    copyCommentMetadata(declarator, assignment);
    copyCommentMetadata(initializer, assignment);

    const fixDetail = createFeatherFixDetail(diagnostic, {
        target: identifier?.name ?? null,
        range: {
            start: getNodeStartIndex(declarator),
            end: getNodeEndIndex(declarator)
        }
    });

    if (!fixDetail) {
        return null;
    }

    return { assignment, fixDetail };
}

function clearGlobalVarDeclaratorInitializer(declarator) {
    if (!declarator || declarator.type !== "VariableDeclarator") {
        return;
    }

    declarator.init = null;

    if (
        declarator.id &&
        typeof declarator.id === "object" &&
        hasOwn(declarator.id, "end")
    ) {
        declarator.end = cloneLocation(declarator.id.end);
    }
}

const NODE_REMOVED = Symbol("flaggedInvalidAssignmentRemovedNode");

function flagInvalidAssignmentTargets({ ast, diagnostic, sourceText }) {
    if (!hasFeatherDiagnosticContext(ast, diagnostic)) {
        return [];
    }

    const fixes = [];

    const visit = (node, parent, property, container, index) => {
        if (!node) {
            return null;
        }

        if (Array.isArray(node)) {
            for (
                let arrayIndex = 0;
                arrayIndex < node.length;
                arrayIndex += 1
            ) {
                const child = node[arrayIndex];
                const result = visit(child, parent, property, node, arrayIndex);

                if (result === NODE_REMOVED) {
                    arrayIndex -= 1;
                }
            }
            return null;
        }

        if (typeof node !== "object") {
            return null;
        }

        if (node.type === "ExpressionStatement") {
            const removalFix = removeInvalidAssignmentExpression({
                statement: node,
                container,
                index,
                diagnostic,
                sourceText
            });

            if (removalFix) {
                fixes.push(removalFix);
                return NODE_REMOVED;
            }
        }

        if (node.type === "AssignmentExpression") {
            const fix = flagInvalidAssignmentTarget(
                node,
                diagnostic,
                sourceText
            );

            if (fix) {
                if (
                    shouldRemoveInvalidAssignmentFromContainer({
                        parent,
                        property,
                        container
                    })
                ) {
                    removeNodeFromContainer(container, index, node);
                    fixes.push(fix);
                    return NODE_REMOVED;
                }

                fixes.push(fix);
            }

            return null;
        }

        for (const [childKey, value] of Object.entries(node)) {
            if (!value || typeof value !== "object") {
                continue;
            }

            if (Array.isArray(value)) {
                visit(value, node, childKey, value, null);
                continue;
            }

            visit(value, node, childKey, null, null);
        }

        return null;
    };

    visit(ast, null, null, null, null);

    return fixes;
}

function removeInvalidAssignmentExpression({
    statement,
    container,
    index,
    diagnostic,
    sourceText
}) {
    if (!statement || statement.type !== "ExpressionStatement") {
        return null;
    }

    const expression = statement.expression;

    if (!expression || expression.type !== "AssignmentExpression") {
        return null;
    }

    if (isAssignableTarget(expression.left)) {
        return null;
    }

    const fixDetail = flagInvalidAssignmentTarget(
        expression,
        diagnostic,
        sourceText
    );

    if (!fixDetail) {
        return null;
    }

    removeNodeFromContainer(container, index, statement);

    attachFeatherFixMetadata(statement, [fixDetail]);

    return fixDetail;
}

function getFiniteIndex(value) {
    return isFiniteNumber(value) && value >= 0 ? value : null;
}

function removeNodeFromContainer(container, index, node) {
    if (!Array.isArray(container)) {
        return;
    }

    let removalIndex = getFiniteIndex(index);

    if (removalIndex === null) {
        removalIndex = getFiniteIndex(container.indexOf(node));
    }

    if (removalIndex !== null) {
        container.splice(removalIndex, 1);
    }
}

function shouldRemoveInvalidAssignmentFromContainer({
    parent,
    property,
    container
}) {
    if (!parent || !Array.isArray(container) || property !== "body") {
        return false;
    }

    const parentType = parent?.type ?? null;

    return parentType === "Program" || parentType === "BlockStatement";
}

function flagInvalidAssignmentTarget(node, diagnostic, sourceText) {
    if (!node || node.type !== "AssignmentExpression") {
        return null;
    }

    const left = node.left;

    if (!left || isAssignableTarget(left)) {
        return null;
    }

    const startIndex = getNodeStartIndex(left);
    const endIndex = getNodeEndIndex(left);

    const range =
        typeof startIndex === "number" && typeof endIndex === "number"
            ? {
                  start: startIndex,
                  end: endIndex
              }
            : null;

    const targetText = getSourceTextSlice({
        sourceText,
        startIndex,
        endIndex
    });

    const fixDetail = createFeatherFixDetail(diagnostic, {
        automatic: false,
        range,
        target: targetText
    });

    if (!fixDetail) {
        return null;
    }

    attachFeatherFixMetadata(node, [fixDetail]);

    return fixDetail;
}

function isAssignableTarget(node) {
    if (!node || typeof node !== "object") {
        return false;
    }

    if (node.type === "Identifier") {
        return true;
    }

    if (
        node.type === "MemberDotExpression" ||
        node.type === "MemberIndexExpression"
    ) {
        return true;
    }

    return false;
}

function getSourceTextSlice({ sourceText, startIndex, endIndex }) {
    if (typeof sourceText !== "string") {
        return null;
    }

    if (typeof startIndex !== "number" || typeof endIndex !== "number") {
        return null;
    }

    if (startIndex < 0 || endIndex > sourceText.length) {
        return null;
    }

    const slice = sourceText.slice(startIndex, endIndex);

    if (slice.length === 0) {
        return null;
    }

    return slice.trim() || null;
}

function convertReadOnlyBuiltInAssignments({ ast, diagnostic }) {
    if (!hasFeatherDiagnosticContext(ast, diagnostic)) {
        return [];
    }

    const fixes = [];
    const nameRegistry = collectAllIdentifierNames(ast);

    const visit = (node, parent, property) => {
        if (!node) {
            return;
        }

        if (Array.isArray(node)) {
            for (let index = 0; index < node.length; index += 1) {
                visit(node[index], node, index);
            }
            return;
        }

        if (typeof node !== "object") {
            return;
        }

        if (node.type === "AssignmentExpression") {
            const fixDetail = convertReadOnlyAssignment(
                node,
                parent,
                property,
                diagnostic,
                nameRegistry
            );

            if (fixDetail) {
                fixes.push(fixDetail);
                return;
            }
        }

        for (const [key, value] of Object.entries(node)) {
            if (value && typeof value === "object") {
                visit(value, node, key);
            }
        }
    };

    visit(ast, null, null);

    return fixes;
}

function convertReadOnlyAssignment(
    node,
    parent,
    property,
    diagnostic,
    nameRegistry
) {
    if (!Array.isArray(parent) || typeof property !== "number") {
        return null;
    }

    if (
        !node ||
        node.type !== "AssignmentExpression" ||
        node.operator !== "="
    ) {
        return null;
    }

    const identifier = node.left;

    if (!identifier || identifier.type !== "Identifier") {
        return null;
    }

    if (!READ_ONLY_BUILT_IN_VARIABLES.has(identifier.name)) {
        return null;
    }

    const replacementName = createReadOnlyReplacementName(
        identifier.name,
        nameRegistry
    );
    const replacementIdentifier = createIdentifierFromTemplate(
        replacementName,
        identifier
    );

    const declarator = {
        type: "VariableDeclarator",
        id: replacementIdentifier,
        init: node.right,
        start: cloneLocation(node.start),
        end: cloneLocation(node.end)
    };

    const declaration = {
        type: "VariableDeclaration",
        declarations: [declarator],
        kind: "var",
        start: cloneLocation(node.start),
        end: cloneLocation(node.end)
    };

    copyCommentMetadata(node, declaration);

    parent[property] = declaration;

    const fixDetail = createFeatherFixDetail(diagnostic, {
        target: identifier.name ?? null,
        range: {
            start: getNodeStartIndex(node),
            end: getNodeEndIndex(node)
        }
    });

    if (!fixDetail) {
        return null;
    }

    attachFeatherFixMetadata(declaration, [fixDetail]);

    replaceReadOnlyIdentifierReferences(
        parent,
        property + 1,
        identifier.name,
        replacementName
    );

    return fixDetail;
}

function replaceReadOnlyIdentifierReferences(
    siblings,
    startIndex,
    originalName,
    replacementName
) {
    if (!Array.isArray(siblings)) {
        return;
    }

    for (let index = startIndex; index < siblings.length; index += 1) {
        renameIdentifiersInNode(siblings[index], originalName, replacementName);
    }
}

function renameIdentifiersInNode(root, originalName, replacementName) {
    const stack = [{ node: root, parent: null, property: null, ancestors: [] }];

    while (stack.length > 0) {
        const { node, parent, property, ancestors } = stack.pop();

        if (!node) {
            continue;
        }

        if (Array.isArray(node)) {
            const arrayContext = { node, parent, property };
            const nextAncestors = ancestors.concat(arrayContext);

            for (let index = node.length - 1; index >= 0; index -= 1) {
                stack.push({
                    node: node[index],
                    parent: node,
                    property: index,
                    ancestors: nextAncestors
                });
            }
            continue;
        }

        if (typeof node !== "object") {
            continue;
        }

        if (node.type === "Identifier" && node.name === originalName) {
            if (
                !shouldSkipIdentifierReplacement({
                    parent,
                    property,
                    ancestors
                })
            ) {
                const replacement = createIdentifierFromTemplate(
                    replacementName,
                    node
                );

                if (parent && property !== null && property !== undefined) {
                    parent[property] = replacement;
                }
            }
            continue;
        }

        const nextAncestors = ancestors.concat({ node, parent, property });

        for (const [key, value] of Object.entries(node)) {
            if (value && typeof value === "object") {
                stack.push({
                    node: value,
                    parent: node,
                    property: key,
                    ancestors: nextAncestors
                });
            }
        }
    }
}

const IDENTIFIER_DECLARATION_CONTEXTS = new Set([
    "VariableDeclarator:id",
    "FunctionDeclaration:id",
    "ConstructorDeclaration:id",
    "StructDeclaration:id",
    "EnumDeclaration:name",
    "EnumMember:name",
    "ConstructorParentClause:id",
    "MacroDeclaration:name",
    "NamespaceDeclaration:id",
    "DefaultParameter:left"
]);

function shouldSkipIdentifierReplacement({ parent, property, ancestors }) {
    if (!parent) {
        return true;
    }

    if (parent.type === "MemberDotExpression" && property === "property") {
        return true;
    }

    if (parent.type === "NamespaceAccessExpression" && property === "name") {
        return true;
    }

    const contextKey = parent.type ? `${parent.type}:${property}` : null;

    if (contextKey && IDENTIFIER_DECLARATION_CONTEXTS.has(contextKey)) {
        return true;
    }

    if (!Array.isArray(parent)) {
        return false;
    }

    let arrayIndex = -1;
    for (let index = ancestors.length - 1; index >= 0; index -= 1) {
        if (ancestors[index].node === parent) {
            arrayIndex = index;
            break;
        }
    }

    if (arrayIndex === -1) {
        return false;
    }

    const arrayContext = ancestors[arrayIndex];
    const ownerContext = arrayIndex > 0 ? ancestors[arrayIndex - 1] : null;
    const containerNode = ownerContext?.node ?? null;
    const containerProperty = arrayContext?.property ?? null;

    if (
        containerNode &&
        containerProperty === "params" &&
        (containerNode.type === "FunctionDeclaration" ||
            containerNode.type === "ConstructorDeclaration" ||
            containerNode.type === "StructDeclaration" ||
            containerNode.type === "ConstructorParentClause")
    ) {
        return true;
    }

    return false;
}

function createReadOnlyReplacementName(originalName, nameRegistry) {
    const baseName = getNonEmptyString(originalName) ?? "value";
    const sanitized = baseName.replaceAll(/[^a-zA-Z0-9_]/g, "_");
    let candidate = `__feather_${sanitized}`;
    let suffix = 1;

    while (nameRegistry.has(candidate)) {
        suffix += 1;
        candidate = `__feather_${sanitized}_${suffix}`;
    }

    nameRegistry.add(candidate);

    return candidate;
}

function collectAllIdentifierNames(root) {
    const names = new Set();

    const visit = (node) => {
        if (!node) {
            return;
        }

        if (Array.isArray(node)) {
            for (const value of node) {
                visit(value);
            }
            return;
        }

        if (typeof node !== "object") {
            return;
        }

        if (node.type === "Identifier" && typeof node.name === "string") {
            names.add(node.name);
        }

        for (const value of Object.values(node)) {
            if (value && typeof value === "object") {
                visit(value);
            }
        }
    };

    visit(root);

    return names;
}

function convertFileAttributeAdditionsToBitwiseOr({ ast, diagnostic }) {
    if (!hasFeatherDiagnosticContext(ast, diagnostic)) {
        return [];
    }

    const fixes = [];

    const visit = (node) => {
        if (!node) {
            return;
        }

        if (Array.isArray(node)) {
            for (const item of node) {
                visit(item);
            }
            return;
        }

        if (typeof node !== "object") {
            return;
        }

        if (node.type === "BinaryExpression") {
            const fix = normalizeFileAttributeAddition(node, diagnostic);

            if (fix) {
                fixes.push(fix);
                return;
            }
        }

        for (const value of Object.values(node)) {
            if (value && typeof value === "object") {
                visit(value);
            }
        }
    };

    visit(ast);

    return fixes;
}

function normalizeFileAttributeAddition(node, diagnostic) {
    if (!node || node.type !== "BinaryExpression") {
        return null;
    }

    if (node.operator !== "+") {
        return null;
    }

    const leftIdentifier = unwrapIdentifierFromExpression(node.left);
    const rightIdentifier = unwrapIdentifierFromExpression(node.right);

    if (
        !isFileAttributeIdentifier(leftIdentifier) ||
        !isFileAttributeIdentifier(rightIdentifier)
    ) {
        return null;
    }

    const originalOperator = node.operator;
    node.operator = "|";

    const fixDetail = createFeatherFixDetail(diagnostic, {
        target: originalOperator ?? null,
        range: {
            start: getNodeStartIndex(node),
            end: getNodeEndIndex(node)
        }
    });

    if (!fixDetail) {
        return null;
    }

    attachFeatherFixMetadata(node, [fixDetail]);

    return fixDetail;
}

function unwrapIdentifierFromExpression(node) {
    if (!node || typeof node !== "object") {
        return null;
    }

    if (node.type === "Identifier") {
        return node;
    }

    if (node.type === "ParenthesizedExpression") {
        return unwrapIdentifierFromExpression(node.expression);
    }

    return null;
}

function unwrapLiteralFromExpression(node) {
    if (!node || typeof node !== "object") {
        return null;
    }

    if (node.type === "Literal") {
        return node;
    }

    if (node.type === "ParenthesizedExpression") {
        return unwrapLiteralFromExpression(node.expression);
    }

    return null;
}

function isFileAttributeIdentifier(node) {
    if (!node || node.type !== "Identifier") {
        return false;
    }

    if (typeof node.name !== "string") {
        return false;
    }

    return FILE_ATTRIBUTE_IDENTIFIER_PATTERN.test(node.name);
}

function convertRoomNavigationArithmetic({ ast, diagnostic, sourceText }) {
    if (!hasFeatherDiagnosticContext(ast, diagnostic)) {
        return [];
    }

    const fixes = [];

    const visit = (node, parent, property) => {
        if (!node) {
            return;
        }

        if (Array.isArray(node)) {
            for (let index = 0; index < node.length; index += 1) {
                visit(node[index], node, index);
            }
            return;
        }

        if (typeof node !== "object") {
            return;
        }

        if (node.type === "CallExpression") {
            const fix = rewriteRoomGotoCall({
                node,
                diagnostic,
                sourceText
            });

            if (fix) {
                fixes.push(fix);
            }
        }

        if (node.type === "BinaryExpression") {
            const fix = rewriteRoomNavigationBinaryExpression({
                node,
                parent,
                property,
                diagnostic,
                sourceText
            });

            if (fix) {
                fixes.push(fix);
                return;
            }
        }

        for (const [key, value] of Object.entries(node)) {
            if (value && typeof value === "object") {
                visit(value, node, key);
            }
        }
    };

    visit(ast, null, null);

    return fixes;
}

function rewriteRoomNavigationBinaryExpression({
    node,
    parent,
    property,
    diagnostic,
    sourceText
}) {
    if (!node || node.type !== "BinaryExpression") {
        return null;
    }

    if (!isEligibleRoomBinaryParent(parent, property)) {
        return null;
    }

    const navigation = resolveRoomNavigationFromBinaryExpression(node);

    if (!navigation) {
        return null;
    }

    const { direction, baseIdentifier } = navigation;
    const replacementName =
        direction === "previous" ? "room_previous" : "room_next";
    const calleeIdentifier = createIdentifier(replacementName, baseIdentifier);
    const argumentIdentifier = cloneIdentifier(baseIdentifier);

    if (!calleeIdentifier || !argumentIdentifier) {
        return null;
    }

    const callExpression = {
        type: "CallExpression",
        object: calleeIdentifier,
        arguments: [argumentIdentifier]
    };

    if (Object.hasOwn(node, "start")) {
        callExpression.start = cloneLocation(node.start);
    }

    if (Object.hasOwn(node, "end")) {
        callExpression.end = cloneLocation(node.end);
    }

    copyCommentMetadata(node, callExpression);

    const startIndex = getNodeStartIndex(node);
    const endIndex = getNodeEndIndex(node);
    const range =
        typeof startIndex === "number" && typeof endIndex === "number"
            ? { start: startIndex, end: endIndex }
            : null;

    const target =
        getSourceTextSlice({
            sourceText,
            startIndex,
            endIndex
        }) ?? null;

    const fixDetail = createFeatherFixDetail(diagnostic, {
        target,
        range
    });

    if (!fixDetail) {
        return null;
    }

    fixDetail.replacement = replacementName;

    if (Array.isArray(parent)) {
        parent[property] = callExpression;
    } else if (parent && typeof property === "string") {
        parent[property] = callExpression;
    } else {
        return null;
    }

    attachFeatherFixMetadata(callExpression, [fixDetail]);

    return fixDetail;
}

function rewriteRoomGotoCall({ node, diagnostic, sourceText }) {
    if (!node || node.type !== "CallExpression") {
        return null;
    }

    if (!isIdentifierWithName(node.object, "room_goto")) {
        return null;
    }

    const args = getCallExpressionArguments(node);

    if (args.length !== 1) {
        return null;
    }

    const navigation = resolveRoomNavigationFromBinaryExpression(args[0]);

    if (!navigation) {
        return null;
    }

    const replacementName =
        navigation.direction === "previous"
            ? "room_goto_previous"
            : "room_goto_next";

    const startIndex = getNodeStartIndex(node);
    const endIndex = getNodeEndIndex(node);
    const range =
        typeof startIndex === "number" && typeof endIndex === "number"
            ? { start: startIndex, end: endIndex }
            : null;

    const target =
        getSourceTextSlice({
            sourceText,
            startIndex,
            endIndex
        }) ??
        node.object?.name ??
        null;

    const fixDetail = createFeatherFixDetail(diagnostic, {
        target,
        range
    });

    if (!fixDetail) {
        return null;
    }

    fixDetail.replacement = replacementName;

    const updatedCallee = createIdentifier(replacementName, node.object);

    if (!updatedCallee) {
        return null;
    }

    node.object = updatedCallee;
    node.arguments = [];

    attachFeatherFixMetadata(node, [fixDetail]);

    return fixDetail;
}

function resolveRoomNavigationFromBinaryExpression(node) {
    if (!node || node.type !== "BinaryExpression") {
        return null;
    }

    const leftIdentifier = unwrapIdentifierFromExpression(node.left);
    const rightIdentifier = unwrapIdentifierFromExpression(node.right);
    const leftLiteral = unwrapLiteralFromExpression(node.left);
    const rightLiteral = unwrapLiteralFromExpression(node.right);

    if (isIdentifierWithName(leftIdentifier, "room")) {
        if (node.operator === "+") {
            if (isLiteralOne(rightLiteral)) {
                return { direction: "next", baseIdentifier: leftIdentifier };
            }

            if (isNegativeOneLiteral(rightLiteral)) {
                return {
                    direction: "previous",
                    baseIdentifier: leftIdentifier
                };
            }
        }

        if (node.operator === "-") {
            if (isLiteralOne(rightLiteral)) {
                return {
                    direction: "previous",
                    baseIdentifier: leftIdentifier
                };
            }

            if (isNegativeOneLiteral(rightLiteral)) {
                return { direction: "next", baseIdentifier: leftIdentifier };
            }
        }
    }

    if (isIdentifierWithName(rightIdentifier, "room")) {
        if (node.operator === "+") {
            if (isLiteralOne(leftLiteral)) {
                return { direction: "next", baseIdentifier: rightIdentifier };
            }

            if (isNegativeOneLiteral(leftLiteral)) {
                return {
                    direction: "previous",
                    baseIdentifier: rightIdentifier
                };
            }
        }

        if (node.operator === "-") {
            if (isLiteralOne(leftLiteral)) {
                return {
                    direction: "previous",
                    baseIdentifier: rightIdentifier
                };
            }

            if (isNegativeOneLiteral(leftLiteral)) {
                return { direction: "next", baseIdentifier: rightIdentifier };
            }
        }
    }

    return null;
}

function isEligibleRoomBinaryParent(parent, property) {
    if (!parent) {
        return false;
    }

    if (parent.type === "VariableDeclarator" && property === "init") {
        return true;
    }

    if (parent.type === "AssignmentExpression" && property === "right") {
        return true;
    }

    return false;
}

function preventDivisionOrModuloByZero({ ast, diagnostic }) {
    if (!hasFeatherDiagnosticContext(ast, diagnostic)) {
        return [];
    }

    const fixes = [];

    const visit = (node) => {
        if (!node) {
            return;
        }

        if (Array.isArray(node)) {
            for (const item of node) {
                visit(item);
            }
            return;
        }

        if (typeof node !== "object") {
            return;
        }

        if (node.type === "BinaryExpression") {
            const fix = normalizeDivisionBinaryExpression(node, diagnostic);

            if (fix) {
                fixes.push(fix);
            }
        } else if (node.type === "AssignmentExpression") {
            const fix = normalizeDivisionAssignmentExpression(node, diagnostic);

            if (fix) {
                fixes.push(fix);
            }
        }

        for (const value of Object.values(node)) {
            if (value && typeof value === "object") {
                visit(value);
            }
        }
    };

    visit(ast);

    return fixes;
}

function normalizeDivisionBinaryExpression(node, diagnostic) {
    if (!node || node.type !== "BinaryExpression") {
        return null;
    }

    if (node.operator !== "/" && node.operator !== "%") {
        return null;
    }

    const zeroLiteralInfo = findZeroLiteralInfo(node.right);

    if (!zeroLiteralInfo) {
        return null;
    }

    const { literal, container, property } = zeroLiteralInfo;
    const replacementLiteral = createLiteral("1", literal);

    if (!replacementLiteral) {
        return null;
    }

    if (container && property) {
        container[property] = replacementLiteral;
    } else {
        node.right = replacementLiteral;
    }

    const fixDetail = createFeatherFixDetail(diagnostic, {
        target: literal?.value ?? null,
        range: {
            start: getNodeStartIndex(literal),
            end: getNodeEndIndex(literal)
        }
    });

    if (!fixDetail) {
        return null;
    }

    attachFeatherFixMetadata(node, [fixDetail]);

    return fixDetail;
}

function normalizeDivisionAssignmentExpression(node, diagnostic) {
    if (!node || node.type !== "AssignmentExpression") {
        return null;
    }

    if (node.operator !== "/=" && node.operator !== "%=") {
        return null;
    }

    const zeroLiteralInfo = findZeroLiteralInfo(node.right);

    if (!zeroLiteralInfo) {
        return null;
    }

    const { literal, container, property } = zeroLiteralInfo;
    const replacementLiteral = createLiteral("1", literal);

    if (!replacementLiteral) {
        return null;
    }

    if (container && property) {
        container[property] = replacementLiteral;
    } else {
        node.right = replacementLiteral;
    }

    const fixDetail = createFeatherFixDetail(diagnostic, {
        target: literal?.value ?? null,
        range: {
            start: getNodeStartIndex(literal),
            end: getNodeEndIndex(literal)
        }
    });

    if (!fixDetail) {
        return null;
    }

    attachFeatherFixMetadata(node, [fixDetail]);

    return fixDetail;
}

function findZeroLiteralInfo(node) {
    if (!node || typeof node !== "object") {
        return null;
    }

    if (node.type === "Literal") {
        return isZeroLiteral(node)
            ? { literal: node, container: null, property: null }
            : null;
    }

    if (node.type === "ParenthesizedExpression") {
        if (!node.expression || typeof node.expression !== "object") {
            return null;
        }

        const innerInfo = findZeroLiteralInfo(node.expression);

        if (!innerInfo) {
            return null;
        }

        if (!innerInfo.container) {
            return {
                literal: innerInfo.literal,
                container: node,
                property: "expression"
            };
        }

        return innerInfo;
    }

    if (node.type === "UnaryExpression") {
        if (node.operator !== "+" && node.operator !== "-") {
            return null;
        }

        if (!node.argument || typeof node.argument !== "object") {
            return null;
        }

        const innerInfo = findZeroLiteralInfo(node.argument);

        if (!innerInfo) {
            return null;
        }

        if (!innerInfo.container) {
            return {
                literal: innerInfo.literal,
                container: node,
                property: "argument"
            };
        }

        return innerInfo;
    }

    return null;
}

function isZeroLiteral(node) {
    if (!node || node.type !== "Literal") {
        return false;
    }

    const rawValue = node.value;

    if (typeof rawValue === "number") {
        return rawValue === 0;
    }

    if (typeof rawValue !== "string" || rawValue.length === 0) {
        return false;
    }

    const normalized = Number(rawValue);

    if (!Number.isFinite(normalized)) {
        return false;
    }

    return normalized === 0;
}

function normalizeArgumentBuiltinReferences({ ast, diagnostic, sourceText }) {
    if (!hasFeatherDiagnosticContext(ast, diagnostic)) {
        return [];
    }

    const fixes = [];
    const docCommentManager = getDocCommentManager(ast);
    const documentedParamNamesByFunction = buildDocumentedParamNameLookup(
        ast,
        sourceText,
        docCommentManager
    );

    const visit = (node) => {
        if (!node) {
            return;
        }

        if (Array.isArray(node)) {
            for (const child of node) {
                visit(child);
            }
            return;
        }

        if (typeof node !== "object") {
            return;
        }

        if (isFunctionLikeNode(node)) {
            const documentedParamNames =
                documentedParamNamesByFunction.get(node) ?? new Set();
            const functionFixes = fixArgumentReferencesWithinFunction(
                node,
                diagnostic,
                documentedParamNames
            );

            if (isNonEmptyArray(functionFixes)) {
                fixes.push(...functionFixes);
            }

            return;
        }

        for (const value of Object.values(node)) {
            if (value && typeof value === "object") {
                visit(value);
            }
        }
    };

    visit(ast);

    return fixes;
}

function fixArgumentReferencesWithinFunction(
    functionNode,
    diagnostic,
    documentedParamNames = new Set()
) {
    const fixes = [];
    const references = [];
    const aliasDeclarations = [];

    const traverse = (node) => {
        if (!node) {
            return;
        }

        if (Array.isArray(node)) {
            for (const child of node) {
                traverse(child);
            }
            return;
        }

        if (typeof node !== "object") {
            return;
        }

        if (node.type === "VariableDeclarator") {
            const aliasIndex = getArgumentIdentifierIndex(node.init);

            if (
                typeof aliasIndex === "number" &&
                node.id?.type === "Identifier" &&
                typeof node.id.name === "string" &&
                node.id.name.length > 0
            ) {
                aliasDeclarations.push({
                    index: aliasIndex,
                    name: node.id.name,
                    init: node.init,
                    declarator: node
                });
            }
        }

        if (node !== functionNode && isFunctionLikeNode(node)) {
            const nestedFixes = fixArgumentReferencesWithinFunction(
                node,
                diagnostic,
                documentedParamNames
            );

            if (isNonEmptyArray(nestedFixes)) {
                fixes.push(...nestedFixes);
            }

            return;
        }

        const argumentIndex = getArgumentIdentifierIndex(node);

        if (typeof argumentIndex === "number") {
            references.push({ node, index: argumentIndex });
            return;
        }

        for (const value of Object.values(node)) {
            if (value && typeof value === "object") {
                traverse(value);
            }
        }
    };

    const body = functionNode?.body;

    if (body && typeof body === "object") {
        traverse(body);
    } else {
        traverse(functionNode);
    }

    if (references.length === 0) {
        return fixes;
    }

    const mapping = createArgumentIndexMapping(
        references.map((reference) => reference.index)
    );

    if (!isMapLike(mapping) || !hasIterableItems(mapping)) {
        return fixes;
    }

    for (const reference of references) {
        const newIndex = mapping.get(reference.index);

        if (typeof newIndex !== "number" || newIndex === reference.index) {
            continue;
        }

        const newName = `argument${newIndex}`;
        const fixDetail = createFeatherFixDetail(diagnostic, {
            target: newName,
            range: {
                start: getNodeStartIndex(reference.node),
                end: getNodeEndIndex(reference.node)
            }
        });

        if (!fixDetail) {
            continue;
        }

        reference.node.name = newName;
        attachFeatherFixMetadata(reference.node, [fixDetail]);
        fixes.push(fixDetail);
    }

    if (documentedParamNames.size > 0 && aliasDeclarations.length > 0) {
        const normalizedDocNames = new Set(
            [...documentedParamNames].map(normalizeDocParamNameForComparison)
        );

        const aliasInfos = aliasDeclarations
            .map((alias) => {
                const mappedIndex = mapping.get(alias.index);
                const normalizedAliasName =
                    typeof alias.name === "string" ? alias.name : null;

                return {
                    index:
                        typeof mappedIndex === "number"
                            ? mappedIndex
                            : alias.index,
                    name: normalizedAliasName,
                    init: alias.init,
                    declarator: alias.declarator
                };
            })
            .filter(
                (alias) =>
                    typeof alias.index === "number" &&
                    typeof alias.name === "string" &&
                    alias.name.length > 0 &&
                    normalizedDocNames.has(
                        normalizeDocParamNameForComparison(alias.name)
                    )
            );

        if (aliasInfos.length > 0) {
            const aliasByIndex = new Map();
            const aliasInitNodes = new Set();

            for (const alias of aliasInfos) {
                aliasByIndex.set(alias.index, alias);
                if (alias.init) {
                    aliasInitNodes.add(alias.init);
                }
            }

            for (const reference of references) {
                const normalizedIndex = mapping.has(reference.index)
                    ? mapping.get(reference.index)
                    : reference.index;
                const alias = aliasByIndex.get(normalizedIndex);

                if (!alias || aliasInitNodes.has(reference.node)) {
                    continue;
                }

                if (reference.node?.type !== "Identifier") {
                    continue;
                }

                if (reference.node.name === alias.name) {
                    continue;
                }

                const aliasStart = getNodeStartIndex(alias.declarator);
                const referenceStart = getNodeStartIndex(reference.node);

                if (
                    typeof aliasStart === "number" &&
                    typeof referenceStart === "number" &&
                    referenceStart < aliasStart
                ) {
                    continue;
                }

                const aliasFixDetail = createFeatherFixDetail(diagnostic, {
                    target: alias.name,
                    range: {
                        start: getNodeStartIndex(reference.node),
                        end: getNodeEndIndex(reference.node)
                    }
                });

                if (aliasFixDetail) {
                    attachFeatherFixMetadata(reference.node, [aliasFixDetail]);
                    fixes.push(aliasFixDetail);
                }

                reference.node.name = alias.name;
            }
        }
    }

    return fixes;
}

function buildDocumentedParamNameLookup(ast, sourceText, docCommentManager) {
    const lookup = new WeakMap();

    if (!ast || typeof ast !== "object") {
        return lookup;
    }

    const manager = docCommentManager ?? getDocCommentManager(ast);

    manager.forEach((node, comments = []) => {
        if (!isFunctionLikeNode(node)) {
            return;
        }

        const documentedNames = extractDocumentedParamNames(
            node,
            comments,
            sourceText
        );

        if (documentedNames.size > 0) {
            lookup.set(node, documentedNames);
        }
    });

    return lookup;
}

function extractDocumentedParamNames(functionNode, docComments, sourceText) {
    const documentedNames = new Set();
    if (!functionNode || typeof functionNode !== "object") {
        return documentedNames;
    }

    if (!isNonEmptyArray(docComments)) {
        return documentedNames;
    }

    const functionStart = getNodeStartIndex(functionNode);

    if (typeof functionStart !== "number") {
        return documentedNames;
    }

    const paramComments = docComments
        .filter(
            (comment) =>
                comment &&
                comment.type === "CommentLine" &&
                typeof comment.value === "string" &&
                /@param\b/i.test(comment.value)
        )
        .sort((left, right) => {
            const leftStart = getCommentStartIndex(left);
            const rightStart = getCommentStartIndex(right);

            if (leftStart == null && rightStart == null) {
                return 0;
            }

            if (leftStart == null) {
                return -1;
            }

            if (rightStart == null) {
                return 1;
            }

            return leftStart - rightStart;
        });

    if (paramComments.length === 0) {
        return documentedNames;
    }

    let lastIndex = -1;

    for (let index = paramComments.length - 1; index >= 0; index -= 1) {
        const comment = paramComments[index];
        const commentEnd = getCommentEndIndex(comment);

        if (commentEnd !== null && commentEnd < functionStart) {
            lastIndex = index;
            break;
        }
    }

    if (lastIndex === -1) {
        return documentedNames;
    }

    let boundary = functionStart;

    for (let index = lastIndex; index >= 0; index -= 1) {
        const comment = paramComments[index];
        const commentEnd = getCommentEndIndex(comment);
        const commentStart = getCommentStartIndex(comment);

        if (commentEnd === null || commentEnd >= boundary) {
            continue;
        }

        if (typeof commentStart === "number" && commentStart >= boundary) {
            continue;
        }

        if (!isWhitespaceBetween(commentEnd + 1, boundary, sourceText)) {
            break;
        }

        const paramName = extractParamNameFromComment(comment.value);

        if (!paramName) {
            break;
        }

        documentedNames.add(paramName);
        boundary = typeof commentStart === "number" ? commentStart : commentEnd;
    }

    return documentedNames;
}

function getCommentStartIndex(comment) {
    if (!comment || typeof comment !== "object") {
        return null;
    }

    const start = comment.start;

    if (typeof start === "number") {
        return start;
    }

    if (start && typeof start.index === "number") {
        return start.index;
    }

    return null;
}

function isWhitespaceBetween(startIndex, endIndex, sourceText) {
    if (!sourceText || typeof sourceText !== "string") {
        return true;
    }

    if (typeof startIndex !== "number" || typeof endIndex !== "number") {
        return true;
    }

    if (startIndex >= endIndex) {
        return true;
    }

    const slice = sourceText.slice(startIndex, endIndex);
    return !/\S/.test(slice);
}

function extractParamNameFromComment(value) {
    if (typeof value !== "string") {
        return null;
    }

    const match = value.match(/@param\s+(?:\{[^}]+\}\s*)?(\S+)/i);
    if (!match) {
        return null;
    }

    let name = match[1] ?? "";
    name = name.trim();

    if (name.startsWith("[") && name.endsWith("]")) {
        name = name.slice(1, -1);
    }

    const equalsIndex = name.indexOf("=");
    if (equalsIndex !== -1) {
        name = name.slice(0, equalsIndex);
    }

    return name.trim();
}

function normalizeDocParamNameForComparison(name) {
    if (typeof name !== "string") {
        return "";
    }

    return toNormalizedLowerCaseString(name);
}

function createArgumentIndexMapping(indices) {
    if (!isNonEmptyArray(indices)) {
        return null;
    }

    const uniqueIndices = [
        ...new Set(
            indices.filter((index) => Number.isInteger(index) && index >= 0)
        )
    ].sort((left, right) => left - right);

    if (uniqueIndices.length === 0) {
        return null;
    }

    const mapping = new Map();
    let expectedIndex = 0;

    for (const index of uniqueIndices) {
        if (!Number.isInteger(index) || index < 0) {
            continue;
        }

        if (index === expectedIndex) {
            mapping.set(index, index);
            expectedIndex = index + 1;
            continue;
        }

        if (index > expectedIndex) {
            mapping.set(index, expectedIndex);
            expectedIndex += 1;
            continue;
        }

        mapping.set(index, expectedIndex);
        expectedIndex += 1;
    }

    return mapping;
}

function getArgumentIdentifierIndex(node) {
    if (!node || node.type !== "Identifier") {
        return null;
    }

    const name = node.name;

    if (typeof name !== "string") {
        return null;
    }

    const match = ARGUMENT_IDENTIFIER_PATTERN.exec(name);

    if (!match) {
        return null;
    }

    const parsed = Number.parseInt(match[1], 10);

    if (!Number.isInteger(parsed) || parsed < 0) {
        return null;
    }

    return parsed;
}

function removeDuplicateMacroDeclarations({ ast, diagnostic }) {
    if (!hasFeatherDiagnosticContext(ast, diagnostic)) {
        return [];
    }

    const fixes = [];
    const seenMacros = new Set();

    const visit = (node, parent, property) => {
        if (!node) {
            return false;
        }

        if (Array.isArray(node)) {
            for (let index = 0; index < node.length; index += 1) {
                const child = node[index];
                const removed = visit(child, node, index);

                if (removed) {
                    index -= 1;
                }
            }

            return false;
        }

        if (typeof node !== "object") {
            return false;
        }

        if (node.type === "MacroDeclaration") {
            const macroName = node.name?.name;

            if (!macroName) {
                return false;
            }

            if (!seenMacros.has(macroName)) {
                seenMacros.add(macroName);
                return false;
            }

            if (!Array.isArray(parent) || typeof property !== "number") {
                return false;
            }

            const fixDetail = createFeatherFixDetail(diagnostic, {
                target: macroName,
                range: {
                    start: getNodeStartIndex(node),
                    end: getNodeEndIndex(node)
                }
            });

            if (!fixDetail) {
                return false;
            }

            parent.splice(property, 1);
            fixes.push(fixDetail);

            return true;
        }

        for (const [key, value] of Object.entries(node)) {
            if (value && typeof value === "object") {
                visit(value, node, key);
            }
        }

        return false;
    };

    visit(ast, null, null);

    return fixes;
}

function replaceDeprecatedBuiltinVariables({ ast, diagnostic }) {
    if (
        !diagnostic ||
        !ast ||
        typeof ast !== "object" ||
        DEPRECATED_BUILTIN_VARIABLE_REPLACEMENTS.size === 0
    ) {
        return [];
    }

    const fixes = [];

    const visit = (node, parent, property, owner, ownerKey) => {
        if (!node) {
            return;
        }

        if (Array.isArray(node)) {
            for (let index = 0; index < node.length; index += 1) {
                visit(node[index], node, index, owner, ownerKey);
            }
            return;
        }

        if (typeof node !== "object") {
            return;
        }

        if (node.type === "Identifier") {
            const fix = replaceDeprecatedIdentifier(
                node,
                parent,
                property,
                owner,
                ownerKey,
                diagnostic
            );

            if (fix) {
                fixes.push(fix);
                return;
            }
        }

        for (const [key, value] of Object.entries(node)) {
            if (value && typeof value === "object") {
                visit(value, node, key, node, key);
            }
        }
    };

    visit(ast, null, null, null, null);

    return fixes;
}

function replaceDeprecatedIdentifier(
    node,
    parent,
    property,
    owner,
    ownerKey,
    diagnostic
) {
    if (!node || node.type !== "Identifier") {
        return null;
    }

    const normalizedName =
        typeof node.name === "string"
            ? toNormalizedLowerCaseString(node.name)
            : null;

    if (!normalizedName || normalizedName.length === 0) {
        return null;
    }

    const replacementEntry =
        getDeprecatedBuiltinReplacementEntry(normalizedName);

    if (!replacementEntry) {
        return null;
    }

    if (
        shouldSkipDeprecatedIdentifierReplacement({
            parent,
            property,
            owner,
            ownerKey
        })
    ) {
        return null;
    }

    const originalName = node.name;
    const replacementName = replacementEntry.replacement;

    if (!replacementName || replacementName === originalName) {
        return null;
    }

    node.name = replacementName;

    const fixDetail = createFeatherFixDetail(diagnostic, {
        target: replacementEntry.deprecated ?? originalName,
        range: {
            start: getNodeStartIndex(node),
            end: getNodeEndIndex(node)
        }
    });

    if (!fixDetail) {
        return null;
    }

    attachFeatherFixMetadata(node, [fixDetail]);

    return fixDetail;
}

function shouldSkipDeprecatedIdentifierReplacement({
    parent,
    property,
    owner,
    ownerKey
}) {
    if (!parent) {
        return false;
    }

    if (parent.type === "MemberDotExpression" && property === "property") {
        return true;
    }

    if (parent.type === "VariableDeclarator" && property === "id") {
        return true;
    }

    if (parent.type === "MacroDeclaration" && property === "name") {
        return true;
    }

    if (parent.type === "EnumDeclaration" && property === "name") {
        return true;
    }

    if (parent.type === "EnumMember" && property === "name") {
        return true;
    }

    if (Array.isArray(parent) && ownerKey === "params") {
        const ownerType = owner?.type;

        if (
            ownerType === "FunctionDeclaration" ||
            ownerType === "FunctionExpression" ||
            ownerType === "ConstructorDeclaration"
        ) {
            return true;
        }
    }

    return false;
}

function buildDeprecatedBuiltinVariableReplacements() {
    const replacements = new Map();
    const diagnostic = getFeatherDiagnosticById("GM1024");

    if (!diagnostic) {
        return replacements;
    }

    const entries = deriveDeprecatedBuiltinVariableReplacementsFromExamples(
        diagnostic.badExample,
        diagnostic.goodExample
    );

    for (const entry of entries) {
        if (!replacements.has(entry.normalized)) {
            replacements.set(entry.normalized, entry);
        }
    }

    return replacements;
}

function deriveDeprecatedBuiltinVariableReplacementsFromExamples(
    badExample,
    goodExample
) {
    const entries = [];
    const badTokens = extractIdentifierTokens(badExample);
    const goodTokens = extractIdentifierTokens(goodExample);

    if (badTokens.length === 0 || goodTokens.length === 0) {
        return entries;
    }

    const goodTokenSet = new Set(goodTokens.map((token) => token.normalized));
    const deprecatedTokens = badTokens.filter(
        (token) => !goodTokenSet.has(token.normalized)
    );

    if (deprecatedTokens.length === 0) {
        return entries;
    }

    const badTokenSet = new Set(badTokens.map((token) => token.normalized));
    const replacementTokens = goodTokens.filter(
        (token) => !badTokenSet.has(token.normalized)
    );

    const pairCount = Math.min(
        deprecatedTokens.length,
        replacementTokens.length
    );

    for (let index = 0; index < pairCount; index += 1) {
        const deprecatedToken = deprecatedTokens[index];
        const replacementToken = replacementTokens[index];

        if (!deprecatedToken || !replacementToken) {
            continue;
        }

        entries.push({
            normalized: deprecatedToken.normalized,
            deprecated: deprecatedToken.token,
            replacement: replacementToken.token
        });
    }

    return entries;
}

function extractIdentifierTokens(text) {
    if (typeof text !== "string" || text.length === 0) {
        return [];
    }

    const matches = text.match(IDENTIFIER_TOKEN_PATTERN) ?? [];
    const tokens = [];
    const seen = new Set();

    for (const match of matches) {
        const normalized = match.toLowerCase();

        if (RESERVED_KEYWORD_TOKENS.has(normalized)) {
            continue;
        }

        if (seen.has(normalized)) {
            continue;
        }

        seen.add(normalized);
        tokens.push({ token: match, normalized });
    }

    return tokens;
}

function getDeprecatedBuiltinReplacementEntry(name) {
    if (!name) {
        return null;
    }

    return DEPRECATED_BUILTIN_VARIABLE_REPLACEMENTS.get(name) ?? null;
}

function rewriteInvalidPostfixExpressions({ ast, diagnostic }) {
    if (!hasFeatherDiagnosticContext(ast, diagnostic)) {
        return [];
    }

    const fixes = [];

    const visit = (node, parent, property) => {
        if (!node) {
            return;
        }

        if (Array.isArray(node)) {
            for (let index = 0; index < node.length; index += 1) {
                visit(node[index], node, index);
            }
            return;
        }

        if (typeof node !== "object") {
            return;
        }

        if (node.type === "IncDecStatement") {
            const fix = rewritePostfixStatement(
                node,
                parent,
                property,
                diagnostic
            );

            if (fix) {
                fixes.push(fix);
                return;
            }
        }

        for (const [key, value] of Object.entries(node)) {
            if (value && typeof value === "object") {
                visit(value, node, key);
            }
        }
    };

    visit(ast, null, null);

    return fixes;
}

function rewritePostfixStatement(node, parent, property, diagnostic) {
    if (!Array.isArray(parent) || typeof property !== "number") {
        return null;
    }

    if (!node || node.type !== "IncDecStatement" || node.prefix !== false) {
        return null;
    }

    const argument = node.argument;

    if (!argument || typeof argument !== "object") {
        return null;
    }

    const argumentName = getIdentifierName(argument);

    if (
        typeof argumentName === "string" &&
        argumentName.startsWith("__featherFix_")
    ) {
        return null;
    }

    const siblings = parent;
    const temporaryName = createTemporaryIdentifierName(argument, siblings);

    if (!temporaryName) {
        return null;
    }

    const initializer = cloneNode(argument);
    const declarationIdentifier = createIdentifier(temporaryName, argument);

    if (!initializer || !declarationIdentifier) {
        return null;
    }

    const declarator = {
        type: "VariableDeclarator",
        id: declarationIdentifier,
        init: initializer
    };

    if (hasOwn(argument, "start")) {
        declarator.start = cloneLocation(argument.start);
    }

    if (hasOwn(argument, "end")) {
        declarator.end = cloneLocation(argument.end);
    }

    const variableDeclaration = {
        type: "VariableDeclaration",
        declarations: [declarator],
        kind: "var"
    };

    if (hasOwn(node, "start")) {
        variableDeclaration.start = cloneLocation(node.start);
    }

    if (hasOwn(node, "end")) {
        variableDeclaration.end = cloneLocation(node.end);
    }

    const temporaryIdentifier = createIdentifier(temporaryName, argument);

    if (!temporaryIdentifier) {
        return null;
    }

    const rewrittenStatement = {
        type: "IncDecStatement",
        operator: node.operator,
        prefix: node.prefix,
        argument: temporaryIdentifier
    };

    if (hasOwn(node, "start")) {
        rewrittenStatement.start = cloneLocation(node.start);
    }

    if (hasOwn(node, "end")) {
        rewrittenStatement.end = cloneLocation(node.end);
    }

    copyCommentMetadata(node, variableDeclaration);
    copyCommentMetadata(node, rewrittenStatement);

    const fixDetail = createFeatherFixDetail(diagnostic, {
        target: getIdentifierName(argument),
        range: {
            start: getNodeStartIndex(node),
            end: getNodeEndIndex(node)
        }
    });

    if (!fixDetail) {
        return null;
    }

    parent.splice(property, 1, variableDeclaration, rewrittenStatement);

    attachFeatherFixMetadata(variableDeclaration, [fixDetail]);
    attachFeatherFixMetadata(rewrittenStatement, [fixDetail]);

    return fixDetail;
}

function normalizeMultidimensionalArrayIndexing({ ast, diagnostic }) {
    if (!hasFeatherDiagnosticContext(ast, diagnostic)) {
        return [];
    }

    const fixes = [];

    const visit = (node, parent, property) => {
        if (!node) {
            return;
        }

        if (Array.isArray(node)) {
            for (let index = 0; index < node.length; index += 1) {
                visit(node[index], node, index);
            }
            return;
        }

        if (typeof node !== "object") {
            return;
        }

        if (node.type === "MemberIndexExpression") {
            const fix = convertMultidimensionalMemberIndex(
                node,
                parent,
                property,
                diagnostic
            );

            if (fix) {
                fixes.push(fix);
                return;
            }
        }

        for (const [key, value] of Object.entries(node)) {
            if (value && typeof value === "object") {
                visit(value, node, key);
            }
        }
    };

    visit(ast, null, null);

    return fixes;
}

function convertMultidimensionalMemberIndex(
    node,
    parent,
    property,
    diagnostic
) {
    if (
        !Array.isArray(parent) &&
        (typeof parent !== "object" || parent === null)
    ) {
        return null;
    }

    if (property === undefined || property === null) {
        return null;
    }

    if (!node || node.type !== "MemberIndexExpression") {
        return null;
    }

    const indices = Array.isArray(node.property) ? node.property : null;

    if (node.accessor && node.accessor !== "[") {
        // Non-standard accessors such as '[#' (ds_grid) use comma-separated
        // coordinates rather than nested lookups. Leave them unchanged so the
        // grid access semantics remain intact.
        return null;
    }

    if (!indices || indices.length <= 1) {
        return null;
    }

    const nestedExpression = buildNestedMemberIndexExpression({
        object: node.object,
        indices,
        template: node
    });

    if (!nestedExpression) {
        return null;
    }

    const fixDetail = createFeatherFixDetail(diagnostic, {
        target: getMemberExpressionRootIdentifier(node) ?? null,
        range: {
            start: getNodeStartIndex(node),
            end: getNodeEndIndex(node)
        }
    });

    if (!fixDetail) {
        return null;
    }

    copyCommentMetadata(node, nestedExpression);

    if (Array.isArray(parent)) {
        parent[property] = nestedExpression;
    } else if (isObjectLike(parent)) {
        parent[property] = nestedExpression;
    }

    attachFeatherFixMetadata(nestedExpression, [fixDetail]);

    return fixDetail;
}

function buildNestedMemberIndexExpression({ object, indices, template }) {
    if (!object || !isNonEmptyArray(indices)) {
        return null;
    }

    const [firstIndex, ...remaining] = indices;
    const accessor = template?.accessor ?? "[";

    let current = {
        type: "MemberIndexExpression",
        object,
        property: [firstIndex],
        accessor
    };

    if (Object.hasOwn(template, "start")) {
        current.start = cloneLocation(template.start);
    }

    if (remaining.length === 0 && Object.hasOwn(template, "end")) {
        current.end = cloneLocation(template.end);
    }

    for (let index = 0; index < remaining.length; index += 1) {
        const propertyNode = remaining[index];

        const next = {
            type: "MemberIndexExpression",
            object: current,
            property: [propertyNode],
            accessor
        };

        if (Object.hasOwn(template, "start")) {
            next.start = cloneLocation(template.start);
        }

        if (index === remaining.length - 1 && Object.hasOwn(template, "end")) {
            next.end = cloneLocation(template.end);
        }

        current = next;
    }

    return current;
}

function removeDuplicateSemicolons({ ast, sourceText, diagnostic }) {
    if (
        !diagnostic ||
        !ast ||
        typeof sourceText !== "string" ||
        sourceText.length === 0
    ) {
        return [];
    }

    const fixes = [];
    const recordedRanges = new Set();

    const recordFix = (container, range) => {
        if (
            !range ||
            typeof range.start !== "number" ||
            typeof range.end !== "number"
        ) {
            return;
        }

        const key = `${range.start}:${range.end}`;
        if (recordedRanges.has(key)) {
            return;
        }

        const fixDetail = createFeatherFixDetail(diagnostic, {
            target: null,
            range
        });

        if (!fixDetail) {
            return;
        }

        recordedRanges.add(key);
        fixes.push(fixDetail);

        if (container && typeof container === "object") {
            attachFeatherFixMetadata(container, [fixDetail]);
        }
    };

    const processSegment = (container, startIndex, endIndex) => {
        if (typeof startIndex !== "number" || typeof endIndex !== "number") {
            return;
        }

        if (endIndex <= startIndex) {
            return;
        }

        const segment = sourceText.slice(startIndex, endIndex);

        if (!segment || !segment.includes(";")) {
            return;
        }

        for (const range of findDuplicateSemicolonRanges(segment, startIndex)) {
            recordFix(container, range);
        }
    };

    const processStatementList = (container, statements) => {
        if (!isNonEmptyArray(statements)) {
            return;
        }

        const bounds = getStatementListBounds(container, sourceText);

        let previousEnd = bounds.start;

        for (const statement of statements) {
            const statementStart = getNodeStartIndex(statement);
            const statementEnd = getNodeEndIndex(statement);

            if (
                typeof previousEnd === "number" &&
                typeof statementStart === "number"
            ) {
                processSegment(container, previousEnd, statementStart);
            }

            previousEnd =
                typeof statementEnd === "number"
                    ? statementEnd
                    : statementStart;
        }

        if (typeof previousEnd === "number" && typeof bounds.end === "number") {
            processSegment(container, previousEnd, bounds.end);
        }
    };

    const visit = (node) => {
        if (!node) {
            return;
        }

        if (Array.isArray(node)) {
            for (const item of node) {
                visit(item);
            }
            return;
        }

        if (typeof node !== "object") {
            return;
        }

        if (isNonEmptyArray(node.body)) {
            processStatementList(node, node.body);
        }

        for (const value of Object.values(node)) {
            if (value && typeof value === "object") {
                visit(value);
            }
        }
    };

    visit(ast);

    return fixes;
}

function getStatementListBounds(node, sourceText) {
    if (!node || typeof sourceText !== "string") {
        return { start: null, end: null };
    }

    let start = getNodeStartIndex(node);
    let end = getNodeEndIndex(node);

    switch (node.type) {
        case "Program": {
            start = 0;
            end = sourceText.length;

            break;
        }
        case "BlockStatement": {
            if (typeof start === "number" && sourceText[start] === "{") {
                start += 1;
            }

            if (typeof end === "number" && sourceText[end - 1] === "}") {
                end -= 1;
            }

            break;
        }
        case "SwitchCase": {
            if (typeof start === "number") {
                const colonIndex = findCharacterInRange(
                    sourceText,
                    ":",
                    start,
                    end
                );

                if (colonIndex !== -1) {
                    start = colonIndex + 1;
                }
            }

            break;
        }
        // No default
    }

    return {
        start: typeof start === "number" ? start : null,
        end: typeof end === "number" ? end : null
    };
}

function findCharacterInRange(text, character, start, end) {
    if (typeof start !== "number") {
        return -1;
    }

    const limit = typeof end === "number" ? end : text.length;
    const index = text.indexOf(character, start);

    if (index === -1 || index >= limit) {
        return -1;
    }

    return index;
}

function findDuplicateSemicolonRanges(segment, offset) {
    const ranges = [];

    if (typeof segment !== "string" || segment.length === 0) {
        return ranges;
    }

    let runStart = -1;
    let runLength = 0;
    let inLineComment = false;
    let inBlockComment = false;
    let inString = false;
    let stringDelimiter = null;

    for (let index = 0; index < segment.length; index += 1) {
        const char = segment[index];
        const nextChar = index + 1 < segment.length ? segment[index + 1] : "";

        if (inString) {
            if (char === "\\") {
                index += 1;
                continue;
            }

            if (char === stringDelimiter) {
                inString = false;
                stringDelimiter = null;
            }

            continue;
        }

        if (inLineComment) {
            if (char === "\n" || char === "\r") {
                inLineComment = false;
            }
            continue;
        }

        if (inBlockComment) {
            if (char === "*" && nextChar === "/") {
                inBlockComment = false;
                index += 1;
            }
            continue;
        }

        if (char === "/" && nextChar === "/") {
            inLineComment = true;
            index += 1;
            continue;
        }

        if (char === "/" && nextChar === "*") {
            inBlockComment = true;
            index += 1;
            continue;
        }

        if (char === '"' || char === "'") {
            inString = true;
            stringDelimiter = char;
            continue;
        }

        if (char === ";") {
            if (runStart === -1) {
                runStart = index;
                runLength = 1;
            } else {
                runLength += 1;
            }
            continue;
        }

        if (runStart !== -1 && runLength > 1) {
            ranges.push({
                start: offset + runStart + 1,
                end: offset + runStart + runLength
            });
        }

        runStart = -1;
        runLength = 0;
    }

    if (runStart !== -1 && runLength > 1) {
        ranges.push({
            start: offset + runStart + 1,
            end: offset + runStart + runLength
        });
    }

    return ranges;
}

function getMemberExpressionRootIdentifier(node) {
    if (!node || typeof node !== "object") {
        return null;
    }

    if (node.type === "Identifier") {
        return node.name ?? null;
    }

    if (
        node.type === "MemberDotExpression" ||
        node.type === "MemberIndexExpression"
    ) {
        return getMemberExpressionRootIdentifier(node.object);
    }

    if (node.type === "CallExpression") {
        return getMemberExpressionRootIdentifier(node.object);
    }

    return null;
}

function normalizeObviousSyntaxErrors({ ast, diagnostic, metadata }) {
    if (!hasFeatherDiagnosticContext(ast, diagnostic)) {
        return [];
    }

    const gm1100Entries = asArray(metadata?.GM1100);

    if (gm1100Entries.length === 0) {
        return [];
    }

    const nodeIndex = collectGM1100Candidates(ast);
    const handledNodes = new Set();
    const fixes = [];

    for (const entry of gm1100Entries) {
        const lineNumber = entry?.line;

        if (typeof lineNumber !== "number") {
            continue;
        }

        const candidates = nodeIndex.get(lineNumber) ?? [];
        let node = null;

        if (entry.type === "declaration") {
            node =
                candidates.find(
                    (candidate) => candidate?.type === "VariableDeclaration"
                ) ?? null;
        } else if (entry.type === "assignment") {
            node =
                candidates.find(
                    (candidate) => candidate?.type === "AssignmentExpression"
                ) ?? null;
        }

        if (!node || handledNodes.has(node)) {
            continue;
        }

        handledNodes.add(node);

        const fixDetail = createFeatherFixDetail(diagnostic, {
            target: entry?.identifier ?? null,
            range: {
                start: getNodeStartIndex(node),
                end: getNodeEndIndex(node)
            }
        });

        if (!fixDetail) {
            continue;
        }

        attachFeatherFixMetadata(node, [fixDetail]);
        fixes.push(fixDetail);
    }

    return fixes;
}

function removeTrailingMacroSemicolons({ ast, sourceText, diagnostic }) {
    if (
        !diagnostic ||
        typeof sourceText !== "string" ||
        sourceText.length === 0
    ) {
        return [];
    }

    const fixes = [];

    const visit = (node) => {
        if (!node || typeof node !== "object") {
            return;
        }

        if (Array.isArray(node)) {
            for (const item of node) {
                visit(item);
            }
            return;
        }

        if (node.type === "MacroDeclaration") {
            const fixInfo = sanitizeMacroDeclaration(
                node,
                sourceText,
                diagnostic
            );
            if (fixInfo) {
                fixes.push(fixInfo);
            }
        }

        for (const value of Object.values(node)) {
            if (value && typeof value === "object") {
                visit(value);
            }
        }
    };

    visit(ast);

    return fixes;
}

function removeBooleanLiteralStatements({ ast, diagnostic, metadata }) {
    if (!hasFeatherDiagnosticContext(ast, diagnostic)) {
        return [];
    }

    const fixes = [];
    const gm1016MetadataEntries = extractFeatherPreprocessMetadata(
        metadata,
        "GM1016"
    );

    for (const entry of gm1016MetadataEntries) {
        const range = normalizePreprocessedRange(entry);

        if (!range) {
            continue;
        }

        const fixDetail = createFeatherFixDetail(diagnostic, {
            target: null,
            range
        });

        if (!fixDetail) {
            continue;
        }

        const owner = findInnermostBlockForRange(
            ast,
            range.start.index,
            range.end.index
        );

        if (owner && owner !== ast) {
            attachFeatherFixMetadata(owner, [fixDetail]);
        }

        fixes.push(fixDetail);
    }

    const arrayOwners = new WeakMap();

    const visitNode = (node) => {
        if (!node || typeof node !== "object") {
            return;
        }

        for (const value of Object.values(node)) {
            if (!value || typeof value !== "object") {
                continue;
            }

            if (Array.isArray(value)) {
                arrayOwners.set(value, node);
                visitArray(value);
                continue;
            }

            visitNode(value);
        }
    };

    const visitArray = (array) => {
        if (!Array.isArray(array)) {
            return;
        }

        for (let index = 0; index < array.length; index += 1) {
            const item = array[index];

            if (
                item &&
                typeof item === "object" &&
                item.type === "ExpressionStatement"
            ) {
                const fix = removeBooleanLiteralExpression(item, array, index);

                if (fix) {
                    const owner = arrayOwners.get(array) ?? ast;
                    if (owner !== ast) {
                        attachFeatherFixMetadata(owner, [fix]);
                    }
                    fixes.push(fix);
                    array.splice(index, 1);
                    index -= 1;
                    continue;
                }
            }

            visitNode(item);
        }
    };

    function removeBooleanLiteralExpression(
        node,
        parentArray = null,
        index = -1
    ) {
        if (!parentArray || !Array.isArray(parentArray) || index < 0) {
            return null;
        }

        const expression = node.expression;

        if (!isBooleanLiteral(expression, true)) {
            return null;
        }

        const fixDetail = createFeatherFixDetail(diagnostic, {
            target: null,
            range: {
                start: getNodeStartIndex(node),
                end: getNodeEndIndex(node)
            }
        });

        if (!fixDetail) {
            return null;
        }

        return fixDetail;
    }

    visitNode(ast);

    if (fixes.length === 0) {
        return [];
    }

    return fixes;
}

function replaceDeprecatedConstantReferences({ ast, diagnostic }) {
    if (!hasFeatherDiagnosticContext(ast, diagnostic)) {
        return [];
    }

    const metadata = extractDeprecatedConstantReplacement(diagnostic);

    if (!metadata) {
        return [];
    }

    const { deprecatedConstant, replacementConstant } = metadata;

    if (!deprecatedConstant || !replacementConstant) {
        return [];
    }

    const fixes = [];

    const visit = (node) => {
        if (!node) {
            return;
        }

        if (Array.isArray(node)) {
            for (const item of node) {
                visit(item);
            }
            return;
        }

        if (typeof node !== "object") {
            return;
        }

        if (node.type === "Identifier" && node.name === deprecatedConstant) {
            const start = getNodeStartIndex(node);
            const end = getNodeEndIndex(node);

            const fixDetail = createFeatherFixDetail(diagnostic, {
                target: replacementConstant,
                range:
                    typeof start === "number" && typeof end === "number"
                        ? { start, end }
                        : null
            });

            if (!fixDetail) {
                return;
            }

            node.name = replacementConstant;
            attachFeatherFixMetadata(node, [fixDetail]);
            fixes.push(fixDetail);
            return;
        }

        for (const value of Object.values(node)) {
            if (value && typeof value === "object") {
                visit(value);
            }
        }
    };

    visit(ast);

    return fixes;
}

function extractDeprecatedConstantReplacement(diagnostic) {
    if (!diagnostic) {
        return null;
    }

    const badExample =
        typeof diagnostic.badExample === "string" ? diagnostic.badExample : "";
    const correction =
        typeof diagnostic.correction === "string" ? diagnostic.correction : "";
    const goodExample =
        typeof diagnostic.goodExample === "string"
            ? diagnostic.goodExample
            : "";

    const deprecatedMatch = badExample.match(
        /Constant\s+'([A-Za-z_][A-Za-z0-9_]*)'\s+is\s+deprecated/
    );
    const replacementFromCorrection = correction.match(
        /\b(?:modern|replacement)\s+constant\s+is\s+([A-Za-z_][A-Za-z0-9_]*)\b/i
    );

    let deprecatedConstant = deprecatedMatch?.[1] ?? null;
    let replacementConstant = replacementFromCorrection?.[1] ?? null;

    if (!replacementConstant) {
        const replacementFromGoodExample = findReplacementConstantInExample({
            goodExample,
            badExample,
            deprecatedConstant
        });

        if (replacementFromGoodExample) {
            replacementConstant = replacementFromGoodExample;
        }
    }

    if (!deprecatedConstant) {
        deprecatedConstant = findDeprecatedConstantInExample({
            badExample,
            goodExample,
            replacementConstant
        });
    }

    if (!deprecatedConstant || !replacementConstant) {
        return null;
    }

    return { deprecatedConstant, replacementConstant };
}

function collectIdentifiers(example) {
    if (typeof example !== "string" || example.length === 0) {
        return new Set();
    }

    const matches = example.match(/\b[A-Za-z_][A-Za-z0-9_]*\b/g);

    if (!Array.isArray(matches)) {
        return new Set();
    }

    return new Set(matches);
}

function isLikelyConstant(identifier) {
    if (typeof identifier !== "string" || identifier.length === 0) {
        return false;
    }

    if (/^[A-Z0-9_]+$/.test(identifier)) {
        return true;
    }

    if (/^[a-z0-9]+(_[a-z0-9]+)+$/.test(identifier)) {
        return true;
    }

    return false;
}

function findReplacementConstantInExample({
    goodExample,
    badExample,
    deprecatedConstant
}) {
    const goodIdentifiers = collectIdentifiers(goodExample);
    const badIdentifiers = collectIdentifiers(badExample);

    for (const identifier of goodIdentifiers) {
        if (identifier === deprecatedConstant) {
            continue;
        }

        if (badIdentifiers.has(identifier)) {
            continue;
        }

        if (isLikelyConstant(identifier)) {
            return identifier;
        }
    }

    return null;
}

function findDeprecatedConstantInExample({
    badExample,
    goodExample,
    replacementConstant
}) {
    const badIdentifiers = collectIdentifiers(badExample);
    const goodIdentifiers = collectIdentifiers(goodExample);

    for (const identifier of badIdentifiers) {
        if (identifier === replacementConstant) {
            continue;
        }

        if (goodIdentifiers.has(identifier)) {
            continue;
        }

        if (isLikelyConstant(identifier)) {
            return identifier;
        }
    }

    return null;
}

function extractFeatherPreprocessMetadata(metadata, key) {
    if (!metadata || typeof metadata !== "object") {
        return [];
    }

    const entries = metadata[key];

    return asArray(entries).filter(Boolean);
}

function normalizePreprocessedRange(entry) {
    const startIndex = entry?.start?.index;
    const endIndex = entry?.end?.index;

    if (typeof startIndex !== "number" || typeof endIndex !== "number") {
        return null;
    }

    if (endIndex < startIndex) {
        return null;
    }

    const startLine = entry?.start?.line;
    const endLine = entry?.end?.line;

    const startLocation = { index: startIndex };
    const endLocation = { index: endIndex };

    if (typeof startLine === "number") {
        startLocation.line = startLine;
    }

    if (typeof endLine === "number") {
        endLocation.line = endLine;
    }

    return { start: startLocation, end: endLocation };
}

function findInnermostBlockForRange(ast, startIndex, endIndex) {
    if (!ast || typeof ast !== "object") {
        return null;
    }

    let bestMatch = null;

    const visit = (node) => {
        if (!node || typeof node !== "object") {
            return;
        }

        const nodeStart = getNodeStartIndex(node);
        const nodeEnd = getNodeEndIndex(node);

        if (
            typeof nodeStart !== "number" ||
            typeof nodeEnd !== "number" ||
            nodeStart > startIndex ||
            nodeEnd < endIndex
        ) {
            return;
        }

        if (node.type === "BlockStatement") {
            if (bestMatch) {
                const bestStart = getNodeStartIndex(bestMatch);
                const bestEnd = getNodeEndIndex(bestMatch);

                if (
                    typeof bestStart === "number" &&
                    typeof bestEnd === "number" &&
                    (nodeStart > bestStart || nodeEnd < bestEnd)
                ) {
                    bestMatch = node;
                }
            } else {
                bestMatch = node;
            }
        }

        for (const value of Object.values(node)) {
            if (Array.isArray(value)) {
                for (const item of value) {
                    visit(item);
                }
                continue;
            }

            visit(value);
        }
    };

    visit(ast);

    return bestMatch;
}

function hasDisabledColourChannel(args) {
    if (!Array.isArray(args)) {
        return false;
    }

    const channels = args.slice(0, 4);

    return channels.some((argument) => isLiteralFalse(argument));
}

function sanitizeMacroDeclaration(node, sourceText, diagnostic) {
    if (!node || typeof node !== "object") {
        return null;
    }

    const tokens = Array.isArray(node.tokens) ? node.tokens : null;
    if (!tokens || tokens.length === 0) {
        return null;
    }

    const lastToken = tokens.at(-1);
    if (lastToken !== ";") {
        return null;
    }

    const startIndex = node.start?.index;
    const endIndex = node.end?.index;

    if (typeof startIndex !== "number" || typeof endIndex !== "number") {
        return null;
    }

    const originalText = sourceText.slice(startIndex, endIndex + 1);

    // Only strip semicolons that appear at the end of the macro definition.
    const sanitizedText = originalText.replace(
        TRAILING_MACRO_SEMICOLON_PATTERN,
        ""
    );

    if (sanitizedText === originalText) {
        return null;
    }

    node.tokens = tokens.slice(0, -1);
    node._featherMacroText = sanitizedText;

    const fixDetail = createFeatherFixDetail(diagnostic, {
        target: node.name?.name ?? null,
        range: {
            start: getNodeStartIndex(node),
            end: getNodeEndIndex(node)
        }
    });

    if (!fixDetail) {
        return null;
    }

    attachFeatherFixMetadata(node, [fixDetail]);

    return fixDetail;
}

function ensureVarDeclarationsAreTerminated({ ast, sourceText, diagnostic }) {
    if (
        !diagnostic ||
        !ast ||
        typeof ast !== "object" ||
        typeof sourceText !== "string"
    ) {
        return [];
    }

    if (sourceText.length === 0) {
        return [];
    }

    const fixes = [];

    const visit = (node) => {
        if (!node) {
            return;
        }

        if (Array.isArray(node)) {
            for (const item of node) {
                visit(item);
            }
            return;
        }

        if (typeof node !== "object") {
            return;
        }

        if (isVarVariableDeclaration(node)) {
            const fix = ensureVarDeclarationIsTerminated(
                node,
                ast,
                sourceText,
                diagnostic
            );

            if (fix) {
                fixes.push(fix);
            }
        }

        for (const value of Object.values(node)) {
            if (value && typeof value === "object") {
                visit(value);
            }
        }
    };

    visit(ast);

    return fixes;
}

function ensureVarDeclarationIsTerminated(node, ast, sourceText, diagnostic) {
    if (!node || node.type !== "VariableDeclaration" || node.kind !== "var") {
        return null;
    }

    if (variableDeclarationHasTerminatingSemicolon(node, sourceText)) {
        return null;
    }

    const target = extractVariableDeclarationTarget(node);

    const fixDetail = createFeatherFixDetail(diagnostic, {
        target,
        range: {
            start: getNodeStartIndex(node),
            end: getNodeEndIndex(node)
        }
    });

    if (!fixDetail) {
        return null;
    }

    preserveTrailingCommentAlignmentForVarDeclaration({
        declaration: node,
        ast,
        sourceText
    });

    attachFeatherFixMetadata(node, [fixDetail]);

    return fixDetail;
}

function extractVariableDeclarationTarget(node) {
    if (!node || node.type !== "VariableDeclaration") {
        return null;
    }

    const declarations = Array.isArray(node.declarations)
        ? node.declarations
        : [];

    if (declarations.length === 0) {
        return null;
    }

    const [firstDeclarator] = declarations;
    const identifier = firstDeclarator?.id;

    if (!identifier || identifier.type !== "Identifier") {
        return null;
    }

    return identifier.name ?? null;
}

function variableDeclarationHasTerminatingSemicolon(node, sourceText) {
    if (
        !node ||
        node.type !== "VariableDeclaration" ||
        typeof sourceText !== "string"
    ) {
        return true;
    }

    const length = sourceText.length;
    if (length === 0) {
        return true;
    }

    const searchStart = getNodeEndIndex(node);

    if (typeof searchStart !== "number") {
        return true;
    }

    let index = searchStart;

    while (index < length) {
        const char = sourceText[index];

        if (char === ";") {
            return true;
        }

        if (char === " " || char === "\t" || char === "\v" || char === "\f") {
            index += 1;
            continue;
        }

        if (char === "\r") {
            return false;
        }

        if (char === "\n") {
            return false;
        }

        if (char === "/") {
            const nextChar = sourceText[index + 1];

            if (nextChar === "/") {
                return false;
            }

            if (nextChar === "*") {
                const closingIndex = sourceText.indexOf("*/", index + 2);

                if (closingIndex === -1) {
                    return false;
                }

                index = closingIndex + 2;
                continue;
            }

            return false;
        }

        if (char === "\u2028" || char === "\u2029") {
            return false;
        }

        if (char && char.trim() === "") {
            index += 1;
            continue;
        }

        return false;
    }

    return false;
}

function preserveTrailingCommentAlignmentForVarDeclaration({
    declaration,
    ast,
    sourceText
}) {
    if (
        !declaration ||
        declaration.type !== "VariableDeclaration" ||
        typeof sourceText !== "string" ||
        sourceText.length === 0 ||
        !ast ||
        typeof ast !== "object"
    ) {
        return;
    }

    const commentStartIndex = findLineCommentStartIndexAfterDeclaration(
        declaration,
        sourceText
    );

    if (commentStartIndex == undefined) {
        return;
    }

    const comment = findLineCommentStartingAt(ast, commentStartIndex);

    if (!comment) {
        return;
    }

    markCommentForTrailingPaddingPreservation(comment);
}

function findLineCommentStartIndexAfterDeclaration(declaration, sourceText) {
    const endIndex = getNodeEndIndex(declaration);

    if (typeof endIndex !== "number") {
        return null;
    }

    const length = sourceText.length;

    for (let index = endIndex; index < length; index += 1) {
        const char = sourceText[index];

        if (char === " " || char === "\t" || char === "\v" || char === "\f") {
            continue;
        }

        if (
            char === "\r" ||
            char === "\n" ||
            char === "\u2028" ||
            char === "\u2029"
        ) {
            return null;
        }

        if (char === "/" && sourceText[index + 1] === "/") {
            return index;
        }

        return null;
    }

    return null;
}

function findLineCommentStartingAt(ast, startIndex) {
    if (typeof startIndex !== "number" || startIndex < 0) {
        return null;
    }

    const comments = collectCommentNodes(ast);

    if (comments.length === 0) {
        return null;
    }

    for (const comment of comments) {
        if (comment?.type !== "CommentLine") {
            continue;
        }

        const commentStartIndex = getNodeStartIndex(comment);

        if (typeof commentStartIndex !== "number") {
            continue;
        }

        if (commentStartIndex === startIndex) {
            return comment;
        }
    }

    return null;
}

function markCommentForTrailingPaddingPreservation(comment) {
    if (!comment || typeof comment !== "object") {
        return;
    }

    const key = "_featherPreserveTrailingPadding";

    if (comment[key] === true) {
        return;
    }

    Object.defineProperty(comment, key, {
        configurable: true,
        enumerable: false,
        writable: true,
        value: true
    });
}

function markStatementToSuppressFollowingEmptyLine(statement) {
    if (!statement || typeof statement !== "object") {
        return;
    }

    statement._featherSuppressFollowingEmptyLine = true;
}

function markStatementToSuppressLeadingEmptyLine(statement) {
    if (!statement || typeof statement !== "object") {
        return;
    }

    statement._featherSuppressLeadingEmptyLine = true;
}

function captureDeprecatedFunctionManualFixes({ ast, sourceText, diagnostic }) {
    if (
        !diagnostic ||
        !ast ||
        typeof ast !== "object" ||
        typeof sourceText !== "string"
    ) {
        return [];
    }

    const docCommentManager = getDocCommentManager(ast);
    const deprecatedFunctions = collectDeprecatedFunctionNames(
        ast,
        sourceText,
        docCommentManager
    );

    if (!deprecatedFunctions || deprecatedFunctions.size === 0) {
        return [];
    }

    const fixes = [];
    const seenLocations = new Set();

    const visit = (node) => {
        if (!node) {
            return;
        }

        if (Array.isArray(node)) {
            for (const item of node) {
                visit(item);
            }
            return;
        }

        if (typeof node !== "object") {
            return;
        }

        if (node.type === "CallExpression") {
            const fix = recordDeprecatedCallMetadata(
                node,
                deprecatedFunctions,
                diagnostic
            );

            if (fix) {
                const startIndex = fix.range?.start;
                const endIndex = fix.range?.end;
                const locationKey = `${startIndex}:${endIndex}`;

                if (!seenLocations.has(locationKey)) {
                    seenLocations.add(locationKey);
                    fixes.push(fix);
                    attachFeatherFixMetadata(node, [fix]);
                }
            }
        }

        for (const value of Object.values(node)) {
            if (value && typeof value === "object") {
                visit(value);
            }
        }
    };

    visit(ast);

    return fixes;
}

function recordDeprecatedCallMetadata(node, deprecatedFunctions, diagnostic) {
    if (!node) {
        return null;
    }

    const functionName = getCallExpressionIdentifierName(node);

    if (!functionName || !deprecatedFunctions.has(functionName)) {
        return null;
    }

    const startIndex = getNodeStartIndex(node);
    const endIndex = getNodeEndIndex(node);

    if (typeof startIndex !== "number" || typeof endIndex !== "number") {
        return null;
    }

    const fixDetail = createFeatherFixDetail(diagnostic, {
        target: functionName,
        range: {
            start: startIndex,
            end: endIndex
        },
        automatic: false
    });

    return fixDetail;
}

function collectDeprecatedFunctionNames(ast, sourceText, docCommentManager) {
    const names = new Set();

    if (!ast || typeof ast !== "object" || typeof sourceText !== "string") {
        return names;
    }

    const body = getBodyStatements(ast);

    if (!isNonEmptyArray(body)) {
        return names;
    }

    const topLevelFunctions = new Set(
        body.filter(
            (node) =>
                node &&
                typeof node === "object" &&
                node.type === "FunctionDeclaration"
        )
    );

    if (topLevelFunctions.size === 0) {
        return names;
    }

    const manager = docCommentManager ?? getDocCommentManager(ast);

    manager.forEach((node, comments = []) => {
        if (!topLevelFunctions.has(node)) {
            return;
        }

        const startIndex = getNodeStartIndex(node);

        if (typeof startIndex !== "number") {
            return;
        }

        const deprecatedComment = findDeprecatedDocComment(
            comments,
            startIndex,
            sourceText
        );

        if (!deprecatedComment) {
            return;
        }

        const identifier =
            typeof node.id === "string" ? node.id : node.id?.name;

        if (identifier) {
            names.add(identifier);
        }
    });

    return names;
}

function findDeprecatedDocComment(docComments, functionStart, sourceText) {
    if (!isNonEmptyArray(docComments)) {
        return null;
    }

    for (let index = docComments.length - 1; index >= 0; index -= 1) {
        const comment = docComments[index];

        if (!isDeprecatedComment(comment)) {
            continue;
        }

        const commentEnd = getCommentEndIndex(comment);

        if (typeof commentEnd !== "number" || commentEnd >= functionStart) {
            continue;
        }

        if (!isWhitespaceBetween(commentEnd + 1, functionStart, sourceText)) {
            continue;
        }

        return comment;
    }

    return null;
}

function getCommentEndIndex(comment) {
    if (!comment) {
        return null;
    }

    const end = comment.end;

    if (typeof end === "number") {
        return end;
    }

    if (end && typeof end.index === "number") {
        return end.index;
    }

    return null;
}

function isDeprecatedComment(comment) {
    if (!comment || typeof comment.value !== "string") {
        return false;
    }

    return /@deprecated\b/i.test(comment.value);
}

function convertNumericStringArgumentsToNumbers({ ast, diagnostic }) {
    if (!hasFeatherDiagnosticContext(ast, diagnostic)) {
        return [];
    }

    const fixes = [];

    const visit = (node) => {
        if (!node) {
            return;
        }

        if (Array.isArray(node)) {
            for (const item of node) {
                visit(item);
            }
            return;
        }

        if (typeof node !== "object") {
            return;
        }

        if (node.type === "CallExpression") {
            const args = getCallExpressionArguments(node);

            for (const argument of args) {
                const fix = convertNumericStringLiteral(argument, diagnostic);

                if (fix) {
                    fixes.push(fix);
                }
            }
        }

        for (const value of Object.values(node)) {
            if (value && typeof value === "object") {
                visit(value);
            }
        }
    };

    visit(ast);

    return fixes;
}

function convertNumericStringLiteral(argument, diagnostic) {
    const literal = extractLiteral(argument);

    if (!literal) {
        return null;
    }

    if (literal._skipNumericStringCoercion) {
        return null;
    }

    const rawValue = literal.value;

    if (typeof rawValue !== "string" || rawValue.length < 2) {
        return null;
    }

    if (!rawValue.startsWith('"') || !rawValue.endsWith('"')) {
        return null;
    }

    const numericText = rawValue.slice(1, -1);

    if (!NUMERIC_STRING_LITERAL_PATTERN.test(numericText)) {
        return null;
    }

    literal.value = numericText;

    const fixDetail = createFeatherFixDetail(diagnostic, {
        target: numericText,
        range: {
            start: getNodeStartIndex(literal),
            end: getNodeEndIndex(literal)
        }
    });

    if (!fixDetail) {
        return null;
    }

    attachFeatherFixMetadata(literal, [fixDetail]);

    return fixDetail;
}

function extractLiteral(node) {
    if (!node || typeof node !== "object") {
        return null;
    }

    if (node.type === "Literal") {
        return node;
    }

    if (node.type === "ParenthesizedExpression") {
        return extractLiteral(node.expression);
    }

    return null;
}

function ensureConstructorDeclarationsForNewExpressions({ ast, diagnostic }) {
    if (!hasFeatherDiagnosticContext(ast, diagnostic)) {
        return [];
    }

    const fixes = [];
    const functionDeclarations = new Map();

    const collectFunctions = (node) => {
        if (!node) {
            return;
        }

        if (Array.isArray(node)) {
            for (const item of node) {
                collectFunctions(item);
            }
            return;
        }

        if (typeof node !== "object") {
            return;
        }

        if (node.type === "FunctionDeclaration") {
            const functionName = getNonEmptyString(node.id);

            if (functionName && !functionDeclarations.has(functionName)) {
                functionDeclarations.set(functionName, node);
            }
        }

        for (const value of Object.values(node)) {
            if (value && typeof value === "object") {
                collectFunctions(value);
            }
        }
    };

    collectFunctions(ast);

    if (functionDeclarations.size === 0) {
        return [];
    }

    const convertedFunctions = new Set();

    const visit = (node) => {
        if (!node) {
            return;
        }

        if (Array.isArray(node)) {
            for (const item of node) {
                visit(item);
            }
            return;
        }

        if (typeof node !== "object") {
            return;
        }

        if (node.type === "NewExpression") {
            const expression = node.expression;
            const constructorName =
                expression?.type === "Identifier" &&
                typeof expression.name === "string"
                    ? expression.name
                    : null;

            if (constructorName) {
                const functionNode = functionDeclarations.get(constructorName);

                if (
                    functionNode &&
                    functionNode.type === "FunctionDeclaration" &&
                    !convertedFunctions.has(functionNode)
                ) {
                    const fix = convertFunctionDeclarationToConstructor(
                        functionNode,
                        diagnostic
                    );

                    if (fix) {
                        fixes.push(fix);
                        convertedFunctions.add(functionNode);
                    }
                }
            }
        }

        for (const value of Object.values(node)) {
            if (value && typeof value === "object") {
                visit(value);
            }
        }
    };

    visit(ast);

    return fixes;
}

function convertFunctionDeclarationToConstructor(functionNode, diagnostic) {
    if (!functionNode || functionNode.type !== "FunctionDeclaration") {
        return null;
    }

    const fixDetail = createFeatherFixDetail(diagnostic, {
        target: typeof functionNode.id === "string" ? functionNode.id : null,
        range: {
            start: getNodeStartIndex(functionNode),
            end: getNodeEndIndex(functionNode)
        }
    });

    if (!fixDetail) {
        return null;
    }

    functionNode.type = "ConstructorDeclaration";

    if (!Object.hasOwn(functionNode, "parent")) {
        functionNode.parent = null;
    }

    attachFeatherFixMetadata(functionNode, [fixDetail]);

    return fixDetail;
}

function deduplicateLocalVariableDeclarations({ ast, diagnostic }) {
    if (!hasFeatherDiagnosticContext(ast, diagnostic)) {
        return [];
    }

    const fixes = [];
    const scopeStack = [];

    const pushScope = (initialNames = []) => {
        const scope = new Map();

        if (Array.isArray(initialNames)) {
            for (const name of initialNames) {
                if (isNonEmptyString(name)) {
                    scope.set(name, true);
                }
            }
        }

        scopeStack.push(scope);
    };

    const popScope = () => {
        scopeStack.pop();
    };

    const declareLocal = (name) => {
        if (!isNonEmptyString(name)) {
            return true;
        }

        const scope = scopeStack.at(-1);

        if (!scope) {
            return true;
        }

        if (scope.has(name)) {
            return false;
        }

        scope.set(name, true);
        return true;
    };

    const handleVariableDeclaration = (node, parent, property) => {
        const declarations = Array.isArray(node.declarations)
            ? node.declarations
            : [];

        if (declarations.length === 0) {
            return [];
        }

        const retained = [];
        const duplicates = [];

        for (const declarator of declarations) {
            if (!declarator || typeof declarator !== "object") {
                retained.push(declarator);
                continue;
            }

            const name = getVariableDeclaratorName(declarator);

            if (!name) {
                retained.push(declarator);
                continue;
            }

            const isNewDeclaration = declareLocal(name);

            if (isNewDeclaration) {
                retained.push(declarator);
                continue;
            }

            duplicates.push(declarator);
        }

        if (duplicates.length === 0) {
            return [];
        }

        if (!Array.isArray(parent) || typeof property !== "number") {
            return [];
        }

        const fixDetails = [];
        const assignments = [];

        for (const declarator of duplicates) {
            const name = getVariableDeclaratorName(declarator);

            const fixDetail = createFeatherFixDetail(diagnostic, {
                target: name,
                range: {
                    start: getNodeStartIndex(declarator),
                    end: getNodeEndIndex(declarator)
                }
            });

            if (!fixDetail) {
                continue;
            }

            const assignment = createAssignmentFromDeclarator(declarator, node);

            if (assignment) {
                attachFeatherFixMetadata(assignment, [fixDetail]);
                assignments.push(assignment);
            }

            fixDetails.push(fixDetail);
        }

        if (fixDetails.length === 0) {
            return [];
        }

        node.declarations = retained;

        if (retained.length === 0) {
            if (assignments.length > 0) {
                parent.splice(property, 1, ...assignments);
            } else {
                parent.splice(property, 1);
            }
        } else if (assignments.length > 0) {
            parent.splice(property + 1, 0, ...assignments);
        }

        if (retained.length > 0) {
            attachFeatherFixMetadata(node, fixDetails);
        }

        return fixDetails;
    };

    const visit = (node, parent, property) => {
        if (!node) {
            return;
        }

        if (Array.isArray(node)) {
            for (let index = 0; index < node.length; index += 1) {
                const initialLength = node.length;
                visit(node[index], node, index);

                if (node.length < initialLength) {
                    index -= 1;
                }
            }
            return;
        }

        if (typeof node !== "object") {
            return;
        }

        if (isFunctionLikeNode(node)) {
            const paramNames = getFunctionParameterNames(node);

            pushScope(paramNames);

            const params = getArrayProperty(node, "params");
            for (const param of params) {
                visit(param, node, "params");
            }

            visit(node.body, node, "body");
            popScope();
            return;
        }

        if (isVarVariableDeclaration(node)) {
            const fixDetails = handleVariableDeclaration(
                node,
                parent,
                property
            );

            if (isNonEmptyArray(fixDetails)) {
                fixes.push(...fixDetails);
            }
        }

        for (const [key, value] of Object.entries(node)) {
            if (key === "body" && isFunctionLikeNode(node)) {
                continue;
            }

            if (!value || typeof value !== "object") {
                continue;
            }

            visit(value, node, key);
        }
    };

    pushScope();
    visit(ast, null, null);
    popScope();

    return fixes;
}

function renameDuplicateFunctionParameters({ ast, diagnostic, options }) {
    if (!hasFeatherDiagnosticContext(ast, diagnostic)) {
        return [];
    }

    const fixes = [];

    const visit = (node) => {
        if (!node) {
            return;
        }

        if (Array.isArray(node)) {
            node.forEach(visit);
            return;
        }

        if (typeof node !== "object") {
            return;
        }

        if (
            node.type === "FunctionDeclaration" ||
            node.type === "ConstructorDeclaration"
        ) {
            const functionFixes = renameDuplicateParametersInFunction(
                node,
                diagnostic,
                options
            );
            if (isNonEmptyArray(functionFixes)) {
                fixes.push(...functionFixes);
            }
        }

        for (const value of Object.values(node)) {
            if (value && typeof value === "object") {
                visit(value);
            }
        }
    };

    visit(ast);

    return fixes;
}

function renameDuplicateParametersInFunction(functionNode, diagnostic) {
    const params = Array.isArray(functionNode?.params)
        ? functionNode.params
        : [];

    if (params.length === 0) {
        return [];
    }

    const fixes = [];
    const seenNames = new Set();

    for (let index = 0; index < params.length; index += 1) {
        const param = params[index];
        const identifier = getFunctionParameterIdentifier(param);

        const hasIdentifier =
            identifier &&
            typeof identifier.name === "string" &&
            identifier.name.length > 0;

        if (!hasIdentifier) {
            continue;
        }

        const originalName = identifier.name;

        if (!seenNames.has(originalName)) {
            seenNames.add(originalName);
            continue;
        }

        const range = {
            start: getNodeStartIndex(identifier),
            end: getNodeEndIndex(identifier)
        };

        const fixDetail = createFeatherFixDetail(diagnostic, {
            target: originalName,
            range
        });

        if (fixDetail) {
            attachFeatherFixMetadata(functionNode, [fixDetail]);
            fixes.push(fixDetail);
        }

        params.splice(index, 1);
        index -= 1;
    }

    return fixes;
}

function getFunctionParameterIdentifier(param) {
    if (!param || typeof param !== "object") {
        return null;
    }

    if (param.type === "Identifier") {
        return param;
    }

    if (
        param.type === "DefaultParameter" &&
        param.left?.type === "Identifier"
    ) {
        return param.left;
    }

    if (
        param.type === "RestParameter" &&
        param.argument?.type === "Identifier"
    ) {
        return param.argument;
    }

    return null;
}

function replaceInvalidDeleteStatements({ ast, diagnostic }) {
    if (!hasFeatherDiagnosticContext(ast, diagnostic)) {
        return [];
    }

    const fixes = [];

    const visit = (node, parent, property) => {
        if (!node) {
            return;
        }

        if (Array.isArray(node)) {
            for (let index = 0; index < node.length; index += 1) {
                visit(node[index], node, index);
            }
            return;
        }

        if (typeof node !== "object") {
            return;
        }

        if (node.type === "DeleteStatement") {
            const fix = convertDeleteStatementToUndefinedAssignment(
                node,
                parent,
                property,
                diagnostic
            );

            if (fix) {
                fixes.push(fix);
                return;
            }
        }

        for (const [key, value] of Object.entries(node)) {
            if (value && typeof value === "object") {
                visit(value, node, key);
            }
        }
    };

    visit(ast, null, null);

    return fixes;
}

function convertDeleteStatementToUndefinedAssignment(
    node,
    parent,
    property,
    diagnostic
) {
    if (!node || node.type !== "DeleteStatement" || !diagnostic) {
        return null;
    }

    if (!isValidDeleteTarget(node.argument)) {
        return null;
    }

    const targetName = getDeleteTargetName(node.argument);
    const assignment = {
        type: "AssignmentExpression",
        operator: "=",
        left: node.argument,
        right: createLiteral("undefined"),
        start: cloneLocation(node.start),
        end: cloneLocation(node.end)
    };

    copyCommentMetadata(node, assignment);

    const fixDetail = createFeatherFixDetail(diagnostic, {
        target: targetName,
        range: {
            start: getNodeStartIndex(node),
            end: getNodeEndIndex(node)
        }
    });

    if (!fixDetail) {
        return null;
    }

    if (!replaceNodeInParent(parent, property, assignment)) {
        return null;
    }

    attachFeatherFixMetadata(assignment, [fixDetail]);

    return fixDetail;
}

function isValidDeleteTarget(node) {
    if (!node || typeof node !== "object") {
        return false;
    }

    if (isIdentifierNode(node)) {
        return true;
    }

    return ALLOWED_DELETE_MEMBER_TYPES.has(node.type);
}

function isIdentifierNode(node) {
    return (
        node &&
        node.type === "Identifier" &&
        typeof node.name === "string" &&
        node.name.length > 0
    );
}

function getDeleteTargetName(node) {
    if (!node || typeof node !== "object") {
        return null;
    }

    if (isIdentifierNode(node)) {
        return node.name;
    }

    if (node.type === "MemberDotExpression") {
        return node.property?.name ?? null;
    }

    return null;
}

function replaceNodeInParent(parent, property, replacement) {
    if (Array.isArray(parent)) {
        if (
            typeof property !== "number" ||
            property < 0 ||
            property >= parent.length
        ) {
            return false;
        }

        parent[property] = replacement;
        return true;
    }

    if (parent && typeof parent === "object" && property != undefined) {
        parent[property] = replacement;
        return true;
    }

    return false;
}

function closeOpenVertexBatches({ ast, diagnostic }) {
    if (!hasFeatherDiagnosticContext(ast, diagnostic)) {
        return [];
    }

    const fixes = [];

    const visit = (node, parent, property) => {
        if (!node) {
            return;
        }

        if (Array.isArray(node)) {
            if (isStatementList(parent, property)) {
                const statementFixes = ensureVertexBatchesClosed(
                    node,
                    diagnostic
                );

                if (isNonEmptyArray(statementFixes)) {
                    fixes.push(...statementFixes);
                }
            }

            for (let index = 0; index < node.length; index += 1) {
                visit(node[index], node, index);
            }
            return;
        }

        if (typeof node !== "object") {
            return;
        }

        for (const [key, value] of Object.entries(node)) {
            if (value && typeof value === "object") {
                visit(value, node, key);
            }
        }
    };

    visit(ast, null, null);

    return fixes;
}

function ensureVertexBatchesClosed(statements, diagnostic) {
    if (!diagnostic || !isNonEmptyArray(statements)) {
        return [];
    }

    const fixes = [];
    let lastBeginCall = null;

    for (let index = 0; index < statements.length; index += 1) {
        const statement = statements[index];

        if (isVertexBeginCallNode(statement)) {
            markStatementToSuppressFollowingEmptyLine(statement);
            if (lastBeginCall) {
                const vertexEndCall =
                    createVertexEndCallFromBegin(lastBeginCall);
                const fixDetail = createFeatherFixDetail(diagnostic, {
                    target: getVertexBatchTarget(lastBeginCall),
                    range: {
                        start: getNodeStartIndex(lastBeginCall),
                        end: getNodeEndIndex(lastBeginCall)
                    }
                });

                if (vertexEndCall && fixDetail) {
                    markStatementToSuppressFollowingEmptyLine(lastBeginCall);
                    markStatementToSuppressLeadingEmptyLine(vertexEndCall);
                    statements.splice(index, 0, vertexEndCall);
                    attachFeatherFixMetadata(vertexEndCall, [fixDetail]);
                    fixes.push(fixDetail);
                    index += 1;
                }

                lastBeginCall = null;
            }

            lastBeginCall = statement;
            continue;
        }

        if (isVertexEndCallNode(statement)) {
            lastBeginCall = null;
        }
    }

    return fixes;
}

function isVertexBeginCallNode(node) {
    if (!node || node.type !== "CallExpression") {
        return false;
    }

    return isIdentifierWithName(node.object, "vertex_begin");
}

function isVertexEndCallNode(node) {
    if (!node || node.type !== "CallExpression") {
        return false;
    }

    return isIdentifierWithName(node.object, "vertex_end");
}

function getVertexBatchTarget(callExpression) {
    if (!callExpression || callExpression.type !== "CallExpression") {
        return null;
    }

    const args = getCallExpressionArguments(callExpression);

    if (args.length > 0) {
        const firstArgument = args[0];

        if (isIdentifier(firstArgument)) {
            return firstArgument.name ?? null;
        }
    }

    return callExpression.object?.name ?? null;
}

function createVertexEndCallFromBegin(template) {
    if (!template || template.type !== "CallExpression") {
        return null;
    }

    const identifier = createIdentifier("vertex_end", template.object);

    if (!identifier) {
        return null;
    }

    const callExpression = {
        type: "CallExpression",
        object: identifier,
        arguments: []
    };

    if (isNonEmptyArray(template.arguments)) {
        const clonedArgument = cloneNode(template.arguments[0]);

        if (clonedArgument) {
            callExpression.arguments.push(clonedArgument);
        }
    }

    if (hasOwn(template, "start")) {
        callExpression.start = cloneLocation(template.start);
    }

    if (hasOwn(template, "end")) {
        callExpression.end = cloneLocation(template.end);
    }

    return callExpression;
}

function localizeInstanceVariableAssignments({ ast, diagnostic, sourceText }) {
    if (!hasFeatherDiagnosticContext(ast, diagnostic)) {
        return [];
    }

    const fixes = [];
    const eventMarkers = buildEventMarkerIndex(ast);
    const memberPropertyNames = collectMemberPropertyNames(ast);

    const visit = (node, parent, property) => {
        if (!node) {
            return;
        }

        if (Array.isArray(node)) {
            for (let index = 0; index < node.length; index += 1) {
                visit(node[index], node, index);
            }
            return;
        }

        if (typeof node !== "object") {
            return;
        }

        if (node.type === "AssignmentExpression") {
            const fix = convertAssignmentToLocalVariable({
                node,
                parent,
                property,
                diagnostic,
                eventMarkers,
                memberPropertyNames,
                sourceText,
                programAst: ast
            });

            if (fix) {
                fixes.push(fix);
                return;
            }
        }

        for (const [key, value] of Object.entries(node)) {
            if (value && typeof value === "object") {
                visit(value, node, key);
            }
        }
    };

    visit(ast, null, null);

    return fixes;
}

function convertAssignmentToLocalVariable({
    node,
    parent,
    property,
    diagnostic,
    eventMarkers,
    memberPropertyNames,
    sourceText,
    programAst
}) {
    if (!Array.isArray(parent) || typeof property !== "number") {
        return null;
    }

    if (
        !node ||
        node.type !== "AssignmentExpression" ||
        node.operator !== "="
    ) {
        return null;
    }

    const left = node.left;

    if (!isIdentifier(left)) {
        return null;
    }

    const identifierName = left?.name;
    const originalIdentifierName =
        typeof sourceText === "string"
            ? getOriginalIdentifierName(left, sourceText)
            : null;

    if (
        identifierName &&
        memberPropertyNames &&
        memberPropertyNames.has(identifierName)
    ) {
        return null;
    }

    if (
        originalIdentifierName &&
        memberPropertyNames &&
        memberPropertyNames.has(originalIdentifierName)
    ) {
        return null;
    }

    if (!isNonEmptyArray(eventMarkers)) {
        return null;
    }

    const eventMarker = findEventMarkerForIndex(
        eventMarkers,
        getNodeStartIndex(node)
    );

    if (!eventMarker || isCreateEventMarker(eventMarker)) {
        return null;
    }

    const clonedIdentifier = cloneIdentifier(left);

    if (!clonedIdentifier) {
        return null;
    }

    const assignmentStartIndex = getNodeStartIndex(node);

    if (
        typeof assignmentStartIndex === "number" &&
        (referencesIdentifierBeforePosition(
            programAst,
            identifierName,
            assignmentStartIndex
        ) ||
            (originalIdentifierName &&
                originalIdentifierName !== identifierName &&
                referencesIdentifierBeforePosition(
                    programAst,
                    originalIdentifierName,
                    assignmentStartIndex
                )))
    ) {
        return null;
    }

    const declarator = {
        type: "VariableDeclarator",
        id: clonedIdentifier,
        init: node.right,
        start: cloneLocation(left?.start ?? node.start),
        end: cloneLocation(node.end)
    };

    const declaration = {
        type: "VariableDeclaration",
        declarations: [declarator],
        kind: "var",
        start: cloneLocation(node.start),
        end: cloneLocation(node.end)
    };

    copyCommentMetadata(node, declaration);

    const fixDetail = createFeatherFixDetail(diagnostic, {
        target: left?.name ?? null,
        range: {
            start: getNodeStartIndex(node),
            end: getNodeEndIndex(node)
        }
    });

    if (!fixDetail) {
        return null;
    }

    parent[property] = declaration;
    attachFeatherFixMetadata(declaration, [fixDetail]);

    return fixDetail;
}

function buildEventMarkerIndex(ast) {
    if (!ast || typeof ast !== "object") {
        return [];
    }

    const markerComments = new Set();
    const directComments = getCommentArray(ast);

    for (const comment of directComments) {
        if (comment) {
            markerComments.add(comment);
        }
    }

    for (const comment of collectCommentNodes(ast)) {
        if (comment) {
            markerComments.add(comment);
        }
    }

    const markers = [];

    for (const comment of markerComments) {
        const eventName = extractEventNameFromComment(comment?.value);

        if (!eventName) {
            continue;
        }

        const markerIndex = getCommentIndex(comment);

        if (typeof markerIndex !== "number") {
            continue;
        }

        markers.push({
            index: markerIndex,
            name: eventName
        });
    }

    markers.sort((left, right) => left.index - right.index);

    return markers;
}

function extractEventNameFromComment(value) {
    if (typeof value !== "string") {
        return null;
    }

    const trimmed = value.trim();

    if (!trimmed.startsWith("/")) {
        return null;
    }

    const normalized = trimmed.replace(/^\/\s*/, "");

    if (!/\bEvent\b/i.test(normalized)) {
        return null;
    }

    return normalized;
}

function getCommentIndex(comment) {
    if (!comment || typeof comment !== "object") {
        return null;
    }

    if (typeof comment.start?.index === "number") {
        return comment.start.index;
    }

    if (typeof comment.end?.index === "number") {
        return comment.end.index;
    }

    return null;
}

function findEventMarkerForIndex(markers, index) {
    if (!isNonEmptyArray(markers)) {
        return null;
    }

    if (typeof index !== "number") {
        return null;
    }

    let result = null;

    for (const marker of markers) {
        if (marker.index <= index) {
            result = marker;
            continue;
        }

        break;
    }

    return result;
}

function isCreateEventMarker(marker) {
    if (!marker || typeof marker.name !== "string") {
        return false;
    }

    return /\bCreate\s+Event\b/i.test(marker.name);
}

function collectMemberPropertyNames(ast) {
    if (!ast || typeof ast !== "object") {
        return new Set();
    }

    const names = new Set();

    const visit = (node) => {
        if (!node || typeof node !== "object") {
            return;
        }

        if (Array.isArray(node)) {
            for (const item of node) {
                visit(item);
            }
            return;
        }

        if (node.type === "MemberDotExpression") {
            const property = node.property;

            if (property?.type === "Identifier" && property.name) {
                names.add(property.name);
            }
        }

        if (node.type === "MemberIndexExpression") {
            const property = node.property;

            if (property?.type === "Identifier" && property.name) {
                names.add(property.name);
            }
        }

        for (const value of Object.values(node)) {
            if (value && typeof value === "object") {
                visit(value);
            }
        }
    };

    visit(ast);

    return names;
}

function getOriginalIdentifierName(identifier, sourceText) {
    if (!identifier || typeof sourceText !== "string") {
        return null;
    }

    const startIndex = getNodeStartIndex(identifier);
    const endIndex = getNodeEndIndex(identifier);

    if (typeof startIndex !== "number" || typeof endIndex !== "number") {
        return null;
    }

    const slice = sourceText.slice(startIndex, endIndex + 1);

    if (typeof slice !== "string") {
        return null;
    }

    const trimmed = slice.trim();

    if (!trimmed) {
        return null;
    }

    const match = /^[A-Za-z_][A-Za-z0-9_]*$/.exec(trimmed);

    if (!match) {
        return null;
    }

    return match[0];
}

function convertUnusedIndexForLoops({ ast, diagnostic }) {
    if (!hasFeatherDiagnosticContext(ast, diagnostic)) {
        return [];
    }

    const fixes = [];

    const visit = (node, parent, property) => {
        if (!node) {
            return;
        }

        if (Array.isArray(node)) {
            for (let index = 0; index < node.length; index += 1) {
                visit(node[index], node, index);
            }
            return;
        }

        if (typeof node !== "object") {
            return;
        }

        if (node.type === "ForStatement") {
            const fix = convertForLoopToRepeat(
                node,
                parent,
                property,
                diagnostic
            );

            if (fix) {
                fixes.push(fix);
                return;
            }
        }

        for (const [key, value] of Object.entries(node)) {
            if (value && typeof value === "object") {
                visit(value, node, key);
            }
        }
    };

    visit(ast, null, null);

    return fixes;
}

function convertForLoopToRepeat(node, parent, property, diagnostic) {
    if (!node || node.type !== "ForStatement") {
        return null;
    }

    const transformation = analyzeForLoopForRepeat(node);

    if (!transformation) {
        return null;
    }

    if (Array.isArray(parent)) {
        if (
            typeof property !== "number" ||
            property < 0 ||
            property >= parent.length
        ) {
            return null;
        }
    } else if (
        !parent ||
        (typeof property !== "string" && typeof property !== "number")
    ) {
        return null;
    }

    const repeatStatement = {
        type: "RepeatStatement",
        test: transformation.testExpression,
        body: transformation.body,
        start: cloneLocation(node.start),
        end: cloneLocation(node.end)
    };

    copyCommentMetadata(node, repeatStatement);

    const fixDetail = createFeatherFixDetail(diagnostic, {
        target: transformation.indexName ?? null,
        range: {
            start: getNodeStartIndex(node),
            end: getNodeEndIndex(node)
        }
    });

    if (!fixDetail) {
        return null;
    }

    parent[property] = Array.isArray(parent)
        ? repeatStatement
        : repeatStatement;

    attachFeatherFixMetadata(repeatStatement, [fixDetail]);

    return fixDetail;
}

function analyzeForLoopForRepeat(node) {
    if (!node || node.type !== "ForStatement") {
        return null;
    }

    const indexInfo = getLoopIndexInfo(node.init);

    if (!indexInfo) {
        return null;
    }

    const testExpression = getRepeatTestExpression(node.test, indexInfo.name);

    if (!testExpression) {
        return null;
    }

    if (!isRepeatCompatibleUpdate(node.update, indexInfo.name)) {
        return null;
    }

    if (doesNodeUseIdentifier(node.body, indexInfo.name)) {
        return null;
    }

    return {
        indexName: indexInfo.name,
        testExpression,
        body: node.body
    };
}

function getLoopIndexInfo(init) {
    if (!init || typeof init !== "object") {
        return null;
    }

    if (init.type === "VariableDeclaration") {
        const declarations = Array.isArray(init.declarations)
            ? init.declarations
            : [];

        if (declarations.length !== 1) {
            return null;
        }

        const [declaration] = declarations;
        const identifier = declaration?.id;
        const initializer = declaration?.init;

        if (!isIdentifier(identifier) || !isLiteralZero(initializer)) {
            return null;
        }

        return { name: identifier.name };
    }

    if (init.type === "AssignmentExpression") {
        if (init.operator !== "=") {
            return null;
        }

        if (!isIdentifier(init.left) || !isLiteralZero(init.right)) {
            return null;
        }

        return { name: init.left.name };
    }

    return null;
}

function getRepeatTestExpression(test, indexName) {
    if (!test || typeof test !== "object") {
        return null;
    }

    if (test.type !== "BinaryExpression") {
        return null;
    }

    if (test.operator !== "<") {
        return null;
    }

    if (!isIdentifierWithName(test.left, indexName)) {
        return null;
    }

    const right = test.right;

    if (!right || typeof right !== "object") {
        return null;
    }

    return right;
}

function isRepeatCompatibleUpdate(update, indexName) {
    if (!update || typeof update !== "object") {
        return false;
    }

    if (update.type === "AssignmentExpression") {
        if (!isIdentifierWithName(update.left, indexName)) {
            return false;
        }

        if (update.operator === "+=") {
            return isLiteralOne(update.right);
        }

        if (update.operator === "=") {
            if (!update.right || update.right.type !== "BinaryExpression") {
                return false;
            }

            const { left, right, operator } = update.right;

            if (operator !== "+") {
                return false;
            }

            if (!isIdentifierWithName(left, indexName)) {
                return false;
            }

            return isLiteralOne(right);
        }

        return false;
    }

    if (update.type === "IncDecStatement") {
        if (update.operator !== "++") {
            return false;
        }

        return isIdentifierWithName(update.argument, indexName);
    }

    return false;
}

function doesNodeUseIdentifier(node, name) {
    if (!node || !name) {
        return false;
    }

    let found = false;

    const visit = (current) => {
        if (found || !current) {
            return;
        }

        if (Array.isArray(current)) {
            for (const entry of current) {
                visit(entry);
                if (found) {
                    break;
                }
            }
            return;
        }

        if (typeof current !== "object") {
            return;
        }

        if (current.type === "Identifier" && current.name === name) {
            found = true;
            return;
        }

        for (const value of Object.values(current)) {
            if (value && typeof value === "object") {
                visit(value);
                if (found) {
                    break;
                }
            }
        }
    };

    visit(node);

    return found;
}

function convertAllDotAssignmentsToWithStatements({ ast, diagnostic }) {
    if (!hasFeatherDiagnosticContext(ast, diagnostic)) {
        return [];
    }

    const fixes = [];

    const visit = (node, parent, property) => {
        if (!node) {
            return;
        }

        if (Array.isArray(node)) {
            for (let index = 0; index < node.length; index += 1) {
                visit(node[index], node, index);
            }
            return;
        }

        if (typeof node !== "object") {
            return;
        }

        if (node.type === "AssignmentExpression") {
            const fix = convertAllAssignment(
                node,
                parent,
                property,
                diagnostic
            );
            if (fix) {
                fixes.push(fix);
                return;
            }
        }

        for (const [key, value] of Object.entries(node)) {
            if (value && typeof value === "object") {
                visit(value, node, key);
            }
        }
    };

    visit(ast, null, null);

    return fixes;
}

function normalizeFunctionCallArgumentOrder({ ast, diagnostic }) {
    if (!hasFeatherDiagnosticContext(ast, diagnostic)) {
        return [];
    }

    const fixes = [];
    const state = {
        counter: 0,
        statementInsertionOffsets: new WeakMap()
    };

    const visit = (node, parent, property, ancestors) => {
        if (!node) {
            return;
        }

        const nextAncestors = Array.isArray(ancestors)
            ? [...ancestors, { node, parent, property }]
            : [{ node, parent, property }];

        if (Array.isArray(node)) {
            let index = 0;

            while (index < node.length) {
                const beforeLength = node.length;
                const child = node[index];

                visit(child, node, index, nextAncestors);

                const afterLength = node.length;

                if (afterLength > beforeLength) {
                    const inserted = afterLength - beforeLength;
                    index = Math.max(0, index - inserted);
                    continue;
                }

                if (afterLength < beforeLength) {
                    index = Math.max(0, index - 1);
                    continue;
                }

                index += 1;
            }

            return;
        }

        if (typeof node !== "object") {
            return;
        }

        for (const [key, value] of Object.entries(node)) {
            if (value && typeof value === "object") {
                visit(value, node, key, nextAncestors);
            }
        }

        if (node.type === "CallExpression") {
            const fix = normalizeCallExpressionArguments({
                node,
                parent,
                property,
                diagnostic,
                ancestors: nextAncestors,
                state
            });

            if (fix) {
                fixes.push(fix);
            }
        }
    };

    visit(ast, null, null, []);

    return fixes;
}

function normalizeCallExpressionArguments({
    node,
    parent,
    property,
    diagnostic,
    ancestors,
    state
}) {
    if (!node || node.type !== "CallExpression") {
        return null;
    }

    const args = getCallExpressionArguments(node);
    if (args.length === 0) {
        return null;
    }

    const callArgumentInfos = [];

    for (const [index, argument] of args.entries()) {
        if (!argument || argument.type !== "CallExpression") {
            continue;
        }

        callArgumentInfos.push({
            argument,
            index
        });
    }

    if (callArgumentInfos.length < 2) {
        return null;
    }

    const statementContext = findStatementContext(ancestors);

    if (!statementContext) {
        return null;
    }

    const insertionInfo = getStatementInsertionInfo(
        state,
        statementContext.statements,
        statementContext.index
    );

    const insertionOffset =
        insertionInfo && typeof insertionInfo.offset === "number"
            ? insertionInfo.offset
            : 0;

    const temporaryDeclarations = [];

    for (const { argument, index } of callArgumentInfos) {
        const tempName = buildTemporaryIdentifierName(state);
        const tempIdentifier = createIdentifier(tempName, argument);

        if (!tempIdentifier) {
            continue;
        }

        const declaration = createTemporaryVariableDeclaration(
            tempName,
            argument
        );

        if (!declaration) {
            continue;
        }

        temporaryDeclarations.push({
            declaration,
            index,
            identifier: tempIdentifier
        });
    }

    if (temporaryDeclarations.length !== callArgumentInfos.length) {
        return null;
    }

    const fixDetail = createFeatherFixDetail(diagnostic, {
        target: node.object?.name ?? null,
        range: {
            start: getNodeStartIndex(node),
            end: getNodeEndIndex(node)
        }
    });

    if (!fixDetail) {
        return null;
    }

    for (const { declaration, index, identifier } of temporaryDeclarations) {
        node.arguments[index] = createIdentifier(identifier.name, identifier);
    }

    const declarations = temporaryDeclarations.map(
        ({ declaration }) => declaration
    );

    const insertionIndex = statementContext.index + insertionOffset;

    statementContext.statements.splice(insertionIndex, 0, ...declarations);

    if (insertionInfo) {
        insertionInfo.offset += declarations.length;
    }

    for (const { declaration } of temporaryDeclarations) {
        attachFeatherFixMetadata(declaration, [fixDetail]);
    }

    attachFeatherFixMetadata(node, [fixDetail]);

    return fixDetail;
}

function buildTemporaryIdentifierName(state) {
    if (!state || typeof state !== "object") {
        return "__feather_call_arg_0";
    }

    const nextIndex = typeof state.counter === "number" ? state.counter : 0;
    state.counter = nextIndex + 1;

    return `__feather_call_arg_${nextIndex}`;
}

function createTemporaryVariableDeclaration(name, init) {
    if (!name || !init || typeof init !== "object") {
        return null;
    }

    const id = createIdentifier(name, init);

    if (!id) {
        return null;
    }

    const declarator = {
        type: "VariableDeclarator",
        id,
        init,
        start: cloneLocation(init.start),
        end: cloneLocation(init.end)
    };

    const declaration = {
        type: "VariableDeclaration",
        declarations: [declarator],
        kind: "var",
        start: cloneLocation(init.start),
        end: cloneLocation(init.end)
    };

    return declaration;
}

function getStatementInsertionInfo(state, statements, baseIndex) {
    if (
        !state ||
        typeof state !== "object" ||
        !Array.isArray(statements) ||
        typeof baseIndex !== "number"
    ) {
        return null;
    }

    if (!state.statementInsertionOffsets) {
        state.statementInsertionOffsets = new WeakMap();
    }

    const arrayInfo = getOrCreateMapEntry(
        state.statementInsertionOffsets,
        statements,
        () => new Map()
    );

    return getOrCreateMapEntry(arrayInfo, baseIndex, () => ({ offset: 0 }));
}

function findStatementContext(ancestors) {
    if (!Array.isArray(ancestors)) {
        return null;
    }

    for (let index = ancestors.length - 1; index >= 0; index -= 1) {
        const entry = ancestors[index];

        if (
            !entry ||
            !Array.isArray(entry.parent) ||
            typeof entry.property !== "number"
        ) {
            continue;
        }

        const arrayAncestor = ancestors[index - 1];

        if (!arrayAncestor) {
            continue;
        }

        if (!isStatementArray(arrayAncestor)) {
            continue;
        }

        return {
            statements: entry.parent,
            index: entry.property
        };
    }

    return null;
}

function isStatementArray(entry) {
    if (!entry || !Array.isArray(entry.node)) {
        return false;
    }

    const owner = entry.parent;
    const propertyName = entry.property;

    if (!owner || typeof propertyName !== "string") {
        return false;
    }

    if (propertyName !== "body") {
        return false;
    }

    const parentType = owner?.type;

    return (
        parentType === "Program" ||
        parentType === "BlockStatement" ||
        parentType === "SwitchCase"
    );
}

function convertAllAssignment(node, parent, property, diagnostic) {
    if (!Array.isArray(parent) || typeof property !== "number") {
        return null;
    }

    if (
        !node ||
        node.type !== "AssignmentExpression" ||
        node.operator !== "="
    ) {
        return null;
    }

    const member = node.left;
    if (!member || member.type !== "MemberDotExpression") {
        return null;
    }

    const object = member.object;
    if (!object || object.type !== "Identifier" || object.name !== "all") {
        return null;
    }

    const propertyIdentifier = member.property;
    if (!propertyIdentifier || propertyIdentifier.type !== "Identifier") {
        return null;
    }

    const normalizedAssignment = {
        type: "AssignmentExpression",
        operator: node.operator,
        left: cloneIdentifier(propertyIdentifier),
        right: node.right,
        start: cloneLocation(node.start),
        end: cloneLocation(node.end)
    };

    const blockStatement = {
        type: "BlockStatement",
        body: [normalizedAssignment],
        start: cloneLocation(node.start),
        end: cloneLocation(node.end)
    };

    const parenthesizedExpression = {
        type: "ParenthesizedExpression",
        expression: cloneIdentifier(object),
        start: cloneLocation(object?.start ?? node.start),
        end: cloneLocation(object?.end ?? node.end)
    };

    const withStatement = {
        type: "WithStatement",
        test: parenthesizedExpression,
        body: blockStatement,
        start: cloneLocation(node.start),
        end: cloneLocation(node.end)
    };

    copyCommentMetadata(node, withStatement);

    const fixDetail = createFeatherFixDetail(diagnostic, {
        target: propertyIdentifier?.name ?? null,
        range: {
            start: getNodeStartIndex(node),
            end: getNodeEndIndex(node)
        }
    });

    if (!fixDetail) {
        return null;
    }

    parent[property] = withStatement;
    attachFeatherFixMetadata(withStatement, [fixDetail]);

    return fixDetail;
}

function convertNullishCoalesceOpportunities({ ast, diagnostic }) {
    if (!hasFeatherDiagnosticContext(ast, diagnostic)) {
        return [];
    }

    const fixes = [];

    const visit = (node, parent, property) => {
        if (!node) {
            return false;
        }

        if (Array.isArray(node)) {
            for (let index = 0; index < node.length; ) {
                const mutated = visit(node[index], node, index);
                if (mutated) {
                    continue;
                }
                index += 1;
            }
            return false;
        }

        if (typeof node !== "object") {
            return false;
        }

        if (node.type === "IfStatement") {
            const result = convertNullishIfStatement(
                node,
                parent,
                property,
                diagnostic
            );

            if (result && result.fix) {
                fixes.push(result.fix);
                return result.mutatedParent === true;
            }
        }

        for (const [key, value] of Object.entries(node)) {
            if (value && typeof value === "object") {
                visit(value, node, key);
            }
        }

        return false;
    };

    visit(ast, null, null);

    return fixes;
}

function convertNullishIfStatement(node, parent, property, diagnostic) {
    if (!Array.isArray(parent) || typeof property !== "number") {
        return null;
    }

    if (!node || node.type !== "IfStatement" || node.alternate) {
        return null;
    }

    const comparison = unwrapParenthesizedExpression(node.test);

    if (!comparison || comparison.type !== "BinaryExpression") {
        return null;
    }

    if (comparison.operator !== "==") {
        return null;
    }

    const identifierInfo = extractUndefinedComparisonIdentifier(comparison);

    if (!identifierInfo) {
        return null;
    }

    const consequentAssignment = extractConsequentAssignment(node.consequent);

    if (!consequentAssignment || consequentAssignment.operator !== "=") {
        return null;
    }

    const assignmentIdentifier = consequentAssignment.left;

    if (
        !isIdentifier(assignmentIdentifier) ||
        assignmentIdentifier.name !== identifierInfo.name
    ) {
        return null;
    }

    const fallbackExpression = consequentAssignment.right;

    if (!fallbackExpression) {
        return null;
    }

    const previousNode = parent[property - 1];

    if (
        previousNode &&
        previousNode.type === "AssignmentExpression" &&
        previousNode.operator === "=" &&
        isIdentifier(previousNode.left) &&
        previousNode.left.name === identifierInfo.name &&
        previousNode.right
    ) {
        const previousRight = previousNode.right;

        const binaryExpression = {
            type: "BinaryExpression",
            operator: "??",
            left: previousRight,
            right: fallbackExpression
        };

        if (hasOwn(previousRight, "start")) {
            binaryExpression.start = cloneLocation(previousRight.start);
        } else if (hasOwn(previousNode, "start")) {
            binaryExpression.start = cloneLocation(previousNode.start);
        }

        if (hasOwn(fallbackExpression, "end")) {
            binaryExpression.end = cloneLocation(fallbackExpression.end);
        } else if (hasOwn(consequentAssignment, "end")) {
            binaryExpression.end = cloneLocation(consequentAssignment.end);
        }

        previousNode.right = binaryExpression;

        if (hasOwn(node, "end")) {
            previousNode.end = cloneLocation(node.end);
        } else if (hasOwn(consequentAssignment, "end")) {
            previousNode.end = cloneLocation(consequentAssignment.end);
        }

        const fixDetail = createFeatherFixDetail(diagnostic, {
            target: identifierInfo.name,
            range: {
                start: getNodeStartIndex(previousNode),
                end: getNodeEndIndex(previousNode)
            }
        });

        if (!fixDetail) {
            return null;
        }

        parent.splice(property, 1);
        attachFeatherFixMetadata(previousNode, [fixDetail]);

        return { fix: fixDetail, mutatedParent: true };
    }

    const nullishAssignment = {
        type: "AssignmentExpression",
        operator: "??=",
        left: assignmentIdentifier,
        right: fallbackExpression
    };

    if (hasOwn(consequentAssignment, "start")) {
        nullishAssignment.start = cloneLocation(consequentAssignment.start);
    } else if (hasOwn(node, "start")) {
        nullishAssignment.start = cloneLocation(node.start);
    }

    if (hasOwn(node, "end")) {
        nullishAssignment.end = cloneLocation(node.end);
    } else if (hasOwn(consequentAssignment, "end")) {
        nullishAssignment.end = cloneLocation(consequentAssignment.end);
    }

    const fixDetail = createFeatherFixDetail(diagnostic, {
        target: identifierInfo.name,
        range: {
            start: getNodeStartIndex(nullishAssignment),
            end: getNodeEndIndex(nullishAssignment)
        }
    });

    if (!fixDetail) {
        return null;
    }

    parent[property] = nullishAssignment;
    attachFeatherFixMetadata(nullishAssignment, [fixDetail]);

    return { fix: fixDetail, mutatedParent: false };
}

function extractUndefinedComparisonIdentifier(expression) {
    if (!expression || expression.type !== "BinaryExpression") {
        return null;
    }

    const { left, right } = expression;

    if (isIdentifier(left) && isUndefinedLiteral(right)) {
        return { node: left, name: left.name };
    }

    if (isIdentifier(right) && isUndefinedLiteral(left)) {
        return { node: right, name: right.name };
    }

    return null;
}

function isUndefinedLiteral(node) {
    if (!node) {
        return false;
    }

    if (node.type === "Literal") {
        return node.value === "undefined" || node.value === undefined;
    }

    if (isIdentifier(node)) {
        return node.name === "undefined";
    }

    return false;
}

function extractConsequentAssignment(consequent) {
    if (!consequent || typeof consequent !== "object") {
        return null;
    }

    if (consequent.type === "AssignmentExpression") {
        return consequent;
    }

    if (consequent.type === "BlockStatement") {
        const statements = getBodyStatements(consequent).filter(Boolean);

        if (statements.length !== 1) {
            return null;
        }

        const [single] = statements;

        if (single && single.type === "AssignmentExpression") {
            return single;
        }
    }

    return null;
}

function ensureShaderResetIsCalled({ ast, diagnostic, sourceText }) {
    if (!hasFeatherDiagnosticContext(ast, diagnostic)) {
        return [];
    }

    const fixes = [];

    const visit = (node, parent, property) => {
        if (!node) {
            return;
        }

        if (Array.isArray(node)) {
            for (let index = 0; index < node.length; index += 1) {
                visit(node[index], node, index);
            }
            return;
        }

        if (typeof node !== "object") {
            return;
        }

        if (node.type === "CallExpression") {
            const fix = ensureShaderResetAfterSet(
                node,
                parent,
                property,
                diagnostic,
                sourceText
            );

            if (fix) {
                fixes.push(fix);
                return;
            }
        }

        for (const [key, value] of Object.entries(node)) {
            if (value && typeof value === "object") {
                visit(value, node, key);
            }
        }
    };

    visit(ast, null, null);

    return fixes;
}

function ensureShaderResetAfterSet(
    node,
    parent,
    property,
    diagnostic,
    sourceText
) {
    if (!Array.isArray(parent) || typeof property !== "number") {
        return null;
    }

    if (!node || node.type !== "CallExpression") {
        return null;
    }

    if (!isIdentifierWithName(node.object, "shader_set")) {
        return null;
    }

    const siblings = parent;
    let insertionIndex = property + 1;
    let lastSequentialCallIndex = property;
    let previousNode = node;

    while (insertionIndex < siblings.length) {
        const candidate = siblings[insertionIndex];

        if (isShaderResetCall(candidate)) {
            return null;
        }

        if (!isCallExpression(candidate)) {
            break;
        }

        if (isIdentifierWithName(candidate.object, "shader_set")) {
            break;
        }

        if (
            !hasOnlyWhitespaceBetweenNodes(previousNode, candidate, sourceText)
        ) {
            break;
        }

        lastSequentialCallIndex = insertionIndex;
        previousNode = candidate;
        insertionIndex += 1;
    }

    if (lastSequentialCallIndex > property) {
        insertionIndex = lastSequentialCallIndex + 1;
    }

    const resetCall = createShaderResetCall(node);

    if (!resetCall) {
        return null;
    }

    const fixDetail = createFeatherFixDetail(diagnostic, {
        target: node.object?.name ?? null,
        range: {
            start: getNodeStartIndex(node),
            end: getNodeEndIndex(node)
        }
    });

    if (!fixDetail) {
        return null;
    }

    markStatementToSuppressFollowingEmptyLine(node);
    siblings.splice(insertionIndex, 0, resetCall);
    attachFeatherFixMetadata(resetCall, [fixDetail]);

    return fixDetail;
}

function ensureFogIsReset({ ast, diagnostic }) {
    if (!hasFeatherDiagnosticContext(ast, diagnostic)) {
        return [];
    }

    const fixes = [];

    const visit = (node, parent, property) => {
        if (!node) {
            return;
        }

        if (Array.isArray(node)) {
            for (let index = 0; index < node.length; index += 1) {
                visit(node[index], node, index);
            }
            return;
        }

        if (typeof node !== "object") {
            return;
        }

        if (node.type === "CallExpression") {
            const fix = ensureFogResetAfterCall(
                node,
                parent,
                property,
                diagnostic
            );

            if (fix) {
                fixes.push(fix);
                return;
            }
        }

        for (const [key, value] of Object.entries(node)) {
            if (value && typeof value === "object") {
                visit(value, node, key);
            }
        }
    };

    visit(ast, null, null);

    return fixes;
}

function ensureFogResetAfterCall(node, parent, property, diagnostic) {
    if (!Array.isArray(parent) || typeof property !== "number") {
        return null;
    }

    if (!node || node.type !== "CallExpression") {
        return null;
    }

    if (!isIdentifierWithName(node.object, "gpu_set_fog")) {
        return null;
    }

    if (isFogResetCall(node)) {
        return null;
    }

    const args = getCallExpressionArguments(node);

    if (args.length === 0) {
        return null;
    }

    if (isLiteralFalse(args[0])) {
        return null;
    }

    const siblings = parent;
    let insertionIndex = property + 1;

    while (insertionIndex < siblings.length) {
        const candidate = siblings[insertionIndex];

        if (candidate?.type === "EmptyStatement") {
            insertionIndex += 1;
            continue;
        }

        if (isFogResetCall(candidate)) {
            return null;
        }

        if (!candidate || candidate.type !== "CallExpression") {
            break;
        }

        if (!isDrawFunctionCall(candidate)) {
            break;
        }

        markStatementToSuppressLeadingEmptyLine(candidate);
        insertionIndex += 1;
    }

    const resetCall = createFogResetCall(node);

    if (!resetCall) {
        return null;
    }

    const fixDetail = createFeatherFixDetail(diagnostic, {
        target: node.object?.name ?? null,
        range: {
            start: getNodeStartIndex(node),
            end: getNodeEndIndex(node)
        }
    });

    if (!fixDetail) {
        return null;
    }

    siblings.splice(insertionIndex, 0, resetCall);
    attachFeatherFixMetadata(resetCall, [fixDetail]);

    return fixDetail;
}

function ensureSurfaceTargetsAreReset({ ast, diagnostic }) {
    if (!hasFeatherDiagnosticContext(ast, diagnostic)) {
        return [];
    }

    const fixes = [];

    const visit = (node, parent, property) => {
        if (!node) {
            return;
        }

        if (Array.isArray(node)) {
            for (let index = 0; index < node.length; index += 1) {
                visit(node[index], node, index);
            }
            return;
        }

        if (typeof node !== "object") {
            return;
        }

        if (node.type === "CallExpression") {
            const fix = ensureSurfaceTargetResetAfterCall(
                node,
                parent,
                property,
                diagnostic
            );

            if (fix) {
                fixes.push(fix);
                return;
            }
        }

        for (const [key, value] of Object.entries(node)) {
            if (value && typeof value === "object") {
                visit(value, node, key);
            }
        }
    };

    visit(ast, null, null);

    return fixes;
}

function ensureSurfaceTargetResetAfterCall(node, parent, property, diagnostic) {
    if (!Array.isArray(parent) || typeof property !== "number") {
        return null;
    }

    if (!node || node.type !== "CallExpression") {
        return null;
    }

    if (!isIdentifierWithName(node.object, "surface_set_target")) {
        return null;
    }

    const siblings = parent;
    let insertionIndex = property + 1;
    let lastDrawCallIndex = property;

    while (insertionIndex < siblings.length) {
        const candidate = siblings[insertionIndex];

        if (isSurfaceResetTargetCall(candidate)) {
            return null;
        }

        if (!candidate || candidate.type !== "CallExpression") {
            break;
        }

        const isDrawCall = isDrawFunctionCall(candidate);
        const isActiveTargetSubmit =
            !isDrawCall && isVertexSubmitCallUsingActiveTarget(candidate);

        if (!isDrawCall && !isActiveTargetSubmit) {
            break;
        }

        markStatementToSuppressLeadingEmptyLine(candidate);
        lastDrawCallIndex = insertionIndex;
        insertionIndex += 1;

        if (isActiveTargetSubmit) {
            break;
        }
    }

    if (lastDrawCallIndex > property) {
        insertionIndex = lastDrawCallIndex + 1;
    } else if (insertionIndex >= siblings.length) {
        insertionIndex = siblings.length;
    } else {
        return null;
    }

    const resetCall = createSurfaceResetTargetCall(node);

    if (!resetCall) {
        return null;
    }

    const fixDetail = createFeatherFixDetail(diagnostic, {
        target: extractSurfaceTargetName(node),
        range: {
            start: getNodeStartIndex(node),
            end: getNodeEndIndex(node)
        }
    });

    if (!fixDetail) {
        return null;
    }

    siblings.splice(insertionIndex, 0, resetCall);
    removeRedundantSurfaceResetCalls(siblings, insertionIndex + 1);
    attachFeatherFixMetadata(resetCall, [fixDetail]);

    return fixDetail;
}

function ensureBlendEnableIsReset({ ast, diagnostic }) {
    if (!hasFeatherDiagnosticContext(ast, diagnostic)) {
        return [];
    }

    const fixes = [];

    const visit = (node, parent, property) => {
        if (!node) {
            return;
        }

        if (Array.isArray(node)) {
            for (let index = 0; index < node.length; index += 1) {
                visit(node[index], node, index);
            }
            return;
        }

        if (typeof node !== "object") {
            return;
        }

        if (node.type === "CallExpression") {
            const fix = ensureBlendEnableResetAfterCall(
                node,
                parent,
                property,
                diagnostic
            );

            if (fix) {
                fixes.push(fix);
                return;
            }
        }

        for (const [key, value] of Object.entries(node)) {
            if (value && typeof value === "object") {
                visit(value, node, key);
            }
        }
    };

    visit(ast, null, null);

    return fixes;
}

function ensureBlendEnableResetAfterCall(node, parent, property, diagnostic) {
    if (!Array.isArray(parent) || typeof property !== "number") {
        return null;
    }

    if (!node || node.type !== "CallExpression") {
        return null;
    }

    if (!isIdentifierWithName(node.object, "gpu_set_blendenable")) {
        return null;
    }

    const args = getCallExpressionArguments(node);

    if (args.length === 0) {
        return null;
    }

    if (!shouldResetBlendEnable(args[0])) {
        return null;
    }

    const siblings = parent;
    let insertionIndex = siblings.length;

    for (let index = property + 1; index < siblings.length; index += 1) {
        const sibling = siblings[index];

        if (isBlendEnableResetCall(sibling)) {
            return null;
        }

        if (!isTriviallyIgnorableStatement(sibling)) {
            insertionIndex = index + 1;
            break;
        }
    }

    const resetCall = createBlendEnableResetCall(node);

    if (!resetCall) {
        return null;
    }

    const fixDetail = createFeatherFixDetail(diagnostic, {
        target: node.object?.name ?? null,
        range: {
            start: getNodeStartIndex(node),
            end: getNodeEndIndex(node)
        }
    });

    if (!fixDetail) {
        return null;
    }

    for (
        let cleanupIndex = property + 1;
        cleanupIndex < insertionIndex;
        cleanupIndex += 1
    ) {
        const candidate = siblings[cleanupIndex];

        if (!isTriviallyIgnorableStatement(candidate)) {
            continue;
        }

        siblings.splice(cleanupIndex, 1);
        insertionIndex -= 1;
        cleanupIndex -= 1;
    }

    const previousSibling = siblings[insertionIndex - 1] ?? node;
    const nextSibling = siblings[insertionIndex] ?? null;
    const needsSeparator =
        !isAlphaTestDisableCall(nextSibling) &&
        nextSibling &&
        insertionIndex > property + 1 &&
        !isTriviallyIgnorableStatement(previousSibling) &&
        !hasOriginalBlankLineBetween(previousSibling, nextSibling);

    if (needsSeparator) {
        siblings.splice(
            insertionIndex,
            0,
            createEmptyStatementLike(previousSibling)
        );
        insertionIndex += 1;
    }

    markStatementToSuppressFollowingEmptyLine(node);
    markStatementToSuppressLeadingEmptyLine(resetCall);

    siblings.splice(insertionIndex, 0, resetCall);
    attachFeatherFixMetadata(resetCall, [fixDetail]);

    return fixDetail;
}

function ensureBlendModeIsReset({ ast, diagnostic }) {
    if (!hasFeatherDiagnosticContext(ast, diagnostic)) {
        return [];
    }

    const fixes = [];

    const visit = (node, parent, property) => {
        if (!node) {
            return;
        }

        if (Array.isArray(node)) {
            for (let index = 0; index < node.length; index += 1) {
                visit(node[index], node, index);
            }
            return;
        }

        if (typeof node !== "object") {
            return;
        }

        if (node.type === "CallExpression") {
            const fix = ensureBlendModeResetAfterCall(
                node,
                parent,
                property,
                diagnostic
            );

            if (fix) {
                fixes.push(fix);
                return;
            }
        }

        for (const [key, value] of Object.entries(node)) {
            if (value && typeof value === "object") {
                visit(value, node, key);
            }
        }
    };

    visit(ast, null, null);

    return fixes;
}

function ensureBlendModeResetAfterCall(node, parent, property, diagnostic) {
    if (!Array.isArray(parent) || typeof property !== "number") {
        return null;
    }

    if (!node || node.type !== "CallExpression") {
        return null;
    }

    if (!isIdentifierWithName(node.object, "gpu_set_blendmode")) {
        return null;
    }

    const args = getCallExpressionArguments(node);

    if (args.length === 0) {
        return null;
    }

    if (isBlendModeNormalArgument(args[0])) {
        return null;
    }

    const siblings = parent;
    let insertionIndex = property + 1;
    let lastDrawCallIndex = property;

    while (insertionIndex < siblings.length) {
        const candidate = siblings[insertionIndex];

        if (isBlendModeResetCall(candidate)) {
            return null;
        }

        if (!candidate) {
            break;
        }

        if (isTriviallyIgnorableStatement(candidate)) {
            insertionIndex += 1;
            continue;
        }

        if (!isCallExpression(candidate)) {
            break;
        }

        if (!isDrawFunctionCall(candidate)) {
            break;
        }

        markStatementToSuppressLeadingEmptyLine(candidate);
        lastDrawCallIndex = insertionIndex;
        insertionIndex += 1;
    }

    if (lastDrawCallIndex > property) {
        insertionIndex = lastDrawCallIndex + 1;
    } else if (insertionIndex >= siblings.length) {
        insertionIndex = siblings.length;
    } else {
        return null;
    }

    const resetCall = createBlendModeResetCall(node);

    if (!resetCall) {
        return null;
    }

    const fixDetail = createFeatherFixDetail(diagnostic, {
        target: node.object?.name ?? null,
        range: {
            start: getNodeStartIndex(node),
            end: getNodeEndIndex(node)
        }
    });

    if (!fixDetail) {
        return null;
    }

    markStatementToSuppressFollowingEmptyLine(node);
    siblings.splice(insertionIndex, 0, resetCall);
    attachFeatherFixMetadata(resetCall, [fixDetail]);

    return fixDetail;
}

function ensureFileFindFirstBeforeClose({ ast, diagnostic }) {
    if (!hasFeatherDiagnosticContext(ast, diagnostic)) {
        return [];
    }

    const fixes = [];

    const visit = (node, parent, property) => {
        if (!node) {
            return;
        }

        if (Array.isArray(node)) {
            for (let index = 0; index < node.length; index += 1) {
                visit(node[index], node, index);
            }
            return;
        }

        if (typeof node !== "object") {
            return;
        }

        if (node.type === "CallExpression") {
            const fix = ensureFileFindFirstBeforeCloseCall(
                node,
                parent,
                property,
                diagnostic
            );

            if (fix) {
                fixes.push(fix);
                return;
            }
        }

        for (const [key, value] of Object.entries(node)) {
            if (value && typeof value === "object") {
                visit(value, node, key);
            }
        }
    };

    visit(ast, null, null);

    return fixes;
}

function ensureFileFindFirstBeforeCloseCall(
    node,
    parent,
    property,
    diagnostic
) {
    if (!Array.isArray(parent) || typeof property !== "number") {
        return null;
    }

    if (!node || node.type !== "CallExpression") {
        return null;
    }

    if (!isIdentifierWithName(node.object, "file_find_close")) {
        return null;
    }

    const diagnosticMetadata = Array.isArray(node._appliedFeatherDiagnostics)
        ? node._appliedFeatherDiagnostics
        : [];

    const insertedForSerializedSearch = diagnosticMetadata.some(
        (entry) => entry?.id === "GM2031"
    );

    if (insertedForSerializedSearch) {
        return null;
    }

    const siblings = parent;

    for (let index = property - 1; index >= 0; index -= 1) {
        const sibling = siblings[index];

        if (!sibling) {
            continue;
        }

        if (containsFileFindFirstCall(sibling)) {
            return null;
        }
    }

    const fileFindFirstCall = createFileFindFirstCall(node);

    if (!fileFindFirstCall) {
        return null;
    }

    const fixDetail = createFeatherFixDetail(diagnostic, {
        target: node.object?.name ?? null,
        range: {
            start: getNodeStartIndex(node),
            end: getNodeEndIndex(node)
        }
    });

    if (!fixDetail) {
        return null;
    }

    siblings.splice(property, 0, fileFindFirstCall);
    attachFeatherFixMetadata(fileFindFirstCall, [fixDetail]);

    return fixDetail;
}

function containsFileFindFirstCall(node) {
    if (!node) {
        return false;
    }

    if (Array.isArray(node)) {
        for (const item of node) {
            if (containsFileFindFirstCall(item)) {
                return true;
            }
        }
        return false;
    }

    if (typeof node !== "object") {
        return false;
    }

    if (
        node.type === "FunctionDeclaration" ||
        node.type === "FunctionExpression"
    ) {
        return false;
    }

    if (
        node.type === "CallExpression" &&
        isIdentifierWithName(node.object, "file_find_first")
    ) {
        return true;
    }

    for (const value of Object.values(node)) {
        if (
            value &&
            typeof value === "object" &&
            containsFileFindFirstCall(value)
        ) {
            return true;
        }
    }

    return false;
}

function createFileFindFirstCall(template) {
    const identifier = createIdentifier("file_find_first", template?.object);

    if (!identifier) {
        return null;
    }

    const searchPattern = createLiteral('""', null);
    const attributes = createIdentifier("fa_none", null);

    const callExpression = {
        type: "CallExpression",
        object: identifier,
        arguments: []
    };

    if (searchPattern) {
        callExpression.arguments.push(searchPattern);
    }

    if (attributes) {
        callExpression.arguments.push(attributes);
    }

    if (Object.hasOwn(template, "start")) {
        callExpression.start = cloneLocation(template.start);
    }

    if (Object.hasOwn(template, "end")) {
        callExpression.end = cloneLocation(template.end);
    }

    return callExpression;
}

function ensureAlphaTestEnableIsReset({ ast, diagnostic }) {
    if (!hasFeatherDiagnosticContext(ast, diagnostic)) {
        return [];
    }

    const fixes = [];

    const visit = (node, parent, property) => {
        if (!node) {
            return;
        }

        if (Array.isArray(node)) {
            for (let index = 0; index < node.length; index += 1) {
                visit(node[index], node, index);
            }
            return;
        }

        if (typeof node !== "object") {
            return;
        }

        if (node.type === "CallExpression") {
            const fix = ensureAlphaTestEnableResetAfterCall(
                node,
                parent,
                property,
                diagnostic
            );

            if (fix) {
                fixes.push(fix);
                return;
            }
        }

        for (const [key, value] of Object.entries(node)) {
            if (value && typeof value === "object") {
                visit(value, node, key);
            }
        }
    };

    visit(ast, null, null);

    return fixes;
}

function ensureAlphaTestRefIsReset({ ast, diagnostic }) {
    if (!hasFeatherDiagnosticContext(ast, diagnostic)) {
        return [];
    }

    const fixes = [];

    const visit = (node, parent, property) => {
        if (!node) {
            return;
        }

        if (Array.isArray(node)) {
            for (let index = 0; index < node.length; index += 1) {
                visit(node[index], node, index);
            }
            return;
        }

        if (typeof node !== "object") {
            return;
        }

        if (node.type === "CallExpression") {
            const fix = ensureAlphaTestRefResetAfterCall(
                node,
                parent,
                property,
                diagnostic
            );

            if (fix) {
                fixes.push(fix);
                return;
            }
        }

        for (const [key, value] of Object.entries(node)) {
            if (value && typeof value === "object") {
                visit(value, node, key);
            }
        }
    };

    visit(ast, null, null);

    return fixes;
}

function removeRedeclaredGlobalFunctions({ ast, diagnostic }) {
    if (!hasFeatherDiagnosticContext(ast, diagnostic)) {
        return [];
    }

    const body = getBodyStatements(ast);

    if (body.length === 0) {
        return [];
    }

    const seenDeclarations = new Map();
    const fixes = [];

    for (let index = 0; index < body.length; ) {
        const node = body[index];

        if (!node || node.type !== "FunctionDeclaration") {
            index += 1;
            continue;
        }

        const functionId = typeof node.id === "string" ? node.id : null;

        if (!functionId) {
            index += 1;
            continue;
        }

        const originalDeclaration = seenDeclarations.get(functionId);

        if (!originalDeclaration) {
            seenDeclarations.set(functionId, node);
            index += 1;
            continue;
        }

        const range = {
            start: getNodeStartIndex(node),
            end: getNodeEndIndex(node)
        };

        const fixDetail = createFeatherFixDetail(diagnostic, {
            target: functionId,
            range
        });

        if (fixDetail) {
            fixes.push(fixDetail);

            if (
                originalDeclaration &&
                typeof originalDeclaration === "object"
            ) {
                const originalHasComments = hasComment(originalDeclaration);

                attachFeatherFixMetadata(originalDeclaration, [fixDetail]);

                // Suppress synthetic @returns metadata when a Feather fix removes
                // a redeclared global function. The formatter should keep
                // existing documentation intact without introducing additional
                // lines so the output remains stable for the surviving
                // declaration.
                if (originalHasComments) {
                    originalDeclaration._suppressSyntheticReturnsDoc = true;
                } else {
                    delete originalDeclaration._suppressSyntheticReturnsDoc;
                }
            }
        }

        body.splice(index, 1);
    }

    return fixes;
}

function ensureHalignIsReset({ ast, diagnostic }) {
    if (!hasFeatherDiagnosticContext(ast, diagnostic)) {
        return [];
    }

    const fixes = [];

    const visit = (node, parent, property) => {
        if (!node) {
            return;
        }

        if (Array.isArray(node)) {
            for (let index = 0; index < node.length; index += 1) {
                visit(node[index], node, index);
            }
            return;
        }

        if (typeof node !== "object") {
            return;
        }

        if (node.type === "CallExpression") {
            const fix = ensureHalignResetAfterCall(
                node,
                parent,
                property,
                diagnostic
            );

            if (fix) {
                fixes.push(fix);
                return;
            }
        }

        for (const [key, value] of Object.entries(node)) {
            if (value && typeof value === "object") {
                visit(value, node, key);
            }
        }
    };

    visit(ast, null, null);

    return fixes;
}

function ensureConstructorParentsExist({ ast, diagnostic }) {
    if (!hasFeatherDiagnosticContext(ast, diagnostic)) {
        return [];
    }

    const constructors = new Map();
    const functions = new Map();

    const collect = (node) => {
        if (!node) {
            return;
        }

        if (Array.isArray(node)) {
            for (const entry of node) {
                collect(entry);
            }
            return;
        }

        if (typeof node !== "object") {
            return;
        }

        if (
            node.type === "ConstructorDeclaration" &&
            typeof node.id === "string"
        ) {
            if (!constructors.has(node.id)) {
                constructors.set(node.id, node);
            }
        } else if (
            node.type === "FunctionDeclaration" &&
            typeof node.id === "string" &&
            !functions.has(node.id)
        ) {
            functions.set(node.id, node);
        }

        for (const value of Object.values(node)) {
            if (value && typeof value === "object") {
                collect(value);
            }
        }
    };

    collect(ast);

    const fixes = [];

    const visit = (node) => {
        if (!node) {
            return;
        }

        if (Array.isArray(node)) {
            for (const entry of node) {
                visit(entry);
            }
            return;
        }

        if (typeof node !== "object") {
            return;
        }

        if (node.type === "ConstructorDeclaration") {
            const parentClause = node.parent;

            if (parentClause && typeof parentClause === "object") {
                const parentName = parentClause.id;

                if (
                    isNonEmptyString(parentName) &&
                    !constructors.has(parentName)
                ) {
                    const fallback = functions.get(parentName);

                    if (fallback && fallback.type === "FunctionDeclaration") {
                        fallback.type = "ConstructorDeclaration";

                        if (!Object.hasOwn(fallback, "parent")) {
                            fallback.parent = null;
                        }

                        constructors.set(parentName, fallback);
                        functions.delete(parentName);

                        const fixDetail = createFeatherFixDetail(diagnostic, {
                            target: parentName,
                            range: {
                                start: getNodeStartIndex(fallback),
                                end: getNodeEndIndex(fallback)
                            }
                        });

                        if (fixDetail) {
                            attachFeatherFixMetadata(fallback, [fixDetail]);
                            fixes.push(fixDetail);
                        }
                    } else {
                        const fixDetail = createFeatherFixDetail(diagnostic, {
                            target: parentName,
                            range: {
                                start: getNodeStartIndex(parentClause),
                                end: getNodeEndIndex(parentClause)
                            }
                        });

                        if (fixDetail) {
                            node.parent = null;
                            attachFeatherFixMetadata(node, [fixDetail]);
                            fixes.push(fixDetail);
                        }
                    }
                }
            }
        }

        for (const value of Object.values(node)) {
            if (value && typeof value === "object") {
                visit(value);
            }
        }
    };

    visit(ast);

    return fixes;
}

function ensurePrimitiveBeginPrecedesEnd({ ast, diagnostic }) {
    if (!hasFeatherDiagnosticContext(ast, diagnostic)) {
        return [];
    }

    const fixes = [];
    const ancestors = [];

    const visit = (node, parent, property) => {
        if (!node) {
            return;
        }

        const entry = { node, parent, property };
        ancestors.push(entry);

        if (Array.isArray(node)) {
            if (isStatementArray(entry)) {
                let index = 0;

                while (index < node.length) {
                    const statement = node[index];

                    if (isDrawPrimitiveEndCall(statement)) {
                        const fix = ensurePrimitiveBeginBeforeEnd({
                            statements: node,
                            index,
                            endCall: statement,
                            diagnostic,
                            ancestors
                        });

                        if (fix) {
                            fixes.push(fix);
                        }
                    }

                    visit(node[index], node, index);
                    index += 1;
                }

                ancestors.pop();
                return;
            }

            for (let index = 0; index < node.length; index += 1) {
                visit(node[index], node, index);
            }

            ancestors.pop();
            return;
        }

        if (typeof node !== "object") {
            ancestors.pop();
            return;
        }

        for (const [key, value] of Object.entries(node)) {
            if (value && typeof value === "object") {
                visit(value, node, key);
            }
        }

        ancestors.pop();
    };

    visit(ast, null, null);

    return fixes;
}

function ensurePrimitiveBeginBeforeEnd({
    statements,
    index,
    endCall,
    diagnostic,
    ancestors
}) {
    if (!Array.isArray(statements) || typeof index !== "number") {
        return null;
    }

    if (!endCall || !isDrawPrimitiveEndCall(endCall)) {
        return null;
    }

    let unmatchedBegins = 0;

    for (let position = 0; position < index; position += 1) {
        const statement = statements[position];

        if (isDrawPrimitiveBeginCall(statement)) {
            unmatchedBegins += 1;
            continue;
        }

        if (isDrawPrimitiveEndCall(statement) && unmatchedBegins > 0) {
            unmatchedBegins -= 1;
        }
    }

    if (unmatchedBegins > 0) {
        return null;
    }

    if (
        hasAncestorDrawPrimitiveBegin({
            ancestors,
            currentStatements: statements
        })
    ) {
        return null;
    }

    const beginCall = createPrimitiveBeginCall(endCall);

    if (!beginCall) {
        return null;
    }

    const fixDetail = createFeatherFixDetail(diagnostic, {
        target: endCall?.object?.name ?? null,
        range: {
            start: getNodeStartIndex(endCall),
            end: getNodeEndIndex(endCall)
        }
    });

    if (!fixDetail) {
        return null;
    }

    statements.splice(index, 0, beginCall);
    attachFeatherFixMetadata(beginCall, [fixDetail]);

    return fixDetail;
}

function hasAncestorDrawPrimitiveBegin({ ancestors, currentStatements }) {
    if (!isNonEmptyArray(ancestors)) {
        return false;
    }

    for (let i = ancestors.length - 2; i >= 0; i -= 1) {
        const entry = ancestors[i];

        if (
            !entry ||
            !Array.isArray(entry.parent) ||
            typeof entry.property !== "number"
        ) {
            continue;
        }

        if (entry.parent === currentStatements) {
            continue;
        }

        const parentArrayEntry = findAncestorArrayEntry(
            ancestors,
            entry.parent
        );

        if (!parentArrayEntry || !isStatementArray(parentArrayEntry)) {
            continue;
        }

        if (hasUnmatchedBeginBeforeIndex(entry.parent, entry.property)) {
            return true;
        }
    }

    return false;
}

function findAncestorArrayEntry(ancestors, target) {
    if (!target) {
        return null;
    }

    for (let index = ancestors.length - 1; index >= 0; index -= 1) {
        const entry = ancestors[index];

        if (entry?.node === target) {
            return entry;
        }
    }

    return null;
}

function hasUnmatchedBeginBeforeIndex(statements, stopIndex) {
    if (!Array.isArray(statements) || typeof stopIndex !== "number") {
        return false;
    }

    let unmatchedBegins = 0;

    for (let index = 0; index < stopIndex; index += 1) {
        const statement = statements[index];

        if (isDrawPrimitiveBeginCall(statement)) {
            unmatchedBegins += 1;
            continue;
        }

        if (isDrawPrimitiveEndCall(statement) && unmatchedBegins > 0) {
            unmatchedBegins -= 1;
        }
    }

    return unmatchedBegins > 0;
}

function ensureDrawPrimitiveEndCallsAreBalanced({ ast, diagnostic }) {
    if (!hasFeatherDiagnosticContext(ast, diagnostic)) {
        return [];
    }

    const fixes = [];

    const visit = (node, parent, property) => {
        if (!node) {
            return;
        }

        if (Array.isArray(node)) {
            ensurePrimitiveSequenceBalance(
                node,
                parent,
                property,
                fixes,
                diagnostic
            );

            for (let index = 0; index < node.length; index += 1) {
                visit(node[index], node, index);
            }
            return;
        }

        if (typeof node !== "object") {
            return;
        }

        for (const [key, value] of Object.entries(node)) {
            if (value && typeof value === "object") {
                visit(value, node, key);
            }
        }
    };

    visit(ast, null, null);

    return fixes;
}

function ensurePrimitiveSequenceBalance(
    statements,
    parent,
    property,
    fixes,
    diagnostic
) {
    if (!isNonEmptyArray(statements)) {
        return;
    }

    for (let index = 0; index < statements.length; index += 1) {
        const current = statements[index];

        if (!isDrawPrimitiveBeginCall(current)) {
            continue;
        }

        const nextNode = statements[index + 1];

        if (!nextNode || nextNode.type !== "IfStatement") {
            continue;
        }

        const followingNode = statements[index + 2];

        if (isDrawPrimitiveEndCall(followingNode)) {
            continue;
        }

        const fix = liftDrawPrimitiveEndCallFromConditional(
            nextNode,
            statements,
            index + 1,
            diagnostic
        );

        if (fix) {
            fixes.push(fix);
        }
    }
}

function liftDrawPrimitiveEndCallFromConditional(
    conditional,
    siblings,
    conditionalIndex,
    diagnostic
) {
    if (!conditional || conditional.type !== "IfStatement") {
        return null;
    }

    const consequentInfo = getDrawPrimitiveEndCallInfo(conditional.consequent);
    const alternateInfo = getDrawPrimitiveEndCallInfo(conditional.alternate);

    if (!consequentInfo || !alternateInfo) {
        return null;
    }

    const totalMatches =
        consequentInfo.matches.length + alternateInfo.matches.length;

    if (totalMatches !== 1) {
        return null;
    }

    const branchWithCall =
        consequentInfo.matches.length === 1 ? consequentInfo : alternateInfo;
    const branchWithoutCall =
        branchWithCall === consequentInfo ? alternateInfo : consequentInfo;

    if (
        branchWithCall.matches.length !== 1 ||
        branchWithoutCall.matches.length > 0
    ) {
        return null;
    }

    const [match] = branchWithCall.matches;

    if (!match || match.index !== branchWithCall.body.length - 1) {
        return null;
    }

    const callNode = match.node;

    if (!callNode || !isDrawPrimitiveEndCall(callNode)) {
        return null;
    }

    const fixDetail = createFeatherFixDetail(diagnostic, {
        target: callNode.object?.name ?? null,
        range: {
            start: getNodeStartIndex(callNode),
            end: getNodeEndIndex(callNode)
        }
    });

    if (!fixDetail) {
        return null;
    }

    branchWithCall.body.splice(match.index, 1);

    removeSyntheticDrawPrimitiveBeginInsertedByGM2028(branchWithCall.body);

    const insertionIndex = conditionalIndex + 1;

    siblings.splice(insertionIndex, 0, callNode);

    attachFeatherFixMetadata(callNode, [fixDetail]);

    return fixDetail;
}

function removeSyntheticDrawPrimitiveBeginInsertedByGM2028(statements) {
    if (!isNonEmptyArray(statements)) {
        return false;
    }

    for (let index = 0; index < statements.length; index += 1) {
        const statement = statements[index];

        if (!isDrawPrimitiveBeginCall(statement)) {
            continue;
        }

        const diagnosticMetadata = Array.isArray(
            statement?._appliedFeatherDiagnostics
        )
            ? statement._appliedFeatherDiagnostics
            : [];

        const insertedByGM2028 = diagnosticMetadata.some(
            (entry) => entry?.id === "GM2028"
        );

        if (!insertedByGM2028) {
            continue;
        }

        statements.splice(index, 1);
        return true;
    }

    return false;
}

function getDrawPrimitiveEndCallInfo(block) {
    if (!block || block.type !== "BlockStatement") {
        return null;
    }

    const body = getBodyStatements(block);
    const matches = [];

    for (const [index, statement] of body.entries()) {
        if (isDrawPrimitiveEndCall(statement)) {
            matches.push({ index, node: statement });
        }
    }

    return { body, matches };
}

function ensureAlphaTestEnableResetAfterCall(
    node,
    parent,
    property,
    diagnostic
) {
    if (!Array.isArray(parent) || typeof property !== "number") {
        return null;
    }

    if (!node || node.type !== "CallExpression") {
        return null;
    }

    if (!isIdentifierWithName(node.object, "gpu_set_alphatestenable")) {
        return null;
    }

    const args = getCallExpressionArguments(node);

    if (args.length === 0) {
        return null;
    }

    if (!isLiteralTrue(args[0])) {
        return null;
    }

    const siblings = parent;

    const insertionInfo = computeStateResetInsertionIndex({
        siblings,
        startIndex: property + 1,
        isResetCall: isAlphaTestEnableResetCall
    });

    if (!insertionInfo) {
        return null;
    }

    if (insertionInfo.alreadyReset) {
        return null;
    }

    const resetCall = createAlphaTestEnableResetCall(node);

    if (!resetCall) {
        return null;
    }

    const fixDetail = createFeatherFixDetail(diagnostic, {
        target: node.object?.name ?? null,
        range: {
            start: getNodeStartIndex(node),
            end: getNodeEndIndex(node)
        }
    });

    if (!fixDetail) {
        return null;
    }

    let insertionIndex = insertionInfo.index;

    for (let index = property + 1; index < insertionIndex; index += 1) {
        const candidate = siblings[index];

        if (!candidate || isTriviallyIgnorableStatement(candidate)) {
            continue;
        }

        markStatementToSuppressLeadingEmptyLine(candidate);
    }

    markStatementToSuppressFollowingEmptyLine(node);

    const previousSibling =
        siblings[insertionIndex - 1] ?? siblings[property] ?? node;
    const nextSibling = siblings[insertionIndex] ?? null;
    const shouldInsertSeparator =
        insertionIndex > property + 1 &&
        !isTriviallyIgnorableStatement(previousSibling) &&
        nextSibling &&
        !isTriviallyIgnorableStatement(nextSibling) &&
        !isAlphaTestDisableCall(nextSibling) &&
        !hasOriginalBlankLineBetween(previousSibling, nextSibling);

    if (shouldInsertSeparator) {
        siblings.splice(
            insertionIndex,
            0,
            createEmptyStatementLike(previousSibling)
        );
        insertionIndex += 1;
    }

    siblings.splice(insertionIndex, 0, resetCall);
    attachFeatherFixMetadata(resetCall, [fixDetail]);

    return fixDetail;
}

function ensureHalignResetAfterCall(node, parent, property, diagnostic) {
    if (!Array.isArray(parent) || typeof property !== "number") {
        return null;
    }

    if (!node || node.type !== "CallExpression") {
        return null;
    }

    if (!isIdentifierWithName(node.object, "draw_set_halign")) {
        return null;
    }

    const args = getCallExpressionArguments(node);

    if (args.length === 0) {
        return null;
    }

    if (isIdentifierWithName(args[0], "fa_left")) {
        return null;
    }

    const siblings = parent;

    const insertionInfo = computeStateResetInsertionIndex({
        siblings,
        startIndex: property + 1,
        isResetCall: isHalignResetCall
    });

    if (!insertionInfo) {
        return null;
    }

    if (insertionInfo.alreadyReset) {
        return null;
    }

    const resetCall = createHalignResetCall(node);

    if (!resetCall) {
        return null;
    }

    const fixDetail = createFeatherFixDetail(diagnostic, {
        target: node.object?.name ?? null,
        range: {
            start: getNodeStartIndex(node),
            end: getNodeEndIndex(node)
        }
    });

    if (!fixDetail) {
        return null;
    }

    let insertionIndex =
        typeof insertionInfo.index === "number"
            ? insertionInfo.index
            : siblings.length;

    siblings.splice(insertionIndex, 0, resetCall);
    attachFeatherFixMetadata(resetCall, [fixDetail]);

    return fixDetail;
}

function ensureAlphaTestRefResetAfterCall(node, parent, property, diagnostic) {
    if (!Array.isArray(parent) || typeof property !== "number") {
        return null;
    }

    if (!node || node.type !== "CallExpression") {
        return null;
    }

    if (!isIdentifierWithName(node.object, "gpu_set_alphatestref")) {
        return null;
    }

    const args = getCallExpressionArguments(node);

    if (args.length === 0) {
        return null;
    }

    if (isLiteralZero(args[0])) {
        return null;
    }

    const siblings = parent;
    let insertionIndex = siblings.length;

    for (let index = property + 1; index < siblings.length; index += 1) {
        const sibling = siblings[index];

        if (isAlphaTestRefResetCall(sibling)) {
            return null;
        }

        if (isAlphaTestDisableCall(sibling)) {
            insertionIndex = index;
            break;
        }
    }

    const resetCall = createAlphaTestRefResetCall(node);

    if (!resetCall) {
        return null;
    }

    const fixDetail = createFeatherFixDetail(diagnostic, {
        target: node.object?.name ?? null,
        range: {
            start: getNodeStartIndex(node),
            end: getNodeEndIndex(node)
        }
    });

    if (!fixDetail) {
        return null;
    }

    const previousSibling = siblings[insertionIndex - 1] ?? node;
    const nextSibling = siblings[insertionIndex] ?? null;
    const shouldInsertSeparator =
        !nextSibling &&
        insertionIndex > property + 1 &&
        !isTriviallyIgnorableStatement(previousSibling) &&
        !hasOriginalBlankLineBetween(previousSibling, nextSibling) &&
        !isAlphaTestDisableCall(nextSibling);

    if (shouldInsertSeparator) {
        siblings.splice(
            insertionIndex,
            0,
            createEmptyStatementLike(previousSibling)
        );
        insertionIndex += 1;
    }

    siblings.splice(insertionIndex, 0, resetCall);
    attachFeatherFixMetadata(resetCall, [fixDetail]);

    return fixDetail;
}

function ensureSurfaceTargetResetForGM2005({ ast, diagnostic }) {
    if (!hasFeatherDiagnosticContext(ast, diagnostic)) {
        return [];
    }

    const fixes = [];

    const visit = (node, parent, property) => {
        if (!node) {
            return;
        }

        if (Array.isArray(node)) {
            for (let index = 0; index < node.length; index += 1) {
                visit(node[index], node, index);
            }
            return;
        }

        if (typeof node !== "object") {
            return;
        }

        if (node.type === "CallExpression") {
            const fix = ensureSurfaceTargetResetAfterCallForGM2005(
                node,
                parent,
                property,
                diagnostic
            );

            if (fix) {
                fixes.push(fix);
                return;
            }
        }

        for (const [key, value] of Object.entries(node)) {
            if (value && typeof value === "object") {
                visit(value, node, key);
            }
        }
    };

    visit(ast, null, null);

    return fixes;
}

function ensureSurfaceTargetResetAfterCallForGM2005(
    node,
    parent,
    property,
    diagnostic
) {
    if (!Array.isArray(parent) || typeof property !== "number") {
        return null;
    }

    if (!isSurfaceSetTargetCall(node)) {
        return null;
    }

    const siblings = parent;
    if (hasSurfaceResetBeforeNextTarget(siblings, property)) {
        return null;
    }
    let insertionIndex = siblings.length;

    for (let index = property + 1; index < siblings.length; index += 1) {
        const candidate = siblings[index];

        if (isSurfaceResetTargetCall(candidate)) {
            return null;
        }

        if (isSurfaceSetTargetCall(candidate)) {
            insertionIndex = index;
            break;
        }

        if (isTerminatingStatement(candidate)) {
            insertionIndex = index;
            break;
        }

        if (isDrawSurfaceCall(candidate)) {
            insertionIndex = index;
            break;
        }

        if (!isCallExpression(candidate)) {
            insertionIndex = index;
            break;
        }
    }

    insertionIndex = Math.max(property + 1, insertionIndex);

    const resetCall = createSurfaceResetTargetCall(node);

    if (!resetCall) {
        return null;
    }

    const fixDetail = createFeatherFixDetail(diagnostic, {
        target: node.object?.name ?? null,
        range: {
            start: getNodeStartIndex(node),
            end: getNodeEndIndex(node)
        }
    });

    if (!fixDetail) {
        return null;
    }

    siblings.splice(insertionIndex, 0, resetCall);
    attachFeatherFixMetadata(resetCall, [fixDetail]);

    return fixDetail;
}

function hasSurfaceResetBeforeNextTarget(statements, startIndex) {
    if (!Array.isArray(statements)) {
        return false;
    }

    for (let index = startIndex + 1; index < statements.length; index += 1) {
        const candidate = statements[index];

        if (isSurfaceResetTargetCall(candidate)) {
            return true;
        }

        if (isSurfaceSetTargetCall(candidate)) {
            return false;
        }
    }

    return false;
}

function removeRedundantSurfaceResetCalls(statements, startIndex) {
    if (!Array.isArray(statements)) {
        return;
    }

    for (let index = startIndex; index < statements.length; index += 1) {
        const candidate = statements[index];

        if (isSurfaceSetTargetCall(candidate)) {
            return;
        }

        if (!isSurfaceResetTargetCall(candidate)) {
            continue;
        }

        const metadata = asArray(candidate?._appliedFeatherDiagnostics);

        const hasGM2005Metadata = metadata.some(
            (entry) => entry?.id === "GM2005"
        );

        if (!hasGM2005Metadata) {
            continue;
        }

        statements.splice(index, 1);
        index -= 1;
    }
}

function ensureDrawVertexCallsAreWrapped({ ast, diagnostic }) {
    if (!hasFeatherDiagnosticContext(ast, diagnostic)) {
        return [];
    }

    const fixes = [];

    const visit = (node, parent, property) => {
        if (!node) {
            return;
        }

        if (Array.isArray(node)) {
            const normalizedFixes = normalizeDrawVertexStatements(
                node,
                diagnostic,
                ast
            );

            if (isNonEmptyArray(normalizedFixes)) {
                fixes.push(...normalizedFixes);
            }

            for (let index = 0; index < node.length; index += 1) {
                visit(node[index], node, index);
            }

            return;
        }

        if (typeof node !== "object") {
            return;
        }

        for (const [key, value] of Object.entries(node)) {
            if (value && typeof value === "object") {
                visit(value, node, key);
            }
        }
    };

    visit(ast, null, null);

    return fixes;
}

function normalizeDrawVertexStatements(statements, diagnostic, ast) {
    if (!isNonEmptyArray(statements)) {
        return [];
    }

    const fixes = [];

    for (let index = 0; index < statements.length; index += 1) {
        const statement = statements[index];

        if (!isDrawVertexCall(statement)) {
            continue;
        }

        if (hasOpenPrimitiveBefore(statements, index)) {
            continue;
        }

        let blockEnd = index;

        while (
            blockEnd + 1 < statements.length &&
            isDrawVertexCall(statements[blockEnd + 1])
        ) {
            blockEnd += 1;
        }

        const candidateBegin = statements[blockEnd + 1];

        if (!isDrawPrimitiveBeginCall(candidateBegin)) {
            continue;
        }

        const beginIndex = blockEnd + 1;
        const endIndex = findMatchingDrawPrimitiveEnd(
            statements,
            beginIndex + 1
        );

        if (endIndex === -1) {
            continue;
        }

        const primitiveEnd = statements[endIndex] ?? null;
        const vertexStatements = statements.slice(index, blockEnd + 1);
        const fixDetails = [];

        for (const vertex of vertexStatements) {
            const fixDetail = createFeatherFixDetail(diagnostic, {
                target: getDrawCallName(vertex),
                range: {
                    start: getNodeStartIndex(vertex),
                    end: getNodeEndIndex(vertex)
                }
            });

            if (!fixDetail) {
                continue;
            }

            attachFeatherFixMetadata(vertex, [fixDetail]);
            fixDetails.push(fixDetail);
        }

        if (fixDetails.length === 0) {
            continue;
        }

        const [primitiveBegin] = statements.splice(beginIndex, 1);

        if (!primitiveBegin) {
            continue;
        }

        if (primitiveEnd) {
            primitiveEnd._featherSuppressLeadingEmptyLine = true;
        }

        statements.splice(index, 0, primitiveBegin);
        attachLeadingCommentsToWrappedPrimitive({
            ast,
            primitiveBegin,
            vertexStatements,
            statements,
            insertionIndex: index
        });
        fixes.push(...fixDetails);

        index += vertexStatements.length;
    }

    return fixes;
}

function attachLeadingCommentsToWrappedPrimitive({
    ast,
    primitiveBegin,
    vertexStatements,
    statements,
    insertionIndex
}) {
    if (
        !ast ||
        !primitiveBegin ||
        !Array.isArray(vertexStatements) ||
        vertexStatements.length === 0 ||
        !Array.isArray(statements) ||
        typeof insertionIndex !== "number"
    ) {
        return;
    }

    const comments = collectCommentNodes(ast);

    if (!isNonEmptyArray(comments)) {
        return;
    }

    const firstVertex = vertexStatements[0];

    const firstVertexStart = getNodeStartIndex(firstVertex);

    if (typeof firstVertexStart !== "number") {
        return;
    }

    const precedingStatement =
        insertionIndex > 0 ? (statements[insertionIndex - 1] ?? null) : null;

    const previousEndIndex =
        precedingStatement == null ? null : getNodeEndIndex(precedingStatement);

    for (const comment of comments) {
        if (!comment || comment.type !== "CommentLine") {
            continue;
        }

        if (comment._featherHoistedTarget) {
            continue;
        }

        const commentStartIndex = getNodeStartIndex(comment);
        const commentEndIndex = getNodeEndIndex(comment);

        if (
            typeof commentStartIndex !== "number" ||
            typeof commentEndIndex !== "number"
        ) {
            continue;
        }

        if (commentEndIndex > firstVertexStart) {
            continue;
        }

        if (previousEndIndex != null && commentStartIndex < previousEndIndex) {
            continue;
        }

        const trimmedValue =
            typeof comment.value === "string" ? comment.value.trim() : "";

        if (!trimmedValue.startsWith("/")) {
            continue;
        }

        comment._featherHoistedTarget = primitiveBegin;
    }
}

function hasOpenPrimitiveBefore(statements, index) {
    let depth = 0;

    for (let cursor = 0; cursor < index; cursor += 1) {
        const statement = statements[cursor];

        if (isDrawPrimitiveBeginCall(statement)) {
            depth += 1;
            continue;
        }

        if (isDrawPrimitiveEndCall(statement) && depth > 0) {
            depth -= 1;
        }
    }

    return depth > 0;
}

function findMatchingDrawPrimitiveEnd(statements, startIndex) {
    if (!Array.isArray(statements)) {
        return -1;
    }

    let depth = 0;

    for (let index = startIndex; index < statements.length; index += 1) {
        const statement = statements[index];

        if (isDrawPrimitiveBeginCall(statement)) {
            depth += 1;
            continue;
        }

        if (isDrawPrimitiveEndCall(statement)) {
            if (depth === 0) {
                return index;
            }

            depth -= 1;
        }
    }

    return -1;
}

function isDrawVertexCall(node) {
    const name = getDrawCallName(node);

    if (!name) {
        return false;
    }

    return name.startsWith("draw_vertex");
}

function getDrawCallName(node) {
    if (!node || node.type !== "CallExpression") {
        return null;
    }

    const object = node.object;

    if (!object || object.type !== "Identifier") {
        return null;
    }

    return object.name ?? null;
}

function ensureCullModeIsReset({ ast, diagnostic }) {
    if (!hasFeatherDiagnosticContext(ast, diagnostic)) {
        return [];
    }

    const fixes = [];

    const visit = (node, parent, property) => {
        if (!node) {
            return;
        }

        if (Array.isArray(node)) {
            for (let index = 0; index < node.length; index += 1) {
                visit(node[index], node, index);
            }
            return;
        }

        if (typeof node !== "object") {
            return;
        }

        if (node.type === "CallExpression") {
            const fix = ensureCullModeResetAfterCall(
                node,
                parent,
                property,
                diagnostic
            );

            if (fix) {
                fixes.push(fix);
                return;
            }
        }

        for (const [key, value] of Object.entries(node)) {
            if (value && typeof value === "object") {
                visit(value, node, key);
            }
        }
    };

    visit(ast, null, null);

    return fixes;
}

function ensureCullModeResetAfterCall(node, parent, property, diagnostic) {
    if (!Array.isArray(parent) || typeof property !== "number") {
        return null;
    }

    if (!node || node.type !== "CallExpression") {
        return null;
    }

    if (!isIdentifierWithName(node.object, "gpu_set_cullmode")) {
        return null;
    }

    const args = getCallExpressionArguments(node);

    if (args.length === 0) {
        return null;
    }

    const [modeArgument] = args;

    if (!isIdentifier(modeArgument)) {
        return null;
    }

    if (isIdentifierWithName(modeArgument, "cull_noculling")) {
        return null;
    }

    const siblings = parent;
    const insertionInfo = computeStateResetInsertionIndex({
        siblings,
        startIndex: property + 1,
        isResetCall: isCullModeResetCall
    });

    if (!insertionInfo) {
        return null;
    }

    if (insertionInfo.alreadyReset) {
        return null;
    }

    const resetCall = createCullModeResetCall(node);

    if (!resetCall) {
        return null;
    }

    const fixDetail = createFeatherFixDetail(diagnostic, {
        target: node.object?.name ?? null,
        range: {
            start: getNodeStartIndex(node),
            end: getNodeEndIndex(node)
        }
    });

    if (!fixDetail) {
        return null;
    }

    let insertionIndex =
        typeof insertionInfo.index === "number"
            ? insertionInfo.index
            : siblings.length;

    for (let index = property + 1; index < insertionIndex; index += 1) {
        const candidate = siblings[index];

        if (!candidate || isTriviallyIgnorableStatement(candidate)) {
            continue;
        }

        markStatementToSuppressLeadingEmptyLine(candidate);
    }

    markStatementToSuppressFollowingEmptyLine(node);

    siblings.splice(insertionIndex, 0, resetCall);
    attachFeatherFixMetadata(resetCall, [fixDetail]);

    return fixDetail;
}

function ensureVertexBeginPrecedesEnd({ ast, diagnostic }) {
    if (!hasFeatherDiagnosticContext(ast, diagnostic)) {
        return [];
    }

    const fixes = [];

    const visit = (node, parent, property) => {
        if (!node) {
            return;
        }

        if (Array.isArray(node)) {
            for (let index = 0; index < node.length; index += 1) {
                visit(node[index], node, index);
            }
            return;
        }

        if (typeof node !== "object") {
            return;
        }

        const fix = ensureVertexBeginBeforeVertexEndCall(
            node,
            parent,
            property,
            diagnostic
        );

        if (fix) {
            fixes.push(fix);
            return;
        }

        for (const [key, value] of Object.entries(node)) {
            if (value && typeof value === "object") {
                visit(value, node, key);
            }
        }
    };

    visit(ast, null, null);

    return fixes;
}

function ensureVertexBeginBeforeVertexEndCall(
    node,
    parent,
    property,
    diagnostic
) {
    if (!Array.isArray(parent) || typeof property !== "number") {
        return null;
    }

    if (!node || node.type !== "CallExpression") {
        return null;
    }

    if (!isIdentifierWithName(node.object, "vertex_end")) {
        return null;
    }

    const args = getCallExpressionArguments(node);

    if (args.length === 0) {
        return null;
    }

    const bufferArgument = args[0];

    if (!isIdentifier(bufferArgument)) {
        return null;
    }

    const bufferName = bufferArgument.name;

    for (let index = property - 1; index >= 0; index -= 1) {
        const sibling = parent[index];

        if (!sibling || typeof sibling !== "object") {
            continue;
        }

        if (isVertexBeginCallForBuffer(sibling, bufferName)) {
            return null;
        }
    }

<<<<<<< HEAD
    const vertexBeginCall = createVertexBeginCall({
        diagnostic,
        referenceCall: node,
        bufferIdentifier: bufferArgument
    });
=======
    const vertexBeginCall = createVertexBeginCall(node, bufferArgument);
>>>>>>> ccc417a3

    if (!vertexBeginCall) {
        return null;
    }

    const fixDetail = createFeatherFixDetail(diagnostic, {
        target: typeof bufferName === "string" ? bufferName : null,
        range: {
            start: getNodeStartIndex(node),
            end: getNodeEndIndex(node)
        }
    });

    if (!fixDetail) {
        return null;
    }

    parent.splice(property, 0, vertexBeginCall);
    attachFeatherFixMetadata(vertexBeginCall, [fixDetail]);
    attachFeatherFixMetadata(node, [fixDetail]);
    markStatementToSuppressFollowingEmptyLine(vertexBeginCall);
    markStatementToSuppressLeadingEmptyLine(node);

    return fixDetail;
}

function isVertexBeginCallForBuffer(node, bufferName) {
    if (!node || node.type !== "CallExpression") {
        return false;
    }

    if (!isIdentifierWithName(node.object, "vertex_begin")) {
        return false;
    }

    const args = getCallExpressionArguments(node);

    if (args.length === 0) {
        return false;
    }

    const firstArgument = args[0];

    if (!isIdentifier(firstArgument)) {
        return false;
    }

    return firstArgument.name === bufferName;
}

function ensureVertexBuffersAreClosed({ ast, diagnostic }) {
    if (!hasFeatherDiagnosticContext(ast, diagnostic)) {
        return [];
    }

    const fixes = [];

    const visit = (node, parent, property) => {
        if (!node) {
            return;
        }

        if (Array.isArray(node)) {
            for (let index = 0; index < node.length; index += 1) {
                visit(node[index], node, index);
            }
            return;
        }

        if (typeof node !== "object") {
            return;
        }

        if (node.type === "CallExpression") {
            const fix = ensureVertexEndInserted(
                node,
                parent,
                property,
                diagnostic
            );

            if (fix) {
                fixes.push(fix);
                return;
            }
        }

        for (const [key, value] of Object.entries(node)) {
            if (value && typeof value === "object") {
                visit(value, node, key);
            }
        }
    };

    visit(ast, null, null);

    return fixes;
}

function ensureVertexEndInserted(node, parent, property, diagnostic) {
    if (!Array.isArray(parent) || typeof property !== "number") {
        return null;
    }

    if (!node || node.type !== "CallExpression") {
        return null;
    }

    if (!isIdentifierWithName(node.object, "vertex_begin")) {
        return null;
    }

    const args = getCallExpressionArguments(node);

    if (args.length === 0) {
        return null;
    }

    const bufferArgument = args[0];

    if (!isIdentifier(bufferArgument)) {
        return null;
    }

    const bufferName = bufferArgument.name;
    const siblings = parent;

    for (let index = property + 1; index < siblings.length; index += 1) {
        const sibling = siblings[index];

        if (isVertexEndCallForBuffer(sibling, bufferName)) {
            return null;
        }
    }

    const vertexEndCall = createVertexEndCall(node, bufferArgument);

    if (!vertexEndCall) {
        return null;
    }

    const insertionIndex = findVertexEndInsertionIndex({
        siblings,
        startIndex: property + 1,
        bufferName
    });

    const fixDetail = createFeatherFixDetail(diagnostic, {
        target: bufferName ?? null,
        range: {
            start: getNodeStartIndex(node),
            end: getNodeEndIndex(node)
        }
    });

    if (!fixDetail) {
        return null;
    }

    siblings.splice(insertionIndex, 0, vertexEndCall);
    attachFeatherFixMetadata(vertexEndCall, [fixDetail]);
    markStatementToSuppressLeadingEmptyLine(vertexEndCall);

    const previousSibling = siblings[property - 1] ?? null;

    if (previousSibling) {
        markStatementToSuppressFollowingEmptyLine(previousSibling);
    }

    return fixDetail;
}

function findVertexEndInsertionIndex({ siblings, startIndex, bufferName }) {
    if (!Array.isArray(siblings)) {
        return 0;
    }

    let index = typeof startIndex === "number" ? startIndex : 0;

    while (index < siblings.length) {
        const node = siblings[index];

        if (!node || typeof node !== "object") {
            break;
        }

        if (isVertexEndCallForBuffer(node, bufferName)) {
            break;
        }

        if (!isCallExpression(node)) {
            break;
        }

        if (isVertexSubmitCallForBuffer(node, bufferName)) {
            break;
        }

        if (!hasFirstArgumentIdentifier(node, bufferName)) {
            break;
        }

        index += 1;
    }

    return index;
}

function isCallExpression(node) {
    return !!node && node.type === "CallExpression";
}

function hasOnlyWhitespaceBetweenNodes(previous, next, sourceText) {
    if (typeof sourceText !== "string") {
        return true;
    }

    const previousEnd = getNodeEndIndex(previous);
    const nextStart = getNodeStartIndex(next);

    if (
        typeof previousEnd !== "number" ||
        typeof nextStart !== "number" ||
        previousEnd >= nextStart
    ) {
        return true;
    }

    const between = sourceText.slice(previousEnd, nextStart);

    if (between.length === 0) {
        return true;
    }

    const sanitized = between.replaceAll(";", "");

    return !isNonEmptyTrimmedString(sanitized);
}

function hasFirstArgumentIdentifier(node, name) {
    if (!isCallExpression(node)) {
        return false;
    }

    const args = getCallExpressionArguments(node);

    if (args.length === 0) {
        return false;
    }

    const firstArg = args[0];

    if (!isIdentifier(firstArg)) {
        return false;
    }

    if (typeof name !== "string") {
        return true;
    }

    return firstArg.name === name;
}

function isVertexSubmitCallForBuffer(node, bufferName) {
    if (!isCallExpression(node)) {
        return false;
    }

    if (!isIdentifierWithName(node.object, "vertex_submit")) {
        return false;
    }

    return hasFirstArgumentIdentifier(node, bufferName);
}

function isVertexEndCallForBuffer(node, bufferName) {
    if (!isCallExpression(node)) {
        return false;
    }

    if (!isIdentifierWithName(node.object, "vertex_end")) {
        return false;
    }

    if (typeof bufferName !== "string") {
        return true;
    }

    const args = getCallExpressionArguments(node);

    if (args.length === 0) {
        return false;
    }

    const firstArg = args[0];

    return isIdentifier(firstArg) && firstArg.name === bufferName;
}

function createVertexEndCall(template, bufferIdentifier) {
    if (!template || template.type !== "CallExpression") {
        return null;
    }

    if (!isIdentifier(bufferIdentifier)) {
        return null;
    }

    const callExpression = {
        type: "CallExpression",
        object: createIdentifier("vertex_end"),
        arguments: [cloneIdentifier(bufferIdentifier)]
    };

    if (hasOwn(template, "start")) {
        callExpression.start = cloneLocation(template.start);
    }

    if (hasOwn(template, "end")) {
        callExpression.end = cloneLocation(template.end);
    }

    return callExpression;
}

<<<<<<< HEAD
function createVertexBeginCall({
    diagnostic,
    referenceCall,
    bufferIdentifier
}) {
=======
function createVertexBeginCall(template, bufferIdentifier) {
    if (!template || template.type !== "CallExpression") {
        return null;
    }

>>>>>>> ccc417a3
    if (!isIdentifier(bufferIdentifier)) {
        return null;
    }

<<<<<<< HEAD
    const callExpression = {
        type: "CallExpression",
        object: createIdentifier("vertex_begin", referenceCall?.object),
        arguments: []
    };

    if (!isIdentifier(callExpression.object)) {
        return null;
    }

=======
    const identifier = createIdentifier("vertex_begin", template.object);

    if (!identifier) {
        return null;
    }

    const callExpression = {
        type: "CallExpression",
        object: identifier,
        arguments: []
    };

>>>>>>> ccc417a3
    const bufferClone = cloneIdentifier(bufferIdentifier);

    if (!bufferClone) {
        return null;
    }

    callExpression.arguments.push(bufferClone);

<<<<<<< HEAD
    const template = getVertexBeginTemplateFromDiagnostic(diagnostic);

    if (
        template &&
        Array.isArray(template.additionalArguments) &&
        template.additionalArguments.length > 0
    ) {
        for (const argumentTemplate of template.additionalArguments) {
            const clonedArgument = cloneNode(argumentTemplate);

            if (clonedArgument) {
                callExpression.arguments.push(clonedArgument);
            }
        }
    }

    if (callExpression.arguments.length === 1) {
        const fallbackArgument = createIdentifier("format");

        if (fallbackArgument) {
            callExpression.arguments.push(fallbackArgument);
        }
    }

    assignClonedLocation(callExpression, referenceCall);

    return callExpression;
}

function getVertexBeginTemplateFromDiagnostic(diagnostic) {
    if (!diagnostic) {
        return null;
    }

    if (VERTEX_BEGIN_TEMPLATE_CACHE.has(diagnostic)) {
        return VERTEX_BEGIN_TEMPLATE_CACHE.get(diagnostic);
    }

    const template = createVertexBeginCallTemplateFromDiagnostic(diagnostic);
    VERTEX_BEGIN_TEMPLATE_CACHE.set(diagnostic, template);
    return template;
}

function createVertexBeginCallTemplateFromDiagnostic(diagnostic) {
    const example =
        typeof diagnostic?.goodExample === "string"
            ? diagnostic.goodExample
            : null;

    if (!example) {
        return null;
    }

    try {
        const exampleAst = GMLParser.parse(example, {
            getLocations: true,
            simplifyLocations: false
        });
        const callExpression = findFirstCallExpression(exampleAst);

        if (!callExpression) {
            return null;
        }

        if (!isIdentifierWithName(callExpression.object, "vertex_begin")) {
            return null;
        }

        const args = getCallExpressionArguments(callExpression);

        if (args.length <= 1) {
            return { additionalArguments: [] };
        }

        const additionalArguments = args
            .slice(1)
            .map((argument) => cloneNodeWithoutLocations(argument))
            .filter((argument) => !!argument);

        return { additionalArguments };
    } catch {
        return null;
    }
=======
    const formatIdentifier = createIdentifier("format", template.object);

    if (formatIdentifier) {
        callExpression.arguments.push(formatIdentifier);
    }

    if (hasOwn(template, "start")) {
        callExpression.start = cloneLocation(template.start);
    }

    if (hasOwn(template, "end")) {
        callExpression.end = cloneLocation(template.end);
    }

    return callExpression;
>>>>>>> ccc417a3
}

function ensureLocalVariablesAreDeclaredBeforeUse({ ast, diagnostic }) {
    if (!hasFeatherDiagnosticContext(ast, diagnostic)) {
        return [];
    }

    const fixes = [];
    const ancestors = [];
    const visitedNodes = new WeakSet();

    const visitNode = (node, parent, property, container, index) => {
        if (!node || typeof node !== "object") {
            return;
        }

        if (visitedNodes.has(node)) {
            return;
        }

        visitedNodes.add(node);

        const context = { node, parent, property, container, index };
        ancestors.push(context);

        const action = handleLocalVariableDeclarationPatterns({
            context,
            ancestors,
            diagnostic,
            fixes
        });

        if (action?.skipChildren) {
            ancestors.pop();
            return;
        }

        for (const [key, value] of Object.entries(node)) {
            if (!value || typeof value !== "object") {
                continue;
            }

            if (Array.isArray(value)) {
                for (
                    let childIndex = 0;
                    childIndex < value.length;
                    childIndex += 1
                ) {
                    visitNode(value[childIndex], node, key, value, childIndex);
                }
                continue;
            }

            visitNode(value, node, key, null, null);
        }

        ancestors.pop();
    };

    visitNode(ast, null, null, null, null);

    return fixes;
}

function handleLocalVariableDeclarationPatterns({
    context,
    ancestors,
    diagnostic,
    fixes
}) {
    const { node, container, index } = context;

    if (!node || typeof node !== "object") {
        return null;
    }

    if (node.type !== "VariableDeclaration" || node.kind !== "var") {
        return null;
    }

    const declarator = getSingleVariableDeclarator(node);

    if (!declarator) {
        return null;
    }

    const variableName = getDeclaratorName(declarator);

    if (!variableName) {
        return null;
    }

    if (container && Array.isArray(container) && typeof index === "number") {
        const precedingNode = container[index - 1];
        const fixDetail = convertPrecedingAssignmentToVariableDeclaration({
            assignmentNode: precedingNode,
            declarationNode: node,
            container,
            assignmentIndex: index - 1,
            declarationIndex: index,
            diagnostic,
            variableName
        });

        if (fixDetail) {
            fixes.push(fixDetail);
            return { skipChildren: true };
        }
    }

    if (context.parent?.type !== "BlockStatement") {
        return null;
    }

    const blockBody = Array.isArray(container) ? container : null;

    if (!blockBody) {
        return null;
    }

    const owningStatementContext = findNearestStatementContext(
        ancestors.slice(0, -1)
    );

    if (!owningStatementContext) {
        return null;
    }

    const { container: statementContainer, index: statementIndex } =
        owningStatementContext;

    if (
        !statementContainer ||
        !Array.isArray(statementContainer) ||
        typeof statementIndex !== "number"
    ) {
        return null;
    }

    if (
        hasVariableDeclarationInContainer(
            statementContainer,
            variableName,
            statementIndex
        )
    ) {
        return null;
    }

    if (
        !referencesIdentifierAfterIndex(
            statementContainer,
            variableName,
            statementIndex + 1
        )
    ) {
        return null;
    }

    const rootAst = ancestors.length > 0 ? ancestors[0]?.node : null;

    const fixDetail = hoistVariableDeclarationOutOfBlock({
        declarationNode: node,
        blockBody,
        declarationIndex: index,
        statementContainer,
        statementIndex,
        diagnostic,
        variableName,
        ast: rootAst
    });

    if (fixDetail) {
        fixes.push(fixDetail);
        return { skipChildren: true };
    }

    return null;
}

function getSingleVariableDeclarator(node) {
    if (!node || node.type !== "VariableDeclaration") {
        return null;
    }

    const declarations = Array.isArray(node.declarations)
        ? node.declarations
        : [];

    if (declarations.length !== 1) {
        return null;
    }

    const [declarator] = declarations;

    if (!declarator || declarator.type !== "VariableDeclarator") {
        return null;
    }

    return declarator;
}

function getDeclaratorName(declarator) {
    const identifier = declarator?.id;

    if (!identifier || identifier.type !== "Identifier") {
        return null;
    }

    return identifier.name ?? null;
}

function convertPrecedingAssignmentToVariableDeclaration({
    assignmentNode,
    declarationNode,
    container,
    assignmentIndex,
    declarationIndex,
    diagnostic,
    variableName
}) {
    if (
        !assignmentNode ||
        assignmentNode.type !== "AssignmentExpression" ||
        assignmentNode.operator !== "="
    ) {
        return null;
    }

    if (!container || !Array.isArray(container)) {
        return null;
    }

    if (
        typeof assignmentIndex !== "number" ||
        typeof declarationIndex !== "number"
    ) {
        return null;
    }

    if (
        !assignmentNode.left ||
        assignmentNode.left.type !== "Identifier" ||
        assignmentNode.left.name !== variableName
    ) {
        return null;
    }

    const declarator = getSingleVariableDeclarator(declarationNode);

    if (!declarator || !declarator.init) {
        return null;
    }

    const variableDeclaration = createVariableDeclarationFromAssignment(
        assignmentNode,
        declarator
    );

    if (!variableDeclaration) {
        return null;
    }

    const assignmentExpression = createAssignmentFromDeclarator(
        declarator,
        declarationNode
    );

    if (!assignmentExpression) {
        return null;
    }

    const rangeStart = getNodeStartIndex(assignmentNode);
    const rangeEnd = getNodeEndIndex(declarationNode);

    const fixDetail = createFeatherFixDetail(diagnostic, {
        target: variableName,
        range: {
            start: rangeStart,
            end: rangeEnd
        }
    });

    if (!fixDetail) {
        return null;
    }

    container[assignmentIndex] = variableDeclaration;
    container[declarationIndex] = assignmentExpression;

    copyCommentMetadata(assignmentNode, variableDeclaration);
    copyCommentMetadata(declarationNode, assignmentExpression);

    attachFeatherFixMetadata(variableDeclaration, [fixDetail]);
    attachFeatherFixMetadata(assignmentExpression, [fixDetail]);

    return fixDetail;
}

function createVariableDeclarationFromAssignment(
    assignmentNode,
    declaratorTemplate
) {
    if (!assignmentNode || assignmentNode.type !== "AssignmentExpression") {
        return null;
    }

    const identifier = cloneIdentifier(assignmentNode.left);

    if (!identifier) {
        return null;
    }

    const declarator = {
        type: "VariableDeclarator",
        id: identifier,
        init: assignmentNode.right
    };

    if (declaratorTemplate && typeof declaratorTemplate === "object") {
        if (hasOwn(declaratorTemplate, "start")) {
            declarator.start = cloneLocation(declaratorTemplate.start);
        }

        if (hasOwn(declaratorTemplate, "end")) {
            declarator.end = cloneLocation(declaratorTemplate.end);
        }
    }

    const declaration = {
        type: "VariableDeclaration",
        kind: "var",
        declarations: [declarator]
    };

    if (hasOwn(assignmentNode, "start")) {
        declaration.start = cloneLocation(assignmentNode.start);
    }

    if (hasOwn(assignmentNode, "end")) {
        declaration.end = cloneLocation(assignmentNode.end);
    }

    return declaration;
}

function findNearestStatementContext(ancestors) {
    if (!Array.isArray(ancestors)) {
        return null;
    }

    for (let index = ancestors.length - 1; index >= 0; index -= 1) {
        const entry = ancestors[index];

        if (!entry || !Array.isArray(entry.container)) {
            continue;
        }

        if (typeof entry.index !== "number") {
            continue;
        }

        if (
            entry.node &&
            entry.node.type === "VariableDeclaration" &&
            entry.node.kind === "var"
        ) {
            continue;
        }

        return entry;
    }

    return null;
}

function hasVariableDeclarationInContainer(container, variableName, uptoIndex) {
    if (!Array.isArray(container) || !variableName) {
        return false;
    }

    const limit = typeof uptoIndex === "number" ? uptoIndex : container.length;

    for (let index = 0; index < limit; index += 1) {
        const node = container[index];

        if (
            !node ||
            node.type !== "VariableDeclaration" ||
            node.kind !== "var"
        ) {
            continue;
        }

        const declarations = Array.isArray(node.declarations)
            ? node.declarations
            : [];

        for (const declarator of declarations) {
            if (!declarator || declarator.type !== "VariableDeclarator") {
                continue;
            }

            if (
                declarator.id?.type === "Identifier" &&
                declarator.id.name === variableName
            ) {
                return true;
            }
        }
    }

    return false;
}

function referencesIdentifierAfterIndex(container, variableName, startIndex) {
    if (!Array.isArray(container) || !variableName) {
        return false;
    }

    const initialIndex = typeof startIndex === "number" ? startIndex : 0;

    for (let index = initialIndex; index < container.length; index += 1) {
        if (referencesIdentifier(container[index], variableName)) {
            return true;
        }
    }

    return false;
}

function referencesIdentifier(node, variableName) {
    if (!node || typeof node !== "object") {
        return false;
    }

    const stack = [{ value: node, parent: null, key: null }];

    while (stack.length > 0) {
        const { value, parent, key } = stack.pop();

        if (!value || typeof value !== "object") {
            continue;
        }

        if (isFunctionLikeNode(value)) {
            // Nested functions introduce new scopes. References to the same
            // identifier name inside them do not require hoisting the current
            // declaration, so skip descending into those subtrees.
            continue;
        }

        if (Array.isArray(value)) {
            for (const item of value) {
                stack.push({ value: item, parent, key });
            }
            continue;
        }

        if (value.type === "Identifier" && value.name === variableName) {
            const isDeclaratorId =
                parent?.type === "VariableDeclarator" && key === "id";

            if (!isDeclaratorId) {
                return true;
            }
        }

        for (const [childKey, childValue] of Object.entries(value)) {
            if (childValue && typeof childValue === "object") {
                stack.push({ value: childValue, parent: value, key: childKey });
            }
        }
    }

    return false;
}

function referencesIdentifierBeforePosition(node, variableName, beforeIndex) {
    if (
        !node ||
        typeof node !== "object" ||
        !variableName ||
        typeof beforeIndex !== "number"
    ) {
        return false;
    }

    const stack = [{ value: node, parent: null, key: null }];

    while (stack.length > 0) {
        const { value, parent, key } = stack.pop();

        if (!value || typeof value !== "object") {
            continue;
        }

        if (isFunctionLikeNode(value)) {
            continue;
        }

        if (Array.isArray(value)) {
            for (const item of value) {
                stack.push({ value: item, parent, key });
            }
            continue;
        }

        if (value.type === "Identifier" && value.name === variableName) {
            const isDeclaratorId =
                parent?.type === "VariableDeclarator" && key === "id";

            if (!isDeclaratorId) {
                const referenceIndex = getNodeStartIndex(value);

                if (
                    typeof referenceIndex === "number" &&
                    referenceIndex < beforeIndex
                ) {
                    return true;
                }
            }
        }

        for (const [childKey, childValue] of Object.entries(value)) {
            if (childValue && typeof childValue === "object") {
                stack.push({
                    value: childValue,
                    parent: value,
                    key: childKey
                });
            }
        }
    }

    return false;
}

function hoistVariableDeclarationOutOfBlock({
    declarationNode,
    blockBody,
    declarationIndex,
    statementContainer,
    statementIndex,
    diagnostic,
    variableName,
    ast
}) {
    if (!declarationNode || declarationNode.type !== "VariableDeclaration") {
        return null;
    }

    if (!Array.isArray(blockBody) || typeof declarationIndex !== "number") {
        return null;
    }

    if (
        !Array.isArray(statementContainer) ||
        typeof statementIndex !== "number"
    ) {
        return null;
    }

    const declarator = getSingleVariableDeclarator(declarationNode);

    if (!declarator || !declarator.init) {
        return null;
    }

    const hoistedDeclaration = createHoistedVariableDeclaration(declarator);

    if (!hoistedDeclaration) {
        return null;
    }

    const assignment = createAssignmentFromDeclarator(
        declarator,
        declarationNode
    );

    if (!assignment) {
        return null;
    }

    const rangeStart = getNodeStartIndex(declarationNode);
    const owningStatement = statementContainer[statementIndex];
    const precedingStatement =
        statementIndex > 0 ? statementContainer[statementIndex - 1] : null;
    const rangeEnd = getNodeEndIndex(owningStatement ?? declarationNode);

    const fixDetail = createFeatherFixDetail(diagnostic, {
        target: variableName,
        range: {
            start: rangeStart,
            end: rangeEnd
        }
    });

    if (!fixDetail) {
        return null;
    }

    statementContainer.splice(statementIndex, 0, hoistedDeclaration);
    blockBody[declarationIndex] = assignment;

    attachLeadingCommentsToHoistedDeclaration({
        ast,
        hoistedDeclaration,
        owningStatement,
        precedingStatement
    });

    copyCommentMetadata(declarationNode, assignment);

    attachFeatherFixMetadata(hoistedDeclaration, [fixDetail]);
    attachFeatherFixMetadata(assignment, [fixDetail]);

    return fixDetail;
}

function createHoistedVariableDeclaration(declaratorTemplate) {
    if (
        !declaratorTemplate ||
        declaratorTemplate.type !== "VariableDeclarator"
    ) {
        return null;
    }

    const identifier = cloneIdentifier(declaratorTemplate.id);

    if (!identifier) {
        return null;
    }

    const declarator = {
        type: "VariableDeclarator",
        id: identifier,
        init: null
    };

    if (hasOwn(declaratorTemplate, "start")) {
        declarator.start = cloneLocation(declaratorTemplate.start);
    }

    if (hasOwn(declaratorTemplate, "end")) {
        declarator.end = cloneLocation(declaratorTemplate.end);
    }

    const declaration = {
        type: "VariableDeclaration",
        kind: "var",
        declarations: [declarator]
    };

    if (hasOwn(declaratorTemplate, "start")) {
        declaration.start = cloneLocation(declaratorTemplate.start);
    }

    if (hasOwn(declaratorTemplate, "end")) {
        declaration.end = cloneLocation(declaratorTemplate.end);
    }

    return declaration;
}

function attachLeadingCommentsToHoistedDeclaration({
    ast,
    hoistedDeclaration,
    owningStatement,
    precedingStatement
}) {
    if (!ast || !hoistedDeclaration || !owningStatement) {
        return;
    }

    const comments = collectCommentNodes(ast);

    if (!isNonEmptyArray(comments)) {
        return;
    }

    const owningStartIndex = getNodeStartIndex(owningStatement);

    if (typeof owningStartIndex !== "number") {
        return;
    }

    const previousEndIndex =
        precedingStatement == null ? null : getNodeEndIndex(precedingStatement);

    let attachedComment = false;

    for (const comment of comments) {
        if (!comment || comment.type !== "CommentLine") {
            continue;
        }

        if (comment._featherHoistedTarget) {
            continue;
        }

        const commentStartIndex = getNodeStartIndex(comment);
        const commentEndIndex = getNodeEndIndex(comment);

        if (
            typeof commentStartIndex !== "number" ||
            typeof commentEndIndex !== "number"
        ) {
            continue;
        }

        if (commentEndIndex > owningStartIndex) {
            continue;
        }

        if (previousEndIndex != null && commentStartIndex < previousEndIndex) {
            continue;
        }

        const trimmedValue =
            typeof comment.value === "string" ? comment.value.trim() : "";

        if (!trimmedValue.startsWith("/")) {
            continue;
        }

        comment._featherHoistedTarget = hoistedDeclaration;
        attachedComment = true;
    }

    if (attachedComment) {
        hoistedDeclaration._featherForceFollowingEmptyLine = true;
    }
}

function removeInvalidEventInheritedCalls({ ast, diagnostic }) {
    if (!hasFeatherDiagnosticContext(ast, diagnostic)) {
        return [];
    }

    const fixes = [];

    const visitArray = (array, owner, ownerKey) => {
        if (!Array.isArray(array)) {
            return;
        }

        for (let index = 0; index < array.length; ) {
            const removed = visit(array[index], array, index, owner, ownerKey);

            if (!removed) {
                index += 1;
            }
        }
    };

    const visit = (node, parent, property, owner, ownerKey) => {
        if (!node) {
            return false;
        }

        if (Array.isArray(node)) {
            visitArray(node, owner, ownerKey);
            return false;
        }

        if (typeof node !== "object") {
            return false;
        }

        if (node.type === "CallExpression") {
            const fix = removeEventInheritedCall(
                node,
                parent,
                property,
                owner,
                ownerKey,
                diagnostic
            );

            if (fix) {
                fixes.push(fix);
                return true;
            }
        }

        for (const [key, value] of Object.entries(node)) {
            if (!value || typeof value !== "object") {
                continue;
            }

            if (Array.isArray(value)) {
                visitArray(value, node, key);
            } else {
                visit(value, node, key, node, key);
            }
        }

        return false;
    };

    visit(ast, null, null, null, null);

    return fixes;
}

function removeEventInheritedCall(
    node,
    parent,
    property,
    owner,
    ownerKey,
    diagnostic
) {
    if (!Array.isArray(parent) || typeof property !== "number") {
        return null;
    }

    if (!isStatementContainer(owner, ownerKey)) {
        return null;
    }

    if (!isEventInheritedCall(node)) {
        return null;
    }

    const fixDetail = createFeatherFixDetail(diagnostic, {
        target: node.object?.name ?? null,
        range: {
            start: getNodeStartIndex(node),
            end: getNodeEndIndex(node)
        }
    });

    if (!fixDetail) {
        return null;
    }

    parent.splice(property, 1);

    return fixDetail;
}

function ensureColourWriteEnableIsReset({ ast, diagnostic }) {
    if (!hasFeatherDiagnosticContext(ast, diagnostic)) {
        return [];
    }

    const fixes = [];

    const visit = (node, parent, property) => {
        if (!node) {
            return;
        }

        if (Array.isArray(node)) {
            for (let index = 0; index < node.length; index += 1) {
                visit(node[index], node, index);
            }
            return;
        }

        if (typeof node !== "object") {
            return;
        }

        if (node.type === "CallExpression") {
            const fix = ensureColourWriteEnableResetAfterCall(
                node,
                parent,
                property,
                diagnostic
            );

            if (fix) {
                fixes.push(fix);
                return;
            }
        }

        for (const [key, value] of Object.entries(node)) {
            if (value && typeof value === "object") {
                visit(value, node, key);
            }
        }
    };

    visit(ast, null, null);

    return fixes;
}

function ensureColourWriteEnableResetAfterCall(
    node,
    parent,
    property,
    diagnostic
) {
    if (!Array.isArray(parent) || typeof property !== "number") {
        return null;
    }

    if (!node || node.type !== "CallExpression") {
        return null;
    }

    if (!isIdentifierWithName(node.object, "gpu_set_colourwriteenable")) {
        return null;
    }

    const args = getCallExpressionArguments(node);

    if (!hasDisabledColourChannel(args)) {
        return null;
    }

    const siblings = parent;

    const insertionInfo = computeStateResetInsertionIndex({
        siblings,
        startIndex: property + 1,
        isResetCall: isColourWriteEnableResetCall
    });

    if (!insertionInfo) {
        return null;
    }

    if (insertionInfo.alreadyReset) {
        return null;
    }

    const resetCall = createColourWriteEnableResetCall(node);

    if (!resetCall) {
        return null;
    }

    const fixDetail = createFeatherFixDetail(diagnostic, {
        target: node.object?.name ?? null,
        range: {
            start: getNodeStartIndex(node),
            end: getNodeEndIndex(node)
        }
    });

    if (!fixDetail) {
        return null;
    }

    let insertionIndex = insertionInfo.index;

    if (typeof insertionIndex !== "number") {
        return null;
    }

    const cleanupStartIndex = property + 1;

    for (let index = cleanupStartIndex; index < insertionIndex; ) {
        const candidate = siblings[index];

        if (isTriviallyIgnorableStatement(candidate)) {
            siblings.splice(index, 1);
            insertionIndex -= 1;
            continue;
        }

        markStatementToSuppressLeadingEmptyLine(candidate);
        index += 1;
    }

    markStatementToSuppressFollowingEmptyLine(node);

    const previousSibling = siblings[insertionIndex - 1] ?? node;
    const nextSibling = siblings[insertionIndex] ?? null;
    const hasOriginalSeparator = nextSibling
        ? hasOriginalBlankLineBetween(previousSibling, nextSibling)
        : hasOriginalBlankLineBetween(node, previousSibling);
    const shouldInsertSeparator =
        insertionIndex > property + 1 &&
        !isTriviallyIgnorableStatement(previousSibling) &&
        nextSibling &&
        !isTriviallyIgnorableStatement(nextSibling) &&
        !hasOriginalSeparator;

    if (shouldInsertSeparator) {
        siblings.splice(
            insertionIndex,
            0,
            createEmptyStatementLike(previousSibling)
        );
        insertionIndex += 1;
    }

    markStatementToSuppressLeadingEmptyLine(resetCall);
    siblings.splice(insertionIndex, 0, resetCall);
    attachFeatherFixMetadata(resetCall, [fixDetail]);

    return fixDetail;
}

function ensureRequiredArgumentProvided({ ast, diagnostic, callTemplate }) {
    if (
        !diagnostic ||
        !ast ||
        typeof ast !== "object" ||
        !callTemplate?.functionName ||
        !callTemplate.argumentTemplate
    ) {
        return [];
    }

    const fixes = [];

    const visit = (node) => {
        if (!node) {
            return;
        }

        if (Array.isArray(node)) {
            for (const item of node) {
                visit(item);
            }
            return;
        }

        if (typeof node !== "object") {
            return;
        }

        if (node.type === "CallExpression") {
            const fix = ensureCallHasRequiredArgument(
                node,
                diagnostic,
                callTemplate
            );

            if (fix) {
                fixes.push(fix);
                return;
            }
        }

        for (const value of Object.values(node)) {
            if (value && typeof value === "object") {
                visit(value);
            }
        }
    };

    visit(ast);

    return fixes;
}

function ensureCallHasRequiredArgument(node, diagnostic, callTemplate) {
    if (!node || node.type !== "CallExpression") {
        return null;
    }

    if (!isIdentifierWithName(node.object, callTemplate.functionName)) {
        return null;
    }

    if (isNonEmptyArray(node.arguments)) {
        return null;
    }

    const argumentNode = cloneNodeWithoutLocations(
        callTemplate.argumentTemplate
    );

    if (!argumentNode || typeof argumentNode !== "object") {
        return null;
    }

    const fixDetail = createFeatherFixDetail(diagnostic, {
        target: node.object?.name ?? null,
        range: {
            start: getNodeStartIndex(node),
            end: getNodeEndIndex(node)
        }
    });

    if (!fixDetail) {
        return null;
    }

    if (!Array.isArray(node.arguments)) {
        node.arguments = [];
    }

    node.arguments.push(argumentNode);
    attachFeatherFixMetadata(node, [fixDetail]);

    return fixDetail;
}

function createFunctionCallTemplateFromDiagnostic(diagnostic) {
    const example =
        typeof diagnostic?.goodExample === "string"
            ? diagnostic.goodExample
            : null;

    if (!example) {
        return null;
    }

    try {
        const exampleAst = GMLParser.parse(example, {
            getLocations: true,
            simplifyLocations: false
        });
        const callExpression = findFirstCallExpression(exampleAst);

        if (!callExpression || !isIdentifier(callExpression.object)) {
            return null;
        }

        const args = getCallExpressionArguments(callExpression);

        if (args.length === 0) {
            return null;
        }

        return {
            functionName: callExpression.object.name,
            argumentTemplate: cloneNodeWithoutLocations(args[0])
        };
    } catch {
        return null;
    }
}

function findFirstCallExpression(node) {
    if (!node) {
        return null;
    }

    if (Array.isArray(node)) {
        for (const item of node) {
            const result = findFirstCallExpression(item);

            if (result) {
                return result;
            }
        }

        return null;
    }

    if (typeof node !== "object") {
        return null;
    }

    if (node.type === "CallExpression") {
        return node;
    }

    for (const value of Object.values(node)) {
        const result = findFirstCallExpression(value);

        if (result) {
            return result;
        }
    }

    return null;
}

function cloneNodeWithoutLocations(node) {
    if (!node || typeof node !== "object") {
        return node;
    }

    const clone = structuredClone(node);
    removeLocationMetadata(clone);
    return clone;
}

function removeLocationMetadata(value) {
    if (!value || typeof value !== "object") {
        return;
    }

    if (Array.isArray(value)) {
        for (const entry of value) {
            removeLocationMetadata(entry);
        }
        return;
    }

    delete value.start;
    delete value.end;

    for (const nestedValue of Object.values(value)) {
        removeLocationMetadata(nestedValue);
    }
}

function ensureNumericOperationsUseRealLiteralCoercion({ ast, diagnostic }) {
    if (!hasFeatherDiagnosticContext(ast, diagnostic)) {
        return [];
    }

    const fixes = [];

    const visit = (node, parent, property) => {
        if (!node) {
            return;
        }

        if (Array.isArray(node)) {
            for (let index = 0; index < node.length; index += 1) {
                visit(node[index], node, index);
            }
            return;
        }

        if (typeof node !== "object") {
            return;
        }

        if (node.type === "BinaryExpression") {
            const fix = coerceStringLiteralsInBinaryExpression(
                node,
                diagnostic
            );

            if (fix) {
                fixes.push(fix);
                return;
            }
        }

        for (const [key, value] of Object.entries(node)) {
            if (value && typeof value === "object") {
                visit(value, node, key);
            }
        }
    };

    visit(ast, null, null);

    return fixes;
}

function coerceStringLiteralsInBinaryExpression(node, diagnostic) {
    if (!node || node.type !== "BinaryExpression") {
        return null;
    }

    if (node.operator !== "+") {
        return null;
    }

    const leftLiteral = isCoercibleStringLiteral(node.left) ? node.left : null;
    const rightLiteral = isCoercibleStringLiteral(node.right)
        ? node.right
        : null;

    if (!leftLiteral && !rightLiteral) {
        return null;
    }

    if (leftLiteral) {
        node.left = createRealCoercionCall(leftLiteral);
    }

    if (rightLiteral) {
        node.right = createRealCoercionCall(rightLiteral);
    }

    const fixDetail = createFeatherFixDetail(diagnostic, {
        target: node.operator ?? null,
        range: {
            start: getNodeStartIndex(node),
            end: getNodeEndIndex(node)
        }
    });

    if (!fixDetail) {
        return null;
    }

    attachFeatherFixMetadata(node, [fixDetail]);

    return fixDetail;
}

function isCoercibleStringLiteral(node) {
    if (!node || node.type !== "Literal") {
        return false;
    }

    const rawValue = typeof node.value === "string" ? node.value : null;

    if (!rawValue) {
        return false;
    }

    let literalText = null;

    if (rawValue.startsWith('@"') && rawValue.endsWith('"')) {
        literalText = rawValue.slice(2, -1);
    } else if (rawValue.length >= 2) {
        const startingQuote = rawValue[0];
        const endingQuote = rawValue.at(-1);

        if (
            (startingQuote === '"' || startingQuote === "'") &&
            startingQuote === endingQuote
        ) {
            literalText = rawValue.slice(1, -1);
        }
    }

    if (literalText == undefined) {
        return false;
    }

    const trimmed = literalText.trim();

    if (trimmed.length === 0) {
        return false;
    }

    return NUMERIC_STRING_LITERAL_PATTERN.test(trimmed);
}

function createRealCoercionCall(literal) {
    const argument = cloneLiteral(literal) ?? literal;

    if (argument && typeof argument === "object") {
        argument._skipNumericStringCoercion = true;
    }

    const identifier = createIdentifierFromTemplate("real", literal);

    const callExpression = {
        type: "CallExpression",
        object: identifier,
        arguments: [argument],
        start: cloneLocation(literal.start),
        end: cloneLocation(literal.end)
    };

    return callExpression;
}

function addMissingEnumMembers({ ast, diagnostic }) {
    if (!hasFeatherDiagnosticContext(ast, diagnostic)) {
        return [];
    }

    const enumRegistry = collectEnumDeclarations(ast);

    if (enumRegistry.size === 0) {
        return [];
    }

    const fixes = [];

    const visit = (node, parent, property) => {
        if (!node) {
            return;
        }

        if (Array.isArray(node)) {
            for (let index = 0; index < node.length; index += 1) {
                visit(node[index], node, index);
            }
            return;
        }

        if (typeof node !== "object") {
            return;
        }

        if (node.type === "MemberDotExpression") {
            const fix = addMissingEnumMember(node, enumRegistry, diagnostic);

            if (fix) {
                fixes.push(fix);
                return;
            }
        }

        for (const [key, value] of Object.entries(node)) {
            if (value && typeof value === "object") {
                visit(value, node, key);
            }
        }
    };

    visit(ast, null, null);

    return fixes;
}

function collectEnumDeclarations(ast) {
    const registry = new Map();

    const visit = (node) => {
        if (!node) {
            return;
        }

        if (Array.isArray(node)) {
            for (const item of node) {
                visit(item);
            }
            return;
        }

        if (typeof node !== "object") {
            return;
        }

        if (node.type === "EnumDeclaration") {
            const enumName = node.name?.name;

            if (enumName && !registry.has(enumName)) {
                let members = Array.isArray(node.members) ? node.members : null;

                if (!members) {
                    members = [];
                    node.members = members;
                }

                const memberNames = new Set();

                for (const member of members) {
                    const memberName = member?.name?.name;
                    if (memberName) {
                        memberNames.add(memberName);
                    }
                }

                registry.set(enumName, {
                    declaration: node,
                    members,
                    memberNames
                });
            }
        }

        for (const value of Object.values(node)) {
            if (value && typeof value === "object") {
                visit(value);
            }
        }
    };

    visit(ast);

    return registry;
}

function addMissingEnumMember(memberExpression, enumRegistry, diagnostic) {
    if (!memberExpression || memberExpression.type !== "MemberDotExpression") {
        return null;
    }

    const enumIdentifier = memberExpression.object;
    const memberIdentifier = memberExpression.property;

    if (!enumIdentifier || enumIdentifier.type !== "Identifier") {
        return null;
    }

    if (!memberIdentifier || memberIdentifier.type !== "Identifier") {
        return null;
    }

    const enumName = enumIdentifier.name;
    const memberName = memberIdentifier.name;

    if (!enumName || !memberName) {
        return null;
    }

    const enumInfo = enumRegistry.get(enumName);

    if (!enumInfo) {
        return null;
    }

    if (enumInfo.memberNames.has(memberName)) {
        return null;
    }

    const newMember = createEnumMember(memberName);

    if (!newMember) {
        return null;
    }

    const insertIndex = getEnumInsertionIndex(enumInfo.members);
    enumInfo.members.splice(insertIndex, 0, newMember);
    enumInfo.memberNames.add(memberName);

    const start = getNodeStartIndex(memberIdentifier);
    const end = getNodeEndIndex(memberIdentifier);

    const fixDetail = createFeatherFixDetail(diagnostic, {
        target: `${enumName}.${memberName}`,
        range: start !== null && end !== null ? { start, end } : null
    });

    if (!fixDetail) {
        return null;
    }

    attachFeatherFixMetadata(newMember, [fixDetail]);

    const declaration = enumInfo.declaration;
    if (declaration && typeof declaration === "object") {
        attachFeatherFixMetadata(declaration, [fixDetail]);
    }

    return fixDetail;
}

function createEnumMember(name) {
    if (typeof name !== "string" || name.length === 0) {
        return null;
    }

    return {
        type: "EnumMember",
        name: {
            type: "Identifier",
            name
        },
        initializer: null
    };
}

function getEnumInsertionIndex(members) {
    if (!isNonEmptyArray(members)) {
        return Array.isArray(members) ? members.length : 0;
    }

    const lastIndex = members.length - 1;
    const lastMember = members[lastIndex];

    if (isSizeofEnumMember(lastMember)) {
        return lastIndex;
    }

    return members.length;
}

function isSizeofEnumMember(member) {
    if (!member || member.type !== "EnumMember") {
        return false;
    }

    const identifier = member.name;

    if (!identifier || identifier.type !== "Identifier") {
        return false;
    }

    return identifier.name === "SIZEOF";
}

function ensureTextureRepeatIsReset({ ast, diagnostic }) {
    if (!hasFeatherDiagnosticContext(ast, diagnostic)) {
        return [];
    }

    const fixes = [];

    const visit = (node, parent, property) => {
        if (!node) {
            return;
        }

        if (Array.isArray(node)) {
            for (let index = 0; index < node.length; index += 1) {
                visit(node[index], node, index);
            }
            return;
        }

        if (typeof node !== "object") {
            return;
        }

        if (node.type === "CallExpression") {
            const fix = ensureTextureRepeatResetAfterCall(
                node,
                parent,
                property,
                diagnostic
            );

            if (fix) {
                fixes.push(fix);
                return;
            }
        }

        for (const [key, value] of Object.entries(node)) {
            if (value && typeof value === "object") {
                visit(value, node, key);
            }
        }
    };

    visit(ast, null, null);

    return fixes;
}

function ensureTextureRepeatResetAfterCall(node, parent, property, diagnostic) {
    if (!Array.isArray(parent) || typeof property !== "number") {
        return null;
    }

    if (!node || node.type !== "CallExpression") {
        return null;
    }

    if (!isIdentifierWithName(node.object, "gpu_set_texrepeat")) {
        return null;
    }

    const args = getCallExpressionArguments(node);

    if (args.length === 0) {
        return null;
    }

    if (!shouldResetTextureRepeat(args[0])) {
        return null;
    }

    const siblings = parent;
    let insertionIndex = siblings.length;

    for (let index = property + 1; index < siblings.length; index += 1) {
        const sibling = siblings[index];

        if (isTextureRepeatResetCall(sibling)) {
            return null;
        }

        if (!isTriviallyIgnorableStatement(sibling)) {
            insertionIndex = index + 1;
            break;
        }
    }

    const resetCall = createTextureRepeatResetCall(node);

    if (!resetCall) {
        return null;
    }

    const fixDetail = createFeatherFixDetail(diagnostic, {
        target: node.object?.name ?? null,
        range: {
            start: getNodeStartIndex(node),
            end: getNodeEndIndex(node)
        }
    });

    if (!fixDetail) {
        return null;
    }

    const previousSibling = siblings[insertionIndex - 1] ?? node;
    const nextSibling = siblings[insertionIndex] ?? null;
    const needsSeparator =
        insertionIndex > property + 1 &&
        !isTriviallyIgnorableStatement(previousSibling) &&
        nextSibling &&
        !isTriviallyIgnorableStatement(nextSibling) &&
        !hasOriginalBlankLineBetween(previousSibling, nextSibling);

    if (needsSeparator) {
        siblings.splice(
            insertionIndex,
            0,
            createEmptyStatementLike(previousSibling)
        );
        insertionIndex += 1;
    }

    siblings.splice(insertionIndex, 0, resetCall);
    attachFeatherFixMetadata(resetCall, [fixDetail]);

    return fixDetail;
}

function computeStateResetInsertionIndex({
    siblings,
    startIndex,
    isResetCall
}) {
    if (!Array.isArray(siblings)) {
        return null;
    }

    let insertionIndex = siblings.length;

    for (let index = startIndex; index < siblings.length; index += 1) {
        const sibling = siblings[index];

        if (typeof isResetCall === "function" && isResetCall(sibling)) {
            return { alreadyReset: true };
        }

        if (isExitLikeStatement(sibling)) {
            insertionIndex = index;
            break;
        }
    }

    while (
        insertionIndex > startIndex &&
        insertionIndex <= siblings.length &&
        isTriviallyIgnorableStatement(siblings[insertionIndex - 1])
    ) {
        insertionIndex -= 1;
    }

    return { index: insertionIndex };
}

function isExitLikeStatement(node) {
    if (!node || typeof node !== "object") {
        return false;
    }

    switch (node.type) {
        case "ReturnStatement":
        case "ThrowStatement":
        case "ExitStatement": {
            return true;
        }
        default: {
            return false;
        }
    }
}

function isTriviallyIgnorableStatement(node) {
    if (!node || typeof node !== "object") {
        return true;
    }

    if (node.type === "EmptyStatement") {
        return true;
    }

    if (Array.isArray(node)) {
        return node.length === 0;
    }

    return false;
}

function createEmptyStatementLike(template) {
    const empty = { type: "EmptyStatement" };

    if (template && typeof template === "object") {
        if (Object.hasOwn(template, "start")) {
            empty.start = cloneLocation(template.start);
        }

        if (Object.hasOwn(template, "end")) {
            empty.end = cloneLocation(template.end);
        }
    }

    return empty;
}

function hasOriginalBlankLineBetween(beforeNode, afterNode) {
    const beforeEndLine =
        typeof beforeNode?.end?.line === "number" ? beforeNode.end.line : null;
    const afterStartLine =
        typeof afterNode?.start?.line === "number"
            ? afterNode.start.line
            : null;

    if (beforeEndLine == undefined || afterStartLine == undefined) {
        return false;
    }

    return afterStartLine > beforeEndLine + 1;
}

function correctDataStructureAccessorTokens({ ast, diagnostic }) {
    if (!hasFeatherDiagnosticContext(ast, diagnostic)) {
        return [];
    }

    const accessorReplacement =
        getAccessorReplacementFromDiagnostic(diagnostic);

    if (!accessorReplacement) {
        return [];
    }

    const { incorrectAccessor, correctAccessor } = accessorReplacement;

    if (incorrectAccessor === correctAccessor) {
        return [];
    }

    const fixes = [];

    const visit = (node, parent, property) => {
        if (!node) {
            return;
        }

        if (Array.isArray(node)) {
            for (let index = 0; index < node.length; index += 1) {
                visit(node[index], node, index);
            }
            return;
        }

        if (typeof node !== "object") {
            return;
        }

        if (node.type === "MemberIndexExpression") {
            const fix = updateMemberIndexAccessor(node, {
                incorrectAccessor,
                correctAccessor,
                diagnostic
            });

            if (fix) {
                fixes.push(fix);
                return;
            }
        }

        for (const [key, value] of Object.entries(node)) {
            if (value && typeof value === "object") {
                visit(value, node, key);
            }
        }
    };

    visit(ast, null, null);

    return fixes;
}

function updateMemberIndexAccessor(
    node,
    { incorrectAccessor, correctAccessor, diagnostic }
) {
    if (!node || node.type !== "MemberIndexExpression") {
        return null;
    }

    if (
        typeof incorrectAccessor !== "string" ||
        typeof correctAccessor !== "string"
    ) {
        return null;
    }

    if (node.accessor !== incorrectAccessor) {
        return null;
    }

    node.accessor = correctAccessor;

    const fixDetail = createFeatherFixDetail(diagnostic, {
        target: typeof node.object?.name === "string" ? node.object.name : null,
        range: {
            start: getNodeStartIndex(node),
            end: getNodeEndIndex(node)
        }
    });

    if (!fixDetail) {
        return null;
    }

    attachFeatherFixMetadata(node, [fixDetail]);

    return fixDetail;
}

function getAccessorReplacementFromDiagnostic(diagnostic) {
    if (!diagnostic) {
        return null;
    }

    const incorrectAccessor = extractAccessorFromExample(diagnostic.badExample);
    const correctAccessor = extractAccessorFromExample(diagnostic.goodExample);

    if (!incorrectAccessor || !correctAccessor) {
        return null;
    }

    if (incorrectAccessor === correctAccessor) {
        return null;
    }

    return { incorrectAccessor, correctAccessor };
}

function extractAccessorFromExample(example) {
    if (typeof example !== "string" || example.length === 0) {
        return null;
    }

    for (const token of DATA_STRUCTURE_ACCESSOR_TOKENS) {
        const search = `[${token}`;

        if (example.includes(search)) {
            return search;
        }
    }

    return null;
}

function ensureFileFindSearchesAreSerialized({ ast, diagnostic }) {
    if (!hasFeatherDiagnosticContext(ast, diagnostic)) {
        return [];
    }

    const fixes = [];
    const state = createFileFindState();

    processStatementBlock(getProgramStatements(ast), state);

    return fixes;

    function processStatementBlock(statements, currentState) {
        if (
            !Array.isArray(statements) ||
            statements.length === 0 ||
            !currentState
        ) {
            return;
        }

        let index = 0;

        while (index < statements.length) {
            const statement = statements[index];

            if (isFileFindCloseStatement(statement)) {
                currentState.openCount = Math.max(
                    currentState.openCount - 1,
                    0
                );
                index += 1;
                continue;
            }

            const callNode = getFileFindFirstCallFromStatement(statement);

            if (callNode && currentState.openCount > 0) {
                const insertion = insertFileFindCloseBefore(
                    statements,
                    index,
                    callNode
                );

                if (insertion?.fixDetail) {
                    fixes.push(insertion.fixDetail);
                    currentState.openCount = Math.max(
                        currentState.openCount - 1,
                        0
                    );
                    index += insertion.insertedBefore;
                    continue;
                }
            }

            if (callNode) {
                currentState.openCount += 1;
            }

            handleNestedStatements(statement, currentState);
            index += 1;
        }
    }

    function handleNestedStatements(statement, currentState) {
        if (!statement || typeof statement !== "object" || !currentState) {
            return;
        }

        switch (statement.type) {
            case "BlockStatement": {
                processStatementBlock(statement.body ?? [], currentState);
                break;
            }
            case "IfStatement": {
                processBranch(statement, "consequent", currentState);

                if (statement.alternate) {
                    processBranch(statement, "alternate", currentState);
                }

                break;
            }
            case "WhileStatement":
            case "RepeatStatement":
            case "DoWhileStatement":
            case "ForStatement": {
                processBranch(statement, "body", currentState);
                break;
            }
            case "SwitchStatement": {
                const cases = Array.isArray(statement.cases)
                    ? statement.cases
                    : [];

                for (const caseClause of cases) {
                    const branchState = cloneFileFindState(currentState);
                    processStatementBlock(
                        caseClause?.consequent ?? [],
                        branchState
                    );
                }
                break;
            }
            case "TryStatement": {
                if (statement.block) {
                    processStatementBlock(
                        statement.block.body ?? [],
                        currentState
                    );
                }

                if (statement.handler) {
                    processBranch(statement.handler, "body", currentState);
                }

                if (statement.finalizer) {
                    processStatementBlock(
                        statement.finalizer.body ?? [],
                        currentState
                    );
                }
                break;
            }
            default: {
                break;
            }
        }
    }

    function processBranch(parent, key, currentState) {
        if (!parent || typeof parent !== "object" || !currentState) {
            return;
        }

        const statements = getBranchStatements(parent, key);

        if (!statements) {
            return;
        }

        const branchState = cloneFileFindState(currentState);
        processStatementBlock(statements, branchState);
    }

    function getBranchStatements(parent, key) {
        if (!parent || typeof parent !== "object" || !key) {
            return null;
        }

        let target = parent[key];

        if (!target) {
            return null;
        }

        if (target.type !== "BlockStatement") {
            target = ensureBlockStatement(parent, key, target);
        }

        if (!target || target.type !== "BlockStatement") {
            return null;
        }

        return getBodyStatements(target);
    }

    function insertFileFindCloseBefore(statements, index, callNode) {
        if (!Array.isArray(statements) || typeof index !== "number") {
            return null;
        }

        const closeCall = createFileFindCloseCall(callNode);

        if (!closeCall) {
            return null;
        }

        const fixDetail = createFeatherFixDetail(diagnostic, {
            target: callNode?.object?.name ?? null,
            range: {
                start: getNodeStartIndex(callNode),
                end: getNodeEndIndex(callNode)
            }
        });

        if (!fixDetail) {
            return null;
        }

        attachFeatherFixMetadata(closeCall, [fixDetail]);
        statements.splice(index, 0, closeCall);

        return {
            fixDetail,
            insertedBefore: 1
        };
    }

    function getFileFindFirstCallFromStatement(statement) {
        if (!statement || typeof statement !== "object") {
            return null;
        }

        switch (statement.type) {
            case "CallExpression": {
                return isIdentifierWithName(statement.object, "file_find_first")
                    ? statement
                    : null;
            }
            case "AssignmentExpression": {
                return getFileFindFirstCallFromExpression(statement.right);
            }
            case "VariableDeclaration": {
                const declarations = Array.isArray(statement.declarations)
                    ? statement.declarations
                    : [];

                for (const declarator of declarations) {
                    const call = getFileFindFirstCallFromExpression(
                        declarator?.init
                    );
                    if (call) {
                        return call;
                    }
                }
                return null;
            }
            case "ReturnStatement":
            case "ThrowStatement": {
                return getFileFindFirstCallFromExpression(statement.argument);
            }
            case "ExpressionStatement": {
                return getFileFindFirstCallFromExpression(statement.expression);
            }
            default: {
                return null;
            }
        }
    }

    function getFileFindFirstCallFromExpression(expression) {
        if (!expression || typeof expression !== "object") {
            return null;
        }

        if (expression.type === "CallExpression") {
            return isIdentifierWithName(expression.object, "file_find_first")
                ? expression
                : null;
        }

        if (expression.type === "ParenthesizedExpression") {
            return getFileFindFirstCallFromExpression(expression.expression);
        }

        if (expression.type === "AssignmentExpression") {
            return getFileFindFirstCallFromExpression(expression.right);
        }

        if (expression.type === "SequenceExpression") {
            const expressions = Array.isArray(expression.expressions)
                ? expression.expressions
                : [];

            for (const item of expressions) {
                const call = getFileFindFirstCallFromExpression(item);
                if (call) {
                    return call;
                }
            }
        }

        if (
            expression.type === "BinaryExpression" ||
            expression.type === "LogicalExpression"
        ) {
            const leftCall = getFileFindFirstCallFromExpression(
                expression.left
            );
            if (leftCall) {
                return leftCall;
            }

            return getFileFindFirstCallFromExpression(expression.right);
        }

        if (
            expression.type === "ConditionalExpression" ||
            expression.type === "TernaryExpression"
        ) {
            const consequentCall = getFileFindFirstCallFromExpression(
                expression.consequent
            );
            if (consequentCall) {
                return consequentCall;
            }

            return getFileFindFirstCallFromExpression(expression.alternate);
        }

        return null;
    }

    function isFileFindCloseStatement(statement) {
        if (!statement || typeof statement !== "object") {
            return false;
        }

        if (statement.type === "CallExpression") {
            return isIdentifierWithName(statement.object, "file_find_close");
        }

        if (statement.type === "ExpressionStatement") {
            return isFileFindCloseStatement(statement.expression);
        }

        if (
            statement.type === "ReturnStatement" ||
            statement.type === "ThrowStatement"
        ) {
            return isFileFindCloseStatement(statement.argument);
        }

        return false;
    }

    function getProgramStatements(node) {
        if (!isNode(node)) {
            return [];
        }

        if (Array.isArray(node.body)) {
            return node.body;
        }

        return getBodyStatements(node.body);
    }

    function createFileFindState() {
        return {
            openCount: 0
        };
    }

    function cloneFileFindState(existing) {
        if (!existing || typeof existing !== "object") {
            return createFileFindState();
        }

        return {
            openCount: existing.openCount ?? 0
        };
    }

    function createFileFindCloseCall(template) {
        const identifier = createIdentifier(
            "file_find_close",
            template?.object ?? template
        );

        if (!identifier) {
            return null;
        }

        const callExpression = {
            type: "CallExpression",
            object: identifier,
            arguments: []
        };

        if (Object.hasOwn(template, "start")) {
            callExpression.start = cloneLocation(template.start);
        }

        if (Object.hasOwn(template, "end")) {
            callExpression.end = cloneLocation(template.end);
        }

        return callExpression;
    }

    function ensureBlockStatement(parent, key, statement) {
        if (!parent || typeof parent !== "object" || !key) {
            return null;
        }

        if (!statement || typeof statement !== "object") {
            return null;
        }

        const block = {
            type: "BlockStatement",
            body: [statement]
        };

        if (Object.hasOwn(statement, "start")) {
            block.start = cloneLocation(statement.start);
        }

        if (Object.hasOwn(statement, "end")) {
            block.end = cloneLocation(statement.end);
        }

        parent[key] = block;

        return block;
    }
}

function ensureGpuStateIsPopped({ ast, diagnostic }) {
    if (!hasFeatherDiagnosticContext(ast, diagnostic)) {
        return [];
    }

    const fixes = [];

    const visit = (node, parent, property) => {
        if (!node) {
            return;
        }

        if (Array.isArray(node)) {
            for (let index = 0; index < node.length; index += 1) {
                visit(node[index], node, index);
            }
            return;
        }

        if (typeof node !== "object") {
            return;
        }

        if (node.type === "IfStatement") {
            const fix = moveGpuPopStateCallOutOfConditional(
                node,
                parent,
                property,
                diagnostic
            );

            if (fix) {
                fixes.push(fix);
            }
        }

        for (const [key, value] of Object.entries(node)) {
            if (value && typeof value === "object") {
                visit(value, node, key);
            }
        }
    };

    visit(ast, null, null);

    return fixes;
}

function moveGpuPopStateCallOutOfConditional(
    node,
    parent,
    property,
    diagnostic
) {
    if (!Array.isArray(parent) || typeof property !== "number") {
        return null;
    }

    if (!node || node.type !== "IfStatement") {
        return null;
    }

    const consequentBlock = node.consequent;

    if (!consequentBlock || consequentBlock.type !== "BlockStatement") {
        return null;
    }

    const consequentBody = getBodyStatements(consequentBlock);

    if (consequentBody.length === 0) {
        return null;
    }

    const trailingPopIndex = findTrailingGpuPopIndex(consequentBody);

    if (trailingPopIndex === -1) {
        return null;
    }

    if (hasTrailingGpuPopInAlternate(node.alternate)) {
        return null;
    }

    const siblings = parent;

    if (hasGpuPopStateAfterIndex(siblings, property)) {
        return null;
    }

    if (!hasGpuPushStateBeforeIndex(siblings, property)) {
        return null;
    }

    const [popStatement] = consequentBody.splice(trailingPopIndex, 1);
    const callExpression = getCallExpression(popStatement);

    if (
        !callExpression ||
        !isIdentifierWithName(callExpression.object, "gpu_pop_state")
    ) {
        return null;
    }

    const fixDetail = createFeatherFixDetail(diagnostic, {
        target: callExpression.object?.name ?? "gpu_pop_state",
        range: {
            start: getNodeStartIndex(callExpression),
            end: getNodeEndIndex(callExpression)
        }
    });

    if (!fixDetail) {
        return null;
    }

    siblings.splice(property + 1, 0, popStatement);
    attachFeatherFixMetadata(callExpression, [fixDetail]);

    return fixDetail;
}

function hasTrailingGpuPopInAlternate(alternate) {
    if (!alternate) {
        return false;
    }

    if (alternate.type === "BlockStatement") {
        const body = getBodyStatements(alternate);

        if (body.length === 0) {
            return false;
        }

        return isGpuPopStateCallStatement(body.at(-1));
    }

    if (alternate.type === "IfStatement") {
        return true;
    }

    return isGpuPopStateCallStatement(alternate);
}

function findTrailingGpuPopIndex(statements) {
    if (!isNonEmptyArray(statements)) {
        return -1;
    }

    for (let index = statements.length - 1; index >= 0; index -= 1) {
        const statement = statements[index];

        if (isGpuPopStateCallStatement(statement)) {
            return index;
        }

        if (!isEmptyStatement(statement)) {
            break;
        }
    }

    return -1;
}

function isEmptyStatement(node) {
    return !!node && node.type === "EmptyStatement";
}

function hasGpuPopStateAfterIndex(statements, index) {
    if (!Array.isArray(statements)) {
        return false;
    }

    for (let offset = index + 1; offset < statements.length; offset += 1) {
        const statement = statements[offset];
        if (isEmptyStatement(statement)) {
            continue;
        }

        if (isGpuPopStateCallStatement(statement)) {
            return true;
        }

        break;
    }

    return false;
}

function hasGpuPushStateBeforeIndex(statements, index) {
    if (!Array.isArray(statements)) {
        return false;
    }

    for (let offset = index - 1; offset >= 0; offset -= 1) {
        const statement = statements[offset];
        if (isEmptyStatement(statement)) {
            continue;
        }
        if (isGpuPushStateCallStatement(statement)) {
            return true;
        }
    }

    return false;
}

function isGpuStateCall(node, expectedName, { allowStatements = false } = {}) {
    if (typeof expectedName !== "string" || expectedName.length === 0) {
        return false;
    }

    let expression = null;

    if (allowStatements) {
        expression = getCallExpression(node);
    } else if (node && node.type === "CallExpression") {
        expression = node;
    }

    if (!expression) {
        return false;
    }

    return isIdentifierWithName(expression.object, expectedName);
}

function isGpuPopStateCallStatement(node) {
    return isGpuStateCall(node, "gpu_pop_state", { allowStatements: true });
}

function isGpuPushStateCallStatement(node) {
    return isGpuStateCall(node, "gpu_push_state", { allowStatements: true });
}

function getCallExpression(node) {
    if (!node) {
        return null;
    }

    if (node.type === "CallExpression") {
        return node;
    }

    if (node.type === "ExpressionStatement") {
        const expression = node.expression;

        if (expression && expression.type === "CallExpression") {
            return expression;
        }
    }

    return null;
}

function removeDanglingFileFindCalls({ ast, diagnostic }) {
    if (!hasFeatherDiagnosticContext(ast, diagnostic)) {
        return [];
    }

    const fixes = [];

    const visit = (node, parent, property) => {
        if (!node) {
            return;
        }

        if (Array.isArray(node)) {
            if (isStatementList(parent, property)) {
                sanitizeFileFindCalls(node, parent, fixes, diagnostic, ast);
            }

            for (let index = 0; index < node.length; index += 1) {
                visit(node[index], node, index);
            }
            return;
        }

        if (typeof node !== "object") {
            return;
        }

        for (const [key, value] of Object.entries(node)) {
            if (value && typeof value === "object") {
                visit(value, node, key);
            }
        }
    };

    visit(ast, null, null);

    return fixes;
}

function sanitizeFileFindCalls(
    statements,
    parent,
    fixes,
    diagnostic,
    metadataRoot
) {
    if (!isNonEmptyArray(statements)) {
        return;
    }

    for (let index = 0; index < statements.length; index += 1) {
        const statement = statements[index];

        if (!isFileFindBlockFunctionCall(statement)) {
            continue;
        }

        if (!hasPrecedingFileFindClose(statements, index)) {
            continue;
        }

        const fixDetail = createFeatherFixDetail(diagnostic, {
            target: getCallExpressionCalleeName(statement),
            range: {
                start: getNodeStartIndex(statement),
                end: getNodeEndIndex(statement)
            }
        });

        if (!fixDetail) {
            continue;
        }

        const metadataTarget =
            parent && typeof parent === "object" ? parent : null;
        if (metadataTarget && metadataTarget !== metadataRoot) {
            attachFeatherFixMetadata(metadataTarget, [fixDetail]);
        }

        statements.splice(index, 1);
        index -= 1;

        fixes.push(fixDetail);
    }
}

function isStatementList(parent, property) {
    if (!parent || typeof property === "number") {
        return false;
    }

    if (property === "body") {
        return isProgramOrBlockStatement(parent);
    }

    if (property === "consequent" && parent.type === "SwitchCase") {
        return true;
    }

    return false;
}

function isFileFindBlockFunctionCall(statement) {
    if (!statement || typeof statement !== "object") {
        return false;
    }

    const calleeName = getCallExpressionCalleeName(statement);

    if (!calleeName) {
        return false;
    }

    return FILE_FIND_BLOCK_CALL_TARGETS.has(calleeName);
}

function hasPrecedingFileFindClose(statements, index) {
    for (let offset = index - 1; offset >= 0; offset -= 1) {
        const candidate = statements[offset];

        if (
            isCallExpressionStatementWithName(
                candidate,
                FILE_FIND_CLOSE_FUNCTION_NAME
            )
        ) {
            return true;
        }
    }

    return false;
}

function isCallExpressionStatementWithName(statement, name) {
    if (!statement || typeof statement !== "object" || !name) {
        return false;
    }

    const calleeName = getCallExpressionCalleeName(statement);

    return calleeName === name;
}

function getCallExpressionCalleeName(node) {
    if (!node || typeof node !== "object") {
        return null;
    }

    if (node.type === "CallExpression") {
        return node.object?.name ?? null;
    }

    if (node.type === "ExpressionStatement") {
        return getCallExpressionCalleeName(node.expression);
    }

    return null;
}

function ensureVertexFormatDefinitionsAreClosed({ ast, diagnostic }) {
    if (!hasFeatherDiagnosticContext(ast, diagnostic)) {
        return [];
    }

    const fixes = [];

    const visit = (node, parent, property) => {
        if (!node) {
            return;
        }

        if (Array.isArray(node)) {
            for (let index = 0; index < node.length; index += 1) {
                visit(node[index], node, index);
            }
            return;
        }

        if (typeof node !== "object") {
            return;
        }

        if (node.type === "CallExpression") {
            const fix = ensureVertexFormatDefinitionIsClosed(
                node,
                parent,
                property,
                diagnostic
            );

            if (fix) {
                fixes.push(fix);
                return;
            }
        }

        for (const [key, value] of Object.entries(node)) {
            if (value && typeof value === "object") {
                visit(value, node, key);
            }
        }
    };

    visit(ast, null, null);

    return fixes;
}

function ensureVertexFormatsClosedBeforeStartingNewOnes({ ast, diagnostic }) {
    if (!hasFeatherDiagnosticContext(ast, diagnostic)) {
        return [];
    }

    const fixes = [];

    const visit = (node, parent, property) => {
        if (!node) {
            return;
        }

        if (Array.isArray(node)) {
            if (shouldProcessStatementSequence(parent, property)) {
                ensureSequentialVertexFormatsAreClosed(node, diagnostic, fixes);
            }

            for (let index = 0; index < node.length; index += 1) {
                visit(node[index], node, index);
            }

            return;
        }

        if (typeof node !== "object") {
            return;
        }

        for (const [key, value] of Object.entries(node)) {
            if (value && typeof value === "object") {
                visit(value, node, key);
            }
        }
    };

    visit(ast, null, null);

    return fixes;
}

function ensureSequentialVertexFormatsAreClosed(statements, diagnostic, fixes) {
    if (!isNonEmptyArray(statements)) {
        return;
    }

    let openBegins = [];

    for (let index = 0; index < statements.length; ) {
        const statement = statements[index];

        if (!statement || typeof statement !== "object") {
            index += 1;
            continue;
        }

        if (isVertexFormatBeginCall(statement)) {
            const previousEntry =
                openBegins.length > 0 ? openBegins.at(-1) : null;

            if (previousEntry && previousEntry.node !== statement) {
                const removalCount = removeDanglingVertexFormatDefinition({
                    statements,
                    startIndex: previousEntry.index,
                    stopIndex: index,
                    diagnostic,
                    fixes
                });

                if (removalCount > 0) {
                    openBegins = openBegins.filter(
                        (entry) => entry.index < previousEntry.index
                    );
                    index = previousEntry.index;
                    continue;
                }

                const fixDetail = insertVertexFormatEndBefore(
                    statements,
                    index,
                    previousEntry.node,
                    diagnostic
                );

                if (fixDetail) {
                    fixes.push(fixDetail);
                    openBegins.pop();
                    index += 1;
                    continue;
                }
            }

            const lastEntry = openBegins.length > 0 ? openBegins.at(-1) : null;

            if (!lastEntry || lastEntry.node !== statement) {
                openBegins.push({ node: statement, index });
            }

            index += 1;
            continue;
        }

        const closingCount = countVertexFormatEndCalls(statement);

        let unmatchedClosers = closingCount;

        while (unmatchedClosers > 0 && openBegins.length > 0) {
            openBegins.pop();
            unmatchedClosers -= 1;
        }

        if (unmatchedClosers > 0) {
            const removed = removeDanglingVertexFormatEndCall({
                statements,
                index,
                diagnostic,
                fixes
            });

            if (removed) {
                continue;
            }
        }

        index += 1;
    }
}

function removeDanglingVertexFormatDefinition({
    statements,
    startIndex,
    stopIndex,
    diagnostic,
    fixes
}) {
    if (
        !Array.isArray(statements) ||
        typeof startIndex !== "number" ||
        typeof stopIndex !== "number" ||
        startIndex < 0 ||
        startIndex >= stopIndex
    ) {
        return 0;
    }

    for (let index = startIndex; index < stopIndex; index += 1) {
        const candidate = statements[index];

        if (
            !isVertexFormatBeginCall(candidate) &&
            !isVertexFormatAddCall(candidate)
        ) {
            return 0;
        }
    }

    const firstNode = statements[startIndex];
    const lastNode = statements[stopIndex - 1] ?? firstNode;

    const fixDetail = createFeatherFixDetail(diagnostic, {
        target: getCallExpressionCalleeName(firstNode) ?? null,
        range: createRangeFromNodes(firstNode, lastNode)
    });

    if (!fixDetail) {
        return 0;
    }

    const removalCount = stopIndex - startIndex;
    statements.splice(startIndex, removalCount);

    if (Array.isArray(fixes)) {
        fixes.push(fixDetail);
    }

    return removalCount;
}

function removeDanglingVertexFormatEndCall({
    statements,
    index,
    diagnostic,
    fixes
}) {
    if (!Array.isArray(statements) || typeof index !== "number") {
        return false;
    }

    const statement = statements[index];

    if (!isCallExpressionStatementWithName(statement, "vertex_format_end")) {
        return false;
    }

    const fixDetail = createFeatherFixDetail(diagnostic, {
        target: getCallExpressionCalleeName(statement),
        range: {
            start: getNodeStartIndex(statement),
            end: getNodeEndIndex(statement)
        }
    });

    if (!fixDetail) {
        return false;
    }

    statements.splice(index, 1);

    if (Array.isArray(fixes)) {
        fixes.push(fixDetail);
    }

    return true;
}

function createRangeFromNodes(startNode, endNode) {
    const start = getNodeStartIndex(startNode);
    const end = getNodeEndIndex(endNode);

    if (typeof start === "number" && typeof end === "number" && end >= start) {
        return { start, end };
    }

    return null;
}

function shouldProcessStatementSequence(parent, property) {
    if (!parent) {
        return true;
    }

    if (property === "body") {
        return isProgramOrBlockStatement(parent);
    }

    return parent.type === "CaseClause" && property === "consequent";
}

function insertVertexFormatEndBefore(
    statements,
    index,
    templateBegin,
    diagnostic
) {
    if (!Array.isArray(statements) || typeof index !== "number") {
        return null;
    }

    if (!templateBegin || typeof templateBegin !== "object") {
        return null;
    }

    const replacement = createVertexFormatEndCall(templateBegin);

    if (!replacement) {
        return null;
    }

    const fixDetail = createFeatherFixDetail(diagnostic, {
        target: templateBegin?.object?.name ?? null,
        range: {
            start: getNodeStartIndex(templateBegin),
            end: getNodeEndIndex(templateBegin)
        }
    });

    if (!fixDetail) {
        return null;
    }

    statements.splice(index, 0, replacement);
    attachFeatherFixMetadata(replacement, [fixDetail]);

    return fixDetail;
}

function countVertexFormatEndCalls(node) {
    const stack = [node];
    const seen = new Set();
    let count = 0;

    while (stack.length > 0) {
        const current = stack.pop();

        if (!current || typeof current !== "object") {
            continue;
        }

        if (seen.has(current)) {
            continue;
        }

        seen.add(current);

        if (isVertexFormatEndCall(current)) {
            count += 1;
        }

        if (Array.isArray(current)) {
            for (const element of current) {
                stack.push(element);
            }
            continue;
        }

        for (const value of Object.values(current)) {
            if (value && typeof value === "object") {
                stack.push(value);
            }
        }
    }

    return count;
}

function ensureVertexFormatDefinitionIsClosed(
    node,
    parent,
    property,
    diagnostic
) {
    if (!Array.isArray(parent) || typeof property !== "number") {
        return null;
    }

    if (!node || node.type !== "CallExpression") {
        return null;
    }

    if (!isIdentifierWithName(node.object, "vertex_format_begin")) {
        return null;
    }

    const siblings = parent;
    let insertionIndex = property + 1;

    for (let index = property + 1; index < siblings.length; index += 1) {
        const sibling = siblings[index];

        if (nodeContainsVertexFormatEndCall(sibling)) {
            return null;
        }

        if (isVertexFormatBeginCall(sibling)) {
            break;
        }

        if (isVertexFormatAddCall(sibling)) {
            insertionIndex = index + 1;
            continue;
        }

        break;
    }

    const vertexFormatEndCall = createVertexFormatEndCall(node);

    if (!vertexFormatEndCall) {
        return null;
    }

    const fixDetail = createFeatherFixDetail(diagnostic, {
        target: "vertex_format_end",
        range: {
            start: getNodeStartIndex(node),
            end: getNodeEndIndex(node)
        }
    });

    if (!fixDetail) {
        return null;
    }

    siblings.splice(insertionIndex, 0, vertexFormatEndCall);
    attachFeatherFixMetadata(vertexFormatEndCall, [fixDetail]);

    return fixDetail;
}

function nodeContainsVertexFormatEndCall(node) {
    if (!node || typeof node !== "object") {
        return false;
    }

    if (isVertexFormatEndCall(node)) {
        return true;
    }

    if (Array.isArray(node)) {
        return node.some(nodeContainsVertexFormatEndCall);
    }

    for (const value of Object.values(node)) {
        if (nodeContainsVertexFormatEndCall(value)) {
            return true;
        }
    }

    return false;
}

function isVertexFormatEndCall(node) {
    return (
        !!node &&
        node.type === "CallExpression" &&
        isIdentifierWithName(node.object, "vertex_format_end")
    );
}

function isVertexFormatBeginCall(node) {
    return (
        !!node &&
        node.type === "CallExpression" &&
        isIdentifierWithName(node.object, "vertex_format_begin")
    );
}

function isVertexFormatAddCall(node) {
    if (!node || node.type !== "CallExpression") {
        return false;
    }

    const identifier = node.object;

    if (!identifier || identifier.type !== "Identifier") {
        return false;
    }

    return (
        typeof identifier.name === "string" &&
        identifier.name.startsWith("vertex_format_add_")
    );
}

function createVertexFormatEndCall(template) {
    if (!template || template.type !== "CallExpression") {
        return null;
    }

    const identifier = createIdentifier("vertex_format_end", template.object);

    if (!identifier) {
        return null;
    }

    const callExpression = {
        type: "CallExpression",
        object: identifier,
        arguments: []
    };

    if (hasOwn(template, "start")) {
        callExpression.start = cloneLocation(template.start);
    }

    if (hasOwn(template, "end")) {
        callExpression.end = cloneLocation(template.end);
    }

    return callExpression;
}

function harmonizeTexturePointerTernaries({ ast, diagnostic }) {
    if (!hasFeatherDiagnosticContext(ast, diagnostic)) {
        return [];
    }

    const fixes = [];

    const visit = (node, parent, property) => {
        if (!node) {
            return;
        }

        if (Array.isArray(node)) {
            for (let index = 0; index < node.length; index += 1) {
                visit(node[index], node, index);
            }
            return;
        }

        if (typeof node !== "object") {
            return;
        }

        if (node.type === "TernaryExpression") {
            const fix = harmonizeTexturePointerTernary(
                node,
                parent,
                property,
                diagnostic
            );

            if (fix) {
                fixes.push(fix);
                return;
            }
        }

        for (const [key, value] of Object.entries(node)) {
            if (value && typeof value === "object") {
                visit(value, node, key);
            }
        }
    };

    visit(ast, null, null);

    return fixes;
}

const INSTANCE_CREATE_FUNCTION_NAMES = new Set([
    "instance_create_layer",
    "instance_create_depth",
    "instance_create_depth_ext",
    "instance_create_layer_ext",
    "instance_create_at",
    "instance_create",
    "instance_create_z"
]);

function annotateInstanceVariableStructAssignments({ ast, diagnostic }) {
    if (!hasFeatherDiagnosticContext(ast, diagnostic)) {
        return [];
    }

    const fixes = [];

    const visit = (node) => {
        if (!node) {
            return;
        }

        if (Array.isArray(node)) {
            for (const entry of node) {
                visit(entry);
            }
            return;
        }

        if (typeof node !== "object") {
            return;
        }

        if (node.type === "CallExpression") {
            const callFixes = annotateInstanceCreateCall(node, diagnostic);

            if (isNonEmptyArray(callFixes)) {
                fixes.push(...callFixes);
            }
        }

        for (const value of Object.values(node)) {
            if (value && typeof value === "object") {
                visit(value);
            }
        }
    };

    visit(ast);

    return fixes;
}

function annotateInstanceCreateCall(node, diagnostic) {
    if (!node || node.type !== "CallExpression") {
        return [];
    }

    if (!isInstanceCreateIdentifier(node.object)) {
        return [];
    }

    const structArgument = findStructArgument(node.arguments);

    if (!structArgument) {
        return [];
    }

    return annotateVariableStructProperties(structArgument, diagnostic);
}

function isInstanceCreateIdentifier(node) {
    if (!node || node.type !== "Identifier") {
        return false;
    }

    if (INSTANCE_CREATE_FUNCTION_NAMES.has(node.name)) {
        return true;
    }

    return node.name?.startsWith?.("instance_create_") ?? false;
}

function findStructArgument(args) {
    if (!isNonEmptyArray(args)) {
        return null;
    }

    for (let index = args.length - 1; index >= 0; index -= 1) {
        const candidate = args[index];

        if (candidate && candidate.type === "StructExpression") {
            return candidate;
        }
    }

    return null;
}

function annotateVariableStructProperties(structExpression, diagnostic) {
    if (!structExpression || structExpression.type !== "StructExpression") {
        return [];
    }

    const properties = Array.isArray(structExpression.properties)
        ? structExpression.properties
        : [];

    if (properties.length === 0) {
        return [];
    }

    const fixes = [];

    for (const property of properties) {
        const fixDetail = annotateVariableStructProperty(property, diagnostic);

        if (fixDetail) {
            fixes.push(fixDetail);
        }
    }

    return fixes;
}

function annotateVariableStructProperty(property, diagnostic) {
    if (!property || property.type !== "Property") {
        return null;
    }

    const value = property.value;

    if (
        !value ||
        value.type !== "Identifier" ||
        typeof value.name !== "string"
    ) {
        return null;
    }

    const fixDetail = createFeatherFixDetail(diagnostic, {
        target: value.name,
        range: {
            start: getNodeStartIndex(property),
            end: getNodeEndIndex(property)
        },
        automatic: false
    });

    if (!fixDetail) {
        return null;
    }

    attachFeatherFixMetadata(property, [fixDetail]);

    return fixDetail;
}

function annotateMissingUserEvents({ ast, diagnostic }) {
    if (!hasFeatherDiagnosticContext(ast, diagnostic)) {
        return [];
    }

    const fixes = [];

    const visit = (node) => {
        if (!node) {
            return;
        }

        if (Array.isArray(node)) {
            for (const entry of node) {
                visit(entry);
            }
            return;
        }

        if (typeof node !== "object") {
            return;
        }

        if (node.type === "CallExpression") {
            const fix = annotateUserEventCall(node, diagnostic);

            if (fix) {
                fixes.push(fix);
                return;
            }
        }

        for (const value of Object.values(node)) {
            if (value && typeof value === "object") {
                visit(value);
            }
        }
    };

    visit(ast);

    return fixes;
}

function annotateUserEventCall(node, diagnostic) {
    const eventInfo = getUserEventReference(node);

    if (!eventInfo) {
        return null;
    }

    const fixDetail = createFeatherFixDetail(diagnostic, {
        target: eventInfo.name,
        automatic: false,
        range: {
            start: getNodeStartIndex(node),
            end: getNodeEndIndex(node)
        }
    });

    if (!fixDetail) {
        return null;
    }

    attachFeatherFixMetadata(node, [fixDetail]);

    return fixDetail;
}

function getUserEventReference(node) {
    if (!node || node.type !== "CallExpression") {
        return null;
    }

    const callee = getCallExpressionIdentifier(node);
    const args = getCallExpressionArguments(node);

    if (isIdentifierWithName(callee, "event_user")) {
        const eventIndex = resolveUserEventIndex(args[0]);

        if (eventIndex === null) {
            return null;
        }

        return { index: eventIndex, name: formatUserEventName(eventIndex) };
    }

    if (isIdentifierWithName(callee, "event_perform")) {
        if (args.length < 2 || !isIdentifierWithName(args[0], "ev_user")) {
            return null;
        }

        const eventIndex = resolveUserEventIndex(args[1]);

        if (eventIndex === null) {
            return null;
        }

        return { index: eventIndex, name: formatUserEventName(eventIndex) };
    }

    if (isIdentifierWithName(callee, "event_perform_object")) {
        if (args.length < 3) {
            return null;
        }

        const eventIndex = resolveUserEventIndex(args[2]);

        if (eventIndex === null) {
            return null;
        }

        return { index: eventIndex, name: formatUserEventName(eventIndex) };
    }

    return null;
}

function resolveUserEventIndex(node) {
    if (!node) {
        return null;
    }

    if (node.type === "Literal") {
        const numericValue =
            typeof node.value === "number" ? node.value : Number(node.value);

        if (
            !Number.isInteger(numericValue) ||
            numericValue < 0 ||
            numericValue > 15
        ) {
            return null;
        }

        return numericValue;
    }

    if (node.type === "Identifier") {
        const match = /^ev_user(\d+)$/.exec(node.name);

        if (!match) {
            return null;
        }

        const numericValue = Number.parseInt(match[1], 10);

        if (
            !Number.isInteger(numericValue) ||
            numericValue < 0 ||
            numericValue > 15
        ) {
            return null;
        }

        return numericValue;
    }

    return null;
}

function formatUserEventName(index) {
    if (!Number.isInteger(index)) {
        return null;
    }

    return `User Event ${index}`;
}
function harmonizeTexturePointerTernary(node, parent, property, diagnostic) {
    if (!node || node.type !== "TernaryExpression") {
        return null;
    }

    if (
        !parent ||
        parent.type !== "AssignmentExpression" ||
        property !== "right"
    ) {
        return null;
    }

    if (!isSpriteGetTextureCall(node.consequent)) {
        return null;
    }

    const alternate = node.alternate;

    if (!isNegativeOneLiteral(alternate)) {
        return null;
    }

    const pointerIdentifier = createIdentifier("pointer_null", alternate);

    if (!pointerIdentifier) {
        return null;
    }

    copyCommentMetadata(alternate, pointerIdentifier);
    node.alternate = pointerIdentifier;

    const fixDetail = createFeatherFixDetail(diagnostic, {
        target: isIdentifier(parent.left) ? parent.left.name : null,
        range: {
            start: getNodeStartIndex(node),
            end: getNodeEndIndex(node)
        }
    });

    if (!fixDetail) {
        return null;
    }

    attachFeatherFixMetadata(node, [fixDetail]);

    return fixDetail;
}

function createAssignmentFromDeclarator(declarator, declarationNode) {
    if (!declarator || typeof declarator !== "object") {
        return null;
    }

    const identifier = declarator.id;

    if (!isIdentifier(identifier)) {
        return null;
    }

    if (!declarator.init) {
        return null;
    }

    const assignment = {
        type: "AssignmentExpression",
        operator: "=",
        left: cloneIdentifier(identifier),
        right: declarator.init,
        start: cloneLocation(declarator.start ?? declarationNode?.start),
        end: cloneLocation(declarator.end ?? declarationNode?.end)
    };

    copyCommentMetadata(declarator, assignment);

    return assignment;
}

function isFunctionLikeNode(node) {
    if (!node || typeof node !== "object") {
        return false;
    }

    if (typeof node.type !== "string") {
        return false;
    }

    return FUNCTION_LIKE_TYPES.has(node.type);
}

function getFunctionParameterNames(node) {
    const params = getArrayProperty(node, "params");
    const names = [];

    for (const param of params) {
        if (!param || typeof param !== "object") {
            continue;
        }

        if (isIdentifier(param)) {
            if (param.name) {
                names.push(param.name);
            }
            continue;
        }

        if (param.type === "DefaultParameter" && isIdentifier(param.left)) {
            if (param.left.name) {
                names.push(param.left.name);
            }
            continue;
        }
    }

    return names;
}

function getVariableDeclaratorName(declarator) {
    if (!declarator || typeof declarator !== "object") {
        return null;
    }

    const identifier = declarator.id;

    if (!isIdentifier(identifier)) {
        return null;
    }

    return identifier.name ?? null;
}

function cloneLiteral(node) {
    if (!node || node.type !== "Literal") {
        return null;
    }

    const cloned = {
        type: "Literal",
        value: node.value
    };

    if (Object.hasOwn(node, "start")) {
        cloned.start = cloneLocation(node.start);
    }

    if (Object.hasOwn(node, "end")) {
        cloned.end = cloneLocation(node.end);
    }

    return cloned;
}

function createIdentifierFromTemplate(name, template) {
    const identifier = {
        type: "Identifier",
        name
    };

    assignClonedLocation(identifier, template);

    return identifier;
}

function cloneIdentifier(node) {
    if (!node || node.type !== "Identifier") {
        return null;
    }

    const cloned = {
        type: "Identifier",
        name: node.name
    };

    assignClonedLocation(cloned, node);

    return cloned;
}

function copyCommentMetadata(source, target) {
    if (!source || !target) {
        return;
    }

    for (const key of [
        "leadingComments",
        "trailingComments",
        "innerComments",
        "comments"
    ]) {
        if (Object.hasOwn(source, key)) {
            target[key] = source[key];
        }
    }
}

function extractIdentifierNameFromLiteral(value) {
    if (typeof value !== "string") {
        return null;
    }

    const stripped = stripStringQuotes(value);
    if (!stripped) {
        return null;
    }

    if (!IDENTIFIER_NAME_PATTERN.test(stripped)) {
        return null;
    }

    return stripped;
}

function stripStringQuotes(value) {
    if (typeof value !== "string" || value.length < 2) {
        return null;
    }

    const firstChar = value[0];
    const lastChar = value.at(-1);

    if ((firstChar === '"' || firstChar === "'") && firstChar === lastChar) {
        return value.slice(1, -1);
    }

    return null;
}

function isIdentifierWithName(node, name) {
    if (!node || node.type !== "Identifier") {
        return false;
    }

    return node.name === name;
}

function isIdentifier(node) {
    return !!node && node.type === "Identifier";
}

function isDrawPrimitiveBeginCall(node) {
    return isCallExpressionIdentifierMatch(node, "draw_primitive_begin");
}

function isDrawPrimitiveEndCall(node) {
    return isCallExpressionIdentifierMatch(node, "draw_primitive_end");
}

function createPrimitiveBeginCall(template) {
    if (!template || template.type !== "CallExpression") {
        return null;
    }

    const identifier = createIdentifier(
        "draw_primitive_begin",
        template.object
    );

    if (!identifier) {
        return null;
    }

    const primitiveType = createIdentifier("pr_linelist");

    const callExpression = {
        type: "CallExpression",
        object: identifier,
        arguments: [primitiveType].filter(Boolean)
    };

    if (Object.hasOwn(template, "start")) {
        callExpression.start = cloneLocation(template.start);
    }

    if (Object.hasOwn(template, "end")) {
        const referenceLocation = template.start ?? template.end;

        if (referenceLocation) {
            callExpression.end = cloneLocation(referenceLocation);
        }
    }

    return callExpression;
}

function isLiteralZero(node) {
    if (!node || node.type !== "Literal") {
        return false;
    }

    return node.value === "0" || node.value === 0;
}

function isDrawSurfaceCall(node) {
    if (!isCallExpression(node)) {
        return false;
    }

    const name = node.object?.name;

    if (typeof name !== "string") {
        return false;
    }

    return name.startsWith("draw_surface");
}

function isTerminatingStatement(node) {
    if (!node || typeof node !== "object") {
        return false;
    }

    return (
        node.type === "ReturnStatement" ||
        node.type === "BreakStatement" ||
        node.type === "ContinueStatement" ||
        node.type === "ThrowStatement" ||
        node.type === "ExitStatement"
    );
}

function isLiteralOne(node) {
    if (!node || node.type !== "Literal") {
        return false;
    }

    return node.value === "1" || node.value === 1;
}

function isLiteralTrue(node) {
    if (!node || node.type !== "Literal") {
        return false;
    }

    return node.value === "true" || node.value === true;
}

function isLiteralFalse(node) {
    if (!node || node.type !== "Literal") {
        return false;
    }

    return node.value === "false" || node.value === false;
}

function isShaderResetCall(node) {
    if (!node || node.type !== "CallExpression") {
        return false;
    }

    if (!isIdentifierWithName(node.object, "shader_reset")) {
        return false;
    }

    const args = getCallExpressionArguments(node);

    return args.length === 0;
}

function isFogResetCall(node) {
    if (!node || node.type !== "CallExpression") {
        return false;
    }

    if (!isIdentifierWithName(node.object, "gpu_set_fog")) {
        return false;
    }

    const args = getCallExpressionArguments(node);

    if (args.length < 4) {
        return false;
    }

    return (
        isLiteralFalse(args[0]) &&
        isIdentifierWithName(args[1], "c_black") &&
        isLiteralZero(args[2]) &&
        isLiteralOne(args[3])
    );
}

function isAlphaTestEnableResetCall(node) {
    if (!node || node.type !== "CallExpression") {
        return false;
    }

    if (!isIdentifierWithName(node.object, "gpu_set_alphatestenable")) {
        return false;
    }

    const args = getCallExpressionArguments(node);

    if (args.length === 0) {
        return false;
    }

    return isLiteralFalse(args[0]);
}

function isAlphaTestRefResetCall(node) {
    if (!node || node.type !== "CallExpression") {
        return false;
    }

    if (!isIdentifierWithName(node.object, "gpu_set_alphatestref")) {
        return false;
    }

    const args = getCallExpressionArguments(node);

    if (args.length === 0) {
        return false;
    }

    return isLiteralZero(args[0]);
}

function isHalignResetCall(node) {
    if (!node || node.type !== "CallExpression") {
        return false;
    }

    if (!isIdentifierWithName(node.object, "draw_set_halign")) {
        return false;
    }

    const args = getCallExpressionArguments(node);

    if (args.length === 0) {
        return false;
    }

    return isIdentifierWithName(args[0], "fa_left");
}

function isCullModeResetCall(node) {
    if (!node || node.type !== "CallExpression") {
        return false;
    }

    if (!isIdentifierWithName(node.object, "gpu_set_cullmode")) {
        return false;
    }

    const args = getCallExpressionArguments(node);

    if (args.length === 0) {
        return false;
    }

    return isIdentifierWithName(args[0], "cull_noculling");
}

function isColourWriteEnableResetCall(node) {
    if (!node || node.type !== "CallExpression") {
        return false;
    }

    if (!isIdentifierWithName(node.object, "gpu_set_colourwriteenable")) {
        return false;
    }

    const args = getCallExpressionArguments(node);

    if (args.length < 4) {
        return false;
    }

    return args
        .slice(0, 4)
        .every((argument) => isBooleanLiteral(argument, true));
}

function isAlphaTestDisableCall(node) {
    if (!node || node.type !== "CallExpression") {
        return false;
    }

    if (!isIdentifierWithName(node.object, "gpu_set_alphatestenable")) {
        return false;
    }

    const args = getCallExpressionArguments(node);

    if (args.length === 0) {
        return false;
    }

    const [argument] = args;

    return isLiteralFalse(argument) || isLiteralZero(argument);
}

function createAlphaTestEnableResetCall(template) {
    if (!template || template.type !== "CallExpression") {
        return null;
    }

    const identifier = cloneIdentifier(template.object);

    if (!identifier || identifier.name !== "gpu_set_alphatestenable") {
        return null;
    }

    const literalFalse = createLiteral("false", template.arguments?.[0]);

    const callExpression = {
        type: "CallExpression",
        object: identifier,
        arguments: [literalFalse]
    };

    if (hasOwn(template, "start")) {
        callExpression.start = cloneLocation(template.start);
    }

    if (hasOwn(template, "end")) {
        callExpression.end = cloneLocation(template.end);
    }

    return callExpression;
}

function createAlphaTestRefResetCall(template) {
    if (!template || template.type !== "CallExpression") {
        return null;
    }

    const identifier = cloneIdentifier(template.object);

    if (!identifier || identifier.name !== "gpu_set_alphatestref") {
        return null;
    }

    const literalZero = createLiteral("0", template.arguments?.[0]);

    const callExpression = {
        type: "CallExpression",
        object: identifier,
        arguments: [literalZero]
    };

    if (Object.hasOwn(template, "start")) {
        callExpression.start = cloneLocation(template.start);
    }

    if (Object.hasOwn(template, "end")) {
        callExpression.end = cloneLocation(template.end);
    }

    return callExpression;
}

function createBlendModeResetCall(template) {
    if (!template || template.type !== "CallExpression") {
        return null;
    }

    const identifier = cloneIdentifier(template.object);

    if (!identifier || identifier.name !== "gpu_set_blendmode") {
        return null;
    }

    const blendModeIdentifier = createIdentifier(
        "bm_normal",
        template.arguments?.[0]
    );

    if (!blendModeIdentifier) {
        return null;
    }

    const callExpression = {
        type: "CallExpression",
        object: identifier,
        arguments: [blendModeIdentifier]
    };

    if (Object.hasOwn(template, "start")) {
        callExpression.start = cloneLocation(template.start);
    }

    if (Object.hasOwn(template, "end")) {
        callExpression.end = cloneLocation(template.end);
    }

    return callExpression;
}

function isSurfaceSetTargetCall(node) {
    if (!node || node.type !== "CallExpression") {
        return false;
    }

    return isIdentifierWithName(node.object, "surface_set_target");
}

function createHalignResetCall(template) {
    if (!template || template.type !== "CallExpression") {
        return null;
    }

    const identifier = cloneIdentifier(template.object);

    if (!identifier || identifier.name !== "draw_set_halign") {
        return null;
    }

    const faLeft = createIdentifier("fa_left", template.arguments?.[0]);

    if (!faLeft) {
        return null;
    }

    const callExpression = {
        type: "CallExpression",
        object: identifier,
        arguments: [faLeft]
    };

    if (Object.hasOwn(template, "start")) {
        callExpression.start = cloneLocation(template.start);
    }

    if (Object.hasOwn(template, "end")) {
        callExpression.end = cloneLocation(template.end);
    }

    return callExpression;
}

function createCullModeResetCall(template) {
    if (!template || template.type !== "CallExpression") {
        return null;
    }

    const identifier = cloneIdentifier(template.object);

    if (!identifier || identifier.name !== "gpu_set_cullmode") {
        return null;
    }

    const resetArgument = createIdentifier(
        "cull_noculling",
        template.arguments?.[0]
    );

    if (!resetArgument) {
        return null;
    }

    const callExpression = {
        type: "CallExpression",
        object: identifier,
        arguments: [resetArgument]
    };

    if (Object.hasOwn(template, "start")) {
        callExpression.start = cloneLocation(template.start);
    }

    if (Object.hasOwn(template, "end")) {
        callExpression.end = cloneLocation(template.end);
    }

    return callExpression;
}

function createColourWriteEnableResetCall(template) {
    if (!template || template.type !== "CallExpression") {
        return null;
    }

    const identifier = cloneIdentifier(template.object);

    if (!identifier || identifier.name !== "gpu_set_colourwriteenable") {
        return null;
    }

    const templateArgs = Array.isArray(template.arguments)
        ? template.arguments
        : [];
    const argumentsList = [];

    for (let index = 0; index < 4; index += 1) {
        const argumentTemplate =
            templateArgs[index] ?? templateArgs.at(-1) ?? template;
        const literalTrue = createLiteral("true", argumentTemplate);
        argumentsList.push(literalTrue);
    }

    const callExpression = {
        type: "CallExpression",
        object: identifier,
        arguments: argumentsList
    };

    if (Object.hasOwn(template, "start")) {
        callExpression.start = cloneLocation(template.start);
    }

    if (Object.hasOwn(template, "end")) {
        callExpression.end = cloneLocation(template.end);
    }

    return callExpression;
}

function isBlendModeNormalArgument(node) {
    if (!node || typeof node !== "object") {
        return false;
    }

    if (isIdentifierWithName(node, "bm_normal")) {
        return true;
    }

    if (node.type === "Literal") {
        return node.value === "bm_normal";
    }

    return false;
}

function shouldResetBlendEnable(argument) {
    if (!argument || typeof argument !== "object") {
        return false;
    }

    return isLiteralFalse(argument) || isLiteralZero(argument);
}

function shouldResetTextureRepeat(argument) {
    if (!argument || typeof argument !== "object") {
        return false;
    }

    if (isLiteralFalse(argument) || isLiteralZero(argument)) {
        return false;
    }

    return isLiteralTrue(argument) || isLiteralOne(argument);
}

function isTextureRepeatResetCall(node) {
    if (!node || node.type !== "CallExpression") {
        return false;
    }

    if (!isIdentifierWithName(node.object, "gpu_set_texrepeat")) {
        return false;
    }

    const args = getCallExpressionArguments(node);

    if (args.length === 0) {
        return false;
    }

    const [argument] = args;

    return isLiteralFalse(argument) || isLiteralZero(argument);
}

function createTextureRepeatResetCall(template) {
    if (!template || template.type !== "CallExpression") {
        return null;
    }

    const identifier = cloneIdentifier(template.object);

    if (!identifier || identifier.name !== "gpu_set_texrepeat") {
        return null;
    }

    const literalFalse = createLiteral("false", template.arguments?.[0]);

    const callExpression = {
        type: "CallExpression",
        object: identifier,
        arguments: [literalFalse]
    };

    if (Object.hasOwn(template, "start")) {
        callExpression.start = cloneLocation(template.start);
    }

    if (Object.hasOwn(template, "end")) {
        callExpression.end = cloneLocation(template.end);
    }

    return callExpression;
}

function isBlendModeResetCall(node) {
    if (!node || node.type !== "CallExpression") {
        return false;
    }

    if (!isIdentifierWithName(node.object, "gpu_set_blendmode")) {
        return false;
    }

    const args = getCallExpressionArguments(node);

    if (args.length === 0) {
        return false;
    }

    return isBlendModeNormalArgument(args[0]);
}

function isBlendEnableResetCall(node) {
    if (!node || node.type !== "CallExpression") {
        return false;
    }

    if (!isIdentifierWithName(node.object, "gpu_set_blendenable")) {
        return false;
    }

    const args = getCallExpressionArguments(node);

    if (args.length === 0) {
        return false;
    }

    const [argument] = args;

    return isLiteralTrue(argument) || isLiteralOne(argument);
}

function createShaderResetCall(template) {
    if (!template || template.type !== "CallExpression") {
        return null;
    }

    const identifier = createIdentifier("shader_reset", template.object);

    if (!identifier) {
        return null;
    }

    const callExpression = {
        type: "CallExpression",
        object: identifier,
        arguments: []
    };

    if (Object.hasOwn(template, "start")) {
        callExpression.start = cloneLocation(template.start);
    }

    if (Object.hasOwn(template, "end")) {
        callExpression.end = cloneLocation(template.end);
    }

    return callExpression;
}

function createFogResetCall(template) {
    if (!template || template.type !== "CallExpression") {
        return null;
    }

    const identifier = cloneIdentifier(template.object);

    if (!identifier || identifier.name !== "gpu_set_fog") {
        return null;
    }

    const [argument0, argument1, argument2, argument3] = Array.isArray(
        template.arguments
    )
        ? template.arguments
        : [];

    const falseLiteral = createLiteral("false", argument0);
    const colorIdentifier = createIdentifier("c_black", argument1);
    const zeroLiteral = createLiteral("0", argument2);
    const oneLiteral = createLiteral("1", argument3);

    if (!falseLiteral || !colorIdentifier || !zeroLiteral || !oneLiteral) {
        return null;
    }

    const callExpression = {
        type: "CallExpression",
        object: identifier,
        arguments: [falseLiteral, colorIdentifier, zeroLiteral, oneLiteral]
    };

    if (Object.hasOwn(template, "start")) {
        callExpression.start = cloneLocation(template.start);
    }

    if (Object.hasOwn(template, "end")) {
        callExpression.end = cloneLocation(template.end);
    }

    return callExpression;
}

function createBlendEnableResetCall(template) {
    if (!template || template.type !== "CallExpression") {
        return null;
    }

    const identifier = cloneIdentifier(template.object);

    if (!identifier || identifier.name !== "gpu_set_blendenable") {
        return null;
    }

    const literalTrue = createLiteral("true", template.arguments?.[0]);

    const callExpression = {
        type: "CallExpression",
        object: identifier,
        arguments: [literalTrue]
    };

    if (Object.hasOwn(template, "start")) {
        callExpression.start = cloneLocation(template.start);
    }

    if (Object.hasOwn(template, "end")) {
        callExpression.end = cloneLocation(template.end);
    }

    return callExpression;
}

function createLiteral(value, template) {
    const literalValue = typeof value === "number" ? String(value) : value;

    const literal = {
        type: "Literal",
        value: literalValue
    };

    if (template && typeof template === "object") {
        if (Object.hasOwn(template, "start")) {
            literal.start = cloneLocation(template.start);
        }

        if (Object.hasOwn(template, "end")) {
            literal.end = cloneLocation(template.end);
        }
    }

    return literal;
}

function reorderOptionalParameters({ ast, diagnostic }) {
    if (!hasFeatherDiagnosticContext(ast, diagnostic)) {
        return [];
    }

    const fixes = [];

    const visit = (node) => {
        if (!node) {
            return;
        }

        if (Array.isArray(node)) {
            for (const item of node) {
                visit(item);
            }
            return;
        }

        if (typeof node !== "object") {
            return;
        }

        if (node.type === "FunctionDeclaration") {
            const fix = reorderFunctionOptionalParameters(node, diagnostic);

            if (fix) {
                fixes.push(fix);
            }
        }

        for (const value of Object.values(node)) {
            if (value && typeof value === "object") {
                visit(value);
            }
        }
    };

    visit(ast);

    return fixes;
}

function reorderFunctionOptionalParameters(node, diagnostic) {
    if (!node || node.type !== "FunctionDeclaration") {
        return null;
    }

    const params = Array.isArray(node.params) ? node.params : null;

    if (!params || params.length === 0) {
        return null;
    }

    let encounteredOptional = false;
    let appliedChanges = false;

    for (let index = 0; index < params.length; index += 1) {
        const param = params[index];

        if (isOptionalParameter(param)) {
            encounteredOptional = true;
            continue;
        }

        if (!encounteredOptional) {
            continue;
        }

        const converted = convertParameterToUndefinedDefault(param);

        if (!converted) {
            continue;
        }

        params[index] = converted;
        appliedChanges = true;
    }

    if (!appliedChanges) {
        return null;
    }

    node._flattenSyntheticNumericParens = true;

    const fixDetail = createFeatherFixDetail(diagnostic, {
        target: getFunctionIdentifierName(node),
        range: {
            start: getNodeStartIndex(node),
            end: getNodeEndIndex(node)
        }
    });

    if (!fixDetail) {
        return null;
    }

    attachFeatherFixMetadata(node, [fixDetail]);

    return fixDetail;
}

function convertParameterToUndefinedDefault(parameter) {
    if (!parameter || parameter.type !== "Identifier") {
        return null;
    }

    const identifier = cloneIdentifier(parameter) ?? parameter;
    const undefinedLiteral = createLiteral("undefined", parameter);
    if (!undefinedLiteral) {
        return null;
    }

    const defaultParameter = {
        type: "DefaultParameter",
        left: identifier,
        right: undefinedLiteral,
        start: cloneLocation(parameter.start ?? identifier.start),
        end: cloneLocation(parameter.end ?? identifier.end),
        _featherOptionalParameter: true
    };

    copyCommentMetadata(parameter, defaultParameter);

    return defaultParameter;
}

function isOptionalParameter(parameter) {
    return parameter?.type === "DefaultParameter";
}

function getFunctionIdentifierName(node) {
    if (!node) {
        return null;
    }

    const { id, name, key } = node;

    if (typeof id === "string") {
        return id;
    }

    if (id && typeof id === "object") {
        if (typeof id.name === "string") {
            return id.name;
        }

        if (id.type === "Identifier" && typeof id.name === "string") {
            return id.name;
        }
    }

    if (typeof name === "string") {
        return name;
    }

    if (key && typeof key === "object" && typeof key.name === "string") {
        return key.name;
    }

    return null;
}

function sanitizeMalformedJsDocTypes({ ast, diagnostic, typeSystemInfo }) {
    if (!hasFeatherDiagnosticContext(ast, diagnostic)) {
        return [];
    }

    const comments = collectCommentNodes(ast);

    if (comments.length === 0) {
        return [];
    }

    const fixes = [];

    for (const comment of comments) {
        const result = sanitizeDocCommentType(comment, typeSystemInfo);

        if (!result) {
            continue;
        }

        const fixDetail = createFeatherFixDetail(diagnostic, {
            target: result.target ?? null,
            range: {
                start: getNodeStartIndex(comment),
                end: getNodeEndIndex(comment)
            }
        });

        if (!fixDetail) {
            continue;
        }

        attachFeatherFixMetadata(comment, [fixDetail]);
        fixes.push(fixDetail);
    }

    return fixes;
}

function sanitizeDocCommentType(comment, typeSystemInfo) {
    if (!comment || comment.type !== "CommentLine") {
        return null;
    }

    const rawValue = typeof comment.value === "string" ? comment.value : "";

    if (!rawValue || !rawValue.includes("@") || !rawValue.includes("{")) {
        return null;
    }

    const tagMatch = rawValue.match(/\/\s*@([A-Za-z]+)/);

    if (!tagMatch) {
        return null;
    }

    const tagName = tagMatch[1]?.toLowerCase();

    if (tagName !== "param" && tagName !== "return" && tagName !== "returns") {
        return null;
    }

    const annotation = extractTypeAnnotation(rawValue);

    if (!annotation) {
        return null;
    }

    const { beforeBrace, typeText, remainder, hadClosingBrace } = annotation;

    if (typeof typeText !== "string") {
        return null;
    }

    const sanitizedType = sanitizeTypeAnnotationText(typeText, typeSystemInfo);
    const needsClosingBrace = hadClosingBrace === false;
    const hasTypeChange = sanitizedType !== typeText.trim();

    if (!hasTypeChange && !needsClosingBrace) {
        return null;
    }

    const updatedValue = `${beforeBrace}${sanitizedType}}${remainder}`;

    if (updatedValue === rawValue) {
        return null;
    }

    comment.value = updatedValue;

    if (typeof comment.raw === "string") {
        comment.raw = `//${updatedValue}`;
    }

    const target =
        tagName === "param"
            ? extractParameterNameFromDocRemainder(remainder)
            : null;

    return {
        target
    };
}

function extractTypeAnnotation(value) {
    if (typeof value !== "string") {
        return null;
    }

    const braceIndex = value.indexOf("{");

    if (braceIndex === -1) {
        return null;
    }

    const beforeBrace = value.slice(0, braceIndex + 1);
    const afterBrace = value.slice(braceIndex + 1);

    const closingIndex = afterBrace.indexOf("}");
    let typeText;
    let remainder;
    let hadClosingBrace = true;

    if (closingIndex === -1) {
        const split = splitTypeAndRemainder(afterBrace);
        typeText = split.type;
        remainder = split.remainder;
        hadClosingBrace = false;
    } else {
        typeText = afterBrace.slice(0, closingIndex);
        remainder = afterBrace.slice(closingIndex + 1);
    }

    const trimmedType = toTrimmedString(typeText);

    return {
        beforeBrace,
        typeText: trimmedType,
        remainder,
        hadClosingBrace
    };
}

function splitTypeAndRemainder(text) {
    if (typeof text !== "string") {
        return { type: "", remainder: "" };
    }

    let depthSquare = 0;
    let depthAngle = 0;
    let depthParen = 0;

    for (let index = 0; index < text.length; index += 1) {
        const char = text[index];

        switch (char) {
            case "[": {
                depthSquare += 1;

                break;
            }
            case "]": {
                depthSquare = Math.max(0, depthSquare - 1);

                break;
            }
            case "<": {
                depthAngle += 1;

                break;
            }
            case ">": {
                depthAngle = Math.max(0, depthAngle - 1);

                break;
            }
            case "(": {
                depthParen += 1;

                break;
            }
            case ")": {
                depthParen = Math.max(0, depthParen - 1);

                break;
            }
            // No default
        }

        if (
            WHITESPACE_PATTERN.test(char) &&
            depthSquare === 0 &&
            depthAngle === 0 &&
            depthParen === 0
        ) {
            const typePart = text.slice(0, index).trimEnd();
            const remainder = text.slice(index);
            return { type: typePart, remainder };
        }
    }

    return {
        type: text.trim(),
        remainder: ""
    };
}

const WHITESPACE_PATTERN = /\s/;

function sanitizeTypeAnnotationText(typeText, typeSystemInfo) {
    if (typeof typeText !== "string" || typeText.length === 0) {
        return typeText ?? "";
    }

    const normalized = typeText.trim();
    const balanced = balanceTypeAnnotationDelimiters(normalized);

    const specifierSanitized = fixSpecifierSpacing(
        balanced,
        typeSystemInfo?.specifierBaseTypeNamesLower
    );

    return fixTypeUnionSpacing(
        specifierSanitized,
        typeSystemInfo?.baseTypeNamesLower
    );
}

function balanceTypeAnnotationDelimiters(typeText) {
    if (typeof typeText !== "string" || typeText.length === 0) {
        return typeText ?? "";
    }

    const stack = [];

    for (const char of typeText) {
        switch (char) {
            case "[": {
                stack.push("]");

                break;
            }
            case "<": {
                stack.push(">");

                break;
            }
            case "(": {
                stack.push(")");

                break;
            }
            case "]":
            case ">":
            case ")": {
                if (stack.length > 0 && stack.at(-1) === char) {
                    stack.pop();
                }

                break;
            }
            // No default
        }
    }

    if (stack.length === 0) {
        return typeText;
    }

    return typeText + stack.reverse().join("");
}

function fixSpecifierSpacing(typeText, specifierBaseTypes) {
    if (typeof typeText !== "string" || typeText.length === 0) {
        return typeText ?? "";
    }

    if (
        !isSetLike(specifierBaseTypes) ||
        !hasIterableItems(specifierBaseTypes)
    ) {
        return typeText;
    }

    const patternSource = [...specifierBaseTypes]
        .map((name) => escapeRegExp(name))
        .join("|");

    if (!patternSource) {
        return typeText;
    }

    const regex = new RegExp(`\\b(${patternSource})\\b`, "gi");
    let result = "";
    let lastIndex = 0;
    let match;

    while ((match = regex.exec(typeText)) !== null) {
        const matchStart = match.index;
        const matchEnd = regex.lastIndex;
        const before = typeText.slice(lastIndex, matchStart);
        const matchedText = typeText.slice(matchStart, matchEnd);
        result += before + matchedText;

        const remainder = typeText.slice(matchEnd);
        const specifierInfo = readSpecifierToken(remainder);

        if (specifierInfo) {
            result += specifierInfo.needsDot
                ? `.${specifierInfo.token}`
                : remainder.slice(0, specifierInfo.consumedLength);

            regex.lastIndex = matchEnd + specifierInfo.consumedLength;
            lastIndex = regex.lastIndex;
        } else {
            lastIndex = matchEnd;
        }
    }

    result += typeText.slice(lastIndex);
    return result;
}

function readSpecifierToken(text) {
    if (typeof text !== "string" || text.length === 0) {
        return null;
    }

    let offset = 0;

    while (offset < text.length && WHITESPACE_PATTERN.test(text[offset])) {
        offset += 1;
    }

    if (offset === 0) {
        return null;
    }

    const firstChar = text[offset];

    if (
        !firstChar ||
        firstChar === "." ||
        firstChar === "," ||
        firstChar === "|" ||
        firstChar === "}"
    ) {
        return {
            consumedLength: offset,
            needsDot: false
        };
    }

    let consumed = offset;
    let token = "";
    let depthSquare = 0;
    let depthAngle = 0;
    let depthParen = 0;

    while (consumed < text.length) {
        const char = text[consumed];

        if (
            WHITESPACE_PATTERN.test(char) &&
            depthSquare === 0 &&
            depthAngle === 0 &&
            depthParen === 0
        ) {
            break;
        }

        if (
            (char === "," || char === "|" || char === "}") &&
            depthSquare === 0 &&
            depthAngle === 0 &&
            depthParen === 0
        ) {
            break;
        }

        switch (char) {
            case "[": {
                depthSquare += 1;

                break;
            }
            case "]": {
                depthSquare = Math.max(0, depthSquare - 1);

                break;
            }
            case "<": {
                depthAngle += 1;

                break;
            }
            case ">": {
                depthAngle = Math.max(0, depthAngle - 1);

                break;
            }
            case "(": {
                depthParen += 1;

                break;
            }
            case ")": {
                depthParen = Math.max(0, depthParen - 1);

                break;
            }
            // No default
        }

        token += char;
        consumed += 1;
    }

    if (token.length === 0) {
        return {
            consumedLength: offset,
            needsDot: false
        };
    }

    return {
        consumedLength: consumed,
        token,
        needsDot: true
    };
}

function fixTypeUnionSpacing(typeText, baseTypesLower) {
    if (typeof typeText !== "string" || typeText.length === 0) {
        return typeText ?? "";
    }

    if (!isSetLike(baseTypesLower) || !hasIterableItems(baseTypesLower)) {
        return typeText;
    }

    if (!WHITESPACE_PATTERN.test(typeText)) {
        return typeText;
    }

    if (hasDelimiterOutsideNesting(typeText, [",", "|"])) {
        return typeText;
    }

    const segments = splitTypeSegments(typeText);

    if (segments.length <= 1) {
        return typeText;
    }

    const trimmedSegments = segments
        .map((segment) => segment.trim())
        .filter((segment) => segment.length > 0);

    if (trimmedSegments.length <= 1) {
        return typeText;
    }

    const recognizedCount = trimmedSegments.reduce((count, segment) => {
        const baseTypeName = extractBaseTypeName(segment);

        if (baseTypeName && baseTypesLower.has(baseTypeName.toLowerCase())) {
            return count + 1;
        }

        return count;
    }, 0);

    if (recognizedCount < 2) {
        return typeText;
    }

    return trimmedSegments.join(",");
}

function splitTypeSegments(text) {
    const segments = [];
    let current = "";
    let depthSquare = 0;
    let depthAngle = 0;
    let depthParen = 0;

    for (const char of text) {
        switch (char) {
            case "[": {
                depthSquare += 1;

                break;
            }
            case "]": {
                depthSquare = Math.max(0, depthSquare - 1);

                break;
            }
            case "<": {
                depthAngle += 1;

                break;
            }
            case ">": {
                depthAngle = Math.max(0, depthAngle - 1);

                break;
            }
            case "(": {
                depthParen += 1;

                break;
            }
            case ")": {
                depthParen = Math.max(0, depthParen - 1);

                break;
            }
            // No default
        }

        if (
            (WHITESPACE_PATTERN.test(char) || char === "," || char === "|") &&
            depthSquare === 0 &&
            depthAngle === 0 &&
            depthParen === 0
        ) {
            if (isNonEmptyTrimmedString(current)) {
                segments.push(current.trim());
            }
            current = "";
            continue;
        }

        current += char;
    }

    if (isNonEmptyTrimmedString(current)) {
        segments.push(current.trim());
    }

    return segments;
}

function hasDelimiterOutsideNesting(text, delimiters) {
    if (typeof text !== "string" || text.length === 0) {
        return false;
    }

    const delimiterSet = new Set(delimiters ?? []);
    let depthSquare = 0;
    let depthAngle = 0;
    let depthParen = 0;

    for (const char of text) {
        switch (char) {
            case "[": {
                depthSquare += 1;

                break;
            }
            case "]": {
                depthSquare = Math.max(0, depthSquare - 1);

                break;
            }
            case "<": {
                depthAngle += 1;

                break;
            }
            case ">": {
                depthAngle = Math.max(0, depthAngle - 1);

                break;
            }
            case "(": {
                depthParen += 1;

                break;
            }
            case ")": {
                depthParen = Math.max(0, depthParen - 1);

                break;
            }
            // No default
        }

        if (
            delimiterSet.has(char) &&
            depthSquare === 0 &&
            depthAngle === 0 &&
            depthParen === 0
        ) {
            return true;
        }
    }

    return false;
}

function createTemporaryIdentifierName(argument, siblings) {
    const existingNames = new Set();

    if (Array.isArray(siblings)) {
        for (const entry of siblings) {
            collectIdentifierNames(entry, existingNames);
        }
    }

    const baseName = sanitizeIdentifierName(
        getIdentifierName(argument) || "value"
    );
    const prefix = `__featherFix_${baseName}`;
    let candidate = prefix;
    let suffix = 1;

    while (existingNames.has(candidate)) {
        candidate = `${prefix}_${suffix}`;
        suffix += 1;
    }

    return candidate;
}

function sanitizeIdentifierName(name) {
    if (typeof name !== "string" || name.length === 0) {
        return "value";
    }

    let sanitized = name.replaceAll(/[^A-Za-z0-9_]/g, "_");

    if (!/^[A-Za-z_]/.test(sanitized)) {
        sanitized = `value_${sanitized}`;
    }

    return sanitized || "value";
}

function collectIdentifierNames(node, registry) {
    if (!node || !registry) {
        return;
    }

    if (Array.isArray(node)) {
        for (const entry of node) {
            collectIdentifierNames(entry, registry);
        }
        return;
    }

    if (typeof node !== "object") {
        return;
    }

    if (node.type === "Identifier" && typeof node.name === "string") {
        registry.add(node.name);
    }

    for (const value of Object.values(node)) {
        if (value && typeof value === "object") {
            collectIdentifierNames(value, registry);
        }
    }
}

function getIdentifierName(node) {
    if (!node) {
        return null;
    }

    if (node.type === "Identifier" && typeof node.name === "string") {
        return node.name;
    }

    return null;
}

function cloneNode(node) {
    if (node === null || typeof node !== "object") {
        return node;
    }

    return structuredClone(node);
}

function createIdentifier(name, template) {
    if (!name) {
        return null;
    }

    const identifier = {
        type: "Identifier",
        name
    };

    assignClonedLocation(identifier, template);

    return identifier;
}

function isSpriteGetTextureCall(node) {
    if (!node || node.type !== "CallExpression") {
        return false;
    }

    return isIdentifierWithName(node.object, "sprite_get_texture");
}

function isSurfaceResetTargetCall(node) {
    if (!node || node.type !== "CallExpression") {
        return false;
    }

    return isIdentifierWithName(node.object, "surface_reset_target");
}

function createSurfaceResetTargetCall(template) {
    if (!template || template.type !== "CallExpression") {
        return null;
    }

    const identifier = createIdentifier(
        "surface_reset_target",
        template.object
    );

    if (!identifier) {
        return null;
    }

    const callExpression = {
        type: "CallExpression",
        object: identifier,
        arguments: []
    };

    if (Object.hasOwn(template, "start")) {
        callExpression.start = cloneLocation(template.start);
    }

    if (Object.hasOwn(template, "end")) {
        callExpression.end = cloneLocation(template.end);
    }

    return callExpression;
}

function isDrawFunctionCall(node) {
    if (!node || node.type !== "CallExpression") {
        return false;
    }

    const identifier = node.object;

    if (!isIdentifier(identifier)) {
        return false;
    }

    return (
        typeof identifier.name === "string" &&
        identifier.name.startsWith("draw_")
    );
}

function isVertexSubmitCallUsingActiveTarget(node) {
    if (!node || node.type !== "CallExpression") {
        return false;
    }

    if (!isIdentifierWithName(node.object, "vertex_submit")) {
        return false;
    }

    const args = getCallExpressionArguments(node);

    if (args.length < 3) {
        return false;
    }

    return isNegativeOneLiteral(args[2]);
}

function extractSurfaceTargetName(node) {
    if (!node || node.type !== "CallExpression") {
        return null;
    }

    const args = getCallExpressionArguments(node);

    if (args.length > 0 && isIdentifier(args[0])) {
        return args[0].name;
    }

    return node.object?.name ?? null;
}

function isNegativeOneLiteral(node) {
    if (!node || typeof node !== "object") {
        return false;
    }

    if (node.type === "Literal") {
        return node.value === "-1" || node.value === -1;
    }

    if (
        node.type === "UnaryExpression" &&
        node.operator === "-" &&
        node.prefix
    ) {
        const argument = node.argument;

        if (!argument || argument.type !== "Literal") {
            return false;
        }

        return argument.value === "1" || argument.value === 1;
    }

    return false;
}

function isEventInheritedCall(node) {
    if (!node || node.type !== "CallExpression") {
        return false;
    }

    if (!isIdentifierWithName(node.object, "event_inherited")) {
        return false;
    }

    const args = getCallExpressionArguments(node);

    return args.length === 0;
}

function isStatementContainer(owner, ownerKey) {
    if (!owner || typeof owner !== "object") {
        return false;
    }

    if (ownerKey === "body") {
        return isProgramOrBlockStatement(owner);
    }

    if (owner.type === "SwitchCase" && ownerKey === "consequent") {
        return true;
    }

    return false;
}

function extractBaseTypeName(segment) {
    if (typeof segment !== "string") {
        return null;
    }

    const match = segment.match(/^[A-Za-z_][A-Za-z0-9_]*/);

    return match ? match[0] : null;
}

function extractParameterNameFromDocRemainder(remainder) {
    if (typeof remainder !== "string") {
        return null;
    }

    const match = remainder.match(/^\s*([A-Za-z_][A-Za-z0-9_]*)/);

    return match ? match[1] : null;
}

function renameReservedIdentifiers({ ast, diagnostic, sourceText }) {
    if (
        !diagnostic ||
        !ast ||
        typeof ast !== "object" ||
        RESERVED_IDENTIFIER_NAMES.size === 0
    ) {
        return [];
    }

    const fixes = [];

    const visit = (node) => {
        if (!node) {
            return;
        }

        if (Array.isArray(node)) {
            for (const child of node) {
                visit(child);
            }
            return;
        }

        if (typeof node !== "object") {
            return;
        }

        if (
            node.type === "VariableDeclaration" &&
            isSupportedVariableDeclaration(node)
        ) {
            const declarationFixes =
                renameReservedIdentifiersInVariableDeclaration(
                    node,
                    diagnostic
                );

            if (isNonEmptyArray(declarationFixes)) {
                fixes.push(...declarationFixes);
            }
        } else if (node.type === "MacroDeclaration") {
            const macroFix = renameReservedIdentifierInMacro(
                node,
                diagnostic,
                sourceText
            );

            if (macroFix) {
                fixes.push(macroFix);
            }
        }

        for (const value of Object.values(node)) {
            if (value && typeof value === "object") {
                visit(value);
            }
        }
    };

    visit(ast);

    return fixes;
}

function isSupportedVariableDeclaration(node) {
    if (!node || node.type !== "VariableDeclaration") {
        return false;
    }

    const kind =
        typeof node.kind === "string"
            ? toNormalizedLowerCaseString(node.kind)
            : null;

    return kind === "var" || kind === "static";
}

function renameReservedIdentifiersInVariableDeclaration(node, diagnostic) {
    const declarations = Array.isArray(node?.declarations)
        ? node.declarations
        : [];

    if (declarations.length === 0) {
        return [];
    }

    const fixes = [];

    for (const declarator of declarations) {
        if (!declarator || declarator.type !== "VariableDeclarator") {
            continue;
        }

        const fix = renameReservedIdentifierNode(declarator.id, diagnostic);

        if (fix) {
            fixes.push(fix);
        }
    }

    return fixes;
}

function renameReservedIdentifierNode(identifier, diagnostic, options = {}) {
    if (!identifier || identifier.type !== "Identifier") {
        return null;
    }

    const name = identifier.name;

    if (!isReservedIdentifier(name)) {
        return null;
    }

    const replacement = getReplacementIdentifierName(name);

    if (!replacement || replacement === name) {
        return null;
    }

    const fixDetail = createFeatherFixDetail(diagnostic, {
        target: name ?? null,
        range: {
            start: getNodeStartIndex(identifier),
            end: getNodeEndIndex(identifier)
        }
    });

    if (!fixDetail) {
        return null;
    }

    identifier.name = replacement;

    if (typeof options.onRename === "function") {
        try {
            options.onRename({
                identifier,
                originalName: name,
                replacement
            });
        } catch {
            // Swallow callback errors to avoid interrupting the fix pipeline.
        }
    }

    attachFeatherFixMetadata(identifier, [fixDetail]);

    return fixDetail;
}

function renameReservedIdentifierInMacro(node, diagnostic, sourceText) {
    if (!node || node.type !== "MacroDeclaration") {
        return null;
    }

    return renameReservedIdentifierNode(node.name, diagnostic, {
        onRename: ({ originalName, replacement }) => {
            const updatedText = buildMacroReplacementText({
                macro: node,
                originalName,
                replacement,
                sourceText
            });

            if (typeof updatedText === "string") {
                node._featherMacroText = updatedText;
            }
        }
    });
}

function isReservedIdentifier(name) {
    if (typeof name !== "string" || name.length === 0) {
        return false;
    }

    return RESERVED_IDENTIFIER_NAMES.has(name.toLowerCase());
}

function getReplacementIdentifierName(originalName) {
    if (typeof originalName !== "string" || originalName.length === 0) {
        return null;
    }

    let candidate = `_${originalName}`;
    const seen = new Set();

    while (isReservedIdentifier(candidate)) {
        if (seen.has(candidate)) {
            return null;
        }

        seen.add(candidate);
        candidate = `_${candidate}`;
    }

    return candidate;
}

function buildMacroReplacementText({
    macro,
    originalName,
    replacement,
    sourceText
}) {
    if (
        !macro ||
        macro.type !== "MacroDeclaration" ||
        typeof replacement !== "string"
    ) {
        return null;
    }

    const baseText = getMacroBaseText(macro, sourceText);

    if (!isNonEmptyString(baseText)) {
        return null;
    }

    if (isNonEmptyString(originalName)) {
        const nameIndex = baseText.indexOf(originalName);

        if (nameIndex !== -1) {
            return (
                baseText.slice(0, nameIndex) +
                replacement +
                baseText.slice(nameIndex + originalName.length)
            );
        }
    }

    return null;
}

function getMacroBaseText(macro, sourceText) {
    if (!macro || macro.type !== "MacroDeclaration") {
        return null;
    }

    if (isNonEmptyString(macro._featherMacroText)) {
        return macro._featherMacroText;
    }

    if (typeof sourceText !== "string" || sourceText.length === 0) {
        return null;
    }

    const startIndex = getNodeStartIndex(macro);
    const endIndex = getNodeEndIndex(macro);

    if (
        typeof startIndex !== "number" ||
        typeof endIndex !== "number" ||
        endIndex < startIndex
    ) {
        return null;
    }

    return sourceText.slice(startIndex, endIndex);
}

function registerManualFeatherFix({ ast, diagnostic }) {
    if (!ast || typeof ast !== "object" || !diagnostic?.id) {
        return [];
    }

    const manualFixIds = getManualFeatherFixRegistry(ast);

    if (manualFixIds.has(diagnostic.id)) {
        return [];
    }

    manualFixIds.add(diagnostic.id);

    const fixDetail = createFeatherFixDetail(diagnostic, {
        automatic: false,
        range: null,
        target: null
    });

    return [fixDetail];
}

function balanceGpuStateStack({ ast, diagnostic }) {
    if (!hasFeatherDiagnosticContext(ast, diagnostic)) {
        return [];
    }

    const fixes = [];

    const visit = (node) => {
        if (!node) {
            return;
        }

        if (Array.isArray(node)) {
            for (const item of node) {
                visit(item);
            }
            return;
        }

        if (typeof node !== "object") {
            return;
        }

        if (isProgramOrBlockStatement(node)) {
            const statements = getBodyStatements(node);

            if (statements.length > 0) {
                const blockFixes = balanceGpuStateCallsInStatements(
                    statements,
                    diagnostic,
                    node
                );

                if (blockFixes.length > 0) {
                    fixes.push(...blockFixes);
                }
            }

            for (const statement of statements) {
                visit(statement);
            }

            for (const [key, value] of Object.entries(node)) {
                if (key === "body") {
                    continue;
                }

                if (value && typeof value === "object") {
                    visit(value);
                }
            }

            return;
        }

        if (node.type === "CaseClause") {
            const statements = getArrayProperty(node, "consequent");

            if (statements.length > 0) {
                const blockFixes = balanceGpuStateCallsInStatements(
                    statements,
                    diagnostic,
                    node
                );

                if (blockFixes.length > 0) {
                    fixes.push(...blockFixes);
                }
            }

            if (node.test) {
                visit(node.test);
            }

            for (const statement of statements) {
                visit(statement);
            }

            for (const [key, value] of Object.entries(node)) {
                if (key === "consequent" || key === "test") {
                    continue;
                }

                if (value && typeof value === "object") {
                    visit(value);
                }
            }

            return;
        }

        for (const value of Object.values(node)) {
            if (value && typeof value === "object") {
                visit(value);
            }
        }
    };

    visit(ast);

    return fixes;
}

function balanceGpuStateCallsInStatements(statements, diagnostic, container) {
    if (!isNonEmptyArray(statements)) {
        return [];
    }

    const unmatchedPushes = [];
    const fixes = [];

    for (let index = 0; index < statements.length; index += 1) {
        const statement = statements[index];

        if (!statement || typeof statement !== "object") {
            continue;
        }

        if (isGpuPushStateCall(statement)) {
            unmatchedPushes.push({ index, node: statement });
            continue;
        }

        if (isGpuPopStateCall(statement)) {
            if (unmatchedPushes.length > 0) {
                unmatchedPushes.pop();
                continue;
            }

            const fixDetail = createFeatherFixDetail(diagnostic, {
                target: statement.object?.name ?? "gpu_pop_state",
                range: {
                    start: getNodeStartIndex(statement),
                    end: getNodeEndIndex(statement)
                }
            });

            statements.splice(index, 1);
            index -= 1;

            if (!fixDetail) {
                continue;
            }

            fixes.push(fixDetail);
        }
    }

    if (unmatchedPushes.length > 0) {
        for (const entry of unmatchedPushes) {
            const popCall = createGpuStateCall("gpu_pop_state", entry.node);

            if (!popCall) {
                continue;
            }

            const fixDetail = createFeatherFixDetail(diagnostic, {
                target: entry.node?.object?.name ?? "gpu_push_state",
                range: {
                    start: getNodeStartIndex(entry.node),
                    end: getNodeEndIndex(entry.node)
                }
            });

            if (!fixDetail) {
                continue;
            }

            statements.push(popCall);
            attachFeatherFixMetadata(popCall, [fixDetail]);
            fixes.push(fixDetail);
        }
    }

    if (fixes.length > 0 && container && typeof container === "object") {
        attachFeatherFixMetadata(container, fixes);
    }

    return fixes;
}

function createGpuStateCall(name, template) {
    if (!name) {
        return null;
    }

    const identifier = createIdentifier(name, template?.object);

    if (!identifier) {
        return null;
    }

    const callExpression = {
        type: "CallExpression",
        object: identifier,
        arguments: []
    };

    if (template && typeof template === "object") {
        if (hasOwn(template, "start")) {
            callExpression.start = cloneLocation(template.start);
        }

        if (hasOwn(template, "end")) {
            callExpression.end = cloneLocation(template.end);
        }
    }

    return callExpression;
}

function isGpuPushStateCall(node) {
    return isGpuStateCall(node, "gpu_push_state");
}

function isGpuPopStateCall(node) {
    return isGpuStateCall(node, "gpu_pop_state");
}

function getManualFeatherFixRegistry(ast) {
    let registry = ast[MANUAL_FIX_TRACKING_KEY];

    if (isSetLike(registry)) {
        return registry;
    }

    registry = new Set();

    Object.defineProperty(ast, MANUAL_FIX_TRACKING_KEY, {
        configurable: true,
        enumerable: false,
        writable: false,
        value: registry
    });

    return registry;
}

function createFeatherFixDetail(
    diagnostic,
    { target = null, range = null, automatic = true } = {}
) {
    if (!diagnostic) {
        return null;
    }

    return {
        id: diagnostic.id ?? null,
        title: diagnostic.title ?? null,
        description: diagnostic.description ?? null,
        correction: diagnostic.correction ?? null,
        target,
        range,
        automatic
    };
}

function attachFeatherFixMetadata(target, fixes) {
    if (
        !target ||
        typeof target !== "object" ||
        !Array.isArray(fixes) ||
        fixes.length === 0
    ) {
        return;
    }

    const key = "_appliedFeatherDiagnostics";

    if (!Array.isArray(target[key])) {
        Object.defineProperty(target, key, {
            configurable: true,
            enumerable: false,
            writable: true,
            value: []
        });
    }

    target[key].push(...fixes);
}

function applyMissingFunctionCallCorrections({ ast, diagnostic }) {
    if (!hasFeatherDiagnosticContext(ast, diagnostic)) {
        return [];
    }

    const replacements =
        extractFunctionCallReplacementsFromExamples(diagnostic);

    if (!isMapLike(replacements) || !hasIterableItems(replacements)) {
        return [];
    }

    const fixes = [];

    const visit = (node) => {
        if (!node) {
            return;
        }

        if (Array.isArray(node)) {
            for (const item of node) {
                visit(item);
            }
            return;
        }

        if (typeof node !== "object") {
            return;
        }

        if (node.type === "CallExpression") {
            const fix = correctMissingFunctionCall(
                node,
                replacements,
                diagnostic
            );

            if (fix) {
                fixes.push(fix);
                return;
            }
        }

        for (const value of Object.values(node)) {
            if (value && typeof value === "object") {
                visit(value);
            }
        }
    };

    visit(ast);

    return fixes;
}

function correctMissingFunctionCall(node, replacements, diagnostic) {
    if (!node || node.type !== "CallExpression") {
        return null;
    }

    if (!isMapLike(replacements) || !hasIterableItems(replacements)) {
        return null;
    }

    const callee = getCallExpressionIdentifier(node);

    if (!callee) {
        return null;
    }

    const replacementName = replacements.get(callee.name);

    if (!replacementName || replacementName === callee.name) {
        return null;
    }

    const startIndex = getNodeStartIndex(callee);
    const endIndex = getNodeEndIndex(callee);
    const range =
        typeof startIndex === "number" && typeof endIndex === "number"
            ? { start: startIndex, end: endIndex }
            : null;

    const fixDetail = createFeatherFixDetail(diagnostic, {
        target: callee.name ?? null,
        range
    });

    if (!fixDetail) {
        return null;
    }

    fixDetail.replacement = replacementName;

    callee.name = replacementName;
    attachFeatherFixMetadata(node, [fixDetail]);

    return fixDetail;
}

function extractFunctionCallReplacementsFromExamples(diagnostic) {
    const replacements = new Map();

    if (!diagnostic) {
        return replacements;
    }

    const badExampleCalls = extractFunctionCallNamesFromExample(
        diagnostic.badExample
    );
    const goodExampleCalls = extractFunctionCallNamesFromExample(
        diagnostic.goodExample
    );

    const count = Math.min(badExampleCalls.length, goodExampleCalls.length);

    for (let index = 0; index < count; index += 1) {
        const typo = badExampleCalls[index];
        const correction = goodExampleCalls[index];

        if (!typo || !correction || typo === correction) {
            continue;
        }

        if (!replacements.has(typo)) {
            replacements.set(typo, correction);
        }
    }

    return replacements;
}

function extractFunctionCallNamesFromExample(exampleText) {
    if (typeof exampleText !== "string" || exampleText.length === 0) {
        return [];
    }

    const matches = [];
    const lines = exampleText.split(/\r?\n/);

    for (const line of lines) {
        if (!line || !line.includes("(")) {
            continue;
        }

        const [code] = line.split("//", 1);
        if (!isNonEmptyTrimmedString(code)) {
            continue;
        }

        const callPattern = /\b([A-Za-z_][A-Za-z0-9_]*)\s*(?=\()/g;
        let match;
        while ((match = callPattern.exec(code))) {
            matches.push(match[1]);
        }
    }

    return matches;
}

const ARGUMENT_BUILTINS = new Set([
    "argument",
    "argument_relative",
    "argument_count",
    ...Array.from({ length: 16 }, (_, index) => `argument${index}`)
]);

function relocateArgumentReferencesInsideFunctions({ ast, diagnostic }) {
    if (!hasFeatherDiagnosticContext(ast, diagnostic)) {
        return [];
    }

    const programBody = getBodyStatements(ast);

    if (programBody.length === 0) {
        return [];
    }

    const fixes = [];

    for (let index = 0; index < programBody.length; index += 1) {
        const entry = programBody[index];

        if (!isFunctionDeclaration(entry)) {
            continue;
        }

        const block = getFunctionBlock(entry);

        if (!block) {
            continue;
        }

        let nextIndex = index + 1;

        while (nextIndex < programBody.length) {
            const candidate = programBody[nextIndex];

            if (!candidate || typeof candidate !== "object") {
                break;
            }

            if (isFunctionDeclaration(candidate)) {
                break;
            }

            const argumentReference =
                findArgumentReferenceOutsideFunctions(candidate);

            if (!argumentReference) {
                break;
            }

            programBody.splice(nextIndex, 1);
            block.body.push(candidate);

            const fixDetail = createFeatherFixDetail(diagnostic, {
                target: argumentReference?.name ?? null,
                range: {
                    start: getNodeStartIndex(candidate),
                    end: getNodeEndIndex(candidate)
                }
            });

            if (fixDetail) {
                attachFeatherFixMetadata(candidate, [fixDetail]);
                fixes.push(fixDetail);
            }
        }
    }

    return fixes;
}

function isFunctionDeclaration(node) {
    if (!node || typeof node !== "object") {
        return false;
    }

    return node.type === "FunctionDeclaration";
}

function getFunctionBlock(declaration) {
    const body = declaration?.body;

    if (!body || body.type !== "BlockStatement") {
        return null;
    }

    const blockBody = Array.isArray(body.body) ? body.body : null;

    if (!blockBody) {
        return null;
    }

    return body;
}

function findArgumentReferenceOutsideFunctions(node) {
    let match = null;

    const visit = (current, isRoot = false) => {
        if (!current || match) {
            return;
        }

        if (Array.isArray(current)) {
            for (const item of current) {
                visit(item, false);

                if (match) {
                    break;
                }
            }

            return;
        }

        if (typeof current !== "object") {
            return;
        }

        if (!isRoot && isFunctionLikeNode(current)) {
            return;
        }

        if (current.type === "Identifier") {
            const builtin = getArgumentBuiltinName(current.name);

            if (builtin) {
                match = { name: builtin };
                return;
            }
        }

        if (
            current.type === "MemberIndexExpression" &&
            isIdentifierWithName(current.object, "argument")
        ) {
            match = { name: "argument" };
            return;
        }

        if (
            current.type === "MemberDotExpression" &&
            isIdentifierWithName(current.object, "argument")
        ) {
            match = { name: "argument" };
            return;
        }

        for (const value of Object.values(current)) {
            if (
                !value ||
                (typeof value !== "object" && !Array.isArray(value))
            ) {
                continue;
            }

            visit(value, false);

            if (match) {
                break;
            }
        }
    };

    visit(node, true);

    return match;
}

function getArgumentBuiltinName(name) {
    if (typeof name !== "string") {
        return null;
    }

    if (ARGUMENT_BUILTINS.has(name)) {
        return name;
    }

    return null;
}

function getNodeStartLine(node) {
    const location = node?.start;

    if (
        location &&
        typeof location === "object" &&
        typeof location.line === "number"
    ) {
        return location.line;
    }

    return;
}

function collectGM1100Candidates(node) {
    const index = new Map();

    const visit = (candidate) => {
        if (!candidate) {
            return;
        }

        if (Array.isArray(candidate)) {
            for (const item of candidate) {
                visit(item);
            }
            return;
        }

        if (typeof candidate !== "object") {
            return;
        }

        if (
            (candidate.type === "VariableDeclaration" ||
                candidate.type === "AssignmentExpression") &&
            typeof getNodeStartLine(candidate) === "number"
        ) {
            const line = getNodeStartLine(candidate);

            if (typeof line === "number") {
                if (!index.has(line)) {
                    index.set(line, []);
                }

                index.get(line).push(candidate);
            }
        }

        for (const value of Object.values(candidate)) {
            if (value && typeof value === "object") {
                visit(value);
            }
        }
    };

    visit(node);

    return index;
}<|MERGE_RESOLUTION|>--- conflicted
+++ resolved
@@ -11248,15 +11248,11 @@
         }
     }
 
-<<<<<<< HEAD
     const vertexBeginCall = createVertexBeginCall({
         diagnostic,
         referenceCall: node,
         bufferIdentifier: bufferArgument
     });
-=======
-    const vertexBeginCall = createVertexBeginCall(node, bufferArgument);
->>>>>>> ccc417a3
 
     if (!vertexBeginCall) {
         return null;
@@ -11582,24 +11578,15 @@
     return callExpression;
 }
 
-<<<<<<< HEAD
 function createVertexBeginCall({
     diagnostic,
     referenceCall,
     bufferIdentifier
 }) {
-=======
-function createVertexBeginCall(template, bufferIdentifier) {
-    if (!template || template.type !== "CallExpression") {
-        return null;
-    }
-
->>>>>>> ccc417a3
     if (!isIdentifier(bufferIdentifier)) {
         return null;
     }
 
-<<<<<<< HEAD
     const callExpression = {
         type: "CallExpression",
         object: createIdentifier("vertex_begin", referenceCall?.object),
@@ -11610,20 +11597,6 @@
         return null;
     }
 
-=======
-    const identifier = createIdentifier("vertex_begin", template.object);
-
-    if (!identifier) {
-        return null;
-    }
-
-    const callExpression = {
-        type: "CallExpression",
-        object: identifier,
-        arguments: []
-    };
-
->>>>>>> ccc417a3
     const bufferClone = cloneIdentifier(bufferIdentifier);
 
     if (!bufferClone) {
@@ -11632,7 +11605,6 @@
 
     callExpression.arguments.push(bufferClone);
 
-<<<<<<< HEAD
     const template = getVertexBeginTemplateFromDiagnostic(diagnostic);
 
     if (
@@ -11650,14 +11622,28 @@
     }
 
     if (callExpression.arguments.length === 1) {
-        const fallbackArgument = createIdentifier("format");
+        const fallbackArgument =
+            createIdentifier("format", referenceCall?.object) ||
+            createIdentifier("format");
 
         if (fallbackArgument) {
             callExpression.arguments.push(fallbackArgument);
         }
     }
 
-    assignClonedLocation(callExpression, referenceCall);
+    if (template) {
+        if (hasOwn(template, "start")) {
+            callExpression.start = cloneLocation(template.start);
+        }
+
+        if (hasOwn(template, "end")) {
+            callExpression.end = cloneLocation(template.end);
+        }
+    }
+
+    if (!hasOwn(callExpression, "start") || !hasOwn(callExpression, "end")) {
+        assignClonedLocation(callExpression, referenceCall);
+    }
 
     return callExpression;
 }
@@ -11716,25 +11702,7 @@
     } catch {
         return null;
     }
-=======
-    const formatIdentifier = createIdentifier("format", template.object);
-
-    if (formatIdentifier) {
-        callExpression.arguments.push(formatIdentifier);
-    }
-
-    if (hasOwn(template, "start")) {
-        callExpression.start = cloneLocation(template.start);
-    }
-
-    if (hasOwn(template, "end")) {
-        callExpression.end = cloneLocation(template.end);
-    }
-
-    return callExpression;
->>>>>>> ccc417a3
-}
-
+}
 function ensureLocalVariablesAreDeclaredBeforeUse({ ast, diagnostic }) {
     if (!hasFeatherDiagnosticContext(ast, diagnostic)) {
         return [];
