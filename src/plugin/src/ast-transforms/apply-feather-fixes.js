--- conflicted
+++ resolved
@@ -308,6 +308,28 @@
       continue;
     }
 
+    if (diagnosticId === "GM1033") {
+      registerFeatherFixer(
+        registry,
+        diagnosticId,
+        () =>
+          ({ ast, sourceText }) => {
+            const fixes = removeDuplicateSemicolons({
+              ast,
+              sourceText,
+              diagnostic,
+            });
+
+            if (Array.isArray(fixes) && fixes.length > 0) {
+              return fixes;
+            }
+
+            return registerManualFeatherFix({ ast, diagnostic });
+          },
+      );
+      continue;
+    }
+
     if (diagnosticId === "GM1034") {
       registerFeatherFixer(registry, diagnosticId, () => ({ ast }) => {
         const fixes = relocateArgumentReferencesInsideFunctions({
@@ -1118,6 +1140,283 @@
   }
 
   return current;
+}
+
+function removeDuplicateSemicolons({ ast, sourceText, diagnostic }) {
+  if (
+    !diagnostic ||
+    !ast ||
+    typeof sourceText !== "string" ||
+    sourceText.length === 0
+  ) {
+    return [];
+  }
+
+  const fixes = [];
+  const recordedRanges = new Set();
+
+  const recordFix = (container, range) => {
+    if (
+      !range ||
+      typeof range.start !== "number" ||
+      typeof range.end !== "number"
+    ) {
+      return;
+    }
+
+    const key = `${range.start}:${range.end}`;
+    if (recordedRanges.has(key)) {
+      return;
+    }
+
+    const fixDetail = createFeatherFixDetail(diagnostic, {
+      target: null,
+      range,
+    });
+
+    if (!fixDetail) {
+      return;
+    }
+
+    recordedRanges.add(key);
+    fixes.push(fixDetail);
+
+    if (container && typeof container === "object") {
+      attachFeatherFixMetadata(container, [fixDetail]);
+    }
+  };
+
+  const processSegment = (container, startIndex, endIndex) => {
+    if (typeof startIndex !== "number" || typeof endIndex !== "number") {
+      return;
+    }
+
+    if (endIndex <= startIndex) {
+      return;
+    }
+
+    const segment = sourceText.slice(startIndex, endIndex);
+
+    if (!segment || segment.indexOf(";") === -1) {
+      return;
+    }
+
+    for (const range of findDuplicateSemicolonRanges(segment, startIndex)) {
+      recordFix(container, range);
+    }
+  };
+
+  const processStatementList = (container, statements) => {
+    if (!Array.isArray(statements) || statements.length === 0) {
+      return;
+    }
+
+    const bounds = getStatementListBounds(container, sourceText);
+
+    let previousEnd = bounds.start;
+
+    for (const statement of statements) {
+      const statementStart = getNodeStartIndex(statement);
+      const statementEnd = getNodeEndIndex(statement);
+
+      if (
+        typeof previousEnd === "number" &&
+        typeof statementStart === "number"
+      ) {
+        processSegment(container, previousEnd, statementStart);
+      }
+
+      if (typeof statementEnd === "number") {
+        previousEnd = statementEnd;
+      } else {
+        previousEnd = statementStart;
+      }
+    }
+
+    if (
+      typeof previousEnd === "number" &&
+      typeof bounds.end === "number"
+    ) {
+      processSegment(container, previousEnd, bounds.end);
+    }
+  };
+
+  const visit = (node) => {
+    if (!node) {
+      return;
+    }
+
+    if (Array.isArray(node)) {
+      for (const item of node) {
+        visit(item);
+      }
+      return;
+    }
+
+    if (typeof node !== "object") {
+      return;
+    }
+
+    if (Array.isArray(node.body) && node.body.length > 0) {
+      processStatementList(node, node.body);
+    }
+
+    for (const value of Object.values(node)) {
+      if (value && typeof value === "object") {
+        visit(value);
+      }
+    }
+  };
+
+  visit(ast);
+
+  return fixes;
+}
+
+function getStatementListBounds(node, sourceText) {
+  if (!node || typeof sourceText !== "string") {
+    return { start: null, end: null };
+  }
+
+  let start = getNodeStartIndex(node);
+  let end = getNodeEndIndex(node);
+
+  if (node.type === "Program") {
+    start = 0;
+    end = sourceText.length;
+  } else if (node.type === "BlockStatement") {
+    if (typeof start === "number" && sourceText[start] === "{") {
+      start += 1;
+    }
+
+    if (typeof end === "number" && sourceText[end - 1] === "}") {
+      end -= 1;
+    }
+  } else if (node.type === "SwitchCase") {
+    if (typeof start === "number") {
+      const colonIndex = findCharacterInRange(sourceText, ":", start, end);
+
+      if (colonIndex !== -1) {
+        start = colonIndex + 1;
+      }
+    }
+  }
+
+  return {
+    start: typeof start === "number" ? start : null,
+    end: typeof end === "number" ? end : null,
+  };
+}
+
+function findCharacterInRange(text, character, start, end) {
+  if (typeof start !== "number") {
+    return -1;
+  }
+
+  const limit = typeof end === "number" ? end : text.length;
+  const index = text.indexOf(character, start);
+
+  if (index === -1 || index >= limit) {
+    return -1;
+  }
+
+  return index;
+}
+
+function findDuplicateSemicolonRanges(segment, offset) {
+  const ranges = [];
+
+  if (typeof segment !== "string" || segment.length === 0) {
+    return ranges;
+  }
+
+  let runStart = -1;
+  let runLength = 0;
+  let inLineComment = false;
+  let inBlockComment = false;
+  let inString = false;
+  let stringDelimiter = null;
+
+  for (let index = 0; index < segment.length; index += 1) {
+    const char = segment[index];
+    const nextChar = index + 1 < segment.length ? segment[index + 1] : "";
+
+    if (inString) {
+      if (char === "\\") {
+        index += 1;
+        continue;
+      }
+
+      if (char === stringDelimiter) {
+        inString = false;
+        stringDelimiter = null;
+      }
+
+      continue;
+    }
+
+    if (inLineComment) {
+      if (char === "\n" || char === "\r") {
+        inLineComment = false;
+      }
+      continue;
+    }
+
+    if (inBlockComment) {
+      if (char === "*" && nextChar === "/") {
+        inBlockComment = false;
+        index += 1;
+      }
+      continue;
+    }
+
+    if (char === "/" && nextChar === "/") {
+      inLineComment = true;
+      index += 1;
+      continue;
+    }
+
+    if (char === "/" && nextChar === "*") {
+      inBlockComment = true;
+      index += 1;
+      continue;
+    }
+
+    if (char === "\"" || char === "'") {
+      inString = true;
+      stringDelimiter = char;
+      continue;
+    }
+
+    if (char === ";") {
+      if (runStart === -1) {
+        runStart = index;
+        runLength = 1;
+      } else {
+        runLength += 1;
+      }
+      continue;
+    }
+
+    if (runStart !== -1 && runLength > 1) {
+      ranges.push({
+        start: offset + runStart + 1,
+        end: offset + runStart + runLength,
+      });
+    }
+
+    runStart = -1;
+    runLength = 0;
+  }
+
+  if (runStart !== -1 && runLength > 1) {
+    ranges.push({
+      start: offset + runStart + 1,
+      end: offset + runStart + runLength,
+    });
+  }
+
+  return ranges;
 }
 
 function getMemberExpressionRootIdentifier(node) {
@@ -4582,34 +4881,7 @@
     return null;
   }
 
-<<<<<<< HEAD
-        if (diagnosticId === "GM1033") {
-            registerFeatherFixer(registry, diagnosticId, () => ({ ast, sourceText }) => {
-                const fixes = removeDuplicateSemicolons({
-                    ast,
-                    sourceText,
-                    diagnostic
-                });
-
-                if (Array.isArray(fixes) && fixes.length > 0) {
-                    return fixes;
-                }
-
-                return registerManualFeatherFix({ ast, diagnostic });
-            });
-            continue;
-        }
-
-        if (diagnosticId === "GM1051") {
-            registerFeatherFixer(registry, diagnosticId, () => ({ ast, sourceText }) => {
-                const fixes = removeTrailingMacroSemicolons({
-                    ast,
-                    sourceText,
-                    diagnostic
-                });
-=======
   const { beforeBrace, typeText, remainder, hadClosingBrace } = annotation;
->>>>>>> 05e070cc
 
   if (typeof typeText !== "string") {
     return null;
@@ -4777,268 +5049,6 @@
   return typeText + stack.reverse().join("");
 }
 
-<<<<<<< HEAD
-function removeDuplicateSemicolons({ ast, sourceText, diagnostic }) {
-    if (!diagnostic || !ast || typeof sourceText !== "string" || sourceText.length === 0) {
-        return [];
-    }
-
-    const fixes = [];
-    const recordedRanges = new Set();
-
-    const recordFix = (container, range) => {
-        if (!range || typeof range.start !== "number" || typeof range.end !== "number") {
-            return;
-        }
-
-        const key = `${range.start}:${range.end}`;
-        if (recordedRanges.has(key)) {
-            return;
-        }
-
-        const fixDetail = createFeatherFixDetail(diagnostic, {
-            target: null,
-            range
-        });
-
-        if (!fixDetail) {
-            return;
-        }
-
-        recordedRanges.add(key);
-        fixes.push(fixDetail);
-
-        if (container && typeof container === "object") {
-            attachFeatherFixMetadata(container, [fixDetail]);
-        }
-    };
-
-    const processSegment = (container, startIndex, endIndex) => {
-        if (typeof startIndex !== "number" || typeof endIndex !== "number") {
-            return;
-        }
-
-        if (endIndex <= startIndex) {
-            return;
-        }
-
-        const segment = sourceText.slice(startIndex, endIndex);
-
-        if (!segment || segment.indexOf(";") === -1) {
-            return;
-        }
-
-        for (const range of findDuplicateSemicolonRanges(segment, startIndex)) {
-            recordFix(container, range);
-        }
-    };
-
-    const processStatementList = (container, statements) => {
-        if (!Array.isArray(statements) || statements.length === 0) {
-            return;
-        }
-
-        const bounds = getStatementListBounds(container, sourceText);
-
-        let previousEnd = bounds.start;
-
-        for (const statement of statements) {
-            const statementStart = getNodeStartIndex(statement);
-            const statementEnd = getNodeEndIndex(statement);
-
-            if (typeof previousEnd === "number" && typeof statementStart === "number") {
-                processSegment(container, previousEnd, statementStart);
-            }
-
-            if (typeof statementEnd === "number") {
-                previousEnd = statementEnd;
-            } else {
-                previousEnd = statementStart;
-            }
-        }
-
-        if (typeof previousEnd === "number" && typeof bounds.end === "number") {
-            processSegment(container, previousEnd, bounds.end);
-        }
-    };
-
-    const visit = (node, parent, property) => {
-        if (!node) {
-            return;
-        }
-
-        if (Array.isArray(node)) {
-            for (const item of node) {
-                visit(item, parent, property);
-            }
-            return;
-        }
-
-        if (typeof node !== "object") {
-            return;
-        }
-
-        if (Array.isArray(node.body) && node.body.length > 0) {
-            processStatementList(node, node.body);
-        }
-
-        for (const [key, value] of Object.entries(node)) {
-            if (value && typeof value === "object") {
-                visit(value, node, key);
-            }
-        }
-    };
-
-    visit(ast, null, null);
-
-    return fixes;
-}
-
-function getStatementListBounds(node, sourceText) {
-    if (!node || typeof sourceText !== "string") {
-        return { start: null, end: null };
-    }
-
-    let start = getNodeStartIndex(node);
-    let end = getNodeEndIndex(node);
-
-    if (node.type === "Program") {
-        start = 0;
-        end = sourceText.length;
-    } else if (node.type === "BlockStatement") {
-        if (typeof start === "number" && sourceText[start] === "{") {
-            start += 1;
-        }
-
-        if (typeof end === "number" && sourceText[end - 1] === "}") {
-            end -= 1;
-        }
-    } else if (node.type === "SwitchCase") {
-        if (typeof start === "number") {
-            const colonIndex = findCharacterInRange(sourceText, ":", start, end);
-            if (colonIndex !== -1) {
-                start = colonIndex + 1;
-            }
-        }
-    }
-
-    return { start: typeof start === "number" ? start : null, end: typeof end === "number" ? end : null };
-}
-
-function findCharacterInRange(text, character, start, end) {
-    if (typeof start !== "number") {
-        return -1;
-    }
-
-    const limit = typeof end === "number" ? end : text.length;
-    const index = text.indexOf(character, start);
-
-    if (index === -1 || index >= limit) {
-        return -1;
-    }
-
-    return index;
-}
-
-function findDuplicateSemicolonRanges(segment, offset) {
-    const ranges = [];
-    if (typeof segment !== "string" || segment.length === 0) {
-        return ranges;
-    }
-
-    let runStart = -1;
-    let runLength = 0;
-    let inLineComment = false;
-    let inBlockComment = false;
-    let inString = false;
-    let stringDelimiter = null;
-
-    for (let index = 0; index < segment.length; index += 1) {
-        const char = segment[index];
-        const nextChar = index + 1 < segment.length ? segment[index + 1] : "";
-
-        if (inString) {
-            if (char === "\\") {
-                index += 1;
-                continue;
-            }
-
-            if (char === stringDelimiter) {
-                inString = false;
-                stringDelimiter = null;
-            }
-
-            continue;
-        }
-
-        if (inLineComment) {
-            if (char === "\n" || char === "\r") {
-                inLineComment = false;
-            }
-            continue;
-        }
-
-        if (inBlockComment) {
-            if (char === "*" && nextChar === "/") {
-                inBlockComment = false;
-                index += 1;
-            }
-            continue;
-        }
-
-        if (char === "/" && nextChar === "/") {
-            inLineComment = true;
-            index += 1;
-            continue;
-        }
-
-        if (char === "/" && nextChar === "*") {
-            inBlockComment = true;
-            index += 1;
-            continue;
-        }
-
-        if (char === "\"" || char === "'") {
-            inString = true;
-            stringDelimiter = char;
-            continue;
-        }
-
-        if (char === ";") {
-            if (runStart === -1) {
-                runStart = index;
-                runLength = 1;
-            } else {
-                runLength += 1;
-            }
-            continue;
-        }
-
-        if (runStart !== -1 && runLength > 1) {
-            ranges.push({
-                start: offset + runStart + 1,
-                end: offset + runStart + runLength
-            });
-        }
-
-        runStart = -1;
-        runLength = 0;
-    }
-
-    if (runStart !== -1 && runLength > 1) {
-        ranges.push({
-            start: offset + runStart + 1,
-            end: offset + runStart + runLength
-        });
-    }
-
-    return ranges;
-}
-
-function sanitizeMacroDeclaration(node, sourceText, diagnostic) {
-    if (!node || typeof node !== "object") {
-        return null;
-=======
 function fixSpecifierSpacing(typeText, specifierBaseTypes) {
   if (typeof typeText !== "string" || typeText.length === 0) {
     return typeText ?? "";
@@ -5082,7 +5092,6 @@
       lastIndex = regex.lastIndex;
     } else {
       lastIndex = matchEnd;
->>>>>>> 05e070cc
     }
   }
 
