import {
    hasComment as sharedHasComment,
    getHasCommentHelper
} from "../comments/index.js";
import {
    getSingleVariableDeclarator as sharedGetSingleVariableDeclarator,
    getIdentifierText as sharedGetIdentifierText,
    isUndefinedLiteral as sharedIsUndefinedLiteral,
    getSingleMemberIndexPropertyEntry as sharedGetSingleMemberIndexPropertyEntry
} from "../../../shared/ast-node-helpers.js";

const DEFAULT_HELPERS = {
    getIdentifierText: sharedGetIdentifierText,
    isUndefinedLiteral: sharedIsUndefinedLiteral,
    getSingleVariableDeclarator: sharedGetSingleVariableDeclarator,
    hasComment: sharedHasComment
};

/**
 * @typedef {object} ArgumentCountFallbackMatch
 * @property {string} targetName Identifier on the left-hand side of the guard.
 * @property {number} argumentIndex Position in the callee's parameter list that the guard inspects.
 * @property {import("estree").Expression} fallbackExpression Expression that should become the default value.
 * @property {unknown} statementNode AST node that produced the fallback (used for clean-up once rewritten).
 */

/**
 * @typedef {object} ArgumentCountGuardResult
 * @property {number} argumentIndex Zero-based index derived from the `argument_count` comparison.
 */

/**
 * Normalize function parameters by converting `argument_count` fallbacks into default parameters.
 * This runs before printing so downstream stages can rely on the canonical default-parameter shape.
 *
 * @param {unknown} ast Any AST node or array representing a program fragment.
 * @param {{
 *   getIdentifierText?: (node: unknown) => string | null,
 *   isUndefinedLiteral?: (node: unknown) => boolean,
 *   getSingleVariableDeclarator?: (node: unknown) => unknown,
 *   hasComment?: (node: unknown) => boolean
 * }} helpers
 * @returns {unknown} The original AST reference so callers can chain transformations.
 */
export function preprocessFunctionArgumentDefaults(
    ast,
    helpers = DEFAULT_HELPERS
) {
    if (!ast || typeof ast !== "object") {
        return ast;
    }

    const normalizedHelpers = {
        getIdentifierText:
            typeof helpers.getIdentifierText === "function"
                ? helpers.getIdentifierText
                : DEFAULT_HELPERS.getIdentifierText,
        isUndefinedLiteral:
            typeof helpers.isUndefinedLiteral === "function"
                ? helpers.isUndefinedLiteral
                : DEFAULT_HELPERS.isUndefinedLiteral,
        getSingleVariableDeclarator:
            typeof helpers.getSingleVariableDeclarator === "function"
                ? helpers.getSingleVariableDeclarator
                : DEFAULT_HELPERS.getSingleVariableDeclarator,
        hasComment: getHasCommentHelper(helpers)
    };

    traverse(ast, (node) => {
        if (!node || node.type !== "FunctionDeclaration") {
            return;
        }

        preprocessFunctionDeclaration(node, normalizedHelpers);
    });

    return ast;
}

/**
 * Depth-first traversal that tolerates parent pointers and other cycles.
 * The traversal only recurses into object-valued properties to avoid
 * coercing primitives into wrapper objects.
 *
 * @param {unknown} node Root node to visit.
 * @param {(node: unknown) => void} visitor Callback invoked for every object node.
 * @param {Set<object>} [seen]
 *        Optional accumulator used to de-duplicate visited objects between recursive calls.
 * @returns {void}
 */
function traverse(node, visitor, seen = new Set()) {
    if (!node || typeof node !== "object") {
        return;
    }

    if (seen.has(node)) {
        return;
    }

    seen.add(node);

    if (Array.isArray(node)) {
        for (const child of node) {
            traverse(child, visitor, seen);
        }
        return;
    }

    visitor(node);

    for (const [key, value] of Object.entries(node)) {
        if (key === "parent") {
            continue;
        }

        if (value && typeof value === "object") {
            traverse(value, visitor, seen);
        }
    }
}

/**
 * Converts legacy `argument_count` fallbacks within a single declaration into
 * default parameters where possible. Mutates the declaration in-place.
 *
 * @param {unknown} node Candidate function declaration.
 * @param {typeof DEFAULT_HELPERS} helpers Normalized helper bag used by the outer transform.
 * @returns {void}
 */
function preprocessFunctionDeclaration(node, helpers) {
    if (!node || node.type !== "FunctionDeclaration") {
        return;
    }

    if (node._hasProcessedArgumentCountDefaults) {
        return;
    }

    const {
        getIdentifierText,
        isUndefinedLiteral,
        hasComment,
        getSingleVariableDeclarator
    } = helpers;

    if (
        typeof getIdentifierText !== "function" ||
        typeof isUndefinedLiteral !== "function" ||
        typeof hasComment !== "function" ||
        typeof getSingleVariableDeclarator !== "function"
    ) {
        return;
    }

    node._hasProcessedArgumentCountDefaults = true;

    const body = node.body;
    if (
        !body ||
        body.type !== "BlockStatement" ||
        !Array.isArray(body.body) ||
        body.body.length === 0
    ) {
        return;
    }

    const statements = body.body;
    const matches = [];

    for (const [statementIndex, statement] of statements.entries()) {
        const match = matchArgumentCountFallbackStatement(statement, helpers);

        if (!match) {
            continue;
        }

        matches.push({
            ...match,
            statementIndex
        });
    }

    if (matches.length === 0) {
        return;
    }

    matches.sort((a, b) => {
        if (a.argumentIndex !== b.argumentIndex) {
            return a.argumentIndex - b.argumentIndex;
        }

        return a.statementIndex - b.statementIndex;
    });

    const params = Array.isArray(node.params) ? node.params : [];
    if (!Array.isArray(node.params)) {
        node.params = params;
    }

    const paramInfoByName = new Map();
    for (const [index, param] of params.entries()) {
        const identifier = getIdentifierFromParameter(param, helpers);
        if (!identifier) {
            continue;
        }

        const name = getIdentifierText(identifier);
        if (!name) {
            continue;
        }

        paramInfoByName.set(name, { index, identifier });
    }

    const statementsToRemove = new Set();
    let appliedChanges = false;

    const ensureParameterInfoForMatch = (match) => {
        if (!match) {
            return null;
        }

        const { targetName, argumentIndex } = match;
        if (argumentIndex == undefined || argumentIndex < 0) {
            return null;
        }

        const existingInfo = paramInfoByName.get(targetName);
        if (existingInfo) {
            return existingInfo.index === argumentIndex ? existingInfo : null;
        }

        if (argumentIndex > params.length) {
            return null;
        }

        const registerInfo = (index, identifier) => {
            const info = { index, identifier };
            paramInfoByName.set(targetName, info);
            return info;
        };

        if (argumentIndex === params.length) {
            const newIdentifier = {
                type: "Identifier",
                name: targetName
            };
            params.push(newIdentifier);
            return registerInfo(argumentIndex, newIdentifier);
        }

        const paramAtIndex = params[argumentIndex];
        const identifier = getIdentifierFromParameter(paramAtIndex, helpers);
        if (!identifier) {
            return null;
        }

        const identifierName = getIdentifierText(identifier);
        if (!identifierName || identifierName !== targetName) {
            return null;
        }

        return registerInfo(argumentIndex, identifier);
    };

    for (const match of matches) {
        if (!match) {
            continue;
        }

        const paramInfo = ensureParameterInfoForMatch(match);
        if (!paramInfo) {
            continue;
        }

        if (!match.fallbackExpression) {
            continue;
        }

        const currentParam = node.params[paramInfo.index];
        if (!currentParam || currentParam.type !== "Identifier") {
            continue;
        }

        const identifier = paramInfo.identifier;
        if (!identifier || identifier.type !== "Identifier") {
            continue;
        }

        node.params[paramInfo.index] = {
            type: "DefaultParameter",
            left: identifier,
            right: match.fallbackExpression
        };

        statementsToRemove.add(match.statementNode);
        paramInfoByName.delete(match.targetName);
        appliedChanges = true;

        if (match.statementNode?.type === "IfStatement") {
            const redundantVar = findRedundantVarDeclarationBefore(
                statements,
                match.statementIndex,
                match.targetName,
                helpers
            );

            if (redundantVar) {
                statementsToRemove.add(redundantVar);
            }
        }
    }

    if (!appliedChanges || statementsToRemove.size === 0) {
        return;
    }

<<<<<<< HEAD
    node._flattenSyntheticNumericParens = true;

    body.body = body.body.filter(
=======
    const filteredStatements = body.body.filter(
>>>>>>> c51e5947
        (statement) => !statementsToRemove.has(statement)
    );

    if (filteredStatements.length > 0) {
        node._suppressSyntheticReturnsDoc = true;
    } else {
        delete node._suppressSyntheticReturnsDoc;
    }

    node._flattenSyntheticNumericParens = true;
    body.body = filteredStatements;
}

/**
 * @param {unknown} param Raw parameter node.
 * @param {{ getIdentifierText: (node: unknown) => string | null }} context
 * @returns {import("estree").Identifier | null}
 */
function getIdentifierFromParameter(param, { getIdentifierText }) {
    if (!param) {
        return null;
    }

    if (param.type === "Identifier") {
        return param;
    }

    if (
        param.type === "DefaultParameter" &&
        param.left?.type === "Identifier"
    ) {
        return param.left;
    }

    if (
        param.type === "ConstructorParentClause" &&
        Array.isArray(param.params)
    ) {
        for (const childParam of param.params) {
            const identifier = getIdentifierFromParameter(childParam, {
                getIdentifierText
            });
            if (identifier) {
                return identifier;
            }
        }
    }

    return null;
}

/**
 * Checks whether a statement represents an `argument_count` fallback and, if so,
 * captures the pieces needed to rewrite it as a default parameter.
 *
 * @param {unknown} statement Statement drawn from the function body.
 * @param {typeof DEFAULT_HELPERS} helpers Helper bag used to inspect nodes.
 * @returns {ArgumentCountFallbackMatch | null}
 */
function matchArgumentCountFallbackStatement(statement, helpers) {
    if (!statement) {
        return null;
    }

    if (helpers.hasComment(statement)) {
        return null;
    }

    if (statement.type === "VariableDeclaration") {
        return matchArgumentCountFallbackFromVariableDeclaration(
            statement,
            helpers
        );
    }

    if (statement.type === "IfStatement") {
        return matchArgumentCountFallbackFromIfStatement(statement, helpers);
    }

    return null;
}

/**
 * Extracts the sole declarator from `var` declarations that match the simple
 * fallback patterns handled by this transform. Callers can optionally require
 * the outer declaration node to be comment-free while the helper always
 * ensures the declarator itself has no comments.
 *
 * @param {unknown} node Candidate statement to inspect.
 * @param {typeof DEFAULT_HELPERS} helpers
 * @param {{ requireCommentFreeDeclaration?: boolean }} [options]
 * @returns {import("estree").VariableDeclarator | null}
 */
function getSimpleVarDeclarator(
    node,
    helpers,
    { requireCommentFreeDeclaration = false } = {}
) {
    if (!node || node.type !== "VariableDeclaration") {
        return null;
    }

    if (node.kind !== "var") {
        return null;
    }

    if (requireCommentFreeDeclaration && helpers.hasComment(node)) {
        return null;
    }

    const declarator = helpers.getSingleVariableDeclarator(node);
    if (!declarator) {
        return null;
    }

    if (helpers.hasComment(declarator)) {
        return null;
    }

    return declarator;
}

/**
 * Matches fallbacks of the form `var foo = argument_count > n ? argument[n] : expr;`.
 *
 * @param {unknown} node Variable declaration to inspect.
 * @param {typeof DEFAULT_HELPERS} helpers
 * @returns {ArgumentCountFallbackMatch | null}
 */
function matchArgumentCountFallbackFromVariableDeclaration(node, helpers) {
    const declarator = getSimpleVarDeclarator(node, helpers);
    if (!declarator) {
        return null;
    }

    if (!declarator.init || declarator.init.type !== "TernaryExpression") {
        return null;
    }

    const guard = parseArgumentCountGuard(declarator.init.test);
    if (!guard) {
        return null;
    }

    const consequentIsArgument = isArgumentArrayAccess(
        declarator.init.consequent,
        guard.argumentIndex
    );
    const alternateIsArgument = isArgumentArrayAccess(
        declarator.init.alternate,
        guard.argumentIndex
    );

    if (consequentIsArgument === alternateIsArgument) {
        return null;
    }

    const fallbackExpression = consequentIsArgument
        ? declarator.init.alternate
        : declarator.init.consequent;
    if (!fallbackExpression) {
        return null;
    }

    const targetName = helpers.getIdentifierText(declarator.id);
    if (!targetName) {
        return null;
    }

    return {
        targetName,
        fallbackExpression,
        argumentIndex: guard.argumentIndex,
        statementNode: node
    };
}

/**
 * Matches fallbacks encoded as an if/else guard that assigns the argument or
 * a fallback expression to the same identifier in both branches.
 *
 * @param {unknown} node IfStatement to inspect.
 * @param {typeof DEFAULT_HELPERS} helpers
 * @returns {ArgumentCountFallbackMatch | null}
 */
function matchArgumentCountFallbackFromIfStatement(node, helpers) {
    if (!node || node.type !== "IfStatement") {
        return null;
    }

    const guard = parseArgumentCountGuard(node.test);
    if (!guard) {
        return null;
    }

    const consequentAssignment = extractAssignmentFromStatement(
        node.consequent,
        helpers
    );
    const alternateAssignment = extractAssignmentFromStatement(
        node.alternate,
        helpers
    );

    if (!consequentAssignment || !alternateAssignment) {
        return null;
    }

    const consequentIsArgument = isArgumentArrayAccess(
        consequentAssignment.right,
        guard.argumentIndex
    );
    const alternateIsArgument = isArgumentArrayAccess(
        alternateAssignment.right,
        guard.argumentIndex
    );

    if (consequentIsArgument === alternateIsArgument) {
        return null;
    }

    const argumentAssignment = consequentIsArgument
        ? consequentAssignment
        : alternateAssignment;
    const fallbackAssignment = consequentIsArgument
        ? alternateAssignment
        : consequentAssignment;

    const targetName = helpers.getIdentifierText(argumentAssignment.left);
    const fallbackName = helpers.getIdentifierText(fallbackAssignment.left);

    if (!targetName || targetName !== fallbackName) {
        return null;
    }

    if (!fallbackAssignment.right) {
        return null;
    }

    return {
        targetName,
        fallbackExpression: fallbackAssignment.right,
        argumentIndex: guard.argumentIndex,
        statementNode: node
    };
}

/**
 * Finds a `var <target>;` declaration immediately preceding the fallback. These
 * declarations become redundant once the default parameter is synthesized.
 *
 * @param {unknown[]} statements Function body statements.
 * @param {number} currentIndex Index of the fallback currently being processed.
 * @param {string} targetName Identifier that receives the default value.
 * @param {typeof DEFAULT_HELPERS} helpers
 * @returns {unknown | null}
 */
function findRedundantVarDeclarationBefore(
    statements,
    currentIndex,
    targetName,
    helpers
) {
    if (!Array.isArray(statements) || currentIndex <= 0) {
        return null;
    }

    const candidate = statements[currentIndex - 1];

    if (!isStandaloneVarDeclarationForTarget(candidate, targetName, helpers)) {
        return null;
    }

    return candidate;
}

/**
 * Determines whether the provided node is a bare `var <target>;` declaration
 * with no initializer or comments that could carry semantic meaning.
 *
 * @param {unknown} node
 * @param {string} targetName
 * @param {typeof DEFAULT_HELPERS} helpers
 * @returns {boolean}
 */
function isStandaloneVarDeclarationForTarget(node, targetName, helpers) {
    const declarator = getSimpleVarDeclarator(node, helpers, {
        requireCommentFreeDeclaration: true
    });
    if (!declarator) {
        return false;
    }

    const declaratorName = helpers.getIdentifierText(declarator.id);

    if (!declaratorName || declaratorName !== targetName) {
        return false;
    }

    if (declarator.init && !helpers.isUndefinedLiteral(declarator.init)) {
        return false;
    }

    return true;
}

/**
 * Extracts the underlying assignment expression from a statement wrapper
 * (expression statement or one-line block). Returns `null` for non-identifer
 * assignments, which ensures callers only rewrite simple `foo = ...` shapes.
 *
 * @param {unknown} statement
 * @param {typeof DEFAULT_HELPERS} helpers
 * @returns {import("estree").AssignmentExpression | null}
 */
function extractAssignmentFromStatement(statement, helpers) {
    if (!statement) {
        return null;
    }

    if (helpers.hasComment(statement)) {
        return null;
    }

    if (statement.type === "AssignmentExpression") {
        return statement;
    }

    if (statement.type === "BlockStatement") {
        if (!Array.isArray(statement.body) || statement.body.length !== 1) {
            return null;
        }
        return extractAssignmentFromStatement(statement.body[0], helpers);
    }

    if (statement.type !== "ExpressionStatement") {
        return null;
    }

    const expression = statement.expression;
    if (!expression || expression.type !== "AssignmentExpression") {
        return null;
    }

    if (expression.operator !== "=") {
        return null;
    }

    if (!expression.left || expression.left.type !== "Identifier") {
        return null;
    }

    return expression;
}

/**
 * Parses the conditional guard wrapped around `argument_count` checks. Only
 * simple comparisons that uniquely point at a parameter index are supported;
 * other operators are ignored so we do not misinterpret complex control flow.
 *
 * @param {unknown} node Expression used in the guard.
 * @returns {ArgumentCountGuardResult | null}
 */
function parseArgumentCountGuard(node) {
    if (!node) {
        return null;
    }

    if (node.type === "ParenthesizedExpression") {
        return parseArgumentCountGuard(node.expression);
    }

    if (node.type !== "BinaryExpression") {
        return null;
    }

    const left = node.left;
    if (!left || left.type !== "Identifier" || left.name !== "argument_count") {
        return null;
    }

    const rightIndex = parseArgumentIndexValue(node.right);
    if (rightIndex === null) {
        return null;
    }

    let argumentIndex = rightIndex;

    switch (node.operator) {
        case ">=":
        case "<": {
            argumentIndex -= 1;
            break;
        }
        case ">":
        case "<=":
        case "==":
        case "!=": {
            break;
        }
        default: {
            return null;
        }
    }

    return argumentIndex >= 0 ? { argumentIndex } : null;
}

/**
 * Extracts a numeric index from a literal or unary expression. The function is
 * intentionally strict so that approximate matches (e.g. non-integers) do not
 * get rewritten.
 *
 * @param {unknown} node Potential index expression.
 * @returns {number | null}
 */
function parseArgumentIndexValue(node) {
    if (!node) {
        return null;
    }

    if (node.type === "ParenthesizedExpression") {
        return parseArgumentIndexValue(node.expression);
    }

    if (node.type === "UnaryExpression") {
        if (node.operator !== "+" && node.operator !== "-") {
            return null;
        }

        const argumentValue = parseArgumentIndexValue(node.argument);

        if (argumentValue === null) {
            return null;
        }

        return node.operator === "-" ? -argumentValue : argumentValue;
    }

    if (node.type === "Literal") {
        if (typeof node.value === "number" && Number.isInteger(node.value)) {
            return node.value;
        }

        if (typeof node.value === "string") {
            const numeric = Number.parseInt(node.value, 10);
            if (!Number.isNaN(numeric)) {
                return numeric;
            }
        }
    }

    return null;
}

/**
 * Checks whether a node reads `argument[<index>]` with a resolvable index.
 *
 * @param {unknown} node
 * @param {number} expectedIndex
 * @returns {boolean}
 */
function isArgumentArrayAccess(node, expectedIndex) {
    if (!node || node.type !== "MemberIndexExpression") {
        return false;
    }

    if (
        !node.object ||
        node.object.type !== "Identifier" ||
        node.object.name !== "argument"
    ) {
        return false;
    }

    const propertyEntry = sharedGetSingleMemberIndexPropertyEntry(node);
    if (!propertyEntry) {
        return false;
    }

    const actualIndex = parseArgumentIndexValue(propertyEntry);
    if (actualIndex === null) {
        return false;
    }

    return actualIndex === expectedIndex;
}<|MERGE_RESOLUTION|>--- conflicted
+++ resolved
@@ -315,22 +315,11 @@
         return;
     }
 
-<<<<<<< HEAD
-    node._flattenSyntheticNumericParens = true;
-
-    body.body = body.body.filter(
-=======
     const filteredStatements = body.body.filter(
->>>>>>> c51e5947
         (statement) => !statementsToRemove.has(statement)
     );
 
-    if (filteredStatements.length > 0) {
-        node._suppressSyntheticReturnsDoc = true;
-    } else {
-        delete node._suppressSyntheticReturnsDoc;
-    }
-
+    delete node._suppressSyntheticReturnsDoc;
     node._flattenSyntheticNumericParens = true;
     body.body = filteredStatements;
 }
