--- conflicted
+++ resolved
@@ -315,21 +315,11 @@
         return;
     }
 
-<<<<<<< HEAD
-    node._flattenSyntheticNumericParens = true;
-
-    body.body = body.body.filter(
-=======
     const filteredStatements = body.body.filter(
->>>>>>> 61c1d0ed
         (statement) => !statementsToRemove.has(statement)
     );
 
-    if (filteredStatements.length > 0) {
-        node._suppressSyntheticReturnsDoc = true;
-    } else {
-        delete node._suppressSyntheticReturnsDoc;
-    }
+    delete node._suppressSyntheticReturnsDoc;
 
     node._flattenSyntheticNumericParens = true;
     body.body = filteredStatements;
