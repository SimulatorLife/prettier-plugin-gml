import {
    hasComment as sharedHasComment,
    getHasCommentHelper
} from "../comments/index.js";
import {
    getSingleVariableDeclarator as sharedGetSingleVariableDeclarator,
    getIdentifierText as sharedGetIdentifierText,
    isUndefinedLiteral as sharedIsUndefinedLiteral,
    getSingleMemberIndexPropertyEntry as sharedGetSingleMemberIndexPropertyEntry
} from "../../../shared/ast-node-helpers.js";

const DEFAULT_HELPERS = {
    getIdentifierText: sharedGetIdentifierText,
    isUndefinedLiteral: sharedIsUndefinedLiteral,
    getSingleVariableDeclarator: sharedGetSingleVariableDeclarator,
    hasComment: sharedHasComment
};

/**
 * @typedef {object} ArgumentCountFallbackMatch
 * @property {string} targetName Identifier on the left-hand side of the guard.
 * @property {number} argumentIndex Position in the callee's parameter list that the guard inspects.
 * @property {import("estree").Expression} fallbackExpression Expression that should become the default value.
 * @property {unknown} statementNode AST node that produced the fallback (used for clean-up once rewritten).
 */

/**
 * @typedef {object} ArgumentCountGuardResult
 * @property {number} argumentIndex Zero-based index derived from the `argument_count` comparison.
 */

/**
 * Normalize function parameters by converting `argument_count` fallbacks into default parameters.
 * This runs before printing so downstream stages can rely on the canonical default-parameter shape.
 *
 * @param {unknown} ast Any AST node or array representing a program fragment.
 * @param {{
 *   getIdentifierText?: (node: unknown) => string | null,
 *   isUndefinedLiteral?: (node: unknown) => boolean,
 *   getSingleVariableDeclarator?: (node: unknown) => unknown,
 *   hasComment?: (node: unknown) => boolean
 * }} helpers
 * @returns {unknown} The original AST reference so callers can chain transformations.
 */
export function preprocessFunctionArgumentDefaults(
    ast,
    helpers = DEFAULT_HELPERS
) {
    if (!ast || typeof ast !== "object") {
        return ast;
    }

    const normalizedHelpers = {
        getIdentifierText:
            typeof helpers.getIdentifierText === "function"
                ? helpers.getIdentifierText
                : DEFAULT_HELPERS.getIdentifierText,
        isUndefinedLiteral:
            typeof helpers.isUndefinedLiteral === "function"
                ? helpers.isUndefinedLiteral
                : DEFAULT_HELPERS.isUndefinedLiteral,
        getSingleVariableDeclarator:
            typeof helpers.getSingleVariableDeclarator === "function"
                ? helpers.getSingleVariableDeclarator
                : DEFAULT_HELPERS.getSingleVariableDeclarator,
        hasComment: getHasCommentHelper(helpers)
    };

    traverse(ast, (node) => {
        if (!node || node.type !== "FunctionDeclaration") {
            return;
        }

        preprocessFunctionDeclaration(node, normalizedHelpers);
    });

    return ast;
}

/**
 * Depth-first traversal that tolerates parent pointers and other cycles.
 * The traversal only recurses into object-valued properties to avoid
 * coercing primitives into wrapper objects.
 *
 * @param {unknown} node Root node to visit.
 * @param {(node: unknown) => void} visitor Callback invoked for every object node.
 * @param {Set<object>} [seen]
 *        Optional accumulator used to de-duplicate visited objects between recursive calls.
 * @returns {void}
 */
function traverse(node, visitor, seen = new Set()) {
    if (!node || typeof node !== "object") {
        return;
    }

    if (seen.has(node)) {
        return;
    }

    seen.add(node);

    if (Array.isArray(node)) {
        for (const child of node) {
            traverse(child, visitor, seen);
        }
        return;
    }

    visitor(node);

    for (const [key, value] of Object.entries(node)) {
        if (key === "parent") {
            continue;
        }

        if (value && typeof value === "object") {
            traverse(value, visitor, seen);
        }
    }
}

/**
 * Converts legacy `argument_count` fallbacks within a single declaration into
 * default parameters where possible. Mutates the declaration in-place.
 *
 * @param {unknown} node Candidate function declaration.
 * @param {typeof DEFAULT_HELPERS} helpers Normalized helper bag used by the outer transform.
 * @returns {void}
 */
function preprocessFunctionDeclaration(node, helpers) {
    if (!node || node.type !== "FunctionDeclaration") {
        return;
    }

    if (node._hasProcessedArgumentCountDefaults) {
        return;
    }

    const {
        getIdentifierText,
        isUndefinedLiteral,
        hasComment,
        getSingleVariableDeclarator
    } = helpers;

    if (
        typeof getIdentifierText !== "function" ||
        typeof isUndefinedLiteral !== "function" ||
        typeof hasComment !== "function" ||
        typeof getSingleVariableDeclarator !== "function"
    ) {
        return;
    }

    node._hasProcessedArgumentCountDefaults = true;

    const body = node.body;
    if (
        !body ||
        body.type !== "BlockStatement" ||
        !Array.isArray(body.body) ||
        body.body.length === 0
    ) {
        return;
    }

    const statements = body.body;
    const matches = [];

    for (const [statementIndex, statement] of statements.entries()) {
        const match = matchArgumentCountFallbackStatement(statement, helpers);

        if (!match) {
            continue;
        }

        matches.push({
            ...match,
            statementIndex
        });
    }

    if (matches.length === 0) {
        return;
    }

    matches.sort((a, b) => {
        if (a.argumentIndex !== b.argumentIndex) {
            return a.argumentIndex - b.argumentIndex;
        }

        return a.statementIndex - b.statementIndex;
    });

    const params = Array.isArray(node.params) ? node.params : [];
    if (!Array.isArray(node.params)) {
        node.params = params;
    }

    const paramInfoByName = new Map();
    for (const [index, param] of params.entries()) {
        const identifier = getIdentifierFromParameter(param, helpers);
        if (!identifier) {
            continue;
        }

        const name = getIdentifierText(identifier);
        if (!name) {
            continue;
        }

        paramInfoByName.set(name, { index, identifier });
    }

    const statementsToRemove = new Set();
    let appliedChanges = false;

    const ensureParameterInfoForMatch = (match) => {
        if (!match) {
            return null;
        }

        const { targetName, argumentIndex } = match;
        if (argumentIndex == undefined || argumentIndex < 0) {
            return null;
        }

        const existingInfo = paramInfoByName.get(targetName);
        if (existingInfo) {
            return existingInfo.index === argumentIndex ? existingInfo : null;
        }

        if (argumentIndex > params.length) {
            return null;
        }

        const registerInfo = (index, identifier) => {
            const info = { index, identifier };
            paramInfoByName.set(targetName, info);
            return info;
        };

        if (argumentIndex === params.length) {
            const newIdentifier = {
                type: "Identifier",
                name: targetName
            };
            params.push(newIdentifier);
            return registerInfo(argumentIndex, newIdentifier);
        }

        const paramAtIndex = params[argumentIndex];
        const identifier = getIdentifierFromParameter(paramAtIndex, helpers);
        if (!identifier) {
            return null;
        }

        const identifierName = getIdentifierText(identifier);
        if (!identifierName || identifierName !== targetName) {
            return null;
        }

        return registerInfo(argumentIndex, identifier);
    };

    for (const match of matches) {
        if (!match) {
            continue;
        }

        const paramInfo = ensureParameterInfoForMatch(match);
        if (!paramInfo) {
            continue;
        }

        if (!match.fallbackExpression) {
            continue;
        }

        const currentParam = node.params[paramInfo.index];
        if (!currentParam || currentParam.type !== "Identifier") {
            continue;
        }

        const identifier = paramInfo.identifier;
        if (!identifier || identifier.type !== "Identifier") {
            continue;
        }

        node.params[paramInfo.index] = {
            type: "DefaultParameter",
            left: identifier,
            right: match.fallbackExpression
        };

        statementsToRemove.add(match.statementNode);
        paramInfoByName.delete(match.targetName);
        appliedChanges = true;

        if (match.statementNode?.type === "IfStatement") {
            const redundantVar = findRedundantVarDeclarationBefore(
                statements,
                match.statementIndex,
                match.targetName,
                helpers
            );

            if (redundantVar) {
                statementsToRemove.add(redundantVar);
            }
        }
    }

    if (!appliedChanges || statementsToRemove.size === 0) {
        return;
    }

<<<<<<< HEAD
    node._flattenSyntheticNumericParens = true;

    body.body = body.body.filter(
=======
    const filteredStatements = body.body.filter(
>>>>>>> dbe64661
        (statement) => !statementsToRemove.has(statement)
    );

    if (filteredStatements.length > 0) {
        node._suppressSyntheticReturnsDoc = true;
    } else {
        delete node._suppressSyntheticReturnsDoc;
    }

    node._flattenSyntheticNumericParens = true;
    body.body = filteredStatements;
}

/**
 * @param {unknown} param Raw parameter node.
 * @param {{ getIdentifierText: (node: unknown) => string | null }} context
 * @returns {import("estree").Identifier | null}
 */
function getIdentifierFromParameter(param, { getIdentifierText }) {
    if (!param) {
        return null;
    }

    if (param.type === "Identifier") {
        return param;
    }

    if (
        param.type === "DefaultParameter" &&
        param.left?.type === "Identifier"
    ) {
        return param.left;
    }

    if (
        param.type === "ConstructorParentClause" &&
        Array.isArray(param.params)
    ) {
        for (const childParam of param.params) {
            const identifier = getIdentifierFromParameter(childParam, {
                getIdentifierText
            });
            if (identifier) {
                return identifier;
            }
        }
    }

    return null;
}

/**
 * Checks whether a statement represents an `argument_count` fallback and, if so,
 * captures the pieces needed to rewrite it as a default parameter.
 *
 * @param {unknown} statement Statement drawn from the function body.
 * @param {typeof DEFAULT_HELPERS} helpers Helper bag used to inspect nodes.
 * @returns {ArgumentCountFallbackMatch | null}
 */
function matchArgumentCountFallbackStatement(statement, helpers) {
    if (!statement) {
        return null;
    }

    if (helpers.hasComment(statement)) {
        return null;
    }

    if (statement.type === "VariableDeclaration") {
        return matchArgumentCountFallbackFromVariableDeclaration(
            statement,
            helpers
        );
    }

    if (statement.type === "IfStatement") {
        return matchArgumentCountFallbackFromIfStatement(statement, helpers);
    }

    return null;
}

/**
 * Extracts the sole declarator from `var` declarations that match the simple
 * fallback patterns handled by this transform. Callers can optionally require
 * the outer declaration node to be comment-free while the helper always
 * ensures the declarator itself has no comments.
 *
 * @param {unknown} node Candidate statement to inspect.
 * @param {typeof DEFAULT_HELPERS} helpers
 * @param {{ requireCommentFreeDeclaration?: boolean }} [options]
 * @returns {import("estree").VariableDeclarator | null}
 */
function getSimpleVarDeclarator(
    node,
    helpers,
    { requireCommentFreeDeclaration = false } = {}
) {
    if (!node || node.type !== "VariableDeclaration") {
        return null;
    }

    if (node.kind !== "var") {
        return null;
    }

    if (requireCommentFreeDeclaration && helpers.hasComment(node)) {
        return null;
    }

    const declarator = helpers.getSingleVariableDeclarator(node);
    if (!declarator) {
        return null;
    }

    if (helpers.hasComment(declarator)) {
        return null;
    }

    return declarator;
}

/**
 * Matches fallbacks of the form `var foo = argument_count > n ? argument[n] : expr;`.
 *
 * @param {unknown} node Variable declaration to inspect.
 * @param {typeof DEFAULT_HELPERS} helpers
 * @returns {ArgumentCountFallbackMatch | null}
 */
function matchArgumentCountFallbackFromVariableDeclaration(node, helpers) {
    const declarator = getSimpleVarDeclarator(node, helpers);
    if (!declarator) {
        return null;
    }

    if (!declarator.init || declarator.init.type !== "TernaryExpression") {
        return null;
    }

    const guard = parseArgumentCountGuard(declarator.init.test);
    if (!guard) {
        return null;
    }

    const consequentIsArgument = isArgumentArrayAccess(
        declarator.init.consequent,
        guard.argumentIndex
    );
    const alternateIsArgument = isArgumentArrayAccess(
        declarator.init.alternate,
        guard.argumentIndex
    );

    if (consequentIsArgument === alternateIsArgument) {
        return null;
    }

    const fallbackExpression = consequentIsArgument
        ? declarator.init.alternate
        : declarator.init.consequent;
    if (!fallbackExpression) {
        return null;
    }

    const targetName = helpers.getIdentifierText(declarator.id);
    if (!targetName) {
        return null;
    }

    return {
        targetName,
        fallbackExpression,
        argumentIndex: guard.argumentIndex,
        statementNode: node
    };
}

/**
 * Matches fallbacks encoded as an if/else guard that assigns the argument or
 * a fallback expression to the same identifier in both branches.
 *
 * @param {unknown} node IfStatement to inspect.
 * @param {typeof DEFAULT_HELPERS} helpers
 * @returns {ArgumentCountFallbackMatch | null}
 */
function matchArgumentCountFallbackFromIfStatement(node, helpers) {
    if (!node || node.type !== "IfStatement") {
        return null;
    }

    const guard = parseArgumentCountGuard(node.test);
    if (!guard) {
        return null;
    }

    const consequentAssignment = extractAssignmentFromStatement(
        node.consequent,
        helpers
    );
    const alternateAssignment = extractAssignmentFromStatement(
        node.alternate,
        helpers
    );

    if (!consequentAssignment || !alternateAssignment) {
        return null;
    }

    const consequentIsArgument = isArgumentArrayAccess(
        consequentAssignment.right,
        guard.argumentIndex
    );
    const alternateIsArgument = isArgumentArrayAccess(
        alternateAssignment.right,
        guard.argumentIndex
    );

    if (consequentIsArgument === alternateIsArgument) {
        return null;
    }

    const argumentAssignment = consequentIsArgument
        ? consequentAssignment
        : alternateAssignment;
    const fallbackAssignment = consequentIsArgument
        ? alternateAssignment
        : consequentAssignment;

    const targetName = helpers.getIdentifierText(argumentAssignment.left);
    const fallbackName = helpers.getIdentifierText(fallbackAssignment.left);

    if (!targetName || targetName !== fallbackName) {
        return null;
    }

    if (!fallbackAssignment.right) {
        return null;
    }

    return {
        targetName,
        fallbackExpression: fallbackAssignment.right,
        argumentIndex: guard.argumentIndex,
        statementNode: node
    };
}

/**
 * Finds a `var <target>;` declaration immediately preceding the fallback. These
 * declarations become redundant once the default parameter is synthesized.
 *
 * @param {unknown[]} statements Function body statements.
 * @param {number} currentIndex Index of the fallback currently being processed.
 * @param {string} targetName Identifier that receives the default value.
 * @param {typeof DEFAULT_HELPERS} helpers
 * @returns {unknown | null}
 */
function findRedundantVarDeclarationBefore(
    statements,
    currentIndex,
    targetName,
    helpers
) {
    if (!Array.isArray(statements) || currentIndex <= 0) {
        return null;
    }

    const candidate = statements[currentIndex - 1];

    if (!isStandaloneVarDeclarationForTarget(candidate, targetName, helpers)) {
        return null;
    }

    return candidate;
}

/**
 * Determines whether the provided node is a bare `var <target>;` declaration
 * with no initializer or comments that could carry semantic meaning.
 *
 * @param {unknown} node
 * @param {string} targetName
 * @param {typeof DEFAULT_HELPERS} helpers
 * @returns {boolean}
 */
function isStandaloneVarDeclarationForTarget(node, targetName, helpers) {
    const declarator = getSimpleVarDeclarator(node, helpers, {
        requireCommentFreeDeclaration: true
    });
    if (!declarator) {
        return false;
    }

    const declaratorName = helpers.getIdentifierText(declarator.id);

    if (!declaratorName || declaratorName !== targetName) {
        return false;
    }

    if (declarator.init && !helpers.isUndefinedLiteral(declarator.init)) {
        return false;
    }

    return true;
}

/**
 * Extracts the underlying assignment expression from a statement wrapper
 * (expression statement or one-line block). Returns `null` for non-identifer
 * assignments, which ensures callers only rewrite simple `foo = ...` shapes.
 *
 * @param {unknown} statement
 * @param {typeof DEFAULT_HELPERS} helpers
 * @returns {import("estree").AssignmentExpression | null}
 */
function extractAssignmentFromStatement(statement, helpers) {
    if (!statement) {
        return null;
    }

    if (helpers.hasComment(statement)) {
        return null;
    }

    if (statement.type === "AssignmentExpression") {
        return statement;
    }

    if (statement.type === "BlockStatement") {
        if (!Array.isArray(statement.body) || statement.body.length !== 1) {
            return null;
        }
        return extractAssignmentFromStatement(statement.body[0], helpers);
    }

    if (statement.type !== "ExpressionStatement") {
        return null;
    }

    const expression = statement.expression;
    if (!expression || expression.type !== "AssignmentExpression") {
        return null;
    }

    if (expression.operator !== "=") {
        return null;
    }

    if (!expression.left || expression.left.type !== "Identifier") {
        return null;
    }

    return expression;
}

/**
 * Parses the conditional guard wrapped around `argument_count` checks. Only
 * simple comparisons that uniquely point at a parameter index are supported;
 * other operators are ignored so we do not misinterpret complex control flow.
 *
 * @param {unknown} node Expression used in the guard.
 * @returns {ArgumentCountGuardResult | null}
 */
function parseArgumentCountGuard(node) {
    if (!node) {
        return null;
    }

    if (node.type === "ParenthesizedExpression") {
        return parseArgumentCountGuard(node.expression);
    }

    if (node.type !== "BinaryExpression") {
        return null;
    }

    const left = node.left;
    if (!left || left.type !== "Identifier" || left.name !== "argument_count") {
        return null;
    }

    const rightIndex = parseArgumentIndexValue(node.right);
    if (rightIndex === null) {
        return null;
    }

    let argumentIndex = rightIndex;

    switch (node.operator) {
        case ">=":
        case "<": {
            argumentIndex -= 1;
            break;
        }
        case ">":
        case "<=":
        case "==":
        case "!=": {
            break;
        }
        default: {
            return null;
        }
    }

    return argumentIndex >= 0 ? { argumentIndex } : null;
}

/**
 * Extracts a numeric index from a literal or unary expression. The function is
 * intentionally strict so that approximate matches (e.g. non-integers) do not
 * get rewritten.
 *
 * @param {unknown} node Potential index expression.
 * @returns {number | null}
 */
function parseArgumentIndexValue(node) {
    if (!node) {
        return null;
    }

    if (node.type === "ParenthesizedExpression") {
        return parseArgumentIndexValue(node.expression);
    }

    if (node.type === "UnaryExpression") {
        if (node.operator !== "+" && node.operator !== "-") {
            return null;
        }

        const argumentValue = parseArgumentIndexValue(node.argument);

        if (argumentValue === null) {
            return null;
        }

        return node.operator === "-" ? -argumentValue : argumentValue;
    }

    if (node.type === "Literal") {
        if (typeof node.value === "number" && Number.isInteger(node.value)) {
            return node.value;
        }

        if (typeof node.value === "string") {
            const numeric = Number.parseInt(node.value, 10);
            if (!Number.isNaN(numeric)) {
                return numeric;
            }
        }
    }

    return null;
}

/**
 * Checks whether a node reads `argument[<index>]` with a resolvable index.
 *
 * @param {unknown} node
 * @param {number} expectedIndex
 * @returns {boolean}
 */
function isArgumentArrayAccess(node, expectedIndex) {
    if (!node || node.type !== "MemberIndexExpression") {
        return false;
    }

    if (
        !node.object ||
        node.object.type !== "Identifier" ||
        node.object.name !== "argument"
    ) {
        return false;
    }

    const propertyEntry = sharedGetSingleMemberIndexPropertyEntry(node);
    if (!propertyEntry) {
        return false;
    }

    const actualIndex = parseArgumentIndexValue(propertyEntry);
    if (actualIndex === null) {
        return false;
    }

    return actualIndex === expectedIndex;
}<|MERGE_RESOLUTION|>--- conflicted
+++ resolved
@@ -315,13 +315,7 @@
         return;
     }
 
-<<<<<<< HEAD
-    node._flattenSyntheticNumericParens = true;
-
-    body.body = body.body.filter(
-=======
     const filteredStatements = body.body.filter(
->>>>>>> dbe64661
         (statement) => !statementsToRemove.has(statement)
     );
 
