--- conflicted
+++ resolved
@@ -509,12 +509,7 @@
         activeTransformationContext
     ) {
         const docString = renderExpressionForDocComment(argumentAst);
-<<<<<<< HEAD
-        const docCommentManager =
-            activeTransformationContext.docCommentManager;
-=======
         const docCommentManager = activeTransformationContext.docCommentManager;
->>>>>>> 025923c0
         const description = docCommentManager
             ? docCommentManager.extractDescription(parentNode)
             : null;
