import {
    hasComment as sharedHasComment,
<<<<<<< HEAD
    normalizeHasCommentHelpers,
    getDocCommentManager
} from "../comments/index.js";
=======
    normalizeHasCommentHelpers
} from "../comments/index.js";
import { createDocCommentManager } from "../comments/doc-comment-manager.js";
>>>>>>> 23fcab5f
import { cloneLocation } from "../../../shared/ast-locations.js";
import { isNonEmptyArray } from "../../../shared/array-utils.js";
import { getBodyStatements, isNode } from "../../../shared/ast-node-helpers.js";
import {
    isNonEmptyString,
    toNormalizedLowerCaseString
} from "../../../shared/string-utils.js";
import { getOrCreateMapEntry } from "../../../shared/object-utils.js";

const BOOLEAN_NODE_TYPES = Object.freeze({
    CONST: "CONST",
    VAR: "VAR",
    NOT: "NOT",
    AND: "AND",
    OR: "OR"
});

const DEFAULT_HELPERS = Object.freeze({
    hasComment: sharedHasComment
});

const LOGICAL_OPERATORS = new Set(["and", "&&", "or", "||"]);
const COMPARISON_OPERATORS = new Set(["==", "!=", "<>", "<=", ">=", "<", ">"]);
const ARITHMETIC_OPERATORS = new Set([
    "+",
    "-",
    "*",
    "/",
    "%",
    "^",
    "<<",
    ">>",
    ">>>",
    "|",
    "&"
]);

let activeTransformationContext = null;

export function condenseLogicalExpressions(ast, helpers) {
    if (!isNode(ast)) {
        return ast;
    }

<<<<<<< HEAD
    const docCommentManager = getDocCommentManager(ast);
=======
    const docCommentManager = createDocCommentManager(ast);
>>>>>>> 23fcab5f
    const normalizedHelpers = normalizeHasCommentHelpers(helpers);
    const context = {
        ast,
        helpers: normalizedHelpers,
        docUpdates: new Map(),
        docCommentManager,
        expressionSignatures: new Map()
    };
    activeTransformationContext = context;
    visit(ast, normalizedHelpers, null);
    docCommentManager.applyUpdates(context.docUpdates);
    removeDuplicateCondensedFunctions(context);
    activeTransformationContext = null;
    return ast;
}

function isBooleanBranchExpression(node, allowValueLiterals = false) {
    if (!node || typeof node !== "object") {
        return false;
    }

    switch (node.type) {
        case "Literal": {
            const { value } = node;
            if (typeof value === "boolean") {
                return true;
            }
            if (typeof value === "string") {
                const normalized = toNormalizedLowerCaseString(value);
                return normalized === "true" || normalized === "false";
            }
            return allowValueLiterals;
        }
        case "Identifier":
        case "MemberDotExpression":
        case "MemberIndexExpression":
        case "CallExpression": {
            return true;
        }
        case "ParenthesizedExpression": {
            return isBooleanBranchExpression(
                node.expression,
                allowValueLiterals
            );
        }
        case "UnaryExpression":
        case "IncDecExpression": {
            const operator = (node.operator ?? "").toLowerCase();
            if (operator === "!" || operator === "not") {
                return isBooleanBranchExpression(
                    node.argument,
                    allowValueLiterals
                );
            }
            if (allowValueLiterals && (operator === "+" || operator === "-")) {
                return isBooleanBranchExpression(node.argument, true);
            }
            return false;
        }
        case "BinaryExpression": {
            const operator = (node.operator ?? "").toLowerCase();

            if (LOGICAL_OPERATORS.has(operator)) {
                return (
                    isBooleanBranchExpression(node.left, allowValueLiterals) &&
                    isBooleanBranchExpression(node.right, allowValueLiterals)
                );
            }

            if (COMPARISON_OPERATORS.has(operator)) {
                return (
                    isBooleanBranchExpression(node.left, true) &&
                    isBooleanBranchExpression(node.right, true)
                );
            }

            if (
                allowValueLiterals &&
                (ARITHMETIC_OPERATORS.has(operator) || operator === "**")
            ) {
                return (
                    isBooleanBranchExpression(node.left, true) &&
                    isBooleanBranchExpression(node.right, true)
                );
            }

            return false;
        }
        default: {
            return false;
        }
    }
}

function removeDuplicateCondensedFunctions(context) {
    if (!context || !Array.isArray(context.ast?.body)) {
        return;
    }

    const docCommentManager = context.docCommentManager;
    const signatureToFunctions = new Map();
    for (const [fn, signature] of context.expressionSignatures.entries()) {
        if (!signature) {
            continue;
        }
        if (!signatureToFunctions.has(signature)) {
            signatureToFunctions.set(signature, []);
        }
        signatureToFunctions.get(signature).push(fn);
    }

    if (signatureToFunctions.size === 0) {
        return;
    }

    const toRemove = new Set();

    for (const functions of signatureToFunctions.values()) {
        if (functions.length < 2) {
            continue;
        }

        let keeper = null;
        for (const fn of functions) {
            const update = context.docUpdates.get(fn);
            const hasDocComment =
                update?.hasDocComment ||
                (docCommentManager?.hasDocComment(fn) ?? false);
            if (hasDocComment && !keeper) {
                keeper = fn;
            }
        }

        if (!keeper) {
            keeper = functions[0];
        }

        for (const fn of functions) {
            if (fn !== keeper) {
                const update = context.docUpdates.get(fn);
                const hasDocComment =
                    update?.hasDocComment ||
                    (docCommentManager?.hasDocComment(fn) ?? false);
                if (!hasDocComment) {
                    toRemove.add(fn);
                }
            }
        }
    }

    if (toRemove.size === 0) {
        return;
    }

    context.ast.body = context.ast.body.filter((node) => !toRemove.has(node));
}

function renderExpressionForDocComment(expressionAst) {
    if (!expressionAst) {
        return null;
    }

    const rendered = renderDocExpression(expressionAst);
    return rendered?.text ?? null;
}

function renderDocExpression(node) {
    if (!node) {
        return null;
    }

    switch (node.type) {
        case "ParenthesizedExpression": {
            const inner = renderDocExpression(node.expression);
            if (!inner) {
                return null;
            }
            return {
                text: `(${inner.text})`,
                precedence: inner.precedence,
                wrapped: true
            };
        }
        case "UnaryExpression": {
            if (node.operator !== "!") {
                return {
                    text: renderSimpleNode(node),
                    precedence: 3,
                    wrapped: false
                };
            }
            const argument = renderDocExpression(node.argument);
            if (!argument) {
                return null;
            }
            const needsWrap = argument.precedence < 3 && !argument.wrapped;
            const innerText = needsWrap ? `(${argument.text})` : argument.text;
            return { text: `!${innerText}`, precedence: 3, wrapped: false };
        }
        case "BinaryExpression": {
            const operator = node.operator;
            const precedence = operator === "&&" ? 2 : 1;
            const left = renderDocExpression(node.left);
            const right = renderDocExpression(node.right);
            if (!left || !right) {
                return null;
            }
            const leftText =
                left.precedence < precedence && !left.wrapped
                    ? `(${left.text})`
                    : left.text;
            const rightText =
                right.precedence < precedence && !right.wrapped
                    ? `(${right.text})`
                    : right.text;
            const operatorText = operator === "&&" ? " and " : " or ";
            return {
                text: `${leftText}${operatorText}${rightText}`,
                precedence,
                wrapped: false
            };
        }
        default: {
            return {
                text: renderSimpleNode(node),
                precedence: 4,
                wrapped: false
            };
        }
    }
}

function renderSimpleNode(node) {
    if (!node || typeof node !== "object") {
        return "";
    }

    switch (node.type) {
        case "Identifier": {
            return typeof node.name === "string" ? node.name : "";
        }
        case "Literal": {
            return typeof node.value === "string"
                ? node.value
                : String(node.value ?? "");
        }
        case "MemberDotExpression": {
            const objectText = renderSimpleNode(node.object);
            const propertyText = renderSimpleNode(node.property);
            if (!objectText) {
                return propertyText;
            }
            if (!propertyText) {
                return objectText;
            }
            return `${objectText}.${propertyText}`;
        }
        case "MemberIndexExpression": {
            const objectText = renderSimpleNode(node.object);
            const properties = Array.isArray(node.property)
                ? node.property.map((item) => renderSimpleNode(item)).join(", ")
                : renderSimpleNode(node.property);
            return `${objectText}[${properties}]`;
        }
        case "ParenthesizedExpression": {
            return `(${renderSimpleNode(node.expression)})`;
        }
        default: {
            return "";
        }
    }
}

function visit(node, helpers, parent) {
    if (!isNode(node)) {
        return;
    }

    if (Array.isArray(node)) {
        for (const child of node) {
            visit(child, helpers, parent);
        }
        return;
    }

    const bodyStatements = getBodyStatements(node);
    if (bodyStatements.length > 0) {
        condenseWithinStatements(bodyStatements, helpers, node, parent);
    } else if (isNode(node.body)) {
        visit(node.body, helpers, node);
    }

    for (const [key, value] of Object.entries(node)) {
        if (
            key === "body" ||
            key === "start" ||
            key === "end" ||
            key === "comments"
        ) {
            continue;
        }
        if (isNode(value) || Array.isArray(value)) {
            visit(value, helpers, node);
        }
    }
}

function condenseWithinStatements(
    statements,
    helpers,
    containerNode,
    parentNode
) {
    if (!Array.isArray(statements) || statements.length === 0) {
        return;
    }

    for (let index = 0; index < statements.length; index++) {
        const statement = statements[index];
        if (!isNode(statement)) {
            continue;
        }

        if (statement.type === "IfStatement") {
            const condensed = tryCondenseIfStatement(
                statements,
                index,
                helpers,
                containerNode,
                parentNode
            );
            if (condensed) {
                // Reprocess the new return statement in case nested condensing applies later.
                continue;
            }
        }

        visit(statement, helpers, containerNode);
    }
}

function tryCondenseIfStatement(
    statements,
    index,
    helpers,
    containerNode,
    parentNode
) {
    const statement = statements[index];
    if (!statement || statement.type !== "IfStatement") {
        return false;
    }

    if (helpers.hasComment(statement) || helpers.hasComment(statement.test)) {
        return false;
    }

    const consequentExpression = extractReturnExpression(
        statement.consequent,
        helpers
    );
    if (!consequentExpression) {
        return false;
    }

    let alternateExpression = null;
    let alternateSourceNode = null;
    let removeFollowingReturn = false;

    if (statement.alternate) {
        alternateExpression = extractReturnExpression(
            statement.alternate,
            helpers
        );
        alternateSourceNode = statement.alternate;
        if (!alternateExpression) {
            return false;
        }
    } else {
        const nextStatement = statements[index + 1];
        if (!nextStatement || nextStatement.type !== "ReturnStatement") {
            return false;
        }
        if (helpers.hasComment(nextStatement)) {
            return false;
        }

        const nextArgument = nextStatement.argument ?? null;
        if (nextArgument && helpers.hasComment(nextArgument)) {
            return false;
        }

        alternateExpression = nextArgument;
        alternateSourceNode = nextStatement;
        removeFollowingReturn = true;
    }

    if (!alternateExpression) {
        // Only condense when both branches produce a value.
        return false;
    }

    if (
        !isBooleanBranchExpression(consequentExpression) ||
        !isBooleanBranchExpression(alternateExpression)
    ) {
        return false;
    }

    const context = createBooleanContext();
    const testExpr = toBooleanExpression(statement.test, context);
    const consequentExpr = toBooleanExpression(consequentExpression, context);
    const alternateExpr = toBooleanExpression(alternateExpression, context);

    if (!testExpr || !consequentExpr || !alternateExpr) {
        return false;
    }

    const combinedExpression = combineConditionalBoolean(
        testExpr,
        consequentExpr,
        alternateExpr
    );
    const simplifiedCandidates = generateSimplifiedCandidates(
        combinedExpression,
        context
    );
    if (simplifiedCandidates.length === 0) {
        return false;
    }

    const chosen = chooseBestCandidate(simplifiedCandidates);
    if (!chosen) {
        return false;
    }

    const optimizedExpression = postProcessBooleanExpression(chosen);
    const argumentAst = booleanExpressionToAst(optimizedExpression, context);
    if (!argumentAst) {
        return false;
    }

    const newReturn = {
        type: "ReturnStatement",
        argument: argumentAst,
        start: cloneLocation(statement.start),
        end: cloneLocation((alternateSourceNode ?? statement).end)
    };

    statements[index] = newReturn;

    if (removeFollowingReturn) {
        statements.splice(index + 1, 1);
    }

    if (
        parentNode &&
        parentNode.type === "FunctionDeclaration" &&
        activeTransformationContext
    ) {
        const docString = renderExpressionForDocComment(argumentAst);
<<<<<<< HEAD
        const docCommentManager =
            activeTransformationContext.docCommentManager;
=======
        const docCommentManager = activeTransformationContext.docCommentManager;
>>>>>>> 23fcab5f
        const description = docCommentManager
            ? docCommentManager.extractDescription(parentNode)
            : null;

        if (docString) {
            activeTransformationContext.docUpdates.set(parentNode, {
                expression: docString,
                description,
                hasDocComment: isNonEmptyString(description)
            });
            const signature = docString.replace(/\.$/, "");
            activeTransformationContext.expressionSignatures.set(
                parentNode,
                signature
            );
        }
    }

    return true;
}

function extractReturnExpression(node, helpers) {
    if (!node) {
        return null;
    }

    if (node.type === "BlockStatement") {
        const body = Array.isArray(node.body) ? node.body : [];
        if (body.length === 0) {
            return null;
        }

        let firstStatementIndex = 0;
        while (
            firstStatementIndex < body.length &&
            isIgnorableEmptyStatement(body[firstStatementIndex], helpers)
        ) {
            firstStatementIndex += 1;
        }

        if (firstStatementIndex >= body.length) {
            return null;
        }

        const firstStatement = body[firstStatementIndex];
        if (firstStatement?.type !== "ReturnStatement") {
            return null;
        }

        const returnExpression = extractReturnExpression(
            firstStatement,
            helpers
        );
        if (!returnExpression) {
            return null;
        }

        for (
            let index = firstStatementIndex + 1;
            index < body.length;
            index += 1
        ) {
            if (!canDropUnreachableStatement(body[index], helpers)) {
                return null;
            }
        }

        return returnExpression;
    }

    if (node.type !== "ReturnStatement") {
        return null;
    }

    if (helpers.hasComment(node)) {
        return null;
    }

    const argument = node.argument ?? null;
    if (argument && helpers.hasComment(argument)) {
        return null;
    }

    return argument;
}

function isIgnorableEmptyStatement(node, helpers) {
    if (!isNode(node) || node.type !== "EmptyStatement") {
        return false;
    }

    return canDropUnreachableStatement(node, helpers);
}

function canDropUnreachableStatement(node, helpers) {
    if (!isNode(node) || typeof node.type !== "string") {
        return false;
    }

    if (helpers.hasComment(node)) {
        return false;
    }

    if (isNonEmptyArray(node.docComments)) {
        return false;
    }

    switch (node.type) {
        case "EmptyStatement": {
            return true;
        }
        case "ReturnStatement": {
            const argument = node.argument ?? null;
            if (argument && helpers.hasComment(argument)) {
                return false;
            }
            return true;
        }
        case "VariableDeclaration": {
            const declarations = Array.isArray(node.declarations)
                ? node.declarations
                : [];
            for (const declarator of declarations) {
                if (!isNode(declarator)) {
                    continue;
                }
                if (helpers.hasComment(declarator)) {
                    return false;
                }
                if (
                    declarator.init &&
                    isNode(declarator.init) &&
                    helpers.hasComment(declarator.init)
                ) {
                    return false;
                }
            }
            return true;
        }
        default: {
            return node.type.endsWith("Expression");
        }
    }
}

function createBooleanContext() {
    return {
        variables: [],
        variableMap: new Map()
    };
}

function registerVariable(node, context) {
    const key = getAstNodeKey(node);
    if (!context.variableMap.has(key)) {
        const index = context.variables.length;
        const record = { index, node };
        context.variableMap.set(key, record);
        context.variables.push(record);
        return record;
    }

    return context.variableMap.get(key);
}

function toBooleanExpression(node, context) {
    if (!node) {
        return null;
    }

    if (node.type === "ParenthesizedExpression") {
        return toBooleanExpression(node.expression, context);
    }

    if (node.type === "Literal") {
        if (typeof node.value === "string") {
            const normalized = node.value.toLowerCase();
            if (normalized === "true") {
                return createBooleanConstant(true);
            }
            if (normalized === "false") {
                return createBooleanConstant(false);
            }
        }
        const variable = registerVariable(node, context);
        return createBooleanVariable(variable);
    }

    if (node.type === "UnaryExpression" || node.type === "IncDecExpression") {
        const operator = node.operator ?? "";
        if (operator === "!" || operator.toLowerCase() === "not") {
            const argumentExpr = toBooleanExpression(node.argument, context);
            if (!argumentExpr) {
                return null;
            }
            return createBooleanNot(argumentExpr);
        }
    }

    if (node.type === "BinaryExpression") {
        const operator = (node.operator ?? "").toLowerCase();
        if (operator === "&&" || operator === "and") {
            const left = toBooleanExpression(node.left, context);
            const right = toBooleanExpression(node.right, context);
            if (!left || !right) {
                return null;
            }
            return createBooleanAnd([left, right]);
        }
        if (operator === "||" || operator === "or") {
            const left = toBooleanExpression(node.left, context);
            const right = toBooleanExpression(node.right, context);
            if (!left || !right) {
                return null;
            }
            return createBooleanOr([left, right]);
        }
    }

    const variable = registerVariable(node, context);
    return createBooleanVariable(variable);
}

function combineConditionalBoolean(testExpr, consequentExpr, alternateExpr) {
    const whenTrue = createBooleanAnd([testExpr, consequentExpr]);
    const whenFalse = createBooleanAnd([
        createBooleanNot(testExpr),
        alternateExpr
    ]);
    return createBooleanOr([whenTrue, whenFalse]);
}

function generateSimplifiedCandidates(expression, context) {
    const simplifiedBase = simplifyBooleanExpression(expression);
    const truthTable = evaluateTruthTable(
        simplifiedBase,
        context.variables.length
    );

    if (truthTable.minterms.length === 0) {
        return [createBooleanConstant(false)];
    }

    if (truthTable.minterms.length === truthTable.total) {
        return [createBooleanConstant(true)];
    }

    const candidates = new Map();

    addCandidate(candidates, simplifiedBase);
    addCandidate(candidates, factorBooleanExpression(simplifiedBase));

    const dnf = buildExpressionFromImplicants(
        truthTable.minterms,
        context.variables.length,
        false
    );
    const simplifiedDnf = simplifyBooleanExpression(dnf);
    const factoredDnf = factorBooleanExpression(simplifiedDnf);
    addCandidate(candidates, factoredDnf);

    const cnf = buildExpressionFromImplicants(
        truthTable.maxterms,
        context.variables.length,
        true
    );
    const simplifiedCnf = simplifyBooleanExpression(cnf);
    const factoredCnf = factorBooleanExpression(simplifiedCnf);
    addCandidate(candidates, factoredCnf);

    return [...candidates.values()];
}

function addCandidate(map, candidate) {
    if (!candidate) {
        return;
    }
    const key = booleanExpressionKey(candidate);
    if (!map.has(key)) {
        map.set(key, candidate);
    }
}

function evaluateTruthTable(expression, variableCount) {
    const minterms = [];
    const maxterms = [];
    const total = 1 << variableCount;

    for (let mask = 0; mask < total; mask++) {
        const assignment = buildAssignment(mask, variableCount);
        const value = evaluateBooleanExpression(expression, assignment);
        if (value) {
            minterms.push(mask);
        } else {
            maxterms.push(mask);
        }
    }

    return { minterms, maxterms, total };
}

function buildAssignment(mask, variableCount) {
    const assignment = new Array(variableCount);
    for (let index = 0; index < variableCount; index++) {
        assignment[index] = (mask & (1 << index)) !== 0;
    }
    return assignment;
}

function evaluateBooleanExpression(expression, assignment) {
    switch (expression.type) {
        case BOOLEAN_NODE_TYPES.CONST: {
            return expression.value;
        }
        case BOOLEAN_NODE_TYPES.VAR: {
            return assignment[expression.variable.index] ?? false;
        }
        case BOOLEAN_NODE_TYPES.NOT: {
            return !evaluateBooleanExpression(expression.argument, assignment);
        }
        case BOOLEAN_NODE_TYPES.AND: {
            for (const term of expression.terms) {
                if (!evaluateBooleanExpression(term, assignment)) {
                    return false;
                }
            }
            return true;
        }
        case BOOLEAN_NODE_TYPES.OR: {
            for (const term of expression.terms) {
                if (evaluateBooleanExpression(term, assignment)) {
                    return true;
                }
            }
            return false;
        }
        default: {
            return false;
        }
    }
}

function buildExpressionFromImplicants(indices, variableCount, negated) {
    if (indices.length === 0) {
        return createBooleanConstant(negated);
    }

    const implicants = minimizeWithQuineMcCluskey(indices, variableCount);
    if (negated) {
        const clauses = implicants.map((implicant) =>
            buildClauseFromImplicant(implicant, variableCount)
        );
        return createBooleanAnd(clauses);
    }

    const terms = implicants.map((implicant) =>
        buildTermFromImplicant(implicant, variableCount)
    );
    return createBooleanOr(terms);
}

function minimizeWithQuineMcCluskey(minterms, variableCount) {
    const implicants = minterms.map((value) =>
        createImplicant(value, 0, [value])
    );
    const primes = [];
    let current = implicants;

    while (current.length > 0) {
        const { combined, leftovers } = combineImplicants(
            current,
            variableCount
        );
        primes.push(...leftovers);
        current = combined;
    }

    return selectPrimeCover(primes, minterms);
}

function createImplicant(value, mask, covered) {
    return { value, mask, covered: new Set(covered) };
}

function combineImplicants(implicants, variableCount) {
    const combinedMap = new Map();
    const used = new Set();

    for (let i = 0; i < implicants.length; i++) {
        const a = implicants[i];
        for (let j = i + 1; j < implicants.length; j++) {
            const b = implicants[j];
            if (a.mask !== b.mask) {
                continue;
            }

            const diff = a.value ^ b.value;
            if (!isSingleBit(diff, variableCount)) {
                continue;
            }
            if ((a.mask & diff) !== 0) {
                continue;
            }

            const combinedMask = a.mask | diff;
            const combinedValue = a.value & ~diff;
            const key = `${combinedValue}:${combinedMask}`;

            used.add(i);
            used.add(j);

            if (combinedMap.has(key)) {
                const existing = combinedMap.get(key);
                for (const entry of a.covered) {
                    existing.covered.add(entry);
                }
                for (const entry of b.covered) {
                    existing.covered.add(entry);
                }
            } else {
                const covered = new Set([...a.covered, ...b.covered]);
                combinedMap.set(
                    key,
                    createImplicant(combinedValue, combinedMask, covered)
                );
            }
        }
    }

    const leftovers = [];
    for (const [i, implicant] of implicants.entries()) {
        if (!used.has(i)) {
            leftovers.push(implicant);
        }
    }

    const combined = [...combinedMap.values()];
    return { combined, leftovers };
}

function isSingleBit(value, variableCount) {
    if (value === 0) {
        return false;
    }
    return (value & (value - 1)) === 0 && value < 1 << variableCount;
}

function selectPrimeCover(primes, minterms) {
    if (primes.length === 0) {
        return [];
    }

    const mintermCoverage = new Map();
    for (const [index, implicant] of primes.entries()) {
        for (const term of implicant.covered) {
            if (!mintermCoverage.has(term)) {
                mintermCoverage.set(term, []);
            }
            mintermCoverage.get(term).push(index);
        }
    }

    const selected = new Set();
    const remainingMinterms = new Set(minterms);

    for (const minterm of minterms) {
        const covering = mintermCoverage.get(minterm) ?? [];
        if (covering.length === 1) {
            selected.add(covering[0]);
        }
    }

    for (const index of selected) {
        const implicant = primes[index];
        for (const term of implicant.covered) {
            remainingMinterms.delete(term);
        }
    }

    if (remainingMinterms.size === 0) {
        return [...selected].map((index) => primes[index]);
    }

    const remainingIndices = [];
    for (let i = 0; i < primes.length; i++) {
        if (!selected.has(i)) {
            remainingIndices.push(i);
        }
    }

    const additional = searchMinimalCover(
        primes,
        remainingIndices,
        remainingMinterms
    );
    for (const index of additional) {
        selected.add(index);
    }

    return [...selected].map((index) => primes[index]);
}

function searchMinimalCover(primes, candidateIndices, remainingMinterms) {
    const remainingArray = [...remainingMinterms];
    let best = null;

    function dfs(position, chosen, covered) {
        if (covered.size === remainingArray.length) {
            if (!best || chosen.length < best.length) {
                best = [...chosen];
            }
            return;
        }

        if (position >= candidateIndices.length) {
            return;
        }

        if (best && chosen.length >= best.length) {
            return;
        }

        const remainingNeeded = remainingArray.filter(
            (_, idx) => !covered.has(idx)
        );
        if (remainingNeeded.length === 0) {
            if (!best || chosen.length < best.length) {
                best = [...chosen];
            }
            return;
        }

        for (let i = position; i < candidateIndices.length; i++) {
            const index = candidateIndices[i];
            const implicant = primes[index];
            const newCovered = new Set(covered);

            for (const [j, element] of remainingArray.entries()) {
                if (implicant.covered.has(element)) {
                    newCovered.add(j);
                }
            }

            chosen.push(index);
            dfs(i + 1, chosen, newCovered);
            chosen.pop();
        }
    }

    dfs(0, [], new Set());
    return best ?? [];
}

function buildTermFromImplicant(implicant, variableCount) {
    const factors = [];
    for (let index = 0; index < variableCount; index++) {
        const bit = 1 << index;
        if ((implicant.mask & bit) !== 0) {
            continue;
        }
        const positive = (implicant.value & bit) !== 0;
        const variable = createBooleanVariable({ index });
        factors.push(positive ? variable : createBooleanNot(variable));
    }

    if (factors.length === 0) {
        return createBooleanConstant(true);
    }

    if (factors.length === 1) {
        return factors[0];
    }

    return createBooleanAnd(factors);
}

function buildClauseFromImplicant(implicant, variableCount) {
    const terms = [];
    for (let index = 0; index < variableCount; index++) {
        const bit = 1 << index;
        if ((implicant.mask & bit) !== 0) {
            continue;
        }
        const positive = (implicant.value & bit) !== 0;
        const variable = createBooleanVariable({ index });
        terms.push(positive ? createBooleanNot(variable) : variable);
    }

    if (terms.length === 0) {
        return createBooleanConstant(false);
    }

    if (terms.length === 1) {
        return terms[0];
    }

    return createBooleanOr(terms);
}

function simplifyBooleanExpression(expression) {
    let current = normalizeBooleanExpression(expression);
    let iterations = 0;

    while (iterations < 50) {
        const simplified = simplifyBooleanStep(current);
        const normalized = normalizeBooleanExpression(simplified);
        if (
            booleanExpressionKey(normalized) === booleanExpressionKey(current)
        ) {
            return normalized;
        }
        current = normalized;
        iterations++;
    }

    return current;
}

function simplifyBooleanStep(expression) {
    switch (expression.type) {
        case BOOLEAN_NODE_TYPES.CONST:
        case BOOLEAN_NODE_TYPES.VAR: {
            return expression;
        }
        case BOOLEAN_NODE_TYPES.NOT: {
            const simplifiedArg = simplifyBooleanStep(expression.argument);
            if (simplifiedArg.type === BOOLEAN_NODE_TYPES.CONST) {
                return createBooleanConstant(!simplifiedArg.value);
            }
            if (simplifiedArg.type === BOOLEAN_NODE_TYPES.NOT) {
                return simplifyBooleanStep(simplifiedArg.argument);
            }
            if (simplifiedArg.type === BOOLEAN_NODE_TYPES.AND) {
                return createBooleanOr(
                    simplifiedArg.terms.map((term) => createBooleanNot(term))
                );
            }
            if (simplifiedArg.type === BOOLEAN_NODE_TYPES.OR) {
                return createBooleanAnd(
                    simplifiedArg.terms.map((term) => createBooleanNot(term))
                );
            }
            return createBooleanNot(simplifiedArg);
        }
        case BOOLEAN_NODE_TYPES.AND:
        case BOOLEAN_NODE_TYPES.OR: {
            const simplifiedTerms = expression.terms.map((term) =>
                simplifyBooleanStep(term)
            );
            const filteredTerms = collapseAssociativeTerms(
                expression.type,
                simplifiedTerms
            );
            if (filteredTerms.length === 0) {
                return expression.type === BOOLEAN_NODE_TYPES.AND
                    ? createBooleanConstant(true)
                    : createBooleanConstant(false);
            }
            if (filteredTerms.length === 1) {
                return filteredTerms[0];
            }
            const absorbed = applyAbsorption(expression.type, filteredTerms);
            const deduped = removeDuplicateTerms(expression.type, absorbed);
            const complemented = applyComplementLaw(expression.type, deduped);
            return expression.type === BOOLEAN_NODE_TYPES.AND
                ? createBooleanAnd(complemented)
                : createBooleanOr(complemented);
        }
        default: {
            return expression;
        }
    }
}

function normalizeBooleanExpression(expression) {
    if (
        expression.type !== BOOLEAN_NODE_TYPES.AND &&
        expression.type !== BOOLEAN_NODE_TYPES.OR
    ) {
        return expression;
    }

    const normalizedTerms = [];
    for (const term of expression.terms) {
        const normalized = normalizeBooleanExpression(term);
        if (normalized.type === expression.type) {
            normalizedTerms.push(...normalized.terms);
        } else {
            normalizedTerms.push(normalized);
        }
    }

    return expression.type === BOOLEAN_NODE_TYPES.AND
        ? createBooleanAnd(normalizedTerms)
        : createBooleanOr(normalizedTerms);
}

function collapseAssociativeTerms(type, terms) {
    const result = [];
    const identity = type === BOOLEAN_NODE_TYPES.AND ? true : false;
    const annihilator = type === BOOLEAN_NODE_TYPES.AND ? false : true;

    for (const term of terms) {
        if (term.type === BOOLEAN_NODE_TYPES.CONST) {
            if (term.value === annihilator) {
                return [term];
            }
            if (term.value === identity) {
                continue;
            }
        }
        result.push(term);
    }

    return result;
}

function applyAbsorption(type, terms) {
    if (terms.length < 2) {
        return terms;
    }

    if (type === BOOLEAN_NODE_TYPES.OR) {
        return absorbOrTerms(terms);
    }

    return absorbAndTerms(terms);
}

function absorbOrTerms(terms) {
    const result = [];

    for (let i = 0; i < terms.length; i++) {
        const term = terms[i];
        if (
            term.type === BOOLEAN_NODE_TYPES.AND &&
            hasContainingTerm(term.terms, terms, i)
        ) {
            continue;
        }

        result.push(term);
    }

    return result;
}

function absorbAndTerms(terms) {
    const result = [];

    for (let i = 0; i < terms.length; i++) {
        const term = terms[i];
        if (
            term.type === BOOLEAN_NODE_TYPES.OR &&
            hasContainingTerm(term.terms, terms, i)
        ) {
            continue;
        }

        result.push(term);
    }

    return result;
}

function hasContainingTerm(candidates, terms, skipIndex) {
    for (const [j, other] of terms.entries()) {
        if (j === skipIndex) {
            continue;
        }

        if (containsTerm(candidates, other)) {
            return true;
        }
    }

    return false;
}

function containsTerm(terms, target) {
    const targetKey = booleanExpressionKey(target);
    for (const term of terms) {
        if (booleanExpressionKey(term) === targetKey) {
            return true;
        }
    }
    return false;
}

function removeDuplicateTerms(type, terms) {
    const seen = new Map();
    const result = [];

    for (const term of terms) {
        const key = booleanExpressionKey(term);
        if (!seen.has(key)) {
            seen.set(key, true);
            result.push(term);
        }
    }

    return result;
}

function applyComplementLaw(type, terms) {
    const seen = new Map();

    for (const term of terms) {
        const key = booleanExpressionKey(term);
        seen.set(key, term);
    }

    for (const term of terms) {
        if (term.type === BOOLEAN_NODE_TYPES.NOT) {
            const childKey = booleanExpressionKey(term.argument);
            if (seen.has(childKey)) {
                return [
                    type === BOOLEAN_NODE_TYPES.AND
                        ? createBooleanConstant(false)
                        : createBooleanConstant(true)
                ];
            }
        } else {
            const negatedKey = booleanExpressionKey(createBooleanNot(term));
            if (seen.has(negatedKey)) {
                return [
                    type === BOOLEAN_NODE_TYPES.AND
                        ? createBooleanConstant(false)
                        : createBooleanConstant(true)
                ];
            }
        }
    }

    return terms;
}

function factorBooleanExpression(expression) {
    if (!expression || typeof expression !== "object") {
        return expression;
    }

    const factoredChildren = (() => {
        switch (expression.type) {
            case BOOLEAN_NODE_TYPES.AND:
            case BOOLEAN_NODE_TYPES.OR: {
                return expression.terms.map((term) =>
                    factorBooleanExpression(term)
                );
            }
            case BOOLEAN_NODE_TYPES.NOT: {
                return [factorBooleanExpression(expression.argument)];
            }
            default: {
                return [];
            }
        }
    })();

    if (
        expression.type === BOOLEAN_NODE_TYPES.AND ||
        expression.type === BOOLEAN_NODE_TYPES.OR
    ) {
        const rebuilt =
            expression.type === BOOLEAN_NODE_TYPES.AND
                ? createBooleanAnd(factoredChildren)
                : createBooleanOr(factoredChildren);

        if (rebuilt.type === BOOLEAN_NODE_TYPES.OR) {
            const factored = factorOrExpression(rebuilt);
            return simplifyBooleanExpression(factored);
        }

        if (rebuilt.type === BOOLEAN_NODE_TYPES.AND) {
            const factored = factorAndExpression(rebuilt);
            return simplifyBooleanExpression(factored);
        }

        return rebuilt;
    }

    if (expression.type === BOOLEAN_NODE_TYPES.NOT) {
        return createBooleanNot(factoredChildren[0]);
    }

    return expression;
}

function factorOrExpression(expression) {
    const candidateFactors = new Map();
    const andTerms = [];

    for (const [index, term] of expression.terms.entries()) {
        if (term.type === BOOLEAN_NODE_TYPES.AND) {
            const factors = term.terms.map((factor, position) => ({
                factor,
                position
            }));
            andTerms.push({ term, index, factors });
            for (const { factor } of factors) {
                const key = booleanExpressionKey(factor);
                const occurrences = getOrCreateMapEntry(
                    candidateFactors,
                    key,
                    () => []
                );
                occurrences.push({
                    termIndex: index,
                    factor
                });
            }
        }
    }

    let best = null;

    for (const [key, occurrences] of candidateFactors.entries()) {
        if (occurrences.length < 2) {
            continue;
        }

        const factor = occurrences[0].factor;
        const involvedIndices = new Set(
            occurrences.map((item) => item.termIndex)
        );
        const residualTerms = [];
        let factorPosition = null;

        for (const { index, factors } of andTerms) {
            if (!involvedIndices.has(index)) {
                continue;
            }

            const remaining = [];
            for (const { factor: candidate, position } of factors) {
                if (booleanExpressionKey(candidate) === key) {
                    if (factorPosition == undefined) {
                        factorPosition = position;
                    }
                    continue;
                }
                remaining.push(candidate);
            }

            if (remaining.length === 0) {
                // Factoring would remove the entire term, skip this factor.
                factorPosition = null;
                break;
            }

            residualTerms.push(
                remaining.length === 1
                    ? remaining[0]
                    : createBooleanAnd(remaining)
            );
        }

        if (factorPosition == undefined) {
            continue;
        }

        const otherTerms = expression.terms.filter(
            (_, index) => !involvedIndices.has(index)
        );

        const factoredOr = createBooleanOr(residualTerms);
        const orderedAndTerms =
            factorPosition > 0 ? [factoredOr, factor] : [factor, factoredOr];
        const candidate =
            otherTerms.length === 0
                ? createBooleanAnd(orderedAndTerms)
                : createBooleanOr([
                      createBooleanAnd(orderedAndTerms),
                      ...otherTerms
                  ]);

        const simplifiedCandidate = simplifyBooleanExpression(candidate);
        if (
            !best ||
            compareExpressionComplexity(simplifiedCandidate, best) < 0
        ) {
            best = simplifiedCandidate;
        }
    }

    return best ?? expression;
}

function factorAndExpression(expression) {
    const candidateFactors = new Map();
    const orTerms = [];

    for (const [index, term] of expression.terms.entries()) {
        if (term.type === BOOLEAN_NODE_TYPES.OR) {
            const factors = term.terms.map((factor, position) => ({
                factor,
                position
            }));
            orTerms.push({ term, index, factors });
            for (const { factor } of factors) {
                const key = booleanExpressionKey(factor);
                const occurrences = getOrCreateMapEntry(
                    candidateFactors,
                    key,
                    () => []
                );
                occurrences.push({ termIndex: index, factor });
            }
        }
    }

    let best = null;

    for (const [key, occurrences] of candidateFactors.entries()) {
        if (occurrences.length < 2) {
            continue;
        }

        const factor = occurrences[0].factor;
        const involvedIndices = new Set(
            occurrences.map((item) => item.termIndex)
        );
        const residualTerms = [];
        let factorPosition = null;

        for (const { index, factors } of orTerms) {
            if (!involvedIndices.has(index)) {
                continue;
            }

            const remaining = [];
            for (const { factor: candidate, position } of factors) {
                if (booleanExpressionKey(candidate) === key) {
                    if (factorPosition == undefined) {
                        factorPosition = position;
                    }
                    continue;
                }
                remaining.push(candidate);
            }

            if (remaining.length === 0) {
                factorPosition = null;
                break;
            }

            residualTerms.push(
                remaining.length === 1
                    ? remaining[0]
                    : createBooleanOr(remaining)
            );
        }

        if (factorPosition == undefined) {
            continue;
        }

        const otherTerms = expression.terms.filter(
            (_, index) => !involvedIndices.has(index)
        );

        const factoredAnd = createBooleanAnd(residualTerms);
        const orderedOrTerms =
            factorPosition > 0 ? [factoredAnd, factor] : [factor, factoredAnd];
        const candidate =
            otherTerms.length === 0
                ? createBooleanOr(orderedOrTerms)
                : createBooleanAnd([
                      createBooleanOr(orderedOrTerms),
                      ...otherTerms
                  ]);

        const simplifiedCandidate = simplifyBooleanExpression(candidate);
        if (
            !best ||
            compareExpressionComplexity(simplifiedCandidate, best) < 0
        ) {
            best = simplifiedCandidate;
        }
    }

    return best ?? expression;
}

function compareExpressionComplexity(a, b) {
    const aMetrics = computeExpressionMetrics(a);
    const bMetrics = computeExpressionMetrics(b);

    if (aMetrics.literals !== bMetrics.literals) {
        return aMetrics.literals - bMetrics.literals;
    }

    if (aMetrics.operators !== bMetrics.operators) {
        return aMetrics.operators - bMetrics.operators;
    }

    if (aMetrics.depth !== bMetrics.depth) {
        return aMetrics.depth - bMetrics.depth;
    }

    const aKey = booleanExpressionKey(a);
    const bKey = booleanExpressionKey(b);
    return aKey.localeCompare(bKey);
}

function computeExpressionMetrics(expression) {
    let literals = 0;
    let operators = 0;
    let depth = 0;

    function walk(node, currentDepth) {
        if (!node) {
            return;
        }

        if (node.type === BOOLEAN_NODE_TYPES.VAR) {
            literals += 1;
            depth = Math.max(depth, currentDepth);
            return;
        }

        if (node.type === BOOLEAN_NODE_TYPES.CONST) {
            depth = Math.max(depth, currentDepth);
            return;
        }

        operators += 1;
        depth = Math.max(depth, currentDepth);

        if (node.type === BOOLEAN_NODE_TYPES.NOT) {
            walk(node.argument, currentDepth + 1);
            return;
        }

        if (
            node.type === BOOLEAN_NODE_TYPES.AND ||
            node.type === BOOLEAN_NODE_TYPES.OR
        ) {
            for (const term of node.terms) {
                walk(term, currentDepth + 1);
            }
        }
    }

    walk(expression, 1);
    return { literals, operators, depth };
}

function chooseBestCandidate(candidates) {
    if (!Array.isArray(candidates) || candidates.length === 0) {
        return null;
    }

    let best = candidates[0];
    for (let index = 1; index < candidates.length; index++) {
        const candidate = candidates[index];
        if (compareExpressionComplexity(candidate, best) < 0) {
            best = candidate;
        }
    }
    return best;
}

function booleanExpressionToAst(expression, context) {
    switch (expression.type) {
        case BOOLEAN_NODE_TYPES.CONST: {
            return createBooleanLiteralAst(expression.value);
        }
        case BOOLEAN_NODE_TYPES.VAR: {
            return cloneAstNode(
                context.variables[expression.variable.index]?.node
            );
        }
        case BOOLEAN_NODE_TYPES.NOT: {
            const argumentAst = booleanExpressionToAst(
                expression.argument,
                context
            );
            if (!argumentAst) {
                return null;
            }
            return {
                type: "UnaryExpression",
                operator: "!",
                prefix: true,
                argument: wrapUnaryArgument(argumentAst),
                start: cloneLocation(argumentAst.start),
                end: cloneLocation(argumentAst.end)
            };
        }
        case BOOLEAN_NODE_TYPES.AND: {
            return buildBinaryAst("&&", expression.terms, context);
        }
        case BOOLEAN_NODE_TYPES.OR: {
            return buildBinaryAst("||", expression.terms, context);
        }
        default: {
            return null;
        }
    }
}

function buildBinaryAst(operator, terms, context) {
    if (terms.length === 0) {
        return null;
    }
    if (terms.length === 1) {
        return booleanExpressionToAst(terms[0], context);
    }

    let current = booleanExpressionToAst(terms[0], context);
    for (let index = 1; index < terms.length; index++) {
        const right = booleanExpressionToAst(terms[index], context);
        if (!current || !right) {
            return null;
        }
        current = {
            type: "BinaryExpression",
            operator,
            left: wrapBinaryOperand(current, operator, "left"),
            right: wrapBinaryOperand(right, operator, "right"),
            start: cloneLocation(current.start),
            end: cloneLocation(right.end)
        };
    }

    return current;
}

function wrapBinaryOperand(node, parentOperator, position) {
    if (!node || node.type !== "BinaryExpression") {
        return node;
    }

    const childOperator = node.operator;
    const shouldWrap = parentOperator === "&&" && childOperator === "||";

    if (!shouldWrap) {
        return node;
    }

    return {
        type: "ParenthesizedExpression",
        expression: node,
        start: cloneLocation(node.start),
        end: cloneLocation(node.end),
        synthetic: true,
        position
    };
}

function wrapUnaryArgument(node) {
    if (!node) {
        return node;
    }

    if (node.type !== "BinaryExpression" && node.type !== "LogicalExpression") {
        return node;
    }

    return {
        type: "ParenthesizedExpression",
        expression: node,
        start: cloneLocation(node.start),
        end: cloneLocation(node.end),
        synthetic: true
    };
}

function postProcessBooleanExpression(expression) {
    let current = expression;
    let iterations = 0;

    while (iterations < 5) {
        const transformed = transformMixedReductionPattern(
            transformXorPattern(current)
        );
        if (
            booleanExpressionKey(transformed) === booleanExpressionKey(current)
        ) {
            return transformed;
        }
        current = transformed;
        iterations++;
    }

    return current;
}

function transformXorPattern(expression) {
    if (!expression || expression.type !== BOOLEAN_NODE_TYPES.AND) {
        return expression;
    }

    const { terms } = expression;
    if (!Array.isArray(terms) || terms.length !== 2) {
        return expression;
    }

    const [first, second] = terms;
    const base = isPlainOrOfVariables(first)
        ? first
        : isPlainOrOfVariables(second)
          ? second
          : null;
    if (!base) {
        return expression;
    }

    const other = base === first ? second : first;
    if (!isOrOfNegatedVariables(other)) {
        return expression;
    }

    const baseVarIndices = collectVariableIndices(base.terms);
    const negatedVarIndices = collectVariableIndices(
        other.terms.map((term) => term.argument)
    );

    if (!arraysEqual(baseVarIndices, negatedVarIndices)) {
        return expression;
    }

    const baseClone = cloneBooleanExpression(base);
    const andTerm = createBooleanAnd(
        baseVarIndices.map((index) =>
            createBooleanVariable({
                index,
                node: findVariableNode(base, index)
            })
        )
    );
    const notAnd = createBooleanNot(andTerm);

    return createBooleanAnd([baseClone, notAnd]);
}

function transformMixedReductionPattern(expression) {
    if (!expression || expression.type !== BOOLEAN_NODE_TYPES.AND) {
        return expression;
    }

    const { terms } = expression;
    if (!Array.isArray(terms)) {
        return expression;
    }

    if (terms.length === 2) {
        const baseOr = terms.find((term) => isPlainOrOfVariables(term));
        const positiveVarTerm = terms.find(
            (term) => term !== baseOr && term?.type === BOOLEAN_NODE_TYPES.VAR
        );

        if (baseOr && positiveVarTerm) {
            const baseIndices = collectVariableIndices(baseOr.terms);
            const positiveIndex = positiveVarTerm.variable?.index;

            if (
                baseIndices.length >= 2 &&
                typeof positiveIndex === "number" &&
                baseIndices.every(
                    (index) =>
                        typeof index === "number" && index < positiveIndex
                )
            ) {
                const baseAnd = createBooleanAnd(
                    baseIndices.map((index) =>
                        createBooleanVariable({
                            index,
                            node: findVariableNode(baseOr, index)
                        })
                    )
                );
                const notBase = createBooleanNot(baseAnd);
                return createBooleanOr([
                    notBase,
                    cloneBooleanExpression(positiveVarTerm)
                ]);
            }
        }
    }

    const orTerms = terms.filter((term) => term.type === BOOLEAN_NODE_TYPES.OR);
    if (orTerms.length !== 3) {
        return expression;
    }

    let positiveOr = null;
    const negatedOrs = [];

    for (const term of orTerms) {
        const { plain, negated, others } = categorizeOrTerms(term.terms);
        if (others > 0) {
            return expression;
        }

        if (negated.length === 0 && plain.length === 2) {
            if (positiveOr) {
                return expression;
            }
            positiveOr = { term, vars: plain };
        } else if (negated.length === 1 && plain.length === 1) {
            negatedOrs.push({ term, negated: negated[0], positive: plain[0] });
        } else {
            return expression;
        }
    }

    if (!positiveOr || negatedOrs.length !== 2) {
        return expression;
    }

    const [varA, varB] = positiveOr.vars;
    const sharedPositiveIndex = negatedOrs[0].positive;

    if (
        negatedOrs.some((entry) => entry.positive !== sharedPositiveIndex) ||
        ![varA, varB].includes(negatedOrs[0].negated) ||
        ![varA, varB].includes(negatedOrs[1].negated)
    ) {
        return expression;
    }

    const negatedIndices = new Set([
        negatedOrs[0].negated,
        negatedOrs[1].negated
    ]);
    if (
        negatedIndices.size !== 2 ||
        !negatedIndices.has(varA) ||
        !negatedIndices.has(varB)
    ) {
        return expression;
    }

    const positiveVarNode = findVariableNodeFromOrTerms(
        negatedOrs,
        sharedPositiveIndex
    );
    if (!positiveVarNode) {
        return expression;
    }

    const baseAnd = createBooleanAnd(
        positiveOr.vars.map((index) =>
            createBooleanVariable({
                index,
                node: findVariableNode(positiveOr.term, index)
            })
        )
    );
    const notBase = createBooleanNot(baseAnd);
    const positiveVar = createBooleanVariable({
        index: sharedPositiveIndex,
        node: positiveVarNode
    });

    return createBooleanOr([notBase, positiveVar]);
}

function isPlainOrOfVariables(expression) {
    if (!expression || expression.type !== BOOLEAN_NODE_TYPES.OR) {
        return false;
    }

    return expression.terms.every(
        (term) => term.type === BOOLEAN_NODE_TYPES.VAR
    );
}

function isOrOfNegatedVariables(expression) {
    if (!expression || expression.type !== BOOLEAN_NODE_TYPES.OR) {
        return false;
    }

    return expression.terms.every(
        (term) =>
            term.type === BOOLEAN_NODE_TYPES.NOT &&
            term.argument?.type === BOOLEAN_NODE_TYPES.VAR
    );
}

function collectVariableIndices(terms) {
    const indices = terms
        .map((term) => term?.variable?.index)
        .filter((index) => typeof index === "number");
    return indices.sort((a, b) => a - b);
}

function arraysEqual(a, b) {
    if (a.length !== b.length) {
        return false;
    }

    for (const [index, element] of a.entries()) {
        if (element !== b[index]) {
            return false;
        }
    }

    return true;
}

function findVariableNode(orExpression, index) {
    if (!orExpression || orExpression.type !== BOOLEAN_NODE_TYPES.OR) {
        return null;
    }

    for (const term of orExpression.terms) {
        if (
            term?.type === BOOLEAN_NODE_TYPES.VAR &&
            term.variable?.index === index
        ) {
            return term.variable.node ?? null;
        }
    }

    return null;
}

function findVariableNodeFromOrTerms(negatedOrs, index) {
    for (const entry of negatedOrs) {
        for (const term of entry.term.terms) {
            if (
                term.type === BOOLEAN_NODE_TYPES.VAR &&
                term.variable?.index === index
            ) {
                return term.variable.node ?? null;
            }
        }
    }

    return null;
}

function categorizeOrTerms(terms) {
    const plain = [];
    const negated = [];
    let others = 0;

    for (const term of terms) {
        if (term.type === BOOLEAN_NODE_TYPES.VAR) {
            plain.push(term.variable?.index);
        } else if (
            term.type === BOOLEAN_NODE_TYPES.NOT &&
            term.argument?.type === BOOLEAN_NODE_TYPES.VAR
        ) {
            negated.push(term.argument.variable?.index);
        } else {
            others++;
        }
    }

    return { plain, negated, others };
}

function createBooleanLiteralAst(value) {
    return {
        type: "Literal",
        value: value ? "true" : "false",
        start: undefined,
        end: undefined
    };
}

function cloneAstNode(node) {
    if (!node) {
        return null;
    }

    return structuredClone(node);
}

function createBooleanConstant(value) {
    return { type: BOOLEAN_NODE_TYPES.CONST, value: !!value };
}

function createBooleanVariable(variable) {
    return { type: BOOLEAN_NODE_TYPES.VAR, variable };
}

function createBooleanNot(argument) {
    return { type: BOOLEAN_NODE_TYPES.NOT, argument };
}

function createBooleanAnd(terms) {
    return { type: BOOLEAN_NODE_TYPES.AND, terms: terms.filter(Boolean) };
}

function createBooleanOr(terms) {
    return { type: BOOLEAN_NODE_TYPES.OR, terms: terms.filter(Boolean) };
}

function cloneBooleanExpression(expression) {
    return structuredClone(expression);
}

function booleanExpressionKey(expression) {
    if (!expression) {
        return "";
    }

    switch (expression.type) {
        case BOOLEAN_NODE_TYPES.CONST: {
            return expression.value ? "1" : "0";
        }
        case BOOLEAN_NODE_TYPES.VAR: {
            return `v:${expression.variable.index}`;
        }
        case BOOLEAN_NODE_TYPES.NOT: {
            return `n:${booleanExpressionKey(expression.argument)}`;
        }
        case BOOLEAN_NODE_TYPES.AND: {
            const keys = expression.terms
                .map((term) => booleanExpressionKey(term))
                .sort();
            return `a:${keys.join(",")}`;
        }
        case BOOLEAN_NODE_TYPES.OR: {
            const keys = expression.terms
                .map((term) => booleanExpressionKey(term))
                .sort();
            return `o:${keys.join(",")}`;
        }
        default: {
            return "";
        }
    }
}

function getAstNodeKey(node) {
    if (!node || typeof node !== "object") {
        return String(node);
    }

    const { type } = node;
    switch (type) {
        case "Identifier": {
            return `Identifier:${node.name ?? ""}`;
        }
        case "Literal": {
            return `Literal:${String(node.value ?? "")}`;
        }
        case "MemberDotExpression": {
            return `MemberDot:${getAstNodeKey(node.object)}.${getAstNodeKey(node.property)}`;
        }
        case "MemberIndexExpression": {
            const indices = Array.isArray(node.property)
                ? node.property.map((item) => getAstNodeKey(item)).join(",")
                : getAstNodeKey(node.property);
            return `MemberIndex:${getAstNodeKey(node.object)}[${indices}]`;
        }
        case "CallExpression": {
            return `Call:${getAstNodeKey(node.object)}(${
                Array.isArray(node.arguments)
                    ? node.arguments.map((arg) => getAstNodeKey(arg)).join(",")
                    : ""
            })`;
        }
        case "UnaryExpression": {
            return `Unary:${node.operator ?? ""}(${getAstNodeKey(node.argument)})`;
        }
        case "BinaryExpression": {
            return `Binary:${node.operator ?? ""}(${getAstNodeKey(node.left)}:${getAstNodeKey(node.right)})`;
        }
        case "ParenthesizedExpression": {
            return `Paren:${getAstNodeKey(node.expression)}`;
        }
        default: {
            const entries = Object.entries(node)
                .filter(
                    ([key]) =>
                        key !== "start" && key !== "end" && key !== "comments"
                )
                .map(([key, value]) => `${key}:${getAstNodeKey(value)}`)
                .join("|");
            return `${type}:{${entries}}`;
        }
    }
}<|MERGE_RESOLUTION|>--- conflicted
+++ resolved
@@ -1,14 +1,8 @@
 import {
     hasComment as sharedHasComment,
-<<<<<<< HEAD
     normalizeHasCommentHelpers,
     getDocCommentManager
 } from "../comments/index.js";
-=======
-    normalizeHasCommentHelpers
-} from "../comments/index.js";
-import { createDocCommentManager } from "../comments/doc-comment-manager.js";
->>>>>>> 23fcab5f
 import { cloneLocation } from "../../../shared/ast-locations.js";
 import { isNonEmptyArray } from "../../../shared/array-utils.js";
 import { getBodyStatements, isNode } from "../../../shared/ast-node-helpers.js";
@@ -53,11 +47,7 @@
         return ast;
     }
 
-<<<<<<< HEAD
     const docCommentManager = getDocCommentManager(ast);
-=======
-    const docCommentManager = createDocCommentManager(ast);
->>>>>>> 23fcab5f
     const normalizedHelpers = normalizeHasCommentHelpers(helpers);
     const context = {
         ast,
@@ -519,12 +509,7 @@
         activeTransformationContext
     ) {
         const docString = renderExpressionForDocComment(argumentAst);
-<<<<<<< HEAD
-        const docCommentManager =
-            activeTransformationContext.docCommentManager;
-=======
         const docCommentManager = activeTransformationContext.docCommentManager;
->>>>>>> 23fcab5f
         const description = docCommentManager
             ? docCommentManager.extractDescription(parentNode)
             : null;
