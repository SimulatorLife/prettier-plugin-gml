--- conflicted
+++ resolved
@@ -58,100 +58,13 @@
     };
     activeTransformationContext = context;
     visit(ast, normalizedHelpers, null);
-<<<<<<< HEAD
-=======
     docCommentManager.applyUpdates(context.docUpdates);
->>>>>>> 3814838d
     removeDuplicateCondensedFunctions(context);
     applyDocCommentUpdates(context);
     activeTransformationContext = null;
     return ast;
 }
 
-<<<<<<< HEAD
-function normalizeDocCommentWhitespace(ast) {
-    const comments = getCommentArray(ast);
-
-    if (comments.length === 0) {
-        return;
-    }
-
-    for (const comment of comments) {
-        if (
-            comment?.type === "CommentLine" &&
-            typeof comment.leadingWS === "string" &&
-            /(?:\r\n|\r|\n|\u2028|\u2029)\s*(?:\r\n|\r|\n|\u2028|\u2029)/.test(
-                comment.leadingWS
-            )
-        ) {
-            comment.leadingWS = "\n";
-        }
-    }
-}
-
-function extractDescriptionContent(value) {
-    if (typeof value !== "string") {
-        return "";
-    }
-
-    return value.replace(/^\s*\/\s*@description\s*/i, "").trim();
-}
-
-function buildUpdatedDescription(existing, expression) {
-    if (!expression) {
-        return existing ?? "";
-    }
-
-    const normalizedExpression = expression.trim();
-
-    if (!isNonEmptyTrimmedString(existing)) {
-        return `Simplified: ${normalizedExpression}`;
-    }
-
-    const trimmed = existing.trim();
-    const lowered = trimmed.toLowerCase();
-
-    if (lowered.includes("original") || lowered.includes("multi-clause")) {
-        return `Simplified: ${normalizedExpression}`;
-    }
-
-    if (lowered.includes("simplified")) {
-        const colonIndex = trimmed.indexOf(":");
-        if (colonIndex !== -1) {
-            const prefix = trimmed.slice(0, colonIndex + 1);
-            return `${prefix} ${normalizedExpression}`;
-        }
-        return `Simplified: ${normalizedExpression}`;
-    }
-
-    if (lowered.includes("guard extraction")) {
-        return existing ?? "";
-    }
-
-    if (trimmed.includes("==")) {
-        const equalityIndex = trimmed.indexOf("==");
-        const prefix = trimmed.slice(0, equalityIndex + 2).trimEnd();
-        const trailingPunctuationMatch = trimmed.match(/[.;!?]$/);
-        const trailingPunctuation = trailingPunctuationMatch
-            ? trailingPunctuationMatch[0]
-            : "";
-        return `${prefix} ${normalizedExpression}${trailingPunctuation}`;
-    }
-
-    const needsSemicolon = lowered.includes("return");
-    const trailingPunctuationMatch = trimmed.match(/[.;!?]$/);
-    const trailingPunctuation = trailingPunctuationMatch
-        ? trailingPunctuationMatch[0]
-        : needsSemicolon
-          ? ";"
-          : ".";
-    const withoutPeriod = trimmed.replace(/\.?\s*$/, "");
-    const separator = needsSemicolon ? "; ==" : " ==";
-    return `${withoutPeriod}${separator} ${normalizedExpression}${trailingPunctuation}`;
-}
-
-=======
->>>>>>> 3814838d
 function isBooleanBranchExpression(node, allowValueLiterals = false) {
     if (!node || typeof node !== "object") {
         return false;
