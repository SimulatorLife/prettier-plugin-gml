import { util as prettierUtil } from "prettier";

const { addTrailingComment } = prettierUtil;

const STRUCT_EXPRESSION = "StructExpression";
const VARIABLE_DECLARATION = "VariableDeclaration";
const VARIABLE_DECLARATOR = "VariableDeclarator";
const ASSIGNMENT_EXPRESSION = "AssignmentExpression";
const MEMBER_DOT_EXPRESSION = "MemberDotExpression";
const MEMBER_INDEX_EXPRESSION = "MemberIndexExpression";
const IDENTIFIER = "Identifier";
const LITERAL = "Literal";

export function consolidateStructAssignments(ast) {
    if (!isNode(ast)) {
        return ast;
    }

    const tracker = new CommentTracker(Array.isArray(ast.comments) ? ast.comments : []);
    visit(ast, tracker);
    tracker.removeConsumedComments();
    return ast;
}

function visit(node, tracker) {
    if (!isNode(node)) {
        return;
    }

    if (Array.isArray(node)) {
        for (const item of node) {
            visit(item, tracker);
        }
        return;
    }

    if (Array.isArray(node.body)) {
        consolidateBlock(node.body, tracker);
        for (const child of node.body) {
            visit(child, tracker);
        }
    } else if (isNode(node.body)) {
        visit(node.body, tracker);
    }

    for (const [key, value] of Object.entries(node)) {
        if (key === "body" || key === "start" || key === "end" || key === "comments") {
            continue;
        }
        visit(value, tracker);
    }
}

function consolidateBlock(statements, tracker) {
    if (!Array.isArray(statements) || statements.length === 0) {
        return;
    }

    for (let index = 0; index < statements.length; index++) {
        const initializer = getStructInitializer(statements[index]);
        if (!initializer) {
            continue;
        }

        const { identifierName, structNode } = initializer;
        const structEndIndex = getNodeEndIndex(structNode);
        if (structEndIndex == null) {
            continue;
        }

        const initializerStart = getNodeStartIndex(statements[index]);
        const initializerEnd = getNodeEndIndex(statements[index]);
        if (tracker.hasBetween(initializerStart, initializerEnd)) {
            continue;
        }

        const collected = collectPropertyAssignments({
            statements,
            startIndex: index + 1,
            identifierName,
            previousEnd: structEndIndex,
            tracker
        });

        if (!collected) {
            continue;
        }

        structNode.properties = collected.properties;
        structNode.hasTrailingComma = collected.shouldForceBreak;

        statements.splice(index + 1, collected.count);
    }
}

function collectPropertyAssignments({ statements, startIndex, identifierName, previousEnd, tracker }) {
    const properties = [];
    let cursor = startIndex;
    let lastEnd = previousEnd;
    let previousStatement = null;
    let lastProperty = null;

    while (cursor < statements.length) {
        const statement = statements[cursor];
        if (!isPropertyAssignment(statement, identifierName)) {
            break;
        }

        const start = getNodeStartIndex(statement);
        const end = getNodeEndIndex(statement);
        if (start == null || end == null) {
            break;
        }

        if (!allowTrailingCommentsBetween({
            tracker,
            left: lastEnd,
            right: start,
            precedingStatement: previousStatement,
            precedingProperty: lastProperty
        })) {
            break;
        }

        if (tracker.hasBetween(start, end)) {
            break;
        }

        const property = buildPropertyFromAssignment(statement, identifierName);
        if (!property) {
            break;
        }

        const nextStatement = statements[cursor + 1];
        const nextStart = getNodeStartIndex(nextStatement);
        const attachableComments = tracker.takeBetween(
            end,
            nextStart ?? Number.POSITIVE_INFINITY,
            (comment) => isAttachableTrailingComment(comment, statement)
        );

        if (attachableComments.length > 0) {
            property.comments = Array.isArray(property.comments) ? property.comments : [];
            for (const comment of attachableComments) {
                comment.enclosingNode = property;
                comment.precedingNode = property;
                comment.followingNode = property;
                comment.leading = false;
                comment.trailing = true;
                comment.placement = "endOfLine";
                comment._structPropertyTrailing = true;
                comment._structPropertyHandled = false;
                property.comments.push(comment);
            }
            const lastComment = attachableComments[attachableComments.length - 1];
            const commentEnd = getNodeEndIndex(lastComment);
            lastEnd = commentEnd != null ? commentEnd : end;
        } else {
            lastEnd = end;
        }

        properties.push(property);
<<<<<<< HEAD
=======
        lastEnd = end;
        previousStatement = statement;
        lastProperty = property;
>>>>>>> d5ab578c
        cursor++;
    }

    if (properties.length === 0) {
        return null;
    }

    const nextStatement = statements[cursor];
    if (nextStatement) {
        const nextStart = getNodeStartIndex(nextStatement);
        if (!allowTrailingCommentsBetween({
            tracker,
            left: lastEnd,
            right: nextStart,
            precedingStatement: previousStatement,
            precedingProperty: lastProperty
        })) {
            return null;
        }
    } else {
        if (!allowTrailingCommentsBetween({
            tracker,
            left: lastEnd,
            right: Number.POSITIVE_INFINITY,
            precedingStatement: previousStatement,
            precedingProperty: lastProperty
        })) {
            return null;
        }

        if (tracker.hasAfter(lastEnd)) {
            return null;
        }
    }

    const shouldForceBreak = properties.some((property) => property?._hasTrailingInlineComment);

    return {
        properties,
        count: properties.length,
        shouldForceBreak
    };
}

function getStructInitializer(statement) {
    if (!isNode(statement)) {
        return null;
    }

    if (statement.type === VARIABLE_DECLARATION) {
        if (!Array.isArray(statement.declarations) || statement.declarations.length !== 1) {
            return null;
        }

        const declarator = statement.declarations[0];
        if (!isNode(declarator) || declarator.type !== VARIABLE_DECLARATOR) {
            return null;
        }

        if (!isNode(declarator.id) || declarator.id.type !== IDENTIFIER) {
            return null;
        }

        if (!isNode(declarator.init) || declarator.init.type !== STRUCT_EXPRESSION) {
            return null;
        }

        if (Array.isArray(declarator.init.properties) && declarator.init.properties.length > 0) {
            return null;
        }

        return {
            identifierName: declarator.id.name,
            structNode: declarator.init
        };
    }

    if (statement.type === ASSIGNMENT_EXPRESSION) {
        if (statement.operator !== "=") {
            return null;
        }

        if (!isNode(statement.left) || statement.left.type !== IDENTIFIER) {
            return null;
        }

        if (!isNode(statement.right) || statement.right.type !== STRUCT_EXPRESSION) {
            return null;
        }

        if (Array.isArray(statement.right.properties) && statement.right.properties.length > 0) {
            return null;
        }

        return {
            identifierName: statement.left.name,
            structNode: statement.right
        };
    }

    return null;
}

function isPropertyAssignment(statement, identifierName) {
    if (!isNode(statement) || statement.type !== ASSIGNMENT_EXPRESSION) {
        return false;
    }

    if (statement.operator !== "=") {
        return false;
    }

    const left = statement.left;
    if (!isNode(left)) {
        return false;
    }

    if (left.type === MEMBER_DOT_EXPRESSION) {
        return isIdentifierRoot(left.object, identifierName);
    }

    if (left.type === MEMBER_INDEX_EXPRESSION) {
        return isIdentifierRoot(left.object, identifierName);
    }

    return false;
}

function isIdentifierRoot(node, identifierName) {
    return isNode(node) && node.type === IDENTIFIER && node.name === identifierName;
}

function buildPropertyFromAssignment(assignment, identifierName) {
    if (!isNode(assignment) || assignment.type !== ASSIGNMENT_EXPRESSION) {
        return null;
    }

    const propertyAccess = getStructPropertyAccess(assignment.left, identifierName);
    if (!propertyAccess) {
        return null;
    }

    const propertyKey = getPropertyKeyInfo(propertyAccess.propertyNode);
    const propertyName = buildPropertyNameNode(propertyKey);
    if (!propertyName) {
        return null;
    }

    return {
        type: "Property",
        name: propertyName,
        value: assignment.right,
        start: cloneLocation(
            getPreferredLocation(propertyAccess.propertyStart, assignment.start)
        ),
        end: cloneLocation(getPreferredLocation(assignment.right?.end, assignment.end))
    };
}

function getStructPropertyAccess(left, identifierName) {
    if (!isNode(left)) {
        return null;
    }

    if (!isIdentifierRoot(left.object, identifierName)) {
        return null;
    }

    if (left.type === MEMBER_DOT_EXPRESSION && isNode(left.property)) {
        return {
            propertyNode: left.property,
            propertyStart: left.property?.start
        };
    }

    if (left.type === MEMBER_INDEX_EXPRESSION) {
        if (!Array.isArray(left.property) || left.property.length !== 1) {
            return null;
        }

        const [propertyNode] = left.property;
        if (!isNode(propertyNode)) {
            return null;
        }

        return {
            propertyNode,
            propertyStart: propertyNode?.start
        };
    }

    return null;
}

function getPropertyKeyInfo(propertyNode) {
    if (!isNode(propertyNode)) {
        return null;
    }

    if (propertyNode.type === IDENTIFIER && typeof propertyNode.name === "string") {
        return {
            identifierName: propertyNode.name,
            raw: propertyNode.name,
            start: propertyNode.start,
            end: propertyNode.end
        };
    }

    if (propertyNode.type === LITERAL && typeof propertyNode.value === "string") {
        const unquoted = stripStringQuotes(propertyNode.value);
        return {
            identifierName: unquoted,
            raw: propertyNode.value,
            start: propertyNode.start,
            end: propertyNode.end
        };
    }

    return null;
}

function buildPropertyNameNode(propertyKey) {
    if (!propertyKey) {
        return null;
    }

    const identifierName = propertyKey.identifierName;
    if (identifierName && isIdentifierSafe(identifierName)) {
        return {
            type: IDENTIFIER,
            name: identifierName,
            start: cloneLocation(propertyKey.start),
            end: cloneLocation(propertyKey.end)
        };
    }

    if (typeof propertyKey.raw === "string") {
        return {
            type: LITERAL,
            value: propertyKey.raw,
            start: cloneLocation(propertyKey.start),
            end: cloneLocation(propertyKey.end)
        };
    }

    return null;
}

function allowTrailingCommentsBetween({ tracker, left, right, precedingStatement, precedingProperty }) {
    const commentEntries = tracker.getEntriesBetween(left, right);
    if (commentEntries.length === 0) {
        return true;
    }

    if (!precedingStatement) {
        return false;
    }

    const expectedLine = getNodeEndLine(precedingStatement);
    if (typeof expectedLine !== "number") {
        return false;
    }

    for (const entry of commentEntries) {
        const comment = entry.comment;
        if (!comment || comment.type !== "CommentLine") {
            return false;
        }

        const commentLine = getNodeStartLine(comment);
        if (commentLine !== expectedLine) {
            return false;
        }

        if (comment.leadingChar === ";") {
            comment.leadingChar = ",";
        }

        if (precedingProperty) {
            const commentTarget = precedingProperty.value ?? precedingProperty;
            addTrailingComment(commentTarget, comment);
            precedingProperty._hasTrailingInlineComment = true;
        }
    }

    tracker.consumeEntries(commentEntries);
    return true;
}

function getPreferredLocation(primary, fallback) {
    if (isNode(primary)) {
        return primary;
    }
    if (isNode(fallback)) {
        return fallback;
    }
    return null;
}

function cloneLocation(location) {
    if (!isNode(location)) {
        return location ?? null;
    }
    return { ...location };
}

<<<<<<< HEAD
function getNodeEndLine(node) {
    if (!isNode(node)) {
        return null;
    }
    const end = node.end;
    if (isNode(end) && typeof end.line === "number") {
        return end.line;
    }
    const start = node.start;
    if (isNode(start) && typeof start.line === "number") {
        return start.line;
    }
    return null;
}

function isAttachableTrailingComment(comment, statement) {
    if (!isNode(comment) || comment.type !== "CommentLine") {
        return false;
    }

    const commentStart = comment.start;
    if (!isNode(commentStart) || typeof commentStart.line !== "number") {
        return false;
    }

    const statementEndLine = getNodeEndLine(statement);
    if (typeof statementEndLine !== "number") {
        return false;
    }

    if (commentStart.line !== statementEndLine) {
        return false;
    }

    const commentStartIndex = getNodeStartIndex(comment);
    const statementEndIndex = getNodeEndIndex(statement);
    if (
        typeof commentStartIndex === "number" &&
        typeof statementEndIndex === "number" &&
        commentStartIndex <= statementEndIndex
    ) {
        return false;
    }

    return true;
=======
function stripStringQuotes(value) {
    if (typeof value !== "string" || value.length < 2) {
        return null;
    }

    const firstChar = value[0];
    const lastChar = value[value.length - 1];
    if ((firstChar === '"' || firstChar === "'") && firstChar === lastChar) {
        return value.slice(1, -1);
    }

    return null;
}

const IDENTIFIER_SAFE_PATTERN = /^[A-Za-z_][A-Za-z0-9_]*$/;

function isIdentifierSafe(name) {
    return typeof name === "string" && IDENTIFIER_SAFE_PATTERN.test(name);
>>>>>>> d5ab578c
}

function getNodeStartIndex(node) {
    if (!isNode(node)) {
        return null;
    }
    return extractIndex(node.start);
}

function getNodeEndIndex(node) {
    if (!isNode(node)) {
        return null;
    }
    return extractIndex(node.end);
}

function getNodeStartLine(node) {
    if (!isNode(node)) {
        return null;
    }

    if (node.start && typeof node.start.line === "number") {
        return node.start.line;
    }

    return null;
}

function getNodeEndLine(node) {
    if (!isNode(node)) {
        return null;
    }

    if (node.end && typeof node.end.line === "number") {
        return node.end.line;
    }

    return null;
}

function extractIndex(location) {
    if (location == null) {
        return null;
    }
    if (typeof location === "number") {
        return location;
    }
    if (typeof location.index === "number") {
        return location.index;
    }
    return null;
}

function isNode(value) {
    return value != null && typeof value === "object";
}

class CommentTracker {
    constructor(comments) {
<<<<<<< HEAD
        this.entries = comments
            .map((comment) => ({ index: getNodeStartIndex(comment), comment }))
            .filter((entry) => typeof entry.index === "number")
            .sort((a, b) => a.index - b.index);
    }
=======
        this.comments = comments;
        this.entries = comments
            .map((comment) => {
                const index = getNodeStartIndex(comment);
                return typeof index === "number"
                    ? { index, comment, consumed: false }
                    : null;
            })
            .filter((entry) => entry !== null)
            .sort((a, b) => a.index - b.index);
}
>>>>>>> d5ab578c

    hasBetween(left, right) {
        if (!this.entries.length || left == null || right == null || left >= right) {
            return false;
        }
<<<<<<< HEAD
        const index = this.firstGreaterThan(left);
        return index < this.entries.length && this.entries[index].index < right;
=======
        let index = this.firstGreaterThan(left);
        while (index < this.entries.length) {
            const entry = this.entries[index];
            if (entry.index >= right) {
                return false;
            }
            if (!entry.consumed) {
                return true;
            }
            index++;
        }
        return false;
>>>>>>> d5ab578c
    }

    hasAfter(position) {
        if (!this.entries.length || position == null) {
            return false;
        }
        const index = this.firstGreaterThan(position);
<<<<<<< HEAD
        return index < this.entries.length;
    }

    takeBetween(left, right, predicate) {
        if (!this.entries.length || left == null) {
            return [];
        }

        const upperBound = right == null ? Number.POSITIVE_INFINITY : right;
        if (left >= upperBound) {
            return [];
        }

        const results = [];
        let index = this.firstGreaterThan(left);

        while (index < this.entries.length) {
            const entry = this.entries[index];
            if (entry.index >= upperBound) {
                break;
            }

            if (!predicate || predicate(entry.comment)) {
                results.push(entry.comment);
                this.entries.splice(index, 1);
                continue;
            }

            index++;
        }

        return results;
=======
        while (index < this.entries.length) {
            if (!this.entries[index].consumed) {
                return true;
            }
            index++;
        }
        return false;
>>>>>>> d5ab578c
    }

    firstGreaterThan(target) {
        let low = 0;
        let high = this.entries.length - 1;
        while (low <= high) {
            const mid = (low + high) >> 1;
            if (this.entries[mid].index <= target) {
                low = mid + 1;
            } else {
                high = mid - 1;
            }
        }
        return low;
    }

    getEntriesBetween(left, right) {
        if (!this.entries.length || left == null || right == null || left >= right) {
            return [];
        }

        const startIndex = this.firstGreaterThan(left);
        const collected = [];

        for (let index = startIndex; index < this.entries.length; index++) {
            const entry = this.entries[index];
            if (entry.index >= right) {
                break;
            }
            if (!entry.consumed) {
                collected.push(entry);
            }
        }

        return collected;
    }

    consumeEntries(entries) {
        for (const entry of entries) {
            entry.consumed = true;
            if (entry.comment) {
                entry.comment._removedByConsolidation = true;
            }
        }
    }

    removeConsumedComments() {
        if (!Array.isArray(this.comments) || this.comments.length === 0) {
            return;
        }

        let writeIndex = 0;
        for (let readIndex = 0; readIndex < this.comments.length; readIndex++) {
            const comment = this.comments[readIndex];
            if (comment && comment._removedByConsolidation) {
                continue;
            }
            this.comments[writeIndex] = comment;
            writeIndex++;
        }

        this.comments.length = writeIndex;
    }
}<|MERGE_RESOLUTION|>--- conflicted
+++ resolved
@@ -160,12 +160,8 @@
         }
 
         properties.push(property);
-<<<<<<< HEAD
-=======
-        lastEnd = end;
         previousStatement = statement;
         lastProperty = property;
->>>>>>> d5ab578c
         cursor++;
     }
 
@@ -472,7 +468,6 @@
     return { ...location };
 }
 
-<<<<<<< HEAD
 function getNodeEndLine(node) {
     if (!isNode(node)) {
         return null;
@@ -518,7 +513,8 @@
     }
 
     return true;
-=======
+}
+
 function stripStringQuotes(value) {
     if (typeof value !== "string" || value.length < 2) {
         return null;
@@ -537,7 +533,6 @@
 
 function isIdentifierSafe(name) {
     return typeof name === "string" && IDENTIFIER_SAFE_PATTERN.test(name);
->>>>>>> d5ab578c
 }
 
 function getNodeStartIndex(node) {
@@ -566,18 +561,6 @@
     return null;
 }
 
-function getNodeEndLine(node) {
-    if (!isNode(node)) {
-        return null;
-    }
-
-    if (node.end && typeof node.end.line === "number") {
-        return node.end.line;
-    }
-
-    return null;
-}
-
 function extractIndex(location) {
     if (location == null) {
         return null;
@@ -597,34 +580,16 @@
 
 class CommentTracker {
     constructor(comments) {
-<<<<<<< HEAD
         this.entries = comments
             .map((comment) => ({ index: getNodeStartIndex(comment), comment }))
             .filter((entry) => typeof entry.index === "number")
             .sort((a, b) => a.index - b.index);
     }
-=======
-        this.comments = comments;
-        this.entries = comments
-            .map((comment) => {
-                const index = getNodeStartIndex(comment);
-                return typeof index === "number"
-                    ? { index, comment, consumed: false }
-                    : null;
-            })
-            .filter((entry) => entry !== null)
-            .sort((a, b) => a.index - b.index);
-}
->>>>>>> d5ab578c
 
     hasBetween(left, right) {
         if (!this.entries.length || left == null || right == null || left >= right) {
             return false;
         }
-<<<<<<< HEAD
-        const index = this.firstGreaterThan(left);
-        return index < this.entries.length && this.entries[index].index < right;
-=======
         let index = this.firstGreaterThan(left);
         while (index < this.entries.length) {
             const entry = this.entries[index];
@@ -637,7 +602,6 @@
             index++;
         }
         return false;
->>>>>>> d5ab578c
     }
 
     hasAfter(position) {
@@ -645,8 +609,13 @@
             return false;
         }
         const index = this.firstGreaterThan(position);
-<<<<<<< HEAD
-        return index < this.entries.length;
+        while (index < this.entries.length) {
+            if (!this.entries[index].consumed) {
+                return true;
+            }
+            index++;
+        }
+        return false;
     }
 
     takeBetween(left, right, predicate) {
@@ -678,7 +647,6 @@
         }
 
         return results;
-=======
         while (index < this.entries.length) {
             if (!this.entries[index].consumed) {
                 return true;
@@ -686,7 +654,6 @@
             index++;
         }
         return false;
->>>>>>> d5ab578c
     }
 
     firstGreaterThan(target) {
