--- conflicted
+++ resolved
@@ -3,6 +3,7 @@
 import {
     getLineBreakCount,
     isCommentNode,
+    isDocCommentLine,
     isObjectLike,
     splitLines
 } from "./comment-boundary.js";
@@ -351,7 +352,6 @@
     return attachDanglingCommentToEmptyNode(comment, EMPTY_BODY_TARGETS);
 }
 
-<<<<<<< HEAD
 function handleCommentSeparatedFromPrecedingNode(comment) {
     return reattachSeparatedComment(comment);
 }
@@ -367,49 +367,47 @@
 function reattachSeparatedComment(comment) {
     const precedingNode = comment?.precedingNode;
     const followingNode = comment?.followingNode;
-=======
-function handleDetachedOwnLineComment(comment /*, text, options, ast */) {
-    const { precedingNode, followingNode } = comment;
->>>>>>> 9990aa4b
 
     if (!precedingNode || !followingNode) {
         return false;
     }
 
-<<<<<<< HEAD
-    const commentLine = comment.start?.line;
+    if (isDocCommentLine(comment)) {
+        return false;
+    }
+
+    const commentLine = comment?.start?.line;
     const precedingEndLine = getNodeEndLine(precedingNode);
-
-    if (
-        typeof commentLine !== "number" ||
-        typeof precedingEndLine !== "number"
-=======
-    const commentLine = comment?.start?.line;
-    const precedingEndLine = precedingNode?.end?.line;
     const followingStartLine = followingNode?.start?.line;
 
     if (
         !Number.isFinite(commentLine) ||
         !Number.isFinite(precedingEndLine) ||
         !Number.isFinite(followingStartLine)
->>>>>>> 9990aa4b
     ) {
         return false;
     }
 
-<<<<<<< HEAD
     if (commentLine < precedingEndLine + 2) {
+        return false;
+    }
+
+    if (commentLine >= followingStartLine - 1) {
         return false;
     }
 
     comment.leading = true;
     comment.trailing = false;
     comment.precedingNode = null;
+    delete comment.placement;
+
+    addLeadingComment(followingNode, comment);
+
     followingNode._gmlForceLeadingBlankLine = true;
     followingNode._gmlDisableEnumTrailingCommentPadding = true;
     precedingNode._gmlForceFollowingEmptyLine = true;
     precedingNode._gmlDisableEnumAlignment = true;
-    addLeadingComment(followingNode, comment);
+
     return true;
 }
 
@@ -427,7 +425,25 @@
     return;
 }
 
-=======
+function handleDetachedOwnLineComment(comment /*, text, options, ast */) {
+    const { precedingNode, followingNode } = comment;
+
+    if (!precedingNode || !followingNode) {
+        return false;
+    }
+
+    const commentLine = comment?.start?.line;
+    const precedingEndLine = precedingNode?.end?.line;
+    const followingStartLine = followingNode?.start?.line;
+
+    if (
+        !Number.isFinite(commentLine) ||
+        !Number.isFinite(precedingEndLine) ||
+        !Number.isFinite(followingStartLine)
+    ) {
+        return false;
+    }
+
     if (commentLine <= precedingEndLine) {
         return false;
     }
@@ -443,7 +459,6 @@
     return true;
 }
 
->>>>>>> 9990aa4b
 function handleMacroComments(comment) {
     if (comment.enclosingNode?.type === "MacroDeclaration") {
         comment.printed = true;
