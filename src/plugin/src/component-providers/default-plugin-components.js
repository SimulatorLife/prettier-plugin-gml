--- conflicted
+++ resolved
@@ -163,36 +163,6 @@
                 description:
                     'Rewrite string concatenations like "Hello " + name + "!" into template strings such as $"Hello {name}!" when all parts are safely composable.'
             },
-<<<<<<< HEAD
-            fixMissingDecimalZeroes: {
-                since: "0.0.0",
-                type: "boolean",
-                category: "gml",
-                default: true,
-                description:
-                    "Pads bare decimal literals with leading or trailing zeroes to improve readability. Set to false to preserve the original literal text."
-=======
-            missingOptionalArgumentPlaceholder: {
-                since: "0.0.0",
-                type: "choice",
-                category: "gml",
-                default: MissingOptionalArgumentPlaceholder.UNDEFINED,
-                description:
-                    "Controls how omitted optional arguments are printed. Set to 'empty' to leave the slot blank instead of inserting 'undefined'.",
-                choices: [
-                    {
-                        value: MissingOptionalArgumentPlaceholder.UNDEFINED,
-                        description:
-                            "Fill missing optional arguments with the literal 'undefined'."
-                    },
-                    {
-                        value: MissingOptionalArgumentPlaceholder.EMPTY,
-                        description:
-                            "Leave missing optional arguments empty so calls render as consecutive commas."
-                    }
-                ]
->>>>>>> 48a3d7ba
-            },
             convertDivisionToMultiplication: {
                 since: "0.0.0",
                 type: "boolean",
@@ -224,54 +194,6 @@
                 default: false,
                 description:
                     "Combine complementary 'if' branches that return literal booleans into a single return statement with the simplified expression."
-            },
-<<<<<<< HEAD
-            preserveLineBreaks: {
-=======
-            allowTrailingCallArguments: {
->>>>>>> 48a3d7ba
-                since: "0.0.0",
-                type: "boolean",
-                category: "gml",
-                default: false,
-                description:
-<<<<<<< HEAD
-                    "Reserved for future use; enabling this option currently has no effect while line-break preservation heuristics are evaluated."
-            },
-            maintainArrayIndentation: {
-                since: "0.0.0",
-                type: "boolean",
-                category: "gml",
-                default: false,
-                description:
-                    "Keep existing indentation for array literals instead of reindenting according to Prettier defaults."
-            },
-            maintainStructIndentation: {
-                since: "0.0.0",
-                type: "boolean",
-                category: "gml",
-                default: false,
-                description:
-                    "Keep existing indentation for struct literals instead of reindenting according to Prettier defaults."
-            },
-            maintainWithIndentation: {
-                since: "0.0.0",
-                type: "boolean",
-                category: "gml",
-                default: false,
-                description:
-                    "Preserve the indentation within 'with' statements rather than reindenting the body relative to the statement."
-            },
-            maintainSwitchIndentation: {
-                since: "0.0.0",
-                type: "boolean",
-                category: "gml",
-                default: false,
-                description:
-                    "Preserve the indentation inside 'switch' statements rather than reindenting cases relative to the switch body."
-=======
-                    "Reserved for future use; enabling this option currently has no effect because trailing call commas are normalized into missing optional argument placeholders (see 'missingOptionalArgumentPlaceholder')."
->>>>>>> 48a3d7ba
             }
             // Legacy whitespace toggles (preserveLineBreaks, maintainArrayIndentation,
             // maintainStructIndentation, maintainWithIndentation, maintainSwitchIndentation)
