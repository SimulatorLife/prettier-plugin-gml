--- conflicted
+++ resolved
@@ -1,6 +1,7 @@
 const LINE_COMMENT_BANNER_DETECTION_MIN_SLASHES = 5;
-const DEFAULT_LINE_COMMENT_BANNER_LENGTH = 60;
+const LINE_COMMENT_BANNER_STANDARD_LENGTH = 60;
 const LINE_COMMENT_BANNER_LENGTH_OPTION_NAME = "lineCommentBannerLength";
+const DEFAULT_LINE_COMMENT_BANNER_LENGTH = LINE_COMMENT_BANNER_STANDARD_LENGTH;
 
 const DEFAULT_BOILERPLATE_COMMENT_FRAGMENTS = Object.freeze([
     // YoYo Games injects this banner while exporting assets; stripping it keeps
@@ -33,7 +34,6 @@
     return DEFAULT_LINE_COMMENT_OPTIONS;
 }
 
-<<<<<<< HEAD
 function createBannerLengthTypeError(received) {
     return `${LINE_COMMENT_BANNER_LENGTH_OPTION_NAME} must be a non-negative integer (received ${received}).`;
 }
@@ -122,8 +122,6 @@
  *   codeDetectionPatterns: readonly RegExp[]
  * }} Normalized options reference.
  */
-=======
->>>>>>> 9f6b8dd9
 function normalizeLineCommentOptions() {
     return DEFAULT_LINE_COMMENT_OPTIONS;
 }
@@ -132,14 +130,11 @@
     DEFAULT_LINE_COMMENT_OPTIONS,
     DEFAULT_COMMENTED_OUT_CODE_PATTERNS,
     LINE_COMMENT_BANNER_DETECTION_MIN_SLASHES,
-<<<<<<< HEAD
+    LINE_COMMENT_BANNER_STANDARD_LENGTH,
     DEFAULT_LINE_COMMENT_BANNER_LENGTH,
     LINE_COMMENT_BANNER_LENGTH_OPTION_NAME,
     resolveLineCommentBannerLength,
     getLineCommentCodeDetectionPatterns,
-=======
-    LINE_COMMENT_BANNER_STANDARD_LENGTH,
->>>>>>> 9f6b8dd9
     normalizeLineCommentOptions,
     resolveLineCommentOptions
 };