--- conflicted
+++ resolved
@@ -16,14 +16,8 @@
  * @property {Array<FeatherDiagnostic>} [diagnostics]
  */
 
-<<<<<<< HEAD
-import { asArray } from "../shared/array-utils.js";
-import { toTrimmedString } from "../shared/string-utils.js";
+import { asArray, toTrimmedString } from "../shared/index.js";
 import { loadBundledFeatherMetadata } from "gamemaker-language-semantic/resources/bundled-resources.js";
-=======
-import { asArray, toTrimmedString } from "../shared/index.js";
-import { loadBundledFeatherMetadata } from "./bundled-resources.js";
->>>>>>> 51e6fa79
 
 /** @type {FeatherMetadata | null} */
 let cachedMetadata = null;
