import { builders, utils } from "prettier/doc";

import {
    isLastStatement,
    optionalSemicolon,
    isNextLineEmpty,
    isPreviousLineEmpty,
    shouldAddNewlinesAroundStatement,
    hasComment,
    getNormalizedDefineReplacementDirective
} from "./util.js";
import {
    buildCachedSizeVariableName,
    getLoopLengthHoistInfo,
    getSizeRetrievalFunctionSuffixes
} from "./loop-size-hoisting.js";
import {
    getEnumNameAlignmentPadding,
    prepareEnumMembersForPrinting
} from "./enum-alignment.js";
import {
    printDanglingComments,
    printDanglingCommentsAsGroup,
    printComment
} from "../comments/comment-printer.js";
import {
    formatLineComment,
    normalizeDocCommentTypeAnnotations
} from "../comments/line-comment-formatting.js";
import { resolveLineCommentOptions } from "../options/line-comment-options.js";
import { getCommentArray, isCommentNode } from "../../../shared/comments.js";
import { coercePositiveIntegerOption } from "../options/option-utils.js";
import {
    isNonEmptyString,
    isNonEmptyTrimmedString,
    toTrimmedString
} from "../../../shared/string-utils.js";
import { isNonEmptyArray } from "../../../shared/array-utils.js";
import {
    getNodeStartIndex,
    getNodeEndIndex,
    getNodeRangeIndices
} from "../../../shared/ast-locations.js";
import {
    getBodyStatements,
    getCallExpressionArguments,
    getIdentifierText,
    getSingleVariableDeclarator,
    isBooleanLiteral,
    isUndefinedLiteral
} from "../../../shared/ast-node-helpers.js";
import { maybeReportIdentifierCaseDryRun } from "../reporting/identifier-case-report.js";
import {
    getIdentifierCaseRenameForNode,
    applyIdentifierCasePlanSnapshot
} from "../identifier-case/local-plan.js";
import { teardownIdentifierCaseEnvironment } from "../identifier-case/environment.js";
import {
    LogicalOperatorsStyle,
    normalizeLogicalOperatorsStyle
} from "../options/logical-operators-style.js";
import { MissingOptionalArgumentPlaceholder } from "../options/missing-optional-argument-placeholder.js";

const {
    breakParent,
    join,
    line,
    group,
    conditionalGroup,
    indent,
    ifBreak,
    hardline,
    softline,
    concat,
    lineSuffixBoundary
} = builders;
const { willBreak } = utils;

const preservedUndefinedDefaultParameters = new WeakSet();

function stripTrailingLineTerminators(value) {
    if (typeof value !== "string") {
        return value;
    }

    return value.replace(/(?:\r?\n)+$/, "");
}

function macroTextHasExplicitTrailingBlankLine(text) {
    if (typeof text !== "string") {
        return false;
    }

    const trailingWhitespace = text.match(/[\t \r\n]+$/);
    if (!trailingWhitespace) {
        return false;
    }

    const newlineMatches = trailingWhitespace[0].match(/\r?\n/g);
    return (newlineMatches?.length ?? 0) >= 2;
}

const BINARY_OPERATOR_INFO = new Map([
    ["*", { precedence: 13, associativity: "left" }],
    ["/", { precedence: 13, associativity: "left" }],
    ["div", { precedence: 13, associativity: "left" }],
    ["%", { precedence: 13, associativity: "left" }],
    ["mod", { precedence: 13, associativity: "left" }],
    ["+", { precedence: 12, associativity: "left" }],
    ["-", { precedence: 12, associativity: "left" }],
    ["<<", { precedence: 12, associativity: "left" }],
    [">>", { precedence: 12, associativity: "left" }],
    ["&", { precedence: 11, associativity: "left" }],
    ["^", { precedence: 10, associativity: "left" }],
    ["|", { precedence: 9, associativity: "left" }],
    ["<", { precedence: 8, associativity: "left" }],
    ["<=", { precedence: 8, associativity: "left" }],
    [">", { precedence: 8, associativity: "left" }],
    [">=", { precedence: 8, associativity: "left" }],
    ["==", { precedence: 7, associativity: "left" }],
    ["!=", { precedence: 7, associativity: "left" }],
    ["<>", { precedence: 7, associativity: "left" }],
    ["&&", { precedence: 6, associativity: "left" }],
    ["and", { precedence: 6, associativity: "left" }],
    ["||", { precedence: 5, associativity: "left" }],
    ["or", { precedence: 5, associativity: "left" }],
    ["??", { precedence: 4, associativity: "right" }]
]);

function resolvelogicalOperatorsStyle(options) {
    return normalizeLogicalOperatorsStyle(options?.logicalOperatorsStyle);
}

function applylogicalOperatorsStyle(operator, style) {
    if (operator === "&&") {
        return style === LogicalOperatorsStyle.KEYWORDS ? "and" : "&&";
    }

    if (operator === "||") {
        return style === LogicalOperatorsStyle.KEYWORDS ? "or" : "||";
    }

    return operator;
}

export function print(path, options, print) {
    const node = path.getValue();

    if (!node) {
        return concat("");
    }

    if (typeof node === "string") {
        return concat(node);
    }

    switch (node.type) {
        case "Program": {
            if (node && node.__identifierCasePlanSnapshot) {
                applyIdentifierCasePlanSnapshot(
                    node.__identifierCasePlanSnapshot,
                    options
                );
            }

            try {
                maybeReportIdentifierCaseDryRun(options);
                if (node.body.length === 0) {
                    return concat(printDanglingCommentsAsGroup(path, options));
                }
                return concat(printStatements(path, options, print, "body"));
            } finally {
                teardownIdentifierCaseEnvironment(options);
            }
        }
        case "BlockStatement": {
            if (node.body.length === 0) {
                return concat(printEmptyBlock(path, options, print));
            }

            let leadingDocs = [hardline];

            const parentNode =
                typeof path.getParentNode === "function"
                    ? path.getParentNode()
                    : null;

            if (
                parentNode?.type === "ConstructorDeclaration" &&
                typeof options.originalText === "string"
            ) {
                const firstStatement = node.body[0];
                const startProp = firstStatement?.start;
                const fallbackStart =
                    typeof startProp === "number"
                        ? startProp
                        : typeof startProp?.index === "number"
                          ? startProp.index
                          : 0;
                const locStart =
                    typeof options.locStart === "function"
                        ? options.locStart
                        : null;
                const firstStatementStartIndex = locStart
                    ? locStart(firstStatement)
                    : fallbackStart;

                if (
                    isPreviousLineEmpty(
                        options.originalText,
                        firstStatementStartIndex
                    )
                ) {
                    leadingDocs.push(lineSuffixBoundary, hardline);
                }
            }

            return concat([
                "{",
                printDanglingComments(
                    path,
                    options,
                    (comment) => comment.attachToBrace
                ),
                indent([
                    ...leadingDocs,
                    printStatements(path, options, print, "body")
                ]),
                hardline,
                "}"
            ]);
        }
        case "IfStatement": {
            const simplifiedReturn = printBooleanReturnIf(path, print);
            if (simplifiedReturn) {
                return simplifiedReturn;
            }
            return buildIfStatementDoc(path, options, print, node);
        }
        case "SwitchStatement": {
            const parts = [];
            const discriminantDoc = printWithoutExtraParens(
                path,
                print,
                "discriminant"
            );
            parts.push(["switch (", buildClauseGroup(discriminantDoc), ") "]);
            if (node.cases.length === 0) {
                parts.push(printEmptyBlock(path, options, print));
            } else {
                parts.push([
                    "{",
                    indent([path.map(print, "cases")]),
                    hardline,
                    "}"
                ]);
            }
            return concat(parts);
        }
        case "SwitchCase": {
            const caseText = node.test === null ? "default" : "case ";
            const parts = [[hardline, caseText, print("test"), ":"]];
            const caseBody = node.body;
            if (isNonEmptyArray(caseBody)) {
                parts.push([
                    indent([
                        hardline,
                        printStatements(path, options, print, "body")
                    ])
                ]);
            }
            return concat(parts);
        }
        case "TernaryExpression": {
            return group([
                print("test"),
                indent([
                    line,
                    "? ",
                    print("consequent"),
                    line,
                    ": ",
                    print("alternate")
                ])
            ]);
        }
        case "ForStatement": {
            const shouldHoistLoopLengths =
                options?.optimizeLoopLengthHoisting ?? true;
            const sizeFunctionSuffixes = shouldHoistLoopLengths
                ? getSizeRetrievalFunctionSuffixes(options)
                : undefined;
            const hoistInfo = shouldHoistLoopLengths
                ? getLoopLengthHoistInfo(path.getValue(), sizeFunctionSuffixes)
                : null;
            if (hoistInfo) {
                const cachedLengthName = buildCachedSizeVariableName(
                    hoistInfo.sizeIdentifierName,
                    hoistInfo.cachedLengthSuffix
                );

                if (!loopLengthNameConflicts(path, cachedLengthName)) {
                    const { loopSizeCallDoc, iteratorDoc } =
                        buildLoopLengthDocs(path, print, hoistInfo);

                    const initDoc = path.getValue().init ? print("init") : "";
                    const updateDoc = path.getValue().update
                        ? print("update")
                        : "";
                    const testDoc = concat([
                        iteratorDoc,
                        " ",
                        path.getValue().test.operator,
                        " ",
                        cachedLengthName
                    ]);

                    const needsHoistedSeparator =
                        shouldInsertHoistedLoopSeparator(path, options);

                    return concat([
                        group([
                            "var ",
                            cachedLengthName,
                            " = ",
                            loopSizeCallDoc,
                            ";"
                        ]),
                        hardline,
                        "for (",
                        group([
                            indent([
                                ifBreak(line),
                                concat([
                                    initDoc,
                                    ";",
                                    line,
                                    testDoc,
                                    ";",
                                    line,
                                    updateDoc
                                ])
                            ])
                        ]),
                        ") ",
                        printInBlock(path, options, print, "body"),
                        needsHoistedSeparator ? hardline : ""
                    ]);
                }
            }

            return concat([
                "for (",
                group([
                    indent([
                        ifBreak(line),
                        concat([
                            print("init"),
                            ";",
                            line,
                            print("test"),
                            ";",
                            line,
                            print("update")
                        ])
                    ])
                ]),
                ") ",
                printInBlock(path, options, print, "body")
            ]);
        }
        case "DoUntilStatement": {
            return concat([
                "do ",
                printInBlock(path, options, print, "body"),
                " until (",
                buildClauseGroup(printWithoutExtraParens(path, print, "test")),
                ")",
                ";"
            ]);
        }
        case "WhileStatement": {
            return concat(
                printSingleClauseStatement(
                    path,
                    options,
                    print,
                    "while",
                    "test",
                    "body"
                )
            );
        }
        case "RepeatStatement": {
            return concat(
                printSingleClauseStatement(
                    path,
                    options,
                    print,
                    "repeat",
                    "test",
                    "body"
                )
            );
        }
        case "WithStatement": {
            return concat(
                printSingleClauseStatement(
                    path,
                    options,
                    print,
                    "with",
                    "test",
                    "body"
                )
            );
        }
        case "FunctionDeclaration":
        case "ConstructorDeclaration": {
            const parts = [];

            let docCommentDocs = [];
            const lineCommentOptions = resolveLineCommentOptions(options);
            let needsLeadingBlankLine = false;

            if (isNonEmptyArray(node.docComments)) {
                const firstDocComment = node.docComments[0];
                if (
                    firstDocComment &&
                    typeof firstDocComment.leadingWS === "string"
                ) {
                    const blankLinePattern =
                        /(?:\r\n|\r|\n|\u2028|\u2029)\s*(?:\r\n|\r|\n|\u2028|\u2029)/;
                    if (blankLinePattern.test(firstDocComment.leadingWS)) {
                        needsLeadingBlankLine = true;
                    }
                }
                docCommentDocs = node.docComments
                    .map((comment) =>
                        formatLineComment(comment, lineCommentOptions)
                    )
                    .filter(
                        (text) => typeof text === "string" && text.trim() !== ""
                    );
            }

            if (
                shouldGenerateSyntheticDocForFunction(
                    path,
                    docCommentDocs,
                    options
                )
            ) {
                docCommentDocs = mergeSyntheticDocComments(
                    node,
                    docCommentDocs,
                    options
                );
            }

            if (docCommentDocs.length > 0) {
                const suppressLeadingBlank =
                    docCommentDocs &&
                    docCommentDocs._suppressLeadingBlank === true;

                if (needsLeadingBlankLine && !suppressLeadingBlank) {
                    parts.push(hardline);
                }
                parts.push(join(hardline, docCommentDocs), hardline);
            }

            let functionNameDoc = "";
            if (isNonEmptyString(node.id)) {
                let renamed = null;
                if (node.idLocation && node.idLocation.start) {
                    renamed = getIdentifierCaseRenameForNode(
                        {
                            start: node.idLocation.start,
                            scopeId: node.scopeId ?? null
                        },
                        options
                    );
                }
                functionNameDoc = isNonEmptyString(renamed) ? renamed : node.id;
            } else if (node.id) {
                functionNameDoc = print("id");
            }

            const hasFunctionName =
                typeof functionNameDoc === "string"
                    ? isNonEmptyString(functionNameDoc)
                    : Boolean(functionNameDoc);

            parts.push([
                "function",
                hasFunctionName ? " " : "",
                functionNameDoc
            ]);

            if (node.params.length > 0) {
                const {
                    inlineDoc: inlineParamDoc,
                    multilineDoc: multilineParamDoc
                } = buildFunctionParameterDocs(path, print, options);

                parts.push(
                    conditionalGroup([inlineParamDoc, multilineParamDoc])
                );
            } else {
                parts.push(printEmptyParens(path, print, options));
            }

            if (node.type == "ConstructorDeclaration") {
                if (node.parent) {
                    parts.push(print("parent"));
                } else {
                    parts.push(" constructor");
                }
            }

            const inlineDefaultParameterDoc =
                maybePrintInlineDefaultParameterFunctionBody(path, print);

            if (inlineDefaultParameterDoc) {
                parts.push(" ", inlineDefaultParameterDoc);
                return concat(parts);
            }

            parts.push(" ");
            parts.push(printInBlock(path, options, print, "body"));
            return concat(parts);
        }
        case "ConstructorParentClause": {
            let params;
            params =
                node.params.length > 0
                    ? printCommaSeparatedList(
                          path,
                          print,
                          "params",
                          "(",
                          ")",
                          options
                      )
                    : printEmptyParens(path, print, options);
            return concat([" : ", print("id"), params, " constructor"]);
        }
        case "DefaultParameter": {
            if (shouldOmitDefaultValueForParameter(path)) {
                return concat(print("left"));
            }
            return concat(
                printSimpleDeclaration(print("left"), print("right"))
            );
        }
        case "AssignmentExpression": {
            const padding =
                node.operator === "=" &&
                typeof node._alignAssignmentPadding === "number"
                    ? Math.max(0, node._alignAssignmentPadding)
                    : 0;
            const spacing = " ".repeat(padding + 1);

            return group([
                group(print("left")),
                spacing,
                node.operator,
                " ",
                group(print("right"))
            ]);
        }
        case "GlobalVarStatement": {
            if (options?.preserveGlobalVarStatements === false) {
                return null;
            }

            let decls = [];
            decls =
                node.declarations.length > 1
                    ? printCommaSeparatedList(
                          path,
                          print,
                          "declarations",
                          "",
                          "",
                          options,
                          {
                              leadingNewline: false,
                              trailingNewline: false
                          }
                      )
                    : path.map(print, "declarations");

            const keyword =
                typeof node.kind === "string" ? node.kind : "globalvar";

            return concat([keyword, " ", decls]);
        }
        case "VariableDeclaration": {
            let decls = [];
            decls =
                node.declarations.length > 1
                    ? printCommaSeparatedList(
                          path,
                          print,
                          "declarations",
                          "",
                          "",
                          options,
                          {
                              leadingNewline: false,
                              trailingNewline: false
                          }
                      )
                    : path.map(print, "declarations");
            return concat([node.kind, " ", decls]);
        }
        case "VariableDeclarator": {
            return concat(printSimpleDeclaration(print("id"), print("init")));
        }
        case "ParenthesizedExpression": {
            if (shouldOmitSyntheticParens(path)) {
                return printWithoutExtraParens(path, print, "expression");
            }

            return concat([
                "(",
                printWithoutExtraParens(path, print, "expression"),
                ")"
            ]);
        }
        case "BinaryExpression": {
            let left = print("left");
            let operator = node.operator;
            let right = print("right");
            const logicalOperatorsStyle = resolvelogicalOperatorsStyle(options);

            const leftIsUndefined = isUndefinedLiteral(node.left);
            const rightIsUndefined = isUndefinedLiteral(node.right);

            if (
                (operator === "==" || operator === "!=") &&
                (leftIsUndefined || rightIsUndefined)
            ) {
                const expressionDoc = leftIsUndefined
                    ? printWithoutExtraParens(path, print, "right")
                    : printWithoutExtraParens(path, print, "left");
                const prefix =
                    operator === "!=" ? "!is_undefined(" : "is_undefined(";
                return group([prefix, expressionDoc, ")"]);
            }

            const booleanSimplification = simplifyBooleanBinaryExpression(
                path,
                print,
                node
            );
            if (booleanSimplification) {
                return booleanSimplification;
            }

            const canConvertDivisionToHalf =
                operator === "/" &&
                node?.right?.type === "Literal" &&
                node.right.value === "2" &&
                !hasComment(node) &&
                !hasComment(node.left) &&
                !hasComment(node.right);

            if (canConvertDivisionToHalf) {
                operator = "*";
                right = "0.5";
            } else {
                const styledOperator = applylogicalOperatorsStyle(
                    operator,
                    logicalOperatorsStyle
                );

                if (styledOperator === operator) {
                    switch (operator) {
                        case "%": {
                            operator = "mod";

                            break;
                        }
                        case "^^": {
                            operator = "xor";

                            break;
                        }
                        case "<>": {
                            operator = "!=";

                            break;
                        }
                        // No default
                    }
                } else {
                    operator = styledOperator;
                }
            }

            return group([left, " ", group([operator, line, right])]);
        }
        case "UnaryExpression":
        case "IncDecStatement":
        case "IncDecExpression": {
            return node.prefix
                ? concat([node.operator, print("argument")])
                : concat([print("argument"), node.operator]);
        }
        case "CallExpression": {
            applyTrigonometricFunctionSimplification(path);
            let printedArgs = [];

            if (node.arguments.length === 0) {
                printedArgs = [printEmptyParens(path, print, options)];
            } else {
                const maxParamsPerLine = Number.isFinite(
                    options?.maxParamsPerLine
                )
                    ? options.maxParamsPerLine
                    : 0;
                const elementsPerLineLimit =
                    maxParamsPerLine > 0 ? maxParamsPerLine : Infinity;

                const callbackArguments = node.arguments.filter(
                    (argument) => argument?.type === "FunctionDeclaration"
                );

                const shouldForceBreakArguments =
                    (maxParamsPerLine > 0 &&
                        node.arguments.length > maxParamsPerLine) ||
                    callbackArguments.length > 1;

                const shouldUseCallbackLayout = [
                    node.arguments[0],
                    node.arguments.at(-1)
                ].some(
                    (argumentNode) =>
                        argumentNode?.type === "FunctionDeclaration" ||
                        argumentNode?.type === "StructExpression"
                );

                const { inlineDoc, multilineDoc } = buildCallArgumentsDocs(
                    path,
                    print,
                    options,
                    {
                        forceBreak: shouldForceBreakArguments,
                        maxElementsPerLine: elementsPerLineLimit,
                        includeInlineVariant:
                            shouldUseCallbackLayout &&
                            !shouldForceBreakArguments
                    }
                );

                if (shouldUseCallbackLayout) {
                    printedArgs = shouldForceBreakArguments
                        ? [concat([breakParent, multilineDoc])]
                        : [conditionalGroup([inlineDoc, multilineDoc])];
                } else {
                    printedArgs = shouldForceBreakArguments
                        ? [concat([breakParent, multilineDoc])]
                        : [multilineDoc];
                }
            }

            return isInLValueChain(path)
                ? concat([print("object"), ...printedArgs])
                : group([indent(print("object")), ...printedArgs]);
        }
        case "MemberDotExpression": {
            if (
                isInLValueChain(path) &&
                path.parent?.type === "CallExpression"
            ) {
                const objectNode = path.getValue()?.object;
                const shouldAllowBreakBeforeDot =
                    objectNode &&
                    (objectNode.type === "CallExpression" ||
                        objectNode.type === "MemberDotExpression" ||
                        objectNode.type === "MemberIndexExpression");

                if (shouldAllowBreakBeforeDot) {
                    return concat([
                        print("object"),
                        softline,
                        ".",
                        print("property")
                    ]);
                }

                return concat([print("object"), ".", print("property")]);
            } else {
                // return [
                //     print("object"),
                //     ".",
                //     print("property")
                // ];
                let property = print("property");
                if (property === undefined) {
                    property = printCommaSeparatedList(
                        path,
                        print,
                        "property",
                        "",
                        "",
                        options
                    );
                }
                return concat([print("object"), ".", group(indent(property))]);
                // return [
                //     print("object"),
                //     ".",
                //     print("property")
                // ];
            }
        }
        case "MemberIndexExpression": {
            let accessor = print("accessor");
            if (accessor.length > 1) {
                accessor += " ";
            }
            let property = printCommaSeparatedList(
                path,
                print,
                "property",
                "",
                "",
                options
            );
            return concat([
                print("object"),
                accessor,
                group(indent(property)),
                "]"
            ]);
        }
        case "StructExpression": {
            if (node.properties.length === 0) {
                return concat(printEmptyBlock(path, options, print));
            }
            return concat(
                printCommaSeparatedList(
                    path,
                    print,
                    "properties",
                    "{",
                    "}",
                    options,
                    {
                        forceBreak: node.hasTrailingComma,
                        // TODO: Decide whether to add bracket spacing for struct expressions.
                        padding: ""
                    }
                )
            );
        }
        case "Property": {
            const originalPrefix = getStructPropertyPrefix(node, options);
            if (originalPrefix) {
                return concat([originalPrefix, print("value")]);
            }

            return concat([print("name"), ": ", print("value")]);
        }
        case "ArrayExpression": {
            const allowTrailingComma = shouldAllowTrailingComma(options);
            return concat(
                printCommaSeparatedList(
                    path,
                    print,
                    "elements",
                    "[",
                    "]",
                    options,
                    {
                        allowTrailingDelimiter: allowTrailingComma,
                        forceBreak: allowTrailingComma && node.hasTrailingComma
                    }
                )
            );
        }
        case "EnumDeclaration": {
            prepareEnumMembersForPrinting(node, getNodeName);
            return concat([
                "enum ",
                print("name"),
                " ",
                printCommaSeparatedList(
                    path,
                    print,
                    "members",
                    "{",
                    "}",
                    options,
                    {
                        forceBreak: node.hasTrailingComma
                    }
                )
            ]);
        }
        case "ReturnStatement": {
            return node.argument
                ? concat(["return ", print("argument")])
                : concat("return");
        }
        case "ThrowStatement": {
            return node.argument
                ? concat(["throw ", print("argument")])
                : "throw";
        }
        case "MacroDeclaration": {
            const macroText =
                typeof node._featherMacroText === "string"
                    ? node._featherMacroText
                    : options.originalText.slice(
                          node.start.index,
                          node.end.index + 1
                      );

            if (typeof node._featherMacroText === "string") {
                return concat(stripTrailingLineTerminators(macroText));
            }

            let textToPrint = macroText;

            const macroStartIndex = getNodeStartIndex(node);
            const { start: nameStartIndex, end: nameEndIndex } =
                getNodeRangeIndices(node.name);
            if (
                typeof macroStartIndex === "number" &&
                typeof nameStartIndex === "number" &&
                typeof nameEndIndex === "number" &&
                nameStartIndex >= macroStartIndex &&
                nameEndIndex >= nameStartIndex
            ) {
                const renamed = getIdentifierCaseRenameForNode(
                    node.name,
                    options
                );
                if (isNonEmptyString(renamed)) {
                    const relativeStart = nameStartIndex - macroStartIndex;
                    const relativeEnd = nameEndIndex - macroStartIndex;
                    const before = textToPrint.slice(0, relativeStart);
                    const after = textToPrint.slice(relativeEnd);
                    textToPrint = `${before}${renamed}${after}`;
                }
            }

            return concat(stripTrailingLineTerminators(textToPrint));
        }
        case "RegionStatement": {
            return concat(["#region", print("name")]);
        }
        case "EndRegionStatement": {
            return concat(["#endregion", print("name")]);
        }
        case "DefineStatement": {
            const directive =
                typeof node.replacementDirective === "string"
                    ? node.replacementDirective
                    : "#macro";
            const suffixDoc =
                typeof node.replacementSuffix === "string"
                    ? node.replacementSuffix
                    : print("name");

            if (typeof suffixDoc === "string") {
                const needsSeparator =
                    suffixDoc.length > 0 && !/^\s/.test(suffixDoc);

                return needsSeparator
                    ? concat([directive, " ", suffixDoc])
                    : concat([directive, suffixDoc]);
            }

            return concat([directive, suffixDoc]);
        }
        case "DeleteStatement": {
            return concat(["delete ", print("argument")]);
        }
        case "BreakStatement": {
            return concat("break");
        }
        case "ExitStatement": {
            return concat("exit");
        }
        case "ContinueStatement": {
            return concat("continue");
        }
        case "EmptyStatement": {
            return concat("");
        }
        case "Literal": {
            let value = node.value;
            const shouldPadDecimalZeroes =
                options.fixMissingDecimalZeroes !== false;

            if (
                shouldPadDecimalZeroes &&
                value.startsWith(".") &&
                !value.startsWith('"')
            ) {
                value = "0" + value; // Fix decimals without a leading 0.
            }
            if (
                shouldPadDecimalZeroes &&
                value.endsWith(".") &&
                !value.endsWith('"')
            ) {
                value = value + "0"; // Fix decimals without a trailing 0.
            }
            return concat(value);
        }
        case "Identifier": {
            const prefix = shouldPrefixGlobalIdentifier(path) ? "global." : "";
            const renamed = getIdentifierCaseRenameForNode(node, options);
            const identifierName = isNonEmptyString(renamed)
                ? renamed
                : node.name;
            return concat([prefix, identifierName]);
        }
        case "TemplateStringText": {
            return concat(node.value);
        }
        case "MissingOptionalArgument": {
            const placeholder =
                options.missingOptionalArgumentPlaceholder ??
                MissingOptionalArgumentPlaceholder.UNDEFINED;

            if (placeholder === MissingOptionalArgumentPlaceholder.EMPTY) {
                return concat("");
            }

            return concat("undefined");
        }
        case "NewExpression": {
            let argsPrinted;
            argsPrinted =
                node.arguments.length === 0
                    ? [printEmptyParens(path, print, options)]
                    : [
                          printCommaSeparatedList(
                              path,
                              print,
                              "arguments",
                              "(",
                              ")",
                              options
                          )
                      ];
            return concat(["new ", print("expression"), ...argsPrinted]);
        }
        case "EnumMember": {
            const extraPadding = getEnumNameAlignmentPadding(node);
            let nameDoc = print("name");
            if (extraPadding > 0) {
                nameDoc = concat([nameDoc, " ".repeat(extraPadding)]);
            }
            return concat(
                printSimpleDeclaration(nameDoc, print("initializer"))
            );
        }
        case "CatchClause": {
            const parts = [];
            parts.push(" catch ");
            if (node.param) {
                parts.push(["(", print("param"), ")"]);
            }
            if (node.body) {
                parts.push(" ", printInBlock(path, options, print, "body"));
            }
            return concat(parts);
        }
        case "Finalizer": {
            const parts = [];
            parts.push(" finally ");
            if (node.body) {
                parts.push(printInBlock(path, options, print, "body"));
            }
            return concat(parts);
        }
        case "TryStatement": {
            return concat([
                "try ",
                printInBlock(path, options, print, "block"),
                print("handler"),
                print("finalizer")
            ]);
        }
        case "TemplateStringExpression": {
            const parts = [];
            parts.push('$"');
            for (const [index, atom] of node.atoms.entries()) {
                if (atom.type === "TemplateStringText") {
                    parts.push(atom.value);
                } else {
                    parts.push("{", path.map(print, "atoms")[index], "}");
                }
            }
            parts.push('"');
            return concat(parts);
        }
        default: {
            console.warn(
                "Print.js:print encountered unhandled node type: " + node.type,
                node
            );
        }
    }
}

function printDelimitedList(
    path,
    print,
    listKey,
    startChar,
    endChar,
    {
        delimiter = ",",
        allowTrailingDelimiter = false,
        leadingNewline = true,
        trailingNewline = true,
        forceBreak = false,
        padding = "",
        addIndent = true,
        groupId,
        forceInline = false,
        maxElementsPerLine = Infinity
    }
) {
    const lineBreak = forceBreak ? hardline : line;
    const finalDelimiter = allowTrailingDelimiter ? delimiter : "";

    const innerDoc = [
        ifBreak(leadingNewline ? lineBreak : "", padding),
        printElements(
            path,
            print,
            listKey,
            delimiter,
            lineBreak,
            maxElementsPerLine
        )
    ];

    const groupElements = [
        startChar,
        addIndent ? indent(innerDoc) : innerDoc,
        // always print a trailing delimiter if the list breaks
        ifBreak([finalDelimiter, trailingNewline ? lineBreak : ""], padding),
        endChar
    ];

    const groupElementsNoBreak = [
        startChar,
        padding,
        printElements(path, print, listKey, delimiter, " ", maxElementsPerLine),
        padding,
        endChar
    ];

    return forceInline
        ? groupElementsNoBreak
        : group(groupElements, { groupId });
}

function shouldAllowTrailingComma(options) {
    return options?.trailingComma === "all";
}

function buildCallArgumentsDocs(
    path,
    print,
    options,
    {
        forceBreak = false,
        maxElementsPerLine = Infinity,
        includeInlineVariant = false
    } = {}
) {
    const multilineDoc = printCommaSeparatedList(
        path,
        print,
        "arguments",
        "(",
        ")",
        options,
        {
            forceBreak,
            maxElementsPerLine
        }
    );

    const inlineDoc = includeInlineVariant
        ? printCommaSeparatedList(path, print, "arguments", "(", ")", options, {
              addIndent: false,
              forceInline: true,
              leadingNewline: false,
              trailingNewline: false,
              maxElementsPerLine
          })
        : null;

    return { inlineDoc, multilineDoc };
}

function buildFunctionParameterDocs(path, print, options) {
    const multilineDoc = printCommaSeparatedList(
        path,
        print,
        "params",
        "(",
        ")",
        options,
        {
            allowTrailingDelimiter: false
        }
    );

    const inlineDoc = printCommaSeparatedList(
        path,
        print,
        "params",
        "(",
        ")",
        options,
        {
            addIndent: false,
            allowTrailingDelimiter: false,
            forceInline: true,
            leadingNewline: false,
            trailingNewline: false
        }
    );

    return { inlineDoc, multilineDoc };
}

function maybePrintInlineDefaultParameterFunctionBody(path, print) {
    const node = path.getValue();
    const parentNode = path.parent;

    if (!node || node.type !== "FunctionDeclaration") {
        return null;
    }

    if (!parentNode || parentNode.type !== "DefaultParameter") {
        return null;
    }

    if (isNonEmptyArray(node.docComments)) {
        return null;
    }

    if (hasComment(node)) {
        return null;
    }

    const bodyNode = node.body;
    if (!bodyNode || bodyNode.type !== "BlockStatement") {
        return null;
    }

    if (hasComment(bodyNode)) {
        return null;
    }

    const statements = getBodyStatements(bodyNode);
    if (!Array.isArray(statements) || statements.length !== 1) {
        return null;
    }

    const [onlyStatement] = statements;
    if (!onlyStatement || hasComment(onlyStatement)) {
        return null;
    }

    if (onlyStatement.type !== "CallExpression") {
        return null;
    }

    const statementDoc = path.call(
        (bodyPath) => bodyPath.call(print, "body", 0),
        "body"
    );

    if (!statementDoc || willBreak(statementDoc)) {
        return null;
    }

    const semicolon = optionalSemicolon(onlyStatement.type);
    return group(["{ ", statementDoc, semicolon, " }"]);
}

function printCommaSeparatedList(
    path,
    print,
    listKey,
    startChar,
    endChar,
    options,
    overrides = {}
) {
    const allowTrailingDelimiter =
        overrides.allowTrailingDelimiter === undefined
            ? shouldAllowTrailingComma(options)
            : overrides.allowTrailingDelimiter;

    return printDelimitedList(path, print, listKey, startChar, endChar, {
        delimiter: ",",
        ...overrides,
        allowTrailingDelimiter
    });
}

// wrap a statement in a block if it's not already a block
function printInBlock(path, options, print, expressionKey) {
    const node = path.getValue()[expressionKey];
    return node.type === "BlockStatement"
        ? [print(expressionKey), optionalSemicolon(node.type)]
        : [
              "{",
              indent([
                  hardline,
                  print(expressionKey),
                  optionalSemicolon(node.type)
              ]),
              hardline,
              "}"
          ];
}

function shouldPrintBlockAlternateAsElseIf(node) {
    if (!node || node.type !== "BlockStatement") {
        return false;
    }

    if (hasComment(node)) {
        return false;
    }

    const body = getBodyStatements(node);
    if (body.length !== 1) {
        return false;
    }

    const [onlyStatement] = body;
    return onlyStatement?.type === "IfStatement";
}

// print a delimited sequence of elements
// handles the case where a trailing comment follows a delimiter
function printElements(
    path,
    print,
    listKey,
    delimiter,
    lineBreak,
    maxElementsPerLine = Infinity
) {
    const node = path.getValue();
    const finalIndex = node[listKey].length - 1;
    let itemsSinceLastBreak = 0;
    return path.map((childPath, index) => {
        const parts = [];
        const printed = print();
        const separator = index === finalIndex ? "" : delimiter;

        if (docHasTrailingComment(printed)) {
            printed.splice(-1, 0, separator);
            parts.push(printed);
        } else {
            parts.push(printed, separator);
        }

        if (index !== finalIndex) {
            const hasLimit =
                Number.isFinite(maxElementsPerLine) && maxElementsPerLine > 0;
            itemsSinceLastBreak += 1;
            if (hasLimit) {
                const childNode = childPath.getValue();
                const shouldBreakAfter =
                    isComplexArgumentNode(childNode) ||
                    itemsSinceLastBreak >= maxElementsPerLine;

                if (shouldBreakAfter) {
                    parts.push(lineBreak);
                    itemsSinceLastBreak = 0;
                } else {
                    parts.push(" ");
                }
            } else {
                parts.push(lineBreak);
            }
        }

        return parts;
    });
}

function isComplexArgumentNode(node) {
    if (!node || typeof node.type !== "string") {
        return false;
    }

    return (
        node.type === "CallExpression" ||
        node.type === "FunctionDeclaration" ||
        node.type === "StructExpression"
    );
}

// variation of printElements that handles semicolons and line breaks in a program or block
function isMacroLikeStatement(node) {
    if (!node || typeof node.type !== "string") {
        return false;
    }

    if (node.type === "MacroDeclaration") {
        return true;
    }

    if (node.type === "DefineStatement") {
        return getNormalizedDefineReplacementDirective(node) === "#macro";
    }

    return false;
}

function shouldSuppressEmptyLineBetween(previousNode, nextNode) {
    if (!previousNode || !nextNode) {
        return false;
    }

    if (isMacroLikeStatement(previousNode) && isMacroLikeStatement(nextNode)) {
        return true;
    }

    return false;
}

function printStatements(path, options, print, childrenAttribute) {
    let previousNodeHadNewlineAddedAfter = false; // tracks newline added after the previous node

    const parentNode = path.getValue();
    const statements =
        parentNode && Array.isArray(parentNode[childrenAttribute])
            ? parentNode[childrenAttribute]
            : null;
    if (statements) {
        applyAssignmentAlignment(statements, options);
    }

    const syntheticDocByNode = new Map();
    if (statements) {
        for (const statement of statements) {
            const docComment = getSyntheticDocCommentForStaticVariable(
                statement,
                options
            );
            if (docComment) {
                syntheticDocByNode.set(statement, docComment);
            }
        }
    }

    // Cache frequently used option lookups to avoid re-evaluating them in the tight map loop.
    const locStart =
        typeof options.locStart === "function" ? options.locStart : null;
    const locEnd = typeof options.locEnd === "function" ? options.locEnd : null;
    const originalTextCache = options.originalText;

    return path.map((childPath, index) => {
        const parts = [];
        const node = childPath.getValue();
        const isTopLevel = childPath.parent?.type === "Program";
        const printed = print();

        if (printed == undefined) {
            return [];
        }

        let semi = optionalSemicolon(node.type);
        const startProp = node?.start;
        const endProp = node?.end;
        const fallbackStart =
            typeof startProp === "number"
                ? startProp
                : typeof startProp?.index === "number"
                  ? startProp.index
                  : 0;
        const fallbackEnd =
            typeof endProp === "number"
                ? endProp
                : typeof endProp?.index === "number"
                  ? endProp.index
                  : fallbackStart;
        const nodeStartIndex = locStart ? locStart(node) : fallbackStart;
        const nodeEndIndex = locEnd ? locEnd(node) - 1 : fallbackEnd;

        const currentNodeRequiresNewline =
            shouldAddNewlinesAroundStatement(node, options) && isTopLevel;

        // Check if a newline should be added BEFORE the statement
        if (currentNodeRequiresNewline && !previousNodeHadNewlineAddedAfter) {
            const hasLeadingComment = isTopLevel
                ? hasCommentImmediatelyBefore(originalTextCache, nodeStartIndex)
                : false;

            if (
                isTopLevel &&
                !isPreviousLineEmpty(options.originalText, nodeStartIndex) &&
                !hasLeadingComment
            ) {
                parts.push(hardline);
            }
        }

        const syntheticDocRecord = syntheticDocByNode.get(node);
        const syntheticDocComment = syntheticDocRecord
            ? syntheticDocRecord.doc
            : null;
        if (syntheticDocComment) {
            parts.push(syntheticDocComment, hardline);
        }

        const textForSemicolons = originalTextCache || "";
        let hasTerminatingSemicolon = textForSemicolons[nodeEndIndex] === ";";
        if (!hasTerminatingSemicolon) {
            const textLength = textForSemicolons.length;
            let cursor = nodeEndIndex + 1;
            while (
                cursor < textLength &&
                isSkippableSemicolonWhitespace(
                    textForSemicolons.charCodeAt(cursor)
                )
            ) {
                cursor++;
            }
            hasTerminatingSemicolon = textForSemicolons[cursor] === ";";
        }

        const isStaticDeclaration =
            node.type === "VariableDeclaration" && node.kind === "static";

        const isFirstStatementInBlock =
            index === 0 && childPath.parent?.type !== "Program";
<<<<<<< HEAD
        if (isFirstStatementInBlock && !syntheticDocComment) {
            const blockNode = childPath.getParentNode
                ? childPath.getParentNode()
                : null;
            const ownerNode = childPath.getParentNode
                ? childPath.getParentNode(1)
                : null;
            const isFunctionBodyBlock =
                blockNode?.type === "BlockStatement" &&
                (ownerNode?.type === "FunctionDeclaration" ||
                    ownerNode?.type === "ConstructorDeclaration");

            const shouldPreserveLeadingBlankLine =
                isFunctionBodyBlock &&
                isPreviousLineEmpty(options.originalText, nodeStartIndex);

            if (shouldPreserveLeadingBlankLine || isStaticDeclaration) {
                parts.push(hardline);
            }
=======

        if (
            isFirstStatementInBlock &&
            isStaticDeclaration &&
            !syntheticDocComment
        ) {
            parts.push(hardline);
>>>>>>> 9cea070d
        }

        if (semi === ";") {
            const initializerIsFunctionExpression =
                node.type === "VariableDeclaration" &&
                Array.isArray(node.declarations) &&
                node.declarations.length === 1 &&
                (node.declarations[0]?.init?.type === "FunctionExpression" ||
                    node.declarations[0]?.init?.type === "FunctionDeclaration");

            if (initializerIsFunctionExpression) {
                const shouldPreserveMissingSemicolon =
                    !hasTerminatingSemicolon && !isStaticDeclaration;

                if (shouldPreserveMissingSemicolon) {
                    // Normalised legacy `#define` directives often emit function
                    // expressions assigned to variables without a trailing
                    // semicolon. Preserve that omission so the formatter mirrors
                    // the original code style while static declarations always
                    // receive a terminating semicolon for consistency.
                    semi = "";
                }
            }
        }

        const shouldOmitSemicolon =
            semi === ";" &&
            !hasTerminatingSemicolon &&
            syntheticDocComment &&
            !(syntheticDocRecord?.hasExistingDocLines ?? false) &&
            isLastStatement(childPath) &&
            !isStaticDeclaration;

        if (shouldOmitSemicolon) {
            semi = "";
        }

        // Print the statement
        if (docHasTrailingComment(printed)) {
            printed.splice(-1, 0, semi);
            parts.push(printed);
        } else {
            parts.push(printed, semi);
        }

        // Reset flag for next iteration
        previousNodeHadNewlineAddedAfter = false;

        // Check if a newline should be added AFTER the statement
        if (!isLastStatement(childPath)) {
            const nextNode = statements ? statements[index + 1] : null;
            const shouldSuppressExtraEmptyLine = shouldSuppressEmptyLineBetween(
                node,
                nextNode
            );
            const nextNodeIsMacro = isMacroLikeStatement(nextNode);
            const shouldSkipStandardHardline =
                shouldSuppressExtraEmptyLine &&
                isMacroLikeStatement(node) &&
                !nextNodeIsMacro;

            if (!shouldSkipStandardHardline) {
                parts.push(hardline);
            }

            const nextHasSyntheticDoc = nextNode
                ? syntheticDocByNode.has(nextNode)
                : false;
            const nextLineProbeIndex =
                node?.type === "DefineStatement" ||
                node?.type === "MacroDeclaration"
                    ? nodeEndIndex
                    : nodeEndIndex + 1;

            const nextLineEmpty = isNextLineEmpty(
                options.originalText,
                nextLineProbeIndex
            );

            const isSanitizedMacro =
                node?.type === "MacroDeclaration" &&
                typeof node._featherMacroText === "string";
            const sanitizedMacroHasExplicitBlankLine =
                isSanitizedMacro &&
                macroTextHasExplicitTrailingBlankLine(node._featherMacroText);

            const isMacroLikeNode = isMacroLikeStatement(node);
            const isDefineMacroReplacement =
                getNormalizedDefineReplacementDirective(node) === "#macro";
            const shouldForceMacroPadding =
                isMacroLikeNode &&
                !isDefineMacroReplacement &&
                !nextNodeIsMacro &&
                !nextLineEmpty &&
                !shouldSuppressExtraEmptyLine &&
                !sanitizedMacroHasExplicitBlankLine;

            if (shouldForceMacroPadding) {
                parts.push(hardline);
                previousNodeHadNewlineAddedAfter = true;
            } else if (currentNodeRequiresNewline && !nextLineEmpty) {
                parts.push(hardline);
                previousNodeHadNewlineAddedAfter = true;
            } else if (
                nextLineEmpty &&
                !nextHasSyntheticDoc &&
                !shouldSuppressExtraEmptyLine &&
                !sanitizedMacroHasExplicitBlankLine
            ) {
                parts.push(hardline);
            }
        } else if (isTopLevel) {
            parts.push(hardline);
        }

        return parts;
    });
}

export function applyAssignmentAlignment(statements, options) {
    const minGroupSize = getAssignmentAlignmentMinimum(options);
    /** @type {Array<{ node: any, nameLength: number }>} */
    const currentGroup = [];
    // Tracking the longest identifier as we build the group avoids mapping over
    // the nodes and spreading into Math.max during every flush. This helper
    // runs in tight printer loops, so staying allocation-free keeps it cheap.
    let currentGroupMaxLength = 0;

    const resetGroup = () => {
        currentGroup.length = 0;
        currentGroupMaxLength = 0;
    };

    const flushGroup = () => {
        if (currentGroup.length === 0) {
            resetGroup();
            return;
        }

        const groupEntries = [...currentGroup];
        const meetsAlignmentThreshold =
            minGroupSize > 0 && groupEntries.length >= minGroupSize;

        if (!meetsAlignmentThreshold) {
            for (const { node } of groupEntries) {
                node._alignAssignmentPadding = 0;
            }
            resetGroup();
            return;
        }

        const targetLength = currentGroupMaxLength;
        for (const { node, nameLength } of groupEntries) {
            node._alignAssignmentPadding = targetLength - nameLength;
        }

        resetGroup();
    };

    for (const statement of statements) {
        if (isSimpleAssignment(statement)) {
            const nameLength = statement.left.name.length;
            currentGroup.push({ node: statement, nameLength });
            if (nameLength > currentGroupMaxLength) {
                currentGroupMaxLength = nameLength;
            }
        } else {
            flushGroup();
        }
    }

    flushGroup();
}

function getAssignmentAlignmentMinimum(options) {
    return coercePositiveIntegerOption(
        options?.alignAssignmentsMinGroupSize,
        3,
        {
            zeroReplacement: 0
        }
    );
}

function isSimpleAssignment(node) {
    return !!(
        node &&
        node.type === "AssignmentExpression" &&
        node.operator === "=" &&
        node.left &&
        node.left.type === "Identifier" &&
        typeof node.left.name === "string"
    );
}

function getSyntheticDocCommentForStaticVariable(node, options) {
    if (
        !node ||
        node.type !== "VariableDeclaration" ||
        node.kind !== "static"
    ) {
        return null;
    }

    const declarator = getSingleVariableDeclarator(node);
    if (!declarator || declarator.id?.type !== "Identifier") {
        return null;
    }

    if (declarator.init?.type !== "FunctionDeclaration") {
        return null;
    }

    const hasFunctionDoc =
        declarator.init.docComments && declarator.init.docComments.length > 0;

    const rawComments = getCommentArray(node);
    const lineCommentOptions = resolveLineCommentOptions(options);
    const existingDocLines = [];
    const remainingComments = [];

    for (const comment of rawComments) {
        if (!comment || comment.type !== "CommentLine") {
            remainingComments.push(comment);
            continue;
        }

        const formatted = formatLineComment(comment, lineCommentOptions);
        if (
            typeof formatted !== "string" ||
            !formatted.trim().startsWith("///")
        ) {
            remainingComments.push(comment);
            continue;
        }

        comment.printed = true;
        existingDocLines.push(formatted);
    }

    if (existingDocLines.length > 0) {
        node.comments = remainingComments;
    }

    if (hasFunctionDoc && existingDocLines.length === 0) {
        return null;
    }

    const name = declarator.id.name;
    const functionNode = declarator.init;
    const syntheticOverrides = { nameOverride: name };
    if (node._overridesStaticFunction === true) {
        syntheticOverrides.includeOverrideTag = true;
    }
    const hasExistingDocLines = existingDocLines.length > 0;

    const syntheticLines = hasExistingDocLines
        ? mergeSyntheticDocComments(
              functionNode,
              existingDocLines,
              options,
              syntheticOverrides
          )
        : computeSyntheticFunctionDocLines(
              functionNode,
              [],
              options,
              syntheticOverrides
          );

    if (syntheticLines.length === 0) {
        return null;
    }

    return {
        doc: concat([hardline, join(hardline, syntheticLines)]),
        hasExistingDocLines
    };
}

function isSkippableSemicolonWhitespace(charCode) {
    // Mirrors the range of characters matched by /\s/ without incurring the
    // per-iteration RegExp machinery cost.
    switch (charCode) {
        case 9: // tab
        case 10: // line feed
        case 11: // vertical tab
        case 12: // form feed
        case 13: // carriage return
        case 32: // space
        case 160: // non-breaking space
        case 0x20_28: // line separator
        case 0x20_29: {
            // paragraph separator
            return true;
        }
        default: {
            return false;
        }
    }
}

function isInlineWhitespace(charCode) {
    // These checks are intentionally tiny and branchless to avoid regex
    // allocations when scanning large source files inside tight loops.
    return (
        charCode === 9 || // tab
        charCode === 10 || // line feed
        charCode === 13 || // carriage return
        charCode === 32 // space
    );
}

function hasCommentImmediatelyBefore(text, index) {
    if (!text || typeof index !== "number") {
        return false;
    }

    let cursor = index - 1;

    while (cursor >= 0 && isInlineWhitespace(text.charCodeAt(cursor))) {
        cursor--;
    }

    if (cursor < 0) {
        return false;
    }

    const lineEndExclusive = cursor + 1;
    while (cursor >= 0) {
        const charCode = text.charCodeAt(cursor);
        if (charCode === 10 || charCode === 13) {
            break;
        }
        cursor--;
    }

    let lineStart = cursor + 1;
    while (
        lineStart < lineEndExclusive &&
        isInlineWhitespace(text.charCodeAt(lineStart))
    ) {
        lineStart++;
    }

    if (lineStart >= lineEndExclusive) {
        return false;
    }

    let lineEnd = lineEndExclusive - 1;
    while (
        lineEnd >= lineStart &&
        isInlineWhitespace(text.charCodeAt(lineEnd))
    ) {
        lineEnd--;
    }

    if (lineEnd < lineStart) {
        return false;
    }

    const first = text.charCodeAt(lineStart);
    const second =
        lineStart + 1 <= lineEnd ? text.charCodeAt(lineStart + 1) : -1;

    if (first === 47) {
        // '/'
        if (second === 47 || second === 42) {
            // '/', '*'
            return true;
        }
    } else if (first === 42) {
        // '*'
        return true;
    }

    return (
        lineEnd >= lineStart + 1 &&
        text.charCodeAt(lineEnd) === 47 &&
        text.charCodeAt(lineEnd - 1) === 42
    );
}

function mergeSyntheticDocComments(
    node,
    existingDocLines,
    options,
    overrides = {}
) {
    const syntheticLines = computeSyntheticFunctionDocLines(
        node,
        existingDocLines,
        options,
        overrides
    );

    if (syntheticLines.length === 0) {
        return existingDocLines;
    }

    if (existingDocLines.length === 0) {
        return syntheticLines;
    }

    const isFunctionLine = (line) =>
        typeof line === "string" && /^\/\/\/\s*@function\b/i.test(line.trim());
    const isOverrideLine = (line) =>
        typeof line === "string" && /^\/\/\/\s*@override\b/i.test(line.trim());
    const isParamLine = (line) =>
        typeof line === "string" && /^\/\/\/\s*@param\b/i.test(line.trim());

    const isDescriptionLine = (line) =>
        typeof line === "string" &&
        /^\/\/\/\s*@description\b/i.test(line.trim());

    const functionLines = syntheticLines.filter(isFunctionLine);
    let otherLines = syntheticLines.filter((line) => !isFunctionLine(line));
    const overrideLines = otherLines.filter(isOverrideLine);
    otherLines = otherLines.filter((line) => !isOverrideLine(line));
    let returnsLines = [];

    // Cache canonical names so we only parse each doc comment line at most once.
    const paramCanonicalNameCache = new Map();
    const getParamCanonicalName = (line, metadata) => {
        if (typeof line !== "string") {
            return null;
        }

        if (paramCanonicalNameCache.has(line)) {
            return paramCanonicalNameCache.get(line);
        }

        const docMetadata =
            metadata === undefined ? parseDocCommentMetadata(line) : metadata;
        const canonical =
            docMetadata?.tag === "param"
                ? getCanonicalParamNameFromText(docMetadata.name)
                : null;

        paramCanonicalNameCache.set(line, canonical);
        return canonical;
    };

    let mergedLines = [...existingDocLines];
    let removedAnyLine = false;

    if (functionLines.length > 0) {
        const existingFunctionIndices = mergedLines
            .map((line, index) => (isFunctionLine(line) ? index : -1))
            .filter((index) => index !== -1);

        if (existingFunctionIndices.length > 0) {
            const [firstIndex, ...duplicateIndices] = existingFunctionIndices;
            mergedLines = [...mergedLines];

            for (let i = duplicateIndices.length - 1; i >= 0; i--) {
                mergedLines.splice(duplicateIndices[i], 1);
                removedAnyLine = true;
            }

            mergedLines.splice(firstIndex, 1, ...functionLines);
            removedAnyLine = true;
        } else {
            const firstParamIndex = mergedLines.findIndex(isParamLine);

            const insertionIndex =
                firstParamIndex === -1 ? mergedLines.length : firstParamIndex;
            const precedingLine =
                insertionIndex > 0 ? mergedLines[insertionIndex - 1] : null;

            const needsSeparatorBeforeFunction =
                typeof precedingLine === "string" &&
                precedingLine.trim() !== "" &&
                !isFunctionLine(precedingLine);

            if (needsSeparatorBeforeFunction) {
                mergedLines = [
                    ...mergedLines.slice(0, insertionIndex),
                    "",
                    ...mergedLines.slice(insertionIndex)
                ];
            }

            const insertAt = needsSeparatorBeforeFunction
                ? insertionIndex + 1
                : insertionIndex;

            mergedLines = [
                ...mergedLines.slice(0, insertAt),
                ...functionLines,
                ...mergedLines.slice(insertAt)
            ];
            removedAnyLine = true;
        }
    }

    if (overrideLines.length > 0) {
        const existingOverrideIndices = mergedLines
            .map((line, index) => (isOverrideLine(line) ? index : -1))
            .filter((index) => index !== -1);

        if (existingOverrideIndices.length > 0) {
            const [firstOverrideIndex, ...duplicateOverrideIndices] =
                existingOverrideIndices;
            mergedLines = [...mergedLines];

            for (let i = duplicateOverrideIndices.length - 1; i >= 0; i -= 1) {
                mergedLines.splice(duplicateOverrideIndices[i], 1);
                removedAnyLine = true;
            }

            mergedLines.splice(firstOverrideIndex, 1, ...overrideLines);
            removedAnyLine = true;
        } else {
            const firstFunctionIndex = mergedLines.findIndex(isFunctionLine);
            const insertionIndex =
                firstFunctionIndex === -1 ? 0 : firstFunctionIndex;

            mergedLines = [
                ...mergedLines.slice(0, insertionIndex),
                ...overrideLines,
                ...mergedLines.slice(insertionIndex)
            ];
            removedAnyLine = true;
        }
    }

    const paramLineIndices = new Map();
    for (const [index, line] of mergedLines.entries()) {
        if (!isParamLine(line)) {
            continue;
        }

        const canonical = getParamCanonicalName(line);
        if (canonical) {
            paramLineIndices.set(canonical, index);
        }
    }

    if (otherLines.length > 0) {
        const normalizedOtherLines = [];

        for (const line of otherLines) {
            const metadata = parseDocCommentMetadata(line);
            const canonical = getParamCanonicalName(line, metadata);

            if (
                canonical &&
                paramLineIndices.has(canonical) &&
                metadata?.name
            ) {
                const lineIndex = paramLineIndices.get(canonical);
                const existingLine = mergedLines[lineIndex];

                const updatedLine = updateParamLineWithDocName(
                    existingLine,
                    metadata.name
                );
                if (updatedLine !== existingLine) {
                    mergedLines[lineIndex] = updatedLine;
                    removedAnyLine = true;
                }
                continue;
            }

            normalizedOtherLines.push(line);
        }

        otherLines = normalizedOtherLines;
    }

    if (otherLines.length > 0) {
        const nonReturnLines = [];
        const extractedReturns = [];

        for (const line of otherLines) {
            const metadata = parseDocCommentMetadata(line);
            if (metadata?.tag === "returns") {
                extractedReturns.push(line);
                continue;
            }

            nonReturnLines.push(line);
        }

        if (extractedReturns.length > 0) {
            otherLines = nonReturnLines;
            returnsLines = extractedReturns;
        }
    }

    const syntheticParamNames = new Set(
        otherLines
            .map((line) => getParamCanonicalName(line))
            .filter(isNonEmptyString)
    );

    if (syntheticParamNames.size > 0) {
        const beforeLength = mergedLines.length;
        mergedLines = mergedLines.filter((line) => {
            if (!isParamLine(line)) {
                return true;
            }

            const canonical = getParamCanonicalName(line);
            if (!canonical) {
                return false;
            }

            return !syntheticParamNames.has(canonical);
        });
        if (mergedLines.length !== beforeLength) {
            removedAnyLine = true;
        }
    }

    const findLastFunctionIndex = () => {
        for (let index = mergedLines.length - 1; index >= 0; index -= 1) {
            if (isFunctionLine(mergedLines[index])) {
                return index;
            }
        }
        return -1;
    };

    const lastFunctionIndex = findLastFunctionIndex();
    let insertionIndex = lastFunctionIndex === -1 ? 0 : lastFunctionIndex + 1;

    if (lastFunctionIndex === -1) {
        while (
            insertionIndex < mergedLines.length &&
            typeof mergedLines[insertionIndex] === "string" &&
            mergedLines[insertionIndex].trim() === ""
        ) {
            insertionIndex += 1;
        }
    }

    while (
        insertionIndex < mergedLines.length &&
        typeof mergedLines[insertionIndex] === "string" &&
        isParamLine(mergedLines[insertionIndex])
    ) {
        insertionIndex += 1;
    }

    let result = [
        ...mergedLines.slice(0, insertionIndex),
        ...otherLines,
        ...mergedLines.slice(insertionIndex)
    ];

    if (returnsLines.length > 0) {
        let appendIndex = result.length;

        while (
            appendIndex > 0 &&
            typeof result[appendIndex - 1] === "string" &&
            result[appendIndex - 1].trim() === ""
        ) {
            appendIndex -= 1;
        }

        result = [
            ...result.slice(0, appendIndex),
            ...returnsLines,
            ...result.slice(appendIndex)
        ];
    }

    const paramDocsByCanonical = new Map();

    for (const line of result) {
        if (typeof line !== "string") {
            continue;
        }

        if (!isParamLine(line)) {
            continue;
        }

        const canonical = getParamCanonicalName(line);
        if (canonical) {
            paramDocsByCanonical.set(canonical, line);
        }
    }

    const implicitDocEntries = collectImplicitArgumentDocNames(node, options);

    if (implicitDocEntries.length > 0) {
        const canonicalNames = new Set();
        const fallbackCanonicalsToRemove = new Set();

        for (const entry of implicitDocEntries) {
            if (entry?.canonical) {
                canonicalNames.add(entry.canonical);
            }

            if (
                entry?.fallbackCanonical &&
                entry.fallbackCanonical !== entry.canonical &&
                entry.hasDirectReference !== true
            ) {
                fallbackCanonicalsToRemove.add(entry.fallbackCanonical);
            }
        }

        for (const fallbackCanonical of fallbackCanonicalsToRemove) {
            if (!canonicalNames.has(fallbackCanonical)) {
                paramDocsByCanonical.delete(fallbackCanonical);
            }
        }
    }

    const orderedParamDocs = [];
    if (Array.isArray(node.params)) {
        for (const param of node.params) {
            const paramInfo = getParameterDocInfo(param, node, options);
            const canonical = paramInfo?.name
                ? getCanonicalParamNameFromText(paramInfo.name)
                : null;
            if (canonical && paramDocsByCanonical.has(canonical)) {
                orderedParamDocs.push(paramDocsByCanonical.get(canonical));
                paramDocsByCanonical.delete(canonical);
            }
        }
    }

    if (orderedParamDocs.length === 0) {
        for (const entry of implicitDocEntries) {
            const canonical = entry?.canonical;
            if (canonical && paramDocsByCanonical.has(canonical)) {
                orderedParamDocs.push(paramDocsByCanonical.get(canonical));
                paramDocsByCanonical.delete(canonical);
            }
        }
    }

    for (const doc of paramDocsByCanonical.values()) {
        orderedParamDocs.push(doc);
    }

    const finalDocs = [];
    let insertedParams = false;

    for (const line of result) {
        if (typeof line === "string" && isParamLine(line)) {
            if (!insertedParams && orderedParamDocs.length > 0) {
                finalDocs.push(...orderedParamDocs);
                insertedParams = true;
            }
            continue;
        }

        finalDocs.push(line);
    }

    if (!insertedParams && orderedParamDocs.length > 0) {
        finalDocs.push(...orderedParamDocs);
    }

    let reorderedDocs = finalDocs;

    const descriptionStartIndex = reorderedDocs.findIndex(isDescriptionLine);
    if (descriptionStartIndex !== -1) {
        let descriptionEndIndex = descriptionStartIndex + 1;

        while (
            descriptionEndIndex < reorderedDocs.length &&
            typeof reorderedDocs[descriptionEndIndex] === "string" &&
            reorderedDocs[descriptionEndIndex].startsWith("///") &&
            !parseDocCommentMetadata(reorderedDocs[descriptionEndIndex])
        ) {
            descriptionEndIndex += 1;
        }

        const descriptionBlock = reorderedDocs.slice(
            descriptionStartIndex,
            descriptionEndIndex
        );
        const docsWithoutDescription = [
            ...reorderedDocs.slice(0, descriptionStartIndex),
            ...reorderedDocs.slice(descriptionEndIndex)
        ];

        let lastParamIndex = -1;
        for (const [index, element] of docsWithoutDescription.entries()) {
            if (typeof element === "string" && isParamLine(element)) {
                lastParamIndex = index;
            }
        }

        const insertionAfterParams =
            lastParamIndex === -1
                ? docsWithoutDescription.length
                : lastParamIndex + 1;

        reorderedDocs = [
            ...docsWithoutDescription.slice(0, insertionAfterParams),
            ...descriptionBlock,
            ...docsWithoutDescription.slice(insertionAfterParams)
        ];
    }

    reorderedDocs = reorderedDocs.map((line) => {
        if (!isParamLine(line) || typeof line !== "string") {
            return line;
        }

        const match = line.match(
            /^(\/\/\/\s*@param\s*)(\{[^}]*\}\s*)?(\S+)(.*)$/i
        );
        if (!match) {
            return normalizeDocCommentTypeAnnotations(line);
        }

        const [, prefix, rawTypeSection = "", rawName = "", remainder = ""] =
            match;
        let normalizedTypeSection = rawTypeSection.trim();
        if (
            normalizedTypeSection.startsWith("{") &&
            normalizedTypeSection.endsWith("}")
        ) {
            const innerType = normalizedTypeSection.slice(1, -1);
            const normalizedInner = innerType.replaceAll("|", ",");
            normalizedTypeSection = `{${normalizedInner}}`;
        }
        const typePart =
            normalizedTypeSection.length > 0 ? `${normalizedTypeSection} ` : "";
        const normalizedName = rawName.trim();
        const remainderText = remainder.trim();
        const hasDescription = remainderText.length > 0;
        let descriptionPart = "";

        if (hasDescription) {
            const hyphenMatch = remainder.match(/^(\s*-\s*)(.*)$/);
            let normalizedDescription = "";
            let hyphenSpacing = " - ";

            if (hyphenMatch) {
                const [, rawHyphenSpacing = "", rawDescription = ""] =
                    hyphenMatch;
                normalizedDescription = rawDescription.trim();

                const trailingSpaceMatch = rawHyphenSpacing.match(/-(\s*)$/);
                if (trailingSpaceMatch) {
                    const originalSpaceCount = trailingSpaceMatch[1].length;
                    const preservedSpaceCount = Math.max(
                        1,
                        Math.min(originalSpaceCount, 2)
                    );
                    hyphenSpacing = ` - ${" ".repeat(preservedSpaceCount - 1)}`;
                }
            } else {
                normalizedDescription = remainderText.replace(/^[-\s]+/, "");
            }

            if (normalizedDescription.length > 0) {
                descriptionPart = `${hyphenSpacing}${normalizedDescription}`;
            }
        }

        const updatedLine = `${prefix}${typePart}${normalizedName}${descriptionPart}`;
        return normalizeDocCommentTypeAnnotations(updatedLine);
    });

    const wrappedDocs = [];
    const normalizedPrintWidth = coercePositiveIntegerOption(
        options?.printWidth,
        120
    );
    const wrapWidth = Math.min(normalizedPrintWidth, 100);

    const wrapSegments = (text, firstAvailable, continuationAvailable) => {
        if (firstAvailable <= 0) {
            return [text];
        }

        const words = text.split(/\s+/).filter((word) => word.length > 0);
        if (words.length === 0) {
            return [];
        }

        const segments = [];
        let current = words[0];
        let currentAvailable = firstAvailable;

        for (let index = 1; index < words.length; index += 1) {
            const word = words[index];

            const endsSentence = /[.!?]["')\]]?$/.test(current);
            const startsSentence = /^[A-Z]/.test(word);
            if (
                endsSentence &&
                startsSentence &&
                currentAvailable >= 60 &&
                current.length >=
                    Math.max(Math.floor(currentAvailable * 0.6), 24)
            ) {
                segments.push(current);
                current = word;
                currentAvailable = continuationAvailable;
                continue;
            }

            if (current.length + 1 + word.length > currentAvailable) {
                segments.push(current);
                current = word;
                currentAvailable = continuationAvailable;
            } else {
                current += ` ${word}`;
            }
        }

        segments.push(current);

        if (segments.length >= 3) {
            const lastSegment = segments.at(-1);
            const isSingleWord =
                typeof lastSegment === "string" && !/\s/.test(lastSegment);

            if (isSingleWord) {
                const maxSingleWordLength = Math.max(
                    Math.min(continuationAvailable / 2, 16),
                    8
                );

                if (lastSegment.length <= maxSingleWordLength) {
                    const penultimateIndex = segments.length - 2;
                    const mergedSegment =
                        segments[penultimateIndex] + ` ${lastSegment}`;

                    segments[penultimateIndex] = mergedSegment;
                    segments.pop();
                }
            }
        }

        return segments;
    };

    for (let index = 0; index < reorderedDocs.length; index += 1) {
        const line = reorderedDocs[index];
        if (typeof line === "string" && isDescriptionLine(line)) {
            const blockLines = [line];
            let lookahead = index + 1;

            while (lookahead < reorderedDocs.length) {
                const nextLine = reorderedDocs[lookahead];
                if (
                    typeof nextLine === "string" &&
                    nextLine.startsWith("///") &&
                    !parseDocCommentMetadata(nextLine)
                ) {
                    blockLines.push(nextLine);
                    lookahead += 1;
                    continue;
                }
                break;
            }

            index = lookahead - 1;

            const prefixMatch = line.match(/^(\/\/\/\s*@description\s+)/i);
            if (!prefixMatch) {
                wrappedDocs.push(...blockLines);
                continue;
            }

            const prefix = prefixMatch[1];
            const continuationPrefix =
                "/// " + " ".repeat(Math.max(prefix.length - 4, 0));
            const descriptionText = blockLines
                .map((docLine, blockIndex) => {
                    if (blockIndex === 0) {
                        return docLine.slice(prefix.length).trim();
                    }

                    return docLine.slice(continuationPrefix.length).trim();
                })
                .filter((segment) => segment.length > 0)
                .join(" ");

            if (descriptionText.length === 0) {
                wrappedDocs.push(...blockLines);
                continue;
            }

            const available = Math.max(wrapWidth - prefix.length, 16);
            const continuationAvailable = Math.max(Math.min(available, 62), 16);
            const segments = wrapSegments(
                descriptionText,
                available,
                continuationAvailable
            );

            if (segments.length === 0) {
                wrappedDocs.push(...blockLines);
                continue;
            }

            wrappedDocs.push(`${prefix}${segments[0]}`);
            for (
                let segmentIndex = 1;
                segmentIndex < segments.length;
                segmentIndex += 1
            ) {
                wrappedDocs.push(
                    `${continuationPrefix}${segments[segmentIndex]}`
                );
            }
            continue;
        }

        wrappedDocs.push(line);
    }

    reorderedDocs = wrappedDocs;

    result = reorderedDocs;

    if (removedAnyLine || otherLines.length > 0) {
        result._suppressLeadingBlank = true;
    }

    return result;
}

function getCanonicalParamNameFromText(name) {
    if (typeof name !== "string") {
        return null;
    }

    let trimmed = name.trim();
    const bracketMatch = trimmed.match(/^\[([^\]]+)]$/);
    if (bracketMatch) {
        trimmed = bracketMatch[1] ?? "";
    }

    const equalsIndex = trimmed.indexOf("=");
    if (equalsIndex !== -1) {
        trimmed = trimmed.slice(0, equalsIndex);
    }

    const normalized = normalizeDocMetadataName(trimmed.trim());
    return normalized && normalized.length > 0 ? normalized : null;
}

function isOptionalParamDocName(name) {
    return typeof name === "string" && /^\s*\[[^\]]+\]\s*$/.test(name);
}

function updateParamLineWithDocName(line, newDocName) {
    if (typeof line !== "string" || typeof newDocName !== "string") {
        return line;
    }

    const prefixMatch = line.match(/^(\/\/\/\s*@param(?:\s+\{[^}]+\})?\s*)/i);
    if (!prefixMatch) {
        return `/// @param ${newDocName}`;
    }

    const prefix = prefixMatch[0];
    const remainder = line.slice(prefix.length);
    if (remainder.length === 0) {
        return `${prefix}${newDocName}`;
    }

    const updatedRemainder = remainder.replace(/^[^\s]+/, newDocName);
    return `${prefix}${updatedRemainder}`;
}

function computeSyntheticFunctionDocLines(
    node,
    existingDocLines,
    options,
    overrides = {}
) {
    if (!node) {
        return [];
    }

    const metadata = Array.isArray(existingDocLines)
        ? existingDocLines.map(parseDocCommentMetadata).filter(Boolean)
        : [];

    const hasReturnsTag = metadata.some((meta) => meta.tag === "returns");
    const hasOverrideTag = metadata.some((meta) => meta.tag === "override");
    const documentedParamNames = new Set();
    const paramMetadataByCanonical = new Map();
    const overrideName = overrides?.nameOverride;
    const functionName = overrideName ?? getNodeName(node);
    const existingFunctionMetadata = metadata.find(
        (meta) => meta.tag === "function"
    );
    const normalizedFunctionName =
        typeof functionName === "string" &&
        isNonEmptyTrimmedString(functionName)
            ? normalizeDocMetadataName(functionName)
            : null;
    const normalizedExistingFunctionName =
        typeof existingFunctionMetadata?.name === "string" &&
        isNonEmptyTrimmedString(existingFunctionMetadata.name)
            ? normalizeDocMetadataName(existingFunctionMetadata.name)
            : null;

    for (const meta of metadata) {
        if (meta.tag !== "param") {
            continue;
        }

        const rawName = typeof meta.name === "string" ? meta.name : null;
        if (!rawName) {
            continue;
        }

        documentedParamNames.add(rawName);

        const canonical = getCanonicalParamNameFromText(rawName);
        if (canonical && !paramMetadataByCanonical.has(canonical)) {
            paramMetadataByCanonical.set(canonical, meta);
        }
    }

    const shouldInsertOverrideTag =
        overrides?.includeOverrideTag === true && !hasOverrideTag;

    const lines = [];

    if (shouldInsertOverrideTag) {
        lines.push("/// @override");
    }

    const shouldInsertFunctionTag =
        normalizedFunctionName &&
        (normalizedExistingFunctionName === null ||
            normalizedExistingFunctionName !== normalizedFunctionName);

    if (shouldInsertFunctionTag) {
        lines.push(`/// @function ${functionName}`);
    }

    const implicitArgumentDocNames = collectImplicitArgumentDocNames(
        node,
        options
    );

    if (!Array.isArray(node.params)) {
        for (const { name: docName } of implicitArgumentDocNames) {
            if (documentedParamNames.has(docName)) {
                continue;
            }

            documentedParamNames.add(docName);
            lines.push(`/// @param ${docName}`);
        }

        return maybeAppendReturnsDoc(lines, node, hasReturnsTag, overrides);
    }

    for (const param of node.params) {
        const paramInfo = getParameterDocInfo(param, node, options);
        if (!paramInfo || !paramInfo.name) {
            continue;
        }
        const canonicalParamName = getCanonicalParamNameFromText(
            paramInfo.name
        );
        const existingMetadata =
            canonicalParamName &&
            paramMetadataByCanonical.has(canonicalParamName)
                ? paramMetadataByCanonical.get(canonicalParamName)
                : null;
        const existingDocName = existingMetadata?.name;
        const shouldMarkOptional =
            paramInfo.optional ||
            (param?.type === "DefaultParameter" &&
                isOptionalParamDocName(existingDocName));
        if (
            shouldMarkOptional &&
            param?.type === "DefaultParameter" &&
            isUndefinedLiteral(param.right)
        ) {
            preservedUndefinedDefaultParameters.add(param);
        }
        const docName = shouldMarkOptional
            ? `[${paramInfo.name}]`
            : paramInfo.name;

        if (documentedParamNames.has(docName)) {
            continue;
        }
        documentedParamNames.add(docName);
        lines.push(`/// @param ${docName}`);
    }

    for (const { name: docName } of implicitArgumentDocNames) {
        if (documentedParamNames.has(docName)) {
            continue;
        }

        documentedParamNames.add(docName);
        lines.push(`/// @param ${docName}`);
    }

    return maybeAppendReturnsDoc(lines, node, hasReturnsTag, overrides).map(
        (line) => normalizeDocCommentTypeAnnotations(line)
    );
}

function collectImplicitArgumentDocNames(functionNode, options) {
    if (
        !functionNode ||
        functionNode.type !== "FunctionDeclaration" ||
        options?.applyFeatherFixes !== true
    ) {
        return [];
    }

    const referencedIndices = new Set();
    const aliasByIndex = new Map();
    const directReferenceIndices = new Set();

    const visit = (node, parent, property) => {
        if (!node || typeof node !== "object") {
            return;
        }

        if (node === functionNode) {
            visit(functionNode.body, node, "body");
            return;
        }

        if (Array.isArray(node)) {
            for (const [index, element] of node.entries()) {
                visit(element, parent, index);
            }
            return;
        }

        if (
            node !== functionNode &&
            (node.type === "FunctionDeclaration" ||
                node.type === "FunctionExpression" ||
                node.type === "ConstructorDeclaration")
        ) {
            return;
        }

        let skipAliasInitializer = false;
        if (node.type === "VariableDeclarator") {
            const aliasIndex = getArgumentIndexFromNode(node.init);
            if (
                aliasIndex !== null &&
                node.id?.type === "Identifier" &&
                !aliasByIndex.has(aliasIndex)
            ) {
                const aliasName = normalizeDocMetadataName(node.id.name);
                if (isNonEmptyString(aliasName)) {
                    aliasByIndex.set(aliasIndex, aliasName);
                    referencedIndices.add(aliasIndex);
                    skipAliasInitializer = true;
                }
            }
        }

        const directIndex = getArgumentIndexFromNode(node);
        if (directIndex !== null) {
            referencedIndices.add(directIndex);
            if (!(skipAliasInitializer && property === "init")) {
                directReferenceIndices.add(directIndex);
            }
        }

        for (const [key, value] of Object.entries(node)) {
            if (skipAliasInitializer && key === "init") {
                continue;
            }
            if (!value || typeof value !== "object") {
                continue;
            }

            visit(value, node, key);
        }
    };

    visit(functionNode.body, functionNode, "body");

    if (referencedIndices.size === 0) {
        return [];
    }

    const sortedIndices = [...referencedIndices].sort(
        (left, right) => left - right
    );
    return sortedIndices.map((index) => {
        const fallbackName = `argument${index}`;
        const alias = aliasByIndex.get(index);
        const docName = alias && alias.length > 0 ? alias : fallbackName;
        const canonical = getCanonicalParamNameFromText(docName) ?? docName;
        const fallbackCanonical =
            getCanonicalParamNameFromText(fallbackName) ?? fallbackName;

        return {
            name: docName,
            canonical,
            fallbackCanonical,
            index,
            hasDirectReference: directReferenceIndices.has(index)
        };
    });
}

function getArgumentIndexFromNode(node) {
    if (!node || typeof node !== "object") {
        return null;
    }

    if (node.type === "Identifier") {
        return getArgumentIndexFromIdentifier(node.name);
    }

    if (
        node.type === "MemberIndexExpression" &&
        node.object?.type === "Identifier" &&
        node.object.name === "argument" &&
        Array.isArray(node.property) &&
        node.property.length === 1 &&
        node.property[0]?.type === "Literal"
    ) {
        const literal = node.property[0];
        const parsed = Number.parseInt(literal.value, 10);
        return Number.isInteger(parsed) && parsed >= 0 ? parsed : null;
    }

    return null;
}

function getArgumentIndexFromIdentifier(name) {
    if (typeof name !== "string") {
        return null;
    }

    const match = name.match(/^argument(\d+)$/);
    if (!match) {
        return null;
    }

    const parsed = Number.parseInt(match[1], 10);
    return Number.isInteger(parsed) && parsed >= 0 ? parsed : null;
}

function maybeAppendReturnsDoc(
    lines,
    functionNode,
    hasReturnsTag,
    overrides = {}
) {
    if (!Array.isArray(lines)) {
        return [];
    }

    if (overrides?.suppressReturns === true) {
        return lines;
    }

    if (
        hasReturnsTag ||
        !functionNode ||
        functionNode.type !== "FunctionDeclaration" ||
        functionNode._suppressSyntheticReturnsDoc
    ) {
        return lines;
    }

    const body = functionNode.body;
    const statements =
        body?.type === "BlockStatement" && Array.isArray(body.body)
            ? body.body
            : null;

    if (!statements) {
        return [...lines, "/// @returns {undefined}"];
    }

    if (statements.length === 0) {
        return [...lines, "/// @returns {undefined}"];
    }

    if (functionReturnsNonUndefinedValue(functionNode)) {
        return lines;
    }

    return [...lines, "/// @returns {undefined}"];
}

function functionReturnsNonUndefinedValue(functionNode) {
    if (!functionNode || functionNode.type !== "FunctionDeclaration") {
        return false;
    }

    const body = functionNode.body;
    if (body?.type !== "BlockStatement" || !Array.isArray(body.body)) {
        return false;
    }

    const stack = [...body.body];
    const visited = new Set();

    while (stack.length > 0) {
        const current = stack.pop();
        if (!current || typeof current !== "object") {
            continue;
        }

        if (visited.has(current)) {
            continue;
        }
        visited.add(current);

        switch (current.type) {
            case "FunctionDeclaration":
            case "ConstructorDeclaration":
            case "FunctionExpression": {
                continue;
            }
            case "ReturnStatement": {
                const argument = current.argument;
                if (!argument) {
                    continue;
                }

                if (!isUndefinedLiteral(argument)) {
                    return true;
                }

                continue;
            }
            default: {
                break;
            }
        }

        for (const value of Object.values(current)) {
            if (!value || typeof value !== "object") {
                continue;
            }

            if (Array.isArray(value)) {
                for (const child of value) {
                    if (child && typeof child === "object") {
                        stack.push(child);
                    }
                }
                continue;
            }

            stack.push(value);
        }
    }

    return false;
}

function parseDocCommentMetadata(line) {
    if (typeof line !== "string") {
        return null;
    }

    const trimmed = line.trim();
    const match = trimmed.match(/^\/\/\/\s*@([a-z]+)\b\s*(.*)$/i);
    if (!match) {
        return null;
    }

    const tag = match[1].toLowerCase();
    const remainder = match[2].trim();

    if (tag === "param") {
        let paramSection = remainder;

        if (paramSection.startsWith("{")) {
            const typeMatch = paramSection.match(/^\{[^}]*\}\s*(.*)$/);
            if (typeMatch) {
                paramSection = typeMatch[1] ?? "";
            }
        }

        let name = null;
        if (paramSection.startsWith("[")) {
            let depth = 0;
            for (let i = 0; i < paramSection.length; i++) {
                const char = paramSection[i];
                if (char === "[") {
                    depth += 1;
                } else if (char === "]") {
                    depth -= 1;
                    if (depth === 0) {
                        name = paramSection.slice(0, i + 1);
                        break;
                    }
                }
            }
        }

        if (!name) {
            const paramMatch = paramSection.match(/^(\S+)/);
            name = paramMatch ? paramMatch[1] : null;
        }
        return { tag, name };
    }

    return { tag, name: remainder };
}

function getSourceTextForNode(node, options) {
    if (!node || !options || typeof options.originalText !== "string") {
        return null;
    }

    const startIndex =
        typeof options.locStart === "function"
            ? options.locStart(node)
            : getNodeStartIndex(node);
    const endIndex =
        typeof options.locEnd === "function"
            ? options.locEnd(node)
            : getNodeEndIndex(node);

    if (typeof startIndex !== "number" || typeof endIndex !== "number") {
        return null;
    }

    if (endIndex <= startIndex) {
        return null;
    }

    return options.originalText.slice(startIndex, endIndex).trim();
}

function getStructPropertyPrefix(node, options) {
    if (!node || !options || typeof options.originalText !== "string") {
        return null;
    }

    const propertyStart = getNodeStartIndex(node);
    const valueStart = getNodeStartIndex(node?.value);

    if (
        typeof propertyStart !== "number" ||
        typeof valueStart !== "number" ||
        valueStart <= propertyStart
    ) {
        return null;
    }

    const prefix = options.originalText.slice(propertyStart, valueStart);
    if (prefix.length === 0 || !prefix.includes(":")) {
        return null;
    }

    const colonIndex = prefix.indexOf(":");
    const beforeColon = prefix.slice(0, colonIndex);
    const afterColon = prefix.slice(colonIndex + 1);
    const hasWhitespaceBefore = /\s$/.test(beforeColon);
    const hasWhitespaceAfter = /^\s/.test(afterColon);

    if (!hasWhitespaceBefore && !hasWhitespaceAfter) {
        return null;
    }

    return prefix;
}

function getNormalizedParameterName(paramNode) {
    if (!paramNode) {
        return null;
    }

    const rawName = getIdentifierText(paramNode);
    if (typeof rawName !== "string" || rawName.length === 0) {
        return null;
    }

    const normalizedName = normalizeDocMetadataName(rawName);
    return isNonEmptyString(normalizedName) ? normalizedName : null;
}

function getParameterDocInfo(paramNode, functionNode, options) {
    if (!paramNode) {
        return null;
    }

    if (paramNode.type === "Identifier") {
        const name = getNormalizedParameterName(paramNode);
        return name ? { name, optional: false } : null;
    }

    if (paramNode.type === "DefaultParameter") {
        const name = getNormalizedParameterName(paramNode.left);
        if (!name) {
            return null;
        }

        const defaultIsUndefined = isUndefinedLiteral(paramNode.right);
        const signatureOmitsUndefinedDefault =
            defaultIsUndefined &&
            shouldOmitUndefinedDefaultForFunctionNode(functionNode);
        const isConstructorLike =
            functionNode?.type === "ConstructorDeclaration" ||
            functionNode?.type === "ConstructorParentClause";

        const shouldIncludeDefaultText =
            !defaultIsUndefined ||
            (!signatureOmitsUndefinedDefault && !isConstructorLike);

        const defaultText = shouldIncludeDefaultText
            ? getSourceTextForNode(paramNode.right, options)
            : null;

        const docName = defaultText ? `${name}=${defaultText}` : name;

        const optional = defaultIsUndefined
            ? !signatureOmitsUndefinedDefault
            : true;

        return {
            name: docName,
            optional
        };
    }

    if (paramNode.type === "MissingOptionalArgument") {
        return null;
    }

    const fallbackName = getNormalizedParameterName(paramNode);
    return fallbackName ? { name: fallbackName, optional: false } : null;
}

function shouldOmitDefaultValueForParameter(path) {
    const node = path.getValue();
    if (!node || node.type !== "DefaultParameter") {
        return false;
    }

    if (
        preservedUndefinedDefaultParameters.has(node) ||
        !isUndefinedLiteral(node.right) ||
        typeof path.getParentNode !== "function"
    ) {
        return false;
    }

    let depth = 0;
    while (true) {
        const ancestor =
            depth === 0 ? path.getParentNode() : path.getParentNode(depth);
        if (!ancestor) {
            break;
        }

        if (shouldOmitUndefinedDefaultForFunctionNode(ancestor)) {
            return true;
        }

        depth += 1;
    }

    return false;
}

function shouldOmitUndefinedDefaultForFunctionNode(functionNode) {
    if (!functionNode || !functionNode.type) {
        return false;
    }

    if (
        functionNode.type === "ConstructorDeclaration" ||
        functionNode.type === "ConstructorParentClause"
    ) {
        return false;
    }

    return functionNode.type === "FunctionDeclaration";
}

function printBooleanReturnIf(path, print) {
    const node = path.getValue();
    if (
        !node ||
        node.type !== "IfStatement" ||
        !node.consequent ||
        !node.alternate ||
        hasComment(node)
    ) {
        return null;
    }

    const consequentReturn = getBooleanReturnBranch(node.consequent);
    const alternateReturn = getBooleanReturnBranch(node.alternate);

    if (!consequentReturn || !alternateReturn) {
        return null;
    }

    if (consequentReturn.value === alternateReturn.value) {
        return null;
    }

    const conditionDoc = printWithoutExtraParens(path, print, "test");
    const conditionNode = node.test;

    const argumentDoc =
        consequentReturn.value === "true"
            ? conditionDoc
            : negateExpressionDoc(conditionDoc, conditionNode);

    return concat([
        "return ",
        argumentDoc,
        optionalSemicolon("ReturnStatement")
    ]);
}

function getBooleanReturnBranch(branchNode) {
    if (!branchNode || hasComment(branchNode)) {
        return null;
    }

    if (branchNode.type === "BlockStatement") {
        const statements = Array.isArray(branchNode.body)
            ? branchNode.body
            : [];
        if (statements.length !== 1) {
            return null;
        }

        const [onlyStatement] = statements;
        if (
            hasComment(onlyStatement) ||
            onlyStatement.type !== "ReturnStatement"
        ) {
            return null;
        }

        return getBooleanReturnStatementInfo(onlyStatement);
    }

    if (branchNode.type === "ReturnStatement") {
        return getBooleanReturnStatementInfo(branchNode);
    }

    return null;
}

/**
 * Builds the document representation for an if statement, ensuring that the
 * orchestration logic in the main printer delegates the clause assembly and
 * alternate handling to a single abstraction layer.
 */
function buildIfStatementDoc(path, options, print, node) {
    const parts = [
        printSingleClauseStatement(
            path,
            options,
            print,
            "if",
            "test",
            "consequent"
        )
    ];

    const elseDoc = buildIfAlternateDoc(path, options, print, node);
    if (elseDoc) {
        parts.push([" else ", elseDoc]);
    }

    return concat(parts);
}

function buildIfAlternateDoc(path, options, print, node) {
    if (!node || node.alternate == null) {
        return null;
    }

    const alternateNode = node.alternate;

    if (alternateNode.type === "IfStatement") {
        // Keep chained `else if` statements unwrapped. Printing the alternate
        // with braces would produce `else { if (...) ... }`, which breaks the
        // cascade that GameMaker expects, introduces an extra block for the
        // runtime to evaluate, and diverges from the control-structure style
        // documented in the GameMaker manual (see https://manual.gamemaker.io/monthly/en/#t=GML_Overview%2FGML_Syntax.htm%23ElseIf).
        // By delegating directly to the child printer we preserve the
        // flattened `else if` ladder that authors wrote and that downstream
        // tools rely on when parsing the control flow.
        return print("alternate");
    }

    if (shouldPrintBlockAlternateAsElseIf(alternateNode)) {
        return path.call(
            (alternatePath) => alternatePath.call(print, "body", 0),
            "alternate"
        );
    }

    return printInBlock(path, options, print, "alternate");
}

function getBooleanReturnStatementInfo(returnNode) {
    if (!returnNode || hasComment(returnNode)) {
        return null;
    }

    const argument = returnNode.argument;
    if (!argument || hasComment(argument) || !isBooleanLiteral(argument)) {
        return null;
    }

    return { value: argument.value.toLowerCase() };
}

function simplifyBooleanBinaryExpression(path, print, node) {
    if (!node) {
        return null;
    }

    if (node.operator !== "==" && node.operator !== "!=") {
        return null;
    }

    const leftBoolean = isBooleanLiteral(node.left);
    const rightBoolean = isBooleanLiteral(node.right);

    if (!leftBoolean && !rightBoolean) {
        return null;
    }

    const booleanNode = leftBoolean ? node.left : node.right;
    const expressionKey = leftBoolean ? "right" : "left";
    const expressionNode = leftBoolean ? node.right : node.left;
    const expressionDoc = printWithoutExtraParens(path, print, expressionKey);
    const isEquality = node.operator === "==";
    const isTrue = booleanNode.value.toLowerCase() === "true";

    if (isTrue) {
        return isEquality
            ? expressionDoc
            : negateExpressionDoc(expressionDoc, expressionNode);
    }

    return isEquality
        ? negateExpressionDoc(expressionDoc, expressionNode)
        : expressionDoc;
}

function applyTrigonometricFunctionSimplification(path) {
    const node = path.getValue();
    if (!node || node.type !== "CallExpression") {
        return;
    }

    simplifyTrigonometricCall(node);
}

function simplifyTrigonometricCall(node) {
    if (!node || node.type !== "CallExpression") {
        return false;
    }

    if (hasComment(node)) {
        return false;
    }

    const identifierName = getIdentifierText(node.object);
    if (!identifierName) {
        return false;
    }

    const normalizedName = identifierName.toLowerCase();

    if (applyInnerDegreeWrapperConversion(node, normalizedName)) {
        return true;
    }

    if (normalizedName === "degtorad") {
        return applyOuterTrigConversion(node, DEGREE_TO_RADIAN_CONVERSIONS);
    }

    if (normalizedName === "radtodeg") {
        return applyOuterTrigConversion(node, RADIAN_TO_DEGREE_CONVERSIONS);
    }

    return false;
}

function applyInnerDegreeWrapperConversion(node, functionName) {
    const mapping = RADIAN_TRIG_TO_DEGREE.get(functionName);
    if (!mapping) {
        return false;
    }

    const args = getCallExpressionArguments(node);
    if (args.length !== 1) {
        return false;
    }

    const [firstArg] = args;
    if (!isCallExpressionWithName(firstArg, "degtorad")) {
        return false;
    }

    if (hasComment(firstArg)) {
        return false;
    }

    const wrappedArgs = getCallExpressionArguments(firstArg);
    if (wrappedArgs.length !== 1) {
        return false;
    }

    updateCallExpressionNameAndArgs(node, mapping, wrappedArgs);
    return true;
}

function applyOuterTrigConversion(node, conversionMap) {
    const args = getCallExpressionArguments(node);
    if (args.length !== 1) {
        return false;
    }

    const [firstArg] = args;
    if (!firstArg || firstArg.type !== "CallExpression") {
        return false;
    }

    if (hasComment(firstArg)) {
        return false;
    }

    const innerName = getIdentifierText(firstArg.object);
    if (!innerName) {
        return false;
    }

    const mapping = conversionMap.get(innerName.toLowerCase());
    if (!mapping) {
        return false;
    }

    const innerArgs = getCallExpressionArguments(firstArg);
    if (
        typeof mapping.expectedArgs === "number" &&
        innerArgs.length !== mapping.expectedArgs
    ) {
        return false;
    }

    updateCallExpressionNameAndArgs(node, mapping.name, innerArgs);
    return true;
}

function isCallExpressionWithName(node, name) {
    if (!node || node.type !== "CallExpression") {
        return false;
    }

    const identifierName = getIdentifierText(node.object);
    if (!identifierName) {
        return false;
    }

    return identifierName.toLowerCase() === name;
}

function updateCallExpressionNameAndArgs(node, newName, newArgs) {
    if (!node || node.type !== "CallExpression") {
        return;
    }

    if (!node.object || node.object.type !== "Identifier") {
        node.object = { type: "Identifier", name: newName };
    } else {
        node.object.name = newName;
    }

    node.arguments = Array.isArray(newArgs) ? [...newArgs] : [];
}

function negateExpressionDoc(expressionDoc, expressionNode) {
    if (needsParensForNegation(expressionNode)) {
        return group(["!", "(", expressionDoc, ")"]);
    }
    return group(["!", expressionDoc]);
}

function needsParensForNegation(node) {
    if (!node) {
        return true;
    }

    if (node.type === "ParenthesizedExpression") {
        return needsParensForNegation(node.expression);
    }

    return [
        "BinaryExpression",
        "AssignmentExpression",
        "TernaryExpression",
        "LogicalExpression"
    ].includes(node.type);
}

function shouldPrefixGlobalIdentifier(path) {
    const node = path.getValue();
    if (!node || !node.isGlobalIdentifier) {
        return false;
    }

    const parent = path.getParentNode();
    if (!parent) {
        return true;
    }

    if (parent.type === "MemberDotExpression" && parent.property === node) {
        return false;
    }

    if (parent.type === "Property" && parent.name === node) {
        return false;
    }

    if (parent.type === "VariableDeclarator" && parent.id === node) {
        return false;
    }

    if (parent.type === "FunctionDeclaration" && parent.id === node) {
        return false;
    }

    if (parent.type === "ConstructorDeclaration" && parent.id === node) {
        return false;
    }

    if (parent.type === "ConstructorParentClause" && parent.id === node) {
        return false;
    }

    if (parent.type === "EnumMember" && parent.name === node) {
        return false;
    }

    return true;
}

function shouldGenerateSyntheticDocForFunction(
    path,
    existingDocLines,
    options
) {
    const node = path.getValue();
    const parent = path.getParentNode();
    if (!node || !parent || parent.type !== "Program") {
        return false;
    }

    if (node.type === "ConstructorDeclaration") {
        return true;
    }

    if (node.type !== "FunctionDeclaration") {
        return false;
    }

    const syntheticLines = computeSyntheticFunctionDocLines(
        node,
        existingDocLines,
        options
    );

    if (syntheticLines.length > 0) {
        return true;
    }

    return (
        Array.isArray(node.params) &&
        node.params.some((param) => {
            return param?.type === "DefaultParameter";
        })
    );
}

function findSiblingListAndIndex(parent, targetNode) {
    if (!parent || !targetNode) {
        return null;
    }

    // Iterate using `for...in` to preserve the original hot-path optimisation
    // while keeping the scan readable and short-circuiting as soon as the node
    // is located.
    for (const key in parent) {
        if (!Object.hasOwn(parent, key)) {
            continue;
        }

        const value = parent[key];
        if (!Array.isArray(value)) {
            continue;
        }

        for (let index = 0; index < value.length; index += 1) {
            if (value[index] === targetNode) {
                return { list: value, index };
            }
        }
    }

    return null;
}

function loopLengthNameConflicts(path, cachedLengthName) {
    if (typeof cachedLengthName !== "string" || cachedLengthName.length === 0) {
        return false;
    }

    const siblingInfo = getParentStatementList(path);
    if (!siblingInfo) {
        return false;
    }

    const { siblingList, nodeIndex } = siblingInfo;
    for (const [index, element] of siblingList.entries()) {
        if (index === nodeIndex) {
            continue;
        }

        if (nodeDeclaresIdentifier(element, cachedLengthName)) {
            return true;
        }
    }

    return false;
}

function nodeDeclaresIdentifier(node, identifierName) {
    if (!node || typeof identifierName !== "string") {
        return false;
    }

    if (node.type === "VariableDeclaration") {
        const declarations = node.declarations;
        if (!Array.isArray(declarations)) {
            return false;
        }

        for (const declarator of declarations) {
            if (!declarator || declarator.type !== "VariableDeclarator") {
                continue;
            }

            const declaratorName = getIdentifierText(declarator.id);
            if (declaratorName === identifierName) {
                return true;
            }
        }

        return false;
    }

    if (node.type === "ForStatement") {
        return nodeDeclaresIdentifier(node.init, identifierName);
    }

    const nodeIdName = getIdentifierText(node.id);
    return nodeIdName === identifierName;
}

function getParentStatementList(path) {
    if (
        typeof path?.getValue !== "function" ||
        typeof path.getParentNode !== "function"
    ) {
        return null;
    }

    const node = path.getValue();
    if (!node) {
        return null;
    }

    const parent = path.getParentNode();
    if (!parent) {
        return null;
    }

    const siblingInfo = findSiblingListAndIndex(parent, node);
    if (!siblingInfo) {
        return null;
    }

    return {
        siblingList: siblingInfo.list,
        nodeIndex: siblingInfo.index
    };
}

function shouldInsertHoistedLoopSeparator(path, options) {
    if (typeof path?.getValue !== "function") {
        return false;
    }

    const node = path.getValue();
    if (node?.type !== "ForStatement") {
        return false;
    }

    const siblingInfo = getParentStatementList(path);
    if (!siblingInfo) {
        return false;
    }

    const nextNode = siblingInfo.siblingList[siblingInfo.nodeIndex + 1];
    if (nextNode?.type !== "ForStatement") {
        return false;
    }

    return options?.optimizeLoopLengthHoisting ?? true;
}

function getNodeName(node) {
    if (!node) {
        return null;
    }

    if (node.id !== undefined) {
        return getIdentifierText(node.id);
    }

    return getIdentifierText(node);
}

function stripSyntheticParameterSentinels(name) {
    if (typeof name !== "string") {
        return name;
    }

    // GameMaker constructors commonly prefix private parameters with underscores
    // (e.g., `_value`, `__foo__`) or similar characters like `$`. These sentinels
    // should not appear in generated documentation metadata, so remove them from
    // the beginning and end of the identifier while leaving the core name intact.
    let sanitized = name;
    sanitized = sanitized.replace(/^[_$]+/, "");
    sanitized = sanitized.replace(/[_$]+$/, "");

    return sanitized.length > 0 ? sanitized : name;
}

function normalizeDocMetadataName(name) {
    if (typeof name !== "string") {
        return name;
    }

    const sanitized = stripSyntheticParameterSentinels(name);
    return sanitized.length > 0 ? sanitized : name;
}

function docHasTrailingComment(doc) {
    if (isNonEmptyArray(doc)) {
        const lastItem = doc.at(-1);
        if (isNonEmptyArray(lastItem)) {
            const commentArr = lastItem[0];
            if (isNonEmptyArray(commentArr)) {
                return commentArr.some((item) => {
                    return (
                        typeof item === "string" &&
                        (item.startsWith("//") || item.startsWith("/*"))
                    );
                });
            }
        }
    }
    return false;
}

function printWithoutExtraParens(path, print, ...keys) {
    return path.call(
        (childPath) => unwrapParenthesizedExpression(childPath, print),
        ...keys
    );
}

function getBinaryOperatorInfo(operator) {
    return operator == undefined
        ? undefined
        : BINARY_OPERATOR_INFO.get(operator);
}

function shouldOmitSyntheticParens(path) {
    if (!path || typeof path.getValue !== "function") {
        return false;
    }

    const node = path.getValue();
    if (
        !node ||
        node.type !== "ParenthesizedExpression" ||
        node.synthetic !== true
    ) {
        return false;
    }

    if (typeof path.getParentNode !== "function") {
        return false;
    }

    const parent = path.getParentNode();
    if (!parent || parent.type !== "BinaryExpression") {
        return false;
    }

    const expression = node.expression;
    if (!isSyntheticParenFlatteningEnabled(path)) {
        return false;
    }

    const parentInfo = getBinaryOperatorInfo(parent.operator);
    if (
        expression?.type === "BinaryExpression" &&
        shouldFlattenSyntheticBinary(parent, expression, path)
    ) {
        return true;
    }

    if (expression?.type === "BinaryExpression" && parentInfo != undefined) {
        const childInfo = getBinaryOperatorInfo(expression.operator);

        if (
            childInfo != undefined &&
            childInfo.precedence > parentInfo.precedence &&
            expression.operator === "*" &&
            isNumericComputationNode(expression)
        ) {
            return false;
        }
    }

    if (parent.operator !== "+") {
        return false;
    }

    if (!binaryExpressionContainsString(parent)) {
        return false;
    }

    let depth = 1;
    while (true) {
        const ancestor =
            depth === 1 ? path.getParentNode() : path.getParentNode(depth - 1);
        if (!ancestor) {
            return false;
        }

        if (
            ancestor.type === "ParenthesizedExpression" &&
            ancestor.synthetic !== true
        ) {
            return true;
        }

        depth += 1;
    }
}

function shouldFlattenSyntheticBinary(parent, expression, path) {
    const parentInfo = getBinaryOperatorInfo(parent.operator);
    const childInfo = getBinaryOperatorInfo(expression.operator);

    if (!parentInfo || !childInfo) {
        return false;
    }

    if (parentInfo.associativity !== "left") {
        return false;
    }

    const parentOperator = parent.operator;
    const childOperator = expression.operator;
    const isAdditivePair =
        (parentOperator === "+" || parentOperator === "-") &&
        (childOperator === "+" || childOperator === "-");
    const isMultiplicativePair =
        parentOperator === "*" && childOperator === "*";

    if (!isAdditivePair && !isMultiplicativePair) {
        return false;
    }

    if (
        !isNumericComputationNode(parent) ||
        !isNumericComputationNode(expression)
    ) {
        return false;
    }

    if (
        isAdditivePair &&
        (binaryExpressionContainsString(parent) ||
            binaryExpressionContainsString(expression))
    ) {
        return false;
    }

    const operandName =
        typeof path.getName === "function" ? path.getName() : undefined;
    const isLeftOperand = operandName === "left";
    const isRightOperand = operandName === "right";

    if (!isLeftOperand && !isRightOperand) {
        return false;
    }

    if (childInfo.precedence !== parentInfo.precedence) {
        return false;
    }

    if (isLeftOperand) {
        return true;
    }

    if (
        parentOperator === "+" &&
        (childOperator === "+" || childOperator === "-")
    ) {
        return true;
    }

    if (parentOperator === "*" && childOperator === "*") {
        return true;
    }

    return false;
}

function isSyntheticParenFlatteningEnabled(path) {
    if (!path || typeof path.getParentNode !== "function") {
        return false;
    }

    let depth = 1;
    while (true) {
        const ancestor =
            depth === 1 ? path.getParentNode() : path.getParentNode(depth - 1);

        if (!ancestor) {
            return false;
        }

        if (
            ancestor.type === "FunctionDeclaration" ||
            ancestor.type === "ConstructorDeclaration"
        ) {
            if (ancestor._flattenSyntheticNumericParens === true) {
                return true;
            }
        } else if (ancestor.type === "Program") {
            return ancestor._flattenSyntheticNumericParens !== false;
        }

        depth += 1;
    }
}

function isNumericComputationNode(node) {
    if (!node || typeof node !== "object") {
        return false;
    }

    switch (node.type) {
        case "Literal": {
            const value = toTrimmedString(node.value);
            if (value === "") {
                return false;
            }

            const numericValue = Number(value);
            return Number.isFinite(numericValue);
        }
        case "UnaryExpression": {
            if (node.operator === "+" || node.operator === "-") {
                return isNumericComputationNode(node.argument);
            }

            return false;
        }
        case "Identifier": {
            return true;
        }
        case "ParenthesizedExpression": {
            return isNumericComputationNode(node.expression);
        }
        case "BinaryExpression": {
            if (!isArithmeticBinaryOperator(node.operator)) {
                return false;
            }

            return (
                isNumericComputationNode(node.left) &&
                isNumericComputationNode(node.right)
            );
        }
        case "MemberIndexExpression": {
            return true;
        }
        case "MemberDotExpression": {
            return true;
        }
        default: {
            return false;
        }
    }
}

function isArithmeticBinaryOperator(operator) {
    switch (operator) {
        case "+":
        case "-":
        case "*":
        case "/":
        case "div":
        case "%":
        case "mod": {
            return true;
        }
        default: {
            return false;
        }
    }
}

function binaryExpressionContainsString(node) {
    if (!node || node.type !== "BinaryExpression") {
        return false;
    }

    if (node.operator !== "+") {
        return false;
    }

    return (
        expressionIsStringLike(node.left) || expressionIsStringLike(node.right)
    );
}

function expressionIsStringLike(node) {
    if (!node || typeof node !== "object") {
        return false;
    }

    if (node.type === "Literal") {
        if (typeof node.value === "string" && /^\".*\"$/.test(node.value)) {
            return true;
        }

        return false;
    }

    if (node.type === "ParenthesizedExpression") {
        return expressionIsStringLike(node.expression);
    }

    if (node.type === "BinaryExpression" && node.operator === "+") {
        return (
            expressionIsStringLike(node.left) ||
            expressionIsStringLike(node.right)
        );
    }

    if (node.type === "CallExpression") {
        const calleeName = getIdentifierText(node.object);
        if (typeof calleeName === "string") {
            const normalized = calleeName.toLowerCase();
            if (normalized === "string" || normalized.startsWith("string_")) {
                return true;
            }
        }
    }

    return false;
}

const RADIAN_TRIG_TO_DEGREE = new Map([
    ["sin", "dsin"],
    ["cos", "dcos"],
    ["tan", "dtan"]
]);

const DEGREE_TO_RADIAN_CONVERSIONS = new Map([
    ["dsin", { name: "sin", expectedArgs: 1 }],
    ["dcos", { name: "cos", expectedArgs: 1 }],
    ["dtan", { name: "tan", expectedArgs: 1 }],
    ["darcsin", { name: "arcsin", expectedArgs: 1 }],
    ["darccos", { name: "arccos", expectedArgs: 1 }],
    ["darctan", { name: "arctan", expectedArgs: 1 }],
    ["darctan2", { name: "arctan2", expectedArgs: 2 }]
]);

const RADIAN_TO_DEGREE_CONVERSIONS = new Map([
    ["arcsin", { name: "darcsin", expectedArgs: 1 }],
    ["arccos", { name: "darccos", expectedArgs: 1 }],
    ["arctan", { name: "darctan", expectedArgs: 1 }],
    ["arctan2", { name: "darctan2", expectedArgs: 2 }]
]);

function buildLoopLengthDocs(path, print, hoistInfo) {
    const cachedLengthName = buildCachedSizeVariableName(
        hoistInfo.sizeIdentifierName,
        hoistInfo.cachedLengthSuffix
    );
    const loopSizeCallDoc = printWithoutExtraParens(
        path,
        print,
        "test",
        "right"
    );
    const iteratorDoc = printWithoutExtraParens(path, print, "test", "left");

    return {
        cachedLengthName,
        loopSizeCallDoc,
        iteratorDoc
    };
}

function unwrapParenthesizedExpression(childPath, print) {
    const childNode = childPath.getValue();
    if (childNode?.type === "ParenthesizedExpression") {
        return childPath.call(
            (innerPath) => unwrapParenthesizedExpression(innerPath, print),
            "expression"
        );
    }

    return print();
}

function buildClauseGroup(doc) {
    return group([indent([ifBreak(line), doc]), ifBreak(line)]);
}

function wrapInClauseParens(path, print, clauseKey) {
    return concat([
        "(",
        buildClauseGroup(printWithoutExtraParens(path, print, clauseKey)),
        ")"
    ]);
}

// prints any statement that matches the structure [keyword, clause, statement]
function printSingleClauseStatement(
    path,
    options,
    print,
    keyword,
    clauseKey,
    bodyKey
) {
    const clauseDoc = wrapInClauseParens(path, print, clauseKey);
    const node = path.getValue();
    const bodyNode = node?.[bodyKey];
    const allowSingleLineIfStatements =
        options?.allowSingleLineIfStatements ?? true;

    if (allowSingleLineIfStatements && bodyNode) {
        let inlineReturnDoc = null;

        if (bodyNode.type === "ReturnStatement" && !hasComment(bodyNode)) {
            inlineReturnDoc = print(bodyKey);
        } else if (
            bodyNode.type === "BlockStatement" &&
            !hasComment(bodyNode) &&
            Array.isArray(bodyNode.body) &&
            bodyNode.body.length === 1
        ) {
            const startLine = bodyNode.start?.line;
            const endLine = bodyNode.end?.line;
            if (
                startLine != undefined &&
                endLine != undefined &&
                startLine === endLine
            ) {
                const [onlyStatement] = bodyNode.body;
                if (
                    onlyStatement?.type === "ReturnStatement" &&
                    !hasComment(onlyStatement)
                ) {
                    const blockSource = getSourceTextForNode(bodyNode, options);
                    const blockContainsSemicolon =
                        typeof blockSource === "string" &&
                        blockSource.includes(";");

                    if (blockContainsSemicolon) {
                        inlineReturnDoc = path.call(
                            (childPath) => childPath.call(print, "body", 0),
                            bodyKey
                        );
                    }
                }
            }
        }

        if (inlineReturnDoc) {
            return group([
                keyword,
                " ",
                clauseDoc,
                " { ",
                inlineReturnDoc,
                optionalSemicolon("ReturnStatement"),
                " }"
            ]);
        }
    }

    return concat([
        keyword,
        " ",
        clauseDoc,
        " ",
        printInBlock(path, options, print, bodyKey)
    ]);
}

function printSimpleDeclaration(leftDoc, rightDoc) {
    return rightDoc ? [leftDoc, " = ", rightDoc] : leftDoc;
}

// prints empty parens with dangling comments
function printEmptyParens(path, _print, options) {
    const printed = group(
        [
            "(",
            indent([
                printDanglingCommentsAsGroup(
                    path,
                    options,
                    (comment) => !comment.attachToBrace
                )
            ]),
            ifBreak(line, "", { groupId: "emptyparen" }),
            ")"
        ],
        { id: "emptyparen" }
    );
    return printed;
}

// prints an empty block with dangling comments
function printEmptyBlock(path, options, print) {
    const node = path.getValue();
    const inlineCommentDoc = maybePrintInlineEmptyBlockComment(path, options);

    if (inlineCommentDoc) {
        return inlineCommentDoc;
    }

    const comments = getCommentArray(node);
    const hasPrintableComments = comments.some(isCommentNode);

    if (hasPrintableComments) {
        // an empty block with comments
        return [
            "{",
            printDanglingComments(
                path,
                options,
                (comment) => comment.attachToBrace
            ),
            printDanglingCommentsAsGroup(
                path,
                options,
                (comment) => !comment.attachToBrace
            ),
            hardline,
            "}"
        ];
    } else {
        return "{}";
    }
}

function maybePrintInlineEmptyBlockComment(path, options) {
    const node = path.getValue();
    if (!node) {
        return null;
    }

    const comments = getCommentArray(node);
    if (comments.length === 0) {
        return null;
    }

    const inlineIndex = findInlineBlockCommentIndex(comments);

    if (inlineIndex < 0) {
        return null;
    }

    const comment = comments[inlineIndex];
    const leadingSpacing = getInlineBlockCommentSpacing(comment.leadingWS, " ");
    const trailingSpacing = getInlineBlockCommentSpacing(
        comment.trailingWS,
        " "
    );

    return [
        "{",
        leadingSpacing,
        path.call(
            (commentPath) => printComment(commentPath, options),
            "comments",
            inlineIndex
        ),
        trailingSpacing,
        "}"
    ];
}

function findInlineBlockCommentIndex(comments) {
    let inlineIndex = -1;

    for (const [index, comment] of comments.entries()) {
        if (!isCommentNode(comment)) {
            continue;
        }

        if (!isInlineEmptyBlockComment(comment)) {
            return -1;
        }

        if (inlineIndex !== -1) {
            return -1;
        }

        inlineIndex = index;
    }

    return inlineIndex;
}

function isInlineEmptyBlockComment(comment) {
    if (!comment || comment.type !== "CommentBlock") {
        return false;
    }

    if (hasLineBreak(comment.leadingWS) || hasLineBreak(comment.trailingWS)) {
        return false;
    }

    if (typeof comment.lineCount === "number" && comment.lineCount > 1) {
        return false;
    }

    if (typeof comment.value === "string" && hasLineBreak(comment.value)) {
        return false;
    }

    return true;
}

function getInlineBlockCommentSpacing(text, fallback) {
    if (typeof text !== "string" || text.length === 0) {
        return fallback;
    }

    return hasLineBreak(text) ? fallback : text;
}

function hasLineBreak(text) {
    return typeof text === "string" && /[\r\n\u2028\u2029]/.test(text);
}

function isInLValueChain(path) {
    const { node, parent } = path;
    if (parent.type === "CallExpression" && parent.arguments.includes(node)) {
        return false;
    }
    return isLValueExpression(parent.type);
}

function isLValueExpression(nodeType) {
    return (
        nodeType === "MemberIndexExpression" ||
        nodeType === "CallExpression" ||
        nodeType === "MemberDotExpression"
    );
}<|MERGE_RESOLUTION|>--- conflicted
+++ resolved
@@ -1548,7 +1548,6 @@
 
         const isFirstStatementInBlock =
             index === 0 && childPath.parent?.type !== "Program";
-<<<<<<< HEAD
         if (isFirstStatementInBlock && !syntheticDocComment) {
             const blockNode = childPath.getParentNode
                 ? childPath.getParentNode()
@@ -1568,15 +1567,6 @@
             if (shouldPreserveLeadingBlankLine || isStaticDeclaration) {
                 parts.push(hardline);
             }
-=======
-
-        if (
-            isFirstStatementInBlock &&
-            isStaticDeclaration &&
-            !syntheticDocComment
-        ) {
-            parts.push(hardline);
->>>>>>> 9cea070d
         }
 
         if (semi === ";") {
