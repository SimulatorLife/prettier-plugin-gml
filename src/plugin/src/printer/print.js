import { builders, utils } from "prettier/doc";

import {
    isLastStatement,
    optionalSemicolon,
    isNextLineEmpty,
    isPreviousLineEmpty,
    shouldAddNewlinesAroundStatement,
    hasComment,
    getNormalizedDefineReplacementDirective
} from "./util.js";
import {
    buildCachedSizeVariableName,
    getLoopLengthHoistInfo,
    getSizeRetrievalFunctionSuffixes
} from "./loop-size-hoisting.js";
import {
    getEnumNameAlignmentPadding,
    prepareEnumMembersForPrinting
} from "./enum-alignment.js";
import {
    printDanglingComments,
    printDanglingCommentsAsGroup,
    printComment
} from "../comments/comment-printer.js";
import {
    formatLineComment,
    normalizeDocCommentTypeAnnotations
} from "../comments/line-comment-formatting.js";
import { resolveLineCommentOptions } from "../options/line-comment-options.js";
import { getCommentArray, isCommentNode } from "../../../shared/comments.js";
import { coercePositiveIntegerOption } from "../../../shared/numeric-option-utils.js";
import {
    getNonEmptyString,
    isNonEmptyString,
    isNonEmptyTrimmedString,
    toTrimmedString
} from "../../../shared/string-utils.js";
import { isNonEmptyArray } from "../../../shared/array-utils.js";
import {
    getNodeStartIndex,
    getNodeEndIndex,
    getNodeRangeIndices
} from "../../../shared/ast-locations.js";
import {
    getBodyStatements,
    getCallExpressionArguments,
    getIdentifierText,
    getSingleVariableDeclarator,
    isCallExpressionIdentifierMatch,
    isBooleanLiteral,
    isUndefinedLiteral,
    enqueueObjectChildValues
} from "../../../shared/ast-node-helpers.js";
import { maybeReportIdentifierCaseDryRun } from "../identifier-case/identifier-case-report.js";
import {
    getIdentifierCaseRenameForNode,
    applyIdentifierCasePlanSnapshot
} from "../identifier-case/plan-service.js";
import { teardownIdentifierCaseEnvironment } from "../identifier-case/environment.js";
import {
    LogicalOperatorsStyle,
    normalizeLogicalOperatorsStyle
} from "../options/logical-operators-style.js";

const {
    breakParent,
    join,
    line,
    group,
    conditionalGroup,
    indent,
    ifBreak,
    hardline,
    softline,
    concat,
    lineSuffixBoundary
} = builders;
const { willBreak } = utils;

const FEATHER_COMMENT_OUT_SYMBOL = Symbol.for(
    "prettier.gml.feather.commentOut"
);
const FEATHER_COMMENT_TEXT_SYMBOL = Symbol.for(
    "prettier.gml.feather.commentText"
);

const ObjectWrapOption = Object.freeze({
    PRESERVE: "preserve",
    COLLAPSE: "collapse"
});

function resolveObjectWrapOption(options) {
    return options?.objectWrap === ObjectWrapOption.COLLAPSE
        ? ObjectWrapOption.COLLAPSE
        : ObjectWrapOption.PRESERVE;
}

const preservedUndefinedDefaultParameters = new WeakSet();
const ARGUMENT_IDENTIFIER_PATTERN = /^argument(\d+)$/;
const FUNCTION_LIKE_NODE_TYPES = new Set([
    "FunctionDeclaration",
    "FunctionExpression",
    "LambdaExpression",
    "ConstructorDeclaration",
    "MethodDeclaration",
    "StructFunctionDeclaration",
    "StructDeclaration"
]);
const suppressedImplicitDocCanonicalByNode = new WeakMap();
const preferredParamDocNamesByNode = new WeakMap();
const forcedStructArgumentBreaks = new WeakMap();

function stripTrailingLineTerminators(value) {
    if (typeof value !== "string") {
        return value;
    }

    return value.replace(/(?:\r?\n)+$/, "");
}

function macroTextHasExplicitTrailingBlankLine(text) {
    if (typeof text !== "string") {
        return false;
    }

    const trailingWhitespace = text.match(/[\t \r\n]+$/);
    if (!trailingWhitespace) {
        return false;
    }

    const newlineMatches = trailingWhitespace[0].match(/\r?\n/g);
    return (newlineMatches?.length ?? 0) >= 2;
}

const BINARY_OPERATOR_INFO = new Map([
    ["*", { precedence: 13, associativity: "left" }],
    ["/", { precedence: 13, associativity: "left" }],
    ["div", { precedence: 13, associativity: "left" }],
    ["%", { precedence: 13, associativity: "left" }],
    ["mod", { precedence: 13, associativity: "left" }],
    ["+", { precedence: 12, associativity: "left" }],
    ["-", { precedence: 12, associativity: "left" }],
    ["<<", { precedence: 12, associativity: "left" }],
    [">>", { precedence: 12, associativity: "left" }],
    ["&", { precedence: 11, associativity: "left" }],
    ["^", { precedence: 10, associativity: "left" }],
    ["|", { precedence: 9, associativity: "left" }],
    ["<", { precedence: 8, associativity: "left" }],
    ["<=", { precedence: 8, associativity: "left" }],
    [">", { precedence: 8, associativity: "left" }],
    [">=", { precedence: 8, associativity: "left" }],
    ["==", { precedence: 7, associativity: "left" }],
    ["!=", { precedence: 7, associativity: "left" }],
    ["<>", { precedence: 7, associativity: "left" }],
    ["&&", { precedence: 6, associativity: "left" }],
    ["and", { precedence: 6, associativity: "left" }],
    ["||", { precedence: 5, associativity: "left" }],
    ["or", { precedence: 5, associativity: "left" }],
    ["??", { precedence: 4, associativity: "right" }]
]);

const COMPARISON_OPERATORS = new Set(["<", "<=", ">", ">=", "==", "!=", "<>"]);

function resolveLogicalOperatorsStyle(options) {
    return normalizeLogicalOperatorsStyle(options?.logicalOperatorsStyle);
}

function applyLogicalOperatorsStyle(operator, style) {
    if (operator === "&&") {
        return style === LogicalOperatorsStyle.KEYWORDS ? "and" : "&&";
    }

    if (operator === "||") {
        return style === LogicalOperatorsStyle.KEYWORDS ? "or" : "||";
    }

    return operator;
}

export function print(path, options, print) {
    const node = path.getValue();

    if (!node) {
        return concat("");
    }

    if (typeof node === "string") {
        return concat(node);
    }

    switch (node.type) {
        case "Program": {
            if (node && node.__identifierCasePlanSnapshot) {
                applyIdentifierCasePlanSnapshot(
                    node.__identifierCasePlanSnapshot,
                    options
                );
            }

            try {
                maybeReportIdentifierCaseDryRun(options);
                if (node.body.length === 0) {
                    return concat(printDanglingCommentsAsGroup(path, options));
                }
                return concat(printStatements(path, options, print, "body"));
            } finally {
                teardownIdentifierCaseEnvironment(options);
            }
        }
        case "BlockStatement": {
            if (node.body.length === 0) {
                return concat(printEmptyBlock(path, options, print));
            }

            let leadingDocs = [hardline];

            const parentNode =
                typeof path.getParentNode === "function"
                    ? path.getParentNode()
                    : null;

            if (
                parentNode?.type === "ConstructorDeclaration" &&
                typeof options.originalText === "string"
            ) {
                const firstStatement = node.body[0];
                const startProp = firstStatement?.start;
                const fallbackStart =
                    typeof startProp === "number"
                        ? startProp
                        : typeof startProp?.index === "number"
                          ? startProp.index
                          : 0;
                const locStart =
                    typeof options.locStart === "function"
                        ? options.locStart
                        : null;
                const firstStatementStartIndex = locStart
                    ? locStart(firstStatement)
                    : fallbackStart;

                if (
                    isPreviousLineEmpty(
                        options.originalText,
                        firstStatementStartIndex
                    )
                ) {
                    leadingDocs.push(lineSuffixBoundary, hardline);
                }
            }

            return concat([
                "{",
                printDanglingComments(
                    path,
                    options,
                    (comment) => comment.attachToBrace
                ),
                indent([
                    ...leadingDocs,
                    printStatements(path, options, print, "body")
                ]),
                hardline,
                "}"
            ]);
        }
        case "IfStatement": {
            const simplifiedReturn = printBooleanReturnIf(path, print);
            if (simplifiedReturn) {
                return simplifiedReturn;
            }
            return buildIfStatementDoc(path, options, print, node);
        }
        case "SwitchStatement": {
            const parts = [];
            const discriminantDoc = printWithoutExtraParens(
                path,
                print,
                "discriminant"
            );
            parts.push(["switch (", buildClauseGroup(discriminantDoc), ") "]);
            if (node.cases.length === 0) {
                parts.push(printEmptyBlock(path, options, print));
            } else {
                parts.push([
                    "{",
                    indent([path.map(print, "cases")]),
                    hardline,
                    "}"
                ]);
            }
            return concat(parts);
        }
        case "SwitchCase": {
            const caseText = node.test === null ? "default" : "case ";
            const parts = [[hardline, caseText, print("test"), ":"]];
            const caseBody = node.body;
            if (isNonEmptyArray(caseBody)) {
                parts.push([
                    indent([
                        hardline,
                        printStatements(path, options, print, "body")
                    ])
                ]);
            }
            return concat(parts);
        }
        case "TernaryExpression": {
            const ternaryDoc = group([
                print("test"),
                indent([
                    line,
                    "? ",
                    print("consequent"),
                    line,
                    ": ",
                    print("alternate")
                ])
            ]);

            return shouldWrapTernaryExpression(path)
                ? concat(["(", ternaryDoc, ")"])
                : ternaryDoc;
        }
        case "ForStatement": {
            const shouldHoistLoopLengths =
                options?.optimizeLoopLengthHoisting ?? true;
            const sizeFunctionSuffixes = shouldHoistLoopLengths
                ? getSizeRetrievalFunctionSuffixes(options)
                : undefined;
            const hoistInfo = shouldHoistLoopLengths
                ? getLoopLengthHoistInfo(path.getValue(), sizeFunctionSuffixes)
                : null;
            if (hoistInfo) {
                const cachedLengthName = buildCachedSizeVariableName(
                    hoistInfo.sizeIdentifierName,
                    hoistInfo.cachedLengthSuffix
                );

                if (!loopLengthNameConflicts(path, cachedLengthName)) {
                    const { loopSizeCallDoc, iteratorDoc } =
                        buildLoopLengthDocs(path, print, hoistInfo);

                    const initDoc = path.getValue().init ? print("init") : "";
                    const updateDoc = path.getValue().update
                        ? print("update")
                        : "";
                    const testDoc = concat([
                        iteratorDoc,
                        " ",
                        path.getValue().test.operator,
                        " ",
                        cachedLengthName
                    ]);

                    const needsHoistedSeparator =
                        shouldInsertHoistedLoopSeparator(path, options);

                    return concat([
                        group([
                            "var ",
                            cachedLengthName,
                            " = ",
                            loopSizeCallDoc,
                            ";"
                        ]),
                        hardline,
                        "for (",
                        group([
                            indent([
                                ifBreak(line),
                                concat([
                                    initDoc,
                                    ";",
                                    line,
                                    testDoc,
                                    ";",
                                    line,
                                    updateDoc
                                ])
                            ])
                        ]),
                        ") ",
                        printInBlock(path, options, print, "body"),
                        needsHoistedSeparator ? hardline : ""
                    ]);
                }
            }

            return concat([
                "for (",
                group([
                    indent([
                        ifBreak(line),
                        concat([
                            print("init"),
                            ";",
                            line,
                            print("test"),
                            ";",
                            line,
                            print("update")
                        ])
                    ])
                ]),
                ") ",
                printInBlock(path, options, print, "body")
            ]);
        }
        case "DoUntilStatement": {
            return concat([
                "do ",
                printInBlock(path, options, print, "body"),
                " until (",
                buildClauseGroup(printWithoutExtraParens(path, print, "test")),
                ")",
                ";"
            ]);
        }
        case "WhileStatement": {
            return concat(
                printSingleClauseStatement(
                    path,
                    options,
                    print,
                    "while",
                    "test",
                    "body"
                )
            );
        }
        case "RepeatStatement": {
            return concat(
                printSingleClauseStatement(
                    path,
                    options,
                    print,
                    "repeat",
                    "test",
                    "body"
                )
            );
        }
        case "WithStatement": {
            return concat(
                printSingleClauseStatement(
                    path,
                    options,
                    print,
                    "with",
                    "test",
                    "body"
                )
            );
        }
        case "FunctionDeclaration":
        case "ConstructorDeclaration": {
            const parts = [];

            const locStart =
                typeof options.locStart === "function"
                    ? options.locStart
                    : null;
            const fallbackStart =
                typeof node?.start === "number"
                    ? node.start
                    : typeof node?.start?.index === "number"
                      ? node.start.index
                      : 0;
            const nodeStartIndex = locStart ? locStart(node) : fallbackStart;
            const originalText =
                typeof options.originalText === "string"
                    ? options.originalText
                    : null;

            let docCommentDocs = [];
            const lineCommentOptions = resolveLineCommentOptions(options);
            let needsLeadingBlankLine = false;

            if (isNonEmptyArray(node.docComments)) {
                const firstDocComment = node.docComments[0];
                if (
                    firstDocComment &&
                    typeof firstDocComment.leadingWS === "string"
                ) {
                    const blankLinePattern =
                        /(?:\r\n|\r|\n|\u2028|\u2029)\s*(?:\r\n|\r|\n|\u2028|\u2029)/;
                    if (blankLinePattern.test(firstDocComment.leadingWS)) {
                        needsLeadingBlankLine = true;
                    }
                }
                docCommentDocs = node.docComments
                    .map((comment) =>
                        formatLineComment(comment, lineCommentOptions)
                    )
                    .filter(
                        (text) => typeof text === "string" && text.trim() !== ""
                    );
            }

            if (
                shouldGenerateSyntheticDocForFunction(
                    path,
                    docCommentDocs,
                    options
                )
            ) {
                docCommentDocs = mergeSyntheticDocComments(
                    node,
                    docCommentDocs,
                    options
                );
                // Nested functions (those in BlockStatement parents) should have
                // a leading blank line before their synthetic doc comments
                const parentNode = path.getParentNode();
                if (
                    parentNode &&
                    parentNode.type === "BlockStatement" &&
                    !needsLeadingBlankLine
                ) {
                    needsLeadingBlankLine = true;
                }
            }

            if (docCommentDocs.length > 0) {
                const suppressLeadingBlank =
                    docCommentDocs &&
                    docCommentDocs._suppressLeadingBlank === true;

                const hasLeadingNonDocComment =
                    !isNonEmptyArray(node.docComments) &&
                    originalText !== null &&
                    typeof nodeStartIndex === "number" &&
                    hasCommentImmediatelyBefore(originalText, nodeStartIndex);

                const hasExistingBlankLine =
                    originalText !== null &&
                    typeof nodeStartIndex === "number" &&
                    isPreviousLineEmpty(originalText, nodeStartIndex);

                if (
                    !suppressLeadingBlank &&
                    (needsLeadingBlankLine ||
                        (hasLeadingNonDocComment && !hasExistingBlankLine))
                ) {
                    parts.push(hardline);
                }
                parts.push(join(hardline, docCommentDocs), hardline);
            }

            let functionNameDoc = "";
            if (isNonEmptyString(node.id)) {
                let renamed = null;
                if (node.idLocation && node.idLocation.start) {
                    renamed = getIdentifierCaseRenameForNode(
                        {
                            start: node.idLocation.start,
                            scopeId: node.scopeId ?? null
                        },
                        options
                    );
                }
                functionNameDoc = getNonEmptyString(renamed) ?? node.id;
            } else if (node.id) {
                functionNameDoc = print("id");
            }

            const hasFunctionName =
                typeof functionNameDoc === "string"
                    ? isNonEmptyString(functionNameDoc)
                    : Boolean(functionNameDoc);

            parts.push([
                "function",
                hasFunctionName ? " " : "",
                functionNameDoc
            ]);

            if (node.params.length > 0) {
                const {
                    inlineDoc: inlineParamDoc,
                    multilineDoc: multilineParamDoc
                } = buildFunctionParameterDocs(path, print, options);

                parts.push(
                    conditionalGroup([inlineParamDoc, multilineParamDoc])
                );
            } else {
                parts.push(printEmptyParens(path, print, options));
            }

            if (node.type == "ConstructorDeclaration") {
                if (node.parent) {
                    parts.push(print("parent"));
                } else {
                    parts.push(" constructor");
                }
            }

            const inlineDefaultParameterDoc =
                maybePrintInlineDefaultParameterFunctionBody(path, print);

            if (inlineDefaultParameterDoc) {
                parts.push(" ", inlineDefaultParameterDoc);
                return concat(parts);
            }

            parts.push(" ");
            parts.push(printInBlock(path, options, print, "body"));
            return concat(parts);
        }
        case "ConstructorParentClause": {
            let params;
            params =
                node.params.length > 0
                    ? printCommaSeparatedList(
                          path,
                          print,
                          "params",
                          "(",
                          ")",
                          options
                      )
                    : printEmptyParens(path, print, options);
            return concat([" : ", print("id"), params, " constructor"]);
        }
        case "DefaultParameter": {
            if (shouldOmitDefaultValueForParameter(path)) {
                return concat(print("left"));
            }
            return concat(
                printSimpleDeclaration(print("left"), print("right"))
            );
        }
        case "ExpressionStatement": {
            return print("expression");
        }
        case "AssignmentExpression": {
            const padding =
                node.operator === "=" &&
                typeof node._alignAssignmentPadding === "number"
                    ? Math.max(0, node._alignAssignmentPadding)
                    : 0;
            let spacing = " ".repeat(padding + 1);

            if (
                spacing.length === 1 &&
                shouldPreserveCompactUpdateAssignmentSpacing(path, options)
            ) {
                spacing = "";
            }

            return group([
                group(print("left")),
                spacing,
                node.operator,
                " ",
                group(print("right"))
            ]);
        }
        case "GlobalVarStatement": {
            if (options?.preserveGlobalVarStatements === false) {
                return null;
            }

            let decls = [];
            decls =
                node.declarations.length > 1
                    ? printCommaSeparatedList(
                          path,
                          print,
                          "declarations",
                          "",
                          "",
                          options,
                          {
                              leadingNewline: false,
                              trailingNewline: false
                          }
                      )
                    : path.map(print, "declarations");

            const keyword =
                typeof node.kind === "string" ? node.kind : "globalvar";

            return concat([keyword, " ", decls]);
        }
        case "VariableDeclaration": {
            const functionNode = findEnclosingFunctionNode(path);
            const declarators = Array.isArray(node.declarations)
                ? node.declarations
                : [];
            const keptDeclarators = declarators.filter(
                (declarator) =>
                    !shouldOmitParameterAlias(declarator, functionNode, options)
            );

            if (keptDeclarators.length === 0) {
                return;
            }

            if (keptDeclarators.length !== declarators.length) {
                const original = node.declarations;
                node.declarations = keptDeclarators;
                try {
                    const decls =
                        keptDeclarators.length > 1
                            ? printCommaSeparatedList(
                                  path,
                                  print,
                                  "declarations",
                                  "",
                                  "",
                                  options,
                                  {
                                      leadingNewline: false,
                                      trailingNewline: false
                                  }
                              )
                            : path.map(print, "declarations");
                    return concat([node.kind, " ", decls]);
                } finally {
                    node.declarations = original;
                }
            }

            let decls = [];
            decls =
                node.declarations.length > 1
                    ? printCommaSeparatedList(
                          path,
                          print,
                          "declarations",
                          "",
                          "",
                          options,
                          {
                              leadingNewline: false,
                              trailingNewline: false
                          }
                      )
                    : path.map(print, "declarations");
            return concat([node.kind, " ", decls]);
        }
        case "VariableDeclarator": {
            const initializerOverride =
                resolveArgumentAliasInitializerDoc(path);
            if (initializerOverride) {
                return concat(
                    printSimpleDeclaration(print("id"), initializerOverride)
                );
            }
            return concat(printSimpleDeclaration(print("id"), print("init")));
        }
        case "ParenthesizedExpression": {
            if (shouldOmitSyntheticParens(path)) {
                return printWithoutExtraParens(path, print, "expression");
            }

            return concat([
                "(",
                printWithoutExtraParens(path, print, "expression"),
                ")"
            ]);
        }
        case "BinaryExpression": {
            let left = print("left");
            let operator = node.operator;
            let right = print("right");
            const logicalOperatorsStyle = resolveLogicalOperatorsStyle(options);

            const leftIsUndefined = isUndefinedLiteral(node.left);
            const rightIsUndefined = isUndefinedLiteral(node.right);

            if (
                (operator === "==" || operator === "!=") &&
                (leftIsUndefined || rightIsUndefined)
            ) {
                const expressionDoc = leftIsUndefined
                    ? printWithoutExtraParens(path, print, "right")
                    : printWithoutExtraParens(path, print, "left");
                const prefix =
                    operator === "!=" ? "!is_undefined(" : "is_undefined(";
                return group([prefix, expressionDoc, ")"]);
            }

            const booleanSimplification = simplifyBooleanBinaryExpression(
                path,
                print,
                node
            );
            if (booleanSimplification) {
                return booleanSimplification;
            }

            const canConvertDivisionToHalf =
                operator === "/" &&
                node?.right?.type === "Literal" &&
                node.right.value === "2" &&
                !hasComment(node) &&
                !hasComment(node.left) &&
                !hasComment(node.right);

            if (canConvertDivisionToHalf) {
                operator = "*";
                right = "0.5";
            } else {
                const styledOperator = applyLogicalOperatorsStyle(
                    operator,
                    logicalOperatorsStyle
                );

                if (styledOperator === operator) {
                    switch (operator) {
                        case "%": {
                            operator = "mod";

                            break;
                        }
                        case "^^": {
                            operator = "xor";

                            break;
                        }
                        case "<>": {
                            operator = "!=";

                            break;
                        }
                        // Intentionally omit a default branch so any operator that is not
                        // covered above preserves the exact token emitted by the parser.
                        // Introducing a catch-all would make it easy to "fix" unfamiliar
                        // operators into something else, which risks corrupting source that
                        // relies on newly added or editor-specific syntax.
                    }
                } else {
                    operator = styledOperator;
                }
            }

            return group([left, " ", group([operator, line, right])]);
        }
        case "UnaryExpression":
        case "IncDecStatement":
        case "IncDecExpression": {
            return node.prefix
                ? concat([node.operator, print("argument")])
                : concat([print("argument"), node.operator]);
        }
        case "CallExpression": {
            if (node?.[FEATHER_COMMENT_OUT_SYMBOL]) {
                const commentText = getFeatherCommentCallText(node);
                const renderedText =
                    typeof node[FEATHER_COMMENT_TEXT_SYMBOL] === "string" &&
                    node[FEATHER_COMMENT_TEXT_SYMBOL].length > 0
                        ? node[FEATHER_COMMENT_TEXT_SYMBOL]
                        : commentText;

                if (renderedText) {
                    return concat(["// ", renderedText]);
                }

                return "//";
            }

            if (options && typeof options.originalText === "string") {
                const hasNestedPreservedArguments = Array.isArray(
                    node.arguments
                )
                    ? node.arguments.some(
                          (argument) =>
                              argument?.preserveOriginalCallText === true
                      )
                    : false;
                const startIndex = getNodeStartIndex(node);
                const endIndex = getNodeEndIndex(node);

                if (
                    typeof startIndex === "number" &&
                    typeof endIndex === "number" &&
                    endIndex > startIndex
                ) {
                    const synthesizedText =
                        synthesizeMissingCallArgumentSeparators(
                            node,
                            options.originalText,
                            startIndex,
                            endIndex
                        );

                    if (typeof synthesizedText === "string") {
                        return synthesizedText;
                    }

                    if (
                        node.preserveOriginalCallText &&
                        !hasNestedPreservedArguments
                    ) {
                        return options.originalText.slice(startIndex, endIndex);
                    }
                }
            }

            applyTrigonometricFunctionSimplification(path);
            let printedArgs = [];

            if (node.arguments.length === 0) {
                printedArgs = [printEmptyParens(path, print, options)];
            } else {
                const maxParamsPerLine = Number.isFinite(
                    options?.maxParamsPerLine
                )
                    ? options.maxParamsPerLine
                    : 0;
                const elementsPerLineLimit =
                    maxParamsPerLine > 0 ? maxParamsPerLine : Infinity;

                const callbackArguments = node.arguments.filter(
                    (argument) => argument?.type === "FunctionDeclaration"
                );
                const structArguments = node.arguments.filter(
                    (argument) => argument?.type === "StructExpression"
                );
                const structArgumentsToBreak = structArguments.filter(
                    (argument) => shouldForceBreakStructArgument(argument)
                );

                structArgumentsToBreak.forEach((argument) => {
                    forcedStructArgumentBreaks.set(
                        argument,
                        getStructAlignmentInfo(argument, options)
                    );
                });

                const shouldForceBreakArguments =
                    (maxParamsPerLine > 0 &&
                        node.arguments.length > maxParamsPerLine) ||
                    callbackArguments.length > 1 ||
                    structArgumentsToBreak.length > 0;

                const shouldUseCallbackLayout = [
                    node.arguments[0],
                    node.arguments.at(-1)
                ].some(
                    (argumentNode) =>
                        argumentNode?.type === "FunctionDeclaration" ||
                        argumentNode?.type === "StructExpression"
                );

                const shouldIncludeInlineVariant =
                    shouldUseCallbackLayout && !shouldForceBreakArguments;

                const { inlineDoc, multilineDoc } = buildCallArgumentsDocs(
                    path,
                    print,
                    options,
                    {
                        forceBreak: shouldForceBreakArguments,
                        maxElementsPerLine: elementsPerLineLimit,
                        includeInlineVariant: shouldIncludeInlineVariant
                    }
                );

                if (shouldUseCallbackLayout) {
                    if (shouldForceBreakArguments) {
                        printedArgs = [concat([breakParent, multilineDoc])];
                    } else if (inlineDoc) {
                        printedArgs = [
                            conditionalGroup([inlineDoc, multilineDoc])
                        ];
                    } else {
                        printedArgs = [multilineDoc];
                    }
                } else {
                    printedArgs = shouldForceBreakArguments
                        ? [concat([breakParent, multilineDoc])]
                        : [multilineDoc];
                }
            }

            return isInLValueChain(path)
                ? concat([print("object"), ...printedArgs])
                : group([indent(print("object")), ...printedArgs]);
        }
        case "MemberDotExpression": {
            if (
                isInLValueChain(path) &&
                path.parent?.type === "CallExpression"
            ) {
                const objectNode = path.getValue()?.object;
                const shouldAllowBreakBeforeDot =
                    objectNode &&
                    (objectNode.type === "CallExpression" ||
                        objectNode.type === "MemberDotExpression" ||
                        objectNode.type === "MemberIndexExpression");

                if (shouldAllowBreakBeforeDot) {
                    return concat([
                        print("object"),
                        softline,
                        ".",
                        print("property")
                    ]);
                }

                return concat([print("object"), ".", print("property")]);
            } else {
                // return [
                //     print("object"),
                //     ".",
                //     print("property")
                // ];
                let property = print("property");
                if (property === undefined) {
                    property = printCommaSeparatedList(
                        path,
                        print,
                        "property",
                        "",
                        "",
                        options
                    );
                }
                return concat([print("object"), ".", group(indent(property))]);
                // return [
                //     print("object"),
                //     ".",
                //     print("property")
                // ];
            }
        }
        case "MemberIndexExpression": {
            let accessor = print("accessor");
            if (accessor.length > 1) {
                accessor += " ";
            }
            let property = printCommaSeparatedList(
                path,
                print,
                "property",
                "",
                "",
                options
            );
            return concat([
                print("object"),
                accessor,
                group(indent(property)),
                "]"
            ]);
        }
        case "StructExpression": {
            if (node.properties.length === 0) {
                return concat(printEmptyBlock(path, options, print));
            }

            const shouldForceBreakStruct = forcedStructArgumentBreaks.has(node);
            const objectWrapOption = resolveObjectWrapOption(options);
            const shouldPreserveStructWrap =
                objectWrapOption === ObjectWrapOption.PRESERVE &&
                structLiteralHasLeadingLineBreak(node, options);

            return concat(
                printCommaSeparatedList(
                    path,
                    print,
                    "properties",
                    "{",
                    "}",
                    options,
                    {
                        forceBreak:
                            node.hasTrailingComma ||
                            shouldForceBreakStruct ||
                            shouldPreserveStructWrap,
                        // TODO: Keep struct literals flush with their braces for
                        // now. GameMaker's runtime formatter and the examples in
                        // the manual (https://manual.gamemaker.io/monthly/en/#t=GameMaker_Language%2FGML_Reference%2FVariable_Functions%2FStructs.htm)
                        // render `{foo: 1}` without internal padding, and our
                        // documentation screenshots rely on matching that
                        // output. If we decide to adopt spaced braces we need to
                        // coordinate fixture updates and call out the style
                        // shift in the changelog so downstream format-on-save
                        // hooks do not surprise teams mid-upgrade.
                        padding: ""
                    }
                )
            );
        }
        case "Property": {
            const parentNode =
                typeof path.getParentNode === "function"
                    ? path.getParentNode()
                    : null;
            const alignmentInfo = forcedStructArgumentBreaks.get(parentNode);
            const nameDoc = print("name");
            const valueDoc = print("value");

            if (alignmentInfo?.maxNameLength > 0) {
                const nameLength = getStructPropertyNameLength(node, options);
                const paddingWidth = Math.max(
                    alignmentInfo.maxNameLength - nameLength + 1,
                    1
                );
                const padding = " ".repeat(paddingWidth);

                return concat([nameDoc, padding, ": ", valueDoc]);
            }

            const originalPrefix = getStructPropertyPrefix(node, options);
            if (originalPrefix) {
                return concat([originalPrefix, valueDoc]);
            }

            return concat([nameDoc, ": ", valueDoc]);
        }
        case "ArrayExpression": {
            const allowTrailingComma = shouldAllowTrailingComma(options);
            return concat(
                printCommaSeparatedList(
                    path,
                    print,
                    "elements",
                    "[",
                    "]",
                    options,
                    {
                        allowTrailingDelimiter: allowTrailingComma,
                        forceBreak: allowTrailingComma && node.hasTrailingComma
                    }
                )
            );
        }
        case "EnumDeclaration": {
            prepareEnumMembersForPrinting(node, getNodeName);
            return concat([
                "enum ",
                print("name"),
                " ",
                printCommaSeparatedList(
                    path,
                    print,
                    "members",
                    "{",
                    "}",
                    options,
                    {
                        forceBreak: node.hasTrailingComma
                    }
                )
            ]);
        }
        case "ReturnStatement": {
            return node.argument
                ? concat(["return ", print("argument")])
                : concat("return");
        }
        case "ThrowStatement": {
            return node.argument
                ? concat(["throw ", print("argument")])
                : "throw";
        }
        case "MacroDeclaration": {
            const macroText =
                typeof node._featherMacroText === "string"
                    ? node._featherMacroText
                    : options.originalText.slice(
                          node.start.index,
                          node.end.index + 1
                      );

            if (typeof node._featherMacroText === "string") {
                return concat(stripTrailingLineTerminators(macroText));
            }

            let textToPrint = macroText;

            const macroStartIndex = getNodeStartIndex(node);
            const { start: nameStartIndex, end: nameEndIndex } =
                getNodeRangeIndices(node.name);
            if (
                typeof macroStartIndex === "number" &&
                typeof nameStartIndex === "number" &&
                typeof nameEndIndex === "number" &&
                nameStartIndex >= macroStartIndex &&
                nameEndIndex >= nameStartIndex
            ) {
                const renamed = getIdentifierCaseRenameForNode(
                    node.name,
                    options
                );
                if (isNonEmptyString(renamed)) {
                    const relativeStart = nameStartIndex - macroStartIndex;
                    const relativeEnd = nameEndIndex - macroStartIndex;
                    const before = textToPrint.slice(0, relativeStart);
                    const after = textToPrint.slice(relativeEnd);
                    textToPrint = `${before}${renamed}${after}`;
                }
            }

            return concat(stripTrailingLineTerminators(textToPrint));
        }
        case "RegionStatement": {
            return concat(["#region", print("name")]);
        }
        case "EndRegionStatement": {
            return concat(["#endregion", print("name")]);
        }
        case "DefineStatement": {
            const directive =
                typeof node.replacementDirective === "string"
                    ? node.replacementDirective
                    : "#macro";
            const suffixDoc =
                typeof node.replacementSuffix === "string"
                    ? node.replacementSuffix
                    : print("name");

            if (typeof suffixDoc === "string") {
                const needsSeparator =
                    suffixDoc.length > 0 && !/^\s/.test(suffixDoc);

                return needsSeparator
                    ? concat([directive, " ", suffixDoc])
                    : concat([directive, suffixDoc]);
            }

            return concat([directive, suffixDoc]);
        }
        case "DeleteStatement": {
            return concat(["delete ", print("argument")]);
        }
        case "BreakStatement": {
            return concat("break");
        }
        case "ExitStatement": {
            return concat("exit");
        }
        case "ContinueStatement": {
            return concat("continue");
        }
        case "EmptyStatement": {
            return concat("");
        }
        case "Literal": {
            let value = node.value;

            if (value.startsWith(".") && !value.startsWith('"')) {
                value = "0" + value; // Fix decimals without a leading 0.
            }
            if (value.endsWith(".") && !value.endsWith('"')) {
                value = value + "0"; // Fix decimals without a trailing 0.
            }
            return concat(value);
        }
        case "Identifier": {
            const prefix = shouldPrefixGlobalIdentifier(path) ? "global." : "";
            let identifierName = node.name;

            const argumentIndex =
                getArgumentIndexFromIdentifier(identifierName);
            if (argumentIndex !== null) {
                const functionNode = findEnclosingFunctionDeclaration(path);
                const parentNode =
                    typeof path?.getParentNode === "function"
                        ? path.getParentNode()
                        : null;
                const isAliasInitializerForParameterlessFunction =
                    parentNode?.type === "VariableDeclarator" &&
                    parentNode.init === node &&
                    (!Array.isArray(functionNode?.params) ||
                        functionNode.params.length === 0);

                if (!isAliasInitializerForParameterlessFunction) {
                    const preferredArgumentName = resolvePreferredParameterName(
                        functionNode,
                        argumentIndex,
                        node.name,
                        options
                    );
                    if (isNonEmptyString(preferredArgumentName)) {
                        identifierName = preferredArgumentName;
                    }
                }
            }

            const preferredParamName = getPreferredFunctionParameterName(
                path,
                node,
                options
            );
            if (isNonEmptyString(preferredParamName)) {
                identifierName = preferredParamName;
            }

            const renamed = getIdentifierCaseRenameForNode(node, options);
            if (isNonEmptyString(renamed)) {
                identifierName = renamed;
            }

            let extraPadding = 0;
            if (
                typeof path?.getParentNode === "function" &&
                typeof path?.getName === "function" &&
                path.getName() === "id"
            ) {
                const parentNode = path.getParentNode();
                if (
                    parentNode?.type === "VariableDeclarator" &&
                    typeof parentNode._alignAssignmentPadding === "number"
                ) {
                    extraPadding = Math.max(
                        0,
                        parentNode._alignAssignmentPadding
                    );
                }
            }

            const docs = [prefix, identifierName];
            if (extraPadding > 0) {
                docs.push(" ".repeat(extraPadding));
            }

            return concat(docs);
        }
        case "TemplateStringText": {
            return concat(node.value);
        }
        case "MissingOptionalArgument": {
            return concat("undefined");
        }
        case "NewExpression": {
            let argsPrinted;
            argsPrinted =
                node.arguments.length === 0
                    ? [printEmptyParens(path, print, options)]
                    : [
                          printCommaSeparatedList(
                              path,
                              print,
                              "arguments",
                              "(",
                              ")",
                              options
                          )
                      ];
            return concat(["new ", print("expression"), ...argsPrinted]);
        }
        case "EnumMember": {
            const extraPadding = getEnumNameAlignmentPadding(node);
            let nameDoc = print("name");
            if (extraPadding > 0) {
                nameDoc = concat([nameDoc, " ".repeat(extraPadding)]);
            }
            return concat(
                printSimpleDeclaration(nameDoc, print("initializer"))
            );
        }
        case "CatchClause": {
            const parts = [];
            parts.push(" catch ");
            if (node.param) {
                parts.push(["(", print("param"), ")"]);
            }
            if (node.body) {
                parts.push(" ", printInBlock(path, options, print, "body"));
            }
            return concat(parts);
        }
        case "Finalizer": {
            const parts = [];
            parts.push(" finally ");
            if (node.body) {
                parts.push(printInBlock(path, options, print, "body"));
            }
            return concat(parts);
        }
        case "TryStatement": {
            return concat([
                "try ",
                printInBlock(path, options, print, "block"),
                print("handler"),
                print("finalizer")
            ]);
        }
        case "TemplateStringExpression": {
            const hasAtomArray = Array.isArray(node.atoms);
            const atoms = hasAtomArray ? node.atoms : [];
            const literalTextParts = [];
            let shouldCollapseToLiteral = hasAtomArray;

            for (const atom of atoms) {
                if (atom?.type !== "TemplateStringText") {
                    shouldCollapseToLiteral = false;
                    break;
                }

                if (typeof atom.value !== "string") {
                    shouldCollapseToLiteral = false;
                    break;
                }

                literalTextParts.push(atom.value);
            }

            if (
                shouldCollapseToLiteral &&
                literalTextParts.length === atoms.length
            ) {
                const literalText = literalTextParts.join("");
                const stringLiteral = JSON.stringify(literalText);
                return concat(stringLiteral);
            }

            return concat(buildTemplateStringParts(atoms, path, print));
        }
        default: {
            console.warn(
                "Print.js:print encountered unhandled node type: " + node.type,
                node
            );
        }
    }
}

function getFeatherCommentCallText(node) {
    if (!node || node.type !== "CallExpression") {
        return "";
    }

    const calleeName = getIdentifierText(node.object);

    if (!calleeName) {
        return "";
    }

    const args = getCallExpressionArguments(node);

    if (!Array.isArray(args) || args.length === 0) {
        return `${calleeName}()`;
    }

    const placeholderArgs = args.map(() => "...").join(", ");
    return `${calleeName}(${placeholderArgs})`;
}

function buildTemplateStringParts(atoms, path, print) {
    const parts = [];
    parts.push('$"');

    const printedAtoms = path.map(print, "atoms");

    for (const [index, atom] of atoms.entries()) {
        if (
            atom?.type === "TemplateStringText" &&
            typeof atom.value === "string"
        ) {
            parts.push(atom.value);
            continue;
        }

        parts.push("{", printedAtoms[index], "}");
    }

    parts.push('"');
    return parts;
}

function printDelimitedList(
    path,
    print,
    listKey,
    startChar,
    endChar,
    {
        delimiter = ",",
        allowTrailingDelimiter = false,
        leadingNewline = true,
        trailingNewline = true,
        forceBreak = false,
        padding = "",
        addIndent = true,
        groupId,
        forceInline = false,
        maxElementsPerLine = Infinity
    }
) {
    const lineBreak = forceBreak ? hardline : line;
    const finalDelimiter = allowTrailingDelimiter ? delimiter : "";

    const innerDoc = [
        ifBreak(leadingNewline ? lineBreak : "", padding),
        printElements(
            path,
            print,
            listKey,
            delimiter,
            lineBreak,
            maxElementsPerLine
        )
    ];

    const groupElements = [
        startChar,
        addIndent ? indent(innerDoc) : innerDoc,
        // always print a trailing delimiter if the list breaks
        ifBreak([finalDelimiter, trailingNewline ? lineBreak : ""], padding),
        endChar
    ];

    const groupElementsNoBreak = [
        startChar,
        padding,
        printElements(path, print, listKey, delimiter, " ", maxElementsPerLine),
        padding,
        endChar
    ];

    return forceInline
        ? groupElementsNoBreak
        : group(groupElements, { groupId });
}

function synthesizeMissingCallArgumentSeparators(
    node,
    originalText,
    startIndex,
    endIndex
) {
    if (
        !node ||
        node.type !== "CallExpression" ||
        !Array.isArray(node.arguments) ||
        typeof originalText !== "string" ||
        typeof startIndex !== "number" ||
        typeof endIndex !== "number" ||
        endIndex <= startIndex
    ) {
        return null;
    }

    let cursor = startIndex;
    let normalizedText = "";
    let insertedSeparator = false;

    for (let index = 0; index < node.arguments.length; index += 1) {
        const argument = node.arguments[index];
        const argumentStart = getNodeStartIndex(argument);
        const argumentEnd = getNodeEndIndex(argument);

        if (
            typeof argumentStart !== "number" ||
            typeof argumentEnd !== "number" ||
            argumentStart < cursor ||
            argumentEnd > endIndex
        ) {
            return null;
        }

        normalizedText += originalText.slice(cursor, argumentStart);
        normalizedText += originalText.slice(argumentStart, argumentEnd);
        cursor = argumentEnd;

        if (index >= node.arguments.length - 1) {
            continue;
        }

        const nextArgument = node.arguments[index + 1];
        const nextStart = getNodeStartIndex(nextArgument);

        if (typeof nextStart !== "number" || nextStart < cursor) {
            return null;
        }

        const between = originalText.slice(cursor, nextStart);

        if (between.includes(",")) {
            normalizedText += between;
            cursor = nextStart;
            continue;
        }

        const trimmedBetween = between.trim();

        if (trimmedBetween.length === 0) {
            const previousChar =
                cursor > startIndex ? originalText[cursor - 1] : "";
            const nextChar =
                nextStart < originalText.length ? originalText[nextStart] : "";

            if (
                isNumericLiteralBoundaryCharacter(previousChar) &&
                isNumericLiteralBoundaryCharacter(nextChar)
            ) {
                normalizedText += "," + between;
                cursor = nextStart;
                insertedSeparator = true;
                continue;
            }
        }

        normalizedText += between;
        cursor = nextStart;
    }

    normalizedText += originalText.slice(cursor, endIndex);

    return insertedSeparator ? normalizedText : null;
}

function isNumericLiteralBoundaryCharacter(character) {
    return /[0-9.-]/.test(character ?? "");
}

function shouldAllowTrailingComma(options) {
    return options?.trailingComma === "all";
}

function buildCallArgumentsDocs(
    path,
    print,
    options,
    {
        forceBreak = false,
        maxElementsPerLine = Infinity,
        includeInlineVariant = false
    } = {}
) {
    const multilineDoc = printCommaSeparatedList(
        path,
        print,
        "arguments",
        "(",
        ")",
        options,
        {
            forceBreak,
            maxElementsPerLine
        }
    );

    const inlineDoc = includeInlineVariant
        ? printCommaSeparatedList(path, print, "arguments", "(", ")", options, {
              addIndent: false,
              forceInline: true,
              leadingNewline: false,
              trailingNewline: false,
              maxElementsPerLine
          })
        : null;

    return { inlineDoc, multilineDoc };
}

function buildFunctionParameterDocs(path, print, options) {
    const multilineDoc = printCommaSeparatedList(
        path,
        print,
        "params",
        "(",
        ")",
        options,
        {
            allowTrailingDelimiter: false
        }
    );

    const inlineDoc = printCommaSeparatedList(
        path,
        print,
        "params",
        "(",
        ")",
        options,
        {
            addIndent: false,
            allowTrailingDelimiter: false,
            forceInline: true,
            leadingNewline: false,
            trailingNewline: false
        }
    );

    return { inlineDoc, multilineDoc };
}

function maybePrintInlineDefaultParameterFunctionBody(path, print) {
    const node = path.getValue();
    const parentNode = path.parent;

    if (!node || node.type !== "FunctionDeclaration") {
        return null;
    }

    if (!parentNode || parentNode.type !== "DefaultParameter") {
        return null;
    }

    if (isNonEmptyArray(node.docComments)) {
        return null;
    }

    if (hasComment(node)) {
        return null;
    }

    const bodyNode = node.body;
    if (!bodyNode || bodyNode.type !== "BlockStatement") {
        return null;
    }

    if (hasComment(bodyNode)) {
        return null;
    }

    const statements = getBodyStatements(bodyNode);
    if (!Array.isArray(statements) || statements.length !== 1) {
        return null;
    }

    const [onlyStatement] = statements;
    if (!onlyStatement || hasComment(onlyStatement)) {
        return null;
    }

    if (onlyStatement.type !== "CallExpression") {
        return null;
    }

    const statementDoc = path.call(
        (bodyPath) => bodyPath.call(print, "body", 0),
        "body"
    );

    if (!statementDoc || willBreak(statementDoc)) {
        return null;
    }

    const semicolon = optionalSemicolon(onlyStatement.type);
    return group(["{ ", statementDoc, semicolon, " }"]);
}

function printCommaSeparatedList(
    path,
    print,
    listKey,
    startChar,
    endChar,
    options,
    overrides = {}
) {
    const allowTrailingDelimiter =
        overrides.allowTrailingDelimiter === undefined
            ? shouldAllowTrailingComma(options)
            : overrides.allowTrailingDelimiter;

    return printDelimitedList(path, print, listKey, startChar, endChar, {
        delimiter: ",",
        ...overrides,
        allowTrailingDelimiter
    });
}

// Force statement-shaped children into explicit `{}` blocks so every call site
// that relies on this helper inherits the same guard rails. The printer uses it
// for `if`, loop, and struct bodies where we always emit braces regardless of
// how the source was written. Centralising the wrapping ensures semicolon
// bookkeeping stays wired through `optionalSemicolon`, keeps synthetic doc
// comments anchored to the block node they describe, and prevents individual
// callers from drifting in how they indent or collapse single-statement bodies.
// When we experimented with open-coding the wrapping logic in each printer, it
// was easy to miss one of those responsibilities and regress either the
// formatter's brace guarantees or the doc comment synthesis covered by the
// synthetic doc comment integration tests
// (`src/plugin/tests/synthetic-doc-comments.test.js`).
function printInBlock(path, options, print, expressionKey) {
    const node = path.getValue()[expressionKey];
    return node.type === "BlockStatement"
        ? [print(expressionKey), optionalSemicolon(node.type)]
        : [
              "{",
              indent([
                  hardline,
                  print(expressionKey),
                  optionalSemicolon(node.type)
              ]),
              hardline,
              "}"
          ];
}

function shouldPrintBlockAlternateAsElseIf(node) {
    if (!node || node.type !== "BlockStatement") {
        return false;
    }

    if (hasComment(node)) {
        return false;
    }

    const body = getBodyStatements(node);
    if (body.length !== 1) {
        return false;
    }

    const [onlyStatement] = body;
    return onlyStatement?.type === "IfStatement";
}

// print a delimited sequence of elements
// handles the case where a trailing comment follows a delimiter
function printElements(
    path,
    print,
    listKey,
    delimiter,
    lineBreak,
    maxElementsPerLine = Infinity
) {
    const node = path.getValue();
    const finalIndex = node[listKey].length - 1;
    let itemsSinceLastBreak = 0;
    return path.map((childPath, index) => {
        const parts = [];
        const printed = print();
        const separator = index === finalIndex ? "" : delimiter;

        if (docHasTrailingComment(printed)) {
            printed.splice(-1, 0, separator);
            parts.push(printed);
        } else {
            parts.push(printed, separator);
        }

        if (index !== finalIndex) {
            const hasLimit =
                Number.isFinite(maxElementsPerLine) && maxElementsPerLine > 0;
            itemsSinceLastBreak += 1;
            if (hasLimit) {
                const childNode = childPath.getValue();
                const nextNode =
                    index < finalIndex ? node[listKey][index + 1] : null;
                const shouldBreakAfter =
                    isComplexArgumentNode(childNode) ||
                    isComplexArgumentNode(nextNode) ||
                    itemsSinceLastBreak >= maxElementsPerLine;

                if (shouldBreakAfter) {
                    parts.push(lineBreak);
                    itemsSinceLastBreak = 0;
                } else {
                    parts.push(" ");
                }
            } else {
                parts.push(lineBreak);
            }
        }

        return parts;
    }, listKey);
}

function isComplexArgumentNode(node) {
    if (!node || typeof node.type !== "string") {
        return false;
    }

    return (
        node.type === "CallExpression" ||
        node.type === "FunctionDeclaration" ||
        node.type === "StructExpression"
    );
}

function shouldForceBreakStructArgument(argument) {
    if (!argument || argument.type !== "StructExpression") {
        return false;
    }

    if (hasComment(argument)) {
        return true;
    }

    const properties = Array.isArray(argument.properties)
        ? argument.properties
        : [];

    if (properties.length <= 1) {
        return properties.some((property) => hasComment(property));
    }

    return true;
}

function getStructAlignmentInfo(structNode, options) {
    if (!structNode || structNode.type !== "StructExpression") {
        return null;
    }

    const properties = Array.isArray(structNode.properties)
        ? structNode.properties
        : [];

    let maxNameLength = 0;

    for (const property of properties) {
        const nameLength = getStructPropertyNameLength(property, options);
        if (nameLength > maxNameLength) {
            maxNameLength = nameLength;
        }
    }

    if (maxNameLength <= 0) {
        return { maxNameLength: 0 };
    }

    return { maxNameLength };
}

function getStructPropertyNameLength(property, options) {
    if (!property) {
        return 0;
    }

    const nameNode = property.name ?? property.key;
    if (typeof nameNode === "string") {
        return nameNode.length;
    }

    if (!nameNode) {
        return 0;
    }

    if (nameNode.type === "Identifier") {
        const identifierText = getIdentifierText(nameNode);
        return typeof identifierText === "string" ? identifierText.length : 0;
    }

    const source = getSourceTextForNode(nameNode, options);
    return typeof source === "string" ? source.length : 0;
}

// variation of printElements that handles semicolons and line breaks in a program or block
function isMacroLikeStatement(node) {
    if (!node || typeof node.type !== "string") {
        return false;
    }

    if (node.type === "MacroDeclaration") {
        return true;
    }

    if (node.type === "DefineStatement") {
        return getNormalizedDefineReplacementDirective(node) === "#macro";
    }

    return false;
}

function shouldSuppressEmptyLineBetween(previousNode, nextNode) {
    if (!previousNode || !nextNode) {
        return false;
    }

    if (isMacroLikeStatement(previousNode) && isMacroLikeStatement(nextNode)) {
        return true;
    }

    return false;
}

function getNextNonWhitespaceCharacter(text, startIndex) {
    if (typeof text !== "string") {
        return null;
    }

    const { length } = text;
    for (let index = startIndex; index < length; index += 1) {
        const characterCode = text.charCodeAt(index);

        // Skip standard ASCII whitespace characters so the caller can reason
        // about the next syntactically meaningful token without repeatedly
        // slicing the original source text.
        switch (characterCode) {
            case 9: // \t
            case 10: // \n
            case 11: // vertical tab
            case 12: // form feed
            case 13: // \r
            case 32: {
                // space
                continue;
            }
            default: {
                return text.charAt(index);
            }
        }
    }

    return null;
}

function printStatements(path, options, print, childrenAttribute) {
    let previousNodeHadNewlineAddedAfter = false; // tracks newline added after the previous node

    const parentNode = path.getValue();
    const statements =
        parentNode && Array.isArray(parentNode[childrenAttribute])
            ? parentNode[childrenAttribute]
            : null;
    if (statements) {
        applyAssignmentAlignment(statements, options, path, childrenAttribute);
    }

    const syntheticDocByNode = new Map();
    if (statements) {
        for (const statement of statements) {
            const docComment = getSyntheticDocCommentForStaticVariable(
                statement,
                options
            );
            if (docComment) {
                syntheticDocByNode.set(statement, docComment);
            }
        }
    }

    // Cache frequently used option lookups to avoid re-evaluating them in the tight map loop.
    const locStart =
        typeof options.locStart === "function" ? options.locStart : null;
    const locEnd = typeof options.locEnd === "function" ? options.locEnd : null;
    const originalTextCache = options.originalText;

    return path.map((childPath, index) => {
        const parts = [];
        const node = childPath.getValue();
        const isTopLevel = childPath.parent?.type === "Program";
        const printed = print();

        if (printed == undefined) {
            return [];
        }

        let semi = optionalSemicolon(node.type);
        const startProp = node?.start;
        const endProp = node?.end;
        const fallbackStart =
            typeof startProp === "number"
                ? startProp
                : typeof startProp?.index === "number"
                  ? startProp.index
                  : 0;
        const fallbackEnd =
            typeof endProp === "number"
                ? endProp
                : typeof endProp?.index === "number"
                  ? endProp.index
                  : fallbackStart;
        const nodeStartIndex = locStart ? locStart(node) : fallbackStart;
        const nodeEndIndex = locEnd ? locEnd(node) - 1 : fallbackEnd;

        const currentNodeRequiresNewline =
            shouldAddNewlinesAroundStatement(node, options) && isTopLevel;

        // Check if a newline should be added BEFORE the statement
        if (currentNodeRequiresNewline && !previousNodeHadNewlineAddedAfter) {
            const hasLeadingComment = isTopLevel
                ? hasCommentImmediatelyBefore(originalTextCache, nodeStartIndex)
                : false;

            if (
                isTopLevel &&
                !isPreviousLineEmpty(options.originalText, nodeStartIndex) &&
                !hasLeadingComment
            ) {
                parts.push(hardline);
            }
        }

        const syntheticDocRecord = syntheticDocByNode.get(node);
        const syntheticDocComment = syntheticDocRecord
            ? syntheticDocRecord.doc
            : null;
        if (syntheticDocComment) {
            parts.push(syntheticDocComment, hardline);
        }

        const textForSemicolons = originalTextCache || "";
        let hasTerminatingSemicolon = textForSemicolons[nodeEndIndex] === ";";
        if (!hasTerminatingSemicolon) {
            const textLength = textForSemicolons.length;
            let cursor = nodeEndIndex + 1;
            while (
                cursor < textLength &&
                isSkippableSemicolonWhitespace(
                    textForSemicolons.charCodeAt(cursor)
                )
            ) {
                cursor++;
            }
            hasTerminatingSemicolon = textForSemicolons[cursor] === ";";
        }

        const isVariableDeclaration = node.type === "VariableDeclaration";
        const isStaticDeclaration =
            isVariableDeclaration && node.kind === "static";
        const hasFunctionInitializer =
            isVariableDeclaration &&
            Array.isArray(node.declarations) &&
            node.declarations.some((declaration) => {
                const initType = declaration?.init?.type;
                return (
                    initType === "FunctionExpression" ||
                    initType === "FunctionDeclaration"
                );
            });

        const isFirstStatementInBlock =
            index === 0 && childPath.parent?.type !== "Program";

        const suppressFollowingEmptyLine =
            node?._featherSuppressFollowingEmptyLine === true;

        if (
            isFirstStatementInBlock &&
            isStaticDeclaration &&
            !syntheticDocComment
        ) {
            parts.push(hardline);
        }

        if (semi === ";") {
            const initializerIsFunctionExpression =
                node.type === "VariableDeclaration" &&
                Array.isArray(node.declarations) &&
                node.declarations.length === 1 &&
                (node.declarations[0]?.init?.type === "FunctionExpression" ||
                    node.declarations[0]?.init?.type === "FunctionDeclaration");

            if (initializerIsFunctionExpression && !hasTerminatingSemicolon) {
                // Normalized legacy `#define` directives used to omit trailing
                // semicolons when rewriting to function expressions. The
                // formatter now standardizes those assignments so they always
                // emit an explicit semicolon, matching the golden fixtures and
                // keeping the output consistent regardless of the original
                // source style.
                semi = ";";
            }
        }

        const shouldDropConstructorMethodSemicolon =
            semi === ";" &&
            !hasTerminatingSemicolon &&
            node.type === "AssignmentExpression" &&
            isInsideConstructorFunction(childPath);

        if (shouldDropConstructorMethodSemicolon) {
            semi = "";
        }

        const shouldOmitSemicolon =
            semi === ";" &&
            !hasTerminatingSemicolon &&
            syntheticDocComment &&
            !(syntheticDocRecord?.hasExistingDocLines ?? false) &&
            isLastStatement(childPath) &&
            !isStaticDeclaration;

        if (shouldOmitSemicolon) {
            semi = "";
        }

        // Preserve the `statement; // trailing comment` shape that GameMaker
        // authors rely on. When the child doc ends with a trailing comment token
        // we cannot blindly append the semicolon because Prettier would render
        // `statement // comment;`, effectively moving the comment past the
        // terminator. Inserting the semicolon right before the comment keeps the
        // formatter's "always add the final `;`" guarantee intact without
        // rewriting author comments or dropping the semicolon entirely—a
        // regression we previously hit when normalising legacy `#define`
        // assignments.
        if (docHasTrailingComment(printed)) {
            printed.splice(-1, 0, semi);
            parts.push(printed);
        } else {
            parts.push(printed, semi);
        }

        // Reset flag for next iteration
        previousNodeHadNewlineAddedAfter = false;

        // Check if a newline should be added AFTER the statement
        if (!isLastStatement(childPath)) {
            const nextNode = statements ? statements[index + 1] : null;
            const shouldSuppressExtraEmptyLine = shouldSuppressEmptyLineBetween(
                node,
                nextNode
            );
            const nextNodeIsMacro = isMacroLikeStatement(nextNode);
            const shouldSkipStandardHardline =
                shouldSuppressExtraEmptyLine &&
                isMacroLikeStatement(node) &&
                !nextNodeIsMacro;

            if (!shouldSkipStandardHardline) {
                parts.push(hardline);
            }

            const nextHasSyntheticDoc = nextNode
                ? syntheticDocByNode.has(nextNode)
                : false;
            const nextLineProbeIndex =
                node?.type === "DefineStatement" ||
                node?.type === "MacroDeclaration"
                    ? nodeEndIndex
                    : nodeEndIndex + 1;

            const suppressLeadingEmptyLine =
                nextNode?._featherSuppressLeadingEmptyLine === true;
            const forceFollowingEmptyLine =
                node?._featherForceFollowingEmptyLine === true ||
                node?._gmlForceFollowingEmptyLine === true;

            const nextLineEmpty =
                suppressFollowingEmptyLine || suppressLeadingEmptyLine
                    ? false
                    : isNextLineEmpty(options.originalText, nextLineProbeIndex);

            const isSanitizedMacro =
                node?.type === "MacroDeclaration" &&
                typeof node._featherMacroText === "string";
            const sanitizedMacroHasExplicitBlankLine =
                isSanitizedMacro &&
                macroTextHasExplicitTrailingBlankLine(node._featherMacroText);

            const isMacroLikeNode = isMacroLikeStatement(node);
            const isDefineMacroReplacement =
                getNormalizedDefineReplacementDirective(node) === "#macro";
            const shouldForceMacroPadding =
                isMacroLikeNode &&
                !isDefineMacroReplacement &&
                !nextNodeIsMacro &&
                !nextLineEmpty &&
                !shouldSuppressExtraEmptyLine &&
                !sanitizedMacroHasExplicitBlankLine;

            if (shouldForceMacroPadding) {
                parts.push(hardline);
                previousNodeHadNewlineAddedAfter = true;
            } else if (
                forceFollowingEmptyLine &&
                !nextLineEmpty &&
                !shouldSuppressExtraEmptyLine &&
                !sanitizedMacroHasExplicitBlankLine
            ) {
                parts.push(hardline);
                previousNodeHadNewlineAddedAfter = true;
            } else if (currentNodeRequiresNewline && !nextLineEmpty) {
                parts.push(hardline);
                previousNodeHadNewlineAddedAfter = true;
            } else if (
                nextLineEmpty &&
                !nextHasSyntheticDoc &&
                !shouldSuppressExtraEmptyLine &&
                !sanitizedMacroHasExplicitBlankLine
            ) {
                parts.push(hardline);
            }
        } else if (isTopLevel) {
            parts.push(hardline);
        } else {
            const parentNode = childPath.parent;
            const trailingProbeIndex =
                node?.type === "DefineStatement" ||
                node?.type === "MacroDeclaration"
                    ? nodeEndIndex
                    : nodeEndIndex + 1;
            const enforceTrailingPadding =
                shouldAddNewlinesAroundStatement(node);
            let shouldPreserveTrailingBlankLine = false;

            if (
                parentNode?.type === "BlockStatement" &&
                !suppressFollowingEmptyLine
            ) {
                const originalText =
                    typeof options.originalText === "string"
                        ? options.originalText
                        : null;
                const hasExplicitTrailingBlankLine =
                    originalText !== null &&
                    isNextLineEmpty(originalText, trailingProbeIndex);

                if (enforceTrailingPadding) {
                    shouldPreserveTrailingBlankLine =
                        hasExplicitTrailingBlankLine;
                } else if (hasExplicitTrailingBlankLine && originalText) {
                    const textLength = originalText.length;
                    let scanIndex = trailingProbeIndex;
                    let nextCharacter = null;

                    while (scanIndex < textLength) {
                        nextCharacter = getNextNonWhitespaceCharacter(
                            originalText,
                            scanIndex
                        );

                        if (nextCharacter === ";") {
                            if (hasFunctionInitializer) {
                                break;
                            }

                            const semicolonIndex = originalText.indexOf(
                                ";",
                                scanIndex
                            );
                            if (semicolonIndex === -1) {
                                nextCharacter = null;
                                break;
                            }
                            scanIndex = semicolonIndex + 1;
                            continue;
                        }

                        break;
                    }

                    shouldPreserveTrailingBlankLine = nextCharacter
                        ? nextCharacter !== "}"
                        : false;
                }
            }

            if (shouldPreserveTrailingBlankLine) {
                parts.push(hardline);
                previousNodeHadNewlineAddedAfter = true;
            }
        }

        return parts;
    }, childrenAttribute);
}

export function applyAssignmentAlignment(
    statements,
    options,
    path = null,
    childrenAttribute = null
) {
    const minGroupSize = getAssignmentAlignmentMinimum(options);
    /** @type {Array<{ node: any, nameLength: number }>} */
    const currentGroup = [];
    // Tracking the longest identifier as we build the group avoids mapping over
    // the nodes and spreading into Math.max during every flush. This helper
    // runs in tight printer loops, so staying allocation-free keeps it cheap.
    let currentGroupMaxLength = 0;
    let currentGroupHasAlias = false;

    const originalText =
        typeof options?.originalText === "string" ? options.originalText : null;
    const locStart =
        typeof options?.locStart === "function" ? options.locStart : null;
    const locEnd =
        typeof options?.locEnd === "function" ? options.locEnd : null;

    const insideFunctionBody = isPathInsideFunctionBody(
        path,
        childrenAttribute
    );
    const functionNode = insideFunctionBody
        ? findEnclosingFunctionNode(path)
        : null;
    const functionParameterNames = insideFunctionBody
        ? getFunctionParameterNameSetFromPath(path)
        : null;

    let previousEntry = null;

    const resetGroup = () => {
        currentGroup.length = 0;
        currentGroupMaxLength = 0;
        currentGroupHasAlias = false;
    };

    const flushGroup = () => {
        if (currentGroup.length === 0) {
            resetGroup();
            return;
        }

        const groupEntries = [...currentGroup];
        const meetsAlignmentThreshold =
            minGroupSize > 0 && groupEntries.length >= minGroupSize;
        const canAlign = meetsAlignmentThreshold && currentGroupHasAlias;

        if (!canAlign) {
            for (const { node } of groupEntries) {
                node._alignAssignmentPadding = 0;
            }
            resetGroup();
            return;
        }

        const targetLength = currentGroupMaxLength;
        for (const { node, nameLength } of groupEntries) {
            node._alignAssignmentPadding = targetLength - nameLength;
        }

        resetGroup();
    };

    for (const statement of statements) {
        const entry = getSimpleAssignmentLikeEntry(
            statement,
            insideFunctionBody,
            functionParameterNames,
            functionNode,
            options
        );

        if (entry) {
            if (
                previousEntry &&
                previousEntry.skipBreakAfter !== true &&
                shouldBreakAssignmentAlignment(
                    previousEntry.locationNode,
                    entry.locationNode,
                    originalText,
                    locStart,
                    locEnd
                )
            ) {
                flushGroup();
                previousEntry = null;
            }

            currentGroup.push({
                node: entry.paddingTarget,
                nameLength: entry.nameLength
            });
            if (entry.nameLength > currentGroupMaxLength) {
                currentGroupMaxLength = entry.nameLength;
            }
            if (entry.enablesAlignment) {
                currentGroupHasAlias = true;
            }

            previousEntry = entry;
        } else {
            flushGroup();
            previousEntry = null;
        }
    }

    flushGroup();
}

function isPathInsideFunctionBody(path, childrenAttribute) {
    if (
        !path ||
        typeof path.getParentNode !== "function" ||
        typeof path.getValue !== "function"
    ) {
        return false;
    }

    if (childrenAttribute !== "body") {
        return false;
    }

    const containerNode = path.getValue();
    if (!containerNode || containerNode.type !== "BlockStatement") {
        return false;
    }

    const parentNode = path.getParentNode();
    if (!parentNode || typeof parentNode.type !== "string") {
        return false;
    }

    if (
        parentNode.type === "FunctionDeclaration" ||
        parentNode.type === "FunctionExpression" ||
        parentNode.type === "ConstructorDeclaration"
    ) {
        return parentNode.body === containerNode;
    }

    return false;
}

function getSimpleAssignmentLikeEntry(
    statement,
    insideFunctionBody,
    functionParameterNames,
    functionNode,
    options
) {
    if (isSimpleAssignment(statement)) {
        const identifier = statement.left;
        if (!identifier || typeof identifier.name !== "string") {
            return null;
        }

        return {
            locationNode: statement,
            paddingTarget: statement,
            nameLength: identifier.name.length,
            enablesAlignment: true
        };
    }

    if (!insideFunctionBody) {
        return null;
    }

    const declarator = getSingleVariableDeclarator(statement);
    if (!declarator) {
        return null;
    }

    const id = declarator.id;
    if (!id || id.type !== "Identifier" || typeof id.name !== "string") {
        return null;
    }

    const init = declarator.init;
    if (!init) {
        return null;
    }

    let enablesAlignment = false;
    if (init.type === "Identifier" && typeof init.name === "string") {
        const argumentIndex = getArgumentIndexFromIdentifier(init.name);
        const hasNamedParameters =
            functionParameterNames && functionParameterNames.size > 0;

        if (argumentIndex !== null) {
            if (!options?.applyFeatherFixes || hasNamedParameters) {
                enablesAlignment = true;
            }
        } else if (functionParameterNames?.has(init.name)) {
            enablesAlignment = true;
        }
    }

    const skipBreakAfter = shouldOmitParameterAlias(
        declarator,
        functionNode,
        options
    );

    return {
        locationNode: statement,
        paddingTarget: declarator,
        nameLength: id.name.length,
        enablesAlignment,
        skipBreakAfter
    };
}

function getFunctionParameterNameSetFromPath(path) {
    if (!path || typeof path.getParentNode !== "function") {
        return null;
    }

    const functionNode = path.getParentNode();
    if (!functionNode || typeof functionNode !== "object") {
        return null;
    }

    const params = Array.isArray(functionNode.params)
        ? functionNode.params
        : null;
    if (!params || params.length === 0) {
        return null;
    }

    const names = new Set();
    for (const param of params) {
        const identifier = getIdentifierFromParameterNode(param);
        if (
            identifier &&
            typeof identifier.name === "string" &&
            identifier.name.length > 0
        ) {
            names.add(identifier.name);
        }
    }

    return names.size > 0 ? names : null;
}

function getAssignmentAlignmentMinimum(options) {
    return coercePositiveIntegerOption(
        options?.alignAssignmentsMinGroupSize,
        3,
        {
            zeroReplacement: 0
        }
    );
}

function isSimpleAssignment(node) {
    return !!(
        node &&
        node.type === "AssignmentExpression" &&
        node.operator === "=" &&
        node.left &&
        node.left.type === "Identifier" &&
        typeof node.left.name === "string"
    );
}

function shouldBreakAssignmentAlignment(
    previousNode,
    nextNode,
    originalText,
    locStart,
    locEnd
) {
    if (
        !originalText ||
        typeof originalText !== "string" ||
        !previousNode ||
        !nextNode
    ) {
        return false;
    }

    const previousEnd = getNodeEndIndexForAlignment(previousNode, locEnd);
    const nextStart = getNodeStartIndexForAlignment(nextNode, locStart);

    if (
        !Number.isInteger(previousEnd) ||
        !Number.isInteger(nextStart) ||
        previousEnd >= nextStart
    ) {
        return false;
    }

    const between = originalText.slice(previousEnd + 1, nextStart);

    if (/\n[^\S\r\n]*\n/.test(between)) {
        return true;
    }

    return /(?:^|\n)\s*(?:\/\/|\/\*)/.test(between);
}

function getNodeStartIndexForAlignment(node, locStart) {
    if (!node) {
        return null;
    }

    if (typeof locStart === "function") {
        const resolved = locStart(node);
        if (Number.isInteger(resolved)) {
            return resolved;
        }
    }

    const startProp = node.start;
    if (typeof startProp === "number") {
        return startProp;
    }

    if (startProp && typeof startProp.index === "number") {
        return startProp.index;
    }

    return null;
}

function getNodeEndIndexForAlignment(node, locEnd) {
    if (!node) {
        return null;
    }

    if (typeof locEnd === "function") {
        const resolved = locEnd(node);
        if (Number.isInteger(resolved)) {
            return resolved - 1;
        }
    }

    const endProp = node.end;
    if (typeof endProp === "number") {
        return endProp;
    }

    if (endProp && typeof endProp.index === "number") {
        return endProp.index;
    }

    const startIndex = getNodeStartIndexForAlignment(node, null);
    return Number.isInteger(startIndex) ? startIndex : null;
}

function getSyntheticDocCommentForStaticVariable(node, options) {
    if (
        !node ||
        node.type !== "VariableDeclaration" ||
        node.kind !== "static"
    ) {
        return null;
    }

    const declarator = getSingleVariableDeclarator(node);
    if (!declarator || declarator.id?.type !== "Identifier") {
        return null;
    }

    if (declarator.init?.type !== "FunctionDeclaration") {
        return null;
    }

    const hasFunctionDoc =
        declarator.init.docComments && declarator.init.docComments.length > 0;

    const rawComments = getCommentArray(node);
    const lineCommentOptions = resolveLineCommentOptions(options);
    const existingDocLines = [];
    const remainingComments = [];

    for (const comment of rawComments) {
        if (!comment || comment.type !== "CommentLine") {
            remainingComments.push(comment);
            continue;
        }

        const formatted = formatLineComment(comment, lineCommentOptions);
        if (
            typeof formatted !== "string" ||
            !formatted.trim().startsWith("///")
        ) {
            remainingComments.push(comment);
            continue;
        }

        comment.printed = true;
        existingDocLines.push(formatted);
    }

    if (existingDocLines.length > 0) {
        node.comments = remainingComments;
    }

    if (hasFunctionDoc && existingDocLines.length === 0) {
        return null;
    }

    const name = declarator.id.name;
    const functionNode = declarator.init;
    const syntheticOverrides = { nameOverride: name };
    if (node._overridesStaticFunction === true) {
        syntheticOverrides.includeOverrideTag = true;
    }
    const hasExistingDocLines = existingDocLines.length > 0;

    const syntheticLines = hasExistingDocLines
        ? mergeSyntheticDocComments(
              functionNode,
              existingDocLines,
              options,
              syntheticOverrides
          )
        : reorderDescriptionLinesAfterFunction(
              computeSyntheticFunctionDocLines(
                  functionNode,
                  [],
                  options,
                  syntheticOverrides
              )
          );

    if (syntheticLines.length === 0) {
        return null;
    }

    return {
        doc: concat([hardline, join(hardline, syntheticLines)]),
        hasExistingDocLines
    };
}

function isSkippableSemicolonWhitespace(charCode) {
    // Mirrors the range of characters matched by /\s/ without incurring the
    // per-iteration RegExp machinery cost.
    switch (charCode) {
        case 9: // tab
        case 10: // line feed
        case 11: // vertical tab
        case 12: // form feed
        case 13: // carriage return
        case 32: // space
        case 160:
        case 0x20_28:
        case 0x20_29: {
            // GameMaker occasionally serializes or copy/pastes scripts with the
            // U+00A0 non-breaking space and the U+2028/U+2029 line and
            // paragraph separators—for example when creators paste snippets
            // from the IDE or import JSON exports. Treat them as
            // semicolon-trimmable whitespace so the cleanup logic keeps
            // matching GameMaker's parser expectations instead of leaving stray
            // semicolons behind.
            return true;
        }
        default: {
            return false;
        }
    }
}

function isInlineWhitespace(charCode) {
    // These checks are intentionally tiny and branchless to avoid regex
    // allocations when scanning large source files inside tight loops.
    return (
        charCode === 9 || // tab
        charCode === 10 || // line feed
        charCode === 13 || // carriage return
        charCode === 32 // space
    );
}

function hasCommentImmediatelyBefore(text, index) {
    if (!text || typeof index !== "number") {
        return false;
    }

    let cursor = index - 1;

    while (cursor >= 0 && isInlineWhitespace(text.charCodeAt(cursor))) {
        cursor--;
    }

    if (cursor < 0) {
        return false;
    }

    const lineEndExclusive = cursor + 1;
    while (cursor >= 0) {
        const charCode = text.charCodeAt(cursor);
        if (charCode === 10 || charCode === 13) {
            break;
        }
        cursor--;
    }

    let lineStart = cursor + 1;
    while (
        lineStart < lineEndExclusive &&
        isInlineWhitespace(text.charCodeAt(lineStart))
    ) {
        lineStart++;
    }

    if (lineStart >= lineEndExclusive) {
        return false;
    }

    let lineEnd = lineEndExclusive - 1;
    while (
        lineEnd >= lineStart &&
        isInlineWhitespace(text.charCodeAt(lineEnd))
    ) {
        lineEnd--;
    }

    if (lineEnd < lineStart) {
        return false;
    }

    const first = text.charCodeAt(lineStart);
    const second =
        lineStart + 1 <= lineEnd ? text.charCodeAt(lineStart + 1) : -1;

    if (first === 47) {
        // '/'
        if (second === 47 || second === 42) {
            // '/', '*'
            return true;
        }
    } else if (first === 42) {
        // '*'
        return true;
    }

    return (
        lineEnd >= lineStart + 1 &&
        text.charCodeAt(lineEnd) === 47 &&
        text.charCodeAt(lineEnd - 1) === 42
    );
}

function reorderDescriptionLinesAfterFunction(docLines) {
    if (!Array.isArray(docLines) || docLines.length === 0) {
        return Array.isArray(docLines) ? docLines : [];
    }

    const descriptionIndices = [];
    for (const [index, line] of docLines.entries()) {
        if (
            typeof line === "string" &&
            /^\/\/\/\s*@description\b/i.test(line.trim())
        ) {
            descriptionIndices.push(index);
        }
    }

    if (descriptionIndices.length === 0) {
        return docLines;
    }

    const functionIndex = docLines.findIndex(
        (line) =>
            typeof line === "string" &&
            /^\/\/\/\s*@function\b/i.test(line.trim())
    );

    if (functionIndex === -1) {
        return docLines;
    }

    const earliestDescriptionIndex = Math.min(...descriptionIndices);
    if (earliestDescriptionIndex > functionIndex) {
        return docLines;
    }

    const descriptionLines = descriptionIndices
        .map((index) => docLines[index])
        .filter((line) => {
            const metadata = parseDocCommentMetadata(line);
            const descriptionText =
                typeof metadata?.name === "string" ? metadata.name.trim() : "";

            return descriptionText.length > 0;
        });

    if (descriptionLines.length === 0) {
        return docLines.filter(
            (_, index) => !descriptionIndices.includes(index)
        );
    }

    const remainingLines = docLines.filter(
        (_, index) => !descriptionIndices.includes(index)
    );

    let lastFunctionIndex = -1;
    for (let index = remainingLines.length - 1; index >= 0; index -= 1) {
        const line = remainingLines[index];
        if (
            typeof line === "string" &&
            /^\/\/\/\s*@function\b/i.test(line.trim())
        ) {
            lastFunctionIndex = index;
            break;
        }
    }

    if (lastFunctionIndex === -1) {
        return [...remainingLines, ...descriptionLines];
    }

    let returnsInsertionIndex = remainingLines.length;
    for (
        let index = lastFunctionIndex + 1;
        index < remainingLines.length;
        index += 1
    ) {
        const line = remainingLines[index];
        if (
            typeof line === "string" &&
            /^\/\/\/\s*@returns\b/i.test(line.trim())
        ) {
            returnsInsertionIndex = index;
            break;
        }
    }

    return [
        ...remainingLines.slice(0, returnsInsertionIndex),
        ...descriptionLines,
        ...remainingLines.slice(returnsInsertionIndex)
    ];
}

function mergeSyntheticDocComments(
    node,
    existingDocLines,
    options,
    overrides = {}
) {
    const normalizedExistingLines = reorderDescriptionLinesAfterFunction(
        Array.isArray(existingDocLines) ? existingDocLines : []
    );

    const syntheticLines = reorderDescriptionLinesAfterFunction(
        computeSyntheticFunctionDocLines(
            node,
            existingDocLines,
            options,
            overrides
        )
    );

    if (syntheticLines.length === 0) {
        return normalizedExistingLines;
    }

    if (normalizedExistingLines.length === 0) {
        return syntheticLines;
    }

    const docTagMatches = (line, pattern) => {
        const trimmed = toTrimmedString(line);
        if (trimmed.length === 0) {
            return false;
        }

        if (pattern.global || pattern.sticky) {
            pattern.lastIndex = 0;
        }

        return pattern.test(trimmed);
    };

    const isFunctionLine = (line) =>
        docTagMatches(line, /^\/\/\/\s*@function\b/i);
    const isOverrideLine = (line) =>
        docTagMatches(line, /^\/\/\/\s*@override\b/i);
    const isParamLine = (line) => docTagMatches(line, /^\/\/\/\s*@param\b/i);

    const isDescriptionLine = (line) =>
        docTagMatches(line, /^\/\/\/\s*@description\b/i);

    const functionLines = syntheticLines.filter(isFunctionLine);
    const syntheticFunctionMetadata = functionLines
        .map((line) => parseDocCommentMetadata(line))
        .find(
            (meta) => meta?.tag === "function" && typeof meta.name === "string"
        );
    const syntheticFunctionName =
        typeof syntheticFunctionMetadata?.name === "string"
            ? syntheticFunctionMetadata.name.trim()
            : null;
    let otherLines = syntheticLines.filter((line) => !isFunctionLine(line));
    const overrideLines = otherLines.filter(isOverrideLine);
    otherLines = otherLines.filter((line) => !isOverrideLine(line));
    let returnsLines = [];

    // Cache canonical names so we only parse each doc comment line at most once.
    const paramCanonicalNameCache = new Map();
    const getParamCanonicalName = (line, metadata) => {
        if (typeof line !== "string") {
            return null;
        }

        if (paramCanonicalNameCache.has(line)) {
            return paramCanonicalNameCache.get(line);
        }

        const docMetadata =
            metadata === undefined ? parseDocCommentMetadata(line) : metadata;
        const canonical =
            docMetadata?.tag === "param"
                ? getCanonicalParamNameFromText(docMetadata.name)
                : null;

        paramCanonicalNameCache.set(line, canonical);
        return canonical;
    };

    let mergedLines = [...normalizedExistingLines];
    let removedAnyLine = false;

    if (functionLines.length > 0) {
        const existingFunctionIndices = mergedLines
            .map((line, index) => (isFunctionLine(line) ? index : -1))
            .filter((index) => index !== -1);

        if (existingFunctionIndices.length > 0) {
            const [firstIndex, ...duplicateIndices] = existingFunctionIndices;
            mergedLines = [...mergedLines];

            for (let i = duplicateIndices.length - 1; i >= 0; i--) {
                mergedLines.splice(duplicateIndices[i], 1);
                removedAnyLine = true;
            }

            mergedLines.splice(firstIndex, 1, ...functionLines);
            removedAnyLine = true;
        } else {
            const firstParamIndex = mergedLines.findIndex(isParamLine);

            const insertionIndex =
                firstParamIndex === -1 ? mergedLines.length : firstParamIndex;
            const precedingLine =
                insertionIndex > 0 ? mergedLines[insertionIndex - 1] : null;

            const needsSeparatorBeforeFunction =
                typeof precedingLine === "string" &&
                precedingLine.trim() !== "" &&
                !isFunctionLine(precedingLine);

            if (needsSeparatorBeforeFunction) {
                mergedLines = [
                    ...mergedLines.slice(0, insertionIndex),
                    "",
                    ...mergedLines.slice(insertionIndex)
                ];
            }

            const insertAt = needsSeparatorBeforeFunction
                ? insertionIndex + 1
                : insertionIndex;

            mergedLines = [
                ...mergedLines.slice(0, insertAt),
                ...functionLines,
                ...mergedLines.slice(insertAt)
            ];
            removedAnyLine = true;
        }
    }

    if (overrideLines.length > 0) {
        const existingOverrideIndices = mergedLines
            .map((line, index) => (isOverrideLine(line) ? index : -1))
            .filter((index) => index !== -1);

        if (existingOverrideIndices.length > 0) {
            const [firstOverrideIndex, ...duplicateOverrideIndices] =
                existingOverrideIndices;
            mergedLines = [...mergedLines];

            for (let i = duplicateOverrideIndices.length - 1; i >= 0; i -= 1) {
                mergedLines.splice(duplicateOverrideIndices[i], 1);
                removedAnyLine = true;
            }

            mergedLines.splice(firstOverrideIndex, 1, ...overrideLines);
            removedAnyLine = true;
        } else {
            const firstFunctionIndex = mergedLines.findIndex(isFunctionLine);
            const insertionIndex =
                firstFunctionIndex === -1 ? 0 : firstFunctionIndex;

            mergedLines = [
                ...mergedLines.slice(0, insertionIndex),
                ...overrideLines,
                ...mergedLines.slice(insertionIndex)
            ];
            removedAnyLine = true;
        }
    }

    const paramLineIndices = new Map();
    for (const [index, line] of mergedLines.entries()) {
        if (!isParamLine(line)) {
            continue;
        }

        const canonical = getParamCanonicalName(line);
        if (canonical) {
            paramLineIndices.set(canonical, index);
        }
    }

    if (otherLines.length > 0) {
        const normalizedOtherLines = [];

        for (const line of otherLines) {
            const metadata = parseDocCommentMetadata(line);
            const canonical = getParamCanonicalName(line, metadata);

            if (
                canonical &&
                paramLineIndices.has(canonical) &&
                metadata?.name
            ) {
                const lineIndex = paramLineIndices.get(canonical);
                const existingLine = mergedLines[lineIndex];

                const updatedLine = updateParamLineWithDocName(
                    existingLine,
                    metadata.name
                );
                if (updatedLine !== existingLine) {
                    mergedLines[lineIndex] = updatedLine;
                    removedAnyLine = true;
                }
                continue;
            }

            normalizedOtherLines.push(line);
        }

        otherLines = normalizedOtherLines;
    }

    if (otherLines.length > 0) {
        const nonReturnLines = [];
        const extractedReturns = [];

        for (const line of otherLines) {
            const metadata = parseDocCommentMetadata(line);
            if (metadata?.tag === "returns") {
                extractedReturns.push(line);
                continue;
            }

            nonReturnLines.push(line);
        }

        if (extractedReturns.length > 0) {
            otherLines = nonReturnLines;
            returnsLines = extractedReturns;
        }
    }

    const syntheticParamNames = new Set(
        otherLines
            .map((line) => getParamCanonicalName(line))
            .filter(isNonEmptyString)
    );

    if (syntheticParamNames.size > 0) {
        const beforeLength = mergedLines.length;
        mergedLines = mergedLines.filter((line) => {
            if (!isParamLine(line)) {
                return true;
            }

            const canonical = getParamCanonicalName(line);
            if (!canonical) {
                return false;
            }

            return !syntheticParamNames.has(canonical);
        });
        if (mergedLines.length !== beforeLength) {
            removedAnyLine = true;
        }
    }

    const lastFunctionIndex = mergedLines.findLastIndex(isFunctionLine);
    let insertionIndex = lastFunctionIndex === -1 ? 0 : lastFunctionIndex + 1;

    if (lastFunctionIndex === -1) {
        while (
            insertionIndex < mergedLines.length &&
            typeof mergedLines[insertionIndex] === "string" &&
            mergedLines[insertionIndex].trim() === ""
        ) {
            insertionIndex += 1;
        }
    }

    while (
        insertionIndex < mergedLines.length &&
        typeof mergedLines[insertionIndex] === "string" &&
        isParamLine(mergedLines[insertionIndex])
    ) {
        insertionIndex += 1;
    }

    let result = [
        ...mergedLines.slice(0, insertionIndex),
        ...otherLines,
        ...mergedLines.slice(insertionIndex)
    ];

    if (returnsLines.length > 0) {
        let appendIndex = result.length;

        while (
            appendIndex > 0 &&
            typeof result[appendIndex - 1] === "string" &&
            result[appendIndex - 1].trim() === ""
        ) {
            appendIndex -= 1;
        }

        result = [
            ...result.slice(0, appendIndex),
            ...returnsLines,
            ...result.slice(appendIndex)
        ];
    }

    const paramDocsByCanonical = new Map();

    for (const line of result) {
        if (typeof line !== "string") {
            continue;
        }

        if (!isParamLine(line)) {
            continue;
        }

        const canonical = getParamCanonicalName(line);
        if (canonical) {
            paramDocsByCanonical.set(canonical, line);
        }
    }

    const implicitDocEntries = collectImplicitArgumentDocNames(node, options);
    const suppressedCanonicals = suppressedImplicitDocCanonicalByNode.get(node);

    if (suppressedCanonicals && suppressedCanonicals.size > 0) {
        for (const canonical of suppressedCanonicals) {
            paramDocsByCanonical.delete(canonical);
        }
    }

    if (implicitDocEntries.length > 0) {
        const canonicalNames = new Set();
        const fallbackCanonicalsToRemove = new Set();

        for (const entry of implicitDocEntries) {
            if (entry?.canonical) {
                canonicalNames.add(entry.canonical);
            }

            if (
                entry?.fallbackCanonical &&
                entry.fallbackCanonical !== entry.canonical &&
                entry.hasDirectReference !== true
            ) {
                fallbackCanonicalsToRemove.add(entry.fallbackCanonical);
            }
        }

        for (const fallbackCanonical of fallbackCanonicalsToRemove) {
            if (!canonicalNames.has(fallbackCanonical)) {
                paramDocsByCanonical.delete(fallbackCanonical);
            }
        }
    }

    let orderedParamDocs = [];
    if (Array.isArray(node.params)) {
        for (const param of node.params) {
            const paramInfo = getParameterDocInfo(param, node, options);
            const canonical = paramInfo?.name
                ? getCanonicalParamNameFromText(paramInfo.name)
                : null;
            if (canonical && paramDocsByCanonical.has(canonical)) {
                orderedParamDocs.push(paramDocsByCanonical.get(canonical));
                paramDocsByCanonical.delete(canonical);
            }
        }
    }

    if (orderedParamDocs.length === 0) {
        for (const entry of implicitDocEntries) {
            const canonical = entry?.canonical;
            if (canonical && paramDocsByCanonical.has(canonical)) {
                orderedParamDocs.push(paramDocsByCanonical.get(canonical));
                paramDocsByCanonical.delete(canonical);
            }
        }
    }

    for (const doc of paramDocsByCanonical.values()) {
        orderedParamDocs.push(doc);
    }

    if (orderedParamDocs.length > 0) {
        const docsByCanonical = new Map();
        for (const docLine of orderedParamDocs) {
            if (typeof docLine !== "string") {
                continue;
            }

            const canonical = getParamCanonicalName(docLine);
            if (canonical) {
                docsByCanonical.set(canonical, docLine);
            }
        }

        const preferredDocs = preferredParamDocNamesByNode.get(node);
        const implicitEntryByIndex = new Map();
        for (const entry of implicitDocEntries) {
            if (entry && Number.isInteger(entry.index)) {
                implicitEntryByIndex.set(entry.index, entry);
            }
        }
        const reordered = [];

        if (Array.isArray(node.params)) {
            for (const [index, param] of node.params.entries()) {
                const implicitEntry = implicitEntryByIndex.get(index);
                if (implicitEntry) {
                    const implicitCanonical =
                        implicitEntry.canonical ||
                        getCanonicalParamNameFromText(implicitEntry.name);
                    if (
                        implicitCanonical &&
                        docsByCanonical.has(implicitCanonical)
                    ) {
                        reordered.push(docsByCanonical.get(implicitCanonical));
                        docsByCanonical.delete(implicitCanonical);
                        continue;
                    }
                }

                const preferredName = preferredDocs?.get(index);
                if (preferredName) {
                    const preferredCanonical =
                        getCanonicalParamNameFromText(preferredName);
                    if (
                        preferredCanonical &&
                        docsByCanonical.has(preferredCanonical)
                    ) {
                        reordered.push(docsByCanonical.get(preferredCanonical));
                        docsByCanonical.delete(preferredCanonical);
                        continue;
                    }
                }

                const paramInfo = getParameterDocInfo(param, node, options);
                const paramCanonical = paramInfo?.name
                    ? getCanonicalParamNameFromText(paramInfo.name)
                    : null;
                if (paramCanonical && docsByCanonical.has(paramCanonical)) {
                    reordered.push(docsByCanonical.get(paramCanonical));
                    docsByCanonical.delete(paramCanonical);
                }
            }
        }

        for (const docLine of docsByCanonical.values()) {
            reordered.push(docLine);
        }

        orderedParamDocs = reordered;
    }

    const finalDocs = [];
    let insertedParams = false;

    for (const line of result) {
        if (isParamLine(line)) {
            if (!insertedParams && orderedParamDocs.length > 0) {
                finalDocs.push(...orderedParamDocs);
                insertedParams = true;
            }
            continue;
        }

        finalDocs.push(line);
    }

    if (!insertedParams && orderedParamDocs.length > 0) {
        finalDocs.push(...orderedParamDocs);
    }

    let reorderedDocs = finalDocs;

    const descriptionStartIndex = reorderedDocs.findIndex(isDescriptionLine);
    if (descriptionStartIndex !== -1) {
        let descriptionEndIndex = descriptionStartIndex + 1;

        while (
            descriptionEndIndex < reorderedDocs.length &&
            typeof reorderedDocs[descriptionEndIndex] === "string" &&
            reorderedDocs[descriptionEndIndex].startsWith("///") &&
            !parseDocCommentMetadata(reorderedDocs[descriptionEndIndex])
        ) {
            descriptionEndIndex += 1;
        }

        const descriptionBlock = reorderedDocs.slice(
            descriptionStartIndex,
            descriptionEndIndex
        );
        const docsWithoutDescription = [
            ...reorderedDocs.slice(0, descriptionStartIndex),
            ...reorderedDocs.slice(descriptionEndIndex)
        ];

        let shouldOmitDescriptionBlock = false;
        if (descriptionBlock.length === 1) {
            const descriptionMetadata = parseDocCommentMetadata(
                descriptionBlock[0]
            );
            const descriptionText =
                typeof descriptionMetadata?.name === "string"
                    ? descriptionMetadata.name.trim()
                    : "";

            // Omit empty description blocks
            if (descriptionText.length === 0) {
                shouldOmitDescriptionBlock = true;
            } else if (
                syntheticFunctionName &&
                descriptionText.startsWith(syntheticFunctionName)
            ) {
                // Omit alias-style descriptions like "functionName()"
                const remainder = descriptionText.slice(
                    syntheticFunctionName.length
                );
                const trimmedRemainder = remainder.trim();
                if (
                    trimmedRemainder.startsWith("(") &&
                    trimmedRemainder.endsWith(")")
                ) {
                    shouldOmitDescriptionBlock = true;
                }
            }
        }

        if (shouldOmitDescriptionBlock) {
            reorderedDocs = docsWithoutDescription;
        } else {
            let lastParamIndex = -1;
            for (const [index, element] of docsWithoutDescription.entries()) {
                if (isParamLine(element)) {
                    lastParamIndex = index;
                }
            }

            const insertionAfterParams =
                lastParamIndex === -1
                    ? docsWithoutDescription.length
                    : lastParamIndex + 1;

            reorderedDocs = [
                ...docsWithoutDescription.slice(0, insertionAfterParams),
                ...descriptionBlock,
                ...docsWithoutDescription.slice(insertionAfterParams)
            ];
        }
    }

    reorderedDocs = reorderDescriptionLinesAfterFunction(reorderedDocs);

    if (suppressedCanonicals && suppressedCanonicals.size > 0) {
        reorderedDocs = reorderedDocs.filter((line) => {
            if (!isParamLine(line)) {
                return true;
            }

            const canonical = getParamCanonicalName(line);
            return !canonical || !suppressedCanonicals.has(canonical);
        });
    }

    reorderedDocs = reorderedDocs.map((line) => {
        if (!isParamLine(line)) {
            return line;
        }

        const match = line.match(
            /^(\/\/\/\s*@param\s*)(\{[^}]*\}\s*)?(\s*\S+)(.*)$/i
        );
        if (!match) {
            return normalizeDocCommentTypeAnnotations(line);
        }

        const [, prefix, rawTypeSection = "", rawName = "", remainder = ""] =
            match;
        const normalizedPrefix = `${prefix.replace(/\s*$/, "")} `;
        let normalizedTypeSection = rawTypeSection.trim();
        if (
            normalizedTypeSection.startsWith("{") &&
            normalizedTypeSection.endsWith("}")
        ) {
            const innerType = normalizedTypeSection.slice(1, -1);
            const normalizedInner = innerType.replaceAll("|", ",");
            normalizedTypeSection = `{${normalizedInner}}`;
        }
        const typePart =
            normalizedTypeSection.length > 0 ? `${normalizedTypeSection} ` : "";
        const normalizedName = rawName.trim();
        const remainderText = remainder.trim();
        const hasDescription = remainderText.length > 0;
        let descriptionPart = "";

        if (hasDescription) {
            const hyphenMatch = remainder.match(/^(\s*-\s*)(.*)$/);
            let normalizedDescription = "";
            let hyphenSpacing = " - ";

            if (hyphenMatch) {
                const [, rawHyphenSpacing = "", rawDescription = ""] =
                    hyphenMatch;
                normalizedDescription = rawDescription.trim();

                const trailingSpaceMatch = rawHyphenSpacing.match(/-(\s*)$/);
                if (trailingSpaceMatch) {
                    const originalSpaceCount = trailingSpaceMatch[1].length;
                    const preservedSpaceCount = Math.max(
                        1,
                        Math.min(originalSpaceCount, 2)
                    );
                    hyphenSpacing = ` - ${" ".repeat(preservedSpaceCount - 1)}`;
                }
            } else {
                normalizedDescription = remainderText.replace(/^[-\s]+/, "");
            }

            if (normalizedDescription.length > 0) {
                descriptionPart = `${hyphenSpacing}${normalizedDescription}`;
            }
        }

        const updatedLine = `${normalizedPrefix}${typePart}${normalizedName}${descriptionPart}`;
        return normalizeDocCommentTypeAnnotations(updatedLine);
    });

    const wrappedDocs = [];
    const normalizedPrintWidth = coercePositiveIntegerOption(
        options?.printWidth,
        120
    );
    const wrapWidth = Math.min(normalizedPrintWidth, 100);

    const wrapSegments = (text, firstAvailable, continuationAvailable) => {
        if (firstAvailable <= 0) {
            return [text];
        }

        const words = text.split(/\s+/).filter((word) => word.length > 0);
        if (words.length === 0) {
            return [];
        }

        const segments = [];
        let current = words[0];
        let currentAvailable = firstAvailable;

        for (let index = 1; index < words.length; index += 1) {
            const word = words[index];

            const endsSentence = /[.!?]["')\]]?$/.test(current);
            const startsSentence = /^[A-Z]/.test(word);
            if (
                endsSentence &&
                startsSentence &&
                currentAvailable >= 60 &&
                current.length >=
                    Math.max(Math.floor(currentAvailable * 0.6), 24)
            ) {
                segments.push(current);
                current = word;
                currentAvailable = continuationAvailable;
                continue;
            }

            if (current.length + 1 + word.length > currentAvailable) {
                segments.push(current);
                current = word;
                currentAvailable = continuationAvailable;
            } else {
                current += ` ${word}`;
            }
        }

        segments.push(current);

        const lastIndex = segments.length - 1;
        if (lastIndex >= 2) {
            // `Array#at` handles negative indices but introduces an extra bounds
            // check on every call. This helper runs for every doc comment we
            // wrap, so prefer direct index math to keep the hot path lean.
            const lastSegment = segments[lastIndex];
            const isSingleWord =
                typeof lastSegment === "string" && !/\s/.test(lastSegment);

            if (isSingleWord) {
                const maxSingleWordLength = Math.max(
                    Math.min(continuationAvailable / 2, 16),
                    8
                );

                if (lastSegment.length <= maxSingleWordLength) {
                    const penultimateIndex = lastIndex - 1;
                    const mergedSegment =
                        segments[penultimateIndex] + ` ${lastSegment}`;

                    segments[penultimateIndex] = mergedSegment;
                    segments.pop();
                }
            }
        }

        return segments;
    };

    for (let index = 0; index < reorderedDocs.length; index += 1) {
        const line = reorderedDocs[index];
        if (isDescriptionLine(line)) {
            const blockLines = [line];
            let lookahead = index + 1;

            while (lookahead < reorderedDocs.length) {
                const nextLine = reorderedDocs[lookahead];
                if (
                    typeof nextLine === "string" &&
                    nextLine.startsWith("///") &&
                    !parseDocCommentMetadata(nextLine)
                ) {
                    blockLines.push(nextLine);
                    lookahead += 1;
                    continue;
                }
                break;
            }

            index = lookahead - 1;

            const prefixMatch = line.match(/^(\/\/\/\s*@description\s+)/i);
            if (!prefixMatch) {
                wrappedDocs.push(...blockLines);
                continue;
            }

            const prefix = prefixMatch[1];
            const continuationPrefix =
                "/// " + " ".repeat(Math.max(prefix.length - 4, 0));
            const descriptionText = blockLines
                .map((docLine, blockIndex) => {
                    if (blockIndex === 0) {
                        return docLine.slice(prefix.length).trim();
                    }

                    return docLine.slice(continuationPrefix.length).trim();
                })
                .filter((segment) => segment.length > 0)
                .join(" ");

            if (descriptionText.length === 0) {
                wrappedDocs.push(...blockLines);
                continue;
            }

            const available = Math.max(wrapWidth - prefix.length, 16);
            const continuationAvailable = Math.max(Math.min(available, 62), 16);
            const segments = wrapSegments(
                descriptionText,
                available,
                continuationAvailable
            );

            if (segments.length === 0) {
                wrappedDocs.push(...blockLines);
                continue;
            }

            wrappedDocs.push(`${prefix}${segments[0]}`);
            for (
                let segmentIndex = 1;
                segmentIndex < segments.length;
                segmentIndex += 1
            ) {
                wrappedDocs.push(
                    `${continuationPrefix}${segments[segmentIndex]}`
                );
            }
            continue;
        }

        wrappedDocs.push(line);
    }

    reorderedDocs = wrappedDocs;

    result = reorderedDocs;

    if (removedAnyLine || otherLines.length > 0) {
        result._suppressLeadingBlank = true;
    }

    const filteredResult = result.filter((line) => {
        if (typeof line !== "string") {
            return true;
        }

        if (!/^\/\/\/\s*@description\b/i.test(line.trim())) {
            return true;
        }

        const metadata = parseDocCommentMetadata(line);
        const descriptionText =
            typeof metadata?.name === "string" ? metadata.name.trim() : "";

        return descriptionText.length > 0;
    });

    if (result._suppressLeadingBlank) {
        filteredResult._suppressLeadingBlank = true;
    }

    return filteredResult;
}

function getCanonicalParamNameFromText(name) {
    if (typeof name !== "string") {
        return null;
    }

    let trimmed = name.trim();

    if (trimmed.startsWith("[")) {
        let depth = 0;
        let closingIndex = -1;

        let index = 0;
        for (const char of trimmed) {
            if (char === "[") {
                depth += 1;
            } else if (char === "]") {
                depth -= 1;
                if (depth === 0) {
                    closingIndex = index;
                    break;
                }
            }

            index += 1;
        }

        if (closingIndex > 0) {
            trimmed = trimmed.slice(1, closingIndex);
        }
    }

    const equalsIndex = trimmed.indexOf("=");
    if (equalsIndex !== -1) {
        trimmed = trimmed.slice(0, equalsIndex);
    }

    const normalized = normalizeDocMetadataName(trimmed.trim());
    return normalized && normalized.length > 0 ? normalized : null;
}

function getPreferredFunctionParameterName(path, node, options) {
    const context = findFunctionParameterContext(path);
    if (context) {
        const { functionNode, paramIndex } = context;
        if (!functionNode || !Number.isInteger(paramIndex) || paramIndex < 0) {
            return null;
        }

        const params = Array.isArray(functionNode.params)
            ? functionNode.params
            : [];
        if (paramIndex >= params.length) {
            return null;
        }

        const identifier = getIdentifierFromParameterNode(params[paramIndex]);
        const currentName =
            (identifier && typeof identifier.name === "string"
                ? identifier.name
                : null) ??
            (node && typeof node.name === "string" ? node.name : null);

        const preferredName = resolvePreferredParameterName(
            functionNode,
            paramIndex,
            currentName,
            options
        );

        if (isNonEmptyString(preferredName)) {
            return preferredName;
        }

        return null;
    }

    if (!node || typeof node.name !== "string") {
        return null;
    }

    const argumentIndex = getArgumentIndexFromIdentifier(node.name);
    if (!Number.isInteger(argumentIndex) || argumentIndex < 0) {
        return null;
    }

    const functionNode = findEnclosingFunctionNode(path);
    if (!functionNode) {
        return null;
    }

    const parentNode =
        typeof path?.getParentNode === "function" ? path.getParentNode() : null;
    const isAliasInitializerForParameterlessFunction =
        parentNode?.type === "VariableDeclarator" &&
        parentNode.init === node &&
        (!Array.isArray(functionNode?.params) ||
            functionNode.params.length === 0);

    if (isAliasInitializerForParameterlessFunction) {
        return null;
    }

    const preferredName = resolvePreferredParameterName(
        functionNode,
        argumentIndex,
        node.name,
        options
    );

    if (isNonEmptyString(preferredName)) {
        return preferredName;
    }

    const params = Array.isArray(functionNode.params)
        ? functionNode.params
        : [];
    if (argumentIndex >= params.length) {
        return null;
    }

    const identifier = getIdentifierFromParameterNode(params[argumentIndex]);
    if (!identifier || typeof identifier.name !== "string") {
        return null;
    }

    const normalizedIdentifier = normalizePreferredParameterName(
        identifier.name
    );
    if (
        normalizedIdentifier &&
        normalizedIdentifier !== node.name &&
        isValidIdentifierName(normalizedIdentifier)
    ) {
        return normalizedIdentifier;
    }

    return null;
}

function resolvePreferredParameterName(
    functionNode,
    paramIndex,
    currentName,
    options
) {
    if (!functionNode || !Number.isInteger(paramIndex) || paramIndex < 0) {
        return null;
    }

    const params = Array.isArray(functionNode.params)
        ? functionNode.params
        : null;
    if (!params || paramIndex >= params.length) {
        return null;
    }

    const hasRenamableCurrentName =
        typeof currentName === "string" &&
        getArgumentIndexFromIdentifier(currentName) !== null;

    if (!hasRenamableCurrentName) {
        return null;
    }

    const preferredSource = resolvePreferredParameterSource(
        functionNode,
        paramIndex,
        currentName,
        options
    );

    const normalizedName = normalizePreferredParameterName(preferredSource);
    if (!normalizedName || normalizedName === currentName) {
        return null;
    }

    return isValidIdentifierName(normalizedName) ? normalizedName : null;
}

function resolvePreferredParameterSource(
    functionNode,
    paramIndex,
    currentName,
    options
) {
    const docPreferences = preferredParamDocNamesByNode.get(functionNode);
    if (docPreferences?.has(paramIndex)) {
        return docPreferences.get(paramIndex) ?? null;
    }

    const implicitEntries = collectImplicitArgumentDocNames(
        functionNode,
        options
    );
    if (!Array.isArray(implicitEntries)) {
        return null;
    }

    const implicitEntry = implicitEntries.find(
        (entry) => entry && entry.index === paramIndex
    );
    if (!implicitEntry) {
        return null;
    }

    if (
        implicitEntry.canonical &&
        implicitEntry.canonical !== implicitEntry.fallbackCanonical
    ) {
        return implicitEntry.name || implicitEntry.canonical;
    }

    if (implicitEntry.name && implicitEntry.name !== currentName) {
        return implicitEntry.name;
    }

    return null;
}

function findEnclosingFunctionNode(path) {
    if (!path || typeof path.getParentNode !== "function") {
        return null;
    }

    for (let depth = 0; ; depth += 1) {
        const parent =
            depth === 0 ? path.getParentNode() : path.getParentNode(depth);
        if (!parent) {
            break;
        }

        if (isFunctionLikeNode(parent)) {
            return parent;
        }
    }

    return null;
}

function isFunctionLikeNode(node) {
    if (!node || typeof node !== "object") {
        return false;
    }

    return (
        node.type === "FunctionDeclaration" ||
        node.type === "FunctionExpression" ||
        node.type === "ConstructorDeclaration"
    );
}

function findFunctionParameterContext(path) {
    if (!path || typeof path.getParentNode !== "function") {
        return null;
    }

<<<<<<< HEAD
    const hadSourceDocComment =
        functionNode && functionNode._hasSourceDocComment === true;

    if (
        (!Array.isArray(functionNode.params) ||
            functionNode.params.length === 0) &&
        !hadSourceDocComment
    ) {
        return null;
    }

    const docPreferences = preferredParamDocNamesByNode.get(functionNode);
    let preferredSource =
        (docPreferences && docPreferences.get(paramIndex)) || null;

    if (!preferredSource) {
        const implicitEntries = collectImplicitArgumentDocNames(
            functionNode,
            options
        );
=======
    let candidate = path.getValue();
    for (let depth = 0; ; depth += 1) {
        const parent =
            depth === 0 ? path.getParentNode() : path.getParentNode(depth);
        if (!parent) {
            break;
        }
>>>>>>> 0dd9ff5c

        if (parent.type === "DefaultParameter") {
            candidate = parent;
            continue;
        }

        if (
            parent.type === "FunctionDeclaration" ||
            parent.type === "ConstructorDeclaration"
        ) {
            const params = Array.isArray(parent.params) ? parent.params : [];
            const index = params.indexOf(candidate);
            if (index !== -1) {
                return { functionNode: parent, paramIndex: index };
            }
        }

        candidate = parent;
    }

    return null;
}

function shouldOmitParameterAlias(declarator, functionNode, options) {
    if (
        !declarator ||
        declarator.type !== "VariableDeclarator" ||
        !declarator.id ||
        declarator.id.type !== "Identifier" ||
        !declarator.init ||
        declarator.init.type !== "Identifier"
    ) {
        return false;
    }

    const argumentIndex = getArgumentIndexFromIdentifier(declarator.init.name);
    if (argumentIndex === null) {
        return false;
    }

    const preferredName = resolvePreferredParameterName(
        functionNode,
        argumentIndex,
        declarator.init.name,
        options
    );

    const normalizedAlias = normalizePreferredParameterName(declarator.id.name);
    if (!normalizedAlias) {
        return false;
    }

<<<<<<< HEAD
    const params =
        functionNode && Array.isArray(functionNode.params)
            ? functionNode.params
            : null;
    if (!params || argumentIndex < 0 || argumentIndex >= params.length) {
        return false;
    }

    const normalizedPreferred = preferredName
        ? normalizePreferredParameterName(preferredName)
        : null;

    if (normalizedPreferred && normalizedPreferred === normalizedAlias) {
        return true;
=======
    if (!functionNode || !Array.isArray(functionNode.params)) {
        return false;
    }

    const params = functionNode.params;
    if (argumentIndex < 0 || argumentIndex >= params.length) {
        return false;
>>>>>>> 0dd9ff5c
    }

    const identifier = getIdentifierFromParameterNode(params[argumentIndex]);
    if (!identifier || typeof identifier.name !== "string") {
        return false;
    }

    const normalizedParamName = normalizePreferredParameterName(
        identifier.name
    );

    if (
        typeof normalizedParamName === "string" &&
        normalizedParamName.length > 0 &&
        normalizedParamName === normalizedAlias
    ) {
        return true;
    }

    const normalizedPreferred = preferredName
        ? normalizePreferredParameterName(preferredName)
        : null;

    if (normalizedPreferred && normalizedPreferred === normalizedAlias) {
        return true;
    }

    return false;
}

function getIdentifierFromParameterNode(param) {
    if (!param || typeof param !== "object") {
        return null;
    }

    if (param.type === "Identifier") {
        return param;
    }

    if (
        param.type === "DefaultParameter" &&
        param.left?.type === "Identifier"
    ) {
        return param.left;
    }

    return null;
}

function isInsideConstructorFunction(path) {
    if (!path || typeof path.getParentNode !== "function") {
        return false;
    }

    let functionAncestorDepth = null;

    for (let depth = 0; ; depth += 1) {
        const ancestor =
            depth === 0 ? path.getParentNode() : path.getParentNode(depth);
        if (!ancestor) {
            break;
        }

        if (
            functionAncestorDepth === null &&
            ancestor.type === "FunctionDeclaration"
        ) {
            const functionParent = path.getParentNode(depth + 1);
            if (!functionParent || functionParent.type !== "BlockStatement") {
                return false;
            }

            functionAncestorDepth = depth;
            continue;
        }

        if (ancestor.type === "ConstructorDeclaration") {
            return functionAncestorDepth !== null;
        }
    }

    return false;
}

function findEnclosingFunctionDeclaration(path) {
    if (!path || typeof path.getParentNode !== "function") {
        return null;
    }

    for (let depth = 0; ; depth += 1) {
        const parent =
            depth === 0 ? path.getParentNode() : path.getParentNode(depth);
        if (!parent) {
            break;
        }

        if (parent.type === "FunctionDeclaration") {
            return parent;
        }
    }

    return null;
}

function normalizePreferredParameterName(name) {
    if (typeof name !== "string" || name.length === 0) {
        return null;
    }

    const canonical = getCanonicalParamNameFromText(name);
    if (canonical && canonical.length > 0) {
        return canonical;
    }

    const normalized = normalizeDocMetadataName(name);
    if (typeof normalized !== "string" || normalized.length === 0) {
        return null;
    }

    return normalized.trim();
}

function isValidIdentifierName(name) {
    return typeof name === "string" && /^[A-Za-z_$][A-Za-z0-9_$]*$/.test(name);
}

function isOptionalParamDocName(name) {
    return typeof name === "string" && /^\s*\[[^\]]+\]\s*$/.test(name);
}

function updateParamLineWithDocName(line, newDocName) {
    if (typeof line !== "string" || typeof newDocName !== "string") {
        return line;
    }

    const prefixMatch = line.match(/^(\/\/\/\s*@param(?:\s+\{[^}]+\})?\s*)/i);
    if (!prefixMatch) {
        return `/// @param ${newDocName}`;
    }

    const prefix = prefixMatch[0];
    const remainder = line.slice(prefix.length);
    if (remainder.length === 0) {
        return `${prefix}${newDocName}`;
    }

    const updatedRemainder = remainder.replace(/^[^\s]+/, newDocName);
    return `${prefix}${updatedRemainder}`;
}

function computeSyntheticFunctionDocLines(
    node,
    existingDocLines,
    options,
    overrides = {}
) {
    if (!node) {
        return [];
    }

    const metadata = Array.isArray(existingDocLines)
        ? existingDocLines.map(parseDocCommentMetadata).filter(Boolean)
        : [];
    const orderedParamMetadata = metadata.filter(
        (meta) => meta.tag === "param"
    );

    const hasReturnsTag = metadata.some((meta) => meta.tag === "returns");
    const hasOverrideTag = metadata.some((meta) => meta.tag === "override");
    const documentedParamNames = new Set();
    const paramMetadataByCanonical = new Map();
    const overrideName = overrides?.nameOverride;
    const functionName = overrideName ?? getNodeName(node);
    const existingFunctionMetadata = metadata.find(
        (meta) => meta.tag === "function"
    );
    const normalizedFunctionName =
        typeof functionName === "string" &&
        isNonEmptyTrimmedString(functionName)
            ? normalizeDocMetadataName(functionName)
            : null;
    const normalizedExistingFunctionName =
        typeof existingFunctionMetadata?.name === "string" &&
        isNonEmptyTrimmedString(existingFunctionMetadata.name)
            ? normalizeDocMetadataName(existingFunctionMetadata.name)
            : null;

    for (const meta of metadata) {
        if (meta.tag !== "param") {
            continue;
        }

        const rawName = typeof meta.name === "string" ? meta.name : null;
        if (!rawName) {
            continue;
        }

        documentedParamNames.add(rawName);

        const canonical = getCanonicalParamNameFromText(rawName);
        if (canonical && !paramMetadataByCanonical.has(canonical)) {
            paramMetadataByCanonical.set(canonical, meta);
        }
    }

    const shouldInsertOverrideTag =
        overrides?.includeOverrideTag === true && !hasOverrideTag;

    const lines = [];

    if (shouldInsertOverrideTag) {
        lines.push("/// @override");
    }

    const shouldInsertFunctionTag =
        normalizedFunctionName &&
        (normalizedExistingFunctionName === null ||
            normalizedExistingFunctionName !== normalizedFunctionName);

    if (shouldInsertFunctionTag) {
        lines.push(`/// @function ${functionName}`);
    }

    const implicitArgumentDocNames = collectImplicitArgumentDocNames(
        node,
        options
    );
    const implicitDocEntryByIndex = new Map();

    for (const entry of implicitArgumentDocNames) {
        if (!entry) {
            continue;
        }

        const { index } = entry;
        if (!Number.isInteger(index) || index < 0) {
            continue;
        }

        if (!implicitDocEntryByIndex.has(index)) {
            implicitDocEntryByIndex.set(index, entry);
        }
    }

    if (!Array.isArray(node.params)) {
        for (const { name: docName } of implicitArgumentDocNames) {
            if (documentedParamNames.has(docName)) {
                continue;
            }

            documentedParamNames.add(docName);
            lines.push(`/// @param ${docName}`);
        }

        return maybeAppendReturnsDoc(lines, node, hasReturnsTag, overrides);
    }

    for (const [paramIndex, param] of node.params.entries()) {
        const paramInfo = getParameterDocInfo(param, node, options);
        if (!paramInfo || !paramInfo.name) {
            continue;
        }
        const ordinalMetadata =
            Number.isInteger(paramIndex) && paramIndex >= 0
                ? (orderedParamMetadata[paramIndex] ?? null)
                : null;
        const rawOrdinalName =
            typeof ordinalMetadata?.name === "string" &&
            ordinalMetadata.name.length > 0
                ? ordinalMetadata.name
                : null;
        const canonicalOrdinal = rawOrdinalName
            ? getCanonicalParamNameFromText(rawOrdinalName)
            : null;
        const implicitDocEntry = implicitDocEntryByIndex.get(paramIndex);
        const paramIdentifier = getIdentifierFromParameterNode(param);
        const paramIdentifierName =
            typeof paramIdentifier?.name === "string"
                ? paramIdentifier.name
                : null;
        const isGenericArgumentName =
            typeof paramIdentifierName === "string" &&
            getArgumentIndexFromIdentifier(paramIdentifierName) !== null;
        const implicitName =
            implicitDocEntry &&
            typeof implicitDocEntry.name === "string" &&
            implicitDocEntry.name &&
            implicitDocEntry.canonical !== implicitDocEntry.fallbackCanonical
                ? implicitDocEntry.name
                : null;
        const canonicalParamName =
            (implicitDocEntry?.canonical && implicitDocEntry.canonical) ||
            getCanonicalParamNameFromText(paramInfo.name);
        const existingMetadata =
            (canonicalParamName &&
                paramMetadataByCanonical.has(canonicalParamName) &&
                paramMetadataByCanonical.get(canonicalParamName)) ||
            null;
        const existingDocName = existingMetadata?.name;
        const hasCompleteOrdinalDocs =
            Array.isArray(node.params) &&
            orderedParamMetadata.length === node.params.length;
        const shouldAdoptOrdinalName =
            Boolean(rawOrdinalName) &&
            ((Boolean(canonicalOrdinal) &&
                Boolean(canonicalParamName) &&
                canonicalOrdinal === canonicalParamName) ||
                isGenericArgumentName);

        if (
            hasCompleteOrdinalDocs &&
            node &&
            typeof paramIndex === "number" &&
            shouldAdoptOrdinalName
        ) {
            const documentedParamCanonical =
                getCanonicalParamNameFromText(paramInfo.name) ?? null;
            if (
                documentedParamCanonical &&
                paramMetadataByCanonical.has(documentedParamCanonical)
            ) {
                // The parameter already appears in the documented metadata;
                // avoid overriding it with mismatched ordinal ordering.
            } else {
                let preferredDocs = preferredParamDocNamesByNode.get(node);
                if (!preferredDocs) {
                    preferredDocs = new Map();
                    preferredParamDocNamesByNode.set(node, preferredDocs);
                }
                if (!preferredDocs.has(paramIndex)) {
                    preferredDocs.set(paramIndex, rawOrdinalName);
                }
            }
        }
        if (
            !shouldAdoptOrdinalName &&
            canonicalOrdinal &&
            canonicalParamName &&
            canonicalOrdinal !== canonicalParamName &&
            node &&
            !paramMetadataByCanonical.has(canonicalParamName)
        ) {
            let suppressedCanonicals =
                suppressedImplicitDocCanonicalByNode.get(node);
            if (!suppressedCanonicals) {
                suppressedCanonicals = new Set();
                suppressedImplicitDocCanonicalByNode.set(
                    node,
                    suppressedCanonicals
                );
            }
            suppressedCanonicals.add(canonicalOrdinal);
        }
        const ordinalDocName =
            hasCompleteOrdinalDocs &&
            (!existingDocName || existingDocName.length === 0) &&
            shouldAdoptOrdinalName
                ? rawOrdinalName
                : null;
        let effectiveImplicitName = implicitName;
        if (effectiveImplicitName && ordinalDocName) {
            const canonicalImplicit =
                getCanonicalParamNameFromText(effectiveImplicitName) ?? null;
            const fallbackCanonical =
                implicitDocEntry?.fallbackCanonical ??
                getCanonicalParamNameFromText(paramInfo.name);

            if (
                canonicalOrdinal &&
                canonicalOrdinal !== fallbackCanonical &&
                canonicalOrdinal !== canonicalImplicit
            ) {
                const ordinalLength = canonicalOrdinal.length;
                const implicitLength =
                    (canonicalImplicit && canonicalImplicit.length > 0) ||
                    effectiveImplicitName.trim().length > 0;

                if (ordinalLength > implicitLength) {
                    effectiveImplicitName = null;
                    if (implicitDocEntry) {
                        implicitDocEntry._suppressDocLine = true;
                        if (implicitDocEntry.canonical && node) {
                            let suppressedCanonicals =
                                suppressedImplicitDocCanonicalByNode.get(node);
                            if (!suppressedCanonicals) {
                                suppressedCanonicals = new Set();
                                suppressedImplicitDocCanonicalByNode.set(
                                    node,
                                    suppressedCanonicals
                                );
                            }
                            suppressedCanonicals.add(
                                implicitDocEntry.canonical
                            );
                        }
                        if (canonicalOrdinal) {
                            implicitDocEntry.canonical = canonicalOrdinal;
                        }
                        if (ordinalDocName) {
                            implicitDocEntry.name = ordinalDocName;
                            if (node) {
                                let preferredDocs =
                                    preferredParamDocNamesByNode.get(node);
                                if (!preferredDocs) {
                                    preferredDocs = new Map();
                                    preferredParamDocNamesByNode.set(
                                        node,
                                        preferredDocs
                                    );
                                }
                                preferredDocs.set(paramIndex, ordinalDocName);
                            }
                        }
                    }
                }
            }
        }

        const baseDocName =
            (effectiveImplicitName &&
                effectiveImplicitName.length > 0 &&
                effectiveImplicitName) ||
            (ordinalDocName && ordinalDocName.length > 0 && ordinalDocName) ||
            paramInfo.name;
        const shouldMarkOptional =
            paramInfo.optional ||
            (param?.type === "DefaultParameter" &&
                isOptionalParamDocName(existingDocName));
        if (
            shouldMarkOptional &&
            param?.type === "DefaultParameter" &&
            isUndefinedLiteral(param.right)
        ) {
            preservedUndefinedDefaultParameters.add(param);
        }
        const docName =
            (shouldMarkOptional && `[${baseDocName}]`) || baseDocName;

        if (documentedParamNames.has(docName)) {
            if (implicitDocEntry?.name) {
                documentedParamNames.add(implicitDocEntry.name);
            }
            continue;
        }
        documentedParamNames.add(docName);
        if (implicitDocEntry?.name) {
            documentedParamNames.add(implicitDocEntry.name);
        }
        lines.push(`/// @param ${docName}`);
    }

    for (const entry of implicitArgumentDocNames) {
        if (!entry || entry._suppressDocLine) {
            continue;
        }

        const { name: docName, index, canonical, fallbackCanonical } = entry;
        const isFallbackEntry = canonical === fallbackCanonical;
        if (
            isFallbackEntry &&
            Number.isInteger(index) &&
            orderedParamMetadata[index] &&
            typeof orderedParamMetadata[index].name === "string" &&
            orderedParamMetadata[index].name.length > 0
        ) {
            continue;
        }

        if (documentedParamNames.has(docName)) {
            continue;
        }

        documentedParamNames.add(docName);
        lines.push(`/// @param ${docName}`);
    }

    return maybeAppendReturnsDoc(lines, node, hasReturnsTag, overrides).map(
        (line) => normalizeDocCommentTypeAnnotations(line)
    );
}

function collectImplicitArgumentDocNames(functionNode, options) {
    if (!functionNode || functionNode.type !== "FunctionDeclaration") {
        return [];
    }

    const referenceInfo = gatherImplicitArgumentReferences(functionNode);
    const entries = buildImplicitArgumentDocEntries(referenceInfo);
    const suppressedCanonicals =
        suppressedImplicitDocCanonicalByNode.get(functionNode);

    if (!suppressedCanonicals || suppressedCanonicals.size === 0) {
        return entries;
    }

    return entries.filter((entry) => {
        if (!entry || !entry.canonical) {
            return true;
        }

        return !suppressedCanonicals.has(entry.canonical);
    });
}

// Collects index/reference bookkeeping for implicit `arguments[index]` usages
// within a function. The traversal tracks alias declarations, direct
// references, and the set of indices that require doc entries so the caller
// can format them without dipping into low-level mutation logic.
function gatherImplicitArgumentReferences(functionNode) {
    const referencedIndices = new Set();
    const aliasByIndex = new Map();
    const directReferenceIndices = new Set();

    const visit = (node, parent, property) => {
        if (!node || typeof node !== "object") {
            return;
        }

        if (node === functionNode) {
            visit(functionNode.body, node, "body");
            return;
        }

        if (Array.isArray(node)) {
            for (const [index, element] of node.entries()) {
                visit(element, parent, index);
            }
            return;
        }

        if (
            node !== functionNode &&
            (node.type === "FunctionDeclaration" ||
                node.type === "FunctionExpression" ||
                node.type === "ConstructorDeclaration")
        ) {
            return;
        }

        let skipAliasInitializer = false;
        if (node.type === "VariableDeclarator") {
            const aliasIndex = getArgumentIndexFromNode(node.init);
            if (
                aliasIndex !== null &&
                node.id?.type === "Identifier" &&
                !aliasByIndex.has(aliasIndex)
            ) {
                const aliasName = normalizeDocMetadataName(node.id.name);
                if (isNonEmptyString(aliasName)) {
                    aliasByIndex.set(aliasIndex, aliasName);
                    referencedIndices.add(aliasIndex);
                    skipAliasInitializer = true;
                }
            }
        }

        const directIndex = getArgumentIndexFromNode(node);
        if (directIndex !== null) {
            referencedIndices.add(directIndex);
            if (!(skipAliasInitializer && property === "init")) {
                directReferenceIndices.add(directIndex);
            }
        }

        for (const [key, value] of Object.entries(node)) {
            if (skipAliasInitializer && key === "init") {
                continue;
            }
            if (!value || typeof value !== "object") {
                continue;
            }

            visit(value, node, key);
        }
    };

    visit(functionNode.body, functionNode, "body");

    return { referencedIndices, aliasByIndex, directReferenceIndices };
}

function buildImplicitArgumentDocEntries({
    referencedIndices,
    aliasByIndex,
    directReferenceIndices
}) {
    if (!referencedIndices || referencedIndices.size === 0) {
        return [];
    }

    const sortedIndices = [...referencedIndices].sort(
        (left, right) => left - right
    );

    return sortedIndices.map((index) =>
        createImplicitArgumentDocEntry({
            index,
            aliasByIndex,
            directReferenceIndices
        })
    );
}

function createImplicitArgumentDocEntry({
    index,
    aliasByIndex,
    directReferenceIndices
}) {
    const fallbackName = `argument${index}`;
    const alias = aliasByIndex?.get(index);
    const docName = (alias && alias.length > 0 && alias) || fallbackName;
    const canonical = getCanonicalParamNameFromText(docName) ?? docName;
    const fallbackCanonical =
        getCanonicalParamNameFromText(fallbackName) ?? fallbackName;

    return {
        name: docName,
        canonical,
        fallbackCanonical,
        index,
        hasDirectReference: directReferenceIndices?.has(index) === true
    };
}

function getArgumentIndexFromNode(node) {
    if (!node || typeof node !== "object") {
        return null;
    }

    if (node.type === "Identifier") {
        return getArgumentIndexFromIdentifier(node.name);
    }

    if (
        node.type === "MemberIndexExpression" &&
        node.object?.type === "Identifier" &&
        node.object.name === "argument" &&
        Array.isArray(node.property) &&
        node.property.length === 1 &&
        node.property[0]?.type === "Literal"
    ) {
        const literal = node.property[0];
        const parsed = Number.parseInt(literal.value, 10);
        return Number.isInteger(parsed) && parsed >= 0 ? parsed : null;
    }

    return null;
}

function getArgumentIndexFromIdentifier(name) {
    if (typeof name !== "string") {
        return null;
    }

    const match = name.match(/^argument(\d+)$/);
    if (!match) {
        return null;
    }

    const parsed = Number.parseInt(match[1], 10);
    return Number.isInteger(parsed) && parsed >= 0 ? parsed : null;
}

function maybeAppendReturnsDoc(
    lines,
    functionNode,
    hasReturnsTag,
    overrides = {}
) {
    if (!Array.isArray(lines)) {
        return [];
    }

    if (overrides?.suppressReturns === true) {
        return lines;
    }

    if (
        hasReturnsTag ||
        !functionNode ||
        functionNode.type !== "FunctionDeclaration" ||
        functionNode._suppressSyntheticReturnsDoc
    ) {
        return lines;
    }

    const body = functionNode.body;
    const statements =
        body?.type === "BlockStatement" && Array.isArray(body.body)
            ? body.body
            : null;

    if (!statements) {
        return [...lines, "/// @returns {undefined}"];
    }

    if (statements.length === 0) {
        return [...lines, "/// @returns {undefined}"];
    }

    if (functionReturnsNonUndefinedValue(functionNode)) {
        return lines;
    }

    return [...lines, "/// @returns {undefined}"];
}

function functionReturnsNonUndefinedValue(functionNode) {
    if (!functionNode || functionNode.type !== "FunctionDeclaration") {
        return false;
    }

    const body = functionNode.body;
    if (body?.type !== "BlockStatement" || !Array.isArray(body.body)) {
        return false;
    }

    const stack = [...body.body];
    const visited = new Set();

    while (stack.length > 0) {
        const current = stack.pop();
        if (!current || typeof current !== "object") {
            continue;
        }

        if (visited.has(current)) {
            continue;
        }
        visited.add(current);

        switch (current.type) {
            case "FunctionDeclaration":
            case "ConstructorDeclaration":
            case "FunctionExpression": {
                continue;
            }
            case "ReturnStatement": {
                const argument = current.argument;
                if (!argument) {
                    continue;
                }

                if (!isUndefinedLiteral(argument)) {
                    return true;
                }

                continue;
            }
            default: {
                break;
            }
        }

        for (const value of Object.values(current)) {
            enqueueObjectChildValues(stack, value);
        }
    }

    return false;
}

function parseDocCommentMetadata(line) {
    if (typeof line !== "string") {
        return null;
    }

    const trimmed = line.trim();
    const match = trimmed.match(/^\/\/\/\s*@([a-z]+)\b\s*(.*)$/i);
    if (!match) {
        return null;
    }

    const tag = match[1].toLowerCase();
    const remainder = match[2].trim();

    if (tag === "param") {
        let paramSection = remainder;

        if (paramSection.startsWith("{")) {
            const typeMatch = paramSection.match(/^\{[^}]*\}\s*(.*)$/);
            if (typeMatch) {
                paramSection = typeMatch[1] ?? "";
            }
        }

        let name = null;
        if (paramSection.startsWith("[")) {
            let depth = 0;
            for (let i = 0; i < paramSection.length; i++) {
                const char = paramSection[i];
                if (char === "[") {
                    depth += 1;
                } else if (char === "]") {
                    depth -= 1;
                    if (depth === 0) {
                        name = paramSection.slice(0, i + 1);
                        break;
                    }
                }
            }
        }

        if (!name) {
            const paramMatch = paramSection.match(/^(\S+)/);
            name = paramMatch ? paramMatch[1] : null;
        }
        if (typeof name === "string") {
            name = normalizeOptionalParamNameToken(name);
        }
        return { tag, name };
    }

    return { tag, name: remainder };
}

function normalizeOptionalParamNameToken(name) {
    if (typeof name !== "string") {
        return name;
    }

    const trimmed = name.trim();

    if (/^\[[^\]]+\]$/.test(trimmed)) {
        return trimmed;
    }

    let stripped = trimmed;
    let hadSentinel = false;

    while (stripped.startsWith("*")) {
        stripped = stripped.slice(1);
        hadSentinel = true;
    }

    while (stripped.endsWith("*")) {
        stripped = stripped.slice(0, -1);
        hadSentinel = true;
    }

    if (!hadSentinel) {
        return trimmed;
    }

    const normalized = stripped.trim();

    if (normalized.length === 0) {
        return stripped.replaceAll("*", "");
    }

    return `[${normalized}]`;
}

function getSourceTextForNode(node, options) {
    if (!node || !options || typeof options.originalText !== "string") {
        return null;
    }

    const startIndex =
        typeof options.locStart === "function"
            ? options.locStart(node)
            : getNodeStartIndex(node);
    const endIndex =
        typeof options.locEnd === "function"
            ? options.locEnd(node)
            : getNodeEndIndex(node);

    if (typeof startIndex !== "number" || typeof endIndex !== "number") {
        return null;
    }

    if (endIndex <= startIndex) {
        return null;
    }

    return options.originalText.slice(startIndex, endIndex).trim();
}

function shouldPreserveCompactUpdateAssignmentSpacing(path, options) {
    if (
        !path ||
        typeof path.getValue !== "function" ||
        typeof path.getParentNode !== "function"
    ) {
        return false;
    }

    const node = path.getValue();
    if (!node || node.type !== "AssignmentExpression") {
        return false;
    }

    if (node.operator === "=") {
        return false;
    }

    const parent = path.getParentNode();
    if (parent?.type !== "ForStatement") {
        return false;
    }

    if (typeof path.getName !== "function" || path.getName() !== "update") {
        return false;
    }

    const source = getSourceTextForNode(node, options);
    if (typeof source !== "string" || source.length === 0) {
        return false;
    }

    const operatorIndex = source.indexOf(node.operator);
    if (operatorIndex <= 0) {
        return false;
    }

    const beforeChar = source[operatorIndex - 1] ?? "";
    if (/\s/.test(beforeChar)) {
        return false;
    }

    const afterChar = source[operatorIndex + node.operator.length] ?? "";
    if (!/\s/.test(afterChar)) {
        return false;
    }

    return true;
}

function structLiteralHasLeadingLineBreak(node, options) {
    if (!node || !options || typeof options.originalText !== "string") {
        return false;
    }

    if (!Array.isArray(node.properties) || node.properties.length === 0) {
        return false;
    }

    const { start, end } = getNodeRangeIndices(node);
    if (start == null || end == null || end <= start) {
        return false;
    }

    const source = options.originalText.slice(start, end);
    const openBraceIndex = source.indexOf("{");
    if (openBraceIndex === -1) {
        return false;
    }

    for (let index = openBraceIndex + 1; index < source.length; index += 1) {
        const character = source[index];

        if (character === "\n") {
            return true;
        }

        if (character === "\r") {
            if (source[index + 1] === "\n") {
                return true;
            }
            return true;
        }

        if (character.trim() === "") {
            continue;
        }

        if (character === "/") {
            const lookahead = source[index + 1];

            if (lookahead === "/") {
                index += 2;
                while (index < source.length) {
                    const commentChar = source[index];
                    if (commentChar === "\n") {
                        return true;
                    }
                    if (commentChar === "\r") {
                        if (source[index + 1] === "\n") {
                            return true;
                        }
                        return true;
                    }

                    index += 1;
                }

                return false;
            }

            if (lookahead === "*") {
                index += 2;
                while (index < source.length - 1) {
                    const commentChar = source[index];
                    if (commentChar === "\n") {
                        return true;
                    }
                    if (commentChar === "\r") {
                        if (source[index + 1] === "\n") {
                            return true;
                        }
                        return true;
                    }

                    if (commentChar === "*" && source[index + 1] === "/") {
                        index += 1;
                        break;
                    }

                    index += 1;
                }

                continue;
            }
        }

        if (character === "}") {
            return false;
        }

        return false;
    }

    return false;
}

function getStructPropertyPrefix(node, options) {
    if (!node || !options || typeof options.originalText !== "string") {
        return null;
    }

    const propertyStart = getNodeStartIndex(node);
    const valueStart = getNodeStartIndex(node?.value);

    if (
        typeof propertyStart !== "number" ||
        typeof valueStart !== "number" ||
        valueStart <= propertyStart
    ) {
        return null;
    }

    const prefix = options.originalText.slice(propertyStart, valueStart);
    if (prefix.length === 0 || !prefix.includes(":")) {
        return null;
    }

    const colonIndex = prefix.indexOf(":");
    const beforeColon = prefix.slice(0, colonIndex);
    const afterColon = prefix.slice(colonIndex + 1);
    const hasWhitespaceBefore = /\s$/.test(beforeColon);
    const hasWhitespaceAfter = /^\s/.test(afterColon);

    if (!hasWhitespaceBefore && !hasWhitespaceAfter) {
        return null;
    }

    return prefix;
}

function getNormalizedParameterName(paramNode) {
    if (!paramNode) {
        return null;
    }

    const rawName = getIdentifierText(paramNode);
    if (typeof rawName !== "string" || rawName.length === 0) {
        return null;
    }

    const normalizedName = normalizeDocMetadataName(rawName);
    return getNonEmptyString(normalizedName);
}

function getParameterDocInfo(paramNode, functionNode, options) {
    if (!paramNode) {
        return null;
    }

    if (paramNode.type === "Identifier") {
        const name = getNormalizedParameterName(paramNode);
        return name ? { name, optional: false } : null;
    }

    if (paramNode.type === "DefaultParameter") {
        const name = getNormalizedParameterName(paramNode.left);
        if (!name) {
            return null;
        }

        const defaultIsUndefined = isUndefinedLiteral(paramNode.right);
        const signatureOmitsUndefinedDefault =
            defaultIsUndefined &&
            shouldOmitUndefinedDefaultForFunctionNode(functionNode);
        const isConstructorLike =
            functionNode?.type === "ConstructorDeclaration" ||
            functionNode?.type === "ConstructorParentClause";

        const shouldIncludeDefaultText =
            !defaultIsUndefined ||
            (!signatureOmitsUndefinedDefault && !isConstructorLike);

        const defaultText = shouldIncludeDefaultText
            ? getSourceTextForNode(paramNode.right, options)
            : null;

        const docName = defaultText ? `${name}=${defaultText}` : name;

        const optionalOverride = paramNode?._featherOptionalParameter === true;
        const optional = defaultIsUndefined
            ? optionalOverride || !signatureOmitsUndefinedDefault
            : true;

        return {
            name: docName,
            optional
        };
    }

    if (paramNode.type === "MissingOptionalArgument") {
        return null;
    }

    const fallbackName = getNormalizedParameterName(paramNode);
    return fallbackName ? { name: fallbackName, optional: false } : null;
}

function shouldOmitDefaultValueForParameter(path) {
    const node = path.getValue();
    if (!node || node.type !== "DefaultParameter") {
        return false;
    }

    if (
        preservedUndefinedDefaultParameters.has(node) ||
        !isUndefinedLiteral(node.right) ||
        typeof path.getParentNode !== "function"
    ) {
        return false;
    }

    let depth = 0;
    while (true) {
        const ancestor =
            depth === 0 ? path.getParentNode() : path.getParentNode(depth);
        if (!ancestor) {
            break;
        }

        if (shouldOmitUndefinedDefaultForFunctionNode(ancestor)) {
            return true;
        }

        depth += 1;
    }

    return false;
}

function shouldOmitUndefinedDefaultForFunctionNode(functionNode) {
    if (!functionNode || !functionNode.type) {
        return false;
    }

    if (
        functionNode.type === "ConstructorDeclaration" ||
        functionNode.type === "ConstructorParentClause"
    ) {
        return false;
    }

    return functionNode.type === "FunctionDeclaration";
}

function printBooleanReturnIf(path, print) {
    const node = path.getValue();
    if (
        !node ||
        node.type !== "IfStatement" ||
        !node.consequent ||
        !node.alternate ||
        hasComment(node)
    ) {
        return null;
    }

    const consequentReturn = getBooleanReturnBranch(node.consequent);
    const alternateReturn = getBooleanReturnBranch(node.alternate);

    if (!consequentReturn || !alternateReturn) {
        return null;
    }

    if (consequentReturn.value === alternateReturn.value) {
        return null;
    }

    const conditionDoc = printWithoutExtraParens(path, print, "test");
    const conditionNode = node.test;

    const argumentDoc =
        consequentReturn.value === "true"
            ? conditionDoc
            : negateExpressionDoc(conditionDoc, conditionNode);

    return concat([
        "return ",
        argumentDoc,
        optionalSemicolon("ReturnStatement")
    ]);
}

function getBooleanReturnBranch(branchNode) {
    if (!branchNode || hasComment(branchNode)) {
        return null;
    }

    if (branchNode.type === "BlockStatement") {
        const statements = Array.isArray(branchNode.body)
            ? branchNode.body
            : [];
        if (statements.length !== 1) {
            return null;
        }

        const [onlyStatement] = statements;
        if (
            hasComment(onlyStatement) ||
            onlyStatement.type !== "ReturnStatement"
        ) {
            return null;
        }

        return getBooleanReturnStatementInfo(onlyStatement);
    }

    if (branchNode.type === "ReturnStatement") {
        return getBooleanReturnStatementInfo(branchNode);
    }

    return null;
}

/**
 * Builds the document representation for an if statement, ensuring that the
 * orchestration logic in the main printer delegates the clause assembly and
 * alternate handling to a single abstraction layer.
 */
function buildIfStatementDoc(path, options, print, node) {
    const parts = [
        printSingleClauseStatement(
            path,
            options,
            print,
            "if",
            "test",
            "consequent"
        )
    ];

    const elseDoc = buildIfAlternateDoc(path, options, print, node);
    if (elseDoc) {
        parts.push([" else ", elseDoc]);
    }

    return concat(parts);
}

function buildIfAlternateDoc(path, options, print, node) {
    if (!node || node.alternate == null) {
        return null;
    }

    const alternateNode = node.alternate;

    if (alternateNode.type === "IfStatement") {
        // Keep chained `else if` statements unwrapped. Printing the alternate
        // with braces would produce `else { if (...) ... }`, which breaks the
        // cascade that GameMaker expects, introduces an extra block for the
        // runtime to evaluate, and diverges from the control-structure style
        // documented in the GameMaker manual (see https://manual.gamemaker.io/monthly/en/#t=GML_Overview%2FGML_Syntax.htm%23ElseIf).
        // By delegating directly to the child printer we preserve the
        // flattened `else if` ladder that authors wrote and that downstream
        // tools rely on when parsing the control flow.
        return print("alternate");
    }

    if (shouldPrintBlockAlternateAsElseIf(alternateNode)) {
        return path.call(
            (alternatePath) => alternatePath.call(print, "body", 0),
            "alternate"
        );
    }

    return printInBlock(path, options, print, "alternate");
}

function getBooleanReturnStatementInfo(returnNode) {
    if (!returnNode || hasComment(returnNode)) {
        return null;
    }

    const argument = returnNode.argument;
    if (!argument || hasComment(argument) || !isBooleanLiteral(argument)) {
        return null;
    }

    return { value: argument.value.toLowerCase() };
}

function simplifyBooleanBinaryExpression(path, print, node) {
    if (!node) {
        return null;
    }

    if (node.operator !== "==" && node.operator !== "!=") {
        return null;
    }

    const leftBoolean = isBooleanLiteral(node.left);
    const rightBoolean = isBooleanLiteral(node.right);

    if (!leftBoolean && !rightBoolean) {
        return null;
    }

    const booleanNode = leftBoolean ? node.left : node.right;
    const expressionKey = leftBoolean ? "right" : "left";
    const expressionNode = leftBoolean ? node.right : node.left;
    const expressionDoc = printWithoutExtraParens(path, print, expressionKey);
    const isEquality = node.operator === "==";
    const isTrue = booleanNode.value.toLowerCase() === "true";

    if (isTrue) {
        return isEquality
            ? expressionDoc
            : negateExpressionDoc(expressionDoc, expressionNode);
    }

    return isEquality
        ? negateExpressionDoc(expressionDoc, expressionNode)
        : expressionDoc;
}

function applyTrigonometricFunctionSimplification(path) {
    const node = path.getValue();
    if (!node || node.type !== "CallExpression") {
        return;
    }

    simplifyTrigonometricCall(node);
}

function simplifyTrigonometricCall(node) {
    if (!node || node.type !== "CallExpression") {
        return false;
    }

    if (hasComment(node)) {
        return false;
    }

    const identifierName = getIdentifierText(node.object);
    if (!identifierName) {
        return false;
    }

    const normalizedName = identifierName.toLowerCase();

    if (applyInnerDegreeWrapperConversion(node, normalizedName)) {
        return true;
    }

    if (normalizedName === "degtorad") {
        return applyOuterTrigConversion(node, DEGREE_TO_RADIAN_CONVERSIONS);
    }

    if (normalizedName === "radtodeg") {
        return applyOuterTrigConversion(node, RADIAN_TO_DEGREE_CONVERSIONS);
    }

    return false;
}

function applyInnerDegreeWrapperConversion(node, functionName) {
    const mapping = RADIAN_TRIG_TO_DEGREE.get(functionName);
    if (!mapping) {
        return false;
    }

    const args = getCallExpressionArguments(node);
    if (args.length !== 1) {
        return false;
    }

    const [firstArg] = args;
    if (
        !isCallExpressionIdentifierMatch(firstArg, "degtorad", {
            caseInsensitive: true
        })
    ) {
        return false;
    }

    if (hasComment(firstArg)) {
        return false;
    }

    const wrappedArgs = getCallExpressionArguments(firstArg);
    if (wrappedArgs.length !== 1) {
        return false;
    }

    updateCallExpressionNameAndArgs(node, mapping, wrappedArgs);
    return true;
}

function applyOuterTrigConversion(node, conversionMap) {
    const args = getCallExpressionArguments(node);
    if (args.length !== 1) {
        return false;
    }

    const [firstArg] = args;
    if (!firstArg || firstArg.type !== "CallExpression") {
        return false;
    }

    if (hasComment(firstArg)) {
        return false;
    }

    const innerName = getIdentifierText(firstArg.object);
    if (!innerName) {
        return false;
    }

    const mapping = conversionMap.get(innerName.toLowerCase());
    if (!mapping) {
        return false;
    }

    const innerArgs = getCallExpressionArguments(firstArg);
    if (
        typeof mapping.expectedArgs === "number" &&
        innerArgs.length !== mapping.expectedArgs
    ) {
        return false;
    }

    updateCallExpressionNameAndArgs(node, mapping.name, innerArgs);
    return true;
}

function updateCallExpressionNameAndArgs(node, newName, newArgs) {
    if (!node || node.type !== "CallExpression") {
        return;
    }

    if (!node.object || node.object.type !== "Identifier") {
        node.object = { type: "Identifier", name: newName };
    } else {
        node.object.name = newName;
    }

    node.arguments = Array.isArray(newArgs) ? [...newArgs] : [];
}

function negateExpressionDoc(expressionDoc, expressionNode) {
    if (needsParensForNegation(expressionNode)) {
        return group(["!", "(", expressionDoc, ")"]);
    }
    return group(["!", expressionDoc]);
}

function needsParensForNegation(node) {
    if (!node) {
        return true;
    }

    if (node.type === "ParenthesizedExpression") {
        return needsParensForNegation(node.expression);
    }

    return [
        "BinaryExpression",
        "AssignmentExpression",
        "TernaryExpression",
        "LogicalExpression"
    ].includes(node.type);
}

function shouldPrefixGlobalIdentifier(path) {
    const node = path.getValue();
    if (!node || !node.isGlobalIdentifier) {
        return false;
    }

    const parent = path.getParentNode();
    if (!parent) {
        return true;
    }

    if (parent.type === "MemberDotExpression" && parent.property === node) {
        return false;
    }

    if (parent.type === "Property" && parent.name === node) {
        return false;
    }

    if (parent.type === "VariableDeclarator" && parent.id === node) {
        return false;
    }

    if (parent.type === "FunctionDeclaration" && parent.id === node) {
        return false;
    }

    if (parent.type === "ConstructorDeclaration" && parent.id === node) {
        return false;
    }

    if (parent.type === "ConstructorParentClause" && parent.id === node) {
        return false;
    }

    if (parent.type === "EnumMember" && parent.name === node) {
        return false;
    }

    return true;
}

function shouldGenerateSyntheticDocForFunction(
    path,
    existingDocLines,
    options
) {
    const node = path.getValue();
    const parent = path.getParentNode();
    if (
        !node ||
        !parent ||
        (parent.type !== "Program" && parent.type !== "BlockStatement")
    ) {
        return false;
    }

    if (node.type === "ConstructorDeclaration") {
        return true;
    }

    if (node.type !== "FunctionDeclaration") {
        return false;
    }

    const syntheticLines = computeSyntheticFunctionDocLines(
        node,
        existingDocLines,
        options
    );

    if (syntheticLines.length > 0) {
        return true;
    }

    return (
        Array.isArray(node.params) &&
        node.params.some((param) => {
            return param?.type === "DefaultParameter";
        })
    );
}

function findSiblingListAndIndex(parent, targetNode) {
    if (!parent || !targetNode) {
        return null;
    }

    // Iterate using `for...in` to preserve the original hot-path optimisation
    // while keeping the scan readable and short-circuiting as soon as the node
    // is located.
    for (const key in parent) {
        if (!Object.hasOwn(parent, key)) {
            continue;
        }

        const value = parent[key];
        if (!Array.isArray(value)) {
            continue;
        }

        for (let index = 0; index < value.length; index += 1) {
            if (value[index] === targetNode) {
                return { list: value, index };
            }
        }
    }

    return null;
}

function loopLengthNameConflicts(path, cachedLengthName) {
    if (typeof cachedLengthName !== "string" || cachedLengthName.length === 0) {
        return false;
    }

    const siblingInfo = getParentStatementList(path);
    if (!siblingInfo) {
        return false;
    }

    const { siblingList, nodeIndex } = siblingInfo;
    for (const [index, element] of siblingList.entries()) {
        if (index === nodeIndex) {
            continue;
        }

        if (nodeDeclaresIdentifier(element, cachedLengthName)) {
            return true;
        }
    }

    return false;
}

function nodeDeclaresIdentifier(node, identifierName) {
    if (!node || typeof identifierName !== "string") {
        return false;
    }

    if (node.type === "VariableDeclaration") {
        const declarations = node.declarations;
        if (!Array.isArray(declarations)) {
            return false;
        }

        for (const declarator of declarations) {
            if (!declarator || declarator.type !== "VariableDeclarator") {
                continue;
            }

            const declaratorName = getIdentifierText(declarator.id);
            if (declaratorName === identifierName) {
                return true;
            }
        }

        return false;
    }

    if (node.type === "ForStatement") {
        return nodeDeclaresIdentifier(node.init, identifierName);
    }

    const nodeIdName = getIdentifierText(node.id);
    return nodeIdName === identifierName;
}

function getParentStatementList(path) {
    if (
        typeof path?.getValue !== "function" ||
        typeof path.getParentNode !== "function"
    ) {
        return null;
    }

    const node = path.getValue();
    if (!node) {
        return null;
    }

    const parent = path.getParentNode();
    if (!parent) {
        return null;
    }

    const siblingInfo = findSiblingListAndIndex(parent, node);
    if (!siblingInfo) {
        return null;
    }

    return {
        siblingList: siblingInfo.list,
        nodeIndex: siblingInfo.index
    };
}

function shouldInsertHoistedLoopSeparator(path, options) {
    if (typeof path?.getValue !== "function") {
        return false;
    }

    const node = path.getValue();
    if (node?.type !== "ForStatement") {
        return false;
    }

    const siblingInfo = getParentStatementList(path);
    if (!siblingInfo) {
        return false;
    }

    const nextNode = siblingInfo.siblingList[siblingInfo.nodeIndex + 1];
    if (nextNode?.type !== "ForStatement") {
        return false;
    }

    return options?.optimizeLoopLengthHoisting ?? true;
}

function getNodeName(node) {
    if (!node) {
        return null;
    }

    if (node.id !== undefined) {
        const idName = getIdentifierText(node.id);
        if (idName) {
            return idName;
        }
    }

    if (node.key !== undefined) {
        const keyName = getIdentifierText(node.key);
        if (keyName) {
            return keyName;
        }
    }

    return getIdentifierText(node);
}

function stripSyntheticParameterSentinels(name) {
    if (typeof name !== "string") {
        return name;
    }

    // GameMaker constructors commonly prefix private parameters with underscores
    // (e.g., `_value`, `__foo__`) or similar characters like `$`. These sentinels
    // should not appear in generated documentation metadata, so remove them from
    // the beginning and end of the identifier while leaving the core name intact.
    let sanitized = name;
    sanitized = sanitized.replace(/^[_$]+/, "");
    sanitized = sanitized.replace(/[_$]+$/, "");

    return sanitized.length > 0 ? sanitized : name;
}

function normalizeDocMetadataName(name) {
    if (typeof name !== "string") {
        return name;
    }

    const optionalNormalized = normalizeOptionalParamNameToken(name);
    if (typeof optionalNormalized === "string") {
        if (/^\[[^\]]+\]$/.test(optionalNormalized)) {
            return optionalNormalized;
        }

        const sanitized = stripSyntheticParameterSentinels(optionalNormalized);
        return sanitized.length > 0 ? sanitized : optionalNormalized;
    }

    return name;
}

function docHasTrailingComment(doc) {
    if (isNonEmptyArray(doc)) {
        const lastItem = doc.at(-1);
        if (isNonEmptyArray(lastItem)) {
            const commentArr = lastItem[0];
            if (isNonEmptyArray(commentArr)) {
                return commentArr.some((item) => {
                    return (
                        typeof item === "string" &&
                        (item.startsWith("//") || item.startsWith("/*"))
                    );
                });
            }
        }
    }
    return false;
}

function printWithoutExtraParens(path, print, ...keys) {
    return path.call(
        (childPath) => unwrapParenthesizedExpression(childPath, print),
        ...keys
    );
}

function getBinaryOperatorInfo(operator) {
    return operator == undefined
        ? undefined
        : BINARY_OPERATOR_INFO.get(operator);
}

function shouldOmitSyntheticParens(path) {
    if (!path || typeof path.getValue !== "function") {
        return false;
    }

    const node = path.getValue();
    if (!node || node.type !== "ParenthesizedExpression") {
        return false;
    }

    // Only process synthetic parentheses for most cases
    const isSynthetic = node.synthetic === true;

    if (typeof path.getParentNode !== "function") {
        return false;
    }

    const parent = path.getParentNode();
    if (!parent) {
        return false;
    }

    // For ternary expressions, omit unnecessary parentheses around simple
    // identifiers or member expressions in the test position
    if (parent.type === "TernaryExpression") {
        const parentKey =
            typeof path.getName === "function" ? path.getName() : undefined;
        if (parentKey === "test") {
            const expression = node.expression;
            // Remove parens around simple expressions that don't need them
            if (
                expression?.type === "Identifier" ||
                expression?.type === "MemberDotExpression" ||
                expression?.type === "MemberIndexExpression"
            ) {
                return true;
            }
        }
        return false;
    }

    // For non-ternary cases, only process synthetic parentheses
    if (!isSynthetic) {
        return false;
    }

    if (parent.type !== "BinaryExpression") {
        return false;
    }

    const expression = node.expression;
    if (!isSyntheticParenFlatteningEnabled(path)) {
        return false;
    }

    const parentInfo = getBinaryOperatorInfo(parent.operator);
    if (
        expression?.type === "BinaryExpression" &&
        shouldFlattenSyntheticBinary(parent, expression, path)
    ) {
        return true;
    }

    if (expression?.type === "BinaryExpression" && parentInfo != undefined) {
        const childInfo = getBinaryOperatorInfo(expression.operator);

        if (
            childInfo != undefined &&
            childInfo.precedence > parentInfo.precedence
        ) {
            if (
                (parent.operator === "&&" ||
                    parent.operator === "and" ||
                    parent.operator === "||" ||
                    parent.operator === "or") &&
                COMPARISON_OPERATORS.has(expression.operator) &&
                isControlFlowLogicalTest(path)
            ) {
                return true;
            }

            if (
                expression.operator === "*" &&
                isNumericComputationNode(expression)
            ) {
                return false;
            }
        }
    }

    if (parent.operator !== "+") {
        return false;
    }

    if (!binaryExpressionContainsString(parent)) {
        return false;
    }

    let depth = 1;
    while (true) {
        const ancestor =
            depth === 1 ? path.getParentNode() : path.getParentNode(depth - 1);
        if (!ancestor) {
            return false;
        }

        if (
            ancestor.type === "ParenthesizedExpression" &&
            ancestor.synthetic !== true
        ) {
            return true;
        }

        depth += 1;
    }
}

function isControlFlowLogicalTest(path) {
    if (!path || typeof path.getParentNode !== "function") {
        return false;
    }

    let depth = 1;
    let currentNode = path.getValue();

    while (true) {
        const ancestor =
            depth === 1 ? path.getParentNode() : path.getParentNode(depth - 1);

        if (!ancestor) {
            return false;
        }

        if (
            ancestor.type === "ParenthesizedExpression" ||
            ancestor.type === "BinaryExpression"
        ) {
            currentNode = ancestor;
            depth += 1;
            continue;
        }

        if (
            (ancestor.type === "IfStatement" &&
                ancestor.test === currentNode) ||
            (ancestor.type === "WhileStatement" &&
                ancestor.test === currentNode) ||
            (ancestor.type === "DoUntilStatement" &&
                ancestor.test === currentNode) ||
            (ancestor.type === "RepeatStatement" &&
                ancestor.test === currentNode) ||
            (ancestor.type === "WithStatement" &&
                ancestor.test === currentNode) ||
            (ancestor.type === "ForStatement" && ancestor.test === currentNode)
        ) {
            return true;
        }

        return false;
    }
}

function shouldWrapTernaryExpression(path) {
    if (!path || typeof path.getParentNode !== "function") {
        return false;
    }

    const parent = path.getParentNode();
    if (!parent) {
        return false;
    }

    if (parent.type === "ParenthesizedExpression") {
        return false;
    }

    const parentKey =
        typeof path.getName === "function" ? path.getName() : undefined;

    if (parent.type === "VariableDeclarator" && parentKey === "init") {
        return true;
    }

    if (parent.type === "AssignmentExpression" && parentKey === "right") {
        return true;
    }

    return false;
}

function shouldFlattenSyntheticBinary(parent, expression, path) {
    const parentInfo = getBinaryOperatorInfo(parent.operator);
    const childInfo = getBinaryOperatorInfo(expression.operator);

    if (!parentInfo || !childInfo) {
        return false;
    }

    if (parentInfo.associativity !== "left") {
        return false;
    }

    const parentOperator = parent.operator;
    const childOperator = expression.operator;
    const isAdditivePair =
        (parentOperator === "+" || parentOperator === "-") &&
        (childOperator === "+" || childOperator === "-");
    const isMultiplicativePair =
        parentOperator === "*" && childOperator === "*";
    const isLogicalAndPair =
        (parentOperator === "&&" || parentOperator === "and") &&
        (childOperator === "&&" || childOperator === "and");
    const isLogicalOrPair =
        (parentOperator === "||" || parentOperator === "or") &&
        (childOperator === "||" || childOperator === "or");

    if (
        !isAdditivePair &&
        !isMultiplicativePair &&
        !isLogicalAndPair &&
        !isLogicalOrPair
    ) {
        return false;
    }

    if (
        !isLogicalAndPair &&
        !isLogicalOrPair &&
        (!isNumericComputationNode(parent) ||
            !isNumericComputationNode(expression))
    ) {
        return false;
    }

    if (
        isAdditivePair &&
        (binaryExpressionContainsString(parent) ||
            binaryExpressionContainsString(expression))
    ) {
        return false;
    }

    if (isAdditivePair) {
        const sanitizedMacroNames = getSanitizedMacroNames(path);
        if (
            sanitizedMacroNames &&
            (expressionReferencesSanitizedMacro(parent, sanitizedMacroNames) ||
                expressionReferencesSanitizedMacro(
                    expression,
                    sanitizedMacroNames
                ))
        ) {
            return false;
        }
    }

    const operandName =
        typeof path.getName === "function" ? path.getName() : undefined;
    const isLeftOperand = operandName === "left";
    const isRightOperand = operandName === "right";

    if (!isLeftOperand && !isRightOperand) {
        return false;
    }

    if (childInfo.precedence !== parentInfo.precedence) {
        return false;
    }

    if (isLeftOperand) {
        return true;
    }

    if (
        parentOperator === "+" &&
        (childOperator === "+" || childOperator === "-")
    ) {
        return true;
    }

    if (parentOperator === "*" && childOperator === "*") {
        return true;
    }

    if (
        (parentOperator === "&&" || parentOperator === "and") &&
        (childOperator === "&&" || childOperator === "and")
    ) {
        return true;
    }

    if (
        (parentOperator === "||" || parentOperator === "or") &&
        (childOperator === "||" || childOperator === "or")
    ) {
        return true;
    }

    return false;
}

function isSyntheticParenFlatteningEnabled(path) {
    if (!path || typeof path.getParentNode !== "function") {
        return false;
    }

    let depth = 1;
    while (true) {
        const ancestor =
            depth === 1 ? path.getParentNode() : path.getParentNode(depth - 1);

        if (!ancestor) {
            return false;
        }

        if (
            ancestor.type === "FunctionDeclaration" ||
            ancestor.type === "ConstructorDeclaration"
        ) {
            if (ancestor._flattenSyntheticNumericParens === true) {
                return true;
            }
        } else if (ancestor.type === "Program") {
            return ancestor._flattenSyntheticNumericParens !== false;
        }

        depth += 1;
    }
}

// Synthetic parenthesis flattening only treats select call expressions as
// numeric so we avoid unwrapping macro invocations that expand to complex
// expressions. The list is intentionally small and can be extended as other
// numeric helpers require the same treatment.
const NUMERIC_CALL_IDENTIFIERS = new Set(["sqr"]);

function getSanitizedMacroNames(path) {
    if (!path || typeof path.getParentNode !== "function") {
        return null;
    }

    let depth = 1;
    while (true) {
        const ancestor =
            depth === 1 ? path.getParentNode() : path.getParentNode(depth - 1);

        if (!ancestor) {
            return null;
        }

        if (ancestor.type === "Program") {
            const { _featherSanitizedMacroNames: names } = ancestor;

            if (!names) {
                return null;
            }

            if (names instanceof Set) {
                return names.size > 0 ? names : null;
            }

            if (Array.isArray(names)) {
                if (names.length === 0) {
                    return null;
                }

                const registry = new Set(names);
                ancestor._featherSanitizedMacroNames = registry;
                return registry;
            }

            return null;
        }

        depth += 1;
    }
}

function expressionReferencesSanitizedMacro(node, sanitizedMacroNames) {
    if (!sanitizedMacroNames || sanitizedMacroNames.size === 0) {
        return false;
    }

    const stack = [node];

    while (stack.length > 0) {
        const current = stack.pop();

        if (!current || typeof current !== "object") {
            continue;
        }

        if (
            current.type === "Identifier" &&
            typeof current.name === "string" &&
            sanitizedMacroNames.has(current.name)
        ) {
            return true;
        }

        if (current.type === "CallExpression") {
            const calleeName = getIdentifierText(current.object);
            if (
                typeof calleeName === "string" &&
                sanitizedMacroNames.has(calleeName)
            ) {
                return true;
            }
        }

        for (const value of Object.values(current)) {
            if (!value || typeof value !== "object") {
                continue;
            }

            if (Array.isArray(value)) {
                for (const entry of value) {
                    if (entry && typeof entry === "object") {
                        stack.push(entry);
                    }
                }
                continue;
            }

            if (value.type) {
                stack.push(value);
            }
        }
    }

    return false;
}

function isNumericCallExpression(node) {
    if (!node || node.type !== "CallExpression") {
        return false;
    }

    const calleeName = getIdentifierText(node.object);

    if (typeof calleeName !== "string") {
        return false;
    }

    return NUMERIC_CALL_IDENTIFIERS.has(calleeName.toLowerCase());
}

function isNumericComputationNode(node) {
    if (!node || typeof node !== "object") {
        return false;
    }

    switch (node.type) {
        case "Literal": {
            const value = toTrimmedString(node.value);
            if (value === "") {
                return false;
            }

            const numericValue = Number(value);
            return Number.isFinite(numericValue);
        }
        case "UnaryExpression": {
            if (node.operator === "+" || node.operator === "-") {
                return isNumericComputationNode(node.argument);
            }

            return false;
        }
        case "Identifier": {
            return true;
        }
        case "ParenthesizedExpression": {
            return isNumericComputationNode(node.expression);
        }
        case "BinaryExpression": {
            if (!isArithmeticBinaryOperator(node.operator)) {
                return false;
            }

            return (
                isNumericComputationNode(node.left) &&
                isNumericComputationNode(node.right)
            );
        }
        case "MemberIndexExpression": {
            return true;
        }
        case "MemberDotExpression": {
            return true;
        }
        case "CallExpression": {
            if (expressionIsStringLike(node)) {
                return false;
            }

            return true;
        }
        default: {
            return false;
        }
    }
}

function isArithmeticBinaryOperator(operator) {
    switch (operator) {
        case "+":
        case "-":
        case "*":
        case "/":
        case "div":
        case "%":
        case "mod": {
            return true;
        }
        default: {
            return false;
        }
    }
}

function binaryExpressionContainsString(node) {
    if (!node || node.type !== "BinaryExpression") {
        return false;
    }

    if (node.operator !== "+") {
        return false;
    }

    return (
        expressionIsStringLike(node.left) || expressionIsStringLike(node.right)
    );
}

function expressionIsStringLike(node) {
    if (!node || typeof node !== "object") {
        return false;
    }

    if (node.type === "Literal") {
        if (typeof node.value === "string" && /^\".*\"$/.test(node.value)) {
            return true;
        }

        return false;
    }

    if (node.type === "ParenthesizedExpression") {
        return expressionIsStringLike(node.expression);
    }

    if (node.type === "BinaryExpression" && node.operator === "+") {
        return (
            expressionIsStringLike(node.left) ||
            expressionIsStringLike(node.right)
        );
    }

    if (node.type === "CallExpression") {
        const calleeName = getIdentifierText(node.object);
        if (typeof calleeName === "string") {
            const normalized = calleeName.toLowerCase();
            if (normalized === "string" || normalized.startsWith("string_")) {
                return true;
            }
        }
    }

    return false;
}

const RADIAN_TRIG_TO_DEGREE = new Map([
    ["sin", "dsin"],
    ["cos", "dcos"],
    ["tan", "dtan"]
]);

const DEGREE_TO_RADIAN_CONVERSIONS = new Map([
    ["dsin", { name: "sin", expectedArgs: 1 }],
    ["dcos", { name: "cos", expectedArgs: 1 }],
    ["dtan", { name: "tan", expectedArgs: 1 }],
    ["darcsin", { name: "arcsin", expectedArgs: 1 }],
    ["darccos", { name: "arccos", expectedArgs: 1 }],
    ["darctan", { name: "arctan", expectedArgs: 1 }],
    ["darctan2", { name: "arctan2", expectedArgs: 2 }]
]);

const RADIAN_TO_DEGREE_CONVERSIONS = new Map([
    ["arcsin", { name: "darcsin", expectedArgs: 1 }],
    ["arccos", { name: "darccos", expectedArgs: 1 }],
    ["arctan", { name: "darctan", expectedArgs: 1 }],
    ["arctan2", { name: "darctan2", expectedArgs: 2 }]
]);

function buildLoopLengthDocs(path, print, hoistInfo) {
    const cachedLengthName = buildCachedSizeVariableName(
        hoistInfo.sizeIdentifierName,
        hoistInfo.cachedLengthSuffix
    );
    const loopSizeCallDoc = printWithoutExtraParens(
        path,
        print,
        "test",
        "right"
    );
    const iteratorDoc = printWithoutExtraParens(path, print, "test", "left");

    return {
        cachedLengthName,
        loopSizeCallDoc,
        iteratorDoc
    };
}

function unwrapParenthesizedExpression(childPath, print) {
    const childNode = childPath.getValue();
    if (childNode?.type === "ParenthesizedExpression") {
        return childPath.call(
            (innerPath) => unwrapParenthesizedExpression(innerPath, print),
            "expression"
        );
    }

    return print();
}

function getInnermostClauseExpression(node) {
    let current = node;

    while (current?.type === "ParenthesizedExpression") {
        current = current.expression;
    }

    return current;
}

function buildClauseGroup(doc) {
    return group([indent([ifBreak(line), doc]), ifBreak(line)]);
}

function wrapInClauseParens(path, print, clauseKey) {
    const clauseNode = path.getValue()?.[clauseKey];
    const clauseDoc = printWithoutExtraParens(path, print, clauseKey);

    const clauseExpressionNode = getInnermostClauseExpression(clauseNode);

    if (
        clauseExpressionNode?.type === "CallExpression" &&
        clauseExpressionNode.preserveOriginalCallText
    ) {
        return concat(["(", clauseDoc, ")"]);
    }

    return concat(["(", buildClauseGroup(clauseDoc), ")"]);
}

// prints any statement that matches the structure [keyword, clause, statement]
function printSingleClauseStatement(
    path,
    options,
    print,
    keyword,
    clauseKey,
    bodyKey
) {
    const node = path.getValue();
    const clauseNode = node?.[clauseKey];
    const clauseExpressionNode = getInnermostClauseExpression(clauseNode);
    const clauseDoc = wrapInClauseParens(path, print, clauseKey);
    const bodyNode = node?.[bodyKey];
    const allowSingleLineIfStatements =
        options?.allowSingleLineIfStatements ?? false;
    const clauseIsPreservedCall =
        clauseExpressionNode?.type === "CallExpression" &&
        clauseExpressionNode.preserveOriginalCallText === true;

    if (allowSingleLineIfStatements && bodyNode && !clauseIsPreservedCall) {
        let inlineReturnDoc = null;
        let inlineStatementType = null;

        const inlineableTypes = new Set(["ReturnStatement", "ExitStatement"]);

        if (inlineableTypes.has(bodyNode.type) && !hasComment(bodyNode)) {
            inlineReturnDoc = print(bodyKey);
            inlineStatementType = bodyNode.type;
        } else if (
            bodyNode.type === "BlockStatement" &&
            !hasComment(bodyNode) &&
            Array.isArray(bodyNode.body) &&
            bodyNode.body.length === 1
        ) {
            const [onlyStatement] = bodyNode.body;
            if (
                onlyStatement &&
                inlineableTypes.has(onlyStatement.type) &&
                !hasComment(onlyStatement)
            ) {
                const startLine = bodyNode.start?.line;
                const endLine = bodyNode.end?.line;
                const blockSource = getSourceTextForNode(bodyNode, options);
                const blockContainsSemicolon =
                    typeof blockSource === "string" &&
                    blockSource.includes(";");
                const canInlineBlock =
                    onlyStatement.type === "ExitStatement" ||
                    (startLine != undefined &&
                        endLine != undefined &&
                        startLine === endLine);

                if (blockContainsSemicolon && canInlineBlock) {
                    inlineReturnDoc = path.call(
                        (childPath) => childPath.call(print, "body", 0),
                        bodyKey
                    );
                    inlineStatementType = onlyStatement.type;
                }
            }
        }

        if (inlineReturnDoc) {
            return group([
                keyword,
                " ",
                clauseDoc,
                " { ",
                inlineReturnDoc,
                optionalSemicolon(inlineStatementType ?? "ReturnStatement"),
                " }"
            ]);
        }
    }

    return concat([
        keyword,
        " ",
        clauseDoc,
        " ",
        printInBlock(path, options, print, bodyKey)
    ]);
}

function printSimpleDeclaration(leftDoc, rightDoc) {
    return rightDoc ? [leftDoc, " = ", rightDoc] : leftDoc;
}

function resolveArgumentAliasInitializerDoc(path) {
    const node = path.getValue();
    if (!node || node.type !== "VariableDeclarator") {
        return null;
    }

    const initializer = node.init;
    if (!initializer || initializer.type !== "Identifier") {
        return null;
    }

    const match = ARGUMENT_IDENTIFIER_PATTERN.exec(initializer.name ?? "");
    if (!match) {
        return null;
    }

    const aliasIdentifier = node.id;
    if (!aliasIdentifier || aliasIdentifier.type !== "Identifier") {
        return null;
    }

    const aliasName = aliasIdentifier.name;
    if (!isNonEmptyString(aliasName)) {
        return null;
    }

    const argumentIndex = Number.parseInt(match[1], 10);
    if (!Number.isInteger(argumentIndex) || argumentIndex < 0) {
        return null;
    }

    const functionNode = findEnclosingFunctionForPath(path);
    if (!functionNode) {
        return null;
    }

    const docPreferences = preferredParamDocNamesByNode.get(functionNode);
    let parameterName = null;

    if (docPreferences && docPreferences.has(argumentIndex)) {
        const preferred = docPreferences.get(argumentIndex);
        if (isNonEmptyString(preferred)) {
            parameterName = preferred;
        }
    }

    if (!parameterName) {
        parameterName = getFunctionParameterNameByIndex(
            functionNode,
            argumentIndex
        );
    }

    if (
        !parameterName ||
        parameterName === aliasName ||
        parameterName === initializer.name
    ) {
        return null;
    }

    return parameterName;
}

function findEnclosingFunctionForPath(path) {
    if (!path || typeof path.getParentNode !== "function") {
        return null;
    }

    for (let depth = 0; ; depth += 1) {
        const parent =
            depth === 0 ? path.getParentNode() : path.getParentNode(depth);
        if (!parent) {
            break;
        }

        if (FUNCTION_LIKE_NODE_TYPES.has(parent.type)) {
            return parent;
        }
    }

    return null;
}

function getFunctionParameterNameByIndex(functionNode, index) {
    if (!functionNode || typeof functionNode !== "object") {
        return null;
    }

    const params = Array.isArray(functionNode.params)
        ? functionNode.params
        : [];

    if (!Number.isInteger(index) || index < 0 || index >= params.length) {
        return null;
    }

    const param = params[index];
    if (!param || typeof param !== "object") {
        return null;
    }

    if (param.type === "Identifier" && typeof param.name === "string") {
        return param.name;
    }

    if (
        param.type === "DefaultParameter" &&
        param.left?.type === "Identifier" &&
        typeof param.left.name === "string"
    ) {
        return param.left.name;
    }

    return null;
}

// prints empty parens with dangling comments
function printEmptyParens(path, _print, options) {
    const printed = group(
        [
            "(",
            indent([
                printDanglingCommentsAsGroup(
                    path,
                    options,
                    (comment) => !comment.attachToBrace
                )
            ]),
            ifBreak(line, "", { groupId: "emptyparen" }),
            ")"
        ],
        { id: "emptyparen" }
    );
    return printed;
}

// prints an empty block with dangling comments
function printEmptyBlock(path, options, print) {
    const node = path.getValue();
    const inlineCommentDoc = maybePrintInlineEmptyBlockComment(path, options);

    if (inlineCommentDoc) {
        return inlineCommentDoc;
    }

    const comments = getCommentArray(node);
    const hasPrintableComments = comments.some(isCommentNode);

    if (hasPrintableComments) {
        // an empty block with comments
        return [
            "{",
            printDanglingComments(
                path,
                options,
                (comment) => comment.attachToBrace
            ),
            printDanglingCommentsAsGroup(
                path,
                options,
                (comment) => !comment.attachToBrace
            ),
            hardline,
            "}"
        ];
    } else {
        return "{}";
    }
}

function maybePrintInlineEmptyBlockComment(path, options) {
    const node = path.getValue();
    if (!node) {
        return null;
    }

    const comments = getCommentArray(node);
    if (comments.length === 0) {
        return null;
    }

    const inlineIndex = findInlineBlockCommentIndex(comments);

    if (inlineIndex < 0) {
        return null;
    }

    const comment = comments[inlineIndex];
    const leadingSpacing = getInlineBlockCommentSpacing(comment.leadingWS, " ");
    const trailingSpacing = getInlineBlockCommentSpacing(
        comment.trailingWS,
        " "
    );

    return [
        "{",
        leadingSpacing,
        path.call(
            (commentPath) => printComment(commentPath, options),
            "comments",
            inlineIndex
        ),
        trailingSpacing,
        "}"
    ];
}

function findInlineBlockCommentIndex(comments) {
    let inlineIndex = -1;

    for (const [index, comment] of comments.entries()) {
        if (!isCommentNode(comment)) {
            continue;
        }

        if (!isInlineEmptyBlockComment(comment)) {
            return -1;
        }

        if (inlineIndex !== -1) {
            return -1;
        }

        inlineIndex = index;
    }

    return inlineIndex;
}

function isInlineEmptyBlockComment(comment) {
    if (!comment || comment.type !== "CommentBlock") {
        return false;
    }

    if (hasLineBreak(comment.leadingWS) || hasLineBreak(comment.trailingWS)) {
        return false;
    }

    if (typeof comment.lineCount === "number" && comment.lineCount > 1) {
        return false;
    }

    if (typeof comment.value === "string" && hasLineBreak(comment.value)) {
        return false;
    }

    return true;
}

function getInlineBlockCommentSpacing(text, fallback) {
    if (typeof text !== "string" || text.length === 0) {
        return fallback;
    }

    return hasLineBreak(text) ? fallback : text;
}

function hasLineBreak(text) {
    return typeof text === "string" && /[\r\n\u2028\u2029]/.test(text);
}

function isInLValueChain(path) {
    const { node, parent } = path ?? {};

    if (!parent || typeof parent.type !== "string") {
        return false;
    }

    if (
        parent.type === "CallExpression" &&
        Array.isArray(parent.arguments) &&
        parent.arguments.includes(node)
    ) {
        return false;
    }

    return isLValueExpression(parent.type);
}

function isLValueExpression(nodeType) {
    return (
        nodeType === "MemberIndexExpression" ||
        nodeType === "CallExpression" ||
        nodeType === "MemberDotExpression"
    );
}<|MERGE_RESOLUTION|>--- conflicted
+++ resolved
@@ -4056,28 +4056,6 @@
         return null;
     }
 
-<<<<<<< HEAD
-    const hadSourceDocComment =
-        functionNode && functionNode._hasSourceDocComment === true;
-
-    if (
-        (!Array.isArray(functionNode.params) ||
-            functionNode.params.length === 0) &&
-        !hadSourceDocComment
-    ) {
-        return null;
-    }
-
-    const docPreferences = preferredParamDocNamesByNode.get(functionNode);
-    let preferredSource =
-        (docPreferences && docPreferences.get(paramIndex)) || null;
-
-    if (!preferredSource) {
-        const implicitEntries = collectImplicitArgumentDocNames(
-            functionNode,
-            options
-        );
-=======
     let candidate = path.getValue();
     for (let depth = 0; ; depth += 1) {
         const parent =
@@ -4085,7 +4063,6 @@
         if (!parent) {
             break;
         }
->>>>>>> 0dd9ff5c
 
         if (parent.type === "DefaultParameter") {
             candidate = parent;
@@ -4109,6 +4086,117 @@
     return null;
 }
 
+function resolvePreferredParameterName(
+    functionNode,
+    paramIndex,
+    currentName,
+    options
+) {
+    if (!functionNode || !Number.isInteger(paramIndex) || paramIndex < 0) {
+        return null;
+    }
+
+    const params = Array.isArray(functionNode.params)
+        ? functionNode.params
+        : null;
+    if (!params || paramIndex >= params.length) {
+        return null;
+    }
+
+    const hasRenamableCurrentName =
+        typeof currentName === "string" &&
+        getArgumentIndexFromIdentifier(currentName) !== null;
+
+    if (!hasRenamableCurrentName) {
+        return null;
+    }
+
+    const preferredSource = resolvePreferredParameterSource(
+        functionNode,
+        paramIndex,
+        currentName,
+        options
+    );
+
+    const normalizedName = normalizePreferredParameterName(preferredSource);
+    if (!normalizedName || normalizedName === currentName) {
+        return null;
+    }
+
+    return isValidIdentifierName(normalizedName) ? normalizedName : null;
+}
+
+function resolvePreferredParameterSource(
+    functionNode,
+    paramIndex,
+    currentName,
+    options
+) {
+    const docPreferences = preferredParamDocNamesByNode.get(functionNode);
+    if (docPreferences?.has(paramIndex)) {
+        return docPreferences.get(paramIndex) ?? null;
+    }
+
+    const implicitEntries = collectImplicitArgumentDocNames(
+        functionNode,
+        options
+    );
+    if (!Array.isArray(implicitEntries)) {
+        return null;
+    }
+
+    const implicitEntry = implicitEntries.find(
+        (entry) => entry && entry.index === paramIndex
+    );
+    if (!implicitEntry) {
+        return null;
+    }
+
+    if (
+        implicitEntry.canonical &&
+        implicitEntry.canonical !== implicitEntry.fallbackCanonical
+    ) {
+        return implicitEntry.name || implicitEntry.canonical;
+    }
+
+    if (implicitEntry.name && implicitEntry.name !== currentName) {
+        return implicitEntry.name;
+    }
+
+    return null;
+}
+
+function findEnclosingFunctionNode(path) {
+    if (!path || typeof path.getParentNode !== "function") {
+        return null;
+    }
+
+    for (let depth = 0; ; depth += 1) {
+        const parent =
+            depth === 0 ? path.getParentNode() : path.getParentNode(depth);
+        if (!parent) {
+            break;
+        }
+
+        if (isFunctionLikeNode(parent)) {
+            return parent;
+        }
+    }
+
+    return null;
+}
+
+function isFunctionLikeNode(node) {
+    if (!node || typeof node !== "object") {
+        return false;
+    }
+
+    return (
+        node.type === "FunctionDeclaration" ||
+        node.type === "FunctionExpression" ||
+        node.type === "ConstructorDeclaration"
+    );
+}
 function shouldOmitParameterAlias(declarator, functionNode, options) {
     if (
         !declarator ||
@@ -4138,22 +4226,6 @@
         return false;
     }
 
-<<<<<<< HEAD
-    const params =
-        functionNode && Array.isArray(functionNode.params)
-            ? functionNode.params
-            : null;
-    if (!params || argumentIndex < 0 || argumentIndex >= params.length) {
-        return false;
-    }
-
-    const normalizedPreferred = preferredName
-        ? normalizePreferredParameterName(preferredName)
-        : null;
-
-    if (normalizedPreferred && normalizedPreferred === normalizedAlias) {
-        return true;
-=======
     if (!functionNode || !Array.isArray(functionNode.params)) {
         return false;
     }
@@ -4161,7 +4233,6 @@
     const params = functionNode.params;
     if (argumentIndex < 0 || argumentIndex >= params.length) {
         return false;
->>>>>>> 0dd9ff5c
     }
 
     const identifier = getIdentifierFromParameterNode(params[argumentIndex]);
