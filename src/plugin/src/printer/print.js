--- conflicted
+++ resolved
@@ -6462,20 +6462,6 @@
                 return true;
             }
 
-<<<<<<< HEAD
-            if (
-                (parent.operator === "+" || parent.operator === "-") &&
-                isArithmeticBinaryOperator(expression.operator) &&
-                expression.operator !== "+" &&
-                expression.operator !== "-" &&
-                isNumericComputationNode(parent) &&
-                isNumericComputationNode(expression)
-            ) {
-                const sanitizedMacroNames = getSanitizedMacroNames(path);
-
-                if (
-                    !(
-=======
             if (isNumericComputationNode(expression)) {
                 if (parent.operator === "+" || parent.operator === "-") {
                     const childOperator = expression.operator;
@@ -6494,7 +6480,6 @@
                     const sanitizedMacroNames = getSanitizedMacroNames(path);
 
                     if (
->>>>>>> a7dc18d9
                         sanitizedMacroNames &&
                         (expressionReferencesSanitizedMacro(
                             parent,
@@ -6504,19 +6489,6 @@
                                 expression,
                                 sanitizedMacroNames
                             ))
-<<<<<<< HEAD
-                    )
-                ) {
-                    return true;
-                }
-            }
-
-            if (
-                expression.operator === "*" &&
-                isNumericComputationNode(expression)
-            ) {
-                return false;
-=======
                     ) {
                         return false;
                     }
@@ -6527,7 +6499,6 @@
                 if (expression.operator === "*") {
                     return false;
                 }
->>>>>>> a7dc18d9
             }
         }
     }
