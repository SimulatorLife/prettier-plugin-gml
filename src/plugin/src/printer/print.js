import { builders, utils } from "prettier/doc";
const {
    breakParent,
    join,
    line,
    group,
    conditionalGroup,
    indent,
    ifBreak,
    hardline,
    softline,
    concat
} = builders;
const { willBreak } = utils;

import {
    isLastStatement,
    optionalSemicolon,
    isNextLineEmpty,
    isPreviousLineEmpty,
    shouldAddNewlinesAroundStatement,
    hasComment,
    getNormalizedDefineReplacementDirective
} from "./util.js";
import {
    buildCachedSizeVariableName,
    getLoopLengthHoistInfo,
    getSizeRetrievalFunctionSuffixes
} from "./loop-size-hoisting.js";
import {
    getEnumNameAlignmentPadding,
    prepareEnumMembersForPrinting
} from "./enum-alignment.js";
import {
    printDanglingComments,
    printDanglingCommentsAsGroup,
    printComment
} from "../comments/comment-printer.js";
import {
    formatLineComment,
    normalizeDocCommentTypeAnnotations
} from "../comments/line-comment-formatting.js";
import { resolveLineCommentOptions } from "../options/line-comment-options.js";
import { getCommentArray, isCommentNode } from "../../../shared/comments.js";
import { coercePositiveIntegerOption } from "../options/option-utils.js";
import {
    isNonEmptyString,
    isNonEmptyTrimmedString,
    toTrimmedString
} from "../../../shared/string-utils.js";
import { isNonEmptyArray } from "../../../shared/array-utils.js";
import {
    getNodeStartIndex,
    getNodeEndIndex
} from "../../../shared/ast-locations.js";
import {
    getBodyStatements,
    getCallExpressionArguments,
    getIdentifierText,
    getSingleVariableDeclarator,
    isBooleanLiteral,
    isUndefinedLiteral
} from "../../../shared/ast-node-helpers.js";
import { maybeReportIdentifierCaseDryRun } from "../reporting/identifier-case-report.js";
import {
    getIdentifierCaseRenameForNode,
    applyIdentifierCasePlanSnapshot
} from "../identifier-case/local-plan.js";
import { teardownIdentifierCaseEnvironment } from "../identifier-case/environment.js";
import {
    LogicalOperatorsStyle,
    normalizeLogicalOperatorsStyle
} from "../options/logical-operators-style.js";

const preservedUndefinedDefaultParameters = new WeakSet();

function stripTrailingLineTerminators(value) {
    if (typeof value !== "string") {
        return value;
    }

    return value.replace(/(?:\r?\n)+$/, "");
}

function macroTextHasExplicitTrailingBlankLine(text) {
    if (typeof text !== "string") {
        return false;
    }

    const trailingWhitespace = text.match(/[\t \r\n]+$/);
    if (!trailingWhitespace) {
        return false;
    }

    const newlineMatches = trailingWhitespace[0].match(/\r?\n/g);
    return (newlineMatches?.length ?? 0) >= 2;
}

const BINARY_OPERATOR_INFO = new Map([
    ["*", { precedence: 13, associativity: "left" }],
    ["/", { precedence: 13, associativity: "left" }],
    ["div", { precedence: 13, associativity: "left" }],
    ["%", { precedence: 13, associativity: "left" }],
    ["mod", { precedence: 13, associativity: "left" }],
    ["+", { precedence: 12, associativity: "left" }],
    ["-", { precedence: 12, associativity: "left" }],
    ["<<", { precedence: 12, associativity: "left" }],
    [">>", { precedence: 12, associativity: "left" }],
    ["&", { precedence: 11, associativity: "left" }],
    ["^", { precedence: 10, associativity: "left" }],
    ["|", { precedence: 9, associativity: "left" }],
    ["<", { precedence: 8, associativity: "left" }],
    ["<=", { precedence: 8, associativity: "left" }],
    [">", { precedence: 8, associativity: "left" }],
    [">=", { precedence: 8, associativity: "left" }],
    ["==", { precedence: 7, associativity: "left" }],
    ["!=", { precedence: 7, associativity: "left" }],
    ["<>", { precedence: 7, associativity: "left" }],
    ["&&", { precedence: 6, associativity: "left" }],
    ["and", { precedence: 6, associativity: "left" }],
    ["||", { precedence: 5, associativity: "left" }],
    ["or", { precedence: 5, associativity: "left" }],
    ["??", { precedence: 4, associativity: "right" }]
]);

function resolvelogicalOperatorsStyle(options) {
    return normalizeLogicalOperatorsStyle(options?.logicalOperatorsStyle);
}

function applylogicalOperatorsStyle(operator, style) {
    if (operator === "&&") {
        return style === LogicalOperatorsStyle.KEYWORDS ? "and" : "&&";
    }

    if (operator === "||") {
        return style === LogicalOperatorsStyle.KEYWORDS ? "or" : "||";
    }

    return operator;
}

export function print(path, options, print) {
    const node = path.getValue();

    if (!node) {
        return concat("");
    }

    if (typeof node === "string") {
        return concat(node);
    }

    switch (node.type) {
        case "Program": {
            if (node && node.__identifierCasePlanSnapshot) {
                applyIdentifierCasePlanSnapshot(
                    node.__identifierCasePlanSnapshot,
                    options
                );
            }

            try {
                maybeReportIdentifierCaseDryRun(options);
                if (node.body.length === 0) {
                    return concat(printDanglingCommentsAsGroup(path, options));
                }
                return concat(printStatements(path, options, print, "body"));
            } finally {
                teardownIdentifierCaseEnvironment(options);
            }
        }
        case "BlockStatement": {
            if (node.body.length === 0) {
                return concat(printEmptyBlock(path, options, print));
            }

            return concat([
                "{",
                printDanglingComments(
                    path,
                    options,
                    (comment) => comment.attachToBrace
                ),
                indent([
                    hardline, // the first statement of a non-empty block must begin on its own line.
                    printStatements(path, options, print, "body")
                ]),
                hardline,
                "}"
            ]);
        }
        case "IfStatement": {
            const simplifiedReturn = printBooleanReturnIf(path, print);
            if (simplifiedReturn) {
                return simplifiedReturn;
            }
            const parts = [];
            parts.push(
                printSingleClauseStatement(
                    path,
                    options,
                    print,
                    "if",
                    "test",
                    "consequent"
                )
            );

            if (node.alternate != null) {
                const alternateNode = node.alternate;

                let elseDoc;
                if (alternateNode.type === "IfStatement") {
                    // don't add braces to else-if chains
                    elseDoc = print("alternate");
                } else if (shouldPrintBlockAlternateAsElseIf(alternateNode)) {
                    elseDoc = path.call(
                        (alternatePath) => alternatePath.call(print, "body", 0),
                        "alternate"
                    );
                } else {
                    elseDoc = printInBlock(path, options, print, "alternate");
                }

                parts.push([" else ", elseDoc]);
            }
            return concat(parts);
        }
        case "SwitchStatement": {
            const parts = [];
            const discriminantDoc = printWithoutExtraParens(
                path,
                print,
                "discriminant"
            );
            parts.push(["switch (", buildClauseGroup(discriminantDoc), ") "]);
            if (node.cases.length === 0) {
                parts.push(printEmptyBlock(path, options, print));
            } else {
                parts.push([
                    "{",
                    indent([path.map(print, "cases")]),
                    hardline,
                    "}"
                ]);
            }
            return concat(parts);
        }
        case "SwitchCase": {
            const caseText = node.test !== null ? "case " : "default";
            const parts = [[hardline, caseText, print("test"), ":"]];
            const caseBody = node.body;
            if (isNonEmptyArray(caseBody)) {
                parts.push([
                    indent([
                        hardline,
                        printStatements(path, options, print, "body")
                    ])
                ]);
            }
            return concat(parts);
        }
        case "TernaryExpression": {
            return group([
                print("test"),
                indent([
                    line,
                    "? ",
                    print("consequent"),
                    line,
                    ": ",
                    print("alternate")
                ])
            ]);
        }
        case "ForStatement": {
            const shouldHoistLoopLengths =
                options?.optimizeLoopLengthHoisting ?? true;
            const sizeFunctionSuffixes = shouldHoistLoopLengths
                ? getSizeRetrievalFunctionSuffixes(options)
                : undefined;
            const hoistInfo = shouldHoistLoopLengths
                ? getLoopLengthHoistInfo(path.getValue(), sizeFunctionSuffixes)
                : null;
            if (hoistInfo) {
                const cachedLengthName = buildCachedSizeVariableName(
                    hoistInfo.sizeIdentifierName,
                    hoistInfo.cachedLengthSuffix
                );

                if (!loopLengthNameConflicts(path, cachedLengthName)) {
                    const { loopSizeCallDoc, iteratorDoc } =
                        buildLoopLengthDocs(path, print, hoistInfo);

                    const initDoc = path.getValue().init ? print("init") : "";
                    const updateDoc = path.getValue().update
                        ? print("update")
                        : "";
                    const testDoc = concat([
                        iteratorDoc,
                        " ",
                        path.getValue().test.operator,
                        " ",
                        cachedLengthName
                    ]);

                    const needsHoistedSeparator =
                        shouldInsertHoistedLoopSeparator(path, options);

                    return concat([
                        group([
                            "var ",
                            cachedLengthName,
                            " = ",
                            loopSizeCallDoc,
                            ";"
                        ]),
                        hardline,
                        "for (",
                        group([
                            indent([
                                ifBreak(line),
                                concat([
                                    initDoc,
                                    ";",
                                    line,
                                    testDoc,
                                    ";",
                                    line,
                                    updateDoc
                                ])
                            ])
                        ]),
                        ") ",
                        printInBlock(path, options, print, "body"),
                        needsHoistedSeparator ? hardline : ""
                    ]);
                }
            }

            return concat([
                "for (",
                group([
                    indent([
                        ifBreak(line),
                        concat([
                            print("init"),
                            ";",
                            line,
                            print("test"),
                            ";",
                            line,
                            print("update")
                        ])
                    ])
                ]),
                ") ",
                printInBlock(path, options, print, "body")
            ]);
        }
        case "DoUntilStatement": {
            return concat([
                "do ",
                printInBlock(path, options, print, "body"),
                " until (",
                buildClauseGroup(printWithoutExtraParens(path, print, "test")),
                ")",
                ";"
            ]);
        }
        case "WhileStatement": {
            return concat(
                printSingleClauseStatement(
                    path,
                    options,
                    print,
                    "while",
                    "test",
                    "body"
                )
            );
        }
        case "RepeatStatement": {
            return concat(
                printSingleClauseStatement(
                    path,
                    options,
                    print,
                    "repeat",
                    "test",
                    "body"
                )
            );
        }
        case "WithStatement": {
            return concat(
                printSingleClauseStatement(
                    path,
                    options,
                    print,
                    "with",
                    "test",
                    "body"
                )
            );
        }
        case "FunctionDeclaration":
        case "ConstructorDeclaration": {
            const parts = [];

            let docCommentDocs = [];
            const lineCommentOptions = resolveLineCommentOptions(options);
            let needsLeadingBlankLine = false;

            if (isNonEmptyArray(node.docComments)) {
                const firstDocComment = node.docComments[0];
                if (
                    firstDocComment &&
                    typeof firstDocComment.leadingWS === "string"
                ) {
                    const blankLinePattern =
                        /(?:\r\n|\r|\n|\u2028|\u2029)\s*(?:\r\n|\r|\n|\u2028|\u2029)/;
                    if (blankLinePattern.test(firstDocComment.leadingWS)) {
                        needsLeadingBlankLine = true;
                    }
                }
                docCommentDocs = node.docComments
                    .map((comment) =>
                        formatLineComment(comment, lineCommentOptions)
                    )
                    .filter(
                        (text) =>
                            typeof text === "string" && text.trim() !== ""
                    );
            }

            if (
                shouldGenerateSyntheticDocForFunction(
                    path,
                    docCommentDocs,
                    options
                )
            ) {
                docCommentDocs = mergeSyntheticDocComments(
                    node,
                    docCommentDocs,
                    options
                );
            }

            if (docCommentDocs.length > 0) {
                const suppressLeadingBlank =
                    docCommentDocs &&
                    docCommentDocs._suppressLeadingBlank === true;

                if (needsLeadingBlankLine && !suppressLeadingBlank) {
                    parts.push(hardline);
                }
                parts.push(join(hardline, docCommentDocs));
                parts.push(hardline);
            }

            let functionNameDoc = "";
            if (typeof node.id === "string" && node.id.length > 0) {
                let renamed = null;
                if (node.idLocation && node.idLocation.start) {
                    renamed = getIdentifierCaseRenameForNode(
                        {
                            start: node.idLocation.start,
                            scopeId: node.scopeId ?? null
                        },
                        options
                    );
                }
                functionNameDoc = isNonEmptyString(renamed) ? renamed : node.id;
            } else if (node.id) {
                functionNameDoc = print("id");
            }

            const hasFunctionName =
                typeof functionNameDoc === "string"
                    ? functionNameDoc.length > 0
                    : Boolean(functionNameDoc);

            parts.push([
                "function",
                hasFunctionName ? " " : "",
                functionNameDoc
            ]);

            if (node.params.length > 0) {
                const {
                    inlineDoc: inlineParamDoc,
                    multilineDoc: multilineParamDoc
                } = buildFunctionParameterDocs(path, print, options);

                parts.push(
                    conditionalGroup([inlineParamDoc, multilineParamDoc])
                );
            } else {
                parts.push(printEmptyParens(path, print, options));
            }

            if (node.type == "ConstructorDeclaration") {
                if (node.parent) {
                    parts.push(print("parent"));
                } else {
                    parts.push(" constructor");
                }
            }

            const inlineDefaultParameterDoc =
                maybePrintInlineDefaultParameterFunctionBody(path, print);

            if (inlineDefaultParameterDoc) {
                parts.push(" ");
                parts.push(inlineDefaultParameterDoc);
                return concat(parts);
            }

            parts.push(" ");
            parts.push(printInBlock(path, options, print, "body"));
            return concat(parts);
        }
        case "ConstructorParentClause": {
            let params;
            if (node.params.length > 0) {
                params = printCommaSeparatedList(
                    path,
                    print,
                    "params",
                    "(",
                    ")",
                    options
                );
            } else {
                params = printEmptyParens(path, print, options);
            }
            return concat([" : ", print("id"), params, " constructor"]);
        }
        case "DefaultParameter": {
            if (shouldOmitDefaultValueForParameter(path)) {
                return concat(print("left"));
            }
            return concat(
                printSimpleDeclaration(print("left"), print("right"))
            );
        }
        case "AssignmentExpression": {
            const padding =
                node.operator === "=" &&
                typeof node._alignAssignmentPadding === "number"
                    ? Math.max(0, node._alignAssignmentPadding)
                    : 0;
            const spacing = " ".repeat(padding + 1);

            return group([
                group(print("left")),
                spacing,
                node.operator,
                " ",
                group(print("right"))
            ]);
        }
        case "GlobalVarStatement": {
            if (options?.preserveGlobalVarStatements === false) {
                return null;
            }

            let decls = [];
            if (node.declarations.length > 1) {
                decls = printCommaSeparatedList(
                    path,
                    print,
                    "declarations",
                    "",
                    "",
                    options,
                    {
                        leadingNewline: false,
                        trailingNewline: false
                    }
                );
            } else {
                decls = path.map(print, "declarations");
            }

            const keyword =
                typeof node.kind === "string" ? node.kind : "globalvar";

            return concat([keyword, " ", decls]);
        }
        case "VariableDeclaration": {
            let decls = [];
            if (node.declarations.length > 1) {
                decls = printCommaSeparatedList(
                    path,
                    print,
                    "declarations",
                    "",
                    "",
                    options,
                    {
                        leadingNewline: false,
                        trailingNewline: false
                    }
                );
            } else {
                decls = path.map(print, "declarations");
            }
            return concat([node.kind, " ", decls]);
        }
        case "VariableDeclarator": {
            return concat(printSimpleDeclaration(print("id"), print("init")));
        }
        case "ParenthesizedExpression": {
            if (shouldOmitSyntheticParens(path)) {
                return printWithoutExtraParens(path, print, "expression");
            }

            return concat([
                "(",
                printWithoutExtraParens(path, print, "expression"),
                ")"
            ]);
        }
        case "BinaryExpression": {
            let left = print("left");
            let operator = node.operator;
            let right = print("right");
            const logicalOperatorsStyle = resolvelogicalOperatorsStyle(options);

            const leftIsUndefined = isUndefinedLiteral(node.left);
            const rightIsUndefined = isUndefinedLiteral(node.right);

            if (
                (operator === "==" || operator === "!=") &&
                (leftIsUndefined || rightIsUndefined)
            ) {
                const expressionDoc = leftIsUndefined
                    ? printWithoutExtraParens(path, print, "right")
                    : printWithoutExtraParens(path, print, "left");
                const prefix =
                    operator === "!=" ? "!is_undefined(" : "is_undefined(";
                return group([prefix, expressionDoc, ")"]);
            }

            const booleanSimplification = simplifyBooleanBinaryExpression(
                path,
                print,
                node
            );
            if (booleanSimplification) {
                return booleanSimplification;
            }

            const canConvertDivisionToHalf =
                operator === "/" &&
                node?.right?.type === "Literal" &&
                node.right.value === "2" &&
                !hasComment(node) &&
                !hasComment(node.left) &&
                !hasComment(node.right);

            if (canConvertDivisionToHalf) {
                operator = "*";
                right = "0.5";
            } else {
                const styledOperator = applylogicalOperatorsStyle(
                    operator,
                    logicalOperatorsStyle
                );

                if (styledOperator !== operator) {
                    operator = styledOperator;
                } else if (operator === "%") {
                    operator = "mod";
                } else if (operator === "^^") {
                    operator = "xor";
                } else if (operator === "<>") {
                    operator = "!=";
                }
            }

            return group([left, " ", group([operator, line, right])]);
        }
        case "UnaryExpression":
        case "IncDecStatement":
        case "IncDecExpression":
            if (node.prefix) {
                return concat([node.operator, print("argument")]);
            } else {
                return concat([print("argument"), node.operator]);
            }
        case "CallExpression": {
            applyTrigonometricFunctionSimplification(path);
            let printedArgs = [];

            if (node.arguments.length === 0) {
                printedArgs = [printEmptyParens(path, print, options)];
            } else {
                const maxParamsPerLine = Number.isFinite(
                    options?.maxParamsPerLine
                )
                    ? options.maxParamsPerLine
                    : 0;
                const elementsPerLineLimit =
                    maxParamsPerLine > 0 ? maxParamsPerLine : Infinity;

                const callbackArguments = node.arguments.filter(
                    (argument) => argument?.type === "FunctionDeclaration"
                );

                const shouldForceBreakArguments =
                    (maxParamsPerLine > 0 &&
                        node.arguments.length > maxParamsPerLine) ||
                    callbackArguments.length > 1;

                const shouldUseCallbackLayout = [
                    node.arguments[0],
                    node.arguments[node.arguments.length - 1]
                ].some(
                    (argumentNode) =>
                        argumentNode?.type === "FunctionDeclaration" ||
                        argumentNode?.type === "StructExpression"
                );

                const { inlineDoc, multilineDoc } = buildCallArgumentsDocs(
                    path,
                    print,
                    options,
                    {
                        forceBreak: shouldForceBreakArguments,
                        maxElementsPerLine: elementsPerLineLimit,
                        includeInlineVariant:
                            shouldUseCallbackLayout &&
                            !shouldForceBreakArguments
                    }
                );

                if (shouldUseCallbackLayout) {
                    printedArgs = shouldForceBreakArguments
                        ? [concat([breakParent, multilineDoc])]
                        : [conditionalGroup([inlineDoc, multilineDoc])];
                } else {
                    printedArgs = shouldForceBreakArguments
                        ? [concat([breakParent, multilineDoc])]
                        : [multilineDoc];
                }
            }

            if (isInLValueChain(path)) {
                return concat([print("object"), ...printedArgs]);
            } else {
                return group([indent(print("object")), ...printedArgs]);
            }
        }
        case "MemberDotExpression": {
            if (
                isInLValueChain(path) &&
                path.parent?.type === "CallExpression"
            ) {
                const objectNode = path.getValue()?.object;
                const shouldAllowBreakBeforeDot =
                    objectNode &&
                    (objectNode.type === "CallExpression" ||
                        objectNode.type === "MemberDotExpression" ||
                        objectNode.type === "MemberIndexExpression");

                if (shouldAllowBreakBeforeDot) {
                    return concat([
                        print("object"),
                        softline,
                        ".",
                        print("property")
                    ]);
                }

                return concat([print("object"), ".", print("property")]);
            } else {
                // return [
                //     print("object"),
                //     ".",
                //     print("property")
                // ];
                let property = print("property");
                if (property === undefined) {
                    property = printCommaSeparatedList(
                        path,
                        print,
                        "property",
                        "",
                        "",
                        options
                    );
                }
                return concat([print("object"), ".", group(indent(property))]);
                // return [
                //     print("object"),
                //     ".",
                //     print("property")
                // ];
            }
        }
        case "MemberIndexExpression": {
            let accessor = print("accessor");
            if (accessor.length > 1) {
                accessor += " ";
            }
            let property = printCommaSeparatedList(
                path,
                print,
                "property",
                "",
                "",
                options
            );
            return concat([
                print("object"),
                accessor,
                group(indent(property)),
                "]"
            ]);
        }
        case "StructExpression": {
            if (node.properties.length === 0) {
                return concat(printEmptyBlock(path, options, print));
            }
            return concat(
                printCommaSeparatedList(
                    path,
                    print,
                    "properties",
                    "{",
                    "}",
                    options,
                    {
                        forceBreak: node.hasTrailingComma,
                        // TODO: Decide whether to add bracket spacing for struct expressions.
                        padding: ""
                    }
                )
            );
        }
        case "Property": {
            const originalPrefix = getStructPropertyPrefix(node, options);
            if (originalPrefix) {
                return concat([originalPrefix, print("value")]);
            }

            return concat([print("name"), ": ", print("value")]);
        }
        case "ArrayExpression": {
            const allowTrailingComma = shouldAllowTrailingComma(options);
            return concat(
                printCommaSeparatedList(
                    path,
                    print,
                    "elements",
                    "[",
                    "]",
                    options,
                    {
                        allowTrailingDelimiter: allowTrailingComma,
                        forceBreak: allowTrailingComma && node.hasTrailingComma
                    }
                )
            );
        }
        case "EnumDeclaration": {
            prepareEnumMembersForPrinting(node, getNodeName);
            return concat([
                "enum ",
                print("name"),
                " ",
                printCommaSeparatedList(
                    path,
                    print,
                    "members",
                    "{",
                    "}",
                    options,
                    {
                        forceBreak: node.hasTrailingComma
                    }
                )
            ]);
        }
        case "ReturnStatement": {
            if (node.argument) {
                return concat(["return ", print("argument")]);
            } else {
                return concat("return");
            }
        }
        case "ThrowStatement": {
            if (node.argument) {
                return concat(["throw ", print("argument")]);
            } else {
                return "throw";
            }
        }
        case "MacroDeclaration": {
            const macroText =
                typeof node._featherMacroText === "string"
                    ? node._featherMacroText
                    : options.originalText.slice(
                        node.start.index,
                        node.end.index + 1
                    );

            if (typeof node._featherMacroText === "string") {
                return concat(stripTrailingLineTerminators(macroText));
            }

            let textToPrint = macroText;

            if (node.name && node.name.start && node.name.end) {
                const renamed = getIdentifierCaseRenameForNode(
                    node.name,
                    options
                );
                if (isNonEmptyString(renamed)) {
                    const nameStartIndex = node.name.start.index;
                    const nameEndIndex = node.name.end.index;
                    if (
                        typeof nameStartIndex === "number" &&
                        typeof nameEndIndex === "number" &&
                        nameStartIndex >= node.start.index &&
                        nameEndIndex >= nameStartIndex
                    ) {
                        const relativeStart = nameStartIndex - node.start.index;
                        const relativeEnd = nameEndIndex - node.start.index + 1;
                        const before = textToPrint.slice(0, relativeStart);
                        const after = textToPrint.slice(relativeEnd);
                        textToPrint = `${before}${renamed}${after}`;
                    }
                }
            }

            return concat(stripTrailingLineTerminators(textToPrint));
        }
        case "RegionStatement": {
            return concat(["#region", print("name")]);
        }
        case "EndRegionStatement": {
            return concat(["#endregion", print("name")]);
        }
        case "DefineStatement": {
            const directive =
                typeof node.replacementDirective === "string"
                    ? node.replacementDirective
                    : "#macro";
            const suffixDoc =
                typeof node.replacementSuffix === "string"
                    ? node.replacementSuffix
                    : print("name");

            if (typeof suffixDoc === "string") {
                const needsSeparator =
                    suffixDoc.length > 0 && !/^\s/.test(suffixDoc);

                return needsSeparator
                    ? concat([directive, " ", suffixDoc])
                    : concat([directive, suffixDoc]);
            }

            return concat([directive, suffixDoc]);
        }
        case "DeleteStatement": {
            return concat(["delete ", print("argument")]);
        }
        case "BreakStatement": {
            return concat("break");
        }
        case "ExitStatement": {
            return concat("exit");
        }
        case "ContinueStatement": {
            return concat("continue");
        }
        case "EmptyStatement": {
            return concat("");
        }
        case "Literal": {
            let value = node.value;
            const shouldPadDecimalZeroes =
                options.fixMissingDecimalZeroes !== false;

            if (
                shouldPadDecimalZeroes &&
                value.startsWith(".") &&
                !value.startsWith('"')
            ) {
                value = "0" + value; // Fix decimals without a leading 0.
            }
            if (
                shouldPadDecimalZeroes &&
                value.endsWith(".") &&
                !value.endsWith('"')
            ) {
                value = value + "0"; // Fix decimals without a trailing 0.
            }
            return concat(value);
        }
        case "Identifier": {
            const prefix = shouldPrefixGlobalIdentifier(path) ? "global." : "";
            const renamed = getIdentifierCaseRenameForNode(node, options);
            const identifierName = isNonEmptyString(renamed)
                ? renamed
                : node.name;
            return concat([prefix, identifierName]);
        }
        case "TemplateStringText": {
            return concat(node.value);
        }
        case "MissingOptionalArgument": {
            // TODO: Add a plugin option to choose undefined or an empty comma.
            return concat("undefined");
        }
        case "NewExpression": {
            let argsPrinted;
            if (node.arguments.length === 0) {
                argsPrinted = [printEmptyParens(path, print, options)];
            } else {
                argsPrinted = [
                    printCommaSeparatedList(
                        path,
                        print,
                        "arguments",
                        "(",
                        ")",
                        options
                    )
                ];
            }
            return concat(["new ", print("expression"), ...argsPrinted]);
        }
        case "EnumMember": {
            const extraPadding = getEnumNameAlignmentPadding(node);
            let nameDoc = print("name");
            if (extraPadding > 0) {
                nameDoc = concat([nameDoc, " ".repeat(extraPadding)]);
            }
            return concat(
                printSimpleDeclaration(nameDoc, print("initializer"))
            );
        }
        case "CatchClause": {
            const parts = [];
            parts.push(" catch ");
            if (node.param) {
                parts.push(["(", print("param"), ")"]);
            }
            if (node.body) {
                parts.push(" ", printInBlock(path, options, print, "body"));
            }
            return concat(parts);
        }
        case "Finalizer": {
            const parts = [];
            parts.push(" finally ");
            if (node.body) {
                parts.push(printInBlock(path, options, print, "body"));
            }
            return concat(parts);
        }
        case "TryStatement": {
            return concat([
                "try ",
                printInBlock(path, options, print, "block"),
                print("handler"),
                print("finalizer")
            ]);
        }
        case "TemplateStringExpression": {
            const parts = [];
            parts.push('$"');
            node.atoms.forEach((atom, index) => {
                if (atom.type === "TemplateStringText") {
                    parts.push(atom.value);
                } else {
                    parts.push("{", path.map(print, "atoms")[index], "}");
                }
            });
            parts.push('"');
            return concat(parts);
        }
        default:
            console.warn(
                "Print.js:print encountered unhandled node type: " + node.type,
                node
            );
    }
}

function printDelimitedList(
    path,
    print,
    listKey,
    startChar,
    endChar,
    {
        delimiter = ",",
        allowTrailingDelimiter = false,
        leadingNewline = true,
        trailingNewline = true,
        forceBreak = false,
        padding = "",
        addIndent = true,
        groupId = undefined,
        forceInline = false,
        maxElementsPerLine = Infinity
    } = delimiterOptions
) {
    const lineBreak = forceBreak ? hardline : line;
    const finalDelimiter = allowTrailingDelimiter ? delimiter : "";

    const innerDoc = [
        ifBreak(leadingNewline ? lineBreak : "", padding),
        printElements(
            path,
            print,
            listKey,
            delimiter,
            lineBreak,
            maxElementsPerLine
        )
    ];

    const groupElements = [
        startChar,
        addIndent ? indent(innerDoc) : innerDoc,
        // always print a trailing delimiter if the list breaks
        ifBreak([finalDelimiter, trailingNewline ? lineBreak : ""], padding),
        endChar
    ];

    const groupElementsNoBreak = [
        startChar,
        padding,
        printElements(path, print, listKey, delimiter, " ", maxElementsPerLine),
        padding,
        endChar
    ];

    if (forceInline) {
        return groupElementsNoBreak;
    } else {
        return group(groupElements, { groupId });
    }
}

function shouldAllowTrailingComma(options) {
    return options?.trailingComma === "all";
}

function buildCallArgumentsDocs(
    path,
    print,
    options,
    {
        forceBreak = false,
        maxElementsPerLine = Infinity,
        includeInlineVariant = false
    } = {}
) {
    const multilineDoc = printCommaSeparatedList(
        path,
        print,
        "arguments",
        "(",
        ")",
        options,
        {
            forceBreak,
            maxElementsPerLine
        }
    );

    const inlineDoc = includeInlineVariant
        ? printCommaSeparatedList(path, print, "arguments", "(", ")", options, {
            addIndent: false,
            forceInline: true,
            leadingNewline: false,
            trailingNewline: false,
            maxElementsPerLine
        })
        : null;

    return { inlineDoc, multilineDoc };
}

function buildFunctionParameterDocs(path, print, options) {
    const multilineDoc = printCommaSeparatedList(
        path,
        print,
        "params",
        "(",
        ")",
        options,
        {
            allowTrailingDelimiter: false
        }
    );

    const inlineDoc = printCommaSeparatedList(
        path,
        print,
        "params",
        "(",
        ")",
        options,
        {
            addIndent: false,
            allowTrailingDelimiter: false,
            forceInline: true,
            leadingNewline: false,
            trailingNewline: false
        }
    );

    return { inlineDoc, multilineDoc };
}

function maybePrintInlineDefaultParameterFunctionBody(path, print) {
    const node = path.getValue();
    const parentNode = path.parent;

    if (!node || node.type !== "FunctionDeclaration") {
        return null;
    }

    if (!parentNode || parentNode.type !== "DefaultParameter") {
        return null;
    }

    if (isNonEmptyArray(node.docComments)) {
        return null;
    }

    if (hasComment(node)) {
        return null;
    }

    const bodyNode = node.body;
    if (!bodyNode || bodyNode.type !== "BlockStatement") {
        return null;
    }

    if (hasComment(bodyNode)) {
        return null;
    }

    const statements = getBodyStatements(bodyNode);
    if (!Array.isArray(statements) || statements.length !== 1) {
        return null;
    }

    const [onlyStatement] = statements;
    if (!onlyStatement || hasComment(onlyStatement)) {
        return null;
    }

    if (onlyStatement.type !== "CallExpression") {
        return null;
    }

    const statementDoc = path.call(
        (bodyPath) => bodyPath.call(print, "body", 0),
        "body"
    );

    if (!statementDoc || willBreak(statementDoc)) {
        return null;
    }

    const semicolon = optionalSemicolon(onlyStatement.type);
    return group(["{ ", statementDoc, semicolon, " }"]);
}

function printCommaSeparatedList(
    path,
    print,
    listKey,
    startChar,
    endChar,
    options,
    overrides = {}
) {
    const allowTrailingDelimiter =
        overrides.allowTrailingDelimiter !== undefined
            ? overrides.allowTrailingDelimiter
            : shouldAllowTrailingComma(options);

    return printDelimitedList(path, print, listKey, startChar, endChar, {
        delimiter: ",",
        ...overrides,
        allowTrailingDelimiter
    });
}

// wrap a statement in a block if it's not already a block
function printInBlock(path, options, print, expressionKey) {
    const node = path.getValue()[expressionKey];
    if (node.type !== "BlockStatement") {
        return [
            "{",
            indent([
                hardline,
                print(expressionKey),
                optionalSemicolon(node.type)
            ]),
            hardline,
            "}"
        ];
    } else {
        return [print(expressionKey), optionalSemicolon(node.type)];
    }
}

function shouldPrintBlockAlternateAsElseIf(node) {
    if (!node || node.type !== "BlockStatement") {
        return false;
    }

    if (hasComment(node)) {
        return false;
    }

    const body = getBodyStatements(node);
    if (body.length !== 1) {
        return false;
    }

    const [onlyStatement] = body;
    return onlyStatement?.type === "IfStatement";
}

// print a delimited sequence of elements
// handles the case where a trailing comment follows a delimiter
function printElements(
    path,
    print,
    listKey,
    delimiter,
    lineBreak,
    maxElementsPerLine = Infinity
) {
    const node = path.getValue();
    const finalIndex = node[listKey].length - 1;
    let itemsSinceLastBreak = 0;
    return path.map((childPath, index) => {
        const parts = [];
        const printed = print();
        const separator = index !== finalIndex ? delimiter : "";

        if (docHasTrailingComment(printed)) {
            printed.splice(printed.length - 1, 0, separator);
            parts.push(printed);
        } else {
            parts.push(printed);
            parts.push(separator);
        }

        if (index !== finalIndex) {
            const hasLimit =
                Number.isFinite(maxElementsPerLine) && maxElementsPerLine > 0;
            itemsSinceLastBreak += 1;
            if (hasLimit) {
                const childNode = childPath.getValue();
                const shouldBreakAfter =
                    isComplexArgumentNode(childNode) ||
                    itemsSinceLastBreak >= maxElementsPerLine;

                if (shouldBreakAfter) {
                    parts.push(lineBreak);
                    itemsSinceLastBreak = 0;
                } else {
                    parts.push(" ");
                }
            } else {
                parts.push(lineBreak);
            }
        }

        return parts;
    }, listKey);
}

function isComplexArgumentNode(node) {
    if (!node || typeof node.type !== "string") {
        return false;
    }

    return (
        node.type === "CallExpression" ||
        node.type === "FunctionDeclaration" ||
        node.type === "StructExpression"
    );
}

// variation of printElements that handles semicolons and line breaks in a program or block
function isMacroLikeStatement(node) {
    if (!node || typeof node.type !== "string") {
        return false;
    }

    if (node.type === "MacroDeclaration") {
        return true;
    }

    if (node.type === "DefineStatement") {
        return getNormalizedDefineReplacementDirective(node) === "#macro";
    }

    return false;
}

function shouldSuppressEmptyLineBetween(previousNode, nextNode) {
    if (!previousNode || !nextNode) {
        return false;
    }

    if (isMacroLikeStatement(previousNode) && isMacroLikeStatement(nextNode)) {
        return true;
    }

    return false;
}

function printStatements(path, options, print, childrenAttribute) {
    let previousNodeHadNewlineAddedAfter = false; // tracks newline added after the previous node

    const parentNode = path.getValue();
    const statements =
        parentNode && Array.isArray(parentNode[childrenAttribute])
            ? parentNode[childrenAttribute]
            : null;
    if (statements) {
        applyAssignmentAlignment(statements, options);
    }

    const syntheticDocByNode = new Map();
    if (statements) {
        for (const statement of statements) {
            const docComment = getSyntheticDocCommentForStaticVariable(
                statement,
                options
            );
            if (docComment) {
                syntheticDocByNode.set(statement, docComment);
            }
        }
    }

    // Cache frequently used option lookups to avoid re-evaluating them in the tight map loop.
    const locStart =
        typeof options.locStart === "function" ? options.locStart : null;
    const locEnd = typeof options.locEnd === "function" ? options.locEnd : null;
    const originalTextCache = options.originalText;

    return path.map((childPath, index) => {
        const parts = [];
        const node = childPath.getValue();
        const isTopLevel = childPath.parent?.type === "Program";
        const printed = print();

        if (printed == null) {
            return [];
        }

        let semi = optionalSemicolon(node.type);
        const startProp = node?.start;
        const endProp = node?.end;
        const fallbackStart =
            typeof startProp === "number"
                ? startProp
                : typeof startProp?.index === "number"
                    ? startProp.index
                    : 0;
        const fallbackEnd =
            typeof endProp === "number"
                ? endProp
                : typeof endProp?.index === "number"
                    ? endProp.index
                    : fallbackStart;
        const nodeStartIndex = locStart ? locStart(node) : fallbackStart;
        const nodeEndIndex = locEnd ? locEnd(node) - 1 : fallbackEnd;

        const currentNodeRequiresNewline =
            shouldAddNewlinesAroundStatement(node, options) && isTopLevel;

        // Check if a newline should be added BEFORE the statement
        if (currentNodeRequiresNewline && !previousNodeHadNewlineAddedAfter) {
            const hasLeadingComment = isTopLevel
                ? hasCommentImmediatelyBefore(originalTextCache, nodeStartIndex)
                : false;

            if (
                isTopLevel &&
                !isPreviousLineEmpty(options.originalText, nodeStartIndex) &&
                !hasLeadingComment
            ) {
                parts.push(hardline);
            }
        }

        const syntheticDocRecord = syntheticDocByNode.get(node);
        const syntheticDocComment = syntheticDocRecord
            ? syntheticDocRecord.doc
            : null;
        if (syntheticDocComment) {
            parts.push(syntheticDocComment);
            parts.push(hardline);
        }

        const textForSemicolons = originalTextCache || "";
        let hasTerminatingSemicolon = textForSemicolons[nodeEndIndex] === ";";
        if (!hasTerminatingSemicolon) {
            const textLength = textForSemicolons.length;
            let cursor = nodeEndIndex + 1;
            while (
                cursor < textLength &&
                isSkippableSemicolonWhitespace(
                    textForSemicolons.charCodeAt(cursor)
                )
            ) {
                cursor++;
            }
            hasTerminatingSemicolon = textForSemicolons[cursor] === ";";
        }

        if (semi === ";") {
            const initializerIsFunctionExpression =
                node.type === "VariableDeclaration" &&
                Array.isArray(node.declarations) &&
                node.declarations.length === 1 &&
                (node.declarations[0]?.init?.type === "FunctionExpression" ||
                    node.declarations[0]?.init?.type === "FunctionDeclaration");

            if (initializerIsFunctionExpression) {
                const isStaticDeclaration = node.kind === "static";
                const shouldPreserveMissingSemicolon =
<<<<<<< HEAD
                    !hasTerminatingSemicolon && !isStaticDeclaration;
=======
                    !hasTerminatingSemicolon &&
                    !isTopLevelStaticFunction &&
                    !(syntheticDocRecord && node.kind === "static");
>>>>>>> 1cefc2a0

                if (shouldPreserveMissingSemicolon) {
                    // Normalised legacy `#define` directives often emit function
                    // expressions assigned to variables without a trailing
                    // semicolon. Preserve that omission so the formatter mirrors
                    // the original code style unless we're printing a static
                    // declaration, where the semicolon is required for
                    // correctness.
                    semi = "";
                }
            }
        }

        const isStaticDeclaration =
            node.type === "VariableDeclaration" && node.kind === "static";

        const shouldOmitSemicolon =
            semi === ";" &&
            !hasTerminatingSemicolon &&
            syntheticDocComment &&
            !(syntheticDocRecord?.hasExistingDocLines ?? false) &&
            isLastStatement(childPath) &&
            !isStaticDeclaration;

        if (shouldOmitSemicolon) {
            semi = "";
        }

        // Print the statement
        if (docHasTrailingComment(printed)) {
            printed.splice(printed.length - 1, 0, semi);
            parts.push(printed);
        } else {
            parts.push(printed);
            parts.push(semi);
        }

        // Reset flag for next iteration
        previousNodeHadNewlineAddedAfter = false;

        // Check if a newline should be added AFTER the statement
        if (!isLastStatement(childPath)) {
            const nextNode = statements ? statements[index + 1] : null;
            const shouldSuppressExtraEmptyLine = shouldSuppressEmptyLineBetween(
                node,
                nextNode
            );
            const nextNodeIsMacro = isMacroLikeStatement(nextNode);
            const shouldSkipStandardHardline =
                shouldSuppressExtraEmptyLine &&
                isMacroLikeStatement(node) &&
                !nextNodeIsMacro;

            if (!shouldSkipStandardHardline) {
                parts.push(hardline);
            }

            const nextHasSyntheticDoc = nextNode
                ? syntheticDocByNode.has(nextNode)
                : false;
            const nextLineProbeIndex =
                node?.type === "DefineStatement" ||
                node?.type === "MacroDeclaration"
                    ? nodeEndIndex
                    : nodeEndIndex + 1;

            const nextLineEmpty = isNextLineEmpty(
                options.originalText,
                nextLineProbeIndex
            );

            const isSanitizedMacro =
                node?.type === "MacroDeclaration" &&
                typeof node._featherMacroText === "string";
            const sanitizedMacroHasExplicitBlankLine =
                isSanitizedMacro &&
                macroTextHasExplicitTrailingBlankLine(node._featherMacroText);

            const isMacroLikeNode = isMacroLikeStatement(node);
            const isDefineMacroReplacement =
                getNormalizedDefineReplacementDirective(node) === "#macro";
            const shouldForceMacroPadding =
                isMacroLikeNode &&
                !isDefineMacroReplacement &&
                !nextNodeIsMacro &&
                !nextLineEmpty &&
                !shouldSuppressExtraEmptyLine &&
                !sanitizedMacroHasExplicitBlankLine;

            if (shouldForceMacroPadding) {
                parts.push(hardline);
                previousNodeHadNewlineAddedAfter = true;
            } else if (currentNodeRequiresNewline && !nextLineEmpty) {
                parts.push(hardline);
                previousNodeHadNewlineAddedAfter = true;
            } else if (
                nextLineEmpty &&
                !nextHasSyntheticDoc &&
                !shouldSuppressExtraEmptyLine &&
                !sanitizedMacroHasExplicitBlankLine
            ) {
                parts.push(hardline);
            }
        } else if (isTopLevel) {
            parts.push(hardline);
        }

        return parts;
    }, childrenAttribute);
}

export function applyAssignmentAlignment(statements, options) {
    const minGroupSize = getAssignmentAlignmentMinimum(options);
    /** @type {Array<{ node: any, nameLength: number }>} */
    const currentGroup = [];
    // Tracking the longest identifier as we build the group avoids mapping over
    // the nodes and spreading into Math.max during every flush. This helper
    // runs in tight printer loops, so staying allocation-free keeps it cheap.
    let currentGroupMaxLength = 0;

    const resetGroup = () => {
        currentGroup.length = 0;
        currentGroupMaxLength = 0;
    };

    const flushGroup = () => {
        if (currentGroup.length === 0) {
            resetGroup();
            return;
        }

        const groupEntries = currentGroup.slice();
        const meetsAlignmentThreshold =
            minGroupSize > 0 && groupEntries.length >= minGroupSize;

        if (!meetsAlignmentThreshold) {
            for (const { node } of groupEntries) {
                node._alignAssignmentPadding = 0;
            }
            resetGroup();
            return;
        }

        const targetLength = currentGroupMaxLength;
        for (const { node, nameLength } of groupEntries) {
            node._alignAssignmentPadding = targetLength - nameLength;
        }

        resetGroup();
    };

    for (const statement of statements) {
        if (isSimpleAssignment(statement)) {
            const nameLength = statement.left.name.length;
            currentGroup.push({ node: statement, nameLength });
            if (nameLength > currentGroupMaxLength) {
                currentGroupMaxLength = nameLength;
            }
        } else {
            flushGroup();
        }
    }

    flushGroup();
}

function getAssignmentAlignmentMinimum(options) {
    return coercePositiveIntegerOption(
        options?.alignAssignmentsMinGroupSize,
        3,
        {
            zeroReplacement: 0
        }
    );
}

function isSimpleAssignment(node) {
    return !!(
        node &&
        node.type === "AssignmentExpression" &&
        node.operator === "=" &&
        node.left &&
        node.left.type === "Identifier" &&
        typeof node.left.name === "string"
    );
}

function getSyntheticDocCommentForStaticVariable(node, options) {
    if (
        !node ||
        node.type !== "VariableDeclaration" ||
        node.kind !== "static"
    ) {
        return null;
    }

    const declarator = getSingleVariableDeclarator(node);
    if (!declarator || declarator.id?.type !== "Identifier") {
        return null;
    }

    if (declarator.init?.type !== "FunctionDeclaration") {
        return null;
    }

    const hasFunctionDoc =
        declarator.init.docComments && declarator.init.docComments.length > 0;

    const rawComments = getCommentArray(node);
    const lineCommentOptions = resolveLineCommentOptions(options);
    const existingDocLines = [];
    const remainingComments = [];

    for (const comment of rawComments) {
        if (!comment || comment.type !== "CommentLine") {
            remainingComments.push(comment);
            continue;
        }

        const formatted = formatLineComment(comment, lineCommentOptions);
        if (
            typeof formatted !== "string" ||
            !formatted.trim().startsWith("///")
        ) {
            remainingComments.push(comment);
            continue;
        }

        comment.printed = true;
        existingDocLines.push(formatted);
    }

    if (existingDocLines.length > 0) {
        node.comments = remainingComments;
    }

    if (hasFunctionDoc && existingDocLines.length === 0) {
        return null;
    }

    const name = declarator.id.name;
    const functionNode = declarator.init;
    const syntheticOverrides = { nameOverride: name };
    const hasExistingDocLines = existingDocLines.length > 0;

    if (
        !hasExistingDocLines &&
        (!Array.isArray(functionNode?.params) ||
            functionNode.params.length === 0)
    ) {
        syntheticOverrides.suppressReturns = true;
    }

    const syntheticLines = hasExistingDocLines
        ? mergeSyntheticDocComments(
            functionNode,
            existingDocLines,
            options,
            syntheticOverrides
        )
        : computeSyntheticFunctionDocLines(
            functionNode,
            [],
            options,
            syntheticOverrides
        );

    if (syntheticLines.length === 0) {
        return null;
    }

    return {
        doc: concat([hardline, join(hardline, syntheticLines)]),
        hasExistingDocLines
    };
}

function isSkippableSemicolonWhitespace(charCode) {
    // Mirrors the range of characters matched by /\s/ without incurring the
    // per-iteration RegExp machinery cost.
    switch (charCode) {
        case 9: // tab
        case 10: // line feed
        case 11: // vertical tab
        case 12: // form feed
        case 13: // carriage return
        case 32: // space
        case 160: // non-breaking space
        case 0x2028: // line separator
        case 0x2029: // paragraph separator
            return true;
        default:
            return false;
    }
}

function isInlineWhitespace(charCode) {
    // These checks are intentionally tiny and branchless to avoid regex
    // allocations when scanning large source files inside tight loops.
    return (
        charCode === 9 || // tab
        charCode === 10 || // line feed
        charCode === 13 || // carriage return
        charCode === 32 // space
    );
}

function hasCommentImmediatelyBefore(text, index) {
    if (!text || typeof index !== "number") {
        return false;
    }

    let cursor = index - 1;

    while (cursor >= 0 && isInlineWhitespace(text.charCodeAt(cursor))) {
        cursor--;
    }

    if (cursor < 0) {
        return false;
    }

    const lineEndExclusive = cursor + 1;
    while (cursor >= 0) {
        const charCode = text.charCodeAt(cursor);
        if (charCode === 10 || charCode === 13) {
            break;
        }
        cursor--;
    }

    let lineStart = cursor + 1;
    while (
        lineStart < lineEndExclusive &&
        isInlineWhitespace(text.charCodeAt(lineStart))
    ) {
        lineStart++;
    }

    if (lineStart >= lineEndExclusive) {
        return false;
    }

    let lineEnd = lineEndExclusive - 1;
    while (
        lineEnd >= lineStart &&
        isInlineWhitespace(text.charCodeAt(lineEnd))
    ) {
        lineEnd--;
    }

    if (lineEnd < lineStart) {
        return false;
    }

    const first = text.charCodeAt(lineStart);
    const second =
        lineStart + 1 <= lineEnd ? text.charCodeAt(lineStart + 1) : -1;

    if (first === 47) {
        // '/'
        if (second === 47 || second === 42) {
            // '/', '*'
            return true;
        }
    } else if (first === 42) {
        // '*'
        return true;
    }

    return (
        lineEnd >= lineStart + 1 &&
        text.charCodeAt(lineEnd) === 47 &&
        text.charCodeAt(lineEnd - 1) === 42
    );
}

function mergeSyntheticDocComments(
    node,
    existingDocLines,
    options,
    overrides = {}
) {
    const syntheticLines = computeSyntheticFunctionDocLines(
        node,
        existingDocLines,
        options,
        overrides
    );

    if (syntheticLines.length === 0) {
        return existingDocLines;
    }

    if (existingDocLines.length === 0) {
        return syntheticLines;
    }

    const isFunctionLine = (line) =>
        typeof line === "string" && /^\/\/\/\s*@function\b/i.test(line.trim());
    const isParamLine = (line) =>
        typeof line === "string" && /^\/\/\/\s*@param\b/i.test(line.trim());

    const isDescriptionLine = (line) =>
        typeof line === "string" &&
        /^\/\/\/\s*@description\b/i.test(line.trim());

    const functionLines = syntheticLines.filter(isFunctionLine);
    let otherLines = syntheticLines.filter((line) => !isFunctionLine(line));
    let returnsLines = [];

    // Cache canonical names so we only parse each doc comment line at most once.
    const paramCanonicalNameCache = new Map();
    const getParamCanonicalName = (line, metadata) => {
        if (typeof line !== "string") {
            return null;
        }

        if (paramCanonicalNameCache.has(line)) {
            return paramCanonicalNameCache.get(line);
        }

        const docMetadata =
            metadata === undefined ? parseDocCommentMetadata(line) : metadata;
        const canonical =
            docMetadata?.tag === "param"
                ? getCanonicalParamNameFromText(docMetadata.name)
                : null;

        paramCanonicalNameCache.set(line, canonical);
        return canonical;
    };

    let mergedLines = existingDocLines.slice();
    let removedAnyLine = false;

    if (functionLines.length > 0) {
        const existingFunctionIndices = mergedLines
            .map((line, index) => (isFunctionLine(line) ? index : -1))
            .filter((index) => index !== -1);

        if (existingFunctionIndices.length > 0) {
            const [firstIndex, ...duplicateIndices] = existingFunctionIndices;
            mergedLines = mergedLines.slice();

            for (let i = duplicateIndices.length - 1; i >= 0; i--) {
                mergedLines.splice(duplicateIndices[i], 1);
                removedAnyLine = true;
            }

            mergedLines.splice(firstIndex, 1, ...functionLines);
            removedAnyLine = true;
        } else {
            const firstParamIndex = mergedLines.findIndex(isParamLine);

            const insertionIndex =
                firstParamIndex === -1 ? mergedLines.length : firstParamIndex;
            const precedingLine =
                insertionIndex > 0 ? mergedLines[insertionIndex - 1] : null;

            const needsSeparatorBeforeFunction =
                typeof precedingLine === "string" &&
                precedingLine.trim() !== "" &&
                !isFunctionLine(precedingLine);

            if (needsSeparatorBeforeFunction) {
                mergedLines = [
                    ...mergedLines.slice(0, insertionIndex),
                    "",
                    ...mergedLines.slice(insertionIndex)
                ];
            }

            const insertAt = needsSeparatorBeforeFunction
                ? insertionIndex + 1
                : insertionIndex;

            mergedLines = [
                ...mergedLines.slice(0, insertAt),
                ...functionLines,
                ...mergedLines.slice(insertAt)
            ];
            removedAnyLine = true;
        }
    }

    const paramLineIndices = new Map();
    mergedLines.forEach((line, index) => {
        if (!isParamLine(line)) {
            return;
        }

        const canonical = getParamCanonicalName(line);
        if (canonical) {
            paramLineIndices.set(canonical, index);
        }
    });

    if (otherLines.length > 0) {
        const normalizedOtherLines = [];

        for (const line of otherLines) {
            const metadata = parseDocCommentMetadata(line);
            const canonical = getParamCanonicalName(line, metadata);

            if (
                canonical &&
                paramLineIndices.has(canonical) &&
                metadata?.name
            ) {
                const lineIndex = paramLineIndices.get(canonical);
                const existingLine = mergedLines[lineIndex];

                const updatedLine = updateParamLineWithDocName(
                    existingLine,
                    metadata.name
                );
                if (updatedLine !== existingLine) {
                    mergedLines[lineIndex] = updatedLine;
                    removedAnyLine = true;
                }
                continue;
            }

            normalizedOtherLines.push(line);
        }

        otherLines = normalizedOtherLines;
    }

    if (otherLines.length > 0) {
        const nonReturnLines = [];
        const extractedReturns = [];

        for (const line of otherLines) {
            const metadata = parseDocCommentMetadata(line);
            if (metadata?.tag === "returns") {
                extractedReturns.push(line);
                continue;
            }

            nonReturnLines.push(line);
        }

        if (extractedReturns.length > 0) {
            otherLines = nonReturnLines;
            returnsLines = extractedReturns;
        }
    }

    const syntheticParamNames = new Set(
        otherLines
            .map((line) => getParamCanonicalName(line))
            .filter(isNonEmptyString)
    );

    if (syntheticParamNames.size > 0) {
        const beforeLength = mergedLines.length;
        mergedLines = mergedLines.filter((line) => {
            if (!isParamLine(line)) {
                return true;
            }

            const canonical = getParamCanonicalName(line);
            if (!canonical) {
                return false;
            }

            return !syntheticParamNames.has(canonical);
        });
        if (mergedLines.length !== beforeLength) {
            removedAnyLine = true;
        }
    }

    const findLastFunctionIndex = () => {
        for (let index = mergedLines.length - 1; index >= 0; index -= 1) {
            if (isFunctionLine(mergedLines[index])) {
                return index;
            }
        }
        return -1;
    };

    const lastFunctionIndex = findLastFunctionIndex();
    let insertionIndex = lastFunctionIndex === -1 ? 0 : lastFunctionIndex + 1;

    if (lastFunctionIndex === -1) {
        while (
            insertionIndex < mergedLines.length &&
            typeof mergedLines[insertionIndex] === "string" &&
            mergedLines[insertionIndex].trim() === ""
        ) {
            insertionIndex += 1;
        }
    }

    while (
        insertionIndex < mergedLines.length &&
        typeof mergedLines[insertionIndex] === "string" &&
        isParamLine(mergedLines[insertionIndex])
    ) {
        insertionIndex += 1;
    }

    let result = [
        ...mergedLines.slice(0, insertionIndex),
        ...otherLines,
        ...mergedLines.slice(insertionIndex)
    ];

    if (returnsLines.length > 0) {
        let appendIndex = result.length;

        while (
            appendIndex > 0 &&
            typeof result[appendIndex - 1] === "string" &&
            result[appendIndex - 1].trim() === ""
        ) {
            appendIndex -= 1;
        }

        result = [
            ...result.slice(0, appendIndex),
            ...returnsLines,
            ...result.slice(appendIndex)
        ];
    }

    const paramDocsByCanonical = new Map();

    for (const line of result) {
        if (typeof line !== "string") {
            continue;
        }

        if (!isParamLine(line)) {
            continue;
        }

        const canonical = getParamCanonicalName(line);
        if (canonical) {
            paramDocsByCanonical.set(canonical, line);
        }
    }

    const implicitDocEntries = collectImplicitArgumentDocNames(node, options);

    if (implicitDocEntries.length > 0) {
        const canonicalNames = new Set();
        const fallbackCanonicalsToRemove = new Set();

        for (const entry of implicitDocEntries) {
            if (entry?.canonical) {
                canonicalNames.add(entry.canonical);
            }

            if (
                entry?.fallbackCanonical &&
                entry.fallbackCanonical !== entry.canonical &&
                entry.hasDirectReference !== true
            ) {
                fallbackCanonicalsToRemove.add(entry.fallbackCanonical);
            }
        }

        for (const fallbackCanonical of fallbackCanonicalsToRemove) {
            if (!canonicalNames.has(fallbackCanonical)) {
                paramDocsByCanonical.delete(fallbackCanonical);
            }
        }
    }

    const orderedParamDocs = [];
    if (Array.isArray(node.params)) {
        for (const param of node.params) {
            const paramInfo = getParameterDocInfo(param, node, options);
            const canonical = paramInfo?.name
                ? getCanonicalParamNameFromText(paramInfo.name)
                : null;
            if (canonical && paramDocsByCanonical.has(canonical)) {
                orderedParamDocs.push(paramDocsByCanonical.get(canonical));
                paramDocsByCanonical.delete(canonical);
            }
        }
    }

    if (orderedParamDocs.length === 0) {
        for (const entry of implicitDocEntries) {
            const canonical = entry?.canonical;
            if (canonical && paramDocsByCanonical.has(canonical)) {
                orderedParamDocs.push(paramDocsByCanonical.get(canonical));
                paramDocsByCanonical.delete(canonical);
            }
        }
    }

    for (const doc of paramDocsByCanonical.values()) {
        orderedParamDocs.push(doc);
    }

    const finalDocs = [];
    let insertedParams = false;

    for (const line of result) {
        if (typeof line === "string" && isParamLine(line)) {
            if (!insertedParams && orderedParamDocs.length > 0) {
                finalDocs.push(...orderedParamDocs);
                insertedParams = true;
            }
            continue;
        }

        finalDocs.push(line);
    }

    if (!insertedParams && orderedParamDocs.length > 0) {
        finalDocs.push(...orderedParamDocs);
    }

    let reorderedDocs = finalDocs;

    const descriptionStartIndex = reorderedDocs.findIndex(isDescriptionLine);
    if (descriptionStartIndex !== -1) {
        let descriptionEndIndex = descriptionStartIndex + 1;

        while (
            descriptionEndIndex < reorderedDocs.length &&
            typeof reorderedDocs[descriptionEndIndex] === "string" &&
            reorderedDocs[descriptionEndIndex].startsWith("///") &&
            !parseDocCommentMetadata(reorderedDocs[descriptionEndIndex])
        ) {
            descriptionEndIndex += 1;
        }

        const descriptionBlock = reorderedDocs.slice(
            descriptionStartIndex,
            descriptionEndIndex
        );
        const docsWithoutDescription = [
            ...reorderedDocs.slice(0, descriptionStartIndex),
            ...reorderedDocs.slice(descriptionEndIndex)
        ];

        let lastParamIndex = -1;
        for (let index = 0; index < docsWithoutDescription.length; index += 1) {
            if (
                typeof docsWithoutDescription[index] === "string" &&
                isParamLine(docsWithoutDescription[index])
            ) {
                lastParamIndex = index;
            }
        }

        const insertionAfterParams =
            lastParamIndex === -1
                ? docsWithoutDescription.length
                : lastParamIndex + 1;

        reorderedDocs = [
            ...docsWithoutDescription.slice(0, insertionAfterParams),
            ...descriptionBlock,
            ...docsWithoutDescription.slice(insertionAfterParams)
        ];
    }

    reorderedDocs = reorderedDocs.map((line) => {
        if (!isParamLine(line) || typeof line !== "string") {
            return line;
        }

        const match = line.match(
            /^(\/\/\/\s*@param\s*)(\{[^}]*\}\s*)?(\S+)(.*)$/i
        );
        if (!match) {
            return normalizeDocCommentTypeAnnotations(line);
        }

        const [, prefix, rawTypeSection = "", rawName = "", remainder = ""] =
            match;
        let normalizedTypeSection = rawTypeSection.trim();
        if (
            normalizedTypeSection.startsWith("{") &&
            normalizedTypeSection.endsWith("}")
        ) {
            const innerType = normalizedTypeSection.slice(
                1,
                normalizedTypeSection.length - 1
            );
            const normalizedInner = innerType.replace(/\|/g, ",");
            normalizedTypeSection = `{${normalizedInner}}`;
        }
        const typePart =
            normalizedTypeSection.length > 0 ? `${normalizedTypeSection} ` : "";
        const normalizedName = rawName.trim();
        const remainderText = remainder.trim();
        const hasDescription = remainderText.length > 0;
        const normalizedDescription = hasDescription
            ? remainderText.replace(/^[-\s]+/, "")
            : "";
        const descriptionPart = hasDescription
            ? ` - ${normalizedDescription}`
            : "";

        const updatedLine = `${prefix}${typePart}${normalizedName}${descriptionPart}`;
        return normalizeDocCommentTypeAnnotations(updatedLine);
    });

    const wrappedDocs = [];
    const normalizedPrintWidth = coercePositiveIntegerOption(
        options?.printWidth,
        120
    );
    const wrapWidth = Math.min(normalizedPrintWidth, 100);

    const wrapSegments = (text, firstAvailable, continuationAvailable) => {
        if (firstAvailable <= 0) {
            return [text];
        }

        const words = text.split(/\s+/).filter((word) => word.length > 0);
        if (words.length === 0) {
            return [];
        }

        const segments = [];
        let current = words[0];
        let currentAvailable = firstAvailable;

        for (let index = 1; index < words.length; index += 1) {
            const word = words[index];

            const endsSentence = /[.!?]["')\]]?$/.test(current);
            const startsSentence = /^[A-Z]/.test(word);
            if (
                endsSentence &&
                startsSentence &&
                currentAvailable >= 60 &&
                current.length >=
                    Math.max(Math.floor(currentAvailable * 0.6), 24)
            ) {
                segments.push(current);
                current = word;
                currentAvailable = continuationAvailable;
                continue;
            }

            if (current.length + 1 + word.length > currentAvailable) {
                segments.push(current);
                current = word;
                currentAvailable = continuationAvailable;
            } else {
                current += ` ${word}`;
            }
        }

        segments.push(current);

        if (segments.length >= 3) {
            const lastSegment = segments[segments.length - 1];
            const isSingleWord =
                typeof lastSegment === "string" && !/\s/.test(lastSegment);

            if (isSingleWord) {
                const maxSingleWordLength = Math.max(
                    Math.min(continuationAvailable / 2, 16),
                    8
                );

                if (lastSegment.length <= maxSingleWordLength) {
                    const penultimateIndex = segments.length - 2;
                    const mergedSegment =
                        segments[penultimateIndex] + ` ${lastSegment}`;

                    segments[penultimateIndex] = mergedSegment;
                    segments.pop();
                }
            }
        }

        return segments;
    };

    for (let index = 0; index < reorderedDocs.length; index += 1) {
        const line = reorderedDocs[index];
        if (typeof line === "string" && isDescriptionLine(line)) {
            const blockLines = [line];
            let lookahead = index + 1;

            while (lookahead < reorderedDocs.length) {
                const nextLine = reorderedDocs[lookahead];
                if (
                    typeof nextLine === "string" &&
                    nextLine.startsWith("///") &&
                    !parseDocCommentMetadata(nextLine)
                ) {
                    blockLines.push(nextLine);
                    lookahead += 1;
                    continue;
                }
                break;
            }

            index = lookahead - 1;

            const prefixMatch = line.match(/^(\/\/\/\s*@description\s+)/i);
            if (!prefixMatch) {
                wrappedDocs.push(...blockLines);
                continue;
            }

            const prefix = prefixMatch[1];
            const continuationPrefix =
                "/// " + " ".repeat(Math.max(prefix.length - 4, 0));
            const descriptionText = blockLines
                .map((docLine, blockIndex) => {
                    if (blockIndex === 0) {
                        return docLine.slice(prefix.length).trim();
                    }

                    return docLine.slice(continuationPrefix.length).trim();
                })
                .filter((segment) => segment.length > 0)
                .join(" ");

            if (descriptionText.length === 0) {
                wrappedDocs.push(...blockLines);
                continue;
            }

            const available = Math.max(wrapWidth - prefix.length, 16);
            const continuationAvailable = Math.max(Math.min(available, 62), 16);
            const segments = wrapSegments(
                descriptionText,
                available,
                continuationAvailable
            );

            if (segments.length === 0) {
                wrappedDocs.push(...blockLines);
                continue;
            }

            wrappedDocs.push(`${prefix}${segments[0]}`);
            for (
                let segmentIndex = 1;
                segmentIndex < segments.length;
                segmentIndex += 1
            ) {
                wrappedDocs.push(
                    `${continuationPrefix}${segments[segmentIndex]}`
                );
            }
            continue;
        }

        wrappedDocs.push(line);
    }

    reorderedDocs = wrappedDocs;

    result = reorderedDocs;

    if (removedAnyLine || otherLines.length > 0) {
        result._suppressLeadingBlank = true;
    }

    return result;
}

function getCanonicalParamNameFromText(name) {
    if (typeof name !== "string") {
        return null;
    }

    let trimmed = name.trim();
    const bracketMatch = trimmed.match(/^\[([^\]]+)]$/);
    if (bracketMatch) {
        trimmed = bracketMatch[1] ?? "";
    }

    const equalsIndex = trimmed.indexOf("=");
    if (equalsIndex !== -1) {
        trimmed = trimmed.slice(0, equalsIndex);
    }

    const normalized = normalizeDocMetadataName(trimmed.trim());
    return normalized && normalized.length > 0 ? normalized : null;
}

function isOptionalParamDocName(name) {
    return typeof name === "string" && /^\s*\[[^\]]+\]\s*$/.test(name);
}

function updateParamLineWithDocName(line, newDocName) {
    if (typeof line !== "string" || typeof newDocName !== "string") {
        return line;
    }

    const prefixMatch = line.match(/^(\/\/\/\s*@param(?:\s+\{[^}]+\})?\s*)/i);
    if (!prefixMatch) {
        return `/// @param ${newDocName}`;
    }

    const prefix = prefixMatch[0];
    const remainder = line.slice(prefix.length);
    if (remainder.length === 0) {
        return `${prefix}${newDocName}`;
    }

    const updatedRemainder = remainder.replace(/^[^\s]+/, newDocName);
    return `${prefix}${updatedRemainder}`;
}

function computeSyntheticFunctionDocLines(
    node,
    existingDocLines,
    options,
    overrides = {}
) {
    if (!node) {
        return [];
    }

    const metadata = Array.isArray(existingDocLines)
        ? existingDocLines.map(parseDocCommentMetadata).filter((meta) => meta)
        : [];

    const hasFunctionTag = metadata.some(
        (meta) => meta.tag === "function" && isNonEmptyTrimmedString(meta.name)
    );
    const hasReturnsTag = metadata.some((meta) => meta.tag === "returns");
    const documentedParamNames = new Set();
    const paramMetadataByCanonical = new Map();
    const overrideName = overrides?.nameOverride;
    const functionName = overrideName ?? getNodeName(node);

    for (const meta of metadata) {
        if (meta.tag !== "param") {
            continue;
        }

        const rawName = typeof meta.name === "string" ? meta.name : null;
        if (!rawName) {
            continue;
        }

        documentedParamNames.add(rawName);

        const canonical = getCanonicalParamNameFromText(rawName);
        if (canonical && !paramMetadataByCanonical.has(canonical)) {
            paramMetadataByCanonical.set(canonical, meta);
        }
    }

    const lines = [];

    if (functionName && !hasFunctionTag) {
        lines.push(`/// @function ${functionName}`);
    }

    const implicitArgumentDocNames = collectImplicitArgumentDocNames(
        node,
        options
    );

    if (!Array.isArray(node.params)) {
        for (const { name: docName } of implicitArgumentDocNames) {
            if (documentedParamNames.has(docName)) {
                continue;
            }

            documentedParamNames.add(docName);
            lines.push(`/// @param ${docName}`);
        }

        return maybeAppendReturnsDoc(lines, node, hasReturnsTag, overrides);
    }

    for (const param of node.params) {
        const paramInfo = getParameterDocInfo(param, node, options);
        if (!paramInfo || !paramInfo.name) {
            continue;
        }
        const canonicalParamName = getCanonicalParamNameFromText(
            paramInfo.name
        );
        const existingMetadata =
            canonicalParamName &&
            paramMetadataByCanonical.has(canonicalParamName)
                ? paramMetadataByCanonical.get(canonicalParamName)
                : null;
        const existingDocName = existingMetadata?.name;
        const shouldMarkOptional =
            paramInfo.optional ||
            (param?.type === "DefaultParameter" &&
                isOptionalParamDocName(existingDocName));
        if (
            shouldMarkOptional &&
            param?.type === "DefaultParameter" &&
            isUndefinedLiteral(param.right)
        ) {
            preservedUndefinedDefaultParameters.add(param);
        }
        const docName = shouldMarkOptional
            ? `[${paramInfo.name}]`
            : paramInfo.name;

        if (documentedParamNames.has(docName)) {
            continue;
        }
        documentedParamNames.add(docName);
        lines.push(`/// @param ${docName}`);
    }

    for (const { name: docName } of implicitArgumentDocNames) {
        if (documentedParamNames.has(docName)) {
            continue;
        }

        documentedParamNames.add(docName);
        lines.push(`/// @param ${docName}`);
    }

    return maybeAppendReturnsDoc(lines, node, hasReturnsTag, overrides).map(
        (line) => normalizeDocCommentTypeAnnotations(line)
    );
}

function collectImplicitArgumentDocNames(functionNode, options) {
    if (
        !functionNode ||
        functionNode.type !== "FunctionDeclaration" ||
        options?.applyFeatherFixes !== true
    ) {
        return [];
    }

    const referencedIndices = new Set();
    const aliasByIndex = new Map();
    const directReferenceIndices = new Set();

    const visit = (node, parent, property) => {
        if (!node || typeof node !== "object") {
            return;
        }

        if (node === functionNode) {
            visit(functionNode.body, node, "body");
            return;
        }

        if (Array.isArray(node)) {
            for (let index = 0; index < node.length; index += 1) {
                visit(node[index], parent, index);
            }
            return;
        }

        if (
            node !== functionNode &&
            (node.type === "FunctionDeclaration" ||
                node.type === "FunctionExpression" ||
                node.type === "ConstructorDeclaration")
        ) {
            return;
        }

        let skipAliasInitializer = false;
        if (node.type === "VariableDeclarator") {
            const aliasIndex = getArgumentIndexFromNode(node.init);
            if (
                aliasIndex !== null &&
                node.id?.type === "Identifier" &&
                !aliasByIndex.has(aliasIndex)
            ) {
                const aliasName = normalizeDocMetadataName(node.id.name);
                if (isNonEmptyString(aliasName)) {
                    aliasByIndex.set(aliasIndex, aliasName);
                    referencedIndices.add(aliasIndex);
                    skipAliasInitializer = true;
                }
            }
        }

        const directIndex = getArgumentIndexFromNode(node);
        if (directIndex !== null) {
            referencedIndices.add(directIndex);
            if (!(skipAliasInitializer && property === "init")) {
                directReferenceIndices.add(directIndex);
            }
        }

        for (const [key, value] of Object.entries(node)) {
            if (skipAliasInitializer && key === "init") {
                continue;
            }
            if (!value || typeof value !== "object") {
                continue;
            }

            visit(value, node, key);
        }
    };

    visit(functionNode.body, functionNode, "body");

    if (referencedIndices.size === 0) {
        return [];
    }

    const sortedIndices = [...referencedIndices].sort(
        (left, right) => left - right
    );
    return sortedIndices.map((index) => {
        const fallbackName = `argument${index}`;
        const alias = aliasByIndex.get(index);
        const docName = alias && alias.length > 0 ? alias : fallbackName;
        const canonical = getCanonicalParamNameFromText(docName) ?? docName;
        const fallbackCanonical =
            getCanonicalParamNameFromText(fallbackName) ?? fallbackName;

        return {
            name: docName,
            canonical,
            fallbackCanonical,
            index,
            hasDirectReference: directReferenceIndices.has(index)
        };
    });
}

function getArgumentIndexFromNode(node) {
    if (!node || typeof node !== "object") {
        return null;
    }

    if (node.type === "Identifier") {
        return getArgumentIndexFromIdentifier(node.name);
    }

    if (
        node.type === "MemberIndexExpression" &&
        node.object?.type === "Identifier" &&
        node.object.name === "argument" &&
        Array.isArray(node.property) &&
        node.property.length === 1 &&
        node.property[0]?.type === "Literal"
    ) {
        const literal = node.property[0];
        const parsed = Number.parseInt(literal.value, 10);
        return Number.isInteger(parsed) && parsed >= 0 ? parsed : null;
    }

    return null;
}

function getArgumentIndexFromIdentifier(name) {
    if (typeof name !== "string") {
        return null;
    }

    const match = name.match(/^argument(\d+)$/);
    if (!match) {
        return null;
    }

    const parsed = Number.parseInt(match[1], 10);
    return Number.isInteger(parsed) && parsed >= 0 ? parsed : null;
}

function maybeAppendReturnsDoc(
    lines,
    functionNode,
    hasReturnsTag,
    overrides = {}
) {
    if (!Array.isArray(lines)) {
        return [];
    }

    if (overrides?.suppressReturns === true) {
        return lines;
    }

    if (
        hasReturnsTag ||
        !functionNode ||
        functionNode.type !== "FunctionDeclaration" ||
        functionNode._suppressSyntheticReturnsDoc
    ) {
        return lines;
    }

    const body = functionNode.body;
    const statements =
        body?.type === "BlockStatement" && Array.isArray(body.body)
            ? body.body
            : null;

    if (!statements) {
        return [...lines, "/// @returns {undefined}"];
    }

    if (statements.length === 0) {
        return [...lines, "/// @returns {undefined}"];
    }

    if (functionReturnsNonUndefinedValue(functionNode)) {
        return lines;
    }

    return [...lines, "/// @returns {undefined}"];
}

function functionReturnsNonUndefinedValue(functionNode) {
    if (!functionNode || functionNode.type !== "FunctionDeclaration") {
        return false;
    }

    const body = functionNode.body;
    if (body?.type !== "BlockStatement" || !Array.isArray(body.body)) {
        return false;
    }

    const stack = [...body.body];
    const visited = new Set();

    while (stack.length > 0) {
        const current = stack.pop();
        if (!current || typeof current !== "object") {
            continue;
        }

        if (visited.has(current)) {
            continue;
        }
        visited.add(current);

        switch (current.type) {
            case "FunctionDeclaration":
            case "ConstructorDeclaration":
            case "FunctionExpression":
                continue;
            case "ReturnStatement": {
                const argument = current.argument;
                if (!argument) {
                    continue;
                }

                if (!isUndefinedLiteral(argument)) {
                    return true;
                }

                continue;
            }
            default:
                break;
        }

        for (const value of Object.values(current)) {
            if (!value || typeof value !== "object") {
                continue;
            }

            if (Array.isArray(value)) {
                for (let index = 0; index < value.length; index += 1) {
                    const child = value[index];
                    if (child && typeof child === "object") {
                        stack.push(child);
                    }
                }
                continue;
            }

            stack.push(value);
        }
    }

    return false;
}

function parseDocCommentMetadata(line) {
    if (typeof line !== "string") {
        return null;
    }

    const trimmed = line.trim();
    const match = trimmed.match(/^\/\/\/\s*@([a-z]+)\b\s*(.*)$/i);
    if (!match) {
        return null;
    }

    const tag = match[1].toLowerCase();
    const remainder = match[2].trim();

    if (tag === "param") {
        let paramSection = remainder;

        if (paramSection.startsWith("{")) {
            const typeMatch = paramSection.match(/^\{[^}]*\}\s*(.*)$/);
            if (typeMatch) {
                paramSection = typeMatch[1] ?? "";
            }
        }

        let name = null;
        if (paramSection.startsWith("[")) {
            let depth = 0;
            for (let i = 0; i < paramSection.length; i++) {
                const char = paramSection[i];
                if (char === "[") {
                    depth += 1;
                } else if (char === "]") {
                    depth -= 1;
                    if (depth === 0) {
                        name = paramSection.slice(0, i + 1);
                        break;
                    }
                }
            }
        }

        if (!name) {
            const paramMatch = paramSection.match(/^(\S+)/);
            name = paramMatch ? paramMatch[1] : null;
        }
        return { tag, name };
    }

    return { tag, name: remainder };
}

function getSourceTextForNode(node, options) {
    if (!node || !options || typeof options.originalText !== "string") {
        return null;
    }

    const startIndex =
        typeof options.locStart === "function"
            ? options.locStart(node)
            : getNodeStartIndex(node);
    const endIndex =
        typeof options.locEnd === "function"
            ? options.locEnd(node)
            : getNodeEndIndex(node);

    if (typeof startIndex !== "number" || typeof endIndex !== "number") {
        return null;
    }

    if (endIndex <= startIndex) {
        return null;
    }

    return options.originalText.slice(startIndex, endIndex).trim();
}

function getStructPropertyPrefix(node, options) {
    if (!node || !options || typeof options.originalText !== "string") {
        return null;
    }

    const propertyStart = getNodeStartIndex(node);
    const valueStart = getNodeStartIndex(node?.value);

    if (
        typeof propertyStart !== "number" ||
        typeof valueStart !== "number" ||
        valueStart <= propertyStart
    ) {
        return null;
    }

    const prefix = options.originalText.slice(propertyStart, valueStart);
    if (prefix.length === 0 || prefix.indexOf(":") === -1) {
        return null;
    }

    const colonIndex = prefix.indexOf(":");
    const beforeColon = prefix.slice(0, colonIndex);
    const afterColon = prefix.slice(colonIndex + 1);
    const hasWhitespaceBefore = /\s$/.test(beforeColon);
    const hasWhitespaceAfter = /^\s/.test(afterColon);

    if (!hasWhitespaceBefore && !hasWhitespaceAfter) {
        return null;
    }

    return prefix;
}

function getNormalizedParameterName(paramNode) {
    if (!paramNode) {
        return null;
    }

    const rawName = getIdentifierText(paramNode);
    if (typeof rawName !== "string" || rawName.length === 0) {
        return null;
    }

    const normalizedName = normalizeDocMetadataName(rawName);
    return isNonEmptyString(normalizedName) ? normalizedName : null;
}

function getParameterDocInfo(paramNode, functionNode, options) {
    if (!paramNode) {
        return null;
    }

    if (paramNode.type === "Identifier") {
        const name = getNormalizedParameterName(paramNode);
        return name ? { name, optional: false } : null;
    }

    if (paramNode.type === "DefaultParameter") {
        const name = getNormalizedParameterName(paramNode.left);
        if (!name) {
            return null;
        }

        const defaultIsUndefined = isUndefinedLiteral(paramNode.right);
        const signatureOmitsUndefinedDefault =
            defaultIsUndefined &&
            shouldOmitUndefinedDefaultForFunctionNode(functionNode);
        const isConstructorLike =
            functionNode?.type === "ConstructorDeclaration" ||
            functionNode?.type === "ConstructorParentClause";

        const shouldIncludeDefaultText =
            !defaultIsUndefined ||
            (!signatureOmitsUndefinedDefault && !isConstructorLike);

        const defaultText = shouldIncludeDefaultText
            ? getSourceTextForNode(paramNode.right, options)
            : null;

        const docName = defaultText ? `${name}=${defaultText}` : name;

        const optional = defaultIsUndefined
            ? !signatureOmitsUndefinedDefault
            : true;

        return {
            name: docName,
            optional
        };
    }

    if (paramNode.type === "MissingOptionalArgument") {
        return null;
    }

    const fallbackName = getNormalizedParameterName(paramNode);
    return fallbackName ? { name: fallbackName, optional: false } : null;
}

function shouldOmitDefaultValueForParameter(path) {
    const node = path.getValue();
    if (!node || node.type !== "DefaultParameter") {
        return false;
    }

    if (
        preservedUndefinedDefaultParameters.has(node) ||
        !isUndefinedLiteral(node.right) ||
        typeof path.getParentNode !== "function"
    ) {
        return false;
    }

    let depth = 0;
    while (true) {
        const ancestor =
            depth === 0 ? path.getParentNode() : path.getParentNode(depth);
        if (!ancestor) {
            break;
        }

        if (shouldOmitUndefinedDefaultForFunctionNode(ancestor)) {
            return true;
        }

        depth += 1;
    }

    return false;
}

function shouldOmitUndefinedDefaultForFunctionNode(functionNode) {
    if (!functionNode || !functionNode.type) {
        return false;
    }

    if (
        functionNode.type === "ConstructorDeclaration" ||
        functionNode.type === "ConstructorParentClause"
    ) {
        return false;
    }

    return functionNode.type === "FunctionDeclaration";
}

function printBooleanReturnIf(path, print) {
    const node = path.getValue();
    if (
        !node ||
        node.type !== "IfStatement" ||
        !node.consequent ||
        !node.alternate ||
        hasComment(node)
    ) {
        return null;
    }

    const consequentReturn = getBooleanReturnBranch(node.consequent);
    const alternateReturn = getBooleanReturnBranch(node.alternate);

    if (!consequentReturn || !alternateReturn) {
        return null;
    }

    if (consequentReturn.value === alternateReturn.value) {
        return null;
    }

    const conditionDoc = printWithoutExtraParens(path, print, "test");
    const conditionNode = node.test;

    const argumentDoc =
        consequentReturn.value === "true"
            ? conditionDoc
            : negateExpressionDoc(conditionDoc, conditionNode);

    return concat([
        "return ",
        argumentDoc,
        optionalSemicolon("ReturnStatement")
    ]);
}

function getBooleanReturnBranch(branchNode) {
    if (!branchNode || hasComment(branchNode)) {
        return null;
    }

    if (branchNode.type === "BlockStatement") {
        const statements = Array.isArray(branchNode.body)
            ? branchNode.body
            : [];
        if (statements.length !== 1) {
            return null;
        }

        const [onlyStatement] = statements;
        if (
            hasComment(onlyStatement) ||
            onlyStatement.type !== "ReturnStatement"
        ) {
            return null;
        }

        return getBooleanReturnStatementInfo(onlyStatement);
    }

    if (branchNode.type === "ReturnStatement") {
        return getBooleanReturnStatementInfo(branchNode);
    }

    return null;
}

function getBooleanReturnStatementInfo(returnNode) {
    if (!returnNode || hasComment(returnNode)) {
        return null;
    }

    const argument = returnNode.argument;
    if (!argument || hasComment(argument) || !isBooleanLiteral(argument)) {
        return null;
    }

    return { value: argument.value.toLowerCase() };
}

function simplifyBooleanBinaryExpression(path, print, node) {
    if (!node) {
        return null;
    }

    if (node.operator !== "==" && node.operator !== "!=") {
        return null;
    }

    const leftBoolean = isBooleanLiteral(node.left);
    const rightBoolean = isBooleanLiteral(node.right);

    if (!leftBoolean && !rightBoolean) {
        return null;
    }

    const booleanNode = leftBoolean ? node.left : node.right;
    const expressionKey = leftBoolean ? "right" : "left";
    const expressionNode = leftBoolean ? node.right : node.left;
    const expressionDoc = printWithoutExtraParens(path, print, expressionKey);
    const isEquality = node.operator === "==";
    const isTrue = booleanNode.value.toLowerCase() === "true";

    if (isTrue) {
        return isEquality
            ? expressionDoc
            : negateExpressionDoc(expressionDoc, expressionNode);
    }

    return isEquality
        ? negateExpressionDoc(expressionDoc, expressionNode)
        : expressionDoc;
}

function applyTrigonometricFunctionSimplification(path) {
    const node = path.getValue();
    if (!node || node.type !== "CallExpression") {
        return;
    }

    simplifyTrigonometricCall(node);
}

function simplifyTrigonometricCall(node) {
    if (!node || node.type !== "CallExpression") {
        return false;
    }

    if (hasComment(node)) {
        return false;
    }

    const identifierName = getIdentifierText(node.object);
    if (!identifierName) {
        return false;
    }

    const normalizedName = identifierName.toLowerCase();

    if (applyInnerDegreeWrapperConversion(node, normalizedName)) {
        return true;
    }

    if (normalizedName === "degtorad") {
        return applyOuterTrigConversion(node, DEGREE_TO_RADIAN_CONVERSIONS);
    }

    if (normalizedName === "radtodeg") {
        return applyOuterTrigConversion(node, RADIAN_TO_DEGREE_CONVERSIONS);
    }

    return false;
}

function applyInnerDegreeWrapperConversion(node, functionName) {
    const mapping = RADIAN_TRIG_TO_DEGREE.get(functionName);
    if (!mapping) {
        return false;
    }

    const args = getCallExpressionArguments(node);
    if (args.length !== 1) {
        return false;
    }

    const [firstArg] = args;
    if (!isCallExpressionWithName(firstArg, "degtorad")) {
        return false;
    }

    if (hasComment(firstArg)) {
        return false;
    }

    const wrappedArgs = getCallExpressionArguments(firstArg);
    if (wrappedArgs.length !== 1) {
        return false;
    }

    updateCallExpressionNameAndArgs(node, mapping, wrappedArgs);
    return true;
}

function applyOuterTrigConversion(node, conversionMap) {
    const args = getCallExpressionArguments(node);
    if (args.length !== 1) {
        return false;
    }

    const [firstArg] = args;
    if (!firstArg || firstArg.type !== "CallExpression") {
        return false;
    }

    if (hasComment(firstArg)) {
        return false;
    }

    const innerName = getIdentifierText(firstArg.object);
    if (!innerName) {
        return false;
    }

    const mapping = conversionMap.get(innerName.toLowerCase());
    if (!mapping) {
        return false;
    }

    const innerArgs = getCallExpressionArguments(firstArg);
    if (
        typeof mapping.expectedArgs === "number" &&
        innerArgs.length !== mapping.expectedArgs
    ) {
        return false;
    }

    updateCallExpressionNameAndArgs(node, mapping.name, innerArgs);
    return true;
}

function isCallExpressionWithName(node, name) {
    if (!node || node.type !== "CallExpression") {
        return false;
    }

    const identifierName = getIdentifierText(node.object);
    if (!identifierName) {
        return false;
    }

    return identifierName.toLowerCase() === name;
}

function updateCallExpressionNameAndArgs(node, newName, newArgs) {
    if (!node || node.type !== "CallExpression") {
        return;
    }

    if (!node.object || node.object.type !== "Identifier") {
        node.object = { type: "Identifier", name: newName };
    } else {
        node.object.name = newName;
    }

    node.arguments = Array.isArray(newArgs) ? [...newArgs] : [];
}

function negateExpressionDoc(expressionDoc, expressionNode) {
    if (needsParensForNegation(expressionNode)) {
        return group(["!", "(", expressionDoc, ")"]);
    }
    return group(["!", expressionDoc]);
}

function needsParensForNegation(node) {
    if (!node) {
        return true;
    }

    if (node.type === "ParenthesizedExpression") {
        return needsParensForNegation(node.expression);
    }

    return [
        "BinaryExpression",
        "AssignmentExpression",
        "TernaryExpression",
        "LogicalExpression"
    ].includes(node.type);
}

function shouldPrefixGlobalIdentifier(path) {
    const node = path.getValue();
    if (!node || !node.isGlobalIdentifier) {
        return false;
    }

    const parent = path.getParentNode();
    if (!parent) {
        return true;
    }

    if (parent.type === "MemberDotExpression" && parent.property === node) {
        return false;
    }

    if (parent.type === "Property" && parent.name === node) {
        return false;
    }

    if (parent.type === "VariableDeclarator" && parent.id === node) {
        return false;
    }

    if (parent.type === "FunctionDeclaration" && parent.id === node) {
        return false;
    }

    if (parent.type === "ConstructorDeclaration" && parent.id === node) {
        return false;
    }

    if (parent.type === "ConstructorParentClause" && parent.id === node) {
        return false;
    }

    if (parent.type === "EnumMember" && parent.name === node) {
        return false;
    }

    return true;
}

function shouldGenerateSyntheticDocForFunction(
    path,
    existingDocLines,
    options
) {
    const node = path.getValue();
    const parent = path.getParentNode();
    if (!node || !parent || parent.type !== "Program") {
        return false;
    }

    if (node.type === "ConstructorDeclaration") {
        return true;
    }

    if (node.type !== "FunctionDeclaration") {
        return false;
    }

    const syntheticLines = computeSyntheticFunctionDocLines(
        node,
        existingDocLines,
        options
    );

    if (syntheticLines.length > 0) {
        return true;
    }

    return (
        Array.isArray(node.params) &&
        node.params.some((param) => {
            return param?.type === "DefaultParameter";
        })
    );
}

function findSiblingListAndIndex(parent, targetNode) {
    if (!parent || !targetNode) {
        return null;
    }

    // Iterate using `for...in` to preserve the original hot-path optimisation
    // while keeping the scan readable and short-circuiting as soon as the node
    // is located.
    for (const key in parent) {
        if (!Object.hasOwn(parent, key)) {
            continue;
        }

        const value = parent[key];
        if (!Array.isArray(value)) {
            continue;
        }

        for (let index = 0; index < value.length; index += 1) {
            if (value[index] === targetNode) {
                return { list: value, index };
            }
        }
    }

    return null;
}

function loopLengthNameConflicts(path, cachedLengthName) {
    if (typeof cachedLengthName !== "string" || cachedLengthName.length === 0) {
        return false;
    }

    const siblingInfo = getParentStatementList(path);
    if (!siblingInfo) {
        return false;
    }

    const { siblingList, nodeIndex } = siblingInfo;
    for (let index = 0; index < siblingList.length; index += 1) {
        if (index === nodeIndex) {
            continue;
        }

        if (nodeDeclaresIdentifier(siblingList[index], cachedLengthName)) {
            return true;
        }
    }

    return false;
}

function nodeDeclaresIdentifier(node, identifierName) {
    if (!node || typeof identifierName !== "string") {
        return false;
    }

    if (node.type === "VariableDeclaration") {
        const declarations = node.declarations;
        if (!Array.isArray(declarations)) {
            return false;
        }

        for (const declarator of declarations) {
            if (!declarator || declarator.type !== "VariableDeclarator") {
                continue;
            }

            const declaratorName = getIdentifierText(declarator.id);
            if (declaratorName === identifierName) {
                return true;
            }
        }

        return false;
    }

    if (node.type === "ForStatement") {
        return nodeDeclaresIdentifier(node.init, identifierName);
    }

    const nodeIdName = getIdentifierText(node.id);
    return nodeIdName === identifierName;
}

function getParentStatementList(path) {
    if (
        typeof path?.getValue !== "function" ||
        typeof path.getParentNode !== "function"
    ) {
        return null;
    }

    const node = path.getValue();
    if (!node) {
        return null;
    }

    const parent = path.getParentNode();
    if (!parent) {
        return null;
    }

    const siblingInfo = findSiblingListAndIndex(parent, node);
    if (!siblingInfo) {
        return null;
    }

    return {
        siblingList: siblingInfo.list,
        nodeIndex: siblingInfo.index
    };
}

function shouldInsertHoistedLoopSeparator(path, options) {
    if (typeof path?.getValue !== "function") {
        return false;
    }

    const node = path.getValue();
    if (node?.type !== "ForStatement") {
        return false;
    }

    const siblingInfo = getParentStatementList(path);
    if (!siblingInfo) {
        return false;
    }

    const nextNode = siblingInfo.siblingList[siblingInfo.nodeIndex + 1];
    if (nextNode?.type !== "ForStatement") {
        return false;
    }

    return options?.optimizeLoopLengthHoisting ?? true;
}

function getNodeName(node) {
    if (!node) {
        return null;
    }

    if (node.id !== undefined) {
        return getIdentifierText(node.id);
    }

    return getIdentifierText(node);
}

function stripSyntheticParameterSentinels(name) {
    if (typeof name !== "string") {
        return name;
    }

    // GameMaker constructors commonly prefix private parameters with underscores
    // (e.g., `_value`, `__foo__`) or similar characters like `$`. These sentinels
    // should not appear in generated documentation metadata, so remove them from
    // the beginning and end of the identifier while leaving the core name intact.
    let sanitized = name;
    sanitized = sanitized.replace(/^[_$]+/, "");
    sanitized = sanitized.replace(/[_$]+$/, "");

    return sanitized.length > 0 ? sanitized : name;
}

function normalizeDocMetadataName(name) {
    if (typeof name !== "string") {
        return name;
    }

    const sanitized = stripSyntheticParameterSentinels(name);
    return sanitized.length > 0 ? sanitized : name;
}

function docHasTrailingComment(doc) {
    if (isNonEmptyArray(doc)) {
        const lastItem = doc[doc.length - 1];
        if (isNonEmptyArray(lastItem)) {
            const commentArr = lastItem[0];
            if (isNonEmptyArray(commentArr)) {
                return commentArr.some((item) => {
                    return (
                        typeof item === "string" &&
                        (item.startsWith("//") || item.startsWith("/*"))
                    );
                });
            }
        }
    }
    return false;
}

function printWithoutExtraParens(path, print, ...keys) {
    return path.call(
        (childPath) => unwrapParenthesizedExpression(childPath, print),
        ...keys
    );
}

function getBinaryOperatorInfo(operator) {
    return operator != null ? BINARY_OPERATOR_INFO.get(operator) : undefined;
}

function shouldOmitSyntheticParens(path) {
    if (!path || typeof path.getValue !== "function") {
        return false;
    }

    const node = path.getValue();
    if (
        !node ||
        node.type !== "ParenthesizedExpression" ||
        node.synthetic !== true
    ) {
        return false;
    }

    if (typeof path.getParentNode !== "function") {
        return false;
    }

    const parent = path.getParentNode();
    if (!parent || parent.type !== "BinaryExpression") {
        return false;
    }

    const expression = node.expression;
    if (!isSyntheticParenFlatteningEnabled(path)) {
        return false;
    }

    const parentInfo = getBinaryOperatorInfo(parent.operator);
    if (
        expression?.type === "BinaryExpression" &&
        shouldFlattenSyntheticBinary(parent, expression, path)
    ) {
        return true;
    }

    if (expression?.type === "BinaryExpression" && parentInfo != null) {
        const childInfo = getBinaryOperatorInfo(expression.operator);

        if (
            childInfo != null &&
            childInfo.precedence > parentInfo.precedence &&
            expression.operator === "*" &&
            isNumericComputationNode(expression)
        ) {
            return false;
        }
    }

    if (parent.operator !== "+") {
        return false;
    }

    if (!binaryExpressionContainsString(parent)) {
        return false;
    }

    let depth = 1;
    while (true) {
        const ancestor =
            depth === 1 ? path.getParentNode() : path.getParentNode(depth - 1);
        if (!ancestor) {
            return false;
        }

        if (
            ancestor.type === "ParenthesizedExpression" &&
            ancestor.synthetic !== true
        ) {
            return true;
        }

        depth += 1;
    }
}

function shouldFlattenSyntheticBinary(parent, expression, path) {
    const parentInfo = getBinaryOperatorInfo(parent.operator);
    const childInfo = getBinaryOperatorInfo(expression.operator);

    if (!parentInfo || !childInfo) {
        return false;
    }

    if (parentInfo.associativity !== "left") {
        return false;
    }

    const parentOperator = parent.operator;
    const childOperator = expression.operator;
    const isAdditivePair =
        (parentOperator === "+" || parentOperator === "-") &&
        (childOperator === "+" || childOperator === "-");
    const isMultiplicativePair =
        parentOperator === "*" && childOperator === "*";

    if (!isAdditivePair && !isMultiplicativePair) {
        return false;
    }

    if (
        !isNumericComputationNode(parent) ||
        !isNumericComputationNode(expression)
    ) {
        return false;
    }

    if (
        isAdditivePair &&
        (binaryExpressionContainsString(parent) ||
            binaryExpressionContainsString(expression))
    ) {
        return false;
    }

    const operandName =
        typeof path.getName === "function" ? path.getName() : undefined;
    const isLeftOperand = operandName === "left";
    const isRightOperand = operandName === "right";

    if (!isLeftOperand && !isRightOperand) {
        return false;
    }

    if (childInfo.precedence !== parentInfo.precedence) {
        return false;
    }

    if (isLeftOperand) {
        return true;
    }

    if (
        parentOperator === "+" &&
        (childOperator === "+" || childOperator === "-")
    ) {
        return true;
    }

    if (parentOperator === "*" && childOperator === "*") {
        return true;
    }

    return false;
}

function isSyntheticParenFlatteningEnabled(path) {
    if (!path || typeof path.getParentNode !== "function") {
        return false;
    }

    let depth = 1;
    while (true) {
        const ancestor =
            depth === 1 ? path.getParentNode() : path.getParentNode(depth - 1);

        if (!ancestor) {
            return false;
        }

        if (
            ancestor.type === "FunctionDeclaration" ||
            ancestor.type === "ConstructorDeclaration"
        ) {
            if (ancestor._flattenSyntheticNumericParens === true) {
                return true;
            }
        } else if (ancestor.type === "Program") {
            return ancestor._flattenSyntheticNumericParens !== false;
        }

        depth += 1;
    }
}

function isNumericComputationNode(node) {
    if (!node || typeof node !== "object") {
        return false;
    }

    switch (node.type) {
        case "Literal": {
            const value = toTrimmedString(node.value);
            if (value === "") {
                return false;
            }

            const numericValue = Number(value);
            return Number.isFinite(numericValue);
        }
        case "UnaryExpression": {
            if (node.operator === "+" || node.operator === "-") {
                return isNumericComputationNode(node.argument);
            }

            return false;
        }
        case "Identifier":
            return true;
        case "ParenthesizedExpression": {
            return isNumericComputationNode(node.expression);
        }
        case "BinaryExpression": {
            if (!isArithmeticBinaryOperator(node.operator)) {
                return false;
            }

            return (
                isNumericComputationNode(node.left) &&
                isNumericComputationNode(node.right)
            );
        }
        case "MemberIndexExpression":
            return true;
        case "MemberDotExpression":
            return true;
        default:
            return false;
    }
}

function isArithmeticBinaryOperator(operator) {
    switch (operator) {
        case "+":
        case "-":
        case "*":
        case "/":
        case "div":
        case "%":
        case "mod":
            return true;
        default:
            return false;
    }
}

function binaryExpressionContainsString(node) {
    if (!node || node.type !== "BinaryExpression") {
        return false;
    }

    if (node.operator !== "+") {
        return false;
    }

    return (
        expressionIsStringLike(node.left) || expressionIsStringLike(node.right)
    );
}

function expressionIsStringLike(node) {
    if (!node || typeof node !== "object") {
        return false;
    }

    if (node.type === "Literal") {
        if (typeof node.value === "string" && /^\".*\"$/.test(node.value)) {
            return true;
        }

        return false;
    }

    if (node.type === "ParenthesizedExpression") {
        return expressionIsStringLike(node.expression);
    }

    if (node.type === "BinaryExpression" && node.operator === "+") {
        return (
            expressionIsStringLike(node.left) ||
            expressionIsStringLike(node.right)
        );
    }

    if (node.type === "CallExpression") {
        const calleeName = getIdentifierText(node.object);
        if (typeof calleeName === "string") {
            const normalized = calleeName.toLowerCase();
            if (normalized === "string" || normalized.startsWith("string_")) {
                return true;
            }
        }
    }

    return false;
}

const RADIAN_TRIG_TO_DEGREE = new Map([
    ["sin", "dsin"],
    ["cos", "dcos"],
    ["tan", "dtan"]
]);

const DEGREE_TO_RADIAN_CONVERSIONS = new Map([
    ["dsin", { name: "sin", expectedArgs: 1 }],
    ["dcos", { name: "cos", expectedArgs: 1 }],
    ["dtan", { name: "tan", expectedArgs: 1 }],
    ["darcsin", { name: "arcsin", expectedArgs: 1 }],
    ["darccos", { name: "arccos", expectedArgs: 1 }],
    ["darctan", { name: "arctan", expectedArgs: 1 }],
    ["darctan2", { name: "arctan2", expectedArgs: 2 }]
]);

const RADIAN_TO_DEGREE_CONVERSIONS = new Map([
    ["arcsin", { name: "darcsin", expectedArgs: 1 }],
    ["arccos", { name: "darccos", expectedArgs: 1 }],
    ["arctan", { name: "darctan", expectedArgs: 1 }],
    ["arctan2", { name: "darctan2", expectedArgs: 2 }]
]);

function buildLoopLengthDocs(path, print, hoistInfo) {
    const cachedLengthName = buildCachedSizeVariableName(
        hoistInfo.sizeIdentifierName,
        hoistInfo.cachedLengthSuffix
    );
    const loopSizeCallDoc = printWithoutExtraParens(
        path,
        print,
        "test",
        "right"
    );
    const iteratorDoc = printWithoutExtraParens(path, print, "test", "left");

    return {
        cachedLengthName,
        loopSizeCallDoc,
        iteratorDoc
    };
}

function unwrapParenthesizedExpression(childPath, print) {
    const childNode = childPath.getValue();
    if (childNode?.type === "ParenthesizedExpression") {
        return childPath.call(
            (innerPath) => unwrapParenthesizedExpression(innerPath, print),
            "expression"
        );
    }

    return print();
}

function buildClauseGroup(doc) {
    return group([indent([ifBreak(line), doc]), ifBreak(line)]);
}

function wrapInClauseParens(path, print, clauseKey) {
    return concat([
        "(",
        buildClauseGroup(printWithoutExtraParens(path, print, clauseKey)),
        ")"
    ]);
}

// prints any statement that matches the structure [keyword, clause, statement]
function printSingleClauseStatement(
    path,
    options,
    print,
    keyword,
    clauseKey,
    bodyKey
) {
    const clauseDoc = wrapInClauseParens(path, print, clauseKey);
    const node = path.getValue();
    const bodyNode = node?.[bodyKey];
    const allowSingleLineIfStatements =
        options?.allowSingleLineIfStatements ?? true;

    if (allowSingleLineIfStatements && bodyNode) {
        let inlineReturnDoc = null;

        if (bodyNode.type === "ReturnStatement" && !hasComment(bodyNode)) {
            inlineReturnDoc = print(bodyKey);
        } else if (
            bodyNode.type === "BlockStatement" &&
            !hasComment(bodyNode) &&
            Array.isArray(bodyNode.body) &&
            bodyNode.body.length === 1
        ) {
            const startLine = bodyNode.start?.line;
            const endLine = bodyNode.end?.line;
            if (startLine != null && endLine != null && startLine === endLine) {
                const [onlyStatement] = bodyNode.body;
                if (
                    onlyStatement?.type === "ReturnStatement" &&
                    !hasComment(onlyStatement)
                ) {
                    const blockSource = getSourceTextForNode(bodyNode, options);
                    const blockContainsSemicolon =
                        typeof blockSource === "string" &&
                        blockSource.includes(";");

                    if (blockContainsSemicolon) {
                        inlineReturnDoc = path.call(
                            (childPath) => childPath.call(print, "body", 0),
                            bodyKey
                        );
                    }
                }
            }
        }

        if (inlineReturnDoc) {
            return group([
                keyword,
                " ",
                clauseDoc,
                " { ",
                inlineReturnDoc,
                optionalSemicolon("ReturnStatement"),
                " }"
            ]);
        }
    }

    return concat([
        keyword,
        " ",
        clauseDoc,
        " ",
        printInBlock(path, options, print, bodyKey)
    ]);
}

function printSimpleDeclaration(leftDoc, rightDoc) {
    return rightDoc ? [leftDoc, " = ", rightDoc] : leftDoc;
}

// prints empty parens with dangling comments
function printEmptyParens(path, _print, options) {
    const printed = group(
        [
            "(",
            indent([
                printDanglingCommentsAsGroup(
                    path,
                    options,
                    (comment) => !comment.attachToBrace
                )
            ]),
            ifBreak(line, "", { groupId: "emptyparen" }),
            ")"
        ],
        { id: "emptyparen" }
    );
    return printed;
}

// prints an empty block with dangling comments
function printEmptyBlock(path, options, print) {
    const node = path.getValue();
    const inlineCommentDoc = maybePrintInlineEmptyBlockComment(path, options);

    if (inlineCommentDoc) {
        return inlineCommentDoc;
    }

    const comments = getCommentArray(node);
    const hasPrintableComments = comments.some(isCommentNode);

    if (hasPrintableComments) {
        // an empty block with comments
        return [
            "{",
            printDanglingComments(
                path,
                options,
                (comment) => comment.attachToBrace
            ),
            printDanglingCommentsAsGroup(
                path,
                options,
                (comment) => !comment.attachToBrace
            ),
            hardline,
            "}"
        ];
    } else {
        return "{}";
    }
}

function maybePrintInlineEmptyBlockComment(path, options) {
    const node = path.getValue();
    if (!node) {
        return null;
    }

    const comments = getCommentArray(node);
    if (comments.length === 0) {
        return null;
    }

    const inlineIndex = findInlineBlockCommentIndex(comments);

    if (inlineIndex < 0) {
        return null;
    }

    const comment = comments[inlineIndex];
    const leadingSpacing = getInlineBlockCommentSpacing(comment.leadingWS, " ");
    const trailingSpacing = getInlineBlockCommentSpacing(
        comment.trailingWS,
        " "
    );

    return [
        "{",
        leadingSpacing,
        path.call(
            (commentPath) => printComment(commentPath, options),
            "comments",
            inlineIndex
        ),
        trailingSpacing,
        "}"
    ];
}

function findInlineBlockCommentIndex(comments) {
    let inlineIndex = -1;

    for (let index = 0; index < comments.length; index += 1) {
        const comment = comments[index];

        if (!isCommentNode(comment)) {
            continue;
        }

        if (!isInlineEmptyBlockComment(comment)) {
            return -1;
        }

        if (inlineIndex !== -1) {
            return -1;
        }

        inlineIndex = index;
    }

    return inlineIndex;
}

function isInlineEmptyBlockComment(comment) {
    if (!comment || comment.type !== "CommentBlock") {
        return false;
    }

    if (hasLineBreak(comment.leadingWS) || hasLineBreak(comment.trailingWS)) {
        return false;
    }

    if (typeof comment.lineCount === "number" && comment.lineCount > 1) {
        return false;
    }

    if (typeof comment.value === "string" && hasLineBreak(comment.value)) {
        return false;
    }

    return true;
}

function getInlineBlockCommentSpacing(text, fallback) {
    if (typeof text !== "string" || text.length === 0) {
        return fallback;
    }

    return hasLineBreak(text) ? fallback : text;
}

function hasLineBreak(text) {
    return typeof text === "string" && /[\r\n\u2028\u2029]/.test(text);
}

function isInLValueChain(path) {
    const { node, parent } = path;
    if (
        parent.type === "CallExpression" &&
        parent.arguments.indexOf(node) !== -1
    ) {
        return false;
    }
    return isLValueExpression(parent.type);
}

function isLValueExpression(nodeType) {
    return (
        nodeType === "MemberIndexExpression" ||
        nodeType === "CallExpression" ||
        nodeType === "MemberDotExpression"
    );
}<|MERGE_RESOLUTION|>--- conflicted
+++ resolved
@@ -1531,6 +1531,9 @@
             hasTerminatingSemicolon = textForSemicolons[cursor] === ";";
         }
 
+        const isStaticDeclaration =
+            node.type === "VariableDeclaration" && node.kind === "static";
+
         if (semi === ";") {
             const initializerIsFunctionExpression =
                 node.type === "VariableDeclaration" &&
@@ -1540,15 +1543,13 @@
                     node.declarations[0]?.init?.type === "FunctionDeclaration");
 
             if (initializerIsFunctionExpression) {
-                const isStaticDeclaration = node.kind === "static";
+                const isTopLevelStaticFunction =
+                    isStaticDeclaration && isTopLevel;
                 const shouldPreserveMissingSemicolon =
-<<<<<<< HEAD
-                    !hasTerminatingSemicolon && !isStaticDeclaration;
-=======
                     !hasTerminatingSemicolon &&
                     !isTopLevelStaticFunction &&
-                    !(syntheticDocRecord && node.kind === "static");
->>>>>>> 1cefc2a0
+                    !(syntheticDocRecord && isStaticDeclaration) &&
+                    !isStaticDeclaration;
 
                 if (shouldPreserveMissingSemicolon) {
                     // Normalised legacy `#define` directives often emit function
@@ -1561,9 +1562,6 @@
                 }
             }
         }
-
-        const isStaticDeclaration =
-            node.type === "VariableDeclaration" && node.kind === "static";
 
         const shouldOmitSemicolon =
             semi === ";" &&
