--- conflicted
+++ resolved
@@ -3691,60 +3691,6 @@
     const context = findFunctionParameterContext(path);
     if (context) {
         const { functionNode, paramIndex } = context;
-<<<<<<< HEAD
-        const preferredName = resolvePreferredParameterName(
-            functionNode,
-            paramIndex,
-            options
-        );
-
-        if (preferredName) {
-            return preferredName;
-        }
-
-        return null;
-    }
-
-    const functionNode = findEnclosingFunctionNode(path);
-    if (!functionNode || !node || typeof node.name !== "string") {
-        return null;
-    }
-
-    const argumentIndex = getArgumentIndexFromIdentifier(node.name);
-    if (!Number.isInteger(argumentIndex) || argumentIndex < 0) {
-        return null;
-    }
-
-    const preferredName = resolvePreferredParameterName(
-        functionNode,
-        argumentIndex,
-        options
-    );
-    if (preferredName) {
-        return preferredName;
-    }
-
-    const params = Array.isArray(functionNode.params)
-        ? functionNode.params
-        : [];
-    if (argumentIndex >= params.length) {
-        return null;
-    }
-
-    const identifier = getIdentifierFromParameterNode(params[argumentIndex]);
-    const identifierName =
-        typeof identifier?.name === "string" ? identifier.name : null;
-
-    if (isValidIdentifierName(identifierName) && identifierName !== node.name) {
-        return identifierName;
-    }
-
-    return null;
-}
-
-function resolvePreferredParameterName(functionNode, paramIndex, options) {
-    if (!functionNode || !Number.isInteger(paramIndex) || paramIndex < 0) {
-=======
         if (!functionNode || !Number.isInteger(paramIndex) || paramIndex < 0) {
             return null;
         }
@@ -3761,15 +3707,20 @@
             (identifier && typeof identifier.name === "string"
                 ? identifier.name
                 : null) ??
-            node?.name ??
-            null;
-
-        return resolvePreferredParameterName(
+            (node && typeof node.name === "string" ? node.name : null);
+
+        const preferredName = resolvePreferredParameterName(
             functionNode,
             paramIndex,
             currentName,
             options
         );
+
+        if (isNonEmptyString(preferredName)) {
+            return preferredName;
+        }
+
+        return null;
     }
 
     if (!node || typeof node.name !== "string") {
@@ -3777,8 +3728,7 @@
     }
 
     const argumentIndex = getArgumentIndexFromIdentifier(node.name);
-    if (argumentIndex === null) {
->>>>>>> 1ca5b544
+    if (!Number.isInteger(argumentIndex) || argumentIndex < 0) {
         return null;
     }
 
@@ -3801,54 +3751,139 @@
     const params = Array.isArray(functionNode.params)
         ? functionNode.params
         : [];
-    if (argumentIndex >= 0 && argumentIndex < params.length) {
-        const identifier = getIdentifierFromParameterNode(
-            params[argumentIndex]
-        );
-        if (identifier && typeof identifier.name === "string") {
-            const normalizedIdentifier = normalizePreferredParameterName(
-                identifier.name
-            );
-            if (
-                normalizedIdentifier &&
-                normalizedIdentifier !== node.name &&
-                isValidIdentifierName(normalizedIdentifier)
-            ) {
-                return normalizedIdentifier;
-            }
-        }
+    if (argumentIndex >= params.length) {
+        return null;
+    }
+
+    const identifier = getIdentifierFromParameterNode(params[argumentIndex]);
+    if (!identifier || typeof identifier.name !== "string") {
+        return null;
+    }
+
+    const normalizedIdentifier = normalizePreferredParameterName(
+        identifier.name
+    );
+    if (
+        normalizedIdentifier &&
+        normalizedIdentifier !== node.name &&
+        isValidIdentifierName(normalizedIdentifier)
+    ) {
+        return normalizedIdentifier;
     }
 
     return null;
 }
 
-function findFunctionParameterContext(path) {
-    if (!path || typeof path.getParentNode !== "function") {
-        return null;
-    }
-
-<<<<<<< HEAD
-    const identifier = getIdentifierFromParameterNode(params[paramIndex]);
-    const identifierName =
-        typeof identifier?.name === "string" ? identifier.name : null;
-    if (!identifierName) {
+function resolvePreferredParameterName(
+    functionNode,
+    paramIndex,
+    currentName,
+    options
+) {
+    if (!functionNode || !Number.isInteger(paramIndex) || paramIndex < 0) {
+        return null;
+    }
+
+    const hasRenamableCurrentName =
+        typeof currentName === "string" &&
+        getArgumentIndexFromIdentifier(currentName) !== null;
+
+    if (!hasRenamableCurrentName) {
         return null;
     }
 
     const preferredSource = resolvePreferredParameterSource(
         functionNode,
         paramIndex,
-        identifierName,
+        currentName,
         options
     );
+
     const normalizedName = normalizePreferredParameterName(preferredSource);
+    if (!normalizedName || normalizedName === currentName) {
+        return null;
+    }
+
+    return isValidIdentifierName(normalizedName) ? normalizedName : null;
+}
+
+function resolvePreferredParameterSource(
+    functionNode,
+    paramIndex,
+    currentName,
+    options
+) {
+    const docPreferences = preferredParamDocNamesByNode.get(functionNode);
+    if (docPreferences?.has(paramIndex)) {
+        return docPreferences.get(paramIndex) ?? null;
+    }
+
+    const implicitEntries = collectImplicitArgumentDocNames(
+        functionNode,
+        options
+    );
+    if (!Array.isArray(implicitEntries)) {
+        return null;
+    }
+
+    const implicitEntry = implicitEntries.find(
+        (entry) => entry && entry.index === paramIndex
+    );
+    if (!implicitEntry) {
+        return null;
+    }
 
     if (
-        !normalizedName ||
-        normalizedName === identifierName ||
-        !isValidIdentifierName(normalizedName)
+        implicitEntry.canonical &&
+        implicitEntry.canonical !== implicitEntry.fallbackCanonical
     ) {
-=======
+        return implicitEntry.name || implicitEntry.canonical;
+    }
+
+    if (implicitEntry.name && implicitEntry.name !== currentName) {
+        return implicitEntry.name;
+    }
+
+    return null;
+}
+
+function findEnclosingFunctionNode(path) {
+    if (!path || typeof path.getParentNode !== "function") {
+        return null;
+    }
+
+    for (let depth = 0; ; depth += 1) {
+        const parent =
+            depth === 0 ? path.getParentNode() : path.getParentNode(depth);
+        if (!parent) {
+            break;
+        }
+
+        if (isFunctionLikeNode(parent)) {
+            return parent;
+        }
+    }
+
+    return null;
+}
+
+function isFunctionLikeNode(node) {
+    if (!node || typeof node !== "object") {
+        return false;
+    }
+
+    return (
+        node.type === "FunctionDeclaration" ||
+        node.type === "FunctionExpression" ||
+        node.type === "ConstructorDeclaration"
+    );
+}
+
+function findFunctionParameterContext(path) {
+    if (!path || typeof path.getParentNode !== "function") {
+        return null;
+    }
+
     let candidate = path.getValue();
     for (let depth = 0; ; depth += 1) {
         const parent =
@@ -3877,148 +3912,6 @@
     }
 
     return null;
-}
-
-function findEnclosingFunctionNode(path) {
-    if (!path || typeof path.getParentNode !== "function") {
-        return null;
-    }
-
-    let depth = 0;
-    while (true) {
-        const parent =
-            depth === 0 ? path.getParentNode() : path.getParentNode(depth);
-        if (!parent) {
-            break;
-        }
-
-        if (
-            parent.type === "FunctionDeclaration" ||
-            parent.type === "ConstructorDeclaration"
-        ) {
-            return parent;
-        }
-
-        depth += 1;
-    }
-
-    return null;
-}
-
-function resolvePreferredParameterName(
-    functionNode,
-    paramIndex,
-    currentName,
-    options
-) {
-    if (!functionNode || !Number.isInteger(paramIndex) || paramIndex < 0) {
-        return null;
-    }
-
-    const hasRenamableCurrentName =
-        typeof currentName === "string" &&
-        getArgumentIndexFromIdentifier(currentName) !== null;
-
-    if (!hasRenamableCurrentName) {
->>>>>>> 1ca5b544
-        return null;
-    }
-
-    return normalizedName;
-}
-
-function resolvePreferredParameterSource(
-    functionNode,
-    paramIndex,
-    identifierName,
-    options
-) {
-    const docPreferences = preferredParamDocNamesByNode.get(functionNode);
-    if (docPreferences?.has(paramIndex)) {
-        return docPreferences.get(paramIndex) ?? null;
-    }
-
-    const implicitEntries = collectImplicitArgumentDocNames(
-        functionNode,
-        options
-    );
-    if (!Array.isArray(implicitEntries)) {
-        return null;
-    }
-
-    const implicitEntry = implicitEntries.find(
-        (entry) => entry && entry.index === paramIndex
-    );
-    if (!implicitEntry) {
-        return null;
-    }
-
-<<<<<<< HEAD
-    if (
-        implicitEntry.canonical &&
-        implicitEntry.canonical !== implicitEntry.fallbackCanonical
-    ) {
-        return implicitEntry.name || implicitEntry.canonical;
-    }
-
-    if (implicitEntry.name && implicitEntry.name !== identifierName) {
-        return implicitEntry.name;
-    }
-
-    return null;
-}
-
-function findEnclosingFunctionNode(path) {
-    if (!path || typeof path.getParentNode !== "function") {
-=======
-            if (implicitEntry) {
-                if (
-                    implicitEntry.canonical &&
-                    implicitEntry.canonical !== implicitEntry.fallbackCanonical
-                ) {
-                    preferredSource =
-                        implicitEntry.name || implicitEntry.canonical;
-                } else if (
-                    implicitEntry.name &&
-                    implicitEntry.name !== currentName
-                ) {
-                    preferredSource = implicitEntry.name;
-                }
-            }
-        }
-    }
-
-    const normalizedName = normalizePreferredParameterName(preferredSource);
-    if (!normalizedName || normalizedName === currentName) {
->>>>>>> 1ca5b544
-        return null;
-    }
-
-    for (let depth = 0; ; depth += 1) {
-        const parent =
-            depth === 0 ? path.getParentNode() : path.getParentNode(depth);
-        if (!parent) {
-            break;
-        }
-
-        if (isFunctionLikeNode(parent)) {
-            return parent;
-        }
-    }
-
-    return null;
-}
-
-function isFunctionLikeNode(node) {
-    if (!node || typeof node !== "object") {
-        return false;
-    }
-
-    return (
-        node.type === "FunctionDeclaration" ||
-        node.type === "FunctionExpression" ||
-        node.type === "ConstructorDeclaration"
-    );
 }
 
 function shouldOmitParameterAlias(declarator, functionNode, options) {
