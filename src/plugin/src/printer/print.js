--- conflicted
+++ resolved
@@ -1703,34 +1703,22 @@
             }
         } else if (isTopLevel) {
             parts.push(hardline);
-<<<<<<< HEAD
-        } else if (
-            !suppressFollowingEmptyLine &&
-            typeof options.originalText === "string"
-        ) {
+        } else {
+            const parentNode = childPath.parent;
             const trailingProbeIndex =
                 node?.type === "DefineStatement" ||
                 node?.type === "MacroDeclaration"
                     ? nodeEndIndex
                     : nodeEndIndex + 1;
-
-            if (
-                isNextLineEmpty(options.originalText, trailingProbeIndex)
-            ) {
-                parts.push(hardline);
-=======
-        } else {
-            const parentNode = childPath.parent;
             const shouldPreserveTrailingBlankLine =
                 parentNode?.type === "BlockStatement" &&
                 typeof options.originalText === "string" &&
-                isNextLineEmpty(options.originalText, nodeEndIndex + 1) &&
-                node?._featherSuppressFollowingEmptyLine !== true;
+                isNextLineEmpty(options.originalText, trailingProbeIndex) &&
+                !suppressFollowingEmptyLine;
 
             if (shouldPreserveTrailingBlankLine) {
                 parts.push(hardline);
                 previousNodeHadNewlineAddedAfter = true;
->>>>>>> 48a3d7ba
             }
         }
 
