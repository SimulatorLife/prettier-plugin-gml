--- conflicted
+++ resolved
@@ -6642,8 +6642,7 @@
 
             if (isNumericComputationNode(expression)) {
                 const sanitizedMacroNames = getSanitizedMacroNames(path);
-
-                if (
+                const referencesSanitizedMacro =
                     sanitizedMacroNames &&
                     (expressionReferencesSanitizedMacro(
                         parent,
@@ -6652,10 +6651,7 @@
                         expressionReferencesSanitizedMacro(
                             expression,
                             sanitizedMacroNames
-                        ))
-                ) {
-                    return false;
-                }
+                        ));
 
                 if (parent.operator === "+" || parent.operator === "-") {
                     const childOperator = expression.operator;
@@ -6668,9 +6664,6 @@
                         childOperator === "/" ||
                         childOperator === "div" ||
                         childOperator === "%" ||
-<<<<<<< HEAD
-                        childOperator === "mod"
-=======
                         childOperator === "mod" ||
                         (childOperator === "*" &&
                             !flatteningForced &&
@@ -6687,24 +6680,19 @@
                         return false;
                     }
 
-                    const sanitizedMacroNames = getSanitizedMacroNames(path);
-
-                    if (
-                        sanitizedMacroNames &&
-                        (expressionReferencesSanitizedMacro(
-                            parent,
-                            sanitizedMacroNames
-                        ) ||
-                            expressionReferencesSanitizedMacro(
-                                expression,
-                                sanitizedMacroNames
-                            ))
->>>>>>> 108f2b3a
-                    ) {
+                    if (referencesSanitizedMacro) {
                         return false;
                     }
 
                     return true;
+                }
+
+                if (referencesSanitizedMacro) {
+                    return false;
+                }
+
+                if (expression.operator === "*") {
+                    return false;
                 }
 
                 return true;
