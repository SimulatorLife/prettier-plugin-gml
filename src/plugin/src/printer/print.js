import { builders, utils } from "prettier/doc";

import {
    isLastStatement,
    optionalSemicolon,
    isNextLineEmpty,
    isPreviousLineEmpty,
    shouldAddNewlinesAroundStatement,
    hasComment,
    getNormalizedDefineReplacementDirective
} from "./util.js";
import {
    buildCachedSizeVariableName,
    getLoopLengthHoistInfo,
    getSizeRetrievalFunctionSuffixes
} from "./loop-size-hoisting.js";
import {
    getEnumNameAlignmentPadding,
    prepareEnumMembersForPrinting
} from "./enum-alignment.js";
import {
    printDanglingComments,
    printDanglingCommentsAsGroup,
    printComment
} from "../comments/comment-printer.js";
import {
    formatLineComment,
    normalizeDocCommentTypeAnnotations
} from "../comments/line-comment-formatting.js";
import { resolveLineCommentOptions } from "../options/line-comment-options.js";
import {
    getCommentArray,
    isCommentNode,
    coercePositiveIntegerOption,
    getNonEmptyString,
    isNonEmptyString,
    isNonEmptyTrimmedString,
    toTrimmedString,
    isNonEmptyArray,
    getNodeType,
    toMutableArray,
    ensureSet,
    getNodeStartIndex,
    getNodeEndIndex,
    getNodeRangeIndices,
    getBodyStatements,
    getCallExpressionArguments,
    getCallExpressionIdentifier,
    getIdentifierText,
    getSingleVariableDeclarator,
    isCallExpressionIdentifierMatch,
    isBooleanLiteral,
    isUndefinedLiteral,
    enqueueObjectChildValues
} from "../shared/index.js";
import { maybeReportIdentifierCaseDryRun } from "../identifier-case/identifier-case-report.js";
import {
    getIdentifierCaseRenameForNode,
    applyIdentifierCasePlanSnapshot
} from "../identifier-case/plan-service.js";
import { teardownIdentifierCaseEnvironment } from "../identifier-case/environment.js";
import {
    LogicalOperatorsStyle,
    normalizeLogicalOperatorsStyle
} from "../options/logical-operators-style.js";
import {
    ObjectWrapOption,
    resolveObjectWrapOption
} from "../options/object-wrap-option.js";

const {
    breakParent,
    join,
    line,
    group,
    conditionalGroup,
    indent,
    ifBreak,
    hardline,
    softline,
    concat,
    lineSuffixBoundary
} = builders;
const { willBreak } = utils;

const FEATHER_COMMENT_OUT_SYMBOL = Symbol.for(
    "prettier.gml.feather.commentOut"
);
const FEATHER_COMMENT_TEXT_SYMBOL = Symbol.for(
    "prettier.gml.feather.commentText"
);

const preservedUndefinedDefaultParameters = new WeakSet();
const ARGUMENT_IDENTIFIER_PATTERN = /^argument(\d+)$/;
const FUNCTION_LIKE_NODE_TYPES = new Set([
    "FunctionDeclaration",
    "FunctionExpression",
    "LambdaExpression",
    "ConstructorDeclaration",
    "MethodDeclaration",
    "StructFunctionDeclaration",
    "StructDeclaration"
]);
const suppressedImplicitDocCanonicalByNode = new WeakMap();
const preferredParamDocNamesByNode = new WeakMap();
const forcedStructArgumentBreaks = new WeakMap();

function stripTrailingLineTerminators(value) {
    if (typeof value !== "string") {
        return value;
    }

    return value.replace(/(?:\r?\n)+$/, "");
}

function resolvePrinterSourceMetadata(options) {
    if (
        !options ||
        (typeof options !== "object" && typeof options !== "function")
    ) {
        return { originalText: null, locStart: null, locEnd: null };
    }

    const originalText =
        typeof options.originalText === "string" ? options.originalText : null;
    const locStart =
        typeof options.locStart === "function" ? options.locStart : null;
    const locEnd = typeof options.locEnd === "function" ? options.locEnd : null;

    return { originalText, locStart, locEnd };
}

function macroTextHasExplicitTrailingBlankLine(text) {
    if (typeof text !== "string") {
        return false;
    }

    const trailingWhitespace = text.match(/[\t \r\n]+$/);
    if (!trailingWhitespace) {
        return false;
    }

    const newlineMatches = trailingWhitespace[0].match(/\r?\n/g);
    return (newlineMatches?.length ?? 0) >= 2;
}

function callPathMethod(path, methodName, { args, defaultValue } = {}) {
    if (!path) {
        return defaultValue;
    }

    const method = path[methodName];
    if (typeof method !== "function") {
        return defaultValue;
    }

    const normalizedArgs =
        args === undefined ? [] : Array.isArray(args) ? args : [args];

    return method.apply(path, normalizedArgs);
}

const BINARY_OPERATOR_INFO = new Map([
    ["*", { precedence: 13, associativity: "left" }],
    ["/", { precedence: 13, associativity: "left" }],
    ["div", { precedence: 13, associativity: "left" }],
    ["%", { precedence: 13, associativity: "left" }],
    ["mod", { precedence: 13, associativity: "left" }],
    ["+", { precedence: 12, associativity: "left" }],
    ["-", { precedence: 12, associativity: "left" }],
    ["<<", { precedence: 12, associativity: "left" }],
    [">>", { precedence: 12, associativity: "left" }],
    ["&", { precedence: 11, associativity: "left" }],
    ["^", { precedence: 10, associativity: "left" }],
    ["|", { precedence: 9, associativity: "left" }],
    ["<", { precedence: 8, associativity: "left" }],
    ["<=", { precedence: 8, associativity: "left" }],
    [">", { precedence: 8, associativity: "left" }],
    [">=", { precedence: 8, associativity: "left" }],
    ["==", { precedence: 7, associativity: "left" }],
    ["!=", { precedence: 7, associativity: "left" }],
    ["<>", { precedence: 7, associativity: "left" }],
    ["&&", { precedence: 6, associativity: "left" }],
    ["and", { precedence: 6, associativity: "left" }],
    ["||", { precedence: 5, associativity: "left" }],
    ["or", { precedence: 5, associativity: "left" }],
    ["??", { precedence: 4, associativity: "right" }]
]);

const COMPARISON_OPERATORS = new Set(["<", "<=", ">", ">=", "==", "!=", "<>"]);
const DOC_COMMENT_OUTPUT_FLAG = "_gmlHasDocCommentOutput";

function resolveLogicalOperatorsStyle(options) {
    return normalizeLogicalOperatorsStyle(options?.logicalOperatorsStyle);
}

function applyLogicalOperatorsStyle(operator, style) {
    if (operator === "&&") {
        return style === LogicalOperatorsStyle.KEYWORDS ? "and" : "&&";
    }

    if (operator === "||") {
        return style === LogicalOperatorsStyle.KEYWORDS ? "or" : "||";
    }

    return operator;
}

export function print(path, options, print) {
    const node = path.getValue();

    if (!node) {
        return concat("");
    }

    if (typeof node === "string") {
        return concat(node);
    }

    switch (node.type) {
        case "Program": {
            if (node && node.__identifierCasePlanSnapshot) {
                applyIdentifierCasePlanSnapshot(
                    node.__identifierCasePlanSnapshot,
                    options
                );
            }

            try {
                maybeReportIdentifierCaseDryRun(options);
                if (node.body.length === 0) {
                    return concat(printDanglingCommentsAsGroup(path, options));
                }
                return concat(printStatements(path, options, print, "body"));
            } finally {
                teardownIdentifierCaseEnvironment(options);
            }
        }
        case "BlockStatement": {
            if (node.body.length === 0) {
                return concat(printEmptyBlock(path, options, print));
            }

            let leadingDocs = [hardline];

            if (node._gmlForceInitialBlankLine) {
                leadingDocs = [hardline, hardline];
            }

            const parentNode = callPathMethod(path, "getParentNode", {
                defaultValue: null
            });

            if (parentNode?.type === "ConstructorDeclaration") {
                const { originalText, locStart } =
                    resolvePrinterSourceMetadata(options);
                if (originalText !== null) {
                    const firstStatement = node.body[0];
                    const startProp = firstStatement?.start;
                    const fallbackStart =
                        typeof startProp === "number"
                            ? startProp
                            : typeof startProp?.index === "number"
                              ? startProp.index
                              : 0;
                    const firstStatementStartIndex = locStart
                        ? locStart(firstStatement)
                        : fallbackStart;

                    if (
                        isPreviousLineEmpty(
                            originalText,
                            firstStatementStartIndex
                        )
                    ) {
                        leadingDocs.push(lineSuffixBoundary, hardline);
                    }
                }
            }

            return concat([
                "{",
                printDanglingComments(
                    path,
                    options,
                    (comment) => comment.attachToBrace
                ),
                indent([
                    ...leadingDocs,
                    printStatements(path, options, print, "body")
                ]),
                hardline,
                "}"
            ]);
        }
        case "IfStatement": {
            const simplifiedReturn = printBooleanReturnIf(path, print);
            if (simplifiedReturn) {
                return simplifiedReturn;
            }
            return buildIfStatementDoc(path, options, print, node);
        }
        case "SwitchStatement": {
            const parts = [];
            const discriminantDoc = printWithoutExtraParens(
                path,
                print,
                "discriminant"
            );
            parts.push(["switch (", buildClauseGroup(discriminantDoc), ") "]);
            if (node.cases.length === 0) {
                parts.push(printEmptyBlock(path, options, print));
            } else {
                parts.push([
                    "{",
                    indent([path.map(print, "cases")]),
                    hardline,
                    "}"
                ]);
            }
            return concat(parts);
        }
        case "SwitchCase": {
            const caseText = node.test === null ? "default" : "case ";
            const parts = [[hardline, caseText, print("test"), ":"]];
            const caseBody = node.body;
            if (isNonEmptyArray(caseBody)) {
                parts.push([
                    indent([
                        hardline,
                        printStatements(path, options, print, "body")
                    ])
                ]);
            }
            return concat(parts);
        }
        case "TernaryExpression": {
            const ternaryDoc = group([
                print("test"),
                indent([
                    line,
                    "? ",
                    print("consequent"),
                    line,
                    ": ",
                    print("alternate")
                ])
            ]);

            return shouldWrapTernaryExpression(path)
                ? concat(["(", ternaryDoc, ")"])
                : ternaryDoc;
        }
        case "ForStatement": {
            const shouldHoistLoopLengths =
                options?.optimizeLoopLengthHoisting ?? true;
            const sizeFunctionSuffixes = shouldHoistLoopLengths
                ? getSizeRetrievalFunctionSuffixes(options)
                : undefined;
            const hoistInfo = shouldHoistLoopLengths
                ? getLoopLengthHoistInfo(path.getValue(), sizeFunctionSuffixes)
                : null;
            if (hoistInfo) {
                const cachedLengthName = buildCachedSizeVariableName(
                    hoistInfo.sizeIdentifierName,
                    hoistInfo.cachedLengthSuffix
                );

                if (!loopLengthNameConflicts(path, cachedLengthName)) {
                    const { loopSizeCallDoc, iteratorDoc } =
                        buildLoopLengthDocs(path, print, hoistInfo);

                    const initDoc = path.getValue().init ? print("init") : "";
                    const updateDoc = path.getValue().update
                        ? print("update")
                        : "";
                    const testDoc = concat([
                        iteratorDoc,
                        " ",
                        path.getValue().test.operator,
                        " ",
                        cachedLengthName
                    ]);

                    const needsHoistedSeparator =
                        shouldInsertHoistedLoopSeparator(path, options);

                    return concat([
                        group([
                            "var ",
                            cachedLengthName,
                            " = ",
                            loopSizeCallDoc,
                            ";"
                        ]),
                        hardline,
                        "for (",
                        group([
                            indent([
                                ifBreak(line),
                                concat([
                                    initDoc,
                                    ";",
                                    line,
                                    testDoc,
                                    ";",
                                    line,
                                    updateDoc
                                ])
                            ])
                        ]),
                        ") ",
                        printInBlock(path, options, print, "body"),
                        needsHoistedSeparator ? hardline : ""
                    ]);
                }
            }

            return concat([
                "for (",
                group([
                    indent([
                        ifBreak(line),
                        concat([
                            print("init"),
                            ";",
                            line,
                            print("test"),
                            ";",
                            line,
                            print("update")
                        ])
                    ])
                ]),
                ") ",
                printInBlock(path, options, print, "body")
            ]);
        }
        case "DoUntilStatement": {
            return concat([
                "do ",
                printInBlock(path, options, print, "body"),
                " until (",
                buildClauseGroup(printWithoutExtraParens(path, print, "test")),
                ")",
                ";"
            ]);
        }
        case "WhileStatement": {
            return concat(
                printSingleClauseStatement(
                    path,
                    options,
                    print,
                    "while",
                    "test",
                    "body"
                )
            );
        }
        case "RepeatStatement": {
            return concat(
                printSingleClauseStatement(
                    path,
                    options,
                    print,
                    "repeat",
                    "test",
                    "body"
                )
            );
        }
        case "WithStatement": {
            return concat(
                printSingleClauseStatement(
                    path,
                    options,
                    print,
                    "with",
                    "test",
                    "body"
                )
            );
        }
        case "FunctionDeclaration":
        case "ConstructorDeclaration": {
            const parts = [];

            const { originalText, locStart } =
                resolvePrinterSourceMetadata(options);
            const fallbackStart =
                typeof node?.start === "number"
                    ? node.start
                    : typeof node?.start?.index === "number"
                      ? node.start.index
                      : 0;
            const nodeStartIndex = locStart ? locStart(node) : fallbackStart;

            let docCommentDocs = [];
            const lineCommentOptions = resolveLineCommentOptions(options);
            let needsLeadingBlankLine = false;

            if (isNonEmptyArray(node.docComments)) {
                const firstDocComment = node.docComments[0];
                if (
                    firstDocComment &&
                    typeof firstDocComment.leadingWS === "string"
                ) {
                    const blankLinePattern =
                        /(?:\r\n|\r|\n|\u2028|\u2029)\s*(?:\r\n|\r|\n|\u2028|\u2029)/;
                    if (blankLinePattern.test(firstDocComment.leadingWS)) {
                        needsLeadingBlankLine = true;
                    }
                }
                docCommentDocs = node.docComments
                    .map((comment) =>
                        formatLineComment(comment, lineCommentOptions)
                    )
                    .filter(
                        (text) => typeof text === "string" && text.trim() !== ""
                    );
            }

            if (
                shouldGenerateSyntheticDocForFunction(
                    path,
                    docCommentDocs,
                    options
                )
            ) {
                docCommentDocs = mergeSyntheticDocComments(
                    node,
                    docCommentDocs,
                    options
                );
                // Nested functions (those in BlockStatement parents) should have
                // a leading blank line before their synthetic doc comments
                const parentNode = path.getParentNode();
                if (
                    parentNode &&
                    parentNode.type === "BlockStatement" &&
                    !needsLeadingBlankLine
                ) {
                    needsLeadingBlankLine = true;
                }
            }

            if (docCommentDocs.length > 0) {
                node[DOC_COMMENT_OUTPUT_FLAG] = true;
                const suppressLeadingBlank =
                    docCommentDocs &&
                    docCommentDocs._suppressLeadingBlank === true;

                const hasLeadingNonDocComment =
                    !isNonEmptyArray(node.docComments) &&
                    originalText !== null &&
                    typeof nodeStartIndex === "number" &&
                    hasCommentImmediatelyBefore(originalText, nodeStartIndex);

                const hasExistingBlankLine =
                    originalText !== null &&
                    typeof nodeStartIndex === "number" &&
                    isPreviousLineEmpty(originalText, nodeStartIndex);

                if (
                    !suppressLeadingBlank &&
                    (needsLeadingBlankLine ||
                        (hasLeadingNonDocComment && !hasExistingBlankLine))
                ) {
                    parts.push(hardline);
                }
                parts.push(join(hardline, docCommentDocs), hardline);
            } else if (Object.hasOwn(node, DOC_COMMENT_OUTPUT_FLAG)) {
                delete node[DOC_COMMENT_OUTPUT_FLAG];
            }

            let functionNameDoc = "";
            if (isNonEmptyString(node.id)) {
                let renamed = null;
                if (node.idLocation && node.idLocation.start) {
                    renamed = getIdentifierCaseRenameForNode(
                        {
                            start: node.idLocation.start,
                            scopeId: node.scopeId ?? null
                        },
                        options
                    );
                }
                functionNameDoc = getNonEmptyString(renamed) ?? node.id;
            } else if (node.id) {
                functionNameDoc = print("id");
            }

            const hasFunctionName =
                typeof functionNameDoc === "string"
                    ? isNonEmptyString(functionNameDoc)
                    : Boolean(functionNameDoc);

            parts.push([
                "function",
                hasFunctionName ? " " : "",
                functionNameDoc
            ]);

            if (node.params.length > 0) {
                const {
                    inlineDoc: inlineParamDoc,
                    multilineDoc: multilineParamDoc
                } = buildFunctionParameterDocs(path, print, options);

                parts.push(
                    conditionalGroup([inlineParamDoc, multilineParamDoc])
                );
            } else {
                parts.push(printEmptyParens(path, print, options));
            }

            if (node.type == "ConstructorDeclaration") {
                if (node.parent) {
                    parts.push(print("parent"));
                } else {
                    parts.push(" constructor");
                }
            }

            const inlineDefaultParameterDoc =
                maybePrintInlineDefaultParameterFunctionBody(path, print);

            if (inlineDefaultParameterDoc) {
                parts.push(" ", inlineDefaultParameterDoc);
                return concat(parts);
            }

            parts.push(" ");
            parts.push(printInBlock(path, options, print, "body"));
            return concat(parts);
        }
        case "ConstructorParentClause": {
            let params;
            params =
                node.params.length > 0
                    ? printCommaSeparatedList(
                          path,
                          print,
                          "params",
                          "(",
                          ")",
                          options
                      )
                    : printEmptyParens(path, print, options);
            return concat([" : ", print("id"), params, " constructor"]);
        }
        case "DefaultParameter": {
            if (shouldOmitDefaultValueForParameter(path)) {
                return concat(print("left"));
            }
            return concat(
                printSimpleDeclaration(print("left"), print("right"))
            );
        }
        case "ExpressionStatement": {
            return print("expression");
        }
        case "AssignmentExpression": {
            const padding =
                node.operator === "=" &&
                typeof node._alignAssignmentPadding === "number"
                    ? Math.max(0, node._alignAssignmentPadding)
                    : 0;
            let spacing = " ".repeat(padding + 1);

            if (
                spacing.length === 1 &&
                shouldPreserveCompactUpdateAssignmentSpacing(path, options)
            ) {
                spacing = "";
            }

            return group([
                group(print("left")),
                spacing,
                node.operator,
                " ",
                group(print("right"))
            ]);
        }
        case "GlobalVarStatement": {
            if (options?.preserveGlobalVarStatements === false) {
                return null;
            }

            let decls = [];
            decls =
                node.declarations.length > 1
                    ? printCommaSeparatedList(
                          path,
                          print,
                          "declarations",
                          "",
                          "",
                          options,
                          {
                              leadingNewline: false,
                              trailingNewline: false
                          }
                      )
                    : path.map(print, "declarations");

            const keyword =
                typeof node.kind === "string" ? node.kind : "globalvar";

            return concat([keyword, " ", decls]);
        }
        case "VariableDeclaration": {
            const functionNode = findEnclosingFunctionNode(path);
            const declarators = Array.isArray(node.declarations)
                ? node.declarations
                : [];
            const keptDeclarators = declarators.filter(
                (declarator) =>
                    !shouldOmitParameterAlias(declarator, functionNode, options)
            );

            if (keptDeclarators.length === 0) {
                return;
            }

            if (keptDeclarators.length !== declarators.length) {
                const original = node.declarations;
                node.declarations = keptDeclarators;
                try {
                    const decls =
                        keptDeclarators.length > 1
                            ? printCommaSeparatedList(
                                  path,
                                  print,
                                  "declarations",
                                  "",
                                  "",
                                  options,
                                  {
                                      leadingNewline: false,
                                      trailingNewline: false
                                  }
                              )
                            : path.map(print, "declarations");
                    return concat([node.kind, " ", decls]);
                } finally {
                    node.declarations = original;
                }
            }

            let decls = [];
            decls =
                node.declarations.length > 1
                    ? printCommaSeparatedList(
                          path,
                          print,
                          "declarations",
                          "",
                          "",
                          options,
                          {
                              leadingNewline: false,
                              trailingNewline: false
                          }
                      )
                    : path.map(print, "declarations");
            return concat([node.kind, " ", decls]);
        }
        case "VariableDeclarator": {
            const initializerOverride =
                resolveArgumentAliasInitializerDoc(path);
            if (initializerOverride) {
                return concat(
                    printSimpleDeclaration(print("id"), initializerOverride)
                );
            }
            return concat(printSimpleDeclaration(print("id"), print("init")));
        }
        case "ParenthesizedExpression": {
            if (shouldOmitSyntheticParens(path)) {
                return printWithoutExtraParens(path, print, "expression");
            }

            return concat([
                "(",
                printWithoutExtraParens(path, print, "expression"),
                ")"
            ]);
        }
        case "BinaryExpression": {
            let left = print("left");
            let operator = node.operator;
            let right = print("right");
            const logicalOperatorsStyle = resolveLogicalOperatorsStyle(options);

            const leftIsUndefined = isUndefinedLiteral(node.left);
            const rightIsUndefined = isUndefinedLiteral(node.right);

            if (
                (operator === "==" || operator === "!=") &&
                (leftIsUndefined || rightIsUndefined)
            ) {
                const expressionDoc = leftIsUndefined
                    ? printWithoutExtraParens(path, print, "right")
                    : printWithoutExtraParens(path, print, "left");
                const prefix =
                    operator === "!=" ? "!is_undefined(" : "is_undefined(";
                return group([prefix, expressionDoc, ")"]);
            }

            const booleanSimplification = simplifyBooleanBinaryExpression(
                path,
                print,
                node
            );
            if (booleanSimplification) {
                return booleanSimplification;
            }

            const canConvertDivisionToHalf =
                operator === "/" &&
                node?.right?.type === "Literal" &&
                node.right.value === "2" &&
                !hasComment(node) &&
                !hasComment(node.left) &&
                !hasComment(node.right);

            if (canConvertDivisionToHalf) {
                operator = "*";
                right = "0.5";
            } else {
                const styledOperator = applyLogicalOperatorsStyle(
                    operator,
                    logicalOperatorsStyle
                );

                if (styledOperator === operator) {
                    switch (operator) {
                        case "%": {
                            operator = "mod";

                            break;
                        }
                        case "^^": {
                            operator = "xor";

                            break;
                        }
                        case "<>": {
                            operator = "!=";

                            break;
                        }
                        // Intentionally omit a default branch so any operator that is not
                        // covered above preserves the exact token emitted by the parser.
                        // Introducing a catch-all would make it easy to "fix" unfamiliar
                        // operators into something else, which risks corrupting source that
                        // relies on newly added or editor-specific syntax.
                    }
                } else {
                    operator = styledOperator;
                }
            }

            return group([left, " ", group([operator, line, right])]);
        }
        case "UnaryExpression":
        case "IncDecStatement":
        case "IncDecExpression": {
            return node.prefix
                ? concat([node.operator, print("argument")])
                : concat([print("argument"), node.operator]);
        }
        case "CallExpression": {
            if (node?.[FEATHER_COMMENT_OUT_SYMBOL]) {
                const commentText = getFeatherCommentCallText(node);
                const renderedText =
                    typeof node[FEATHER_COMMENT_TEXT_SYMBOL] === "string" &&
                    node[FEATHER_COMMENT_TEXT_SYMBOL].length > 0
                        ? node[FEATHER_COMMENT_TEXT_SYMBOL]
                        : commentText;

                if (renderedText) {
                    return concat(["// ", renderedText]);
                }

                return "//";
            }

            if (options && typeof options.originalText === "string") {
                const hasNestedPreservedArguments = Array.isArray(
                    node.arguments
                )
                    ? node.arguments.some(
                          (argument) =>
                              argument?.preserveOriginalCallText === true
                      )
                    : false;
                const startIndex = getNodeStartIndex(node);
                const endIndex = getNodeEndIndex(node);

                if (
                    typeof startIndex === "number" &&
                    typeof endIndex === "number" &&
                    endIndex > startIndex
                ) {
                    const synthesizedText =
                        synthesizeMissingCallArgumentSeparators(
                            node,
                            options.originalText,
                            startIndex,
                            endIndex
                        );

                    if (typeof synthesizedText === "string") {
                        return synthesizedText;
                    }

                    if (
                        node.preserveOriginalCallText &&
                        !hasNestedPreservedArguments
                    ) {
                        return options.originalText.slice(startIndex, endIndex);
                    }
                }
            }

            applyTrigonometricFunctionSimplification(path);
            let printedArgs = [];

            if (node.arguments.length === 0) {
                printedArgs = [printEmptyParens(path, print, options)];
            } else {
                const maxParamsPerLine = Number.isFinite(
                    options?.maxParamsPerLine
                )
                    ? options.maxParamsPerLine
                    : 0;
                const elementsPerLineLimit =
                    maxParamsPerLine > 0 ? maxParamsPerLine : Infinity;

                const callbackArguments = node.arguments.filter(
                    (argument) => argument?.type === "FunctionDeclaration"
                );
                const structArguments = node.arguments.filter(
                    (argument) => argument?.type === "StructExpression"
                );
                const structArgumentsToBreak = structArguments.filter(
                    (argument) => shouldForceBreakStructArgument(argument)
                );

                structArgumentsToBreak.forEach((argument) => {
                    forcedStructArgumentBreaks.set(
                        argument,
                        getStructAlignmentInfo(argument, options)
                    );
                });

                const hasSingleCallExpressionArgument =
                    maxParamsPerLine > 0 &&
                    node.arguments.length === 1 &&
                    node.arguments[0]?.type === "CallExpression";

                const shouldForceBreakArguments =
                    hasSingleCallExpressionArgument ||
                    (maxParamsPerLine > 0 &&
                        node.arguments.length > maxParamsPerLine) ||
                    callbackArguments.length > 1 ||
                    structArgumentsToBreak.length > 0;

                const shouldUseCallbackLayout = [
                    node.arguments[0],
                    node.arguments.at(-1)
                ].some(
                    (argumentNode) =>
                        argumentNode?.type === "FunctionDeclaration" ||
                        argumentNode?.type === "StructExpression"
                );

                const shouldIncludeInlineVariant =
                    shouldUseCallbackLayout && !shouldForceBreakArguments;

                const hasCallbackArguments = callbackArguments.length > 0;

                const { inlineDoc, multilineDoc } = buildCallArgumentsDocs(
                    path,
                    print,
                    options,
                    {
                        forceBreak: shouldForceBreakArguments,
                        maxElementsPerLine: elementsPerLineLimit,
                        includeInlineVariant: shouldIncludeInlineVariant,
                        hasCallbackArguments
                    }
                );

                if (shouldUseCallbackLayout) {
                    if (shouldForceBreakArguments) {
                        printedArgs = [concat([breakParent, multilineDoc])];
                    } else if (inlineDoc) {
                        printedArgs = [
                            conditionalGroup([inlineDoc, multilineDoc])
                        ];
                    } else {
                        printedArgs = [multilineDoc];
                    }
                } else {
                    printedArgs = shouldForceBreakArguments
                        ? [concat([breakParent, multilineDoc])]
                        : [multilineDoc];
                }
            }

            const calleeDoc = print("object");

            return isInLValueChain(path)
                ? concat([calleeDoc, ...printedArgs])
                : group([calleeDoc, ...printedArgs]);
        }
        case "MemberDotExpression": {
            if (
                isInLValueChain(path) &&
                path.parent?.type === "CallExpression"
            ) {
                const objectNode = path.getValue()?.object;
                const shouldAllowBreakBeforeDot =
                    objectNode &&
                    (objectNode.type === "CallExpression" ||
                        objectNode.type === "MemberDotExpression" ||
                        objectNode.type === "MemberIndexExpression");

                if (shouldAllowBreakBeforeDot) {
                    return concat([
                        print("object"),
                        softline,
                        ".",
                        print("property")
                    ]);
                }

                return concat([print("object"), ".", print("property")]);
            } else {
                // return [
                //     print("object"),
                //     ".",
                //     print("property")
                // ];
                const objectDoc = print("object");
                let propertyDoc = print("property");

                if (propertyDoc === undefined) {
                    propertyDoc = printCommaSeparatedList(
                        path,
                        print,
                        "property",
                        "",
                        "",
                        options
                    );
                }

                return concat([objectDoc, ".", propertyDoc]);
                // return [
                //     print("object"),
                //     ".",
                //     print("property")
                // ];
            }
        }
        case "MemberIndexExpression": {
            let accessor = print("accessor");
            if (accessor.length > 1) {
                accessor += " ";
            }
            let property = printCommaSeparatedList(
                path,
                print,
                "property",
                "",
                "",
                options
            );
            return concat([
                print("object"),
                accessor,
                group(indent(property)),
                "]"
            ]);
        }
        case "StructExpression": {
            if (node.properties.length === 0) {
                return concat(printEmptyBlock(path, options, print));
            }

            const shouldForceBreakStruct = forcedStructArgumentBreaks.has(node);
            const objectWrapOption = resolveObjectWrapOption(options);
            const shouldPreserveStructWrap =
                objectWrapOption === ObjectWrapOption.PRESERVE &&
                structLiteralHasLeadingLineBreak(node, options);

            return concat(
                printCommaSeparatedList(
                    path,
                    print,
                    "properties",
                    "{",
                    "}",
                    options,
                    {
                        forceBreak:
                            node.hasTrailingComma ||
                            shouldForceBreakStruct ||
                            shouldPreserveStructWrap,
                        // TODO: Keep struct literals flush with their braces for
                        // now. GameMaker's runtime formatter and the examples in
                        // the manual (https://manual.gamemaker.io/monthly/en/#t=GameMaker_Language%2FGML_Reference%2FVariable_Functions%2FStructs.htm)
                        // render `{foo: 1}` without internal padding, and our
                        // documentation screenshots rely on matching that
                        // output. If we decide to adopt spaced braces we need to
                        // coordinate fixture updates and call out the style
                        // shift in the changelog so downstream format-on-save
                        // hooks do not surprise teams mid-upgrade.
                        padding: ""
                    }
                )
            );
        }
        case "Property": {
            const parentNode =
                typeof path.getParentNode === "function"
                    ? path.getParentNode()
                    : null;
            const alignmentInfo = forcedStructArgumentBreaks.get(parentNode);
            const nameDoc = print("name");
            const valueDoc = print("value");

            if (alignmentInfo?.maxNameLength > 0) {
                const nameLength = getStructPropertyNameLength(node, options);
                const paddingWidth = Math.max(
                    alignmentInfo.maxNameLength - nameLength + 1,
                    1
                );
                const padding = " ".repeat(paddingWidth);

                return concat([nameDoc, padding, ": ", valueDoc]);
            }

            const originalPrefix = getStructPropertyPrefix(node, options);
            if (originalPrefix) {
                return concat([originalPrefix, valueDoc]);
            }

            return concat([nameDoc, ": ", valueDoc]);
        }
        case "ArrayExpression": {
            const allowTrailingComma = shouldAllowTrailingComma(options);
            return concat(
                printCommaSeparatedList(
                    path,
                    print,
                    "elements",
                    "[",
                    "]",
                    options,
                    {
                        allowTrailingDelimiter: allowTrailingComma,
                        forceBreak: allowTrailingComma && node.hasTrailingComma
                    }
                )
            );
        }
        case "EnumDeclaration": {
            prepareEnumMembersForPrinting(node, getNodeName);
            return concat([
                "enum ",
                print("name"),
                " ",
                printCommaSeparatedList(
                    path,
                    print,
                    "members",
                    "{",
                    "}",
                    options,
                    {
                        forceBreak: node.hasTrailingComma
                    }
                )
            ]);
        }
        case "ReturnStatement": {
            return node.argument
                ? concat(["return ", print("argument")])
                : concat("return");
        }
        case "ThrowStatement": {
            return node.argument
                ? concat(["throw ", print("argument")])
                : "throw";
        }
        case "MacroDeclaration": {
            const macroText =
                typeof node._featherMacroText === "string"
                    ? node._featherMacroText
                    : options.originalText.slice(
                          node.start.index,
                          node.end.index + 1
                      );

            if (typeof node._featherMacroText === "string") {
                return concat(stripTrailingLineTerminators(macroText));
            }

            let textToPrint = macroText;

            const macroStartIndex = getNodeStartIndex(node);
            const { start: nameStartIndex, end: nameEndIndex } =
                getNodeRangeIndices(node.name);
            if (
                typeof macroStartIndex === "number" &&
                typeof nameStartIndex === "number" &&
                typeof nameEndIndex === "number" &&
                nameStartIndex >= macroStartIndex &&
                nameEndIndex >= nameStartIndex
            ) {
                const renamed = getIdentifierCaseRenameForNode(
                    node.name,
                    options
                );
                if (isNonEmptyString(renamed)) {
                    const relativeStart = nameStartIndex - macroStartIndex;
                    const relativeEnd = nameEndIndex - macroStartIndex;
                    const before = textToPrint.slice(0, relativeStart);
                    const after = textToPrint.slice(relativeEnd);
                    textToPrint = `${before}${renamed}${after}`;
                }
            }

            return concat(stripTrailingLineTerminators(textToPrint));
        }
        case "RegionStatement": {
            return concat(["#region", print("name")]);
        }
        case "EndRegionStatement": {
            return concat(["#endregion", print("name")]);
        }
        case "DefineStatement": {
            const directive =
                typeof node.replacementDirective === "string"
                    ? node.replacementDirective
                    : "#macro";
            const suffixDoc =
                typeof node.replacementSuffix === "string"
                    ? node.replacementSuffix
                    : print("name");

            if (typeof suffixDoc === "string") {
                const needsSeparator =
                    suffixDoc.length > 0 && !/^\s/.test(suffixDoc);

                return needsSeparator
                    ? concat([directive, " ", suffixDoc])
                    : concat([directive, suffixDoc]);
            }

            return concat([directive, suffixDoc]);
        }
        case "DeleteStatement": {
            return concat(["delete ", print("argument")]);
        }
        case "BreakStatement": {
            return concat("break");
        }
        case "ExitStatement": {
            return concat("exit");
        }
        case "ContinueStatement": {
            return concat("continue");
        }
        case "EmptyStatement": {
            return concat("");
        }
        case "Literal": {
            let value = node.value;

            if (value.startsWith(".") && !value.startsWith('"')) {
                value = "0" + value; // Fix decimals without a leading 0.
            }
            if (value.endsWith(".") && !value.endsWith('"')) {
                value = value + "0"; // Fix decimals without a trailing 0.
            }
            return concat(value);
        }
        case "Identifier": {
            const prefix = shouldPrefixGlobalIdentifier(path) ? "global." : "";
            let identifierName = node.name;

            const argumentIndex =
                getArgumentIndexFromIdentifier(identifierName);
            if (argumentIndex !== null) {
                const functionNode = findEnclosingFunctionDeclaration(path);
                const preferredArgumentName = resolvePreferredParameterName(
                    functionNode,
                    argumentIndex,
                    node.name,
                    options
                );
                if (isNonEmptyString(preferredArgumentName)) {
                    identifierName = preferredArgumentName;
                }
            }

            const preferredParamName = getPreferredFunctionParameterName(
                path,
                node,
                options
            );
            if (isNonEmptyString(preferredParamName)) {
                identifierName = preferredParamName;
            }

            const renamed = getIdentifierCaseRenameForNode(node, options);
            if (isNonEmptyString(renamed)) {
                identifierName = renamed;
            }

            let extraPadding = 0;
            if (
                typeof path?.getParentNode === "function" &&
                typeof path?.getName === "function" &&
                path.getName() === "id"
            ) {
                const parentNode = path.getParentNode();
                if (
                    parentNode?.type === "VariableDeclarator" &&
                    typeof parentNode._alignAssignmentPadding === "number"
                ) {
                    extraPadding = Math.max(
                        0,
                        parentNode._alignAssignmentPadding
                    );
                }
            }

            const docs = [prefix, identifierName];
            if (extraPadding > 0) {
                docs.push(" ".repeat(extraPadding));
            }

            return concat(docs);
        }
        case "TemplateStringText": {
            return concat(node.value);
        }
        case "MissingOptionalArgument": {
            return concat("undefined");
        }
        case "NewExpression": {
            let argsPrinted;
            argsPrinted =
                node.arguments.length === 0
                    ? [printEmptyParens(path, print, options)]
                    : [
                          printCommaSeparatedList(
                              path,
                              print,
                              "arguments",
                              "(",
                              ")",
                              options
                          )
                      ];
            return concat(["new ", print("expression"), ...argsPrinted]);
        }
        case "EnumMember": {
            const extraPadding = getEnumNameAlignmentPadding(node);
            let nameDoc = print("name");
            if (extraPadding > 0) {
                nameDoc = concat([nameDoc, " ".repeat(extraPadding)]);
            }
            return concat(
                printSimpleDeclaration(nameDoc, print("initializer"))
            );
        }
        case "CatchClause": {
            const parts = [];
            parts.push(" catch ");
            if (node.param) {
                parts.push(["(", print("param"), ")"]);
            }
            if (node.body) {
                parts.push(" ", printInBlock(path, options, print, "body"));
            }
            return concat(parts);
        }
        case "Finalizer": {
            const parts = [];
            parts.push(" finally ");
            if (node.body) {
                parts.push(printInBlock(path, options, print, "body"));
            }
            return concat(parts);
        }
        case "TryStatement": {
            return concat([
                "try ",
                printInBlock(path, options, print, "block"),
                print("handler"),
                print("finalizer")
            ]);
        }
        case "TemplateStringExpression": {
            const hasAtomArray = Array.isArray(node.atoms);
            const atoms = hasAtomArray ? node.atoms : [];
            const literalTextParts = [];
            let shouldCollapseToLiteral = hasAtomArray;

            for (const atom of atoms) {
                if (atom?.type !== "TemplateStringText") {
                    shouldCollapseToLiteral = false;
                    break;
                }

                if (typeof atom.value !== "string") {
                    shouldCollapseToLiteral = false;
                    break;
                }

                literalTextParts.push(atom.value);
            }

            if (
                shouldCollapseToLiteral &&
                literalTextParts.length === atoms.length
            ) {
                const literalText = literalTextParts.join("");
                const stringLiteral = JSON.stringify(literalText);
                return concat(stringLiteral);
            }

            return concat(buildTemplateStringParts(atoms, path, print));
        }
        default: {
            console.warn(
                "Print.js:print encountered unhandled node type: " + node.type,
                node
            );
        }
    }
}

function getFeatherCommentCallText(node) {
    if (!node || node.type !== "CallExpression") {
        return "";
    }

    const calleeName = getIdentifierText(node.object);

    if (!calleeName) {
        return "";
    }

    const args = getCallExpressionArguments(node);

    if (!isNonEmptyArray(args)) {
        return `${calleeName}()`;
    }

    const placeholderArgs = args.map(() => "...").join(", ");
    return `${calleeName}(${placeholderArgs})`;
}

function buildTemplateStringParts(atoms, path, print) {
    const parts = [];
    parts.push('$"');

    const printedAtoms = path.map(print, "atoms");

    for (const [index, atom] of atoms.entries()) {
        if (
            atom?.type === "TemplateStringText" &&
            typeof atom.value === "string"
        ) {
            parts.push(atom.value);
            continue;
        }

        parts.push("{", printedAtoms[index], "}");
    }

    parts.push('"');
    return parts;
}

function printDelimitedList(
    path,
    print,
    listKey,
    startChar,
    endChar,
    {
        delimiter = ",",
        allowTrailingDelimiter = false,
        leadingNewline = true,
        trailingNewline = true,
        forceBreak = false,
        padding = "",
        addIndent = true,
        groupId,
        forceInline = false,
        maxElementsPerLine = Infinity
    }
) {
    const lineBreak = forceBreak ? hardline : line;
    const finalDelimiter = allowTrailingDelimiter ? delimiter : "";

    const innerDoc = [
        ifBreak(leadingNewline ? lineBreak : "", padding),
        printElements(
            path,
            print,
            listKey,
            delimiter,
            lineBreak,
            maxElementsPerLine
        )
    ];

    const groupElements = [
        startChar,
        addIndent ? indent(innerDoc) : innerDoc,
        // always print a trailing delimiter if the list breaks
        ifBreak([finalDelimiter, trailingNewline ? lineBreak : ""], padding),
        endChar
    ];

    const groupElementsNoBreak = [
        startChar,
        padding,
        printElements(path, print, listKey, delimiter, " ", maxElementsPerLine),
        padding,
        endChar
    ];

    return forceInline
        ? groupElementsNoBreak
        : group(groupElements, { groupId });
}

function synthesizeMissingCallArgumentSeparators(
    node,
    originalText,
    startIndex,
    endIndex
) {
    if (
        !node ||
        node.type !== "CallExpression" ||
        !Array.isArray(node.arguments) ||
        typeof originalText !== "string" ||
        typeof startIndex !== "number" ||
        typeof endIndex !== "number" ||
        endIndex <= startIndex
    ) {
        return null;
    }

    let cursor = startIndex;
    let normalizedText = "";
    let insertedSeparator = false;

    for (let index = 0; index < node.arguments.length; index += 1) {
        const argument = node.arguments[index];
        const argumentStart = getNodeStartIndex(argument);
        const argumentEnd = getNodeEndIndex(argument);

        if (
            typeof argumentStart !== "number" ||
            typeof argumentEnd !== "number" ||
            argumentStart < cursor ||
            argumentEnd > endIndex
        ) {
            return null;
        }

        normalizedText += originalText.slice(cursor, argumentStart);
        normalizedText += originalText.slice(argumentStart, argumentEnd);
        cursor = argumentEnd;

        if (index >= node.arguments.length - 1) {
            continue;
        }

        const nextArgument = node.arguments[index + 1];
        const nextStart = getNodeStartIndex(nextArgument);

        if (typeof nextStart !== "number" || nextStart < cursor) {
            return null;
        }

        const between = originalText.slice(cursor, nextStart);

        if (between.includes(",")) {
            normalizedText += between;
            cursor = nextStart;
            continue;
        }

        const trimmedBetween = between.trim();

        if (trimmedBetween.length === 0) {
            const previousChar =
                cursor > startIndex ? originalText[cursor - 1] : "";
            const nextChar =
                nextStart < originalText.length ? originalText[nextStart] : "";

            if (
                isNumericLiteralBoundaryCharacter(previousChar) &&
                isNumericLiteralBoundaryCharacter(nextChar)
            ) {
                normalizedText += "," + between;
                cursor = nextStart;
                insertedSeparator = true;
                continue;
            }
        }

        normalizedText += between;
        cursor = nextStart;
    }

    normalizedText += originalText.slice(cursor, endIndex);

    return insertedSeparator ? normalizedText : null;
}

function isNumericLiteralBoundaryCharacter(character) {
    return /[0-9.-]/.test(character ?? "");
}

function shouldAllowTrailingComma(options) {
    return options?.trailingComma === "all";
}

function buildCallArgumentsDocs(
    path,
    print,
    options,
    {
        forceBreak = false,
        maxElementsPerLine = Infinity,
        includeInlineVariant = false,
        hasCallbackArguments = false
    } = {}
) {
    const node = path.getValue();
    const simplePrefixLength = countLeadingSimpleCallArguments(node);
    const hasTrailingArguments =
        Array.isArray(node?.arguments) &&
        node.arguments.length > simplePrefixLength;

    if (
        simplePrefixLength > 1 &&
        hasTrailingArguments &&
        hasCallbackArguments &&
        maxElementsPerLine === Infinity
    ) {
        const inlineDoc = includeInlineVariant
            ? printCommaSeparatedList(
                  path,
                  print,
                  "arguments",
                  "(",
                  ")",
                  options,
                  {
                      addIndent: false,
                      forceInline: true,
                      leadingNewline: false,
                      trailingNewline: false,
                      maxElementsPerLine
                  }
              )
            : null;

        const multilineDoc = buildCallbackArgumentsWithSimplePrefix(
            path,
            print,
            simplePrefixLength
        );

        return { inlineDoc, multilineDoc };
    }

    const multilineDoc = printCommaSeparatedList(
        path,
        print,
        "arguments",
        "(",
        ")",
        options,
        {
            forceBreak,
            maxElementsPerLine
        }
    );

    const inlineDoc = includeInlineVariant
        ? printCommaSeparatedList(path, print, "arguments", "(", ")", options, {
              addIndent: false,
              forceInline: true,
              leadingNewline: false,
              trailingNewline: false,
              maxElementsPerLine
          })
        : null;

    return { inlineDoc, multilineDoc };
}

function buildFunctionParameterDocs(path, print, options) {
    const multilineDoc = printCommaSeparatedList(
        path,
        print,
        "params",
        "(",
        ")",
        options,
        {
            allowTrailingDelimiter: false
        }
    );

    const inlineDoc = printCommaSeparatedList(
        path,
        print,
        "params",
        "(",
        ")",
        options,
        {
            addIndent: false,
            allowTrailingDelimiter: false,
            forceInline: true,
            leadingNewline: false,
            trailingNewline: false
        }
    );

    return { inlineDoc, multilineDoc };
}

function maybePrintInlineDefaultParameterFunctionBody(path, print) {
    const node = path.getValue();
    const parentNode = path.parent;

    if (!node || node.type !== "FunctionDeclaration") {
        return null;
    }

    if (!parentNode || parentNode.type !== "DefaultParameter") {
        return null;
    }

    if (isNonEmptyArray(node.docComments)) {
        return null;
    }

    if (hasComment(node)) {
        return null;
    }

    const bodyNode = node.body;
    if (!bodyNode || bodyNode.type !== "BlockStatement") {
        return null;
    }

    if (hasComment(bodyNode)) {
        return null;
    }

    const statements = getBodyStatements(bodyNode);
    if (!Array.isArray(statements) || statements.length !== 1) {
        return null;
    }

    const [onlyStatement] = statements;
    if (!onlyStatement || hasComment(onlyStatement)) {
        return null;
    }

    if (onlyStatement.type !== "CallExpression") {
        return null;
    }

    const statementDoc = path.call(
        (bodyPath) => bodyPath.call(print, "body", 0),
        "body"
    );

    if (!statementDoc || willBreak(statementDoc)) {
        return null;
    }

    const semicolon = optionalSemicolon(onlyStatement.type);
    return group(["{ ", statementDoc, semicolon, " }"]);
}

function printCommaSeparatedList(
    path,
    print,
    listKey,
    startChar,
    endChar,
    options,
    overrides = {}
) {
    const allowTrailingDelimiter =
        overrides.allowTrailingDelimiter === undefined
            ? shouldAllowTrailingComma(options)
            : overrides.allowTrailingDelimiter;

    return printDelimitedList(path, print, listKey, startChar, endChar, {
        delimiter: ",",
        ...overrides,
        allowTrailingDelimiter
    });
}

// Force statement-shaped children into explicit `{}` blocks so every call site
// that relies on this helper inherits the same guard rails. The printer uses it
// for `if`, loop, and struct bodies where we always emit braces regardless of
// how the source was written. Centralizing the wrapping ensures semicolon
// bookkeeping stays wired through `optionalSemicolon`, keeps synthetic doc
// comments anchored to the block node they describe, and prevents individual
// callers from drifting in how they indent or collapse single-statement bodies.
// When we experimented with open-coding the wrapping logic in each printer, it
// was easy to miss one of those responsibilities and regress either the
// formatter's brace guarantees or the doc comment synthesis covered by the
// synthetic doc comment integration tests
// (`src/plugin/tests/synthetic-doc-comments.test.js`).
function printInBlock(path, options, print, expressionKey) {
    const node = path.getValue()[expressionKey];
    return node.type === "BlockStatement"
        ? [print(expressionKey), optionalSemicolon(node.type)]
        : [
              "{",
              indent([
                  hardline,
                  print(expressionKey),
                  optionalSemicolon(node.type)
              ]),
              hardline,
              "}"
          ];
}

function shouldPrintBlockAlternateAsElseIf(node) {
    if (!node || node.type !== "BlockStatement") {
        return false;
    }

    if (hasComment(node)) {
        return false;
    }

    const body = getBodyStatements(node);
    if (body.length !== 1) {
        return false;
    }

    const [onlyStatement] = body;
    return onlyStatement?.type === "IfStatement";
}

// print a delimited sequence of elements
// handles the case where a trailing comment follows a delimiter
function printElements(
    path,
    print,
    listKey,
    delimiter,
    lineBreak,
    maxElementsPerLine = Infinity
) {
    const node = path.getValue();
    const finalIndex = node[listKey].length - 1;
    let itemsSinceLastBreak = 0;
    return path.map((childPath, index) => {
        const parts = [];
        const printed = print();
        const separator = index === finalIndex ? "" : delimiter;

        if (docHasTrailingComment(printed)) {
            printed.splice(-1, 0, separator);
            parts.push(printed);
        } else {
            parts.push(printed, separator);
        }

        if (index !== finalIndex) {
            const hasLimit =
                Number.isFinite(maxElementsPerLine) && maxElementsPerLine > 0;
            itemsSinceLastBreak += 1;
            if (hasLimit) {
                const childNode = childPath.getValue();
                const nextNode =
                    index < finalIndex ? node[listKey][index + 1] : null;
                const shouldBreakAfter =
                    isComplexArgumentNode(childNode) ||
                    isComplexArgumentNode(nextNode) ||
                    itemsSinceLastBreak >= maxElementsPerLine;

                if (shouldBreakAfter) {
                    parts.push(hardline);
                    itemsSinceLastBreak = 0;
                } else {
                    parts.push(" ");
                }
            } else {
                parts.push(lineBreak);
            }
        }

        return parts;
    }, listKey);
}

function isSimpleCallExpression(node) {
    if (!node || node.type !== "CallExpression") {
        return false;
    }

    if (!getCallExpressionIdentifier(node)) {
        return false;
    }

    const args = getCallExpressionArguments(node);
    if (args.length === 0) {
        return true;
    }

    if (args.length > 1) {
        return false;
    }

    const [onlyArgument] = args;
    const argumentType = getNodeType(onlyArgument);

    if (
        argumentType === "FunctionDeclaration" ||
        argumentType === "StructExpression" ||
        argumentType === "CallExpression"
    ) {
        return false;
    }

    if (hasComment(onlyArgument)) {
        return false;
    }

    return true;
}

function isComplexArgumentNode(node) {
    const nodeType = getNodeType(node);
    if (!nodeType) {
        return false;
    }

    if (nodeType === "CallExpression") {
        return !isSimpleCallExpression(node);
    }

    return (
        nodeType === "FunctionDeclaration" || nodeType === "StructExpression"
    );
}

const SIMPLE_CALL_ARGUMENT_TYPES = new Set([
    "Identifier",
    "Literal",
    "MemberDotExpression",
    "MemberIndexExpression",
    "ThisExpression",
    "BooleanLiteral",
    "UndefinedLiteral"
]);

function isSimpleCallArgument(node) {
    const nodeType = getNodeType(node);
    if (!nodeType) {
        return false;
    }

    if (isComplexArgumentNode(node)) {
        return false;
    }

    if (SIMPLE_CALL_ARGUMENT_TYPES.has(nodeType)) {
        return true;
    }

    if (nodeType === "Literal" && typeof node.value === "string") {
        const literalValue = node.value.toLowerCase();
        if (literalValue === "undefined" || literalValue === "noone") {
            return true;
        }
    }

    return false;
}

function countLeadingSimpleCallArguments(node) {
    if (!node || !Array.isArray(node.arguments)) {
        return 0;
    }

    let count = 0;
    for (const argument of node.arguments) {
        if (!isSimpleCallArgument(argument)) {
            break;
        }

        count += 1;
    }

    return count;
}

function buildCallbackArgumentsWithSimplePrefix(
    path,
    print,
    simplePrefixLength
) {
    const node = path.getValue();
    const args = Array.isArray(node?.arguments) ? node.arguments : [];
    const parts = [];

    for (let index = 0; index < args.length; index += 1) {
        parts.push(path.call(print, "arguments", index));

        if (index >= args.length - 1) {
            continue;
        }

        parts.push(",");

        if (index < simplePrefixLength - 1) {
            parts.push(" ");
            continue;
        }

        parts.push(line);
    }

    return group(["(", indent([softline, ...parts]), softline, ")"]);
}

function shouldForceBreakStructArgument(argument) {
    if (!argument || argument.type !== "StructExpression") {
        return false;
    }

    if (hasComment(argument)) {
        return true;
    }

    const properties = Array.isArray(argument.properties)
        ? argument.properties
        : [];

    if (properties.length === 0) {
        return false;
    }

    if (properties.some((property) => hasComment(property))) {
        return true;
    }

    return properties.length > 2;
}

function getStructAlignmentInfo(structNode, options) {
    if (!structNode || structNode.type !== "StructExpression") {
        return null;
    }

    const properties = Array.isArray(structNode.properties)
        ? structNode.properties
        : [];

    let maxNameLength = 0;

    for (const property of properties) {
        const nameLength = getStructPropertyNameLength(property, options);
        if (nameLength > maxNameLength) {
            maxNameLength = nameLength;
        }
    }

    if (maxNameLength <= 0) {
        return { maxNameLength: 0 };
    }

    return { maxNameLength };
}

function getStructPropertyNameLength(property, options) {
    if (!property) {
        return 0;
    }

    const nameNode = property.name ?? property.key;
    if (typeof nameNode === "string") {
        return nameNode.length;
    }

    if (!nameNode) {
        return 0;
    }

    if (nameNode.type === "Identifier") {
        const identifierText = getIdentifierText(nameNode);
        return typeof identifierText === "string" ? identifierText.length : 0;
    }

    const source = getSourceTextForNode(nameNode, options);
    return typeof source === "string" ? source.length : 0;
}

// variation of printElements that handles semicolons and line breaks in a program or block
function isMacroLikeStatement(node) {
    const nodeType = getNodeType(node);
    if (!nodeType) {
        return false;
    }

    if (nodeType === "MacroDeclaration") {
        return true;
    }

    if (nodeType === "DefineStatement") {
        return getNormalizedDefineReplacementDirective(node) === "#macro";
    }

    return false;
}

function shouldSuppressEmptyLineBetween(previousNode, nextNode) {
    if (!previousNode || !nextNode) {
        return false;
    }

    if (isMacroLikeStatement(previousNode) && isMacroLikeStatement(nextNode)) {
        return true;
    }

    return false;
}

function getNextNonWhitespaceCharacter(text, startIndex) {
    if (typeof text !== "string") {
        return null;
    }

    const { length } = text;
    for (let index = startIndex; index < length; index += 1) {
        const characterCode = text.charCodeAt(index);

        // Skip standard ASCII whitespace characters so the caller can reason
        // about the next syntactically meaningful token without repeatedly
        // slicing the original source text.
        switch (characterCode) {
            case 9: // \t
            case 10: // \n
            case 11: // vertical tab
            case 12: // form feed
            case 13: // \r
            case 32: {
                // space
                continue;
            }
            default: {
                return text.charAt(index);
            }
        }
    }

    return null;
}

function printStatements(path, options, print, childrenAttribute) {
    let previousNodeHadNewlineAddedAfter = false; // tracks newline added after the previous node

    const parentNode = path.getValue();
    const containerNode =
        typeof path.getParentNode === "function" ? path.getParentNode() : null;
    const statements =
        parentNode && Array.isArray(parentNode[childrenAttribute])
            ? parentNode[childrenAttribute]
            : null;
    if (statements) {
        applyAssignmentAlignment(statements, options, path, childrenAttribute);
    }

    const syntheticDocByNode = new Map();
    if (statements) {
        for (const statement of statements) {
            const docComment =
                getSyntheticDocCommentForStaticVariable(statement, options) ??
                getSyntheticDocCommentForFunctionAssignment(statement, options);
            if (docComment) {
                syntheticDocByNode.set(statement, docComment);
            }
        }
    }

    // Cache frequently used option lookups to avoid re-evaluating them in the tight map loop.
    const locStart =
        typeof options.locStart === "function" ? options.locStart : null;
    const locEnd = typeof options.locEnd === "function" ? options.locEnd : null;
    const originalTextCache = options.originalText;

    return path.map((childPath, index) => {
        const parts = [];
        const node = childPath.getValue();
        const isTopLevel = childPath.parent?.type === "Program";
        const printed = print();

        if (printed == undefined) {
            return [];
        }

        let semi = optionalSemicolon(node.type);
        const startProp = node?.start;
        const endProp = node?.end;
        const fallbackStart =
            typeof startProp === "number"
                ? startProp
                : typeof startProp?.index === "number"
                  ? startProp.index
                  : 0;
        const fallbackEnd =
            typeof endProp === "number"
                ? endProp
                : typeof endProp?.index === "number"
                  ? endProp.index
                  : fallbackStart;
        const nodeStartIndex = locStart ? locStart(node) : fallbackStart;
        const nodeEndIndex = locEnd ? locEnd(node) - 1 : fallbackEnd;

        const currentNodeRequiresNewline =
            shouldAddNewlinesAroundStatement(node, options) && isTopLevel;

        // Check if a newline should be added BEFORE the statement
        if (currentNodeRequiresNewline && !previousNodeHadNewlineAddedAfter) {
            const hasLeadingComment = isTopLevel
                ? hasCommentImmediatelyBefore(originalTextCache, nodeStartIndex)
                : false;

            if (
                isTopLevel &&
                !isPreviousLineEmpty(options.originalText, nodeStartIndex) &&
                !hasLeadingComment
            ) {
                parts.push(hardline);
            }
        }

        const syntheticDocRecord = syntheticDocByNode.get(node);
        const syntheticDocComment = syntheticDocRecord
            ? syntheticDocRecord.doc
            : null;
        if (syntheticDocComment) {
            parts.push(syntheticDocComment, hardline);
        }

        const textForSemicolons = originalTextCache || "";
        let hasTerminatingSemicolon = textForSemicolons[nodeEndIndex] === ";";
        if (!hasTerminatingSemicolon) {
            const textLength = textForSemicolons.length;
            let cursor = nodeEndIndex + 1;
            while (
                cursor < textLength &&
                isSkippableSemicolonWhitespace(
                    textForSemicolons.charCodeAt(cursor)
                )
            ) {
                cursor++;
            }
            hasTerminatingSemicolon = textForSemicolons[cursor] === ";";
        }

        const isVariableDeclaration = node.type === "VariableDeclaration";
        const isStaticDeclaration =
            isVariableDeclaration && node.kind === "static";
        const hasFunctionInitializer =
            isVariableDeclaration &&
            Array.isArray(node.declarations) &&
            node.declarations.some((declaration) => {
                const initType = declaration?.init?.type;
                return (
                    initType === "FunctionExpression" ||
                    initType === "FunctionDeclaration"
                );
            });

        const isFirstStatementInBlock =
            index === 0 && childPath.parent?.type !== "Program";

        const suppressFollowingEmptyLine =
            node?._featherSuppressFollowingEmptyLine === true ||
            node?._gmlSuppressFollowingEmptyLine === true;

        if (
            isFirstStatementInBlock &&
            isStaticDeclaration &&
            !syntheticDocComment
        ) {
            parts.push(hardline);
        }

        if (semi === ";") {
            const initializerIsFunctionExpression =
                node.type === "VariableDeclaration" &&
                Array.isArray(node.declarations) &&
                node.declarations.length === 1 &&
                (node.declarations[0]?.init?.type === "FunctionExpression" ||
                    node.declarations[0]?.init?.type === "FunctionDeclaration");

            if (initializerIsFunctionExpression && !hasTerminatingSemicolon) {
                // Normalized legacy `#define` directives used to omit trailing
                // semicolons when rewriting to function expressions. The
                // formatter now standardizes those assignments so they always
                // emit an explicit semicolon, matching the golden fixtures and
                // keeping the output consistent regardless of the original
                // source style.
                semi = ";";
            }
        }

        const shouldDropConstructorMethodSemicolon =
            semi === ";" &&
            !hasTerminatingSemicolon &&
            node.type === "AssignmentExpression" &&
            isInsideConstructorFunction(childPath);

        if (shouldDropConstructorMethodSemicolon) {
            semi = "";
        }

        const shouldOmitSemicolon =
            semi === ";" &&
            !hasTerminatingSemicolon &&
            syntheticDocComment &&
            !(syntheticDocRecord?.hasExistingDocLines ?? false) &&
            isLastStatement(childPath) &&
            !isStaticDeclaration;

        if (shouldOmitSemicolon) {
            semi = "";
        }

        // Preserve the `statement; // trailing comment` shape that GameMaker
        // authors rely on. When the child doc ends with a trailing comment token
        // we cannot blindly append the semicolon because Prettier would render
        // `statement // comment;`, effectively moving the comment past the
        // terminator. Inserting the semicolon right before the comment keeps the
        // formatter's "always add the final `;`" guarantee intact without
        // rewriting author comments or dropping the semicolon entirely—a
        // regression we previously hit when normalising legacy `#define`
        // assignments.
        if (docHasTrailingComment(printed)) {
            printed.splice(-1, 0, semi);
            parts.push(printed);
        } else {
            parts.push(printed, semi);
        }

        // Reset flag for next iteration
        previousNodeHadNewlineAddedAfter = false;

        // Check if a newline should be added AFTER the statement
        if (!isLastStatement(childPath)) {
            const nextNode = statements ? statements[index + 1] : null;
            const shouldSuppressExtraEmptyLine = shouldSuppressEmptyLineBetween(
                node,
                nextNode
            );
            const nextNodeIsMacro = isMacroLikeStatement(nextNode);
            const shouldSkipStandardHardline =
                shouldSuppressExtraEmptyLine &&
                isMacroLikeStatement(node) &&
                !nextNodeIsMacro;

            if (!shouldSkipStandardHardline) {
                parts.push(hardline);
            }

            const nextHasSyntheticDoc = nextNode
                ? syntheticDocByNode.has(nextNode)
                : false;
            const nextLineProbeIndex =
                node?.type === "DefineStatement" ||
                node?.type === "MacroDeclaration"
                    ? nodeEndIndex
                    : nodeEndIndex + 1;

            const suppressLeadingEmptyLine =
                nextNode?._featherSuppressLeadingEmptyLine === true;
            const forceFollowingEmptyLine =
                node?._featherForceFollowingEmptyLine === true ||
                node?._gmlForceFollowingEmptyLine === true;

            const nextLineEmpty =
                suppressFollowingEmptyLine || suppressLeadingEmptyLine
                    ? false
                    : isNextLineEmpty(options.originalText, nextLineProbeIndex);

            const isSanitizedMacro =
                node?.type === "MacroDeclaration" &&
                typeof node._featherMacroText === "string";
            const sanitizedMacroHasExplicitBlankLine =
                isSanitizedMacro &&
                macroTextHasExplicitTrailingBlankLine(node._featherMacroText);

            const isMacroLikeNode = isMacroLikeStatement(node);
            const isDefineMacroReplacement =
                getNormalizedDefineReplacementDirective(node) === "#macro";
            const shouldForceMacroPadding =
                isMacroLikeNode &&
                !isDefineMacroReplacement &&
                !nextNodeIsMacro &&
                !nextLineEmpty &&
                !shouldSuppressExtraEmptyLine &&
                !sanitizedMacroHasExplicitBlankLine;

            if (shouldForceMacroPadding) {
                parts.push(hardline);
                previousNodeHadNewlineAddedAfter = true;
            } else if (
                forceFollowingEmptyLine &&
                !nextLineEmpty &&
                !shouldSuppressExtraEmptyLine &&
                !sanitizedMacroHasExplicitBlankLine
            ) {
                parts.push(hardline);
                previousNodeHadNewlineAddedAfter = true;
            } else if (currentNodeRequiresNewline && !nextLineEmpty) {
                parts.push(hardline);
                previousNodeHadNewlineAddedAfter = true;
            } else if (
                nextLineEmpty &&
                !nextHasSyntheticDoc &&
                !shouldSuppressExtraEmptyLine &&
                !sanitizedMacroHasExplicitBlankLine
            ) {
                parts.push(hardline);
            }
        } else if (isTopLevel) {
            parts.push(hardline);
        } else {
            const parentNode = childPath.parent;
            const trailingProbeIndex =
                node?.type === "DefineStatement" ||
                node?.type === "MacroDeclaration"
                    ? nodeEndIndex
                    : nodeEndIndex + 1;
            const enforceTrailingPadding =
                shouldAddNewlinesAroundStatement(node);
            const blockParent =
                typeof childPath.getParentNode === "function"
                    ? childPath.getParentNode()
                    : childPath.parent;
            const constructorAncestor =
                typeof childPath.getParentNode === "function"
                    ? childPath.getParentNode(1)
                    : (blockParent?.parent ?? null);
            const isConstructorBlock =
                blockParent?.type === "BlockStatement" &&
                constructorAncestor?.type === "ConstructorDeclaration";
            const shouldPreserveConstructorStaticPadding =
                isStaticDeclaration &&
                hasFunctionInitializer &&
                isConstructorBlock;
            let shouldPreserveTrailingBlankLine = false;
            const hasAttachedDocComment =
                node?.[DOC_COMMENT_OUTPUT_FLAG] === true ||
                (Array.isArray(node?.docComments) &&
                    node.docComments.length > 0) ||
                Boolean(syntheticDocComment);
            const requiresTrailingPadding =
                enforceTrailingPadding &&
                parentNode?.type === "BlockStatement" &&
                !suppressFollowingEmptyLine;

            if (
                parentNode?.type === "BlockStatement" &&
                !suppressFollowingEmptyLine
            ) {
                const originalText =
                    typeof options.originalText === "string"
                        ? options.originalText
                        : null;
                const hasExplicitTrailingBlankLine =
                    originalText !== null &&
                    isNextLineEmpty(originalText, trailingProbeIndex);

                if (enforceTrailingPadding) {
                    // Large statements such as nested function declarations and
                    // constructor bodies should remain visually separated from
                    // the closing brace. When padding is mandated by the node
                    // type we still respect explicitly authored spacing, but we
                    // guarantee a separator for nested function declarations so
                    // their closing braces do not collapse into the parent.
                    shouldPreserveTrailingBlankLine =
                        node?.type === "FunctionDeclaration"
                            ? true
                            : hasExplicitTrailingBlankLine;
                } else if (
                    shouldPreserveConstructorStaticPadding &&
                    hasExplicitTrailingBlankLine
                ) {
                    shouldPreserveTrailingBlankLine = true;
                } else if (hasExplicitTrailingBlankLine && originalText) {
                    const textLength = originalText.length;
                    let scanIndex = trailingProbeIndex;
                    let nextCharacter = null;

                    while (scanIndex < textLength) {
                        nextCharacter = getNextNonWhitespaceCharacter(
                            originalText,
                            scanIndex
                        );

                        if (nextCharacter === ";") {
                            if (hasFunctionInitializer) {
                                break;
                            }

                            const semicolonIndex = originalText.indexOf(
                                ";",
                                scanIndex
                            );
                            if (semicolonIndex === -1) {
                                nextCharacter = null;
                                break;
                            }
                            scanIndex = semicolonIndex + 1;
                            continue;
                        }

                        break;
                    }

                    shouldPreserveTrailingBlankLine = nextCharacter
                        ? nextCharacter !== "}"
                        : false;
                }
            }

            if (
                !shouldPreserveTrailingBlankLine &&
                !suppressFollowingEmptyLine
            ) {
                if (
                    shouldForceTrailingBlankLineForNestedFunction(
                        node,
                        parentNode,
                        containerNode
                    )
                ) {
                    shouldPreserveTrailingBlankLine = true;
                } else if (
                    hasAttachedDocComment &&
                    blockParent?.type === "BlockStatement"
                ) {
                    const isFunctionLikeDeclaration =
                        node?.type === "FunctionDeclaration" ||
                        node?.type === "ConstructorDeclaration";

                    if (isFunctionLikeDeclaration) {
                        shouldPreserveTrailingBlankLine = true;
                    }
                }
            }

            const shouldForceConstructorNestedFunctionPadding =
                isConstructorBlock &&
                node?.type === "FunctionDeclaration" &&
                !suppressFollowingEmptyLine &&
                !shouldPreserveTrailingBlankLine;
            if (shouldPreserveTrailingBlankLine) {
                parts.push(hardline);
                previousNodeHadNewlineAddedAfter = true;
            } else if (shouldForceConstructorNestedFunctionPadding) {
                parts.push(hardline);
                previousNodeHadNewlineAddedAfter = true;
            } else if (requiresTrailingPadding) {
                parts.push(hardline);
                previousNodeHadNewlineAddedAfter = true;
            }
        }

        return parts;
    }, childrenAttribute);
}

export function applyAssignmentAlignment(
    statements,
    options,
    path = null,
    childrenAttribute = null
) {
    const minGroupSize = getAssignmentAlignmentMinimum(options);
    /** @type {Array<{ node: any, nameLength: number }>} */
    const currentGroup = [];
    // Tracking the longest identifier as we build the group avoids mapping over
    // the nodes and spreading into Math.max during every flush. This helper
    // runs in tight printer loops, so staying allocation-free keeps it cheap.
    let currentGroupMaxLength = 0;
    let currentGroupHasAlias = false;

    const { originalText, locStart, locEnd } =
        resolvePrinterSourceMetadata(options);

    const insideFunctionBody = isPathInsideFunctionBody(
        path,
        childrenAttribute
    );
    const functionNode = insideFunctionBody
        ? findEnclosingFunctionNode(path)
        : null;
    const functionParameterNames = insideFunctionBody
        ? getFunctionParameterNameSetFromPath(path)
        : null;

    let previousEntry = null;

    const resetGroup = () => {
        currentGroup.length = 0;
        currentGroupMaxLength = 0;
        currentGroupHasAlias = false;
    };

    const flushGroup = () => {
        if (currentGroup.length === 0) {
            resetGroup();
            return;
        }

        const groupEntries = [...currentGroup];
        const meetsAlignmentThreshold =
            minGroupSize > 0 && groupEntries.length >= minGroupSize;
        const canAlign = meetsAlignmentThreshold && currentGroupHasAlias;

        if (!canAlign) {
            for (const { node } of groupEntries) {
                node._alignAssignmentPadding = 0;
            }
            resetGroup();
            return;
        }

        const targetLength = currentGroupMaxLength;
        for (const { node, nameLength } of groupEntries) {
            node._alignAssignmentPadding = targetLength - nameLength;
        }

        resetGroup();
    };

    for (const statement of statements) {
        const entry = getSimpleAssignmentLikeEntry(
            statement,
            insideFunctionBody,
            functionParameterNames,
            functionNode,
            options
        );

        if (entry) {
            if (
                previousEntry &&
                previousEntry.skipBreakAfter !== true &&
                shouldBreakAssignmentAlignment(
                    previousEntry.locationNode,
                    entry.locationNode,
                    originalText,
                    locStart,
                    locEnd
                )
            ) {
                flushGroup();
                previousEntry = null;
            }

            currentGroup.push({
                node: entry.paddingTarget,
                nameLength: entry.nameLength
            });
            if (entry.nameLength > currentGroupMaxLength) {
                currentGroupMaxLength = entry.nameLength;
            }
            if (entry.enablesAlignment) {
                currentGroupHasAlias = true;
            }

            previousEntry = entry;
        } else {
            flushGroup();
            previousEntry = null;
        }
    }

    flushGroup();
}

function shouldForceTrailingBlankLineForNestedFunction(
    node,
    blockNode,
    containerNode
) {
    if (!isFunctionLikeDeclaration(node)) {
        return false;
    }

    if (!blockNode || blockNode.type !== "BlockStatement") {
        return false;
    }

    return isFunctionLikeDeclaration(containerNode);
}

function isFunctionLikeDeclaration(node) {
    const nodeType = node?.type;
    return (
        nodeType === "FunctionDeclaration" ||
        nodeType === "ConstructorDeclaration" ||
        nodeType === "FunctionExpression"
    );
}

function isPathInsideFunctionBody(path, childrenAttribute) {
    if (childrenAttribute !== "body") {
        return false;
    }

    const containerNode = callPathMethod(path, "getValue", {
        defaultValue: null
    });
    if (!containerNode || containerNode.type !== "BlockStatement") {
        return false;
    }

    const parentNode = callPathMethod(path, "getParentNode", {
        defaultValue: null
    });
    if (!parentNode || typeof parentNode.type !== "string") {
        return false;
    }

    if (
        parentNode.type === "FunctionDeclaration" ||
        parentNode.type === "FunctionExpression" ||
        parentNode.type === "ConstructorDeclaration"
    ) {
        return parentNode.body === containerNode;
    }

    return false;
}

function getSimpleAssignmentLikeEntry(
    statement,
    insideFunctionBody,
    functionParameterNames,
    functionNode,
    options
) {
    if (isSimpleAssignment(statement)) {
        const identifier = statement.left;
        if (!identifier || typeof identifier.name !== "string") {
            return null;
        }

        return {
            locationNode: statement,
            paddingTarget: statement,
            nameLength: identifier.name.length,
            enablesAlignment: true
        };
    }

    if (!insideFunctionBody) {
        return null;
    }

    const declarator = getSingleVariableDeclarator(statement);
    if (!declarator) {
        return null;
    }

    const id = declarator.id;
    if (!id || id.type !== "Identifier" || typeof id.name !== "string") {
        return null;
    }

    const init = declarator.init;
    if (!init) {
        return null;
    }

    let enablesAlignment = false;
    if (init.type === "Identifier" && typeof init.name === "string") {
        const argumentIndex = getArgumentIndexFromIdentifier(init.name);
        const hasNamedParameters =
            functionParameterNames && functionParameterNames.size > 0;

        if (argumentIndex !== null) {
            if (!options?.applyFeatherFixes || hasNamedParameters) {
                enablesAlignment = true;
            }
        } else if (functionParameterNames?.has(init.name)) {
            enablesAlignment = true;
        }
    }

    const skipBreakAfter = shouldOmitParameterAlias(
        declarator,
        functionNode,
        options
    );

    return {
        locationNode: statement,
        paddingTarget: declarator,
        nameLength: id.name.length,
        enablesAlignment,
        skipBreakAfter
    };
}

function getFunctionParameterNameSetFromPath(path) {
    if (!path || typeof path.getParentNode !== "function") {
        return null;
    }

    const functionNode = path.getParentNode();
    if (!functionNode || typeof functionNode !== "object") {
        return null;
    }

    const params = getFunctionParams(functionNode);
    if (params.length === 0) {
        return null;
    }

    const names = new Set();
    for (const param of params) {
        const identifier = getIdentifierFromParameterNode(param);
        if (
            identifier &&
            typeof identifier.name === "string" &&
            identifier.name.length > 0
        ) {
            names.add(identifier.name);
        }
    }

    return names.size > 0 ? names : null;
}

function getAssignmentAlignmentMinimum(options) {
    return coercePositiveIntegerOption(
        options?.alignAssignmentsMinGroupSize,
        3,
        {
            zeroReplacement: 0
        }
    );
}

function isSimpleAssignment(node) {
    return !!(
        node &&
        node.type === "AssignmentExpression" &&
        node.operator === "=" &&
        node.left &&
        node.left.type === "Identifier" &&
        typeof node.left.name === "string"
    );
}

function shouldBreakAssignmentAlignment(
    previousNode,
    nextNode,
    originalText,
    locStart,
    locEnd
) {
    if (
        !originalText ||
        typeof originalText !== "string" ||
        !previousNode ||
        !nextNode
    ) {
        return false;
    }

    const previousEnd = getNodeEndIndexForAlignment(previousNode, locEnd);
    const nextStart = getNodeStartIndexForAlignment(nextNode, locStart);

    if (
        !Number.isInteger(previousEnd) ||
        !Number.isInteger(nextStart) ||
        previousEnd >= nextStart
    ) {
        return false;
    }

    const between = originalText.slice(previousEnd + 1, nextStart);

    if (/\n[^\S\r\n]*\n/.test(between)) {
        return true;
    }

    return /(?:^|\n)\s*(?:\/\/|\/\*)/.test(between);
}

function getNodeStartIndexForAlignment(node, locStart) {
    if (!node) {
        return null;
    }

    if (typeof locStart === "function") {
        const resolved = locStart(node);
        if (Number.isInteger(resolved)) {
            return resolved;
        }
    }

    const startProp = node.start;
    if (typeof startProp === "number") {
        return startProp;
    }

    if (startProp && typeof startProp.index === "number") {
        return startProp.index;
    }

    return null;
}

function getNodeEndIndexForAlignment(node, locEnd) {
    if (!node) {
        return null;
    }

    if (typeof locEnd === "function") {
        const resolved = locEnd(node);
        if (Number.isInteger(resolved)) {
            return resolved - 1;
        }
    }

    const endProp = node.end;
    if (typeof endProp === "number") {
        return endProp;
    }

    if (endProp && typeof endProp.index === "number") {
        return endProp.index;
    }

    const startIndex = getNodeStartIndexForAlignment(node, null);
    return Number.isInteger(startIndex) ? startIndex : null;
}

function collectSyntheticDocCommentLines(node, options) {
    const rawComments = getCommentArray(node);
    if (!isNonEmptyArray(rawComments)) {
        return {
            existingDocLines: [],
            remainingComments: Array.isArray(rawComments) ? rawComments : []
        };
    }

    const lineCommentOptions = resolveLineCommentOptions(options);
    const existingDocLines = [];
    const remainingComments = [];

    for (const comment of rawComments) {
        if (!comment || comment.type !== "CommentLine") {
            remainingComments.push(comment);
            continue;
        }

        const formatted = formatLineComment(comment, lineCommentOptions);
        if (
            typeof formatted !== "string" ||
            !formatted.trim().startsWith("///")
        ) {
            remainingComments.push(comment);
            continue;
        }

        comment.printed = true;
        existingDocLines.push(formatted);
    }

    return { existingDocLines, remainingComments };
}

function buildSyntheticDocComment(
    functionNode,
    existingDocLines,
    options,
    overrides = {}
) {
    const hasExistingDocLines = existingDocLines.length > 0;

    const syntheticLines = hasExistingDocLines
        ? mergeSyntheticDocComments(
              functionNode,
              existingDocLines,
              options,
              overrides
          )
        : reorderDescriptionLinesAfterFunction(
              computeSyntheticFunctionDocLines(
                  functionNode,
                  [],
                  options,
                  overrides
              )
          );

    if (syntheticLines.length === 0) {
        return null;
    }

    return {
        doc: concat([hardline, join(hardline, syntheticLines)]),
        hasExistingDocLines
    };
}

function suppressConstructorAssignmentPadding(functionNode) {
    if (
        !functionNode ||
        functionNode.type !== "ConstructorDeclaration" ||
        functionNode.body?.type !== "BlockStatement" ||
        !Array.isArray(functionNode.body.body)
    ) {
        return;
    }

    for (const statement of functionNode.body.body) {
        if (!statement) {
            continue;
        }

        if (hasComment(statement)) {
            break;
        }

        if (statement.type === "AssignmentExpression") {
            statement._gmlSuppressFollowingEmptyLine = true;
            continue;
        }

        if (
            statement.type === "VariableDeclaration" &&
            statement.kind !== "static"
        ) {
            statement._gmlSuppressFollowingEmptyLine = true;
            continue;
        }

        break;
    }
}

function getSyntheticDocCommentForStaticVariable(node, options) {
    if (
        !node ||
        node.type !== "VariableDeclaration" ||
        node.kind !== "static"
    ) {
        return null;
    }

    const declarator = getSingleVariableDeclarator(node);
    if (!declarator || declarator.id?.type !== "Identifier") {
        return null;
    }

    if (declarator.init?.type !== "FunctionDeclaration") {
        return null;
    }

    const hasFunctionDoc =
        declarator.init.docComments && declarator.init.docComments.length > 0;

    const { existingDocLines, remainingComments } =
        collectSyntheticDocCommentLines(node, options);

    if (existingDocLines.length > 0) {
        node.comments = remainingComments;
    }

    if (hasFunctionDoc && existingDocLines.length === 0) {
        return null;
    }

    const name = declarator.id.name;
    const functionNode = declarator.init;
    const syntheticOverrides = { nameOverride: name };
    if (node._overridesStaticFunction === true) {
        syntheticOverrides.includeOverrideTag = true;
    }

    return buildSyntheticDocComment(
        functionNode,
        existingDocLines,
        options,
        syntheticOverrides
    );
}

function getSyntheticDocCommentForFunctionAssignment(node, options) {
    if (!node) {
        return null;
    }

    let assignment = null;
    let commentTarget = node;

    if (node.type === "ExpressionStatement") {
        assignment = node.expression;
    } else if (node.type === "AssignmentExpression") {
        assignment = node;
    } else {
        return null;
    }

    if (
        !assignment ||
        assignment.type !== "AssignmentExpression" ||
        assignment.operator !== "=" ||
        assignment.left?.type !== "Identifier" ||
        typeof assignment.left.name !== "string"
    ) {
        return null;
    }

    const functionNode = assignment.right;
    if (
        !functionNode ||
        (functionNode.type !== "FunctionDeclaration" &&
            functionNode.type !== "FunctionExpression" &&
            functionNode.type !== "ConstructorDeclaration")
    ) {
        return null;
    }

    suppressConstructorAssignmentPadding(functionNode);

    const hasFunctionDoc =
        Array.isArray(functionNode.docComments) &&
        functionNode.docComments.length > 0;

    const { existingDocLines, remainingComments } =
        collectSyntheticDocCommentLines(commentTarget, options);

    if (existingDocLines.length > 0) {
        commentTarget.comments = remainingComments;
    }

    if (hasFunctionDoc && existingDocLines.length === 0) {
        return null;
    }

    const syntheticOverrides = { nameOverride: assignment.left.name };

    return buildSyntheticDocComment(
        functionNode,
        existingDocLines,
        options,
        syntheticOverrides
    );
}

function isSkippableSemicolonWhitespace(charCode) {
    // Mirrors the range of characters matched by /\s/ without incurring the
    // per-iteration RegExp machinery cost.
    switch (charCode) {
        case 9: // tab
        case 10: // line feed
        case 11: // vertical tab
        case 12: // form feed
        case 13: // carriage return
        case 32: // space
        case 160:
        case 0x20_28:
        case 0x20_29: {
            // GameMaker occasionally serializes or copy/pastes scripts with the
            // U+00A0 non-breaking space and the U+2028/U+2029 line and
            // paragraph separators—for example when creators paste snippets
            // from the IDE or import JSON exports. Treat them as
            // semicolon-trimmable whitespace so the cleanup logic keeps
            // matching GameMaker's parser expectations instead of leaving stray
            // semicolons behind.
            return true;
        }
        default: {
            return false;
        }
    }
}

function isInlineWhitespace(charCode) {
    // These checks are intentionally tiny and branchless to avoid regex
    // allocations when scanning large source files inside tight loops.
    return (
        charCode === 9 || // tab
        charCode === 10 || // line feed
        charCode === 13 || // carriage return
        charCode === 32 // space
    );
}

function hasCommentImmediatelyBefore(text, index) {
    if (!text || typeof index !== "number") {
        return false;
    }

    let cursor = index - 1;

    while (cursor >= 0 && isInlineWhitespace(text.charCodeAt(cursor))) {
        cursor--;
    }

    if (cursor < 0) {
        return false;
    }

    const lineEndExclusive = cursor + 1;
    while (cursor >= 0) {
        const charCode = text.charCodeAt(cursor);
        if (charCode === 10 || charCode === 13) {
            break;
        }
        cursor--;
    }

    let lineStart = cursor + 1;
    while (
        lineStart < lineEndExclusive &&
        isInlineWhitespace(text.charCodeAt(lineStart))
    ) {
        lineStart++;
    }

    if (lineStart >= lineEndExclusive) {
        return false;
    }

    let lineEnd = lineEndExclusive - 1;
    while (
        lineEnd >= lineStart &&
        isInlineWhitespace(text.charCodeAt(lineEnd))
    ) {
        lineEnd--;
    }

    if (lineEnd < lineStart) {
        return false;
    }

    const first = text.charCodeAt(lineStart);
    const second =
        lineStart + 1 <= lineEnd ? text.charCodeAt(lineStart + 1) : -1;

    if (first === 47) {
        // '/'
        if (second === 47 || second === 42) {
            // '/', '*'
            return true;
        }
    } else if (first === 42) {
        // '*'
        return true;
    }

    return (
        lineEnd >= lineStart + 1 &&
        text.charCodeAt(lineEnd) === 47 &&
        text.charCodeAt(lineEnd - 1) === 42
    );
}

function reorderDescriptionLinesAfterFunction(docLines) {
    const normalizedDocLines = toMutableArray(docLines);

    if (normalizedDocLines.length === 0) {
        return normalizedDocLines;
    }

    const descriptionIndices = [];
    let earliestDescriptionIndex = Infinity;
    for (const [index, line] of normalizedDocLines.entries()) {
        if (
            typeof line === "string" &&
            /^\/\/\/\s*@description\b/i.test(line.trim())
        ) {
            descriptionIndices.push(index);
            if (index < earliestDescriptionIndex) {
                earliestDescriptionIndex = index;
            }
        }
    }

    if (descriptionIndices.length === 0) {
        return normalizedDocLines;
    }

    const functionIndex = normalizedDocLines.findIndex(
        (line) =>
            typeof line === "string" &&
            /^\/\/\/\s*@function\b/i.test(line.trim())
    );

    if (functionIndex === -1) {
        return normalizedDocLines;
    }

<<<<<<< HEAD
    const earliestDescriptionIndex = Math.min(...descriptionIndices);
    const firstReturnsIndex = normalizedDocLines.findIndex(
        (line, index) =>
            index > functionIndex &&
            typeof line === "string" &&
            /^\/\/\/\s*@returns\b/i.test(line.trim())
    );
    if (
        earliestDescriptionIndex > functionIndex &&
        (firstReturnsIndex === -1 ||
            earliestDescriptionIndex < firstReturnsIndex)
    ) {
=======
    if (earliestDescriptionIndex > functionIndex) {
>>>>>>> be999d46
        return normalizedDocLines;
    }

    // Membership checks run repeatedly when stripping or re-inserting
    // description lines. Hoist the indices into a Set so the hot filters avoid
    // rescanning the array for each element.
    const descriptionIndexSet = new Set(descriptionIndices);

    const descriptionLines = descriptionIndices
        .map((index) => normalizedDocLines[index])
        .filter((line) => {
            const metadata = parseDocCommentMetadata(line);
            const descriptionText =
                typeof metadata?.name === "string" ? metadata.name.trim() : "";

            return descriptionText.length > 0;
        });

    if (descriptionLines.length === 0) {
        return normalizedDocLines.filter(
            (_, index) => !descriptionIndexSet.has(index)
        );
    }

    const remainingLines = normalizedDocLines.filter(
        (_, index) => !descriptionIndexSet.has(index)
    );

    let lastFunctionIndex = -1;
    for (let index = remainingLines.length - 1; index >= 0; index -= 1) {
        const line = remainingLines[index];
        if (
            typeof line === "string" &&
            /^\/\/\/\s*@function\b/i.test(line.trim())
        ) {
            lastFunctionIndex = index;
            break;
        }
    }

    if (lastFunctionIndex === -1) {
        return [...remainingLines, ...descriptionLines];
    }

    let returnsInsertionIndex = remainingLines.length;
    for (
        let index = lastFunctionIndex + 1;
        index < remainingLines.length;
        index += 1
    ) {
        const line = remainingLines[index];
        if (
            typeof line === "string" &&
            /^\/\/\/\s*@returns\b/i.test(line.trim())
        ) {
            returnsInsertionIndex = index;
            break;
        }
    }

    return [
        ...remainingLines.slice(0, returnsInsertionIndex),
        ...descriptionLines,
        ...remainingLines.slice(returnsInsertionIndex)
    ];
}

function mergeSyntheticDocComments(
    node,
    existingDocLines,
    options,
    overrides = {}
) {
    const normalizedExistingLines = reorderDescriptionLinesAfterFunction(
        toMutableArray(existingDocLines)
    );

    const syntheticLines = reorderDescriptionLinesAfterFunction(
        computeSyntheticFunctionDocLines(
            node,
            existingDocLines,
            options,
            overrides
        )
    );

    const implicitDocEntries =
        node?.type === "FunctionDeclaration"
            ? collectImplicitArgumentDocNames(node, options)
            : [];
    const declaredParamCount = Array.isArray(node?.params)
        ? node.params.length
        : 0;
    const hasImplicitDocEntries = implicitDocEntries.length > 0;
    const hasParamDocLines = normalizedExistingLines.some((line) => {
        if (typeof line !== "string") {
            return false;
        }

        return /^\/\/\/\s*@param\b/i.test(toTrimmedString(line));
    });
    const shouldForceParamPrune =
        hasParamDocLines && declaredParamCount === 0 && !hasImplicitDocEntries;

    if (syntheticLines.length === 0 && !shouldForceParamPrune) {
        return normalizedExistingLines;
    }

    if (normalizedExistingLines.length === 0) {
        return syntheticLines;
    }

    const docTagMatches = (line, pattern) => {
        const trimmed = toTrimmedString(line);
        if (trimmed.length === 0) {
            return false;
        }

        if (pattern.global || pattern.sticky) {
            pattern.lastIndex = 0;
        }

        return pattern.test(trimmed);
    };

    const isFunctionLine = (line) =>
        docTagMatches(line, /^\/\/\/\s*@function\b/i);
    const isOverrideLine = (line) =>
        docTagMatches(line, /^\/\/\/\s*@override\b/i);
    const isParamLine = (line) => docTagMatches(line, /^\/\/\/\s*@param\b/i);

    const isDescriptionLine = (line) =>
        docTagMatches(line, /^\/\/\/\s*@description\b/i);

    const functionLines = syntheticLines.filter(isFunctionLine);
    const syntheticFunctionMetadata = functionLines
        .map((line) => parseDocCommentMetadata(line))
        .find(
            (meta) => meta?.tag === "function" && typeof meta.name === "string"
        );
    const syntheticFunctionName =
        typeof syntheticFunctionMetadata?.name === "string"
            ? syntheticFunctionMetadata.name.trim()
            : null;
    let otherLines = syntheticLines.filter((line) => !isFunctionLine(line));
    const overrideLines = otherLines.filter(isOverrideLine);
    otherLines = otherLines.filter((line) => !isOverrideLine(line));
    let returnsLines = [];

    // Cache canonical names so we only parse each doc comment line at most once.
    const paramCanonicalNameCache = new Map();
    const getParamCanonicalName = (line, metadata) => {
        if (typeof line !== "string") {
            return null;
        }

        if (paramCanonicalNameCache.has(line)) {
            return paramCanonicalNameCache.get(line);
        }

        const docMetadata =
            metadata === undefined ? parseDocCommentMetadata(line) : metadata;
        const canonical =
            docMetadata?.tag === "param"
                ? getCanonicalParamNameFromText(docMetadata.name)
                : null;

        paramCanonicalNameCache.set(line, canonical);
        return canonical;
    };

    let mergedLines = [...normalizedExistingLines];
    let removedAnyLine = false;

    if (functionLines.length > 0) {
        const existingFunctionIndices = mergedLines
            .map((line, index) => (isFunctionLine(line) ? index : -1))
            .filter((index) => index !== -1);

        if (existingFunctionIndices.length > 0) {
            const [firstIndex, ...duplicateIndices] = existingFunctionIndices;
            mergedLines = [...mergedLines];

            for (let i = duplicateIndices.length - 1; i >= 0; i--) {
                mergedLines.splice(duplicateIndices[i], 1);
                removedAnyLine = true;
            }

            mergedLines.splice(firstIndex, 1, ...functionLines);
            removedAnyLine = true;
        } else {
            const firstParamIndex = mergedLines.findIndex(isParamLine);

            const insertionIndex =
                firstParamIndex === -1 ? mergedLines.length : firstParamIndex;
            const precedingLine =
                insertionIndex > 0 ? mergedLines[insertionIndex - 1] : null;

            const needsSeparatorBeforeFunction =
                typeof precedingLine === "string" &&
                precedingLine.trim() !== "" &&
                !isFunctionLine(precedingLine);

            if (needsSeparatorBeforeFunction) {
                mergedLines = [
                    ...mergedLines.slice(0, insertionIndex),
                    "",
                    ...mergedLines.slice(insertionIndex)
                ];
            }

            const insertAt = needsSeparatorBeforeFunction
                ? insertionIndex + 1
                : insertionIndex;

            mergedLines = [
                ...mergedLines.slice(0, insertAt),
                ...functionLines,
                ...mergedLines.slice(insertAt)
            ];
            removedAnyLine = true;
        }
    }

    if (overrideLines.length > 0) {
        const existingOverrideIndices = mergedLines
            .map((line, index) => (isOverrideLine(line) ? index : -1))
            .filter((index) => index !== -1);

        if (existingOverrideIndices.length > 0) {
            const [firstOverrideIndex, ...duplicateOverrideIndices] =
                existingOverrideIndices;
            mergedLines = [...mergedLines];

            for (let i = duplicateOverrideIndices.length - 1; i >= 0; i -= 1) {
                mergedLines.splice(duplicateOverrideIndices[i], 1);
                removedAnyLine = true;
            }

            mergedLines.splice(firstOverrideIndex, 1, ...overrideLines);
            removedAnyLine = true;
        } else {
            const firstFunctionIndex = mergedLines.findIndex(isFunctionLine);
            const insertionIndex =
                firstFunctionIndex === -1 ? 0 : firstFunctionIndex;

            mergedLines = [
                ...mergedLines.slice(0, insertionIndex),
                ...overrideLines,
                ...mergedLines.slice(insertionIndex)
            ];
            removedAnyLine = true;
        }
    }

    const paramLineIndices = new Map();
    for (const [index, line] of mergedLines.entries()) {
        if (!isParamLine(line)) {
            continue;
        }

        const canonical = getParamCanonicalName(line);
        if (canonical) {
            paramLineIndices.set(canonical, index);
        }
    }

    if (otherLines.length > 0) {
        const normalizedOtherLines = [];

        for (const line of otherLines) {
            const metadata = parseDocCommentMetadata(line);
            const canonical = getParamCanonicalName(line, metadata);

            if (
                canonical &&
                paramLineIndices.has(canonical) &&
                metadata?.name
            ) {
                const lineIndex = paramLineIndices.get(canonical);
                const existingLine = mergedLines[lineIndex];

                const updatedLine = updateParamLineWithDocName(
                    existingLine,
                    metadata.name
                );
                if (updatedLine !== existingLine) {
                    mergedLines[lineIndex] = updatedLine;
                    removedAnyLine = true;
                }
                continue;
            }

            normalizedOtherLines.push(line);
        }

        otherLines = normalizedOtherLines;
    }

    if (otherLines.length > 0) {
        const nonReturnLines = [];
        const extractedReturns = [];

        for (const line of otherLines) {
            const metadata = parseDocCommentMetadata(line);
            if (metadata?.tag === "returns") {
                extractedReturns.push(line);
                continue;
            }

            nonReturnLines.push(line);
        }

        if (extractedReturns.length > 0) {
            otherLines = nonReturnLines;
            returnsLines = extractedReturns;
        }
    }

    const syntheticParamNames = new Set(
        otherLines
            .map((line) => getParamCanonicalName(line))
            .filter(isNonEmptyString)
    );

    if (syntheticParamNames.size > 0) {
        const beforeLength = mergedLines.length;
        mergedLines = mergedLines.filter((line) => {
            if (!isParamLine(line)) {
                return true;
            }

            const canonical = getParamCanonicalName(line);
            if (!canonical) {
                return false;
            }

            return !syntheticParamNames.has(canonical);
        });
        if (mergedLines.length !== beforeLength) {
            removedAnyLine = true;
        }
    }

    const lastFunctionIndex = mergedLines.findLastIndex(isFunctionLine);
    let insertionIndex = lastFunctionIndex === -1 ? 0 : lastFunctionIndex + 1;

    if (lastFunctionIndex === -1) {
        while (
            insertionIndex < mergedLines.length &&
            typeof mergedLines[insertionIndex] === "string" &&
            mergedLines[insertionIndex].trim() === ""
        ) {
            insertionIndex += 1;
        }
    }

    while (
        insertionIndex < mergedLines.length &&
        typeof mergedLines[insertionIndex] === "string" &&
        isParamLine(mergedLines[insertionIndex])
    ) {
        insertionIndex += 1;
    }

    let result = [
        ...mergedLines.slice(0, insertionIndex),
        ...otherLines,
        ...mergedLines.slice(insertionIndex)
    ];

    if (returnsLines.length > 0) {
        let appendIndex = result.length;

        while (
            appendIndex > 0 &&
            typeof result[appendIndex - 1] === "string" &&
            result[appendIndex - 1].trim() === ""
        ) {
            appendIndex -= 1;
        }

        result = [
            ...result.slice(0, appendIndex),
            ...returnsLines,
            ...result.slice(appendIndex)
        ];
    }

    const paramDocsByCanonical = new Map();

    for (const line of result) {
        if (typeof line !== "string") {
            continue;
        }

        if (!isParamLine(line)) {
            continue;
        }

        const canonical = getParamCanonicalName(line);
        if (canonical) {
            paramDocsByCanonical.set(canonical, line);
        }
    }

    const suppressedCanonicals = suppressedImplicitDocCanonicalByNode.get(node);

    if (suppressedCanonicals && suppressedCanonicals.size > 0) {
        for (const canonical of suppressedCanonicals) {
            paramDocsByCanonical.delete(canonical);
        }
    }

    if (implicitDocEntries.length > 0) {
        const canonicalNames = new Set();
        const fallbackCanonicalsToRemove = new Set();

        for (const entry of implicitDocEntries) {
            if (entry?.canonical) {
                canonicalNames.add(entry.canonical);
            }

            if (
                entry?.fallbackCanonical &&
                entry.fallbackCanonical !== entry.canonical &&
                entry.hasDirectReference !== true
            ) {
                fallbackCanonicalsToRemove.add(entry.fallbackCanonical);
            }
        }

        for (const fallbackCanonical of fallbackCanonicalsToRemove) {
            if (!canonicalNames.has(fallbackCanonical)) {
                paramDocsByCanonical.delete(fallbackCanonical);
            }
        }
    }

    let orderedParamDocs = [];
    if (Array.isArray(node.params)) {
        for (const param of node.params) {
            const paramInfo = getParameterDocInfo(param, node, options);
            const canonical = paramInfo?.name
                ? getCanonicalParamNameFromText(paramInfo.name)
                : null;
            if (canonical && paramDocsByCanonical.has(canonical)) {
                orderedParamDocs.push(paramDocsByCanonical.get(canonical));
                paramDocsByCanonical.delete(canonical);
            }
        }
    }

    if (orderedParamDocs.length === 0) {
        for (const entry of implicitDocEntries) {
            const canonical = entry?.canonical;
            if (canonical && paramDocsByCanonical.has(canonical)) {
                orderedParamDocs.push(paramDocsByCanonical.get(canonical));
                paramDocsByCanonical.delete(canonical);
            }
        }
    }

    const shouldDropRemainingParamDocs =
        !hasImplicitDocEntries &&
        declaredParamCount === 0 &&
        paramDocsByCanonical.size > 0;

    if (!shouldDropRemainingParamDocs) {
        for (const doc of paramDocsByCanonical.values()) {
            orderedParamDocs.push(doc);
        }
    }

    if (orderedParamDocs.length > 0) {
        const docsByCanonical = new Map();
        for (const docLine of orderedParamDocs) {
            if (typeof docLine !== "string") {
                continue;
            }

            const canonical = getParamCanonicalName(docLine);
            if (canonical) {
                docsByCanonical.set(canonical, docLine);
            }
        }

        const preferredDocs = preferredParamDocNamesByNode.get(node);
        const implicitEntryByIndex = new Map();
        for (const entry of implicitDocEntries) {
            if (entry && Number.isInteger(entry.index)) {
                implicitEntryByIndex.set(entry.index, entry);
            }
        }
        const reordered = [];

        if (Array.isArray(node.params)) {
            for (const [index, param] of node.params.entries()) {
                const implicitEntry = implicitEntryByIndex.get(index);
                if (implicitEntry) {
                    const implicitCanonical =
                        implicitEntry.canonical ||
                        getCanonicalParamNameFromText(implicitEntry.name);
                    if (
                        implicitCanonical &&
                        docsByCanonical.has(implicitCanonical)
                    ) {
                        reordered.push(docsByCanonical.get(implicitCanonical));
                        docsByCanonical.delete(implicitCanonical);
                        continue;
                    }
                }

                const preferredName = preferredDocs?.get(index);
                if (preferredName) {
                    const preferredCanonical =
                        getCanonicalParamNameFromText(preferredName);
                    if (
                        preferredCanonical &&
                        docsByCanonical.has(preferredCanonical)
                    ) {
                        reordered.push(docsByCanonical.get(preferredCanonical));
                        docsByCanonical.delete(preferredCanonical);
                        continue;
                    }
                }

                const paramInfo = getParameterDocInfo(param, node, options);
                const paramCanonical = paramInfo?.name
                    ? getCanonicalParamNameFromText(paramInfo.name)
                    : null;
                if (paramCanonical && docsByCanonical.has(paramCanonical)) {
                    reordered.push(docsByCanonical.get(paramCanonical));
                    docsByCanonical.delete(paramCanonical);
                }
            }
        }

        for (const docLine of docsByCanonical.values()) {
            reordered.push(docLine);
        }

        orderedParamDocs = reordered;
    }

    const finalDocs = [];
    let insertedParams = false;

    for (const line of result) {
        if (isParamLine(line)) {
            if (!insertedParams && orderedParamDocs.length > 0) {
                finalDocs.push(...orderedParamDocs);
                insertedParams = true;
            }
            continue;
        }

        finalDocs.push(line);
    }

    if (!insertedParams && orderedParamDocs.length > 0) {
        finalDocs.push(...orderedParamDocs);
    }

    let reorderedDocs = finalDocs;

    const descriptionStartIndex = reorderedDocs.findIndex(isDescriptionLine);
    if (descriptionStartIndex !== -1) {
        let descriptionEndIndex = descriptionStartIndex + 1;

        while (
            descriptionEndIndex < reorderedDocs.length &&
            typeof reorderedDocs[descriptionEndIndex] === "string" &&
            reorderedDocs[descriptionEndIndex].startsWith("///") &&
            !parseDocCommentMetadata(reorderedDocs[descriptionEndIndex])
        ) {
            descriptionEndIndex += 1;
        }

        const descriptionBlock = reorderedDocs.slice(
            descriptionStartIndex,
            descriptionEndIndex
        );
        const docsWithoutDescription = [
            ...reorderedDocs.slice(0, descriptionStartIndex),
            ...reorderedDocs.slice(descriptionEndIndex)
        ];

        let shouldOmitDescriptionBlock = false;
        if (descriptionBlock.length === 1) {
            const descriptionMetadata = parseDocCommentMetadata(
                descriptionBlock[0]
            );
            const descriptionText =
                typeof descriptionMetadata?.name === "string"
                    ? descriptionMetadata.name.trim()
                    : "";

            // Omit empty description blocks
            if (descriptionText.length === 0) {
                shouldOmitDescriptionBlock = true;
            } else if (
                syntheticFunctionName &&
                descriptionText.startsWith(syntheticFunctionName)
            ) {
                // Omit alias-style descriptions like "functionName()"
                const remainder = descriptionText.slice(
                    syntheticFunctionName.length
                );
                const trimmedRemainder = remainder.trim();
                if (
                    trimmedRemainder.startsWith("(") &&
                    trimmedRemainder.endsWith(")")
                ) {
                    shouldOmitDescriptionBlock = true;
                }
            }
        }

        if (shouldOmitDescriptionBlock) {
            reorderedDocs = docsWithoutDescription;
        } else {
            let lastParamIndex = -1;
            for (const [index, element] of docsWithoutDescription.entries()) {
                if (isParamLine(element)) {
                    lastParamIndex = index;
                }
            }

            const insertionAfterParams =
                lastParamIndex === -1
                    ? docsWithoutDescription.length
                    : lastParamIndex + 1;

            reorderedDocs = [
                ...docsWithoutDescription.slice(0, insertionAfterParams),
                ...descriptionBlock,
                ...docsWithoutDescription.slice(insertionAfterParams)
            ];
        }
    }

    reorderedDocs = reorderDescriptionLinesAfterFunction(reorderedDocs);

    if (suppressedCanonicals && suppressedCanonicals.size > 0) {
        reorderedDocs = reorderedDocs.filter((line) => {
            if (!isParamLine(line)) {
                return true;
            }

            const canonical = getParamCanonicalName(line);
            return !canonical || !suppressedCanonicals.has(canonical);
        });
    }

    reorderedDocs = reorderedDocs.map((line) => {
        if (!isParamLine(line)) {
            return line;
        }

        const match = line.match(
            /^(\/\/\/\s*@param\s*)(\{[^}]*\}\s*)?(\s*\S+)(.*)$/i
        );
        if (!match) {
            return normalizeDocCommentTypeAnnotations(line);
        }

        const [, prefix, rawTypeSection = "", rawName = "", remainder = ""] =
            match;
        const normalizedPrefix = `${prefix.replace(/\s*$/, "")} `;
        let normalizedTypeSection = rawTypeSection.trim();
        if (
            normalizedTypeSection.startsWith("{") &&
            normalizedTypeSection.endsWith("}")
        ) {
            const innerType = normalizedTypeSection.slice(1, -1);
            const normalizedInner = innerType.replaceAll("|", ",");
            normalizedTypeSection = `{${normalizedInner}}`;
        }
        const typePart =
            normalizedTypeSection.length > 0 ? `${normalizedTypeSection} ` : "";
        let normalizedName = rawName.trim();
        let remainingRemainder = remainder;

        if (
            normalizedName.startsWith("[") &&
            !normalizedName.endsWith("]") &&
            typeof remainingRemainder === "string" &&
            remainingRemainder.length > 0
        ) {
            let bracketBalance = 0;

            for (const char of normalizedName) {
                if (char === "[") {
                    bracketBalance += 1;
                } else if (char === "]") {
                    bracketBalance -= 1;
                }
            }

            if (bracketBalance > 0) {
                let sliceIndex = 0;

                while (
                    sliceIndex < remainingRemainder.length &&
                    bracketBalance > 0
                ) {
                    const char = remainingRemainder[sliceIndex];
                    if (char === "[") {
                        bracketBalance += 1;
                    } else if (char === "]") {
                        bracketBalance -= 1;
                    }
                    sliceIndex += 1;
                }

                if (bracketBalance <= 0) {
                    const continuation = remainingRemainder.slice(
                        0,
                        sliceIndex
                    );
                    normalizedName = `${normalizedName}${continuation}`.trim();
                    remainingRemainder = remainingRemainder.slice(sliceIndex);
                }
            }
        }

        const remainderText = remainingRemainder.trim();
        const hasDescription = remainderText.length > 0;
        let descriptionPart = "";

        if (hasDescription) {
            const hyphenMatch = remainingRemainder.match(/^(\s*-\s*)(.*)$/);
            let normalizedDescription = "";
            let hyphenSpacing = " - ";

            if (hyphenMatch) {
                const [, rawHyphenSpacing = "", rawDescription = ""] =
                    hyphenMatch;
                normalizedDescription = rawDescription.trim();

                const trailingSpaceMatch = rawHyphenSpacing.match(/-(\s*)$/);
                if (trailingSpaceMatch) {
                    const originalSpaceCount = trailingSpaceMatch[1].length;
                    const preservedSpaceCount = Math.max(
                        1,
                        Math.min(originalSpaceCount, 2)
                    );
                    hyphenSpacing = ` - ${" ".repeat(preservedSpaceCount - 1)}`;
                }
            } else {
                normalizedDescription = remainderText.replace(/^[-\s]+/, "");
            }

            if (normalizedDescription.length > 0) {
                descriptionPart = `${hyphenSpacing}${normalizedDescription}`;
            }
        }

        const updatedLine = `${normalizedPrefix}${typePart}${normalizedName}${descriptionPart}`;
        return normalizeDocCommentTypeAnnotations(updatedLine);
    });

    const wrappedDocs = [];
    const normalizedPrintWidth = coercePositiveIntegerOption(
        options?.printWidth,
        120
    );
    const wrapWidth = Math.min(normalizedPrintWidth, 100);

    const wrapSegments = (text, firstAvailable, continuationAvailable) => {
        if (firstAvailable <= 0) {
            return [text];
        }

        const words = text.split(/\s+/).filter((word) => word.length > 0);
        if (words.length === 0) {
            return [];
        }

        const segments = [];
        let current = words[0];
        let currentAvailable = firstAvailable;

        for (let index = 1; index < words.length; index += 1) {
            const word = words[index];

            const endsSentence = /[.!?]["')\]]?$/.test(current);
            const startsSentence = /^[A-Z]/.test(word);
            if (
                endsSentence &&
                startsSentence &&
                currentAvailable >= 60 &&
                current.length >=
                    Math.max(Math.floor(currentAvailable * 0.6), 24)
            ) {
                segments.push(current);
                current = word;
                currentAvailable = continuationAvailable;
                continue;
            }

            if (current.length + 1 + word.length > currentAvailable) {
                segments.push(current);
                current = word;
                currentAvailable = continuationAvailable;
            } else {
                current += ` ${word}`;
            }
        }

        segments.push(current);

        const lastIndex = segments.length - 1;
        if (lastIndex >= 2) {
            // `Array#at` handles negative indices but introduces an extra bounds
            // check on every call. This helper runs for every doc comment we
            // wrap, so prefer direct index math to keep the hot path lean.
            const lastSegment = segments[lastIndex];
            const isSingleWord =
                typeof lastSegment === "string" && !/\s/.test(lastSegment);

            if (isSingleWord) {
                const maxSingleWordLength = Math.max(
                    Math.min(continuationAvailable / 2, 16),
                    8
                );

                if (lastSegment.length <= maxSingleWordLength) {
                    const penultimateIndex = lastIndex - 1;
                    const mergedSegment =
                        segments[penultimateIndex] + ` ${lastSegment}`;

                    segments[penultimateIndex] = mergedSegment;
                    segments.pop();
                }
            }
        }

        return segments;
    };

    for (let index = 0; index < reorderedDocs.length; index += 1) {
        const line = reorderedDocs[index];
        if (isDescriptionLine(line)) {
            const blockLines = [line];
            let lookahead = index + 1;

            while (lookahead < reorderedDocs.length) {
                const nextLine = reorderedDocs[lookahead];
                if (
                    typeof nextLine === "string" &&
                    nextLine.startsWith("///") &&
                    !parseDocCommentMetadata(nextLine)
                ) {
                    blockLines.push(nextLine);
                    lookahead += 1;
                    continue;
                }
                break;
            }

            index = lookahead - 1;

            const prefixMatch = line.match(/^(\/\/\/\s*@description\s+)/i);
            if (!prefixMatch) {
                wrappedDocs.push(...blockLines);
                continue;
            }

            const prefix = prefixMatch[1];
            const continuationPrefix =
                "/// " + " ".repeat(Math.max(prefix.length - 4, 0));
            const descriptionText = blockLines
                .map((docLine, blockIndex) => {
                    if (blockIndex === 0) {
                        return docLine.slice(prefix.length).trim();
                    }

                    return docLine.slice(continuationPrefix.length).trim();
                })
                .filter((segment) => segment.length > 0)
                .join(" ");

            if (descriptionText.length === 0) {
                wrappedDocs.push(...blockLines);
                continue;
            }

            const available = Math.max(wrapWidth - prefix.length, 16);
            const continuationAvailable = Math.max(Math.min(available, 62), 16);
            const segments = wrapSegments(
                descriptionText,
                available,
                continuationAvailable
            );

            if (segments.length === 0) {
                wrappedDocs.push(...blockLines);
                continue;
            }

            wrappedDocs.push(`${prefix}${segments[0]}`);
            for (
                let segmentIndex = 1;
                segmentIndex < segments.length;
                segmentIndex += 1
            ) {
                wrappedDocs.push(
                    `${continuationPrefix}${segments[segmentIndex]}`
                );
            }
            continue;
        }

        wrappedDocs.push(line);
    }

    reorderedDocs = wrappedDocs;

    result = reorderedDocs;

    if (removedAnyLine || otherLines.length > 0) {
        result._suppressLeadingBlank = true;
    }

    const filteredResult = result.filter((line) => {
        if (typeof line !== "string") {
            return true;
        }

        if (!/^\/\/\/\s*@description\b/i.test(line.trim())) {
            return true;
        }

        const metadata = parseDocCommentMetadata(line);
        const descriptionText =
            typeof metadata?.name === "string" ? metadata.name.trim() : "";

        return descriptionText.length > 0;
    });

    if (result._suppressLeadingBlank) {
        filteredResult._suppressLeadingBlank = true;
    }

    return filteredResult;
}

function getCanonicalParamNameFromText(name) {
    if (typeof name !== "string") {
        return null;
    }

    let trimmed = name.trim();

    if (trimmed.startsWith("[")) {
        let depth = 0;
        let closingIndex = -1;

        let index = 0;
        for (const char of trimmed) {
            if (char === "[") {
                depth += 1;
            } else if (char === "]") {
                depth -= 1;
                if (depth === 0) {
                    closingIndex = index;
                    break;
                }
            }

            index += 1;
        }

        if (closingIndex > 0) {
            trimmed = trimmed.slice(1, closingIndex);
        }
    }

    const equalsIndex = trimmed.indexOf("=");
    if (equalsIndex !== -1) {
        trimmed = trimmed.slice(0, equalsIndex);
    }

    const normalized = normalizeDocMetadataName(trimmed.trim());
    return normalized && normalized.length > 0 ? normalized : null;
}

function getPreferredFunctionParameterName(path, node, options) {
    const context = findFunctionParameterContext(path);
    if (context) {
        const { functionNode, paramIndex } = context;
        if (!functionNode || !Number.isInteger(paramIndex) || paramIndex < 0) {
            return null;
        }

        const params = getFunctionParams(functionNode);
        if (paramIndex >= params.length) {
            return null;
        }

        const identifier = getIdentifierFromParameterNode(params[paramIndex]);
        const currentName =
            (identifier && typeof identifier.name === "string"
                ? identifier.name
                : null) ??
            (node && typeof node.name === "string" ? node.name : null);

        const preferredName = resolvePreferredParameterName(
            functionNode,
            paramIndex,
            currentName,
            options
        );

        if (isNonEmptyString(preferredName)) {
            return preferredName;
        }

        return null;
    }

    if (!node || typeof node.name !== "string") {
        return null;
    }

    const argumentIndex = getArgumentIndexFromIdentifier(node.name);
    if (!Number.isInteger(argumentIndex) || argumentIndex < 0) {
        return null;
    }

    const functionNode = findEnclosingFunctionNode(path);
    if (!functionNode) {
        return null;
    }

    const preferredName = resolvePreferredParameterName(
        functionNode,
        argumentIndex,
        node.name,
        options
    );

    if (isNonEmptyString(preferredName)) {
        return preferredName;
    }

    const params = getFunctionParams(functionNode);
    if (argumentIndex >= params.length) {
        return null;
    }

    const identifier = getIdentifierFromParameterNode(params[argumentIndex]);
    if (!identifier || typeof identifier.name !== "string") {
        return null;
    }

    const normalizedIdentifier = normalizePreferredParameterName(
        identifier.name
    );
    if (
        normalizedIdentifier &&
        normalizedIdentifier !== node.name &&
        isValidIdentifierName(normalizedIdentifier)
    ) {
        return normalizedIdentifier;
    }

    return null;
}

function resolvePreferredParameterName(
    functionNode,
    paramIndex,
    currentName,
    options
) {
    if (!functionNode || !Number.isInteger(paramIndex) || paramIndex < 0) {
        return null;
    }

    const params = getFunctionParams(functionNode);
    if (paramIndex >= params.length) {
        return null;
    }

    const hasRenamableCurrentName =
        typeof currentName === "string" &&
        getArgumentIndexFromIdentifier(currentName) !== null;

    if (!hasRenamableCurrentName) {
        return null;
    }

    const preferredSource = resolvePreferredParameterSource(
        functionNode,
        paramIndex,
        currentName,
        options
    );

    const normalizedName = normalizePreferredParameterName(preferredSource);
    if (!normalizedName || normalizedName === currentName) {
        return null;
    }

    return isValidIdentifierName(normalizedName) ? normalizedName : null;
}

function resolvePreferredParameterSource(
    functionNode,
    paramIndex,
    currentName,
    options
) {
    const docPreferences = preferredParamDocNamesByNode.get(functionNode);
    if (docPreferences?.has(paramIndex)) {
        return docPreferences.get(paramIndex) ?? null;
    }

    const implicitEntries = collectImplicitArgumentDocNames(
        functionNode,
        options
    );
    if (!Array.isArray(implicitEntries)) {
        return null;
    }

    const implicitEntry = implicitEntries.find(
        (entry) => entry && entry.index === paramIndex
    );
    if (!implicitEntry) {
        return null;
    }

    if (
        implicitEntry.canonical &&
        implicitEntry.canonical !== implicitEntry.fallbackCanonical
    ) {
        return implicitEntry.name || implicitEntry.canonical;
    }

    if (implicitEntry.name && implicitEntry.name !== currentName) {
        return implicitEntry.name;
    }

    return null;
}

function findEnclosingFunctionNode(path) {
    if (!path || typeof path.getParentNode !== "function") {
        return null;
    }

    for (let depth = 0; ; depth += 1) {
        const parent =
            depth === 0 ? path.getParentNode() : path.getParentNode(depth);
        if (!parent) {
            break;
        }

        if (isFunctionLikeNode(parent)) {
            return parent;
        }
    }

    return null;
}

function isFunctionLikeNode(node) {
    if (!node || typeof node !== "object") {
        return false;
    }

    return (
        node.type === "FunctionDeclaration" ||
        node.type === "FunctionExpression" ||
        node.type === "ConstructorDeclaration"
    );
}

function findFunctionParameterContext(path) {
    if (!path || typeof path.getParentNode !== "function") {
        return null;
    }

    let candidate = path.getValue();
    for (let depth = 0; ; depth += 1) {
        const parent =
            depth === 0 ? path.getParentNode() : path.getParentNode(depth);
        if (!parent) {
            break;
        }

        if (parent.type === "DefaultParameter") {
            candidate = parent;
            continue;
        }

        if (
            parent.type === "FunctionDeclaration" ||
            parent.type === "ConstructorDeclaration"
        ) {
            const params = toMutableArray(parent.params);
            const index = params.indexOf(candidate);
            if (index !== -1) {
                return { functionNode: parent, paramIndex: index };
            }
        }

        candidate = parent;
    }

    return null;
}

function shouldOmitParameterAlias(declarator, functionNode, options) {
    if (
        !declarator ||
        declarator.type !== "VariableDeclarator" ||
        !declarator.id ||
        declarator.id.type !== "Identifier" ||
        !declarator.init ||
        declarator.init.type !== "Identifier"
    ) {
        return false;
    }

    const argumentIndex = getArgumentIndexFromIdentifier(declarator.init.name);
    if (argumentIndex === null) {
        return false;
    }

    const preferredName = resolvePreferredParameterName(
        functionNode,
        argumentIndex,
        declarator.init.name,
        options
    );

    const normalizedAlias = normalizePreferredParameterName(declarator.id.name);
    if (!normalizedAlias) {
        return false;
    }

    if (!functionNode) {
        return false;
    }

    const params = getFunctionParams(functionNode);
    if (argumentIndex < 0 || argumentIndex >= params.length) {
        return false;
    }

    const identifier = getIdentifierFromParameterNode(params[argumentIndex]);
    if (!identifier || typeof identifier.name !== "string") {
        return false;
    }

    const normalizedParamName = normalizePreferredParameterName(
        identifier.name
    );

    if (
        typeof normalizedParamName === "string" &&
        normalizedParamName.length > 0 &&
        normalizedParamName === normalizedAlias
    ) {
        return true;
    }

    const normalizedPreferred = preferredName
        ? normalizePreferredParameterName(preferredName)
        : null;

    if (normalizedPreferred && normalizedPreferred === normalizedAlias) {
        return true;
    }

    return false;
}

function getIdentifierFromParameterNode(param) {
    if (!param || typeof param !== "object") {
        return null;
    }

    if (param.type === "Identifier") {
        return param;
    }

    if (
        param.type === "DefaultParameter" &&
        param.left?.type === "Identifier"
    ) {
        return param.left;
    }

    return null;
}

function isInsideConstructorFunction(path) {
    if (!path || typeof path.getParentNode !== "function") {
        return false;
    }

    let functionAncestorDepth = null;

    for (let depth = 0; ; depth += 1) {
        const ancestor =
            depth === 0 ? path.getParentNode() : path.getParentNode(depth);
        if (!ancestor) {
            break;
        }

        if (
            functionAncestorDepth === null &&
            ancestor.type === "FunctionDeclaration"
        ) {
            const functionParent = path.getParentNode(depth + 1);
            if (!functionParent || functionParent.type !== "BlockStatement") {
                return false;
            }

            functionAncestorDepth = depth;
            continue;
        }

        if (ancestor.type === "ConstructorDeclaration") {
            return functionAncestorDepth !== null;
        }
    }

    return false;
}

function findEnclosingFunctionDeclaration(path) {
    if (!path || typeof path.getParentNode !== "function") {
        return null;
    }

    for (let depth = 0; ; depth += 1) {
        const parent =
            depth === 0 ? path.getParentNode() : path.getParentNode(depth);
        if (!parent) {
            break;
        }

        if (parent.type === "FunctionDeclaration") {
            return parent;
        }
    }

    return null;
}

function normalizePreferredParameterName(name) {
    if (typeof name !== "string" || name.length === 0) {
        return null;
    }

    const canonical = getCanonicalParamNameFromText(name);
    if (canonical && canonical.length > 0) {
        return canonical;
    }

    const normalized = normalizeDocMetadataName(name);
    if (typeof normalized !== "string" || normalized.length === 0) {
        return null;
    }

    return normalized.trim();
}

function isValidIdentifierName(name) {
    return typeof name === "string" && /^[A-Za-z_$][A-Za-z0-9_$]*$/.test(name);
}

function isOptionalParamDocName(name) {
    return typeof name === "string" && /^\s*\[[^\]]+\]\s*$/.test(name);
}

function updateParamLineWithDocName(line, newDocName) {
    if (typeof line !== "string" || typeof newDocName !== "string") {
        return line;
    }

    const prefixMatch = line.match(/^(\/\/\/\s*@param(?:\s+\{[^}]+\})?\s*)/i);
    if (!prefixMatch) {
        return `/// @param ${newDocName}`;
    }

    const prefix = prefixMatch[0];
    const remainder = line.slice(prefix.length);
    if (remainder.length === 0) {
        return `${prefix}${newDocName}`;
    }

    const updatedRemainder = remainder.replace(/^[^\s]+/, newDocName);
    return `${prefix}${updatedRemainder}`;
}

function computeSyntheticFunctionDocLines(
    node,
    existingDocLines,
    options,
    overrides = {}
) {
    if (!node) {
        return [];
    }

    const metadata = Array.isArray(existingDocLines)
        ? existingDocLines.map(parseDocCommentMetadata).filter(Boolean)
        : [];
    const orderedParamMetadata = metadata.filter(
        (meta) => meta.tag === "param"
    );

    const hasReturnsTag = metadata.some((meta) => meta.tag === "returns");
    const hasOverrideTag = metadata.some((meta) => meta.tag === "override");
    const documentedParamNames = new Set();
    const paramMetadataByCanonical = new Map();
    const overrideName = overrides?.nameOverride;
    const functionName = overrideName ?? getNodeName(node);
    const existingFunctionMetadata = metadata.find(
        (meta) => meta.tag === "function"
    );
    const normalizedFunctionName =
        typeof functionName === "string" &&
        isNonEmptyTrimmedString(functionName)
            ? normalizeDocMetadataName(functionName)
            : null;
    const normalizedExistingFunctionName =
        typeof existingFunctionMetadata?.name === "string" &&
        isNonEmptyTrimmedString(existingFunctionMetadata.name)
            ? normalizeDocMetadataName(existingFunctionMetadata.name)
            : null;

    for (const meta of metadata) {
        if (meta.tag !== "param") {
            continue;
        }

        const rawName = typeof meta.name === "string" ? meta.name : null;
        if (!rawName) {
            continue;
        }

        documentedParamNames.add(rawName);

        const canonical = getCanonicalParamNameFromText(rawName);
        if (canonical && !paramMetadataByCanonical.has(canonical)) {
            paramMetadataByCanonical.set(canonical, meta);
        }
    }

    const shouldInsertOverrideTag =
        overrides?.includeOverrideTag === true && !hasOverrideTag;

    const lines = [];

    if (shouldInsertOverrideTag) {
        lines.push("/// @override");
    }

    const shouldInsertFunctionTag =
        normalizedFunctionName &&
        (normalizedExistingFunctionName === null ||
            normalizedExistingFunctionName !== normalizedFunctionName);

    if (shouldInsertFunctionTag) {
        lines.push(`/// @function ${functionName}`);
    }

    const implicitArgumentDocNames = collectImplicitArgumentDocNames(
        node,
        options
    );
    const implicitDocEntryByIndex = new Map();

    for (const entry of implicitArgumentDocNames) {
        if (!entry) {
            continue;
        }

        const { index } = entry;
        if (!Number.isInteger(index) || index < 0) {
            continue;
        }

        if (!implicitDocEntryByIndex.has(index)) {
            implicitDocEntryByIndex.set(index, entry);
        }
    }

    if (!Array.isArray(node.params)) {
        for (const { name: docName } of implicitArgumentDocNames) {
            if (documentedParamNames.has(docName)) {
                continue;
            }

            documentedParamNames.add(docName);
            lines.push(`/// @param ${docName}`);
        }

        return maybeAppendReturnsDoc(lines, node, hasReturnsTag, overrides);
    }

    for (const [paramIndex, param] of node.params.entries()) {
        const paramInfo = getParameterDocInfo(param, node, options);
        if (!paramInfo || !paramInfo.name) {
            continue;
        }
        const ordinalMetadata =
            Number.isInteger(paramIndex) && paramIndex >= 0
                ? (orderedParamMetadata[paramIndex] ?? null)
                : null;
        const rawOrdinalName =
            typeof ordinalMetadata?.name === "string" &&
            ordinalMetadata.name.length > 0
                ? ordinalMetadata.name
                : null;
        const canonicalOrdinal = rawOrdinalName
            ? getCanonicalParamNameFromText(rawOrdinalName)
            : null;
        const implicitDocEntry = implicitDocEntryByIndex.get(paramIndex);
        const paramIdentifier = getIdentifierFromParameterNode(param);
        const paramIdentifierName =
            typeof paramIdentifier?.name === "string"
                ? paramIdentifier.name
                : null;
        const isGenericArgumentName =
            typeof paramIdentifierName === "string" &&
            getArgumentIndexFromIdentifier(paramIdentifierName) !== null;
        const implicitName =
            implicitDocEntry &&
            typeof implicitDocEntry.name === "string" &&
            implicitDocEntry.name &&
            implicitDocEntry.canonical !== implicitDocEntry.fallbackCanonical
                ? implicitDocEntry.name
                : null;
        const canonicalParamName =
            (implicitDocEntry?.canonical && implicitDocEntry.canonical) ||
            getCanonicalParamNameFromText(paramInfo.name);
        const existingMetadata =
            (canonicalParamName &&
                paramMetadataByCanonical.has(canonicalParamName) &&
                paramMetadataByCanonical.get(canonicalParamName)) ||
            null;
        const existingDocName = existingMetadata?.name;
        const hasCompleteOrdinalDocs =
            Array.isArray(node.params) &&
            orderedParamMetadata.length === node.params.length;
        const shouldAdoptOrdinalName =
            Boolean(rawOrdinalName) &&
            ((Boolean(canonicalOrdinal) &&
                Boolean(canonicalParamName) &&
                canonicalOrdinal === canonicalParamName) ||
                isGenericArgumentName);

        if (
            hasCompleteOrdinalDocs &&
            node &&
            typeof paramIndex === "number" &&
            shouldAdoptOrdinalName
        ) {
            const documentedParamCanonical =
                getCanonicalParamNameFromText(paramInfo.name) ?? null;
            if (
                documentedParamCanonical &&
                paramMetadataByCanonical.has(documentedParamCanonical)
            ) {
                // The parameter already appears in the documented metadata;
                // avoid overriding it with mismatched ordinal ordering.
            } else {
                let preferredDocs = preferredParamDocNamesByNode.get(node);
                if (!preferredDocs) {
                    preferredDocs = new Map();
                    preferredParamDocNamesByNode.set(node, preferredDocs);
                }
                if (!preferredDocs.has(paramIndex)) {
                    preferredDocs.set(paramIndex, rawOrdinalName);
                }
            }
        }
        if (
            !shouldAdoptOrdinalName &&
            canonicalOrdinal &&
            canonicalParamName &&
            canonicalOrdinal !== canonicalParamName &&
            node &&
            !paramMetadataByCanonical.has(canonicalParamName)
        ) {
            let suppressedCanonicals =
                suppressedImplicitDocCanonicalByNode.get(node);
            if (!suppressedCanonicals) {
                suppressedCanonicals = new Set();
                suppressedImplicitDocCanonicalByNode.set(
                    node,
                    suppressedCanonicals
                );
            }
            suppressedCanonicals.add(canonicalOrdinal);
        }
        const ordinalDocName =
            hasCompleteOrdinalDocs &&
            (!existingDocName || existingDocName.length === 0) &&
            shouldAdoptOrdinalName
                ? rawOrdinalName
                : null;
        let effectiveImplicitName = implicitName;
        if (effectiveImplicitName && ordinalDocName) {
            const canonicalImplicit =
                getCanonicalParamNameFromText(effectiveImplicitName) ?? null;
            const fallbackCanonical =
                implicitDocEntry?.fallbackCanonical ??
                getCanonicalParamNameFromText(paramInfo.name);

            if (
                canonicalOrdinal &&
                canonicalOrdinal !== fallbackCanonical &&
                canonicalOrdinal !== canonicalImplicit
            ) {
                const ordinalLength = canonicalOrdinal.length;
                const implicitLength =
                    (canonicalImplicit && canonicalImplicit.length > 0) ||
                    effectiveImplicitName.trim().length > 0;

                if (ordinalLength > implicitLength) {
                    effectiveImplicitName = null;
                    if (implicitDocEntry) {
                        implicitDocEntry._suppressDocLine = true;
                        if (implicitDocEntry.canonical && node) {
                            let suppressedCanonicals =
                                suppressedImplicitDocCanonicalByNode.get(node);
                            if (!suppressedCanonicals) {
                                suppressedCanonicals = new Set();
                                suppressedImplicitDocCanonicalByNode.set(
                                    node,
                                    suppressedCanonicals
                                );
                            }
                            suppressedCanonicals.add(
                                implicitDocEntry.canonical
                            );
                        }
                        if (canonicalOrdinal) {
                            implicitDocEntry.canonical = canonicalOrdinal;
                        }
                        if (ordinalDocName) {
                            implicitDocEntry.name = ordinalDocName;
                            if (node) {
                                let preferredDocs =
                                    preferredParamDocNamesByNode.get(node);
                                if (!preferredDocs) {
                                    preferredDocs = new Map();
                                    preferredParamDocNamesByNode.set(
                                        node,
                                        preferredDocs
                                    );
                                }
                                preferredDocs.set(paramIndex, ordinalDocName);
                            }
                        }
                    }
                }
            }
        }

        const baseDocName =
            (effectiveImplicitName &&
                effectiveImplicitName.length > 0 &&
                effectiveImplicitName) ||
            (ordinalDocName && ordinalDocName.length > 0 && ordinalDocName) ||
            paramInfo.name;
        const shouldMarkOptional =
            paramInfo.optional ||
            (param?.type === "DefaultParameter" &&
                isOptionalParamDocName(existingDocName));
        if (
            shouldMarkOptional &&
            param?.type === "DefaultParameter" &&
            isUndefinedLiteral(param.right)
        ) {
            preservedUndefinedDefaultParameters.add(param);
        }
        const docName =
            (shouldMarkOptional && `[${baseDocName}]`) || baseDocName;

        const normalizedExistingType = normalizeParamDocType(
            existingMetadata?.type
        );
        const normalizedOrdinalType = normalizeParamDocType(
            ordinalMetadata?.type
        );
        const docType = normalizedExistingType ?? normalizedOrdinalType;

        if (documentedParamNames.has(docName)) {
            if (implicitDocEntry?.name) {
                documentedParamNames.add(implicitDocEntry.name);
            }
            continue;
        }
        documentedParamNames.add(docName);
        if (implicitDocEntry?.name) {
            documentedParamNames.add(implicitDocEntry.name);
        }

        const typePrefix = docType ? `{${docType}} ` : "";
        lines.push(`/// @param ${typePrefix}${docName}`);
    }

    for (const entry of implicitArgumentDocNames) {
        if (!entry || entry._suppressDocLine) {
            continue;
        }

        const { name: docName, index, canonical, fallbackCanonical } = entry;
        const isFallbackEntry = canonical === fallbackCanonical;
        if (
            isFallbackEntry &&
            Number.isInteger(index) &&
            orderedParamMetadata[index] &&
            typeof orderedParamMetadata[index].name === "string" &&
            orderedParamMetadata[index].name.length > 0
        ) {
            continue;
        }

        if (documentedParamNames.has(docName)) {
            continue;
        }

        documentedParamNames.add(docName);
        lines.push(`/// @param ${docName}`);
    }

    return maybeAppendReturnsDoc(lines, node, hasReturnsTag, overrides).map(
        (line) => normalizeDocCommentTypeAnnotations(line)
    );
}

function normalizeParamDocType(typeText) {
    if (typeof typeText !== "string") {
        return null;
    }

    const trimmed = typeText.trim();
    return trimmed.length > 0 ? trimmed : null;
}

function collectImplicitArgumentDocNames(functionNode, options) {
    if (!functionNode || functionNode.type !== "FunctionDeclaration") {
        return [];
    }

    const referenceInfo = gatherImplicitArgumentReferences(functionNode);
    const entries = buildImplicitArgumentDocEntries(referenceInfo);
    const suppressedCanonicals =
        suppressedImplicitDocCanonicalByNode.get(functionNode);

    if (!suppressedCanonicals || suppressedCanonicals.size === 0) {
        return entries;
    }

    return entries.filter((entry) => {
        if (!entry || !entry.canonical) {
            return true;
        }

        return !suppressedCanonicals.has(entry.canonical);
    });
}

// Collects index/reference bookkeeping for implicit `arguments[index]` usages
// within a function. The traversal tracks alias declarations, direct
// references, and the set of indices that require doc entries so the caller
// can format them without dipping into low-level mutation logic.
function gatherImplicitArgumentReferences(functionNode) {
    const referencedIndices = new Set();
    const aliasByIndex = new Map();
    const directReferenceIndices = new Set();

    const visit = (node, parent, property) => {
        if (!node || typeof node !== "object") {
            return;
        }

        if (node === functionNode) {
            visit(functionNode.body, node, "body");
            return;
        }

        if (Array.isArray(node)) {
            for (const [index, element] of node.entries()) {
                visit(element, parent, index);
            }
            return;
        }

        if (
            node !== functionNode &&
            (node.type === "FunctionDeclaration" ||
                node.type === "FunctionExpression" ||
                node.type === "ConstructorDeclaration")
        ) {
            return;
        }

        let skipAliasInitializer = false;
        if (node.type === "VariableDeclarator") {
            const aliasIndex = getArgumentIndexFromNode(node.init);
            if (
                aliasIndex !== null &&
                node.id?.type === "Identifier" &&
                !aliasByIndex.has(aliasIndex)
            ) {
                const aliasName = normalizeDocMetadataName(node.id.name);
                if (isNonEmptyString(aliasName)) {
                    aliasByIndex.set(aliasIndex, aliasName);
                    referencedIndices.add(aliasIndex);
                    skipAliasInitializer = true;
                }
            }
        }

        const directIndex = getArgumentIndexFromNode(node);
        if (directIndex !== null) {
            referencedIndices.add(directIndex);
            if (!(skipAliasInitializer && property === "init")) {
                directReferenceIndices.add(directIndex);
            }
        }

        for (const [key, value] of Object.entries(node)) {
            if (skipAliasInitializer && key === "init") {
                continue;
            }
            if (!value || typeof value !== "object") {
                continue;
            }

            visit(value, node, key);
        }
    };

    visit(functionNode.body, functionNode, "body");

    return { referencedIndices, aliasByIndex, directReferenceIndices };
}

function buildImplicitArgumentDocEntries({
    referencedIndices,
    aliasByIndex,
    directReferenceIndices
}) {
    if (!referencedIndices || referencedIndices.size === 0) {
        return [];
    }

    const sortedIndices = [...referencedIndices].sort(
        (left, right) => left - right
    );

    return sortedIndices.map((index) =>
        createImplicitArgumentDocEntry({
            index,
            aliasByIndex,
            directReferenceIndices
        })
    );
}

function createImplicitArgumentDocEntry({
    index,
    aliasByIndex,
    directReferenceIndices
}) {
    const fallbackName = `argument${index}`;
    const alias = aliasByIndex?.get(index);
    const docName = (alias && alias.length > 0 && alias) || fallbackName;
    const canonical = getCanonicalParamNameFromText(docName) ?? docName;
    const fallbackCanonical =
        getCanonicalParamNameFromText(fallbackName) ?? fallbackName;

    return {
        name: docName,
        canonical,
        fallbackCanonical,
        index,
        hasDirectReference: directReferenceIndices?.has(index) === true
    };
}

function getArgumentIndexFromNode(node) {
    if (!node || typeof node !== "object") {
        return null;
    }

    if (node.type === "Identifier") {
        return getArgumentIndexFromIdentifier(node.name);
    }

    if (
        node.type === "MemberIndexExpression" &&
        node.object?.type === "Identifier" &&
        node.object.name === "argument" &&
        Array.isArray(node.property) &&
        node.property.length === 1 &&
        node.property[0]?.type === "Literal"
    ) {
        const literal = node.property[0];
        const parsed = Number.parseInt(literal.value, 10);
        return Number.isInteger(parsed) && parsed >= 0 ? parsed : null;
    }

    return null;
}

function getArgumentIndexFromIdentifier(name) {
    if (typeof name !== "string") {
        return null;
    }

    const match = name.match(/^argument(\d+)$/);
    if (!match) {
        return null;
    }

    const parsed = Number.parseInt(match[1], 10);
    return Number.isInteger(parsed) && parsed >= 0 ? parsed : null;
}

function maybeAppendReturnsDoc(
    lines,
    functionNode,
    hasReturnsTag,
    overrides = {}
) {
    if (!Array.isArray(lines)) {
        return [];
    }

    if (overrides?.suppressReturns === true) {
        return lines;
    }

    if (
        hasReturnsTag ||
        !functionNode ||
        functionNode.type !== "FunctionDeclaration" ||
        functionNode._suppressSyntheticReturnsDoc
    ) {
        return lines;
    }

    const body = functionNode.body;
    const statements =
        body?.type === "BlockStatement" && Array.isArray(body.body)
            ? body.body
            : null;

    if (!statements) {
        return [...lines, "/// @returns {undefined}"];
    }

    if (statements.length === 0) {
        return [...lines, "/// @returns {undefined}"];
    }

    if (functionReturnsNonUndefinedValue(functionNode)) {
        return lines;
    }

    return [...lines, "/// @returns {undefined}"];
}

function functionReturnsNonUndefinedValue(functionNode) {
    if (!functionNode || functionNode.type !== "FunctionDeclaration") {
        return false;
    }

    const body = functionNode.body;
    if (body?.type !== "BlockStatement" || !Array.isArray(body.body)) {
        return false;
    }

    const stack = [...body.body];
    const visited = new Set();

    while (stack.length > 0) {
        const current = stack.pop();
        if (!current || typeof current !== "object") {
            continue;
        }

        if (visited.has(current)) {
            continue;
        }
        visited.add(current);

        switch (current.type) {
            case "FunctionDeclaration":
            case "ConstructorDeclaration":
            case "FunctionExpression": {
                continue;
            }
            case "ReturnStatement": {
                const argument = current.argument;
                if (!argument) {
                    continue;
                }

                if (!isUndefinedLiteral(argument)) {
                    return true;
                }

                continue;
            }
            default: {
                break;
            }
        }

        for (const value of Object.values(current)) {
            enqueueObjectChildValues(stack, value);
        }
    }

    return false;
}

function parseDocCommentMetadata(line) {
    if (typeof line !== "string") {
        return null;
    }

    const trimmed = line.trim();
    const match = trimmed.match(/^\/\/\/\s*@([a-z]+)\b\s*(.*)$/i);
    if (!match) {
        return null;
    }

    const tag = match[1].toLowerCase();
    const remainder = match[2].trim();

    if (tag === "param") {
        let paramSection = remainder;
        let type = null;

        if (paramSection.startsWith("{")) {
            const typeMatch = paramSection.match(/^\{([^}]*)\}\s*(.*)$/);
            if (typeMatch) {
                type = typeMatch[1]?.trim() ?? null;
                paramSection = typeMatch[2] ?? "";
            }
        }

        let name = null;
        if (paramSection.startsWith("[")) {
            let depth = 0;
            for (let i = 0; i < paramSection.length; i++) {
                const char = paramSection[i];
                if (char === "[") {
                    depth += 1;
                } else if (char === "]") {
                    depth -= 1;
                    if (depth === 0) {
                        name = paramSection.slice(0, i + 1);
                        break;
                    }
                }
            }
        }

        if (!name) {
            const paramMatch = paramSection.match(/^(\S+)/);
            name = paramMatch ? paramMatch[1] : null;
        }
        if (typeof name === "string") {
            name = normalizeOptionalParamNameToken(name);
        }

        return {
            tag,
            name,
            type: type ?? null
        };
    }

    return { tag, name: remainder };
}

function normalizeOptionalParamNameToken(name) {
    if (typeof name !== "string") {
        return name;
    }

    const trimmed = name.trim();

    if (/^\[[^\]]+\]$/.test(trimmed)) {
        return trimmed;
    }

    let stripped = trimmed;
    let hadSentinel = false;

    while (stripped.startsWith("*")) {
        stripped = stripped.slice(1);
        hadSentinel = true;
    }

    while (stripped.endsWith("*")) {
        stripped = stripped.slice(0, -1);
        hadSentinel = true;
    }

    if (!hadSentinel) {
        return trimmed;
    }

    const normalized = stripped.trim();

    if (normalized.length === 0) {
        return stripped.replaceAll("*", "");
    }

    return `[${normalized}]`;
}

function getSourceTextForNode(node, options) {
    if (!node) {
        return null;
    }

    const { originalText, locStart, locEnd } =
        resolvePrinterSourceMetadata(options);

    if (originalText === null) {
        return null;
    }

    const startIndex =
        typeof locStart === "function"
            ? locStart(node)
            : getNodeStartIndex(node);
    const endIndex =
        typeof locEnd === "function" ? locEnd(node) : getNodeEndIndex(node);

    if (typeof startIndex !== "number" || typeof endIndex !== "number") {
        return null;
    }

    if (endIndex <= startIndex) {
        return null;
    }

    return originalText.slice(startIndex, endIndex).trim();
}

function shouldPreserveCompactUpdateAssignmentSpacing(path, options) {
    if (
        !path ||
        typeof path.getValue !== "function" ||
        typeof path.getParentNode !== "function"
    ) {
        return false;
    }

    const node = path.getValue();
    if (!node || node.type !== "AssignmentExpression") {
        return false;
    }

    if (node.operator === "=") {
        return false;
    }

    const parent = path.getParentNode();
    if (parent?.type !== "ForStatement") {
        return false;
    }

    if (callPathMethod(path, "getName") !== "update") {
        return false;
    }

    const source = getSourceTextForNode(node, options);
    if (typeof source !== "string" || source.length === 0) {
        return false;
    }

    const operatorIndex = source.indexOf(node.operator);
    if (operatorIndex <= 0) {
        return false;
    }

    const beforeChar = source[operatorIndex - 1] ?? "";
    if (/\s/.test(beforeChar)) {
        return false;
    }

    const afterChar = source[operatorIndex + node.operator.length] ?? "";
    if (!/\s/.test(afterChar)) {
        return false;
    }

    return true;
}

function structLiteralHasLeadingLineBreak(node, options) {
    if (!node) {
        return false;
    }

    const { originalText } = resolvePrinterSourceMetadata(options);
    if (originalText === null) {
        return false;
    }

    if (!isNonEmptyArray(node.properties)) {
        return false;
    }

    const { start, end } = getNodeRangeIndices(node);
    if (start == null || end == null || end <= start) {
        return false;
    }

    const source = originalText.slice(start, end);
    const openBraceIndex = source.indexOf("{");
    if (openBraceIndex === -1) {
        return false;
    }

    for (let index = openBraceIndex + 1; index < source.length; index += 1) {
        const character = source[index];

        if (character === "\n") {
            return true;
        }

        if (character === "\r") {
            if (source[index + 1] === "\n") {
                return true;
            }
            return true;
        }

        if (character.trim() === "") {
            continue;
        }

        if (character === "/") {
            const lookahead = source[index + 1];

            if (lookahead === "/") {
                index += 2;
                while (index < source.length) {
                    const commentChar = source[index];
                    if (commentChar === "\n") {
                        return true;
                    }
                    if (commentChar === "\r") {
                        if (source[index + 1] === "\n") {
                            return true;
                        }
                        return true;
                    }

                    index += 1;
                }

                return false;
            }

            if (lookahead === "*") {
                index += 2;
                while (index < source.length - 1) {
                    const commentChar = source[index];
                    if (commentChar === "\n") {
                        return true;
                    }
                    if (commentChar === "\r") {
                        if (source[index + 1] === "\n") {
                            return true;
                        }
                        return true;
                    }

                    if (commentChar === "*" && source[index + 1] === "/") {
                        index += 1;
                        break;
                    }

                    index += 1;
                }

                continue;
            }
        }

        if (character === "}") {
            return false;
        }

        return false;
    }

    return false;
}

function getStructPropertyPrefix(node, options) {
    if (!node) {
        return null;
    }

    const { originalText } = resolvePrinterSourceMetadata(options);
    if (originalText === null) {
        return null;
    }

    const propertyStart = getNodeStartIndex(node);
    const valueStart = getNodeStartIndex(node?.value);

    if (
        typeof propertyStart !== "number" ||
        typeof valueStart !== "number" ||
        valueStart <= propertyStart
    ) {
        return null;
    }

    const prefix = originalText.slice(propertyStart, valueStart);
    if (prefix.length === 0 || !prefix.includes(":")) {
        return null;
    }

    const colonIndex = prefix.indexOf(":");
    const beforeColon = prefix.slice(0, colonIndex);
    const afterColon = prefix.slice(colonIndex + 1);
    const hasWhitespaceBefore = /\s$/.test(beforeColon);
    const hasWhitespaceAfter = /^\s/.test(afterColon);

    if (!hasWhitespaceBefore && !hasWhitespaceAfter) {
        return null;
    }

    return prefix;
}

function getNormalizedParameterName(paramNode) {
    if (!paramNode) {
        return null;
    }

    const rawName = getIdentifierText(paramNode);
    if (typeof rawName !== "string" || rawName.length === 0) {
        return null;
    }

    const normalizedName = normalizeDocMetadataName(rawName);
    return getNonEmptyString(normalizedName);
}

function getParameterDocInfo(paramNode, functionNode, options) {
    if (!paramNode) {
        return null;
    }

    if (paramNode.type === "Identifier") {
        const name = getNormalizedParameterName(paramNode);
        return name ? { name, optional: false } : null;
    }

    if (paramNode.type === "DefaultParameter") {
        const name = getNormalizedParameterName(paramNode.left);
        if (!name) {
            return null;
        }

        const defaultIsUndefined = isUndefinedLiteral(paramNode.right);
        const signatureOmitsUndefinedDefault =
            defaultIsUndefined &&
            shouldOmitUndefinedDefaultForFunctionNode(functionNode);
        const isConstructorLike =
            functionNode?.type === "ConstructorDeclaration" ||
            functionNode?.type === "ConstructorParentClause";

        const shouldIncludeDefaultText =
            !defaultIsUndefined ||
            (!signatureOmitsUndefinedDefault && !isConstructorLike);

        const defaultText = shouldIncludeDefaultText
            ? getSourceTextForNode(paramNode.right, options)
            : null;

        const docName = defaultText ? `${name}=${defaultText}` : name;

        const optionalOverride = paramNode?._featherOptionalParameter === true;
        const optional = defaultIsUndefined
            ? optionalOverride || !signatureOmitsUndefinedDefault
            : true;

        return {
            name: docName,
            optional
        };
    }

    if (paramNode.type === "MissingOptionalArgument") {
        return null;
    }

    const fallbackName = getNormalizedParameterName(paramNode);
    return fallbackName ? { name: fallbackName, optional: false } : null;
}

function shouldOmitDefaultValueForParameter(path) {
    const node = path.getValue();
    if (!node || node.type !== "DefaultParameter") {
        return false;
    }

    if (
        preservedUndefinedDefaultParameters.has(node) ||
        !isUndefinedLiteral(node.right) ||
        typeof path.getParentNode !== "function"
    ) {
        return false;
    }

    let depth = 0;
    while (true) {
        const ancestor =
            depth === 0 ? path.getParentNode() : path.getParentNode(depth);
        if (!ancestor) {
            break;
        }

        if (shouldOmitUndefinedDefaultForFunctionNode(ancestor)) {
            return true;
        }

        depth += 1;
    }

    return false;
}

function shouldOmitUndefinedDefaultForFunctionNode(functionNode) {
    if (!functionNode || !functionNode.type) {
        return false;
    }

    if (
        functionNode.type === "ConstructorDeclaration" ||
        functionNode.type === "ConstructorParentClause"
    ) {
        return false;
    }

    return functionNode.type === "FunctionDeclaration";
}

function printBooleanReturnIf(path, print) {
    const node = path.getValue();
    if (
        !node ||
        node.type !== "IfStatement" ||
        !node.consequent ||
        !node.alternate ||
        hasComment(node)
    ) {
        return null;
    }

    const consequentReturn = getBooleanReturnBranch(node.consequent);
    const alternateReturn = getBooleanReturnBranch(node.alternate);

    if (!consequentReturn || !alternateReturn) {
        return null;
    }

    if (consequentReturn.value === alternateReturn.value) {
        return null;
    }

    const conditionDoc = printWithoutExtraParens(path, print, "test");
    const conditionNode = node.test;

    const argumentDoc =
        consequentReturn.value === "true"
            ? conditionDoc
            : negateExpressionDoc(conditionDoc, conditionNode);

    return concat([
        "return ",
        argumentDoc,
        optionalSemicolon("ReturnStatement")
    ]);
}

function getBooleanReturnBranch(branchNode) {
    if (!branchNode || hasComment(branchNode)) {
        return null;
    }

    if (branchNode.type === "BlockStatement") {
        const statements = Array.isArray(branchNode.body)
            ? branchNode.body
            : [];
        if (statements.length !== 1) {
            return null;
        }

        const [onlyStatement] = statements;
        if (
            hasComment(onlyStatement) ||
            onlyStatement.type !== "ReturnStatement"
        ) {
            return null;
        }

        return getBooleanReturnStatementInfo(onlyStatement);
    }

    if (branchNode.type === "ReturnStatement") {
        return getBooleanReturnStatementInfo(branchNode);
    }

    return null;
}

/**
 * Builds the document representation for an if statement, ensuring that the
 * orchestration logic in the main printer delegates the clause assembly and
 * alternate handling to a single abstraction layer.
 */
function buildIfStatementDoc(path, options, print, node) {
    const parts = [
        printSingleClauseStatement(
            path,
            options,
            print,
            "if",
            "test",
            "consequent"
        )
    ];

    const elseDoc = buildIfAlternateDoc(path, options, print, node);
    if (elseDoc) {
        parts.push([" else ", elseDoc]);
    }

    return concat(parts);
}

function buildIfAlternateDoc(path, options, print, node) {
    if (!node || node.alternate == null) {
        return null;
    }

    const alternateNode = node.alternate;

    if (alternateNode.type === "IfStatement") {
        // Keep chained `else if` statements unwrapped. Printing the alternate
        // with braces would produce `else { if (...) ... }`, which breaks the
        // cascade that GameMaker expects, introduces an extra block for the
        // runtime to evaluate, and diverges from the control-structure style
        // documented in the GameMaker manual (see https://manual.gamemaker.io/monthly/en/#t=GML_Overview%2FGML_Syntax.htm%23ElseIf).
        // By delegating directly to the child printer we preserve the
        // flattened `else if` ladder that authors wrote and that downstream
        // tools rely on when parsing the control flow.
        return print("alternate");
    }

    if (shouldPrintBlockAlternateAsElseIf(alternateNode)) {
        return path.call(
            (alternatePath) => alternatePath.call(print, "body", 0),
            "alternate"
        );
    }

    return printInBlock(path, options, print, "alternate");
}

function getBooleanReturnStatementInfo(returnNode) {
    if (!returnNode || hasComment(returnNode)) {
        return null;
    }

    const argument = returnNode.argument;
    if (!argument || hasComment(argument) || !isBooleanLiteral(argument)) {
        return null;
    }

    return { value: argument.value.toLowerCase() };
}

function simplifyBooleanBinaryExpression(path, print, node) {
    if (!node) {
        return null;
    }

    if (node.operator !== "==" && node.operator !== "!=") {
        return null;
    }

    const leftBoolean = isBooleanLiteral(node.left);
    const rightBoolean = isBooleanLiteral(node.right);

    if (!leftBoolean && !rightBoolean) {
        return null;
    }

    const booleanNode = leftBoolean ? node.left : node.right;
    const expressionKey = leftBoolean ? "right" : "left";
    const expressionNode = leftBoolean ? node.right : node.left;
    const expressionDoc = printWithoutExtraParens(path, print, expressionKey);
    const isEquality = node.operator === "==";
    const isTrue = booleanNode.value.toLowerCase() === "true";

    if (isTrue) {
        return isEquality
            ? expressionDoc
            : negateExpressionDoc(expressionDoc, expressionNode);
    }

    return isEquality
        ? negateExpressionDoc(expressionDoc, expressionNode)
        : expressionDoc;
}

function applyTrigonometricFunctionSimplification(path) {
    const node = path.getValue();
    if (!node || node.type !== "CallExpression") {
        return;
    }

    simplifyTrigonometricCall(node);
}

function simplifyTrigonometricCall(node) {
    if (!node || node.type !== "CallExpression") {
        return false;
    }

    if (hasComment(node)) {
        return false;
    }

    const identifierName = getIdentifierText(node.object);
    if (!identifierName) {
        return false;
    }

    const normalizedName = identifierName.toLowerCase();

    if (applyInnerDegreeWrapperConversion(node, normalizedName)) {
        return true;
    }

    if (normalizedName === "degtorad") {
        return applyOuterTrigConversion(node, DEGREE_TO_RADIAN_CONVERSIONS);
    }

    if (normalizedName === "radtodeg") {
        return applyOuterTrigConversion(node, RADIAN_TO_DEGREE_CONVERSIONS);
    }

    return false;
}

function applyInnerDegreeWrapperConversion(node, functionName) {
    const mapping = RADIAN_TRIG_TO_DEGREE.get(functionName);
    if (!mapping) {
        return false;
    }

    const args = getCallExpressionArguments(node);
    if (args.length !== 1) {
        return false;
    }

    const [firstArg] = args;
    if (
        !isCallExpressionIdentifierMatch(firstArg, "degtorad", {
            caseInsensitive: true
        })
    ) {
        return false;
    }

    if (hasComment(firstArg)) {
        return false;
    }

    const wrappedArgs = getCallExpressionArguments(firstArg);
    if (wrappedArgs.length !== 1) {
        return false;
    }

    updateCallExpressionNameAndArgs(node, mapping, wrappedArgs);
    return true;
}

function applyOuterTrigConversion(node, conversionMap) {
    const args = getCallExpressionArguments(node);
    if (args.length !== 1) {
        return false;
    }

    const [firstArg] = args;
    if (!firstArg || firstArg.type !== "CallExpression") {
        return false;
    }

    if (hasComment(firstArg)) {
        return false;
    }

    const innerName = getIdentifierText(firstArg.object);
    if (!innerName) {
        return false;
    }

    const mapping = conversionMap.get(innerName.toLowerCase());
    if (!mapping) {
        return false;
    }

    const innerArgs = getCallExpressionArguments(firstArg);
    if (
        typeof mapping.expectedArgs === "number" &&
        innerArgs.length !== mapping.expectedArgs
    ) {
        return false;
    }

    updateCallExpressionNameAndArgs(node, mapping.name, innerArgs);
    return true;
}

function updateCallExpressionNameAndArgs(node, newName, newArgs) {
    if (!node || node.type !== "CallExpression") {
        return;
    }

    if (!node.object || node.object.type !== "Identifier") {
        node.object = { type: "Identifier", name: newName };
    } else {
        node.object.name = newName;
    }

    node.arguments = toMutableArray(newArgs, { clone: true });
}

function negateExpressionDoc(expressionDoc, expressionNode) {
    if (needsParensForNegation(expressionNode)) {
        return group(["!", "(", expressionDoc, ")"]);
    }
    return group(["!", expressionDoc]);
}

function needsParensForNegation(node) {
    if (!node) {
        return true;
    }

    if (node.type === "ParenthesizedExpression") {
        return needsParensForNegation(node.expression);
    }

    return [
        "BinaryExpression",
        "AssignmentExpression",
        "TernaryExpression",
        "LogicalExpression"
    ].includes(node.type);
}

function shouldPrefixGlobalIdentifier(path) {
    const node = path.getValue();
    if (!node || !node.isGlobalIdentifier) {
        return false;
    }

    const parent = path.getParentNode();
    if (!parent) {
        return true;
    }

    if (parent.type === "MemberDotExpression" && parent.property === node) {
        return false;
    }

    if (parent.type === "Property" && parent.name === node) {
        return false;
    }

    if (parent.type === "VariableDeclarator" && parent.id === node) {
        return false;
    }

    if (parent.type === "FunctionDeclaration" && parent.id === node) {
        return false;
    }

    if (parent.type === "ConstructorDeclaration" && parent.id === node) {
        return false;
    }

    if (parent.type === "ConstructorParentClause" && parent.id === node) {
        return false;
    }

    if (parent.type === "EnumMember" && parent.name === node) {
        return false;
    }

    return true;
}

function shouldGenerateSyntheticDocForFunction(
    path,
    existingDocLines,
    options
) {
    const node = path.getValue();
    const parent = path.getParentNode();
    if (
        !node ||
        !parent ||
        (parent.type !== "Program" && parent.type !== "BlockStatement")
    ) {
        return false;
    }

    if (node.type === "ConstructorDeclaration") {
        return true;
    }

    if (
        node.type !== "FunctionDeclaration" &&
        node.type !== "StructFunctionDeclaration"
    ) {
        return false;
    }

    const syntheticLines = computeSyntheticFunctionDocLines(
        node,
        existingDocLines,
        options
    );

    if (syntheticLines.length > 0) {
        return true;
    }

    const hasParamDocLines = existingDocLines.some((line) => {
        if (typeof line !== "string") {
            return false;
        }

        const trimmed = toTrimmedString(line);
        return /^\/\/\/\s*@param\b/i.test(trimmed);
    });

    if (hasParamDocLines) {
        const declaredParamCount = Array.isArray(node.params)
            ? node.params.length
            : 0;
        let hasImplicitDocEntries = false;

        if (node.type === "FunctionDeclaration") {
            const implicitEntries = collectImplicitArgumentDocNames(
                node,
                options
            );
            hasImplicitDocEntries = implicitEntries.length > 0;
        }

        if (declaredParamCount === 0 && !hasImplicitDocEntries) {
            return true;
        }
    }

    return (
        Array.isArray(node.params) &&
        node.params.some((param) => {
            return param?.type === "DefaultParameter";
        })
    );
}

function findSiblingListAndIndex(parent, targetNode) {
    if (!parent || !targetNode) {
        return null;
    }

    // Iterate using `for...in` to preserve the original hot-path optimization
    // while keeping the scan readable and short-circuiting as soon as the node
    // is located.
    for (const key in parent) {
        if (!Object.hasOwn(parent, key)) {
            continue;
        }

        const value = parent[key];
        if (!Array.isArray(value)) {
            continue;
        }

        for (let index = 0; index < value.length; index += 1) {
            if (value[index] === targetNode) {
                return { list: value, index };
            }
        }
    }

    return null;
}

function loopLengthNameConflicts(path, cachedLengthName) {
    if (typeof cachedLengthName !== "string" || cachedLengthName.length === 0) {
        return false;
    }

    const siblingInfo = getParentStatementList(path);
    if (!siblingInfo) {
        return false;
    }

    const { siblingList, nodeIndex } = siblingInfo;
    for (const [index, element] of siblingList.entries()) {
        if (index === nodeIndex) {
            continue;
        }

        if (nodeDeclaresIdentifier(element, cachedLengthName)) {
            return true;
        }
    }

    return false;
}

function nodeDeclaresIdentifier(node, identifierName) {
    if (!node || typeof identifierName !== "string") {
        return false;
    }

    if (node.type === "VariableDeclaration") {
        const declarations = node.declarations;
        if (!Array.isArray(declarations)) {
            return false;
        }

        for (const declarator of declarations) {
            if (!declarator || declarator.type !== "VariableDeclarator") {
                continue;
            }

            const declaratorName = getIdentifierText(declarator.id);
            if (declaratorName === identifierName) {
                return true;
            }
        }

        return false;
    }

    if (node.type === "ForStatement") {
        return nodeDeclaresIdentifier(node.init, identifierName);
    }

    const nodeIdName = getIdentifierText(node.id);
    return nodeIdName === identifierName;
}

function getParentStatementList(path) {
    if (
        typeof path?.getValue !== "function" ||
        typeof path.getParentNode !== "function"
    ) {
        return null;
    }

    const node = path.getValue();
    if (!node) {
        return null;
    }

    const parent = path.getParentNode();
    if (!parent) {
        return null;
    }

    const siblingInfo = findSiblingListAndIndex(parent, node);
    if (!siblingInfo) {
        return null;
    }

    return {
        siblingList: siblingInfo.list,
        nodeIndex: siblingInfo.index
    };
}

function shouldInsertHoistedLoopSeparator(path, options) {
    if (typeof path?.getValue !== "function") {
        return false;
    }

    const node = path.getValue();
    if (node?.type !== "ForStatement") {
        return false;
    }

    const siblingInfo = getParentStatementList(path);
    if (!siblingInfo) {
        return false;
    }

    const nextNode = siblingInfo.siblingList[siblingInfo.nodeIndex + 1];
    if (nextNode?.type !== "ForStatement") {
        return false;
    }

    return options?.optimizeLoopLengthHoisting ?? true;
}

function getNodeName(node) {
    if (!node) {
        return null;
    }

    if (node.id !== undefined) {
        const idName = getIdentifierText(node.id);
        if (idName) {
            return idName;
        }
    }

    if (node.key !== undefined) {
        const keyName = getIdentifierText(node.key);
        if (keyName) {
            return keyName;
        }
    }

    return getIdentifierText(node);
}

function stripSyntheticParameterSentinels(name) {
    if (typeof name !== "string") {
        return name;
    }

    // GameMaker constructors commonly prefix private parameters with underscores
    // (e.g., `_value`, `__foo__`) or similar characters like `$`. These sentinels
    // should not appear in generated documentation metadata, so remove them from
    // the beginning and end of the identifier while leaving the core name intact.
    let sanitized = name;
    sanitized = sanitized.replace(/^[_$]+/, "");
    sanitized = sanitized.replace(/[_$]+$/, "");

    return sanitized.length > 0 ? sanitized : name;
}

function normalizeDocMetadataName(name) {
    if (typeof name !== "string") {
        return name;
    }

    const optionalNormalized = normalizeOptionalParamNameToken(name);
    if (typeof optionalNormalized === "string") {
        if (/^\[[^\]]+\]$/.test(optionalNormalized)) {
            return optionalNormalized;
        }

        const sanitized = stripSyntheticParameterSentinels(optionalNormalized);
        return sanitized.length > 0 ? sanitized : optionalNormalized;
    }

    return name;
}

function docHasTrailingComment(doc) {
    if (isNonEmptyArray(doc)) {
        const lastItem = doc.at(-1);
        if (isNonEmptyArray(lastItem)) {
            const commentArr = lastItem[0];
            if (isNonEmptyArray(commentArr)) {
                return commentArr.some((item) => {
                    return (
                        typeof item === "string" &&
                        (item.startsWith("//") || item.startsWith("/*"))
                    );
                });
            }
        }
    }
    return false;
}

function printWithoutExtraParens(path, print, ...keys) {
    return path.call(
        (childPath) => unwrapParenthesizedExpression(childPath, print),
        ...keys
    );
}

function getBinaryOperatorInfo(operator) {
    return operator == undefined
        ? undefined
        : BINARY_OPERATOR_INFO.get(operator);
}

function shouldOmitSyntheticParens(path) {
    const node = callPathMethod(path, "getValue", { defaultValue: null });
    if (!node || node.type !== "ParenthesizedExpression") {
        return false;
    }

    // Only process synthetic parentheses for most cases
    const isSynthetic = node.synthetic === true;

    const parent = callPathMethod(path, "getParentNode", {
        defaultValue: null
    });
    if (!parent) {
        return false;
    }

    const expression = node.expression;

    // For ternary expressions, omit unnecessary parentheses around simple
    // identifiers or member expressions in the test position
    if (parent.type === "TernaryExpression") {
        const parentKey = callPathMethod(path, "getName");
        if (parentKey === "test") {
            const expression = node.expression;
            // Trim redundant parentheses when the ternary guard is just a bare
            // identifier or property lookup. The parser faithfully records the
            // author-supplied parens as a `ParenthesizedExpression`, so without
            // this branch the printer would emit `(foo) ?` style guards that look
            // like extra precedence handling. The formatter's ternary examples in
            // README.md#formatter-at-a-glance promise minimal grouping, and
            // teams lean on that contract when reviewing formatter diffs. We keep
            // the removal scoped to trivially safe shapes so we do not second-
            // guess parentheses that communicate evaluation order for compound
            // boolean logic or arithmetic.
            if (
                expression?.type === "Identifier" ||
                expression?.type === "MemberDotExpression" ||
                expression?.type === "MemberIndexExpression"
            ) {
                return true;
            }
        }
        return false;
    }

    // For non-ternary cases, only process synthetic parentheses
    if (!isSynthetic) {
        return false;
    }

    if (parent.type === "CallExpression") {
        if (
            !isSyntheticParenFlatteningEnabled(path) ||
            !isNumericCallExpression(parent)
        ) {
            return false;
        }

        if (expression?.type !== "BinaryExpression") {
            return false;
        }

        if (!isNumericComputationNode(expression)) {
            return false;
        }

        if (binaryExpressionContainsString(expression)) {
            return false;
        }

        const sanitizedMacroNames = getSanitizedMacroNames(path);
        if (
            sanitizedMacroNames &&
            expressionReferencesSanitizedMacro(expression, sanitizedMacroNames)
        ) {
            return false;
        }

        return true;
    }

    if (parent.type !== "BinaryExpression") {
        return false;
    }

    if (!isSyntheticParenFlatteningEnabled(path)) {
        return false;
    }

    const parentInfo = getBinaryOperatorInfo(parent.operator);
    if (
        expression?.type === "BinaryExpression" &&
        shouldFlattenSyntheticBinary(parent, expression, path)
    ) {
        return true;
    }

    if (expression?.type === "BinaryExpression" && parentInfo != undefined) {
        const childInfo = getBinaryOperatorInfo(expression.operator);

        if (
            childInfo != undefined &&
            childInfo.precedence > parentInfo.precedence
        ) {
            if (
                (parent.operator === "&&" ||
                    parent.operator === "and" ||
                    parent.operator === "||" ||
                    parent.operator === "or") &&
                COMPARISON_OPERATORS.has(expression.operator) &&
                isControlFlowLogicalTest(path)
            ) {
                return true;
            }

            if (isNumericComputationNode(expression)) {
                if (parent.operator === "+" || parent.operator === "-") {
                    const childOperator = expression.operator;

                    if (
                        childOperator === "/" ||
                        childOperator === "div" ||
                        childOperator === "%" ||
                        childOperator === "mod"
                    ) {
                        return false;
                    }

                    if (parent.operator === "-" && childOperator === "*") {
                        return false;
                    }

                    const sanitizedMacroNames = getSanitizedMacroNames(path);

                    if (
                        sanitizedMacroNames &&
                        (expressionReferencesSanitizedMacro(
                            parent,
                            sanitizedMacroNames
                        ) ||
                            expressionReferencesSanitizedMacro(
                                expression,
                                sanitizedMacroNames
                            ))
                    ) {
                        return false;
                    }

                    return true;
                }

                if (expression.operator === "*") {
                    return false;
                }
            }
        }
    }

    if (parent.operator !== "+") {
        return false;
    }

    if (!binaryExpressionContainsString(parent)) {
        return false;
    }

    let depth = 1;
    while (true) {
        const ancestor =
            depth === 1 ? path.getParentNode() : path.getParentNode(depth - 1);
        if (!ancestor) {
            return false;
        }

        if (
            ancestor.type === "ParenthesizedExpression" &&
            ancestor.synthetic !== true
        ) {
            return true;
        }

        depth += 1;
    }
}

function isControlFlowLogicalTest(path) {
    if (!path || typeof path.getParentNode !== "function") {
        return false;
    }

    let depth = 1;
    let currentNode = path.getValue();

    while (true) {
        const ancestor =
            depth === 1 ? path.getParentNode() : path.getParentNode(depth - 1);

        if (!ancestor) {
            return false;
        }

        if (
            ancestor.type === "ParenthesizedExpression" ||
            ancestor.type === "BinaryExpression"
        ) {
            currentNode = ancestor;
            depth += 1;
            continue;
        }

        if (
            (ancestor.type === "IfStatement" &&
                ancestor.test === currentNode) ||
            (ancestor.type === "WhileStatement" &&
                ancestor.test === currentNode) ||
            (ancestor.type === "DoUntilStatement" &&
                ancestor.test === currentNode) ||
            (ancestor.type === "RepeatStatement" &&
                ancestor.test === currentNode) ||
            (ancestor.type === "WithStatement" &&
                ancestor.test === currentNode) ||
            (ancestor.type === "ForStatement" && ancestor.test === currentNode)
        ) {
            return true;
        }

        return false;
    }
}

function shouldWrapTernaryExpression(path) {
    const parent = callPathMethod(path, "getParentNode", {
        defaultValue: null
    });
    if (!parent) {
        return false;
    }

    if (parent.type === "ParenthesizedExpression") {
        return false;
    }

    const parentKey = callPathMethod(path, "getName");

    if (parent.type === "VariableDeclarator" && parentKey === "init") {
        return true;
    }

    if (parent.type === "AssignmentExpression" && parentKey === "right") {
        return true;
    }

    return false;
}

function shouldFlattenSyntheticBinary(parent, expression, path) {
    const parentInfo = getBinaryOperatorInfo(parent.operator);
    const childInfo = getBinaryOperatorInfo(expression.operator);

    if (!parentInfo || !childInfo) {
        return false;
    }

    if (parentInfo.associativity !== "left") {
        return false;
    }

    const parentOperator = parent.operator;
    const childOperator = expression.operator;
    const isAdditivePair =
        (parentOperator === "+" || parentOperator === "-") &&
        (childOperator === "+" || childOperator === "-");
    const isMultiplicativePair =
        parentOperator === "*" && childOperator === "*";
    const isLogicalAndPair =
        (parentOperator === "&&" || parentOperator === "and") &&
        (childOperator === "&&" || childOperator === "and");
    const isLogicalOrPair =
        (parentOperator === "||" || parentOperator === "or") &&
        (childOperator === "||" || childOperator === "or");

    if (
        !isAdditivePair &&
        !isMultiplicativePair &&
        !isLogicalAndPair &&
        !isLogicalOrPair
    ) {
        return false;
    }

    if (
        !isLogicalAndPair &&
        !isLogicalOrPair &&
        (!isNumericComputationNode(parent) ||
            !isNumericComputationNode(expression))
    ) {
        return false;
    }

    if (
        isAdditivePair &&
        (binaryExpressionContainsString(parent) ||
            binaryExpressionContainsString(expression))
    ) {
        return false;
    }

    if (isAdditivePair) {
        const sanitizedMacroNames = getSanitizedMacroNames(path);
        if (
            sanitizedMacroNames &&
            (expressionReferencesSanitizedMacro(parent, sanitizedMacroNames) ||
                expressionReferencesSanitizedMacro(
                    expression,
                    sanitizedMacroNames
                ))
        ) {
            return false;
        }
    }

    const operandName = callPathMethod(path, "getName");
    const isLeftOperand = operandName === "left";
    const isRightOperand = operandName === "right";

    if (!isLeftOperand && !isRightOperand) {
        return false;
    }

    if (childInfo.precedence !== parentInfo.precedence) {
        return false;
    }

    if (isLeftOperand) {
        return true;
    }

    if (
        parentOperator === "+" &&
        (childOperator === "+" || childOperator === "-")
    ) {
        return true;
    }

    if (parentOperator === "*" && childOperator === "*") {
        return true;
    }

    if (
        (parentOperator === "&&" || parentOperator === "and") &&
        (childOperator === "&&" || childOperator === "and")
    ) {
        return true;
    }

    if (
        (parentOperator === "||" || parentOperator === "or") &&
        (childOperator === "||" || childOperator === "or")
    ) {
        return true;
    }

    return false;
}

function isSyntheticParenFlatteningEnabled(path) {
    let depth = 1;
    while (true) {
        const ancestor = callPathMethod(path, "getParentNode", {
            args: depth === 1 ? [] : [depth - 1],
            defaultValue: null
        });

        if (!ancestor) {
            return false;
        }

        if (
            ancestor.type === "FunctionDeclaration" ||
            ancestor.type === "ConstructorDeclaration"
        ) {
            if (ancestor._flattenSyntheticNumericParens === true) {
                return true;
            }
        } else if (ancestor.type === "Program") {
            return ancestor._flattenSyntheticNumericParens !== false;
        }

        depth += 1;
    }
}

function isWithinNumericCallArgument(path) {
    let depth = 1;
    let currentNode = callPathMethod(path, "getValue", { defaultValue: null });

    while (true) {
        const ancestor = callPathMethod(path, "getParentNode", {
            args: depth === 1 ? [] : [depth - 1],
            defaultValue: null
        });

        if (!ancestor) {
            return false;
        }

        if (ancestor.type === "CallExpression") {
            if (
                Array.isArray(ancestor.arguments) &&
                ancestor.arguments.includes(currentNode)
            ) {
                return isNumericCallExpression(ancestor);
            }

            return false;
        }

        currentNode = ancestor;
        depth += 1;
    }
}

// Synthetic parenthesis flattening only treats select call expressions as
// numeric so we avoid unwrapping macro invocations that expand to complex
// expressions. The list is intentionally small and can be extended as other
// numeric helpers require the same treatment.
const NUMERIC_CALL_IDENTIFIERS = new Set(["sqr", "sqrt"]);

function getSanitizedMacroNames(path) {
    let depth = 1;
    while (true) {
        const ancestor = callPathMethod(path, "getParentNode", {
            args: depth === 1 ? [] : [depth - 1],
            defaultValue: null
        });

        if (!ancestor) {
            return null;
        }

        if (ancestor.type === "Program") {
            const { _featherSanitizedMacroNames: names } = ancestor;

            if (!names) {
                return null;
            }

            const registry = ensureSet(names);

            if (registry !== names) {
                ancestor._featherSanitizedMacroNames = registry;
            }

            return registry.size > 0 ? registry : null;
        }

        depth += 1;
    }
}

function expressionReferencesSanitizedMacro(node, sanitizedMacroNames) {
    if (!sanitizedMacroNames || sanitizedMacroNames.size === 0) {
        return false;
    }

    const stack = [node];

    while (stack.length > 0) {
        const current = stack.pop();

        if (!current || typeof current !== "object") {
            continue;
        }

        if (
            current.type === "Identifier" &&
            typeof current.name === "string" &&
            sanitizedMacroNames.has(current.name)
        ) {
            return true;
        }

        if (current.type === "CallExpression") {
            const calleeName = getIdentifierText(current.object);
            if (
                typeof calleeName === "string" &&
                sanitizedMacroNames.has(calleeName)
            ) {
                return true;
            }
        }

        for (const value of Object.values(current)) {
            if (!value || typeof value !== "object") {
                continue;
            }

            if (Array.isArray(value)) {
                for (const entry of value) {
                    if (entry && typeof entry === "object") {
                        stack.push(entry);
                    }
                }
                continue;
            }

            if (value.type) {
                stack.push(value);
            }
        }
    }

    return false;
}

function isNumericCallExpression(node) {
    if (!node || node.type !== "CallExpression") {
        return false;
    }

    const calleeName = getIdentifierText(node.object);

    if (typeof calleeName !== "string") {
        return false;
    }

    return NUMERIC_CALL_IDENTIFIERS.has(calleeName.toLowerCase());
}

function isNumericComputationNode(node) {
    if (!node || typeof node !== "object") {
        return false;
    }

    switch (node.type) {
        case "Literal": {
            const value = toTrimmedString(node.value);
            if (value === "") {
                return false;
            }

            const numericValue = Number(value);
            return Number.isFinite(numericValue);
        }
        case "UnaryExpression": {
            if (node.operator === "+" || node.operator === "-") {
                return isNumericComputationNode(node.argument);
            }

            return false;
        }
        case "Identifier": {
            return true;
        }
        case "ParenthesizedExpression": {
            return isNumericComputationNode(node.expression);
        }
        case "BinaryExpression": {
            if (!isArithmeticBinaryOperator(node.operator)) {
                return false;
            }

            return (
                isNumericComputationNode(node.left) &&
                isNumericComputationNode(node.right)
            );
        }
        case "MemberIndexExpression": {
            return true;
        }
        case "MemberDotExpression": {
            return true;
        }
        case "CallExpression": {
            if (expressionIsStringLike(node)) {
                return false;
            }

            return true;
        }
        default: {
            return false;
        }
    }
}

function isArithmeticBinaryOperator(operator) {
    switch (operator) {
        case "+":
        case "-":
        case "*":
        case "/":
        case "div":
        case "%":
        case "mod": {
            return true;
        }
        default: {
            return false;
        }
    }
}

function binaryExpressionContainsString(node) {
    if (!node || node.type !== "BinaryExpression") {
        return false;
    }

    if (node.operator !== "+") {
        return false;
    }

    return (
        expressionIsStringLike(node.left) || expressionIsStringLike(node.right)
    );
}

function expressionIsStringLike(node) {
    if (!node || typeof node !== "object") {
        return false;
    }

    if (node.type === "Literal") {
        if (typeof node.value === "string" && /^\".*\"$/.test(node.value)) {
            return true;
        }

        return false;
    }

    if (node.type === "ParenthesizedExpression") {
        return expressionIsStringLike(node.expression);
    }

    if (node.type === "BinaryExpression" && node.operator === "+") {
        return (
            expressionIsStringLike(node.left) ||
            expressionIsStringLike(node.right)
        );
    }

    if (node.type === "CallExpression") {
        const calleeName = getIdentifierText(node.object);
        if (typeof calleeName === "string") {
            const normalized = calleeName.toLowerCase();
            if (normalized === "string" || normalized.startsWith("string_")) {
                return true;
            }
        }
    }

    return false;
}

const RADIAN_TRIG_TO_DEGREE = new Map([
    ["sin", "dsin"],
    ["cos", "dcos"],
    ["tan", "dtan"]
]);

const DEGREE_TO_RADIAN_CONVERSIONS = new Map([
    ["dsin", { name: "sin", expectedArgs: 1 }],
    ["dcos", { name: "cos", expectedArgs: 1 }],
    ["dtan", { name: "tan", expectedArgs: 1 }],
    ["darcsin", { name: "arcsin", expectedArgs: 1 }],
    ["darccos", { name: "arccos", expectedArgs: 1 }],
    ["darctan", { name: "arctan", expectedArgs: 1 }],
    ["darctan2", { name: "arctan2", expectedArgs: 2 }]
]);

const RADIAN_TO_DEGREE_CONVERSIONS = new Map([
    ["arcsin", { name: "darcsin", expectedArgs: 1 }],
    ["arccos", { name: "darccos", expectedArgs: 1 }],
    ["arctan", { name: "darctan", expectedArgs: 1 }],
    ["arctan2", { name: "darctan2", expectedArgs: 2 }]
]);

function buildLoopLengthDocs(path, print, hoistInfo) {
    const cachedLengthName = buildCachedSizeVariableName(
        hoistInfo.sizeIdentifierName,
        hoistInfo.cachedLengthSuffix
    );
    const loopSizeCallDoc = printWithoutExtraParens(
        path,
        print,
        "test",
        "right"
    );
    const iteratorDoc = printWithoutExtraParens(path, print, "test", "left");

    return {
        cachedLengthName,
        loopSizeCallDoc,
        iteratorDoc
    };
}

function unwrapParenthesizedExpression(childPath, print) {
    const childNode = childPath.getValue();
    if (childNode?.type === "ParenthesizedExpression") {
        return childPath.call(
            (innerPath) => unwrapParenthesizedExpression(innerPath, print),
            "expression"
        );
    }

    return print();
}

function getInnermostClauseExpression(node) {
    let current = node;

    while (current?.type === "ParenthesizedExpression") {
        current = current.expression;
    }

    return current;
}

function buildClauseGroup(doc) {
    return group([indent([ifBreak(line), doc]), ifBreak(line)]);
}

const INLINEABLE_SINGLE_STATEMENT_TYPES = new Set([
    "ReturnStatement",
    "ExitStatement"
]);

function shouldInlineGuardWhenDisabled(path, options, bodyNode) {
    if (
        !path ||
        typeof path.getValue !== "function" ||
        typeof path.getParentNode !== "function"
    ) {
        return false;
    }

    const node = path.getValue();
    if (!node || node.type !== "IfStatement") {
        return false;
    }

    if (node.alternate) {
        return false;
    }

    if (!INLINEABLE_SINGLE_STATEMENT_TYPES.has(bodyNode?.type)) {
        return false;
    }

    if (hasComment(bodyNode)) {
        return false;
    }

    const parentNode = path.getParentNode();
    if (!parentNode || parentNode.type === "Program") {
        return false;
    }

    if (!findEnclosingFunctionForPath(path)) {
        return false;
    }

    const statementSource = getSourceTextForNode(node, options);
    if (
        typeof statementSource === "string" &&
        (statementSource.includes("\n") || statementSource.includes("\r"))
    ) {
        return false;
    }

    return true;
}

function wrapInClauseParens(path, print, clauseKey) {
    const clauseNode = path.getValue()?.[clauseKey];
    const clauseDoc = printWithoutExtraParens(path, print, clauseKey);

    const clauseExpressionNode = getInnermostClauseExpression(clauseNode);

    if (
        clauseExpressionNode?.type === "CallExpression" &&
        clauseExpressionNode.preserveOriginalCallText
    ) {
        return concat(["(", clauseDoc, ")"]);
    }

    return concat(["(", buildClauseGroup(clauseDoc), ")"]);
}

// prints any statement that matches the structure [keyword, clause, statement]
function printSingleClauseStatement(
    path,
    options,
    print,
    keyword,
    clauseKey,
    bodyKey
) {
    const node = path.getValue();
    const clauseNode = node?.[clauseKey];
    const clauseExpressionNode = getInnermostClauseExpression(clauseNode);
    const clauseDoc = wrapInClauseParens(path, print, clauseKey);
    const bodyNode = node?.[bodyKey];
    const allowSingleLineIfStatements =
        options?.allowSingleLineIfStatements ?? false;
    const clauseIsPreservedCall =
        clauseExpressionNode?.type === "CallExpression" &&
        clauseExpressionNode.preserveOriginalCallText === true;

    const allowCollapsedGuard =
        bodyNode &&
        !clauseIsPreservedCall &&
        (allowSingleLineIfStatements ||
            shouldInlineGuardWhenDisabled(path, options, bodyNode));

    if (allowCollapsedGuard) {
        let inlineReturnDoc = null;
        let inlineStatementType = null;

        if (
            INLINEABLE_SINGLE_STATEMENT_TYPES.has(bodyNode.type) &&
            !hasComment(bodyNode)
        ) {
            inlineReturnDoc = print(bodyKey);
            inlineStatementType = bodyNode.type;
        } else if (
            bodyNode.type === "BlockStatement" &&
            !hasComment(bodyNode) &&
            Array.isArray(bodyNode.body) &&
            bodyNode.body.length === 1
        ) {
            const [onlyStatement] = bodyNode.body;
            if (
                onlyStatement &&
                INLINEABLE_SINGLE_STATEMENT_TYPES.has(onlyStatement.type) &&
                !hasComment(onlyStatement)
            ) {
                const startLine = bodyNode.start?.line;
                const endLine = bodyNode.end?.line;
                const blockSource = getSourceTextForNode(bodyNode, options);
                const blockContainsSemicolon =
                    typeof blockSource === "string" &&
                    blockSource.includes(";");
                const canInlineBlock =
                    onlyStatement.type === "ExitStatement" ||
                    (startLine != undefined &&
                        endLine != undefined &&
                        startLine === endLine);

                if (blockContainsSemicolon && canInlineBlock) {
                    inlineReturnDoc = path.call(
                        (childPath) => childPath.call(print, "body", 0),
                        bodyKey
                    );
                    inlineStatementType = onlyStatement.type;
                }
            }
        }

        if (inlineReturnDoc) {
            return group([
                keyword,
                " ",
                clauseDoc,
                " { ",
                inlineReturnDoc,
                optionalSemicolon(inlineStatementType ?? "ReturnStatement"),
                " }"
            ]);
        }
    }

    return concat([
        keyword,
        " ",
        clauseDoc,
        " ",
        printInBlock(path, options, print, bodyKey)
    ]);
}

function printSimpleDeclaration(leftDoc, rightDoc) {
    return rightDoc ? [leftDoc, " = ", rightDoc] : leftDoc;
}

function resolveArgumentAliasInitializerDoc(path) {
    const node = path.getValue();
    if (!node || node.type !== "VariableDeclarator") {
        return null;
    }

    const initializer = node.init;
    if (!initializer || initializer.type !== "Identifier") {
        return null;
    }

    const match = ARGUMENT_IDENTIFIER_PATTERN.exec(initializer.name ?? "");
    if (!match) {
        return null;
    }

    const aliasIdentifier = node.id;
    if (!aliasIdentifier || aliasIdentifier.type !== "Identifier") {
        return null;
    }

    const aliasName = aliasIdentifier.name;
    if (!isNonEmptyString(aliasName)) {
        return null;
    }

    const argumentIndex = Number.parseInt(match[1], 10);
    if (!Number.isInteger(argumentIndex) || argumentIndex < 0) {
        return null;
    }

    const functionNode = findEnclosingFunctionForPath(path);
    if (!functionNode) {
        return null;
    }

    const docPreferences = preferredParamDocNamesByNode.get(functionNode);
    let parameterName = null;

    if (docPreferences && docPreferences.has(argumentIndex)) {
        const preferred = docPreferences.get(argumentIndex);
        if (isNonEmptyString(preferred)) {
            parameterName = preferred;
        }
    }

    if (!parameterName) {
        parameterName = getFunctionParameterNameByIndex(
            functionNode,
            argumentIndex
        );
    }

    if (
        !parameterName ||
        parameterName === aliasName ||
        parameterName === initializer.name
    ) {
        return null;
    }

    return parameterName;
}

function findEnclosingFunctionForPath(path) {
    if (!path || typeof path.getParentNode !== "function") {
        return null;
    }

    for (let depth = 0; ; depth += 1) {
        const parent =
            depth === 0 ? path.getParentNode() : path.getParentNode(depth);
        if (!parent) {
            break;
        }

        if (FUNCTION_LIKE_NODE_TYPES.has(parent.type)) {
            return parent;
        }
    }

    return null;
}

function getFunctionParameterNameByIndex(functionNode, index) {
    if (!functionNode || typeof functionNode !== "object") {
        return null;
    }

    const params = getFunctionParams(functionNode);

    if (!Number.isInteger(index) || index < 0 || index >= params.length) {
        return null;
    }

    const param = params[index];
    if (!param || typeof param !== "object") {
        return null;
    }

    if (param.type === "Identifier" && typeof param.name === "string") {
        return param.name;
    }

    if (
        param.type === "DefaultParameter" &&
        param.left?.type === "Identifier" &&
        typeof param.left.name === "string"
    ) {
        return param.left.name;
    }

    return null;
}

function getFunctionParams(functionNode) {
    if (!functionNode || typeof functionNode !== "object") {
        return [];
    }

    const { params } = functionNode;
    if (!Array.isArray(params)) {
        return [];
    }

    return params;
}

// prints empty parens with dangling comments
function printEmptyParens(path, _print, options) {
    const printed = group(
        [
            "(",
            indent([
                printDanglingCommentsAsGroup(
                    path,
                    options,
                    (comment) => !comment.attachToBrace
                )
            ]),
            ifBreak(line, "", { groupId: "emptyparen" }),
            ")"
        ],
        { id: "emptyparen" }
    );
    return printed;
}

// prints an empty block with dangling comments
function printEmptyBlock(path, options, print) {
    const node = path.getValue();
    const inlineCommentDoc = maybePrintInlineEmptyBlockComment(path, options);

    if (inlineCommentDoc) {
        return inlineCommentDoc;
    }

    const comments = getCommentArray(node);
    const hasPrintableComments = comments.some(isCommentNode);

    if (hasPrintableComments) {
        // an empty block with comments
        return [
            "{",
            printDanglingComments(
                path,
                options,
                (comment) => comment.attachToBrace
            ),
            printDanglingCommentsAsGroup(
                path,
                options,
                (comment) => !comment.attachToBrace
            ),
            hardline,
            "}"
        ];
    } else {
        return "{}";
    }
}

function maybePrintInlineEmptyBlockComment(path, options) {
    const node = path.getValue();
    if (!node) {
        return null;
    }

    const comments = getCommentArray(node);
    if (comments.length === 0) {
        return null;
    }

    const inlineIndex = findInlineBlockCommentIndex(comments);

    if (inlineIndex < 0) {
        return null;
    }

    const comment = comments[inlineIndex];
    const leadingSpacing = getInlineBlockCommentSpacing(comment.leadingWS, " ");
    const trailingSpacing = getInlineBlockCommentSpacing(
        comment.trailingWS,
        " "
    );

    return [
        "{",
        leadingSpacing,
        path.call(
            (commentPath) => printComment(commentPath, options),
            "comments",
            inlineIndex
        ),
        trailingSpacing,
        "}"
    ];
}

function findInlineBlockCommentIndex(comments) {
    let inlineIndex = -1;

    for (const [index, comment] of comments.entries()) {
        if (!isCommentNode(comment)) {
            continue;
        }

        if (!isInlineEmptyBlockComment(comment)) {
            return -1;
        }

        if (inlineIndex !== -1) {
            return -1;
        }

        inlineIndex = index;
    }

    return inlineIndex;
}

function isInlineEmptyBlockComment(comment) {
    if (!comment || comment.type !== "CommentBlock") {
        return false;
    }

    if (hasLineBreak(comment.leadingWS) || hasLineBreak(comment.trailingWS)) {
        return false;
    }

    if (typeof comment.lineCount === "number" && comment.lineCount > 1) {
        return false;
    }

    if (typeof comment.value === "string" && hasLineBreak(comment.value)) {
        return false;
    }

    return true;
}

function getInlineBlockCommentSpacing(text, fallback) {
    if (typeof text !== "string" || text.length === 0) {
        return fallback;
    }

    return hasLineBreak(text) ? fallback : text;
}

function hasLineBreak(text) {
    return typeof text === "string" && /[\r\n\u2028\u2029]/.test(text);
}

function isInLValueChain(path) {
    if (!path || typeof path.getParentNode !== "function") {
        return false;
    }

    const node = path.getValue();
    const parent = path.getParentNode();

    if (!parent || typeof parent.type !== "string") {
        return false;
    }

    if (
        parent.type === "CallExpression" &&
        Array.isArray(parent.arguments) &&
        parent.arguments.includes(node)
    ) {
        return false;
    }

    if (parent.type === "CallExpression" && parent.object === node) {
        const grandparent = path.getParentNode(1);

        if (!grandparent || typeof grandparent.type !== "string") {
            return false;
        }

        return isLValueExpression(grandparent.type);
    }

    return isLValueExpression(parent.type);
}

function isLValueExpression(nodeType) {
    return (
        nodeType === "MemberIndexExpression" ||
        nodeType === "CallExpression" ||
        nodeType === "MemberDotExpression"
    );
}<|MERGE_RESOLUTION|>--- conflicted
+++ resolved
@@ -3339,22 +3339,22 @@
         return normalizedDocLines;
     }
 
-<<<<<<< HEAD
-    const earliestDescriptionIndex = Math.min(...descriptionIndices);
     const firstReturnsIndex = normalizedDocLines.findIndex(
         (line, index) =>
             index > functionIndex &&
             typeof line === "string" &&
             /^\/\/\/\s*@returns\b/i.test(line.trim())
     );
+    const allDescriptionsPrecedeReturns = descriptionIndices.every(
+        (index) =>
+            index > functionIndex &&
+            (firstReturnsIndex === -1 || index < firstReturnsIndex)
+    );
+
     if (
         earliestDescriptionIndex > functionIndex &&
-        (firstReturnsIndex === -1 ||
-            earliestDescriptionIndex < firstReturnsIndex)
+        allDescriptionsPrecedeReturns
     ) {
-=======
-    if (earliestDescriptionIndex > functionIndex) {
->>>>>>> be999d46
         return normalizedDocLines;
     }
 
@@ -3442,7 +3442,8 @@
     );
 
     const implicitDocEntries =
-        node?.type === "FunctionDeclaration"
+        node?.type === "FunctionDeclaration" ||
+        node?.type === "StructFunctionDeclaration"
             ? collectImplicitArgumentDocNames(node, options)
             : [];
     const declaredParamCount = Array.isArray(node?.params)
@@ -5109,7 +5110,11 @@
 }
 
 function collectImplicitArgumentDocNames(functionNode, options) {
-    if (!functionNode || functionNode.type !== "FunctionDeclaration") {
+    if (
+        !functionNode ||
+        (functionNode.type !== "FunctionDeclaration" &&
+            functionNode.type !== "StructFunctionDeclaration")
+    ) {
         return [];
     }
 
@@ -5146,7 +5151,9 @@
         }
 
         if (node === functionNode) {
-            visit(functionNode.body, node, "body");
+            if (functionNode.body) {
+                visit(functionNode.body, node, "body");
+            }
             return;
         }
 
@@ -5160,6 +5167,7 @@
         if (
             node !== functionNode &&
             (node.type === "FunctionDeclaration" ||
+                node.type === "StructFunctionDeclaration" ||
                 node.type === "FunctionExpression" ||
                 node.type === "ConstructorDeclaration")
         ) {
@@ -6233,7 +6241,10 @@
             : 0;
         let hasImplicitDocEntries = false;
 
-        if (node.type === "FunctionDeclaration") {
+        if (
+            node.type === "FunctionDeclaration" ||
+            node.type === "StructFunctionDeclaration"
+        ) {
             const implicitEntries = collectImplicitArgumentDocNames(
                 node,
                 options
@@ -6601,7 +6612,9 @@
                         childOperator === "/" ||
                         childOperator === "div" ||
                         childOperator === "%" ||
-                        childOperator === "mod"
+                        childOperator === "mod" ||
+                        (childOperator === "*" &&
+                            !isWithinNumericCallArgument(path))
                     ) {
                         return false;
                     }
