--- conflicted
+++ resolved
@@ -4303,7 +4303,6 @@
             typeof paramIndex === "number" &&
             shouldAdoptOrdinalName
         ) {
-<<<<<<< HEAD
             const documentedParamCanonical =
                 getCanonicalParamNameFromText(paramInfo.name) ?? null;
             if (
@@ -4319,17 +4318,10 @@
                     preferredParamDocNamesByNode.set(node, preferredDocs);
                 }
                 if (!preferredDocs.has(paramIndex)) {
-                    preferredDocs.set(paramIndex, ordinalMetadata.name);
+                    preferredDocs.set(paramIndex, rawOrdinalName);
                 }
-=======
-            let preferredDocs = preferredParamDocNamesByNode.get(node);
-            if (!preferredDocs) {
-                preferredDocs = new Map();
-                preferredParamDocNamesByNode.set(node, preferredDocs);
-            }
-            if (!preferredDocs.has(paramIndex)) {
-                preferredDocs.set(paramIndex, rawOrdinalName);
->>>>>>> 49490751
+            }
+
             }
         }
         if (
