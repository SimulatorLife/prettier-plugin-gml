--- conflicted
+++ resolved
@@ -280,40 +280,29 @@
                 defaultValue: null
             });
 
-<<<<<<< HEAD
-            const { originalText, locStart } =
-                resolvePrinterSourceMetadata(options);
-=======
-            if (parentNode?.type === "ConstructorDeclaration") {
+            let hasExplicitLeadingBlankLine = false;
+            const isFunctionBodyBlock =
+                parentNode?.body === node &&
+                (parentNode.type === "FunctionDeclaration" ||
+                    parentNode.type === "FunctionExpression" ||
+                    parentNode.type === "ConstructorDeclaration");
+
+            if (isFunctionBodyBlock) {
                 const sourceMetadata = resolvePrinterSourceMetadata(options);
                 const { originalText } = sourceMetadata;
+
                 if (originalText !== null) {
-                    const firstStatement = node.body[0];
                     const { startIndex: firstStatementStartIndex } =
                         resolveNodeIndexRangeWithSource(
-                            firstStatement,
+                            node.body[0],
                             sourceMetadata
                         );
->>>>>>> 41fc3ae7
-
-            let hasExplicitLeadingBlankLine = false;
-            if (originalText !== null) {
-                const firstStatement = node.body[0];
-                const startProp = firstStatement?.start;
-                const fallbackStart =
-                    typeof startProp === "number"
-                        ? startProp
-                        : typeof startProp?.index === "number"
-                          ? startProp.index
-                          : 0;
-                const firstStatementStartIndex = locStart
-                    ? locStart(firstStatement)
-                    : fallbackStart;
-
-                hasExplicitLeadingBlankLine = isPreviousLineEmpty(
-                    originalText,
-                    firstStatementStartIndex
-                );
+
+                    hasExplicitLeadingBlankLine = isPreviousLineEmpty(
+                        originalText,
+                        firstStatementStartIndex
+                    );
+                }
             }
 
             if (hasExplicitLeadingBlankLine) {
