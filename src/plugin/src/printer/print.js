import { builders, utils } from "prettier/doc";

import {
    isLastStatement,
    optionalSemicolon,
    isNextLineEmpty,
    isPreviousLineEmpty,
    shouldAddNewlinesAroundStatement,
    hasComment,
    getNormalizedDefineReplacementDirective
} from "./util.js";
import {
    buildCachedSizeVariableName,
    getLoopLengthHoistInfo,
    getSizeRetrievalFunctionSuffixes
} from "./loop-size-hoisting.js";
import {
    getEnumNameAlignmentPadding,
    prepareEnumMembersForPrinting
} from "./enum-alignment.js";
import {
    printDanglingComments,
    printDanglingCommentsAsGroup,
    printComment
} from "../comments/comment-printer.js";
import {
    formatLineComment,
    normalizeDocCommentTypeAnnotations
} from "../comments/line-comment-formatting.js";
import { resolveLineCommentOptions } from "../options/line-comment-options.js";
import { getCommentArray, isCommentNode } from "../shared/comments.js";
import { coercePositiveIntegerOption } from "../shared/numeric-option-utils.js";
import {
    getNonEmptyString,
    isNonEmptyString,
    isNonEmptyTrimmedString,
    toTrimmedString
} from "../shared/string-utils.js";
import { isNonEmptyArray, toMutableArray } from "../shared/array-utils.js";
import { ensureSet } from "../shared/utils/capability-probes.js";
import {
    getNodeStartIndex,
    getNodeEndIndex,
    getNodeRangeIndices
} from "../shared/ast-locations.js";
import {
    getBodyStatements,
    getCallExpressionArguments,
    getIdentifierText,
    getSingleVariableDeclarator,
    isCallExpressionIdentifierMatch,
    isBooleanLiteral,
    isUndefinedLiteral,
    enqueueObjectChildValues
} from "../shared/ast-node-helpers.js";
import { maybeReportIdentifierCaseDryRun } from "../identifier-case/identifier-case-report.js";
import {
    getIdentifierCaseRenameForNode,
    applyIdentifierCasePlanSnapshot
} from "../identifier-case/plan-service.js";
import { teardownIdentifierCaseEnvironment } from "../identifier-case/environment.js";
import {
    LogicalOperatorsStyle,
    normalizeLogicalOperatorsStyle
} from "../options/logical-operators-style.js";
import {
    ObjectWrapOption,
    resolveObjectWrapOption
} from "../options/object-wrap-option.js";

const {
    breakParent,
    join,
    line,
    group,
    conditionalGroup,
    indent,
    ifBreak,
    hardline,
    softline,
    concat,
    lineSuffixBoundary
} = builders;
const { willBreak } = utils;

const FEATHER_COMMENT_OUT_SYMBOL = Symbol.for(
    "prettier.gml.feather.commentOut"
);
const FEATHER_COMMENT_TEXT_SYMBOL = Symbol.for(
    "prettier.gml.feather.commentText"
);

const preservedUndefinedDefaultParameters = new WeakSet();
const ARGUMENT_IDENTIFIER_PATTERN = /^argument(\d+)$/;
const FUNCTION_LIKE_NODE_TYPES = new Set([
    "FunctionDeclaration",
    "FunctionExpression",
    "LambdaExpression",
    "ConstructorDeclaration",
    "MethodDeclaration",
    "StructFunctionDeclaration",
    "StructDeclaration"
]);
const suppressedImplicitDocCanonicalByNode = new WeakMap();
const preferredParamDocNamesByNode = new WeakMap();
const forcedStructArgumentBreaks = new WeakMap();

function stripTrailingLineTerminators(value) {
    if (typeof value !== "string") {
        return value;
    }

    return value.replace(/(?:\r?\n)+$/, "");
}

function resolvePrinterSourceMetadata(options) {
    if (
        !options ||
        (typeof options !== "object" && typeof options !== "function")
    ) {
        return { originalText: null, locStart: null, locEnd: null };
    }

    const originalText =
        typeof options.originalText === "string" ? options.originalText : null;
    const locStart =
        typeof options.locStart === "function" ? options.locStart : null;
    const locEnd = typeof options.locEnd === "function" ? options.locEnd : null;

    return { originalText, locStart, locEnd };
}

function macroTextHasExplicitTrailingBlankLine(text) {
    if (typeof text !== "string") {
        return false;
    }

    const trailingWhitespace = text.match(/[\t \r\n]+$/);
    if (!trailingWhitespace) {
        return false;
    }

    const newlineMatches = trailingWhitespace[0].match(/\r?\n/g);
    return (newlineMatches?.length ?? 0) >= 2;
}

const BINARY_OPERATOR_INFO = new Map([
    ["*", { precedence: 13, associativity: "left" }],
    ["/", { precedence: 13, associativity: "left" }],
    ["div", { precedence: 13, associativity: "left" }],
    ["%", { precedence: 13, associativity: "left" }],
    ["mod", { precedence: 13, associativity: "left" }],
    ["+", { precedence: 12, associativity: "left" }],
    ["-", { precedence: 12, associativity: "left" }],
    ["<<", { precedence: 12, associativity: "left" }],
    [">>", { precedence: 12, associativity: "left" }],
    ["&", { precedence: 11, associativity: "left" }],
    ["^", { precedence: 10, associativity: "left" }],
    ["|", { precedence: 9, associativity: "left" }],
    ["<", { precedence: 8, associativity: "left" }],
    ["<=", { precedence: 8, associativity: "left" }],
    [">", { precedence: 8, associativity: "left" }],
    [">=", { precedence: 8, associativity: "left" }],
    ["==", { precedence: 7, associativity: "left" }],
    ["!=", { precedence: 7, associativity: "left" }],
    ["<>", { precedence: 7, associativity: "left" }],
    ["&&", { precedence: 6, associativity: "left" }],
    ["and", { precedence: 6, associativity: "left" }],
    ["||", { precedence: 5, associativity: "left" }],
    ["or", { precedence: 5, associativity: "left" }],
    ["??", { precedence: 4, associativity: "right" }]
]);

const COMPARISON_OPERATORS = new Set(["<", "<=", ">", ">=", "==", "!=", "<>"]);
const DOC_COMMENT_OUTPUT_FLAG = "_gmlHasDocCommentOutput";

function resolveLogicalOperatorsStyle(options) {
    return normalizeLogicalOperatorsStyle(options?.logicalOperatorsStyle);
}

function applyLogicalOperatorsStyle(operator, style) {
    if (operator === "&&") {
        return style === LogicalOperatorsStyle.KEYWORDS ? "and" : "&&";
    }

    if (operator === "||") {
        return style === LogicalOperatorsStyle.KEYWORDS ? "or" : "||";
    }

    return operator;
}

export function print(path, options, print) {
    const node = path.getValue();

    if (!node) {
        return concat("");
    }

    if (typeof node === "string") {
        return concat(node);
    }

    switch (node.type) {
        case "Program": {
            if (node && node.__identifierCasePlanSnapshot) {
                applyIdentifierCasePlanSnapshot(
                    node.__identifierCasePlanSnapshot,
                    options
                );
            }

            try {
                maybeReportIdentifierCaseDryRun(options);
                if (node.body.length === 0) {
                    return concat(printDanglingCommentsAsGroup(path, options));
                }
                return concat(printStatements(path, options, print, "body"));
            } finally {
                teardownIdentifierCaseEnvironment(options);
            }
        }
        case "BlockStatement": {
            if (node.body.length === 0) {
                return concat(printEmptyBlock(path, options, print));
            }

            let leadingDocs = [hardline];

            const parentNode =
                typeof path.getParentNode === "function"
                    ? path.getParentNode()
                    : null;

            if (parentNode?.type === "ConstructorDeclaration") {
                const { originalText, locStart } =
                    resolvePrinterSourceMetadata(options);
                if (originalText !== null) {
                    const firstStatement = node.body[0];
                    const startProp = firstStatement?.start;
                    const fallbackStart =
                        typeof startProp === "number"
                            ? startProp
                            : typeof startProp?.index === "number"
                              ? startProp.index
                              : 0;
                    const firstStatementStartIndex = locStart
                        ? locStart(firstStatement)
                        : fallbackStart;

                    if (
                        isPreviousLineEmpty(
                            originalText,
                            firstStatementStartIndex
                        )
                    ) {
                        leadingDocs.push(lineSuffixBoundary, hardline);
                    }
                }
            }

            return concat([
                "{",
                printDanglingComments(
                    path,
                    options,
                    (comment) => comment.attachToBrace
                ),
                indent([
                    ...leadingDocs,
                    printStatements(path, options, print, "body")
                ]),
                hardline,
                "}"
            ]);
        }
        case "IfStatement": {
            const simplifiedReturn = printBooleanReturnIf(path, print);
            if (simplifiedReturn) {
                return simplifiedReturn;
            }
            return buildIfStatementDoc(path, options, print, node);
        }
        case "SwitchStatement": {
            const parts = [];
            const discriminantDoc = printWithoutExtraParens(
                path,
                print,
                "discriminant"
            );
            parts.push(["switch (", buildClauseGroup(discriminantDoc), ") "]);
            if (node.cases.length === 0) {
                parts.push(printEmptyBlock(path, options, print));
            } else {
                parts.push([
                    "{",
                    indent([path.map(print, "cases")]),
                    hardline,
                    "}"
                ]);
            }
            return concat(parts);
        }
        case "SwitchCase": {
            const caseText = node.test === null ? "default" : "case ";
            const parts = [[hardline, caseText, print("test"), ":"]];
            const caseBody = node.body;
            if (isNonEmptyArray(caseBody)) {
                parts.push([
                    indent([
                        hardline,
                        printStatements(path, options, print, "body")
                    ])
                ]);
            }
            return concat(parts);
        }
        case "TernaryExpression": {
            const ternaryDoc = group([
                print("test"),
                indent([
                    line,
                    "? ",
                    print("consequent"),
                    line,
                    ": ",
                    print("alternate")
                ])
            ]);

            return shouldWrapTernaryExpression(path)
                ? concat(["(", ternaryDoc, ")"])
                : ternaryDoc;
        }
        case "ForStatement": {
            const shouldHoistLoopLengths =
                options?.optimizeLoopLengthHoisting ?? true;
            const sizeFunctionSuffixes = shouldHoistLoopLengths
                ? getSizeRetrievalFunctionSuffixes(options)
                : undefined;
            const hoistInfo = shouldHoistLoopLengths
                ? getLoopLengthHoistInfo(path.getValue(), sizeFunctionSuffixes)
                : null;
            if (hoistInfo) {
                const cachedLengthName = buildCachedSizeVariableName(
                    hoistInfo.sizeIdentifierName,
                    hoistInfo.cachedLengthSuffix
                );

                if (!loopLengthNameConflicts(path, cachedLengthName)) {
                    const { loopSizeCallDoc, iteratorDoc } =
                        buildLoopLengthDocs(path, print, hoistInfo);

                    const initDoc = path.getValue().init ? print("init") : "";
                    const updateDoc = path.getValue().update
                        ? print("update")
                        : "";
                    const testDoc = concat([
                        iteratorDoc,
                        " ",
                        path.getValue().test.operator,
                        " ",
                        cachedLengthName
                    ]);

                    const needsHoistedSeparator =
                        shouldInsertHoistedLoopSeparator(path, options);

                    return concat([
                        group([
                            "var ",
                            cachedLengthName,
                            " = ",
                            loopSizeCallDoc,
                            ";"
                        ]),
                        hardline,
                        "for (",
                        group([
                            indent([
                                ifBreak(line),
                                concat([
                                    initDoc,
                                    ";",
                                    line,
                                    testDoc,
                                    ";",
                                    line,
                                    updateDoc
                                ])
                            ])
                        ]),
                        ") ",
                        printInBlock(path, options, print, "body"),
                        needsHoistedSeparator ? hardline : ""
                    ]);
                }
            }

            return concat([
                "for (",
                group([
                    indent([
                        ifBreak(line),
                        concat([
                            print("init"),
                            ";",
                            line,
                            print("test"),
                            ";",
                            line,
                            print("update")
                        ])
                    ])
                ]),
                ") ",
                printInBlock(path, options, print, "body")
            ]);
        }
        case "DoUntilStatement": {
            return concat([
                "do ",
                printInBlock(path, options, print, "body"),
                " until (",
                buildClauseGroup(printWithoutExtraParens(path, print, "test")),
                ")",
                ";"
            ]);
        }
        case "WhileStatement": {
            return concat(
                printSingleClauseStatement(
                    path,
                    options,
                    print,
                    "while",
                    "test",
                    "body"
                )
            );
        }
        case "RepeatStatement": {
            return concat(
                printSingleClauseStatement(
                    path,
                    options,
                    print,
                    "repeat",
                    "test",
                    "body"
                )
            );
        }
        case "WithStatement": {
            return concat(
                printSingleClauseStatement(
                    path,
                    options,
                    print,
                    "with",
                    "test",
                    "body"
                )
            );
        }
        case "FunctionDeclaration":
        case "ConstructorDeclaration": {
            const parts = [];

            const { originalText, locStart } =
                resolvePrinterSourceMetadata(options);
            const fallbackStart =
                typeof node?.start === "number"
                    ? node.start
                    : typeof node?.start?.index === "number"
                      ? node.start.index
                      : 0;
            const nodeStartIndex = locStart ? locStart(node) : fallbackStart;

            let docCommentDocs = [];
            const lineCommentOptions = resolveLineCommentOptions(options);
            let needsLeadingBlankLine = false;

            if (isNonEmptyArray(node.docComments)) {
                const firstDocComment = node.docComments[0];
                if (
                    firstDocComment &&
                    typeof firstDocComment.leadingWS === "string"
                ) {
                    const blankLinePattern =
                        /(?:\r\n|\r|\n|\u2028|\u2029)\s*(?:\r\n|\r|\n|\u2028|\u2029)/;
                    if (blankLinePattern.test(firstDocComment.leadingWS)) {
                        needsLeadingBlankLine = true;
                    }
                }
                docCommentDocs = node.docComments
                    .map((comment) =>
                        formatLineComment(comment, lineCommentOptions)
                    )
                    .filter(
                        (text) => typeof text === "string" && text.trim() !== ""
                    );
            }

            if (
                shouldGenerateSyntheticDocForFunction(
                    path,
                    docCommentDocs,
                    options
                )
            ) {
                docCommentDocs = mergeSyntheticDocComments(
                    node,
                    docCommentDocs,
                    options
                );
                // Nested functions (those in BlockStatement parents) should have
                // a leading blank line before their synthetic doc comments
                const parentNode = path.getParentNode();
                if (
                    parentNode &&
                    parentNode.type === "BlockStatement" &&
                    !needsLeadingBlankLine
                ) {
                    needsLeadingBlankLine = true;
                }
            }

            if (docCommentDocs.length > 0) {
                node[DOC_COMMENT_OUTPUT_FLAG] = true;
                const suppressLeadingBlank =
                    docCommentDocs &&
                    docCommentDocs._suppressLeadingBlank === true;

                const hasLeadingNonDocComment =
                    !isNonEmptyArray(node.docComments) &&
                    originalText !== null &&
                    typeof nodeStartIndex === "number" &&
                    hasCommentImmediatelyBefore(originalText, nodeStartIndex);

                const hasExistingBlankLine =
                    originalText !== null &&
                    typeof nodeStartIndex === "number" &&
                    isPreviousLineEmpty(originalText, nodeStartIndex);

                if (
                    !suppressLeadingBlank &&
                    (needsLeadingBlankLine ||
                        (hasLeadingNonDocComment && !hasExistingBlankLine))
                ) {
                    parts.push(hardline);
                }
                parts.push(join(hardline, docCommentDocs), hardline);
            } else if (Object.hasOwn(node, DOC_COMMENT_OUTPUT_FLAG)) {
                delete node[DOC_COMMENT_OUTPUT_FLAG];
            }

            let functionNameDoc = "";
            if (isNonEmptyString(node.id)) {
                let renamed = null;
                if (node.idLocation && node.idLocation.start) {
                    renamed = getIdentifierCaseRenameForNode(
                        {
                            start: node.idLocation.start,
                            scopeId: node.scopeId ?? null
                        },
                        options
                    );
                }
                functionNameDoc = getNonEmptyString(renamed) ?? node.id;
            } else if (node.id) {
                functionNameDoc = print("id");
            }

            const hasFunctionName =
                typeof functionNameDoc === "string"
                    ? isNonEmptyString(functionNameDoc)
                    : Boolean(functionNameDoc);

            parts.push([
                "function",
                hasFunctionName ? " " : "",
                functionNameDoc
            ]);

            if (node.params.length > 0) {
                const {
                    inlineDoc: inlineParamDoc,
                    multilineDoc: multilineParamDoc
                } = buildFunctionParameterDocs(path, print, options);

                parts.push(
                    conditionalGroup([inlineParamDoc, multilineParamDoc])
                );
            } else {
                parts.push(printEmptyParens(path, print, options));
            }

            if (node.type == "ConstructorDeclaration") {
                if (node.parent) {
                    parts.push(print("parent"));
                } else {
                    parts.push(" constructor");
                }
            }

            const inlineDefaultParameterDoc =
                maybePrintInlineDefaultParameterFunctionBody(path, print);

            if (inlineDefaultParameterDoc) {
                parts.push(" ", inlineDefaultParameterDoc);
                return concat(parts);
            }

            parts.push(" ");
            parts.push(printInBlock(path, options, print, "body"));
            return concat(parts);
        }
        case "ConstructorParentClause": {
            let params;
            params =
                node.params.length > 0
                    ? printCommaSeparatedList(
                          path,
                          print,
                          "params",
                          "(",
                          ")",
                          options
                      )
                    : printEmptyParens(path, print, options);
            return concat([" : ", print("id"), params, " constructor"]);
        }
        case "DefaultParameter": {
            if (shouldOmitDefaultValueForParameter(path)) {
                return concat(print("left"));
            }
            return concat(
                printSimpleDeclaration(print("left"), print("right"))
            );
        }
        case "ExpressionStatement": {
            return print("expression");
        }
        case "AssignmentExpression": {
            const padding =
                node.operator === "=" &&
                typeof node._alignAssignmentPadding === "number"
                    ? Math.max(0, node._alignAssignmentPadding)
                    : 0;
            let spacing = " ".repeat(padding + 1);

            if (
                spacing.length === 1 &&
                shouldPreserveCompactUpdateAssignmentSpacing(path, options)
            ) {
                spacing = "";
            }

            return group([
                group(print("left")),
                spacing,
                node.operator,
                " ",
                group(print("right"))
            ]);
        }
        case "GlobalVarStatement": {
            if (options?.preserveGlobalVarStatements === false) {
                return null;
            }

            let decls = [];
            decls =
                node.declarations.length > 1
                    ? printCommaSeparatedList(
                          path,
                          print,
                          "declarations",
                          "",
                          "",
                          options,
                          {
                              leadingNewline: false,
                              trailingNewline: false
                          }
                      )
                    : path.map(print, "declarations");

            const keyword =
                typeof node.kind === "string" ? node.kind : "globalvar";

            return concat([keyword, " ", decls]);
        }
        case "VariableDeclaration": {
            const functionNode = findEnclosingFunctionNode(path);
            const declarators = Array.isArray(node.declarations)
                ? node.declarations
                : [];
            const keptDeclarators = declarators.filter(
                (declarator) =>
                    !shouldOmitParameterAlias(declarator, functionNode, options)
            );

            if (keptDeclarators.length === 0) {
                return;
            }

            if (keptDeclarators.length !== declarators.length) {
                const original = node.declarations;
                node.declarations = keptDeclarators;
                try {
                    const decls =
                        keptDeclarators.length > 1
                            ? printCommaSeparatedList(
                                  path,
                                  print,
                                  "declarations",
                                  "",
                                  "",
                                  options,
                                  {
                                      leadingNewline: false,
                                      trailingNewline: false
                                  }
                              )
                            : path.map(print, "declarations");
                    return concat([node.kind, " ", decls]);
                } finally {
                    node.declarations = original;
                }
            }

            let decls = [];
            decls =
                node.declarations.length > 1
                    ? printCommaSeparatedList(
                          path,
                          print,
                          "declarations",
                          "",
                          "",
                          options,
                          {
                              leadingNewline: false,
                              trailingNewline: false
                          }
                      )
                    : path.map(print, "declarations");
            return concat([node.kind, " ", decls]);
        }
        case "VariableDeclarator": {
            const initializerOverride =
                resolveArgumentAliasInitializerDoc(path);
            if (initializerOverride) {
                return concat(
                    printSimpleDeclaration(print("id"), initializerOverride)
                );
            }
            return concat(printSimpleDeclaration(print("id"), print("init")));
        }
        case "ParenthesizedExpression": {
            if (shouldOmitSyntheticParens(path)) {
                return printWithoutExtraParens(path, print, "expression");
            }

            return concat([
                "(",
                printWithoutExtraParens(path, print, "expression"),
                ")"
            ]);
        }
        case "BinaryExpression": {
            let left = print("left");
            let operator = node.operator;
            let right = print("right");
            const logicalOperatorsStyle = resolveLogicalOperatorsStyle(options);

            const leftIsUndefined = isUndefinedLiteral(node.left);
            const rightIsUndefined = isUndefinedLiteral(node.right);

            if (
                (operator === "==" || operator === "!=") &&
                (leftIsUndefined || rightIsUndefined)
            ) {
                const expressionDoc = leftIsUndefined
                    ? printWithoutExtraParens(path, print, "right")
                    : printWithoutExtraParens(path, print, "left");
                const prefix =
                    operator === "!=" ? "!is_undefined(" : "is_undefined(";
                return group([prefix, expressionDoc, ")"]);
            }

            const booleanSimplification = simplifyBooleanBinaryExpression(
                path,
                print,
                node
            );
            if (booleanSimplification) {
                return booleanSimplification;
            }

            const canConvertDivisionToHalf =
                operator === "/" &&
                node?.right?.type === "Literal" &&
                node.right.value === "2" &&
                !hasComment(node) &&
                !hasComment(node.left) &&
                !hasComment(node.right);

            if (canConvertDivisionToHalf) {
                operator = "*";
                right = "0.5";
            } else {
                const styledOperator = applyLogicalOperatorsStyle(
                    operator,
                    logicalOperatorsStyle
                );

                if (styledOperator === operator) {
                    switch (operator) {
                        case "%": {
                            operator = "mod";

                            break;
                        }
                        case "^^": {
                            operator = "xor";

                            break;
                        }
                        case "<>": {
                            operator = "!=";

                            break;
                        }
                        // Intentionally omit a default branch so any operator that is not
                        // covered above preserves the exact token emitted by the parser.
                        // Introducing a catch-all would make it easy to "fix" unfamiliar
                        // operators into something else, which risks corrupting source that
                        // relies on newly added or editor-specific syntax.
                    }
                } else {
                    operator = styledOperator;
                }
            }

            return group([left, " ", group([operator, line, right])]);
        }
        case "UnaryExpression":
        case "IncDecStatement":
        case "IncDecExpression": {
            return node.prefix
                ? concat([node.operator, print("argument")])
                : concat([print("argument"), node.operator]);
        }
        case "CallExpression": {
            if (node?.[FEATHER_COMMENT_OUT_SYMBOL]) {
                const commentText = getFeatherCommentCallText(node);
                const renderedText =
                    typeof node[FEATHER_COMMENT_TEXT_SYMBOL] === "string" &&
                    node[FEATHER_COMMENT_TEXT_SYMBOL].length > 0
                        ? node[FEATHER_COMMENT_TEXT_SYMBOL]
                        : commentText;

                if (renderedText) {
                    return concat(["// ", renderedText]);
                }

                return "//";
            }

            if (options && typeof options.originalText === "string") {
                const hasNestedPreservedArguments = Array.isArray(
                    node.arguments
                )
                    ? node.arguments.some(
                          (argument) =>
                              argument?.preserveOriginalCallText === true
                      )
                    : false;
                const startIndex = getNodeStartIndex(node);
                const endIndex = getNodeEndIndex(node);

                if (
                    typeof startIndex === "number" &&
                    typeof endIndex === "number" &&
                    endIndex > startIndex
                ) {
                    const synthesizedText =
                        synthesizeMissingCallArgumentSeparators(
                            node,
                            options.originalText,
                            startIndex,
                            endIndex
                        );

                    if (typeof synthesizedText === "string") {
                        return synthesizedText;
                    }

                    if (
                        node.preserveOriginalCallText &&
                        !hasNestedPreservedArguments
                    ) {
                        return options.originalText.slice(startIndex, endIndex);
                    }
                }
            }

            applyTrigonometricFunctionSimplification(path);
            let printedArgs = [];

            if (node.arguments.length === 0) {
                printedArgs = [printEmptyParens(path, print, options)];
            } else {
                const maxParamsPerLine = Number.isFinite(
                    options?.maxParamsPerLine
                )
                    ? options.maxParamsPerLine
                    : 0;
                const elementsPerLineLimit =
                    maxParamsPerLine > 0 ? maxParamsPerLine : Infinity;

                const callArguments = Array.isArray(node.arguments)
                    ? node.arguments
                    : [];

                const simplePrefixLengthForInlineCheck =
                    countLeadingSimpleCallArguments(node);

                const trailingArguments = callArguments.slice(
                    simplePrefixLengthForInlineCheck
                );

                const callbackArguments = callArguments.filter(
                    (argument) => argument?.type === "FunctionDeclaration"
                );
                const structArguments = callArguments.filter(
                    (argument) => argument?.type === "StructExpression"
                );
                const structArgumentsToBreak = structArguments.filter(
                    (argument) => shouldForceBreakStructArgument(argument)
                );

                structArgumentsToBreak.forEach((argument) => {
                    forcedStructArgumentBreaks.set(
                        argument,
                        getStructAlignmentInfo(argument, options)
                    );
                });

                const shouldForceBreakArguments =
                    (maxParamsPerLine > 0 &&
                        node.arguments.length > maxParamsPerLine) ||
                    callbackArguments.length > 1 ||
                    structArgumentsToBreak.length > 0;

                const shouldUseCallbackLayout = [
                    node.arguments[0],
                    node.arguments.at(-1)
                ].some(
                    (argumentNode) =>
                        argumentNode?.type === "FunctionDeclaration" ||
                        argumentNode?.type === "StructExpression"
                );

                const hasSingleTrailingCallback =
                    trailingArguments.length === 1 &&
                    trailingArguments[0]?.type === "FunctionDeclaration";

                const shouldIncludeInlineVariant =
                    shouldUseCallbackLayout &&
                    !shouldForceBreakArguments &&
                    hasSingleTrailingCallback;

                const hasCallbackArguments = callbackArguments.length > 0;

                const { inlineDoc, multilineDoc } = buildCallArgumentsDocs(
                    path,
                    print,
                    options,
                    {
                        forceBreak: shouldForceBreakArguments,
                        maxElementsPerLine: elementsPerLineLimit,
                        includeInlineVariant: shouldIncludeInlineVariant,
                        hasCallbackArguments
                    }
                );

                if (shouldUseCallbackLayout) {
                    if (shouldForceBreakArguments) {
                        printedArgs = [concat([breakParent, multilineDoc])];
                    } else if (inlineDoc) {
                        printedArgs = [
                            conditionalGroup([inlineDoc, multilineDoc])
                        ];
                    } else {
                        printedArgs = [multilineDoc];
                    }
                } else {
                    printedArgs = shouldForceBreakArguments
                        ? [concat([breakParent, multilineDoc])]
                        : [multilineDoc];
                }
            }

            const calleeDoc = print("object");

            return isInLValueChain(path)
                ? concat([calleeDoc, ...printedArgs])
                : group([calleeDoc, ...printedArgs]);
        }
        case "MemberDotExpression": {
            if (
                isInLValueChain(path) &&
                path.parent?.type === "CallExpression"
            ) {
                const objectNode = path.getValue()?.object;
                const shouldAllowBreakBeforeDot =
                    objectNode &&
                    (objectNode.type === "CallExpression" ||
                        objectNode.type === "MemberDotExpression" ||
                        objectNode.type === "MemberIndexExpression");

                if (shouldAllowBreakBeforeDot) {
                    return concat([
                        print("object"),
                        softline,
                        ".",
                        print("property")
                    ]);
                }

                return concat([print("object"), ".", print("property")]);
            } else {
                // return [
                //     print("object"),
                //     ".",
                //     print("property")
                // ];
                const objectDoc = print("object");
                let propertyDoc = print("property");

                if (propertyDoc === undefined) {
                    propertyDoc = printCommaSeparatedList(
                        path,
                        print,
                        "property",
                        "",
                        "",
                        options
                    );
                }

                return concat([objectDoc, ".", propertyDoc]);
                // return [
                //     print("object"),
                //     ".",
                //     print("property")
                // ];
            }
        }
        case "MemberIndexExpression": {
            let accessor = print("accessor");
            if (accessor.length > 1) {
                accessor += " ";
            }
            let property = printCommaSeparatedList(
                path,
                print,
                "property",
                "",
                "",
                options
            );
            return concat([
                print("object"),
                accessor,
                group(indent(property)),
                "]"
            ]);
        }
        case "StructExpression": {
            if (node.properties.length === 0) {
                return concat(printEmptyBlock(path, options, print));
            }

            const shouldForceBreakStruct = forcedStructArgumentBreaks.has(node);
            const objectWrapOption = resolveObjectWrapOption(options);
            const shouldPreserveStructWrap =
                objectWrapOption === ObjectWrapOption.PRESERVE &&
                structLiteralHasLeadingLineBreak(node, options);

            return concat(
                printCommaSeparatedList(
                    path,
                    print,
                    "properties",
                    "{",
                    "}",
                    options,
                    {
                        forceBreak:
                            node.hasTrailingComma ||
                            shouldForceBreakStruct ||
                            shouldPreserveStructWrap,
                        // TODO: Keep struct literals flush with their braces for
                        // now. GameMaker's runtime formatter and the examples in
                        // the manual (https://manual.gamemaker.io/monthly/en/#t=GameMaker_Language%2FGML_Reference%2FVariable_Functions%2FStructs.htm)
                        // render `{foo: 1}` without internal padding, and our
                        // documentation screenshots rely on matching that
                        // output. If we decide to adopt spaced braces we need to
                        // coordinate fixture updates and call out the style
                        // shift in the changelog so downstream format-on-save
                        // hooks do not surprise teams mid-upgrade.
                        padding: ""
                    }
                )
            );
        }
        case "Property": {
            const parentNode =
                typeof path.getParentNode === "function"
                    ? path.getParentNode()
                    : null;
            const alignmentInfo = forcedStructArgumentBreaks.get(parentNode);
            const nameDoc = print("name");
            const valueDoc = print("value");

            if (alignmentInfo?.maxNameLength > 0) {
                const nameLength = getStructPropertyNameLength(node, options);
                const paddingWidth = Math.max(
                    alignmentInfo.maxNameLength - nameLength + 1,
                    1
                );
                const padding = " ".repeat(paddingWidth);

                return concat([nameDoc, padding, ": ", valueDoc]);
            }

            const originalPrefix = getStructPropertyPrefix(node, options);
            if (originalPrefix) {
                return concat([originalPrefix, valueDoc]);
            }

            return concat([nameDoc, ": ", valueDoc]);
        }
        case "ArrayExpression": {
            const allowTrailingComma = shouldAllowTrailingComma(options);
            return concat(
                printCommaSeparatedList(
                    path,
                    print,
                    "elements",
                    "[",
                    "]",
                    options,
                    {
                        allowTrailingDelimiter: allowTrailingComma,
                        forceBreak: allowTrailingComma && node.hasTrailingComma
                    }
                )
            );
        }
        case "EnumDeclaration": {
            prepareEnumMembersForPrinting(node, getNodeName);
            return concat([
                "enum ",
                print("name"),
                " ",
                printCommaSeparatedList(
                    path,
                    print,
                    "members",
                    "{",
                    "}",
                    options,
                    {
                        forceBreak: node.hasTrailingComma
                    }
                )
            ]);
        }
        case "ReturnStatement": {
            return node.argument
                ? concat(["return ", print("argument")])
                : concat("return");
        }
        case "ThrowStatement": {
            return node.argument
                ? concat(["throw ", print("argument")])
                : "throw";
        }
        case "MacroDeclaration": {
            const macroText =
                typeof node._featherMacroText === "string"
                    ? node._featherMacroText
                    : options.originalText.slice(
                          node.start.index,
                          node.end.index + 1
                      );

            if (typeof node._featherMacroText === "string") {
                return concat(stripTrailingLineTerminators(macroText));
            }

            let textToPrint = macroText;

            const macroStartIndex = getNodeStartIndex(node);
            const { start: nameStartIndex, end: nameEndIndex } =
                getNodeRangeIndices(node.name);
            if (
                typeof macroStartIndex === "number" &&
                typeof nameStartIndex === "number" &&
                typeof nameEndIndex === "number" &&
                nameStartIndex >= macroStartIndex &&
                nameEndIndex >= nameStartIndex
            ) {
                const renamed = getIdentifierCaseRenameForNode(
                    node.name,
                    options
                );
                if (isNonEmptyString(renamed)) {
                    const relativeStart = nameStartIndex - macroStartIndex;
                    const relativeEnd = nameEndIndex - macroStartIndex;
                    const before = textToPrint.slice(0, relativeStart);
                    const after = textToPrint.slice(relativeEnd);
                    textToPrint = `${before}${renamed}${after}`;
                }
            }

            return concat(stripTrailingLineTerminators(textToPrint));
        }
        case "RegionStatement": {
            return concat(["#region", print("name")]);
        }
        case "EndRegionStatement": {
            return concat(["#endregion", print("name")]);
        }
        case "DefineStatement": {
            const directive =
                typeof node.replacementDirective === "string"
                    ? node.replacementDirective
                    : "#macro";
            const suffixDoc =
                typeof node.replacementSuffix === "string"
                    ? node.replacementSuffix
                    : print("name");

            if (typeof suffixDoc === "string") {
                const needsSeparator =
                    suffixDoc.length > 0 && !/^\s/.test(suffixDoc);

                return needsSeparator
                    ? concat([directive, " ", suffixDoc])
                    : concat([directive, suffixDoc]);
            }

            return concat([directive, suffixDoc]);
        }
        case "DeleteStatement": {
            return concat(["delete ", print("argument")]);
        }
        case "BreakStatement": {
            return concat("break");
        }
        case "ExitStatement": {
            return concat("exit");
        }
        case "ContinueStatement": {
            return concat("continue");
        }
        case "EmptyStatement": {
            return concat("");
        }
        case "Literal": {
            let value = node.value;

            if (value.startsWith(".") && !value.startsWith('"')) {
                value = "0" + value; // Fix decimals without a leading 0.
            }
            if (value.endsWith(".") && !value.endsWith('"')) {
                value = value + "0"; // Fix decimals without a trailing 0.
            }
            return concat(value);
        }
        case "Identifier": {
            const prefix = shouldPrefixGlobalIdentifier(path) ? "global." : "";
            let identifierName = node.name;

            const argumentIndex =
                getArgumentIndexFromIdentifier(identifierName);
            if (argumentIndex !== null) {
                const functionNode = findEnclosingFunctionDeclaration(path);
                const preferredArgumentName = resolvePreferredParameterName(
                    functionNode,
                    argumentIndex,
                    node.name,
                    options
                );
                if (isNonEmptyString(preferredArgumentName)) {
                    identifierName = preferredArgumentName;
                }
            }

            const preferredParamName = getPreferredFunctionParameterName(
                path,
                node,
                options
            );
            if (isNonEmptyString(preferredParamName)) {
                identifierName = preferredParamName;
            }

            const renamed = getIdentifierCaseRenameForNode(node, options);
            if (isNonEmptyString(renamed)) {
                identifierName = renamed;
            }

            let extraPadding = 0;
            if (
                typeof path?.getParentNode === "function" &&
                typeof path?.getName === "function" &&
                path.getName() === "id"
            ) {
                const parentNode = path.getParentNode();
                if (
                    parentNode?.type === "VariableDeclarator" &&
                    typeof parentNode._alignAssignmentPadding === "number"
                ) {
                    extraPadding = Math.max(
                        0,
                        parentNode._alignAssignmentPadding
                    );
                }
            }

            const docs = [prefix, identifierName];
            if (extraPadding > 0) {
                docs.push(" ".repeat(extraPadding));
            }

            return concat(docs);
        }
        case "TemplateStringText": {
            return concat(node.value);
        }
        case "MissingOptionalArgument": {
            return concat("undefined");
        }
        case "NewExpression": {
            let argsPrinted;
            argsPrinted =
                node.arguments.length === 0
                    ? [printEmptyParens(path, print, options)]
                    : [
                          printCommaSeparatedList(
                              path,
                              print,
                              "arguments",
                              "(",
                              ")",
                              options
                          )
                      ];
            return concat(["new ", print("expression"), ...argsPrinted]);
        }
        case "EnumMember": {
            const extraPadding = getEnumNameAlignmentPadding(node);
            let nameDoc = print("name");
            if (extraPadding > 0) {
                nameDoc = concat([nameDoc, " ".repeat(extraPadding)]);
            }
            return concat(
                printSimpleDeclaration(nameDoc, print("initializer"))
            );
        }
        case "CatchClause": {
            const parts = [];
            parts.push(" catch ");
            if (node.param) {
                parts.push(["(", print("param"), ")"]);
            }
            if (node.body) {
                parts.push(" ", printInBlock(path, options, print, "body"));
            }
            return concat(parts);
        }
        case "Finalizer": {
            const parts = [];
            parts.push(" finally ");
            if (node.body) {
                parts.push(printInBlock(path, options, print, "body"));
            }
            return concat(parts);
        }
        case "TryStatement": {
            return concat([
                "try ",
                printInBlock(path, options, print, "block"),
                print("handler"),
                print("finalizer")
            ]);
        }
        case "TemplateStringExpression": {
            const hasAtomArray = Array.isArray(node.atoms);
            const atoms = hasAtomArray ? node.atoms : [];
            const literalTextParts = [];
            let shouldCollapseToLiteral = hasAtomArray;

            for (const atom of atoms) {
                if (atom?.type !== "TemplateStringText") {
                    shouldCollapseToLiteral = false;
                    break;
                }

                if (typeof atom.value !== "string") {
                    shouldCollapseToLiteral = false;
                    break;
                }

                literalTextParts.push(atom.value);
            }

            if (
                shouldCollapseToLiteral &&
                literalTextParts.length === atoms.length
            ) {
                const literalText = literalTextParts.join("");
                const stringLiteral = JSON.stringify(literalText);
                return concat(stringLiteral);
            }

            return concat(buildTemplateStringParts(atoms, path, print));
        }
        default: {
            console.warn(
                "Print.js:print encountered unhandled node type: " + node.type,
                node
            );
        }
    }
}

function getFeatherCommentCallText(node) {
    if (!node || node.type !== "CallExpression") {
        return "";
    }

    const calleeName = getIdentifierText(node.object);

    if (!calleeName) {
        return "";
    }

    const args = getCallExpressionArguments(node);

    if (!Array.isArray(args) || args.length === 0) {
        return `${calleeName}()`;
    }

    const placeholderArgs = args.map(() => "...").join(", ");
    return `${calleeName}(${placeholderArgs})`;
}

function buildTemplateStringParts(atoms, path, print) {
    const parts = [];
    parts.push('$"');

    const printedAtoms = path.map(print, "atoms");

    for (const [index, atom] of atoms.entries()) {
        if (
            atom?.type === "TemplateStringText" &&
            typeof atom.value === "string"
        ) {
            parts.push(atom.value);
            continue;
        }

        parts.push("{", printedAtoms[index], "}");
    }

    parts.push('"');
    return parts;
}

function printDelimitedList(
    path,
    print,
    listKey,
    startChar,
    endChar,
    {
        delimiter = ",",
        allowTrailingDelimiter = false,
        leadingNewline = true,
        trailingNewline = true,
        forceBreak = false,
        padding = "",
        addIndent = true,
        groupId,
        forceInline = false,
        maxElementsPerLine = Infinity
    }
) {
    const lineBreak = forceBreak ? hardline : line;
    const finalDelimiter = allowTrailingDelimiter ? delimiter : "";

    const innerDoc = [
        ifBreak(leadingNewline ? lineBreak : "", padding),
        printElements(
            path,
            print,
            listKey,
            delimiter,
            lineBreak,
            maxElementsPerLine
        )
    ];

    const groupElements = [
        startChar,
        addIndent ? indent(innerDoc) : innerDoc,
        // always print a trailing delimiter if the list breaks
        ifBreak([finalDelimiter, trailingNewline ? lineBreak : ""], padding),
        endChar
    ];

    const groupElementsNoBreak = [
        startChar,
        padding,
        printElements(path, print, listKey, delimiter, " ", maxElementsPerLine),
        padding,
        endChar
    ];

    return forceInline
        ? groupElementsNoBreak
        : group(groupElements, { groupId });
}

function synthesizeMissingCallArgumentSeparators(
    node,
    originalText,
    startIndex,
    endIndex
) {
    if (
        !node ||
        node.type !== "CallExpression" ||
        !Array.isArray(node.arguments) ||
        typeof originalText !== "string" ||
        typeof startIndex !== "number" ||
        typeof endIndex !== "number" ||
        endIndex <= startIndex
    ) {
        return null;
    }

    let cursor = startIndex;
    let normalizedText = "";
    let insertedSeparator = false;

    for (let index = 0; index < node.arguments.length; index += 1) {
        const argument = node.arguments[index];
        const argumentStart = getNodeStartIndex(argument);
        const argumentEnd = getNodeEndIndex(argument);

        if (
            typeof argumentStart !== "number" ||
            typeof argumentEnd !== "number" ||
            argumentStart < cursor ||
            argumentEnd > endIndex
        ) {
            return null;
        }

        normalizedText += originalText.slice(cursor, argumentStart);
        normalizedText += originalText.slice(argumentStart, argumentEnd);
        cursor = argumentEnd;

        if (index >= node.arguments.length - 1) {
            continue;
        }

        const nextArgument = node.arguments[index + 1];
        const nextStart = getNodeStartIndex(nextArgument);

        if (typeof nextStart !== "number" || nextStart < cursor) {
            return null;
        }

        const between = originalText.slice(cursor, nextStart);

        if (between.includes(",")) {
            normalizedText += between;
            cursor = nextStart;
            continue;
        }

        const trimmedBetween = between.trim();

        if (trimmedBetween.length === 0) {
            const previousChar =
                cursor > startIndex ? originalText[cursor - 1] : "";
            const nextChar =
                nextStart < originalText.length ? originalText[nextStart] : "";

            if (
                isNumericLiteralBoundaryCharacter(previousChar) &&
                isNumericLiteralBoundaryCharacter(nextChar)
            ) {
                normalizedText += "," + between;
                cursor = nextStart;
                insertedSeparator = true;
                continue;
            }
        }

        normalizedText += between;
        cursor = nextStart;
    }

    normalizedText += originalText.slice(cursor, endIndex);

    return insertedSeparator ? normalizedText : null;
}

function isNumericLiteralBoundaryCharacter(character) {
    return /[0-9.-]/.test(character ?? "");
}

function shouldAllowTrailingComma(options) {
    return options?.trailingComma === "all";
}

function buildCallArgumentsDocs(
    path,
    print,
    options,
    {
        forceBreak = false,
        maxElementsPerLine = Infinity,
        includeInlineVariant = false,
        hasCallbackArguments = false
    } = {}
) {
    const node = path.getValue();
    const args = Array.isArray(node?.arguments) ? node.arguments : [];
    const simplePrefixLength = countLeadingSimpleCallArguments(node);
    const hasTrailingArguments = args.length > simplePrefixLength;
    const trailingArguments = hasTrailingArguments
        ? args.slice(simplePrefixLength)
        : [];

    const trailingCallbacksOnly = trailingArguments.every(
        (argumentNode) =>
            argumentNode?.type === "FunctionDeclaration" ||
            argumentNode?.type === "StructExpression"
    );

    if (
        simplePrefixLength > 1 &&
        hasTrailingArguments &&
        hasCallbackArguments &&
        maxElementsPerLine === Infinity &&
        trailingCallbacksOnly
    ) {
        const inlineDoc = includeInlineVariant
            ? printCommaSeparatedList(
                  path,
                  print,
                  "arguments",
                  "(",
                  ")",
                  options,
                  {
                      addIndent: false,
                      forceInline: true,
                      leadingNewline: false,
                      trailingNewline: false,
                      maxElementsPerLine
                  }
              )
            : null;

        const multilineDoc = buildCallbackArgumentsWithSimplePrefix(
            path,
            print,
            simplePrefixLength,
            options
        );

<<<<<<< HEAD
        const inlineDoc = printCommaSeparatedList(
            path,
            print,
            "arguments",
            "(",
            ")",
            options,
            {
                addIndent: false,
                forceInline: true,
                leadingNewline: false,
                trailingNewline: false
            }
        );

=======
>>>>>>> 3a3b4ff7
        return { inlineDoc, multilineDoc };
    }

    const multilineDoc = printCommaSeparatedList(
        path,
        print,
        "arguments",
        "(",
        ")",
        options,
        {
            forceBreak,
            maxElementsPerLine
        }
    );

    const inlineDoc = includeInlineVariant
        ? printCommaSeparatedList(path, print, "arguments", "(", ")", options, {
              addIndent: false,
              forceInline: true,
              leadingNewline: false,
              trailingNewline: false,
              maxElementsPerLine
          })
        : null;

    return { inlineDoc, multilineDoc };
}

function buildFunctionParameterDocs(path, print, options) {
    const multilineDoc = printCommaSeparatedList(
        path,
        print,
        "params",
        "(",
        ")",
        options,
        {
            allowTrailingDelimiter: false
        }
    );

    const inlineDoc = printCommaSeparatedList(
        path,
        print,
        "params",
        "(",
        ")",
        options,
        {
            addIndent: false,
            allowTrailingDelimiter: false,
            forceInline: true,
            leadingNewline: false,
            trailingNewline: false
        }
    );

    return { inlineDoc, multilineDoc };
}

function maybePrintInlineDefaultParameterFunctionBody(path, print) {
    const node = path.getValue();
    const parentNode = path.parent;

    if (!node || node.type !== "FunctionDeclaration") {
        return null;
    }

    if (!parentNode || parentNode.type !== "DefaultParameter") {
        return null;
    }

    if (isNonEmptyArray(node.docComments)) {
        return null;
    }

    if (hasComment(node)) {
        return null;
    }

    const bodyNode = node.body;
    if (!bodyNode || bodyNode.type !== "BlockStatement") {
        return null;
    }

    if (hasComment(bodyNode)) {
        return null;
    }

    const statements = getBodyStatements(bodyNode);
    if (!Array.isArray(statements) || statements.length !== 1) {
        return null;
    }

    const [onlyStatement] = statements;
    if (!onlyStatement || hasComment(onlyStatement)) {
        return null;
    }

    if (onlyStatement.type !== "CallExpression") {
        return null;
    }

    const statementDoc = path.call(
        (bodyPath) => bodyPath.call(print, "body", 0),
        "body"
    );

    if (!statementDoc || willBreak(statementDoc)) {
        return null;
    }

    const semicolon = optionalSemicolon(onlyStatement.type);
    return group(["{ ", statementDoc, semicolon, " }"]);
}

function printCommaSeparatedList(
    path,
    print,
    listKey,
    startChar,
    endChar,
    options,
    overrides = {}
) {
    const allowTrailingDelimiter =
        overrides.allowTrailingDelimiter === undefined
            ? shouldAllowTrailingComma(options)
            : overrides.allowTrailingDelimiter;

    return printDelimitedList(path, print, listKey, startChar, endChar, {
        delimiter: ",",
        ...overrides,
        allowTrailingDelimiter
    });
}

// Force statement-shaped children into explicit `{}` blocks so every call site
// that relies on this helper inherits the same guard rails. The printer uses it
// for `if`, loop, and struct bodies where we always emit braces regardless of
// how the source was written. Centralizing the wrapping ensures semicolon
// bookkeeping stays wired through `optionalSemicolon`, keeps synthetic doc
// comments anchored to the block node they describe, and prevents individual
// callers from drifting in how they indent or collapse single-statement bodies.
// When we experimented with open-coding the wrapping logic in each printer, it
// was easy to miss one of those responsibilities and regress either the
// formatter's brace guarantees or the doc comment synthesis covered by the
// synthetic doc comment integration tests
// (`src/plugin/tests/synthetic-doc-comments.test.js`).
function printInBlock(path, options, print, expressionKey) {
    const node = path.getValue()[expressionKey];
    return node.type === "BlockStatement"
        ? [print(expressionKey), optionalSemicolon(node.type)]
        : [
              "{",
              indent([
                  hardline,
                  print(expressionKey),
                  optionalSemicolon(node.type)
              ]),
              hardline,
              "}"
          ];
}

function shouldPrintBlockAlternateAsElseIf(node) {
    if (!node || node.type !== "BlockStatement") {
        return false;
    }

    if (hasComment(node)) {
        return false;
    }

    const body = getBodyStatements(node);
    if (body.length !== 1) {
        return false;
    }

    const [onlyStatement] = body;
    return onlyStatement?.type === "IfStatement";
}

// print a delimited sequence of elements
// handles the case where a trailing comment follows a delimiter
function printElements(
    path,
    print,
    listKey,
    delimiter,
    lineBreak,
    maxElementsPerLine = Infinity
) {
    const node = path.getValue();
    const finalIndex = node[listKey].length - 1;
    let itemsSinceLastBreak = 0;
    return path.map((childPath, index) => {
        const parts = [];
        const printed = print();
        const separator = index === finalIndex ? "" : delimiter;

        if (docHasTrailingComment(printed)) {
            printed.splice(-1, 0, separator);
            parts.push(printed);
        } else {
            parts.push(printed, separator);
        }

        if (index !== finalIndex) {
            const hasLimit =
                Number.isFinite(maxElementsPerLine) && maxElementsPerLine > 0;
            itemsSinceLastBreak += 1;
            if (hasLimit) {
                const childNode = childPath.getValue();
                const nextNode =
                    index < finalIndex ? node[listKey][index + 1] : null;
                const shouldBreakAfter =
                    isComplexArgumentNode(childNode) ||
                    isComplexArgumentNode(nextNode) ||
                    itemsSinceLastBreak >= maxElementsPerLine;

                if (shouldBreakAfter) {
                    parts.push(lineBreak);
                    itemsSinceLastBreak = 0;
                } else {
                    parts.push(" ");
                }
            } else {
                parts.push(lineBreak);
            }
        }

        return parts;
    }, listKey);
}

function isComplexArgumentNode(node) {
    if (!node || typeof node.type !== "string") {
        return false;
    }

    return (
        node.type === "CallExpression" ||
        node.type === "FunctionDeclaration" ||
        node.type === "StructExpression"
    );
}

const SIMPLE_CALL_ARGUMENT_TYPES = new Set([
    "Identifier",
    "Literal",
    "MemberDotExpression",
    "MemberIndexExpression",
    "ThisExpression",
    "BooleanLiteral",
    "UndefinedLiteral"
]);

function isSimpleCallArgument(node) {
    if (!node || typeof node.type !== "string") {
        return false;
    }

    if (isComplexArgumentNode(node)) {
        return false;
    }

    if (SIMPLE_CALL_ARGUMENT_TYPES.has(node.type)) {
        return true;
    }

    if (node.type === "Literal" && typeof node.value === "string") {
        const literalValue = node.value.toLowerCase();
        if (literalValue === "undefined" || literalValue === "noone") {
            return true;
        }
    }

    return false;
}

function countLeadingSimpleCallArguments(node) {
    if (!node || !Array.isArray(node.arguments)) {
        return 0;
    }

    let count = 0;
    for (const argument of node.arguments) {
        if (!isSimpleCallArgument(argument)) {
            break;
        }

        count += 1;
    }

    return count;
}

function buildCallbackArgumentsWithSimplePrefix(
    path,
    print,
    simplePrefixLength,
    options
) {
    const node = path.getValue();
    const args = Array.isArray(node?.arguments) ? node.arguments : [];
    const printedArgs = args.map((_, index) =>
        path.call(print, "arguments", index)
    );

    const prefixLimit = Math.min(simplePrefixLength, args.length);
    const prefixDocs = printedArgs.slice(0, prefixLimit);

    if (prefixLimit >= args.length) {
        return group(["(", join(", ", prefixDocs), ")"]);
    }

    const remainingDocs = printedArgs.slice(prefixLimit);
    const hasSingleTrailingArgument = remainingDocs.length === 1;
    const basePrefixDoc = join(", ", prefixDocs);
    const prefixWithTrailingComma =
        prefixDocs.length > 0
            ? concat([basePrefixDoc, remainingDocs.length > 0 ? "," : ""])
            : "";

    const trailingCommaDoc = shouldAllowTrailingComma(options)
        ? ifBreak(",", "")
        : "";

    if (hasSingleTrailingArgument) {
        return group([
            "(",
            prefixWithTrailingComma,
            indent([line, remainingDocs[0]]),
            trailingCommaDoc,
            softline,
            ")"
        ]);
    }

    const indentParts = [];

    if (prefixDocs.length > 0) {
        indentParts.push(line, prefixWithTrailingComma);
    }

    remainingDocs.forEach((doc, index) => {
        indentParts.push(line, doc);

        if (index < remainingDocs.length - 1) {
            indentParts.push(",", line);
        }
    });

    return group(["(", indent(indentParts), trailingCommaDoc, softline, ")"]);
}

function shouldForceBreakStructArgument(argument) {
    if (!argument || argument.type !== "StructExpression") {
        return false;
    }

    if (hasComment(argument)) {
        return true;
    }

    const properties = Array.isArray(argument.properties)
        ? argument.properties
        : [];

    if (properties.length === 0) {
        return false;
    }

    if (properties.some((property) => hasComment(property))) {
        return true;
    }

    return properties.length > 2;
}

function getStructAlignmentInfo(structNode, options) {
    if (!structNode || structNode.type !== "StructExpression") {
        return null;
    }

    const properties = Array.isArray(structNode.properties)
        ? structNode.properties
        : [];

    let maxNameLength = 0;

    for (const property of properties) {
        const nameLength = getStructPropertyNameLength(property, options);
        if (nameLength > maxNameLength) {
            maxNameLength = nameLength;
        }
    }

    if (maxNameLength <= 0) {
        return { maxNameLength: 0 };
    }

    return { maxNameLength };
}

function getStructPropertyNameLength(property, options) {
    if (!property) {
        return 0;
    }

    const nameNode = property.name ?? property.key;
    if (typeof nameNode === "string") {
        return nameNode.length;
    }

    if (!nameNode) {
        return 0;
    }

    if (nameNode.type === "Identifier") {
        const identifierText = getIdentifierText(nameNode);
        return typeof identifierText === "string" ? identifierText.length : 0;
    }

    const source = getSourceTextForNode(nameNode, options);
    return typeof source === "string" ? source.length : 0;
}

// variation of printElements that handles semicolons and line breaks in a program or block
function isMacroLikeStatement(node) {
    if (!node || typeof node.type !== "string") {
        return false;
    }

    if (node.type === "MacroDeclaration") {
        return true;
    }

    if (node.type === "DefineStatement") {
        return getNormalizedDefineReplacementDirective(node) === "#macro";
    }

    return false;
}

function shouldSuppressEmptyLineBetween(previousNode, nextNode) {
    if (!previousNode || !nextNode) {
        return false;
    }

    if (isMacroLikeStatement(previousNode) && isMacroLikeStatement(nextNode)) {
        return true;
    }

    return false;
}

function getNextNonWhitespaceCharacter(text, startIndex) {
    if (typeof text !== "string") {
        return null;
    }

    const { length } = text;
    for (let index = startIndex; index < length; index += 1) {
        const characterCode = text.charCodeAt(index);

        // Skip standard ASCII whitespace characters so the caller can reason
        // about the next syntactically meaningful token without repeatedly
        // slicing the original source text.
        switch (characterCode) {
            case 9: // \t
            case 10: // \n
            case 11: // vertical tab
            case 12: // form feed
            case 13: // \r
            case 32: {
                // space
                continue;
            }
            default: {
                return text.charAt(index);
            }
        }
    }

    return null;
}

function printStatements(path, options, print, childrenAttribute) {
    let previousNodeHadNewlineAddedAfter = false; // tracks newline added after the previous node

    const parentNode = path.getValue();
    const containerNode =
        typeof path.getParentNode === "function" ? path.getParentNode() : null;
    const statements =
        parentNode && Array.isArray(parentNode[childrenAttribute])
            ? parentNode[childrenAttribute]
            : null;
    if (statements) {
        applyAssignmentAlignment(statements, options, path, childrenAttribute);
    }

    const syntheticDocByNode = new Map();
    if (statements) {
        for (const statement of statements) {
            const docComment =
                getSyntheticDocCommentForStaticVariable(statement, options) ??
                getSyntheticDocCommentForFunctionAssignment(statement, options);
            if (docComment) {
                syntheticDocByNode.set(statement, docComment);
            }
        }
    }

    // Cache frequently used option lookups to avoid re-evaluating them in the tight map loop.
    const locStart =
        typeof options.locStart === "function" ? options.locStart : null;
    const locEnd = typeof options.locEnd === "function" ? options.locEnd : null;
    const originalTextCache = options.originalText;

    return path.map((childPath, index) => {
        const parts = [];
        const node = childPath.getValue();
        const isTopLevel = childPath.parent?.type === "Program";
        const printed = print();

        if (printed == undefined) {
            return [];
        }

        let semi = optionalSemicolon(node.type);
        const startProp = node?.start;
        const endProp = node?.end;
        const fallbackStart =
            typeof startProp === "number"
                ? startProp
                : typeof startProp?.index === "number"
                  ? startProp.index
                  : 0;
        const fallbackEnd =
            typeof endProp === "number"
                ? endProp
                : typeof endProp?.index === "number"
                  ? endProp.index
                  : fallbackStart;
        const nodeStartIndex = locStart ? locStart(node) : fallbackStart;
        const nodeEndIndex = locEnd ? locEnd(node) - 1 : fallbackEnd;

        const currentNodeRequiresNewline =
            shouldAddNewlinesAroundStatement(node, options) && isTopLevel;

        // Check if a newline should be added BEFORE the statement
        if (currentNodeRequiresNewline && !previousNodeHadNewlineAddedAfter) {
            const hasLeadingComment = isTopLevel
                ? hasCommentImmediatelyBefore(originalTextCache, nodeStartIndex)
                : false;

            if (
                isTopLevel &&
                !isPreviousLineEmpty(options.originalText, nodeStartIndex) &&
                !hasLeadingComment
            ) {
                parts.push(hardline);
            }
        }

        const syntheticDocRecord = syntheticDocByNode.get(node);
        const syntheticDocComment = syntheticDocRecord
            ? syntheticDocRecord.doc
            : null;
        if (syntheticDocComment) {
            parts.push(syntheticDocComment, hardline);
        }

        const textForSemicolons = originalTextCache || "";
        let hasTerminatingSemicolon = textForSemicolons[nodeEndIndex] === ";";
        if (!hasTerminatingSemicolon) {
            const textLength = textForSemicolons.length;
            let cursor = nodeEndIndex + 1;
            while (
                cursor < textLength &&
                isSkippableSemicolonWhitespace(
                    textForSemicolons.charCodeAt(cursor)
                )
            ) {
                cursor++;
            }
            hasTerminatingSemicolon = textForSemicolons[cursor] === ";";
        }

        const isVariableDeclaration = node.type === "VariableDeclaration";
        const isStaticDeclaration =
            isVariableDeclaration && node.kind === "static";
        const hasFunctionInitializer =
            isVariableDeclaration &&
            Array.isArray(node.declarations) &&
            node.declarations.some((declaration) => {
                const initType = declaration?.init?.type;
                return (
                    initType === "FunctionExpression" ||
                    initType === "FunctionDeclaration"
                );
            });

        const isFirstStatementInBlock =
            index === 0 && childPath.parent?.type !== "Program";

        const suppressFollowingEmptyLine =
            node?._featherSuppressFollowingEmptyLine === true ||
            node?._gmlSuppressFollowingEmptyLine === true;

        if (
            isFirstStatementInBlock &&
            isStaticDeclaration &&
            !syntheticDocComment
        ) {
            parts.push(hardline);
        }

        if (semi === ";") {
            const initializerIsFunctionExpression =
                node.type === "VariableDeclaration" &&
                Array.isArray(node.declarations) &&
                node.declarations.length === 1 &&
                (node.declarations[0]?.init?.type === "FunctionExpression" ||
                    node.declarations[0]?.init?.type === "FunctionDeclaration");

            if (initializerIsFunctionExpression && !hasTerminatingSemicolon) {
                // Normalized legacy `#define` directives used to omit trailing
                // semicolons when rewriting to function expressions. The
                // formatter now standardizes those assignments so they always
                // emit an explicit semicolon, matching the golden fixtures and
                // keeping the output consistent regardless of the original
                // source style.
                semi = ";";
            }
        }

        const shouldDropConstructorMethodSemicolon =
            semi === ";" &&
            !hasTerminatingSemicolon &&
            node.type === "AssignmentExpression" &&
            isInsideConstructorFunction(childPath);

        if (shouldDropConstructorMethodSemicolon) {
            semi = "";
        }

        const shouldOmitSemicolon =
            semi === ";" &&
            !hasTerminatingSemicolon &&
            syntheticDocComment &&
            !(syntheticDocRecord?.hasExistingDocLines ?? false) &&
            isLastStatement(childPath) &&
            !isStaticDeclaration;

        if (shouldOmitSemicolon) {
            semi = "";
        }

        // Preserve the `statement; // trailing comment` shape that GameMaker
        // authors rely on. When the child doc ends with a trailing comment token
        // we cannot blindly append the semicolon because Prettier would render
        // `statement // comment;`, effectively moving the comment past the
        // terminator. Inserting the semicolon right before the comment keeps the
        // formatter's "always add the final `;`" guarantee intact without
        // rewriting author comments or dropping the semicolon entirely—a
        // regression we previously hit when normalising legacy `#define`
        // assignments.
        if (docHasTrailingComment(printed)) {
            printed.splice(-1, 0, semi);
            parts.push(printed);
        } else {
            parts.push(printed, semi);
        }

        // Reset flag for next iteration
        previousNodeHadNewlineAddedAfter = false;

        // Check if a newline should be added AFTER the statement
        if (!isLastStatement(childPath)) {
            const nextNode = statements ? statements[index + 1] : null;
            const shouldSuppressExtraEmptyLine = shouldSuppressEmptyLineBetween(
                node,
                nextNode
            );
            const nextNodeIsMacro = isMacroLikeStatement(nextNode);
            const shouldSkipStandardHardline =
                shouldSuppressExtraEmptyLine &&
                isMacroLikeStatement(node) &&
                !nextNodeIsMacro;

            if (!shouldSkipStandardHardline) {
                parts.push(hardline);
            }

            const nextHasSyntheticDoc = nextNode
                ? syntheticDocByNode.has(nextNode)
                : false;
            const nextLineProbeIndex =
                node?.type === "DefineStatement" ||
                node?.type === "MacroDeclaration"
                    ? nodeEndIndex
                    : nodeEndIndex + 1;

            const suppressLeadingEmptyLine =
                nextNode?._featherSuppressLeadingEmptyLine === true;
            const forceFollowingEmptyLine =
                node?._featherForceFollowingEmptyLine === true ||
                node?._gmlForceFollowingEmptyLine === true;

            const nextLineEmpty =
                suppressFollowingEmptyLine || suppressLeadingEmptyLine
                    ? false
                    : isNextLineEmpty(options.originalText, nextLineProbeIndex);

            const isSanitizedMacro =
                node?.type === "MacroDeclaration" &&
                typeof node._featherMacroText === "string";
            const sanitizedMacroHasExplicitBlankLine =
                isSanitizedMacro &&
                macroTextHasExplicitTrailingBlankLine(node._featherMacroText);

            const isMacroLikeNode = isMacroLikeStatement(node);
            const isDefineMacroReplacement =
                getNormalizedDefineReplacementDirective(node) === "#macro";
            const shouldForceMacroPadding =
                isMacroLikeNode &&
                !isDefineMacroReplacement &&
                !nextNodeIsMacro &&
                !nextLineEmpty &&
                !shouldSuppressExtraEmptyLine &&
                !sanitizedMacroHasExplicitBlankLine;

            if (shouldForceMacroPadding) {
                parts.push(hardline);
                previousNodeHadNewlineAddedAfter = true;
            } else if (
                forceFollowingEmptyLine &&
                !nextLineEmpty &&
                !shouldSuppressExtraEmptyLine &&
                !sanitizedMacroHasExplicitBlankLine
            ) {
                parts.push(hardline);
                previousNodeHadNewlineAddedAfter = true;
            } else if (currentNodeRequiresNewline && !nextLineEmpty) {
                parts.push(hardline);
                previousNodeHadNewlineAddedAfter = true;
            } else if (
                nextLineEmpty &&
                !nextHasSyntheticDoc &&
                !shouldSuppressExtraEmptyLine &&
                !sanitizedMacroHasExplicitBlankLine
            ) {
                parts.push(hardline);
            }
        } else if (isTopLevel) {
            parts.push(hardline);
        } else {
            const parentNode = childPath.parent;
            const trailingProbeIndex =
                node?.type === "DefineStatement" ||
                node?.type === "MacroDeclaration"
                    ? nodeEndIndex
                    : nodeEndIndex + 1;
            const enforceTrailingPadding =
                shouldAddNewlinesAroundStatement(node);
            const blockParent =
                typeof childPath.getParentNode === "function"
                    ? childPath.getParentNode()
                    : childPath.parent;
            const constructorAncestor =
                typeof childPath.getParentNode === "function"
                    ? childPath.getParentNode(1)
                    : (blockParent?.parent ?? null);
            const isConstructorBlock =
                blockParent?.type === "BlockStatement" &&
                constructorAncestor?.type === "ConstructorDeclaration";
            const shouldPreserveConstructorStaticPadding =
                isStaticDeclaration &&
                hasFunctionInitializer &&
                isConstructorBlock;
            let shouldPreserveTrailingBlankLine = false;
            const hasAttachedDocComment =
                node?.[DOC_COMMENT_OUTPUT_FLAG] === true ||
                (Array.isArray(node?.docComments) &&
                    node.docComments.length > 0) ||
                Boolean(syntheticDocComment);
            const requiresTrailingPadding =
                enforceTrailingPadding &&
                parentNode?.type === "BlockStatement" &&
                !suppressFollowingEmptyLine;

            if (
                parentNode?.type === "BlockStatement" &&
                !suppressFollowingEmptyLine
            ) {
                const originalText =
                    typeof options.originalText === "string"
                        ? options.originalText
                        : null;
                const hasExplicitTrailingBlankLine =
                    originalText !== null &&
                    isNextLineEmpty(originalText, trailingProbeIndex);

                if (enforceTrailingPadding) {
                    // Large statements such as nested function declarations and
                    // constructor bodies should remain visually separated from
                    // the closing brace. When padding is mandated by the node
                    // type we still respect explicitly authored spacing, but we
                    // guarantee a separator for nested function declarations so
                    // their closing braces do not collapse into the parent.
                    shouldPreserveTrailingBlankLine =
                        node?.type === "FunctionDeclaration"
                            ? true
                            : hasExplicitTrailingBlankLine;
                } else if (
                    shouldPreserveConstructorStaticPadding &&
                    hasExplicitTrailingBlankLine
                ) {
                    shouldPreserveTrailingBlankLine = true;
                } else if (hasExplicitTrailingBlankLine && originalText) {
                    const textLength = originalText.length;
                    let scanIndex = trailingProbeIndex;
                    let nextCharacter = null;

                    while (scanIndex < textLength) {
                        nextCharacter = getNextNonWhitespaceCharacter(
                            originalText,
                            scanIndex
                        );

                        if (nextCharacter === ";") {
                            if (hasFunctionInitializer) {
                                break;
                            }

                            const semicolonIndex = originalText.indexOf(
                                ";",
                                scanIndex
                            );
                            if (semicolonIndex === -1) {
                                nextCharacter = null;
                                break;
                            }
                            scanIndex = semicolonIndex + 1;
                            continue;
                        }

                        break;
                    }

                    shouldPreserveTrailingBlankLine = nextCharacter
                        ? nextCharacter !== "}"
                        : false;
                }
            }

            if (
                !shouldPreserveTrailingBlankLine &&
                !suppressFollowingEmptyLine
            ) {
                if (
                    shouldForceTrailingBlankLineForNestedFunction(
                        node,
                        parentNode,
                        containerNode
                    )
                ) {
                    shouldPreserveTrailingBlankLine = true;
                } else if (
                    hasAttachedDocComment &&
                    blockParent?.type === "BlockStatement"
                ) {
                    const isFunctionLikeDeclaration =
                        node?.type === "FunctionDeclaration" ||
                        node?.type === "ConstructorDeclaration";

                    if (isFunctionLikeDeclaration) {
                        shouldPreserveTrailingBlankLine = true;
                    }
                }
            }

            const shouldForceConstructorNestedFunctionPadding =
                isConstructorBlock &&
                node?.type === "FunctionDeclaration" &&
                !suppressFollowingEmptyLine &&
                !shouldPreserveTrailingBlankLine;
            if (shouldPreserveTrailingBlankLine) {
                parts.push(hardline);
                previousNodeHadNewlineAddedAfter = true;
            } else if (shouldForceConstructorNestedFunctionPadding) {
                parts.push(hardline);
                previousNodeHadNewlineAddedAfter = true;
            } else if (requiresTrailingPadding) {
                parts.push(hardline);
                previousNodeHadNewlineAddedAfter = true;
            }
        }

        return parts;
    }, childrenAttribute);
}

export function applyAssignmentAlignment(
    statements,
    options,
    path = null,
    childrenAttribute = null
) {
    const minGroupSize = getAssignmentAlignmentMinimum(options);
    /** @type {Array<{ node: any, nameLength: number }>} */
    const currentGroup = [];
    // Tracking the longest identifier as we build the group avoids mapping over
    // the nodes and spreading into Math.max during every flush. This helper
    // runs in tight printer loops, so staying allocation-free keeps it cheap.
    let currentGroupMaxLength = 0;
    let currentGroupHasAlias = false;

    const { originalText, locStart, locEnd } =
        resolvePrinterSourceMetadata(options);

    const insideFunctionBody = isPathInsideFunctionBody(
        path,
        childrenAttribute
    );
    const functionNode = insideFunctionBody
        ? findEnclosingFunctionNode(path)
        : null;
    const functionParameterNames = insideFunctionBody
        ? getFunctionParameterNameSetFromPath(path)
        : null;

    let previousEntry = null;

    const resetGroup = () => {
        currentGroup.length = 0;
        currentGroupMaxLength = 0;
        currentGroupHasAlias = false;
    };

    const flushGroup = () => {
        if (currentGroup.length === 0) {
            resetGroup();
            return;
        }

        const groupEntries = [...currentGroup];
        const meetsAlignmentThreshold =
            minGroupSize > 0 && groupEntries.length >= minGroupSize;
        const canAlign = meetsAlignmentThreshold && currentGroupHasAlias;

        if (!canAlign) {
            for (const { node } of groupEntries) {
                node._alignAssignmentPadding = 0;
            }
            resetGroup();
            return;
        }

        const targetLength = currentGroupMaxLength;
        for (const { node, nameLength } of groupEntries) {
            node._alignAssignmentPadding = targetLength - nameLength;
        }

        resetGroup();
    };

    for (const statement of statements) {
        const entry = getSimpleAssignmentLikeEntry(
            statement,
            insideFunctionBody,
            functionParameterNames,
            functionNode,
            options
        );

        if (entry) {
            if (
                previousEntry &&
                previousEntry.skipBreakAfter !== true &&
                shouldBreakAssignmentAlignment(
                    previousEntry.locationNode,
                    entry.locationNode,
                    originalText,
                    locStart,
                    locEnd
                )
            ) {
                flushGroup();
                previousEntry = null;
            }

            currentGroup.push({
                node: entry.paddingTarget,
                nameLength: entry.nameLength
            });
            if (entry.nameLength > currentGroupMaxLength) {
                currentGroupMaxLength = entry.nameLength;
            }
            if (entry.enablesAlignment) {
                currentGroupHasAlias = true;
            }

            previousEntry = entry;
        } else {
            flushGroup();
            previousEntry = null;
        }
    }

    flushGroup();
}

function shouldForceTrailingBlankLineForNestedFunction(
    node,
    blockNode,
    containerNode
) {
    if (!isFunctionLikeDeclaration(node)) {
        return false;
    }

    if (!blockNode || blockNode.type !== "BlockStatement") {
        return false;
    }

    return isFunctionLikeDeclaration(containerNode);
}

function isFunctionLikeDeclaration(node) {
    const nodeType = node?.type;
    return (
        nodeType === "FunctionDeclaration" ||
        nodeType === "ConstructorDeclaration" ||
        nodeType === "FunctionExpression"
    );
}

function isPathInsideFunctionBody(path, childrenAttribute) {
    if (
        !path ||
        typeof path.getParentNode !== "function" ||
        typeof path.getValue !== "function"
    ) {
        return false;
    }

    if (childrenAttribute !== "body") {
        return false;
    }

    const containerNode = path.getValue();
    if (!containerNode || containerNode.type !== "BlockStatement") {
        return false;
    }

    const parentNode = path.getParentNode();
    if (!parentNode || typeof parentNode.type !== "string") {
        return false;
    }

    if (
        parentNode.type === "FunctionDeclaration" ||
        parentNode.type === "FunctionExpression" ||
        parentNode.type === "ConstructorDeclaration"
    ) {
        return parentNode.body === containerNode;
    }

    return false;
}

function getSimpleAssignmentLikeEntry(
    statement,
    insideFunctionBody,
    functionParameterNames,
    functionNode,
    options
) {
    if (isSimpleAssignment(statement)) {
        const identifier = statement.left;
        if (!identifier || typeof identifier.name !== "string") {
            return null;
        }

        return {
            locationNode: statement,
            paddingTarget: statement,
            nameLength: identifier.name.length,
            enablesAlignment: true
        };
    }

    if (!insideFunctionBody) {
        return null;
    }

    const declarator = getSingleVariableDeclarator(statement);
    if (!declarator) {
        return null;
    }

    const id = declarator.id;
    if (!id || id.type !== "Identifier" || typeof id.name !== "string") {
        return null;
    }

    const init = declarator.init;
    if (!init) {
        return null;
    }

    let enablesAlignment = false;
    if (init.type === "Identifier" && typeof init.name === "string") {
        const argumentIndex = getArgumentIndexFromIdentifier(init.name);
        const hasNamedParameters =
            functionParameterNames && functionParameterNames.size > 0;

        if (argumentIndex !== null) {
            if (!options?.applyFeatherFixes || hasNamedParameters) {
                enablesAlignment = true;
            }
        } else if (functionParameterNames?.has(init.name)) {
            enablesAlignment = true;
        }
    }

    const skipBreakAfter = shouldOmitParameterAlias(
        declarator,
        functionNode,
        options
    );

    return {
        locationNode: statement,
        paddingTarget: declarator,
        nameLength: id.name.length,
        enablesAlignment,
        skipBreakAfter
    };
}

function getFunctionParameterNameSetFromPath(path) {
    if (!path || typeof path.getParentNode !== "function") {
        return null;
    }

    const functionNode = path.getParentNode();
    if (!functionNode || typeof functionNode !== "object") {
        return null;
    }

    const params = getFunctionParams(functionNode);
    if (params.length === 0) {
        return null;
    }

    const names = new Set();
    for (const param of params) {
        const identifier = getIdentifierFromParameterNode(param);
        if (
            identifier &&
            typeof identifier.name === "string" &&
            identifier.name.length > 0
        ) {
            names.add(identifier.name);
        }
    }

    return names.size > 0 ? names : null;
}

function getAssignmentAlignmentMinimum(options) {
    return coercePositiveIntegerOption(
        options?.alignAssignmentsMinGroupSize,
        3,
        {
            zeroReplacement: 0
        }
    );
}

function isSimpleAssignment(node) {
    return !!(
        node &&
        node.type === "AssignmentExpression" &&
        node.operator === "=" &&
        node.left &&
        node.left.type === "Identifier" &&
        typeof node.left.name === "string"
    );
}

function shouldBreakAssignmentAlignment(
    previousNode,
    nextNode,
    originalText,
    locStart,
    locEnd
) {
    if (
        !originalText ||
        typeof originalText !== "string" ||
        !previousNode ||
        !nextNode
    ) {
        return false;
    }

    const previousEnd = getNodeEndIndexForAlignment(previousNode, locEnd);
    const nextStart = getNodeStartIndexForAlignment(nextNode, locStart);

    if (
        !Number.isInteger(previousEnd) ||
        !Number.isInteger(nextStart) ||
        previousEnd >= nextStart
    ) {
        return false;
    }

    const between = originalText.slice(previousEnd + 1, nextStart);

    if (/\n[^\S\r\n]*\n/.test(between)) {
        return true;
    }

    return /(?:^|\n)\s*(?:\/\/|\/\*)/.test(between);
}

function getNodeStartIndexForAlignment(node, locStart) {
    if (!node) {
        return null;
    }

    if (typeof locStart === "function") {
        const resolved = locStart(node);
        if (Number.isInteger(resolved)) {
            return resolved;
        }
    }

    const startProp = node.start;
    if (typeof startProp === "number") {
        return startProp;
    }

    if (startProp && typeof startProp.index === "number") {
        return startProp.index;
    }

    return null;
}

function getNodeEndIndexForAlignment(node, locEnd) {
    if (!node) {
        return null;
    }

    if (typeof locEnd === "function") {
        const resolved = locEnd(node);
        if (Number.isInteger(resolved)) {
            return resolved - 1;
        }
    }

    const endProp = node.end;
    if (typeof endProp === "number") {
        return endProp;
    }

    if (endProp && typeof endProp.index === "number") {
        return endProp.index;
    }

    const startIndex = getNodeStartIndexForAlignment(node, null);
    return Number.isInteger(startIndex) ? startIndex : null;
}

function collectSyntheticDocCommentLines(node, options) {
    const rawComments = getCommentArray(node);
    if (!Array.isArray(rawComments) || rawComments.length === 0) {
        return {
            existingDocLines: [],
            remainingComments: Array.isArray(rawComments) ? rawComments : []
        };
    }

    const lineCommentOptions = resolveLineCommentOptions(options);
    const existingDocLines = [];
    const remainingComments = [];

    for (const comment of rawComments) {
        if (!comment || comment.type !== "CommentLine") {
            remainingComments.push(comment);
            continue;
        }

        const formatted = formatLineComment(comment, lineCommentOptions);
        if (
            typeof formatted !== "string" ||
            !formatted.trim().startsWith("///")
        ) {
            remainingComments.push(comment);
            continue;
        }

        comment.printed = true;
        existingDocLines.push(formatted);
    }

    return { existingDocLines, remainingComments };
}

function buildSyntheticDocComment(
    functionNode,
    existingDocLines,
    options,
    overrides = {}
) {
    const hasExistingDocLines = existingDocLines.length > 0;

    const syntheticLines = hasExistingDocLines
        ? mergeSyntheticDocComments(
              functionNode,
              existingDocLines,
              options,
              overrides
          )
        : reorderDescriptionLinesAfterFunction(
              computeSyntheticFunctionDocLines(
                  functionNode,
                  [],
                  options,
                  overrides
              )
          );

    if (syntheticLines.length === 0) {
        return null;
    }

    return {
        doc: concat([hardline, join(hardline, syntheticLines)]),
        hasExistingDocLines
    };
}

function suppressConstructorAssignmentPadding(functionNode) {
    if (
        !functionNode ||
        functionNode.type !== "ConstructorDeclaration" ||
        functionNode.body?.type !== "BlockStatement" ||
        !Array.isArray(functionNode.body.body)
    ) {
        return;
    }

    for (const statement of functionNode.body.body) {
        if (!statement) {
            continue;
        }

        if (hasComment(statement)) {
            break;
        }

        if (statement.type === "AssignmentExpression") {
            statement._gmlSuppressFollowingEmptyLine = true;
            continue;
        }

        if (
            statement.type === "VariableDeclaration" &&
            statement.kind !== "static"
        ) {
            statement._gmlSuppressFollowingEmptyLine = true;
            continue;
        }

        break;
    }
}

function getSyntheticDocCommentForStaticVariable(node, options) {
    if (
        !node ||
        node.type !== "VariableDeclaration" ||
        node.kind !== "static"
    ) {
        return null;
    }

    const declarator = getSingleVariableDeclarator(node);
    if (!declarator || declarator.id?.type !== "Identifier") {
        return null;
    }

    if (declarator.init?.type !== "FunctionDeclaration") {
        return null;
    }

    const hasFunctionDoc =
        declarator.init.docComments && declarator.init.docComments.length > 0;

    const { existingDocLines, remainingComments } =
        collectSyntheticDocCommentLines(node, options);

    if (existingDocLines.length > 0) {
        node.comments = remainingComments;
    }

    if (hasFunctionDoc && existingDocLines.length === 0) {
        return null;
    }

    const name = declarator.id.name;
    const functionNode = declarator.init;
    const syntheticOverrides = { nameOverride: name };
    if (node._overridesStaticFunction === true) {
        syntheticOverrides.includeOverrideTag = true;
    }

    return buildSyntheticDocComment(
        functionNode,
        existingDocLines,
        options,
        syntheticOverrides
    );
}

function getSyntheticDocCommentForFunctionAssignment(node, options) {
    if (!node) {
        return null;
    }

    let assignment = null;
    let commentTarget = node;

    if (node.type === "ExpressionStatement") {
        assignment = node.expression;
    } else if (node.type === "AssignmentExpression") {
        assignment = node;
    } else {
        return null;
    }

    if (
        !assignment ||
        assignment.type !== "AssignmentExpression" ||
        assignment.operator !== "=" ||
        assignment.left?.type !== "Identifier" ||
        typeof assignment.left.name !== "string"
    ) {
        return null;
    }

    const functionNode = assignment.right;
    if (
        !functionNode ||
        (functionNode.type !== "FunctionDeclaration" &&
            functionNode.type !== "FunctionExpression" &&
            functionNode.type !== "ConstructorDeclaration")
    ) {
        return null;
    }

    suppressConstructorAssignmentPadding(functionNode);

    const hasFunctionDoc =
        Array.isArray(functionNode.docComments) &&
        functionNode.docComments.length > 0;

    const { existingDocLines, remainingComments } =
        collectSyntheticDocCommentLines(commentTarget, options);

    if (existingDocLines.length > 0) {
        commentTarget.comments = remainingComments;
    }

    if (hasFunctionDoc && existingDocLines.length === 0) {
        return null;
    }

    const syntheticOverrides = { nameOverride: assignment.left.name };

    return buildSyntheticDocComment(
        functionNode,
        existingDocLines,
        options,
        syntheticOverrides
    );
}

function isSkippableSemicolonWhitespace(charCode) {
    // Mirrors the range of characters matched by /\s/ without incurring the
    // per-iteration RegExp machinery cost.
    switch (charCode) {
        case 9: // tab
        case 10: // line feed
        case 11: // vertical tab
        case 12: // form feed
        case 13: // carriage return
        case 32: // space
        case 160:
        case 0x20_28:
        case 0x20_29: {
            // GameMaker occasionally serializes or copy/pastes scripts with the
            // U+00A0 non-breaking space and the U+2028/U+2029 line and
            // paragraph separators—for example when creators paste snippets
            // from the IDE or import JSON exports. Treat them as
            // semicolon-trimmable whitespace so the cleanup logic keeps
            // matching GameMaker's parser expectations instead of leaving stray
            // semicolons behind.
            return true;
        }
        default: {
            return false;
        }
    }
}

function isInlineWhitespace(charCode) {
    // These checks are intentionally tiny and branchless to avoid regex
    // allocations when scanning large source files inside tight loops.
    return (
        charCode === 9 || // tab
        charCode === 10 || // line feed
        charCode === 13 || // carriage return
        charCode === 32 // space
    );
}

function hasCommentImmediatelyBefore(text, index) {
    if (!text || typeof index !== "number") {
        return false;
    }

    let cursor = index - 1;

    while (cursor >= 0 && isInlineWhitespace(text.charCodeAt(cursor))) {
        cursor--;
    }

    if (cursor < 0) {
        return false;
    }

    const lineEndExclusive = cursor + 1;
    while (cursor >= 0) {
        const charCode = text.charCodeAt(cursor);
        if (charCode === 10 || charCode === 13) {
            break;
        }
        cursor--;
    }

    let lineStart = cursor + 1;
    while (
        lineStart < lineEndExclusive &&
        isInlineWhitespace(text.charCodeAt(lineStart))
    ) {
        lineStart++;
    }

    if (lineStart >= lineEndExclusive) {
        return false;
    }

    let lineEnd = lineEndExclusive - 1;
    while (
        lineEnd >= lineStart &&
        isInlineWhitespace(text.charCodeAt(lineEnd))
    ) {
        lineEnd--;
    }

    if (lineEnd < lineStart) {
        return false;
    }

    const first = text.charCodeAt(lineStart);
    const second =
        lineStart + 1 <= lineEnd ? text.charCodeAt(lineStart + 1) : -1;

    if (first === 47) {
        // '/'
        if (second === 47 || second === 42) {
            // '/', '*'
            return true;
        }
    } else if (first === 42) {
        // '*'
        return true;
    }

    return (
        lineEnd >= lineStart + 1 &&
        text.charCodeAt(lineEnd) === 47 &&
        text.charCodeAt(lineEnd - 1) === 42
    );
}

function reorderDescriptionLinesAfterFunction(docLines) {
    const normalizedDocLines = toMutableArray(docLines);

    if (normalizedDocLines.length === 0) {
        return normalizedDocLines;
    }

    const descriptionIndices = [];
    for (const [index, line] of normalizedDocLines.entries()) {
        if (
            typeof line === "string" &&
            /^\/\/\/\s*@description\b/i.test(line.trim())
        ) {
            descriptionIndices.push(index);
        }
    }

    if (descriptionIndices.length === 0) {
        return normalizedDocLines;
    }

    const functionIndex = normalizedDocLines.findIndex(
        (line) =>
            typeof line === "string" &&
            /^\/\/\/\s*@function\b/i.test(line.trim())
    );

    if (functionIndex === -1) {
        return normalizedDocLines;
    }

    const earliestDescriptionIndex = Math.min(...descriptionIndices);
    if (earliestDescriptionIndex > functionIndex) {
        return normalizedDocLines;
    }

    const descriptionLines = descriptionIndices
        .map((index) => normalizedDocLines[index])
        .filter((line) => {
            const metadata = parseDocCommentMetadata(line);
            const descriptionText =
                typeof metadata?.name === "string" ? metadata.name.trim() : "";

            return descriptionText.length > 0;
        });

    if (descriptionLines.length === 0) {
        return normalizedDocLines.filter(
            (_, index) => !descriptionIndices.includes(index)
        );
    }

    const remainingLines = normalizedDocLines.filter(
        (_, index) => !descriptionIndices.includes(index)
    );

    let lastFunctionIndex = -1;
    for (let index = remainingLines.length - 1; index >= 0; index -= 1) {
        const line = remainingLines[index];
        if (
            typeof line === "string" &&
            /^\/\/\/\s*@function\b/i.test(line.trim())
        ) {
            lastFunctionIndex = index;
            break;
        }
    }

    if (lastFunctionIndex === -1) {
        return [...remainingLines, ...descriptionLines];
    }

    let returnsInsertionIndex = remainingLines.length;
    for (
        let index = lastFunctionIndex + 1;
        index < remainingLines.length;
        index += 1
    ) {
        const line = remainingLines[index];
        if (
            typeof line === "string" &&
            /^\/\/\/\s*@returns\b/i.test(line.trim())
        ) {
            returnsInsertionIndex = index;
            break;
        }
    }

    return [
        ...remainingLines.slice(0, returnsInsertionIndex),
        ...descriptionLines,
        ...remainingLines.slice(returnsInsertionIndex)
    ];
}

function mergeSyntheticDocComments(
    node,
    existingDocLines,
    options,
    overrides = {}
) {
    const normalizedExistingLines = reorderDescriptionLinesAfterFunction(
        toMutableArray(existingDocLines)
    );

    const syntheticLines = reorderDescriptionLinesAfterFunction(
        computeSyntheticFunctionDocLines(
            node,
            existingDocLines,
            options,
            overrides
        )
    );

    if (syntheticLines.length === 0) {
        return normalizedExistingLines;
    }

    if (normalizedExistingLines.length === 0) {
        return syntheticLines;
    }

    const docTagMatches = (line, pattern) => {
        const trimmed = toTrimmedString(line);
        if (trimmed.length === 0) {
            return false;
        }

        if (pattern.global || pattern.sticky) {
            pattern.lastIndex = 0;
        }

        return pattern.test(trimmed);
    };

    const isFunctionLine = (line) =>
        docTagMatches(line, /^\/\/\/\s*@function\b/i);
    const isOverrideLine = (line) =>
        docTagMatches(line, /^\/\/\/\s*@override\b/i);
    const isParamLine = (line) => docTagMatches(line, /^\/\/\/\s*@param\b/i);

    const isDescriptionLine = (line) =>
        docTagMatches(line, /^\/\/\/\s*@description\b/i);

    const functionLines = syntheticLines.filter(isFunctionLine);
    const syntheticFunctionMetadata = functionLines
        .map((line) => parseDocCommentMetadata(line))
        .find(
            (meta) => meta?.tag === "function" && typeof meta.name === "string"
        );
    const syntheticFunctionName =
        typeof syntheticFunctionMetadata?.name === "string"
            ? syntheticFunctionMetadata.name.trim()
            : null;
    let otherLines = syntheticLines.filter((line) => !isFunctionLine(line));
    const overrideLines = otherLines.filter(isOverrideLine);
    otherLines = otherLines.filter((line) => !isOverrideLine(line));
    let returnsLines = [];

    // Cache canonical names so we only parse each doc comment line at most once.
    const paramCanonicalNameCache = new Map();
    const getParamCanonicalName = (line, metadata) => {
        if (typeof line !== "string") {
            return null;
        }

        if (paramCanonicalNameCache.has(line)) {
            return paramCanonicalNameCache.get(line);
        }

        const docMetadata =
            metadata === undefined ? parseDocCommentMetadata(line) : metadata;
        const canonical =
            docMetadata?.tag === "param"
                ? getCanonicalParamNameFromText(docMetadata.name)
                : null;

        paramCanonicalNameCache.set(line, canonical);
        return canonical;
    };

    let mergedLines = [...normalizedExistingLines];
    let removedAnyLine = false;

    if (functionLines.length > 0) {
        const existingFunctionIndices = mergedLines
            .map((line, index) => (isFunctionLine(line) ? index : -1))
            .filter((index) => index !== -1);

        if (existingFunctionIndices.length > 0) {
            const [firstIndex, ...duplicateIndices] = existingFunctionIndices;
            mergedLines = [...mergedLines];

            for (let i = duplicateIndices.length - 1; i >= 0; i--) {
                mergedLines.splice(duplicateIndices[i], 1);
                removedAnyLine = true;
            }

            mergedLines.splice(firstIndex, 1, ...functionLines);
            removedAnyLine = true;
        } else {
            const firstParamIndex = mergedLines.findIndex(isParamLine);

            const insertionIndex =
                firstParamIndex === -1 ? mergedLines.length : firstParamIndex;
            const precedingLine =
                insertionIndex > 0 ? mergedLines[insertionIndex - 1] : null;

            const needsSeparatorBeforeFunction =
                typeof precedingLine === "string" &&
                precedingLine.trim() !== "" &&
                !isFunctionLine(precedingLine);

            if (needsSeparatorBeforeFunction) {
                mergedLines = [
                    ...mergedLines.slice(0, insertionIndex),
                    "",
                    ...mergedLines.slice(insertionIndex)
                ];
            }

            const insertAt = needsSeparatorBeforeFunction
                ? insertionIndex + 1
                : insertionIndex;

            mergedLines = [
                ...mergedLines.slice(0, insertAt),
                ...functionLines,
                ...mergedLines.slice(insertAt)
            ];
            removedAnyLine = true;
        }
    }

    if (overrideLines.length > 0) {
        const existingOverrideIndices = mergedLines
            .map((line, index) => (isOverrideLine(line) ? index : -1))
            .filter((index) => index !== -1);

        if (existingOverrideIndices.length > 0) {
            const [firstOverrideIndex, ...duplicateOverrideIndices] =
                existingOverrideIndices;
            mergedLines = [...mergedLines];

            for (let i = duplicateOverrideIndices.length - 1; i >= 0; i -= 1) {
                mergedLines.splice(duplicateOverrideIndices[i], 1);
                removedAnyLine = true;
            }

            mergedLines.splice(firstOverrideIndex, 1, ...overrideLines);
            removedAnyLine = true;
        } else {
            const firstFunctionIndex = mergedLines.findIndex(isFunctionLine);
            const insertionIndex =
                firstFunctionIndex === -1 ? 0 : firstFunctionIndex;

            mergedLines = [
                ...mergedLines.slice(0, insertionIndex),
                ...overrideLines,
                ...mergedLines.slice(insertionIndex)
            ];
            removedAnyLine = true;
        }
    }

    const paramLineIndices = new Map();
    for (const [index, line] of mergedLines.entries()) {
        if (!isParamLine(line)) {
            continue;
        }

        const canonical = getParamCanonicalName(line);
        if (canonical) {
            paramLineIndices.set(canonical, index);
        }
    }

    if (otherLines.length > 0) {
        const normalizedOtherLines = [];

        for (const line of otherLines) {
            const metadata = parseDocCommentMetadata(line);
            const canonical = getParamCanonicalName(line, metadata);

            if (
                canonical &&
                paramLineIndices.has(canonical) &&
                metadata?.name
            ) {
                const lineIndex = paramLineIndices.get(canonical);
                const existingLine = mergedLines[lineIndex];

                const updatedLine = updateParamLineWithDocName(
                    existingLine,
                    metadata.name
                );
                if (updatedLine !== existingLine) {
                    mergedLines[lineIndex] = updatedLine;
                    removedAnyLine = true;
                }
                continue;
            }

            normalizedOtherLines.push(line);
        }

        otherLines = normalizedOtherLines;
    }

    if (otherLines.length > 0) {
        const nonReturnLines = [];
        const extractedReturns = [];

        for (const line of otherLines) {
            const metadata = parseDocCommentMetadata(line);
            if (metadata?.tag === "returns") {
                extractedReturns.push(line);
                continue;
            }

            nonReturnLines.push(line);
        }

        if (extractedReturns.length > 0) {
            otherLines = nonReturnLines;
            returnsLines = extractedReturns;
        }
    }

    const syntheticParamNames = new Set(
        otherLines
            .map((line) => getParamCanonicalName(line))
            .filter(isNonEmptyString)
    );

    if (syntheticParamNames.size > 0) {
        const beforeLength = mergedLines.length;
        mergedLines = mergedLines.filter((line) => {
            if (!isParamLine(line)) {
                return true;
            }

            const canonical = getParamCanonicalName(line);
            if (!canonical) {
                return false;
            }

            return !syntheticParamNames.has(canonical);
        });
        if (mergedLines.length !== beforeLength) {
            removedAnyLine = true;
        }
    }

    const lastFunctionIndex = mergedLines.findLastIndex(isFunctionLine);
    let insertionIndex = lastFunctionIndex === -1 ? 0 : lastFunctionIndex + 1;

    if (lastFunctionIndex === -1) {
        while (
            insertionIndex < mergedLines.length &&
            typeof mergedLines[insertionIndex] === "string" &&
            mergedLines[insertionIndex].trim() === ""
        ) {
            insertionIndex += 1;
        }
    }

    while (
        insertionIndex < mergedLines.length &&
        typeof mergedLines[insertionIndex] === "string" &&
        isParamLine(mergedLines[insertionIndex])
    ) {
        insertionIndex += 1;
    }

    let result = [
        ...mergedLines.slice(0, insertionIndex),
        ...otherLines,
        ...mergedLines.slice(insertionIndex)
    ];

    if (returnsLines.length > 0) {
        let appendIndex = result.length;

        while (
            appendIndex > 0 &&
            typeof result[appendIndex - 1] === "string" &&
            result[appendIndex - 1].trim() === ""
        ) {
            appendIndex -= 1;
        }

        result = [
            ...result.slice(0, appendIndex),
            ...returnsLines,
            ...result.slice(appendIndex)
        ];
    }

    const paramDocsByCanonical = new Map();

    for (const line of result) {
        if (typeof line !== "string") {
            continue;
        }

        if (!isParamLine(line)) {
            continue;
        }

        const canonical = getParamCanonicalName(line);
        if (canonical) {
            paramDocsByCanonical.set(canonical, line);
        }
    }

    const implicitDocEntries = collectImplicitArgumentDocNames(node, options);
    const suppressedCanonicals = suppressedImplicitDocCanonicalByNode.get(node);

    if (suppressedCanonicals && suppressedCanonicals.size > 0) {
        for (const canonical of suppressedCanonicals) {
            paramDocsByCanonical.delete(canonical);
        }
    }

    if (implicitDocEntries.length > 0) {
        const canonicalNames = new Set();
        const fallbackCanonicalsToRemove = new Set();

        for (const entry of implicitDocEntries) {
            if (entry?.canonical) {
                canonicalNames.add(entry.canonical);
            }

            if (
                entry?.fallbackCanonical &&
                entry.fallbackCanonical !== entry.canonical &&
                entry.hasDirectReference !== true
            ) {
                fallbackCanonicalsToRemove.add(entry.fallbackCanonical);
            }
        }

        for (const fallbackCanonical of fallbackCanonicalsToRemove) {
            if (!canonicalNames.has(fallbackCanonical)) {
                paramDocsByCanonical.delete(fallbackCanonical);
            }
        }
    }

    let orderedParamDocs = [];
    if (Array.isArray(node.params)) {
        for (const param of node.params) {
            const paramInfo = getParameterDocInfo(param, node, options);
            const canonical = paramInfo?.name
                ? getCanonicalParamNameFromText(paramInfo.name)
                : null;
            if (canonical && paramDocsByCanonical.has(canonical)) {
                orderedParamDocs.push(paramDocsByCanonical.get(canonical));
                paramDocsByCanonical.delete(canonical);
            }
        }
    }

    if (orderedParamDocs.length === 0) {
        for (const entry of implicitDocEntries) {
            const canonical = entry?.canonical;
            if (canonical && paramDocsByCanonical.has(canonical)) {
                orderedParamDocs.push(paramDocsByCanonical.get(canonical));
                paramDocsByCanonical.delete(canonical);
            }
        }
    }

    for (const doc of paramDocsByCanonical.values()) {
        orderedParamDocs.push(doc);
    }

    if (orderedParamDocs.length > 0) {
        const docsByCanonical = new Map();
        for (const docLine of orderedParamDocs) {
            if (typeof docLine !== "string") {
                continue;
            }

            const canonical = getParamCanonicalName(docLine);
            if (canonical) {
                docsByCanonical.set(canonical, docLine);
            }
        }

        const preferredDocs = preferredParamDocNamesByNode.get(node);
        const implicitEntryByIndex = new Map();
        for (const entry of implicitDocEntries) {
            if (entry && Number.isInteger(entry.index)) {
                implicitEntryByIndex.set(entry.index, entry);
            }
        }
        const reordered = [];

        if (Array.isArray(node.params)) {
            for (const [index, param] of node.params.entries()) {
                const implicitEntry = implicitEntryByIndex.get(index);
                if (implicitEntry) {
                    const implicitCanonical =
                        implicitEntry.canonical ||
                        getCanonicalParamNameFromText(implicitEntry.name);
                    if (
                        implicitCanonical &&
                        docsByCanonical.has(implicitCanonical)
                    ) {
                        reordered.push(docsByCanonical.get(implicitCanonical));
                        docsByCanonical.delete(implicitCanonical);
                        continue;
                    }
                }

                const preferredName = preferredDocs?.get(index);
                if (preferredName) {
                    const preferredCanonical =
                        getCanonicalParamNameFromText(preferredName);
                    if (
                        preferredCanonical &&
                        docsByCanonical.has(preferredCanonical)
                    ) {
                        reordered.push(docsByCanonical.get(preferredCanonical));
                        docsByCanonical.delete(preferredCanonical);
                        continue;
                    }
                }

                const paramInfo = getParameterDocInfo(param, node, options);
                const paramCanonical = paramInfo?.name
                    ? getCanonicalParamNameFromText(paramInfo.name)
                    : null;
                if (paramCanonical && docsByCanonical.has(paramCanonical)) {
                    reordered.push(docsByCanonical.get(paramCanonical));
                    docsByCanonical.delete(paramCanonical);
                }
            }
        }

        for (const docLine of docsByCanonical.values()) {
            reordered.push(docLine);
        }

        orderedParamDocs = reordered;
    }

    const finalDocs = [];
    let insertedParams = false;

    for (const line of result) {
        if (isParamLine(line)) {
            if (!insertedParams && orderedParamDocs.length > 0) {
                finalDocs.push(...orderedParamDocs);
                insertedParams = true;
            }
            continue;
        }

        finalDocs.push(line);
    }

    if (!insertedParams && orderedParamDocs.length > 0) {
        finalDocs.push(...orderedParamDocs);
    }

    let reorderedDocs = finalDocs;

    const descriptionStartIndex = reorderedDocs.findIndex(isDescriptionLine);
    if (descriptionStartIndex !== -1) {
        let descriptionEndIndex = descriptionStartIndex + 1;

        while (
            descriptionEndIndex < reorderedDocs.length &&
            typeof reorderedDocs[descriptionEndIndex] === "string" &&
            reorderedDocs[descriptionEndIndex].startsWith("///") &&
            !parseDocCommentMetadata(reorderedDocs[descriptionEndIndex])
        ) {
            descriptionEndIndex += 1;
        }

        const descriptionBlock = reorderedDocs.slice(
            descriptionStartIndex,
            descriptionEndIndex
        );
        const docsWithoutDescription = [
            ...reorderedDocs.slice(0, descriptionStartIndex),
            ...reorderedDocs.slice(descriptionEndIndex)
        ];

        let shouldOmitDescriptionBlock = false;
        if (descriptionBlock.length === 1) {
            const descriptionMetadata = parseDocCommentMetadata(
                descriptionBlock[0]
            );
            const descriptionText =
                typeof descriptionMetadata?.name === "string"
                    ? descriptionMetadata.name.trim()
                    : "";

            // Omit empty description blocks
            if (descriptionText.length === 0) {
                shouldOmitDescriptionBlock = true;
            } else if (
                syntheticFunctionName &&
                descriptionText.startsWith(syntheticFunctionName)
            ) {
                // Omit alias-style descriptions like "functionName()"
                const remainder = descriptionText.slice(
                    syntheticFunctionName.length
                );
                const trimmedRemainder = remainder.trim();
                if (
                    trimmedRemainder.startsWith("(") &&
                    trimmedRemainder.endsWith(")")
                ) {
                    shouldOmitDescriptionBlock = true;
                }
            }
        }

        if (shouldOmitDescriptionBlock) {
            reorderedDocs = docsWithoutDescription;
        } else {
            let lastParamIndex = -1;
            for (const [index, element] of docsWithoutDescription.entries()) {
                if (isParamLine(element)) {
                    lastParamIndex = index;
                }
            }

            const insertionAfterParams =
                lastParamIndex === -1
                    ? docsWithoutDescription.length
                    : lastParamIndex + 1;

            reorderedDocs = [
                ...docsWithoutDescription.slice(0, insertionAfterParams),
                ...descriptionBlock,
                ...docsWithoutDescription.slice(insertionAfterParams)
            ];
        }
    }

    reorderedDocs = reorderDescriptionLinesAfterFunction(reorderedDocs);

    if (suppressedCanonicals && suppressedCanonicals.size > 0) {
        reorderedDocs = reorderedDocs.filter((line) => {
            if (!isParamLine(line)) {
                return true;
            }

            const canonical = getParamCanonicalName(line);
            return !canonical || !suppressedCanonicals.has(canonical);
        });
    }

    reorderedDocs = reorderedDocs.map((line) => {
        if (!isParamLine(line)) {
            return line;
        }

        const match = line.match(
            /^(\/\/\/\s*@param\s*)(\{[^}]*\}\s*)?(\s*\S+)(.*)$/i
        );
        if (!match) {
            return normalizeDocCommentTypeAnnotations(line);
        }

        const [, prefix, rawTypeSection = "", rawName = "", remainder = ""] =
            match;
        const normalizedPrefix = `${prefix.replace(/\s*$/, "")} `;
        let normalizedTypeSection = rawTypeSection.trim();
        if (
            normalizedTypeSection.startsWith("{") &&
            normalizedTypeSection.endsWith("}")
        ) {
            const innerType = normalizedTypeSection.slice(1, -1);
            const normalizedInner = innerType.replaceAll("|", ",");
            normalizedTypeSection = `{${normalizedInner}}`;
        }
        const typePart =
            normalizedTypeSection.length > 0 ? `${normalizedTypeSection} ` : "";
        let normalizedName = rawName.trim();
        let remainingRemainder = remainder;

        if (
            normalizedName.startsWith("[") &&
            !normalizedName.endsWith("]") &&
            typeof remainingRemainder === "string" &&
            remainingRemainder.length > 0
        ) {
            let bracketBalance = 0;

            for (const char of normalizedName) {
                if (char === "[") {
                    bracketBalance += 1;
                } else if (char === "]") {
                    bracketBalance -= 1;
                }
            }

            if (bracketBalance > 0) {
                let sliceIndex = 0;

                while (
                    sliceIndex < remainingRemainder.length &&
                    bracketBalance > 0
                ) {
                    const char = remainingRemainder[sliceIndex];
                    if (char === "[") {
                        bracketBalance += 1;
                    } else if (char === "]") {
                        bracketBalance -= 1;
                    }
                    sliceIndex += 1;
                }

                if (bracketBalance <= 0) {
                    const continuation = remainingRemainder.slice(
                        0,
                        sliceIndex
                    );
                    normalizedName = `${normalizedName}${continuation}`.trim();
                    remainingRemainder = remainingRemainder.slice(sliceIndex);
                }
            }
        }

        const remainderText = remainingRemainder.trim();
        const hasDescription = remainderText.length > 0;
        let descriptionPart = "";

        if (hasDescription) {
            const hyphenMatch = remainingRemainder.match(/^(\s*-\s*)(.*)$/);
            let normalizedDescription = "";
            let hyphenSpacing = " - ";

            if (hyphenMatch) {
                const [, rawHyphenSpacing = "", rawDescription = ""] =
                    hyphenMatch;
                normalizedDescription = rawDescription.trim();

                const trailingSpaceMatch = rawHyphenSpacing.match(/-(\s*)$/);
                if (trailingSpaceMatch) {
                    const originalSpaceCount = trailingSpaceMatch[1].length;
                    const preservedSpaceCount = Math.max(
                        1,
                        Math.min(originalSpaceCount, 2)
                    );
                    hyphenSpacing = ` - ${" ".repeat(preservedSpaceCount - 1)}`;
                }
            } else {
                normalizedDescription = remainderText.replace(/^[-\s]+/, "");
            }

            if (normalizedDescription.length > 0) {
                descriptionPart = `${hyphenSpacing}${normalizedDescription}`;
            }
        }

        const updatedLine = `${normalizedPrefix}${typePart}${normalizedName}${descriptionPart}`;
        return normalizeDocCommentTypeAnnotations(updatedLine);
    });

    const wrappedDocs = [];
    const normalizedPrintWidth = coercePositiveIntegerOption(
        options?.printWidth,
        120
    );
    const wrapWidth = Math.min(normalizedPrintWidth, 100);

    const wrapSegments = (text, firstAvailable, continuationAvailable) => {
        if (firstAvailable <= 0) {
            return [text];
        }

        const words = text.split(/\s+/).filter((word) => word.length > 0);
        if (words.length === 0) {
            return [];
        }

        const segments = [];
        let current = words[0];
        let currentAvailable = firstAvailable;

        for (let index = 1; index < words.length; index += 1) {
            const word = words[index];

            const endsSentence = /[.!?]["')\]]?$/.test(current);
            const startsSentence = /^[A-Z]/.test(word);
            if (
                endsSentence &&
                startsSentence &&
                currentAvailable >= 60 &&
                current.length >=
                    Math.max(Math.floor(currentAvailable * 0.6), 24)
            ) {
                segments.push(current);
                current = word;
                currentAvailable = continuationAvailable;
                continue;
            }

            if (current.length + 1 + word.length > currentAvailable) {
                segments.push(current);
                current = word;
                currentAvailable = continuationAvailable;
            } else {
                current += ` ${word}`;
            }
        }

        segments.push(current);

        const lastIndex = segments.length - 1;
        if (lastIndex >= 2) {
            // `Array#at` handles negative indices but introduces an extra bounds
            // check on every call. This helper runs for every doc comment we
            // wrap, so prefer direct index math to keep the hot path lean.
            const lastSegment = segments[lastIndex];
            const isSingleWord =
                typeof lastSegment === "string" && !/\s/.test(lastSegment);

            if (isSingleWord) {
                const maxSingleWordLength = Math.max(
                    Math.min(continuationAvailable / 2, 16),
                    8
                );

                if (lastSegment.length <= maxSingleWordLength) {
                    const penultimateIndex = lastIndex - 1;
                    const mergedSegment =
                        segments[penultimateIndex] + ` ${lastSegment}`;

                    segments[penultimateIndex] = mergedSegment;
                    segments.pop();
                }
            }
        }

        return segments;
    };

    for (let index = 0; index < reorderedDocs.length; index += 1) {
        const line = reorderedDocs[index];
        if (isDescriptionLine(line)) {
            const blockLines = [line];
            let lookahead = index + 1;

            while (lookahead < reorderedDocs.length) {
                const nextLine = reorderedDocs[lookahead];
                if (
                    typeof nextLine === "string" &&
                    nextLine.startsWith("///") &&
                    !parseDocCommentMetadata(nextLine)
                ) {
                    blockLines.push(nextLine);
                    lookahead += 1;
                    continue;
                }
                break;
            }

            index = lookahead - 1;

            const prefixMatch = line.match(/^(\/\/\/\s*@description\s+)/i);
            if (!prefixMatch) {
                wrappedDocs.push(...blockLines);
                continue;
            }

            const prefix = prefixMatch[1];
            const continuationPrefix =
                "/// " + " ".repeat(Math.max(prefix.length - 4, 0));
            const descriptionText = blockLines
                .map((docLine, blockIndex) => {
                    if (blockIndex === 0) {
                        return docLine.slice(prefix.length).trim();
                    }

                    return docLine.slice(continuationPrefix.length).trim();
                })
                .filter((segment) => segment.length > 0)
                .join(" ");

            if (descriptionText.length === 0) {
                wrappedDocs.push(...blockLines);
                continue;
            }

            const available = Math.max(wrapWidth - prefix.length, 16);
            const continuationAvailable = Math.max(Math.min(available, 62), 16);
            const segments = wrapSegments(
                descriptionText,
                available,
                continuationAvailable
            );

            if (segments.length === 0) {
                wrappedDocs.push(...blockLines);
                continue;
            }

            wrappedDocs.push(`${prefix}${segments[0]}`);
            for (
                let segmentIndex = 1;
                segmentIndex < segments.length;
                segmentIndex += 1
            ) {
                wrappedDocs.push(
                    `${continuationPrefix}${segments[segmentIndex]}`
                );
            }
            continue;
        }

        wrappedDocs.push(line);
    }

    reorderedDocs = wrappedDocs;

    result = reorderedDocs;

    if (removedAnyLine || otherLines.length > 0) {
        result._suppressLeadingBlank = true;
    }

    const filteredResult = result.filter((line) => {
        if (typeof line !== "string") {
            return true;
        }

        if (!/^\/\/\/\s*@description\b/i.test(line.trim())) {
            return true;
        }

        const metadata = parseDocCommentMetadata(line);
        const descriptionText =
            typeof metadata?.name === "string" ? metadata.name.trim() : "";

        return descriptionText.length > 0;
    });

    if (result._suppressLeadingBlank) {
        filteredResult._suppressLeadingBlank = true;
    }

    return filteredResult;
}

function getCanonicalParamNameFromText(name) {
    if (typeof name !== "string") {
        return null;
    }

    let trimmed = name.trim();

    if (trimmed.startsWith("[")) {
        let depth = 0;
        let closingIndex = -1;

        let index = 0;
        for (const char of trimmed) {
            if (char === "[") {
                depth += 1;
            } else if (char === "]") {
                depth -= 1;
                if (depth === 0) {
                    closingIndex = index;
                    break;
                }
            }

            index += 1;
        }

        if (closingIndex > 0) {
            trimmed = trimmed.slice(1, closingIndex);
        }
    }

    const equalsIndex = trimmed.indexOf("=");
    if (equalsIndex !== -1) {
        trimmed = trimmed.slice(0, equalsIndex);
    }

    const normalized = normalizeDocMetadataName(trimmed.trim());
    return normalized && normalized.length > 0 ? normalized : null;
}

function getPreferredFunctionParameterName(path, node, options) {
    const context = findFunctionParameterContext(path);
    if (context) {
        const { functionNode, paramIndex } = context;
        if (!functionNode || !Number.isInteger(paramIndex) || paramIndex < 0) {
            return null;
        }

        const params = getFunctionParams(functionNode);
        if (paramIndex >= params.length) {
            return null;
        }

        const identifier = getIdentifierFromParameterNode(params[paramIndex]);
        const currentName =
            (identifier && typeof identifier.name === "string"
                ? identifier.name
                : null) ??
            (node && typeof node.name === "string" ? node.name : null);

        const preferredName = resolvePreferredParameterName(
            functionNode,
            paramIndex,
            currentName,
            options
        );

        if (isNonEmptyString(preferredName)) {
            return preferredName;
        }

        return null;
    }

    if (!node || typeof node.name !== "string") {
        return null;
    }

    const argumentIndex = getArgumentIndexFromIdentifier(node.name);
    if (!Number.isInteger(argumentIndex) || argumentIndex < 0) {
        return null;
    }

    const functionNode = findEnclosingFunctionNode(path);
    if (!functionNode) {
        return null;
    }

    const preferredName = resolvePreferredParameterName(
        functionNode,
        argumentIndex,
        node.name,
        options
    );

    if (isNonEmptyString(preferredName)) {
        return preferredName;
    }

    const params = getFunctionParams(functionNode);
    if (argumentIndex >= params.length) {
        return null;
    }

    const identifier = getIdentifierFromParameterNode(params[argumentIndex]);
    if (!identifier || typeof identifier.name !== "string") {
        return null;
    }

    const normalizedIdentifier = normalizePreferredParameterName(
        identifier.name
    );
    if (
        normalizedIdentifier &&
        normalizedIdentifier !== node.name &&
        isValidIdentifierName(normalizedIdentifier)
    ) {
        return normalizedIdentifier;
    }

    return null;
}

function resolvePreferredParameterName(
    functionNode,
    paramIndex,
    currentName,
    options
) {
    if (!functionNode || !Number.isInteger(paramIndex) || paramIndex < 0) {
        return null;
    }

    const params = getFunctionParams(functionNode);
    if (paramIndex >= params.length) {
        return null;
    }

    const hasRenamableCurrentName =
        typeof currentName === "string" &&
        getArgumentIndexFromIdentifier(currentName) !== null;

    if (!hasRenamableCurrentName) {
        return null;
    }

    const preferredSource = resolvePreferredParameterSource(
        functionNode,
        paramIndex,
        currentName,
        options
    );

    const normalizedName = normalizePreferredParameterName(preferredSource);
    if (!normalizedName || normalizedName === currentName) {
        return null;
    }

    return isValidIdentifierName(normalizedName) ? normalizedName : null;
}

function resolvePreferredParameterSource(
    functionNode,
    paramIndex,
    currentName,
    options
) {
    const docPreferences = preferredParamDocNamesByNode.get(functionNode);
    if (docPreferences?.has(paramIndex)) {
        return docPreferences.get(paramIndex) ?? null;
    }

    const implicitEntries = collectImplicitArgumentDocNames(
        functionNode,
        options
    );
    if (!Array.isArray(implicitEntries)) {
        return null;
    }

    const implicitEntry = implicitEntries.find(
        (entry) => entry && entry.index === paramIndex
    );
    if (!implicitEntry) {
        return null;
    }

    if (
        implicitEntry.canonical &&
        implicitEntry.canonical !== implicitEntry.fallbackCanonical
    ) {
        return implicitEntry.name || implicitEntry.canonical;
    }

    if (implicitEntry.name && implicitEntry.name !== currentName) {
        return implicitEntry.name;
    }

    return null;
}

function findEnclosingFunctionNode(path) {
    if (!path || typeof path.getParentNode !== "function") {
        return null;
    }

    for (let depth = 0; ; depth += 1) {
        const parent =
            depth === 0 ? path.getParentNode() : path.getParentNode(depth);
        if (!parent) {
            break;
        }

        if (isFunctionLikeNode(parent)) {
            return parent;
        }
    }

    return null;
}

function isFunctionLikeNode(node) {
    if (!node || typeof node !== "object") {
        return false;
    }

    return (
        node.type === "FunctionDeclaration" ||
        node.type === "FunctionExpression" ||
        node.type === "ConstructorDeclaration"
    );
}

function findFunctionParameterContext(path) {
    if (!path || typeof path.getParentNode !== "function") {
        return null;
    }

    let candidate = path.getValue();
    for (let depth = 0; ; depth += 1) {
        const parent =
            depth === 0 ? path.getParentNode() : path.getParentNode(depth);
        if (!parent) {
            break;
        }

        if (parent.type === "DefaultParameter") {
            candidate = parent;
            continue;
        }

        if (
            parent.type === "FunctionDeclaration" ||
            parent.type === "ConstructorDeclaration"
        ) {
            const params = toMutableArray(parent.params);
            const index = params.indexOf(candidate);
            if (index !== -1) {
                return { functionNode: parent, paramIndex: index };
            }
        }

        candidate = parent;
    }

    return null;
}

function shouldOmitParameterAlias(declarator, functionNode, options) {
    if (
        !declarator ||
        declarator.type !== "VariableDeclarator" ||
        !declarator.id ||
        declarator.id.type !== "Identifier" ||
        !declarator.init ||
        declarator.init.type !== "Identifier"
    ) {
        return false;
    }

    const argumentIndex = getArgumentIndexFromIdentifier(declarator.init.name);
    if (argumentIndex === null) {
        return false;
    }

    const preferredName = resolvePreferredParameterName(
        functionNode,
        argumentIndex,
        declarator.init.name,
        options
    );

    const normalizedAlias = normalizePreferredParameterName(declarator.id.name);
    if (!normalizedAlias) {
        return false;
    }

    if (!functionNode) {
        return false;
    }

    const params = getFunctionParams(functionNode);
    if (argumentIndex < 0 || argumentIndex >= params.length) {
        return false;
    }

    const identifier = getIdentifierFromParameterNode(params[argumentIndex]);
    if (!identifier || typeof identifier.name !== "string") {
        return false;
    }

    const normalizedParamName = normalizePreferredParameterName(
        identifier.name
    );

    if (
        typeof normalizedParamName === "string" &&
        normalizedParamName.length > 0 &&
        normalizedParamName === normalizedAlias
    ) {
        return true;
    }

    const normalizedPreferred = preferredName
        ? normalizePreferredParameterName(preferredName)
        : null;

    if (normalizedPreferred && normalizedPreferred === normalizedAlias) {
        return true;
    }

    return false;
}

function getIdentifierFromParameterNode(param) {
    if (!param || typeof param !== "object") {
        return null;
    }

    if (param.type === "Identifier") {
        return param;
    }

    if (
        param.type === "DefaultParameter" &&
        param.left?.type === "Identifier"
    ) {
        return param.left;
    }

    return null;
}

function isInsideConstructorFunction(path) {
    if (!path || typeof path.getParentNode !== "function") {
        return false;
    }

    let functionAncestorDepth = null;

    for (let depth = 0; ; depth += 1) {
        const ancestor =
            depth === 0 ? path.getParentNode() : path.getParentNode(depth);
        if (!ancestor) {
            break;
        }

        if (
            functionAncestorDepth === null &&
            ancestor.type === "FunctionDeclaration"
        ) {
            const functionParent = path.getParentNode(depth + 1);
            if (!functionParent || functionParent.type !== "BlockStatement") {
                return false;
            }

            functionAncestorDepth = depth;
            continue;
        }

        if (ancestor.type === "ConstructorDeclaration") {
            return functionAncestorDepth !== null;
        }
    }

    return false;
}

function findEnclosingFunctionDeclaration(path) {
    if (!path || typeof path.getParentNode !== "function") {
        return null;
    }

    for (let depth = 0; ; depth += 1) {
        const parent =
            depth === 0 ? path.getParentNode() : path.getParentNode(depth);
        if (!parent) {
            break;
        }

        if (parent.type === "FunctionDeclaration") {
            return parent;
        }
    }

    return null;
}

function normalizePreferredParameterName(name) {
    if (typeof name !== "string" || name.length === 0) {
        return null;
    }

    const canonical = getCanonicalParamNameFromText(name);
    if (canonical && canonical.length > 0) {
        return canonical;
    }

    const normalized = normalizeDocMetadataName(name);
    if (typeof normalized !== "string" || normalized.length === 0) {
        return null;
    }

    return normalized.trim();
}

function isValidIdentifierName(name) {
    return typeof name === "string" && /^[A-Za-z_$][A-Za-z0-9_$]*$/.test(name);
}

function isOptionalParamDocName(name) {
    return typeof name === "string" && /^\s*\[[^\]]+\]\s*$/.test(name);
}

function updateParamLineWithDocName(line, newDocName) {
    if (typeof line !== "string" || typeof newDocName !== "string") {
        return line;
    }

    const prefixMatch = line.match(/^(\/\/\/\s*@param(?:\s+\{[^}]+\})?\s*)/i);
    if (!prefixMatch) {
        return `/// @param ${newDocName}`;
    }

    const prefix = prefixMatch[0];
    const remainder = line.slice(prefix.length);
    if (remainder.length === 0) {
        return `${prefix}${newDocName}`;
    }

    const updatedRemainder = remainder.replace(/^[^\s]+/, newDocName);
    return `${prefix}${updatedRemainder}`;
}

function computeSyntheticFunctionDocLines(
    node,
    existingDocLines,
    options,
    overrides = {}
) {
    if (!node) {
        return [];
    }

    const metadata = Array.isArray(existingDocLines)
        ? existingDocLines.map(parseDocCommentMetadata).filter(Boolean)
        : [];
    const orderedParamMetadata = metadata.filter(
        (meta) => meta.tag === "param"
    );

    const hasReturnsTag = metadata.some((meta) => meta.tag === "returns");
    const hasOverrideTag = metadata.some((meta) => meta.tag === "override");
    const documentedParamNames = new Set();
    const paramMetadataByCanonical = new Map();
    const overrideName = overrides?.nameOverride;
    const functionName = overrideName ?? getNodeName(node);
    const existingFunctionMetadata = metadata.find(
        (meta) => meta.tag === "function"
    );
    const normalizedFunctionName =
        typeof functionName === "string" &&
        isNonEmptyTrimmedString(functionName)
            ? normalizeDocMetadataName(functionName)
            : null;
    const normalizedExistingFunctionName =
        typeof existingFunctionMetadata?.name === "string" &&
        isNonEmptyTrimmedString(existingFunctionMetadata.name)
            ? normalizeDocMetadataName(existingFunctionMetadata.name)
            : null;

    for (const meta of metadata) {
        if (meta.tag !== "param") {
            continue;
        }

        const rawName = typeof meta.name === "string" ? meta.name : null;
        if (!rawName) {
            continue;
        }

        documentedParamNames.add(rawName);

        const canonical = getCanonicalParamNameFromText(rawName);
        if (canonical && !paramMetadataByCanonical.has(canonical)) {
            paramMetadataByCanonical.set(canonical, meta);
        }
    }

    const shouldInsertOverrideTag =
        overrides?.includeOverrideTag === true && !hasOverrideTag;

    const lines = [];

    if (shouldInsertOverrideTag) {
        lines.push("/// @override");
    }

    const shouldInsertFunctionTag =
        normalizedFunctionName &&
        (normalizedExistingFunctionName === null ||
            normalizedExistingFunctionName !== normalizedFunctionName);

    if (shouldInsertFunctionTag) {
        lines.push(`/// @function ${functionName}`);
    }

    const implicitArgumentDocNames = collectImplicitArgumentDocNames(
        node,
        options
    );
    const implicitDocEntryByIndex = new Map();

    for (const entry of implicitArgumentDocNames) {
        if (!entry) {
            continue;
        }

        const { index } = entry;
        if (!Number.isInteger(index) || index < 0) {
            continue;
        }

        if (!implicitDocEntryByIndex.has(index)) {
            implicitDocEntryByIndex.set(index, entry);
        }
    }

    if (!Array.isArray(node.params)) {
        for (const { name: docName } of implicitArgumentDocNames) {
            if (documentedParamNames.has(docName)) {
                continue;
            }

            documentedParamNames.add(docName);
            lines.push(`/// @param ${docName}`);
        }

        return maybeAppendReturnsDoc(lines, node, hasReturnsTag, overrides);
    }

    for (const [paramIndex, param] of node.params.entries()) {
        const paramInfo = getParameterDocInfo(param, node, options);
        if (!paramInfo || !paramInfo.name) {
            continue;
        }
        const ordinalMetadata =
            Number.isInteger(paramIndex) && paramIndex >= 0
                ? (orderedParamMetadata[paramIndex] ?? null)
                : null;
        const rawOrdinalName =
            typeof ordinalMetadata?.name === "string" &&
            ordinalMetadata.name.length > 0
                ? ordinalMetadata.name
                : null;
        const canonicalOrdinal = rawOrdinalName
            ? getCanonicalParamNameFromText(rawOrdinalName)
            : null;
        const implicitDocEntry = implicitDocEntryByIndex.get(paramIndex);
        const paramIdentifier = getIdentifierFromParameterNode(param);
        const paramIdentifierName =
            typeof paramIdentifier?.name === "string"
                ? paramIdentifier.name
                : null;
        const isGenericArgumentName =
            typeof paramIdentifierName === "string" &&
            getArgumentIndexFromIdentifier(paramIdentifierName) !== null;
        const implicitName =
            implicitDocEntry &&
            typeof implicitDocEntry.name === "string" &&
            implicitDocEntry.name &&
            implicitDocEntry.canonical !== implicitDocEntry.fallbackCanonical
                ? implicitDocEntry.name
                : null;
        const canonicalParamName =
            (implicitDocEntry?.canonical && implicitDocEntry.canonical) ||
            getCanonicalParamNameFromText(paramInfo.name);
        const existingMetadata =
            (canonicalParamName &&
                paramMetadataByCanonical.has(canonicalParamName) &&
                paramMetadataByCanonical.get(canonicalParamName)) ||
            null;
        const existingDocName = existingMetadata?.name;
        const hasCompleteOrdinalDocs =
            Array.isArray(node.params) &&
            orderedParamMetadata.length === node.params.length;
        const shouldAdoptOrdinalName =
            Boolean(rawOrdinalName) &&
            ((Boolean(canonicalOrdinal) &&
                Boolean(canonicalParamName) &&
                canonicalOrdinal === canonicalParamName) ||
                isGenericArgumentName);

        if (
            hasCompleteOrdinalDocs &&
            node &&
            typeof paramIndex === "number" &&
            shouldAdoptOrdinalName
        ) {
            const documentedParamCanonical =
                getCanonicalParamNameFromText(paramInfo.name) ?? null;
            if (
                documentedParamCanonical &&
                paramMetadataByCanonical.has(documentedParamCanonical)
            ) {
                // The parameter already appears in the documented metadata;
                // avoid overriding it with mismatched ordinal ordering.
            } else {
                let preferredDocs = preferredParamDocNamesByNode.get(node);
                if (!preferredDocs) {
                    preferredDocs = new Map();
                    preferredParamDocNamesByNode.set(node, preferredDocs);
                }
                if (!preferredDocs.has(paramIndex)) {
                    preferredDocs.set(paramIndex, rawOrdinalName);
                }
            }
        }
        if (
            !shouldAdoptOrdinalName &&
            canonicalOrdinal &&
            canonicalParamName &&
            canonicalOrdinal !== canonicalParamName &&
            node &&
            !paramMetadataByCanonical.has(canonicalParamName)
        ) {
            let suppressedCanonicals =
                suppressedImplicitDocCanonicalByNode.get(node);
            if (!suppressedCanonicals) {
                suppressedCanonicals = new Set();
                suppressedImplicitDocCanonicalByNode.set(
                    node,
                    suppressedCanonicals
                );
            }
            suppressedCanonicals.add(canonicalOrdinal);
        }
        const ordinalDocName =
            hasCompleteOrdinalDocs &&
            (!existingDocName || existingDocName.length === 0) &&
            shouldAdoptOrdinalName
                ? rawOrdinalName
                : null;
        let effectiveImplicitName = implicitName;
        if (effectiveImplicitName && ordinalDocName) {
            const canonicalImplicit =
                getCanonicalParamNameFromText(effectiveImplicitName) ?? null;
            const fallbackCanonical =
                implicitDocEntry?.fallbackCanonical ??
                getCanonicalParamNameFromText(paramInfo.name);

            if (
                canonicalOrdinal &&
                canonicalOrdinal !== fallbackCanonical &&
                canonicalOrdinal !== canonicalImplicit
            ) {
                const ordinalLength = canonicalOrdinal.length;
                const implicitLength =
                    (canonicalImplicit && canonicalImplicit.length > 0) ||
                    effectiveImplicitName.trim().length > 0;

                if (ordinalLength > implicitLength) {
                    effectiveImplicitName = null;
                    if (implicitDocEntry) {
                        implicitDocEntry._suppressDocLine = true;
                        if (implicitDocEntry.canonical && node) {
                            let suppressedCanonicals =
                                suppressedImplicitDocCanonicalByNode.get(node);
                            if (!suppressedCanonicals) {
                                suppressedCanonicals = new Set();
                                suppressedImplicitDocCanonicalByNode.set(
                                    node,
                                    suppressedCanonicals
                                );
                            }
                            suppressedCanonicals.add(
                                implicitDocEntry.canonical
                            );
                        }
                        if (canonicalOrdinal) {
                            implicitDocEntry.canonical = canonicalOrdinal;
                        }
                        if (ordinalDocName) {
                            implicitDocEntry.name = ordinalDocName;
                            if (node) {
                                let preferredDocs =
                                    preferredParamDocNamesByNode.get(node);
                                if (!preferredDocs) {
                                    preferredDocs = new Map();
                                    preferredParamDocNamesByNode.set(
                                        node,
                                        preferredDocs
                                    );
                                }
                                preferredDocs.set(paramIndex, ordinalDocName);
                            }
                        }
                    }
                }
            }
        }

        const baseDocName =
            (effectiveImplicitName &&
                effectiveImplicitName.length > 0 &&
                effectiveImplicitName) ||
            (ordinalDocName && ordinalDocName.length > 0 && ordinalDocName) ||
            paramInfo.name;
        const shouldMarkOptional =
            paramInfo.optional ||
            (param?.type === "DefaultParameter" &&
                isOptionalParamDocName(existingDocName));
        if (
            shouldMarkOptional &&
            param?.type === "DefaultParameter" &&
            isUndefinedLiteral(param.right)
        ) {
            preservedUndefinedDefaultParameters.add(param);
        }
        const docName =
            (shouldMarkOptional && `[${baseDocName}]`) || baseDocName;

        if (documentedParamNames.has(docName)) {
            if (implicitDocEntry?.name) {
                documentedParamNames.add(implicitDocEntry.name);
            }
            continue;
        }
        documentedParamNames.add(docName);
        if (implicitDocEntry?.name) {
            documentedParamNames.add(implicitDocEntry.name);
        }
        lines.push(`/// @param ${docName}`);
    }

    for (const entry of implicitArgumentDocNames) {
        if (!entry || entry._suppressDocLine) {
            continue;
        }

        const { name: docName, index, canonical, fallbackCanonical } = entry;
        const isFallbackEntry = canonical === fallbackCanonical;
        if (
            isFallbackEntry &&
            Number.isInteger(index) &&
            orderedParamMetadata[index] &&
            typeof orderedParamMetadata[index].name === "string" &&
            orderedParamMetadata[index].name.length > 0
        ) {
            continue;
        }

        if (documentedParamNames.has(docName)) {
            continue;
        }

        documentedParamNames.add(docName);
        lines.push(`/// @param ${docName}`);
    }

    return maybeAppendReturnsDoc(lines, node, hasReturnsTag, overrides).map(
        (line) => normalizeDocCommentTypeAnnotations(line)
    );
}

function collectImplicitArgumentDocNames(functionNode, options) {
    if (!functionNode || functionNode.type !== "FunctionDeclaration") {
        return [];
    }

    const referenceInfo = gatherImplicitArgumentReferences(functionNode);
    const entries = buildImplicitArgumentDocEntries(referenceInfo);
    const suppressedCanonicals =
        suppressedImplicitDocCanonicalByNode.get(functionNode);

    if (!suppressedCanonicals || suppressedCanonicals.size === 0) {
        return entries;
    }

    return entries.filter((entry) => {
        if (!entry || !entry.canonical) {
            return true;
        }

        return !suppressedCanonicals.has(entry.canonical);
    });
}

// Collects index/reference bookkeeping for implicit `arguments[index]` usages
// within a function. The traversal tracks alias declarations, direct
// references, and the set of indices that require doc entries so the caller
// can format them without dipping into low-level mutation logic.
function gatherImplicitArgumentReferences(functionNode) {
    const referencedIndices = new Set();
    const aliasByIndex = new Map();
    const directReferenceIndices = new Set();

    const visit = (node, parent, property) => {
        if (!node || typeof node !== "object") {
            return;
        }

        if (node === functionNode) {
            visit(functionNode.body, node, "body");
            return;
        }

        if (Array.isArray(node)) {
            for (const [index, element] of node.entries()) {
                visit(element, parent, index);
            }
            return;
        }

        if (
            node !== functionNode &&
            (node.type === "FunctionDeclaration" ||
                node.type === "FunctionExpression" ||
                node.type === "ConstructorDeclaration")
        ) {
            return;
        }

        let skipAliasInitializer = false;
        if (node.type === "VariableDeclarator") {
            const aliasIndex = getArgumentIndexFromNode(node.init);
            if (
                aliasIndex !== null &&
                node.id?.type === "Identifier" &&
                !aliasByIndex.has(aliasIndex)
            ) {
                const aliasName = normalizeDocMetadataName(node.id.name);
                if (isNonEmptyString(aliasName)) {
                    aliasByIndex.set(aliasIndex, aliasName);
                    referencedIndices.add(aliasIndex);
                    skipAliasInitializer = true;
                }
            }
        }

        const directIndex = getArgumentIndexFromNode(node);
        if (directIndex !== null) {
            referencedIndices.add(directIndex);
            if (!(skipAliasInitializer && property === "init")) {
                directReferenceIndices.add(directIndex);
            }
        }

        for (const [key, value] of Object.entries(node)) {
            if (skipAliasInitializer && key === "init") {
                continue;
            }
            if (!value || typeof value !== "object") {
                continue;
            }

            visit(value, node, key);
        }
    };

    visit(functionNode.body, functionNode, "body");

    return { referencedIndices, aliasByIndex, directReferenceIndices };
}

function buildImplicitArgumentDocEntries({
    referencedIndices,
    aliasByIndex,
    directReferenceIndices
}) {
    if (!referencedIndices || referencedIndices.size === 0) {
        return [];
    }

    const sortedIndices = [...referencedIndices].sort(
        (left, right) => left - right
    );

    return sortedIndices.map((index) =>
        createImplicitArgumentDocEntry({
            index,
            aliasByIndex,
            directReferenceIndices
        })
    );
}

function createImplicitArgumentDocEntry({
    index,
    aliasByIndex,
    directReferenceIndices
}) {
    const fallbackName = `argument${index}`;
    const alias = aliasByIndex?.get(index);
    const docName = (alias && alias.length > 0 && alias) || fallbackName;
    const canonical = getCanonicalParamNameFromText(docName) ?? docName;
    const fallbackCanonical =
        getCanonicalParamNameFromText(fallbackName) ?? fallbackName;

    return {
        name: docName,
        canonical,
        fallbackCanonical,
        index,
        hasDirectReference: directReferenceIndices?.has(index) === true
    };
}

function getArgumentIndexFromNode(node) {
    if (!node || typeof node !== "object") {
        return null;
    }

    if (node.type === "Identifier") {
        return getArgumentIndexFromIdentifier(node.name);
    }

    if (
        node.type === "MemberIndexExpression" &&
        node.object?.type === "Identifier" &&
        node.object.name === "argument" &&
        Array.isArray(node.property) &&
        node.property.length === 1 &&
        node.property[0]?.type === "Literal"
    ) {
        const literal = node.property[0];
        const parsed = Number.parseInt(literal.value, 10);
        return Number.isInteger(parsed) && parsed >= 0 ? parsed : null;
    }

    return null;
}

function getArgumentIndexFromIdentifier(name) {
    if (typeof name !== "string") {
        return null;
    }

    const match = name.match(/^argument(\d+)$/);
    if (!match) {
        return null;
    }

    const parsed = Number.parseInt(match[1], 10);
    return Number.isInteger(parsed) && parsed >= 0 ? parsed : null;
}

function maybeAppendReturnsDoc(
    lines,
    functionNode,
    hasReturnsTag,
    overrides = {}
) {
    if (!Array.isArray(lines)) {
        return [];
    }

    if (overrides?.suppressReturns === true) {
        return lines;
    }

    if (
        hasReturnsTag ||
        !functionNode ||
        functionNode.type !== "FunctionDeclaration" ||
        functionNode._suppressSyntheticReturnsDoc
    ) {
        return lines;
    }

    const body = functionNode.body;
    const statements =
        body?.type === "BlockStatement" && Array.isArray(body.body)
            ? body.body
            : null;

    if (!statements) {
        return [...lines, "/// @returns {undefined}"];
    }

    if (statements.length === 0) {
        return [...lines, "/// @returns {undefined}"];
    }

    if (functionReturnsNonUndefinedValue(functionNode)) {
        return lines;
    }

    return [...lines, "/// @returns {undefined}"];
}

function functionReturnsNonUndefinedValue(functionNode) {
    if (!functionNode || functionNode.type !== "FunctionDeclaration") {
        return false;
    }

    const body = functionNode.body;
    if (body?.type !== "BlockStatement" || !Array.isArray(body.body)) {
        return false;
    }

    const stack = [...body.body];
    const visited = new Set();

    while (stack.length > 0) {
        const current = stack.pop();
        if (!current || typeof current !== "object") {
            continue;
        }

        if (visited.has(current)) {
            continue;
        }
        visited.add(current);

        switch (current.type) {
            case "FunctionDeclaration":
            case "ConstructorDeclaration":
            case "FunctionExpression": {
                continue;
            }
            case "ReturnStatement": {
                const argument = current.argument;
                if (!argument) {
                    continue;
                }

                if (!isUndefinedLiteral(argument)) {
                    return true;
                }

                continue;
            }
            default: {
                break;
            }
        }

        for (const value of Object.values(current)) {
            enqueueObjectChildValues(stack, value);
        }
    }

    return false;
}

function parseDocCommentMetadata(line) {
    if (typeof line !== "string") {
        return null;
    }

    const trimmed = line.trim();
    const match = trimmed.match(/^\/\/\/\s*@([a-z]+)\b\s*(.*)$/i);
    if (!match) {
        return null;
    }

    const tag = match[1].toLowerCase();
    const remainder = match[2].trim();

    if (tag === "param") {
        let paramSection = remainder;

        if (paramSection.startsWith("{")) {
            const typeMatch = paramSection.match(/^\{[^}]*\}\s*(.*)$/);
            if (typeMatch) {
                paramSection = typeMatch[1] ?? "";
            }
        }

        let name = null;
        if (paramSection.startsWith("[")) {
            let depth = 0;
            for (let i = 0; i < paramSection.length; i++) {
                const char = paramSection[i];
                if (char === "[") {
                    depth += 1;
                } else if (char === "]") {
                    depth -= 1;
                    if (depth === 0) {
                        name = paramSection.slice(0, i + 1);
                        break;
                    }
                }
            }
        }

        if (!name) {
            const paramMatch = paramSection.match(/^(\S+)/);
            name = paramMatch ? paramMatch[1] : null;
        }
        if (typeof name === "string") {
            name = normalizeOptionalParamNameToken(name);
        }
        return { tag, name };
    }

    return { tag, name: remainder };
}

function normalizeOptionalParamNameToken(name) {
    if (typeof name !== "string") {
        return name;
    }

    const trimmed = name.trim();

    if (/^\[[^\]]+\]$/.test(trimmed)) {
        return trimmed;
    }

    let stripped = trimmed;
    let hadSentinel = false;

    while (stripped.startsWith("*")) {
        stripped = stripped.slice(1);
        hadSentinel = true;
    }

    while (stripped.endsWith("*")) {
        stripped = stripped.slice(0, -1);
        hadSentinel = true;
    }

    if (!hadSentinel) {
        return trimmed;
    }

    const normalized = stripped.trim();

    if (normalized.length === 0) {
        return stripped.replaceAll("*", "");
    }

    return `[${normalized}]`;
}

function getSourceTextForNode(node, options) {
    if (!node) {
        return null;
    }

    const { originalText, locStart, locEnd } =
        resolvePrinterSourceMetadata(options);

    if (originalText === null) {
        return null;
    }

    const startIndex =
        typeof locStart === "function"
            ? locStart(node)
            : getNodeStartIndex(node);
    const endIndex =
        typeof locEnd === "function" ? locEnd(node) : getNodeEndIndex(node);

    if (typeof startIndex !== "number" || typeof endIndex !== "number") {
        return null;
    }

    if (endIndex <= startIndex) {
        return null;
    }

    return originalText.slice(startIndex, endIndex).trim();
}

function shouldPreserveCompactUpdateAssignmentSpacing(path, options) {
    if (
        !path ||
        typeof path.getValue !== "function" ||
        typeof path.getParentNode !== "function"
    ) {
        return false;
    }

    const node = path.getValue();
    if (!node || node.type !== "AssignmentExpression") {
        return false;
    }

    if (node.operator === "=") {
        return false;
    }

    const parent = path.getParentNode();
    if (parent?.type !== "ForStatement") {
        return false;
    }

    if (typeof path.getName !== "function" || path.getName() !== "update") {
        return false;
    }

    const source = getSourceTextForNode(node, options);
    if (typeof source !== "string" || source.length === 0) {
        return false;
    }

    const operatorIndex = source.indexOf(node.operator);
    if (operatorIndex <= 0) {
        return false;
    }

    const beforeChar = source[operatorIndex - 1] ?? "";
    if (/\s/.test(beforeChar)) {
        return false;
    }

    const afterChar = source[operatorIndex + node.operator.length] ?? "";
    if (!/\s/.test(afterChar)) {
        return false;
    }

    return true;
}

function structLiteralHasLeadingLineBreak(node, options) {
    if (!node) {
        return false;
    }

    const { originalText } = resolvePrinterSourceMetadata(options);
    if (originalText === null) {
        return false;
    }

    if (!Array.isArray(node.properties) || node.properties.length === 0) {
        return false;
    }

    const { start, end } = getNodeRangeIndices(node);
    if (start == null || end == null || end <= start) {
        return false;
    }

    const source = originalText.slice(start, end);
    const openBraceIndex = source.indexOf("{");
    if (openBraceIndex === -1) {
        return false;
    }

    for (let index = openBraceIndex + 1; index < source.length; index += 1) {
        const character = source[index];

        if (character === "\n") {
            return true;
        }

        if (character === "\r") {
            if (source[index + 1] === "\n") {
                return true;
            }
            return true;
        }

        if (character.trim() === "") {
            continue;
        }

        if (character === "/") {
            const lookahead = source[index + 1];

            if (lookahead === "/") {
                index += 2;
                while (index < source.length) {
                    const commentChar = source[index];
                    if (commentChar === "\n") {
                        return true;
                    }
                    if (commentChar === "\r") {
                        if (source[index + 1] === "\n") {
                            return true;
                        }
                        return true;
                    }

                    index += 1;
                }

                return false;
            }

            if (lookahead === "*") {
                index += 2;
                while (index < source.length - 1) {
                    const commentChar = source[index];
                    if (commentChar === "\n") {
                        return true;
                    }
                    if (commentChar === "\r") {
                        if (source[index + 1] === "\n") {
                            return true;
                        }
                        return true;
                    }

                    if (commentChar === "*" && source[index + 1] === "/") {
                        index += 1;
                        break;
                    }

                    index += 1;
                }

                continue;
            }
        }

        if (character === "}") {
            return false;
        }

        return false;
    }

    return false;
}

function getStructPropertyPrefix(node, options) {
    if (!node) {
        return null;
    }

    const { originalText } = resolvePrinterSourceMetadata(options);
    if (originalText === null) {
        return null;
    }

    const propertyStart = getNodeStartIndex(node);
    const valueStart = getNodeStartIndex(node?.value);

    if (
        typeof propertyStart !== "number" ||
        typeof valueStart !== "number" ||
        valueStart <= propertyStart
    ) {
        return null;
    }

    const prefix = originalText.slice(propertyStart, valueStart);
    if (prefix.length === 0 || !prefix.includes(":")) {
        return null;
    }

    const colonIndex = prefix.indexOf(":");
    const beforeColon = prefix.slice(0, colonIndex);
    const afterColon = prefix.slice(colonIndex + 1);
    const hasWhitespaceBefore = /\s$/.test(beforeColon);
    const hasWhitespaceAfter = /^\s/.test(afterColon);

    if (!hasWhitespaceBefore && !hasWhitespaceAfter) {
        return null;
    }

    return prefix;
}

function getNormalizedParameterName(paramNode) {
    if (!paramNode) {
        return null;
    }

    const rawName = getIdentifierText(paramNode);
    if (typeof rawName !== "string" || rawName.length === 0) {
        return null;
    }

    const normalizedName = normalizeDocMetadataName(rawName);
    return getNonEmptyString(normalizedName);
}

function getParameterDocInfo(paramNode, functionNode, options) {
    if (!paramNode) {
        return null;
    }

    if (paramNode.type === "Identifier") {
        const name = getNormalizedParameterName(paramNode);
        return name ? { name, optional: false } : null;
    }

    if (paramNode.type === "DefaultParameter") {
        const name = getNormalizedParameterName(paramNode.left);
        if (!name) {
            return null;
        }

        const defaultIsUndefined = isUndefinedLiteral(paramNode.right);
        const signatureOmitsUndefinedDefault =
            defaultIsUndefined &&
            shouldOmitUndefinedDefaultForFunctionNode(functionNode);
        const isConstructorLike =
            functionNode?.type === "ConstructorDeclaration" ||
            functionNode?.type === "ConstructorParentClause";

        const shouldIncludeDefaultText =
            !defaultIsUndefined ||
            (!signatureOmitsUndefinedDefault && !isConstructorLike);

        const defaultText = shouldIncludeDefaultText
            ? getSourceTextForNode(paramNode.right, options)
            : null;

        const docName = defaultText ? `${name}=${defaultText}` : name;

        const optionalOverride = paramNode?._featherOptionalParameter === true;
        const optional = defaultIsUndefined
            ? optionalOverride || !signatureOmitsUndefinedDefault
            : true;

        return {
            name: docName,
            optional
        };
    }

    if (paramNode.type === "MissingOptionalArgument") {
        return null;
    }

    const fallbackName = getNormalizedParameterName(paramNode);
    return fallbackName ? { name: fallbackName, optional: false } : null;
}

function shouldOmitDefaultValueForParameter(path) {
    const node = path.getValue();
    if (!node || node.type !== "DefaultParameter") {
        return false;
    }

    if (
        preservedUndefinedDefaultParameters.has(node) ||
        !isUndefinedLiteral(node.right) ||
        typeof path.getParentNode !== "function"
    ) {
        return false;
    }

    let depth = 0;
    while (true) {
        const ancestor =
            depth === 0 ? path.getParentNode() : path.getParentNode(depth);
        if (!ancestor) {
            break;
        }

        if (shouldOmitUndefinedDefaultForFunctionNode(ancestor)) {
            return true;
        }

        depth += 1;
    }

    return false;
}

function shouldOmitUndefinedDefaultForFunctionNode(functionNode) {
    if (!functionNode || !functionNode.type) {
        return false;
    }

    if (
        functionNode.type === "ConstructorDeclaration" ||
        functionNode.type === "ConstructorParentClause"
    ) {
        return false;
    }

    return functionNode.type === "FunctionDeclaration";
}

function printBooleanReturnIf(path, print) {
    const node = path.getValue();
    if (
        !node ||
        node.type !== "IfStatement" ||
        !node.consequent ||
        !node.alternate ||
        hasComment(node)
    ) {
        return null;
    }

    const consequentReturn = getBooleanReturnBranch(node.consequent);
    const alternateReturn = getBooleanReturnBranch(node.alternate);

    if (!consequentReturn || !alternateReturn) {
        return null;
    }

    if (consequentReturn.value === alternateReturn.value) {
        return null;
    }

    const conditionDoc = printWithoutExtraParens(path, print, "test");
    const conditionNode = node.test;

    const argumentDoc =
        consequentReturn.value === "true"
            ? conditionDoc
            : negateExpressionDoc(conditionDoc, conditionNode);

    return concat([
        "return ",
        argumentDoc,
        optionalSemicolon("ReturnStatement")
    ]);
}

function getBooleanReturnBranch(branchNode) {
    if (!branchNode || hasComment(branchNode)) {
        return null;
    }

    if (branchNode.type === "BlockStatement") {
        const statements = Array.isArray(branchNode.body)
            ? branchNode.body
            : [];
        if (statements.length !== 1) {
            return null;
        }

        const [onlyStatement] = statements;
        if (
            hasComment(onlyStatement) ||
            onlyStatement.type !== "ReturnStatement"
        ) {
            return null;
        }

        return getBooleanReturnStatementInfo(onlyStatement);
    }

    if (branchNode.type === "ReturnStatement") {
        return getBooleanReturnStatementInfo(branchNode);
    }

    return null;
}

/**
 * Builds the document representation for an if statement, ensuring that the
 * orchestration logic in the main printer delegates the clause assembly and
 * alternate handling to a single abstraction layer.
 */
function buildIfStatementDoc(path, options, print, node) {
    const parts = [
        printSingleClauseStatement(
            path,
            options,
            print,
            "if",
            "test",
            "consequent"
        )
    ];

    const elseDoc = buildIfAlternateDoc(path, options, print, node);
    if (elseDoc) {
        parts.push([" else ", elseDoc]);
    }

    return concat(parts);
}

function buildIfAlternateDoc(path, options, print, node) {
    if (!node || node.alternate == null) {
        return null;
    }

    const alternateNode = node.alternate;

    if (alternateNode.type === "IfStatement") {
        // Keep chained `else if` statements unwrapped. Printing the alternate
        // with braces would produce `else { if (...) ... }`, which breaks the
        // cascade that GameMaker expects, introduces an extra block for the
        // runtime to evaluate, and diverges from the control-structure style
        // documented in the GameMaker manual (see https://manual.gamemaker.io/monthly/en/#t=GML_Overview%2FGML_Syntax.htm%23ElseIf).
        // By delegating directly to the child printer we preserve the
        // flattened `else if` ladder that authors wrote and that downstream
        // tools rely on when parsing the control flow.
        return print("alternate");
    }

    if (shouldPrintBlockAlternateAsElseIf(alternateNode)) {
        return path.call(
            (alternatePath) => alternatePath.call(print, "body", 0),
            "alternate"
        );
    }

    return printInBlock(path, options, print, "alternate");
}

function getBooleanReturnStatementInfo(returnNode) {
    if (!returnNode || hasComment(returnNode)) {
        return null;
    }

    const argument = returnNode.argument;
    if (!argument || hasComment(argument) || !isBooleanLiteral(argument)) {
        return null;
    }

    return { value: argument.value.toLowerCase() };
}

function simplifyBooleanBinaryExpression(path, print, node) {
    if (!node) {
        return null;
    }

    if (node.operator !== "==" && node.operator !== "!=") {
        return null;
    }

    const leftBoolean = isBooleanLiteral(node.left);
    const rightBoolean = isBooleanLiteral(node.right);

    if (!leftBoolean && !rightBoolean) {
        return null;
    }

    const booleanNode = leftBoolean ? node.left : node.right;
    const expressionKey = leftBoolean ? "right" : "left";
    const expressionNode = leftBoolean ? node.right : node.left;
    const expressionDoc = printWithoutExtraParens(path, print, expressionKey);
    const isEquality = node.operator === "==";
    const isTrue = booleanNode.value.toLowerCase() === "true";

    if (isTrue) {
        return isEquality
            ? expressionDoc
            : negateExpressionDoc(expressionDoc, expressionNode);
    }

    return isEquality
        ? negateExpressionDoc(expressionDoc, expressionNode)
        : expressionDoc;
}

function applyTrigonometricFunctionSimplification(path) {
    const node = path.getValue();
    if (!node || node.type !== "CallExpression") {
        return;
    }

    simplifyTrigonometricCall(node);
}

function simplifyTrigonometricCall(node) {
    if (!node || node.type !== "CallExpression") {
        return false;
    }

    if (hasComment(node)) {
        return false;
    }

    const identifierName = getIdentifierText(node.object);
    if (!identifierName) {
        return false;
    }

    const normalizedName = identifierName.toLowerCase();

    if (applyInnerDegreeWrapperConversion(node, normalizedName)) {
        return true;
    }

    if (normalizedName === "degtorad") {
        return applyOuterTrigConversion(node, DEGREE_TO_RADIAN_CONVERSIONS);
    }

    if (normalizedName === "radtodeg") {
        return applyOuterTrigConversion(node, RADIAN_TO_DEGREE_CONVERSIONS);
    }

    return false;
}

function applyInnerDegreeWrapperConversion(node, functionName) {
    const mapping = RADIAN_TRIG_TO_DEGREE.get(functionName);
    if (!mapping) {
        return false;
    }

    const args = getCallExpressionArguments(node);
    if (args.length !== 1) {
        return false;
    }

    const [firstArg] = args;
    if (
        !isCallExpressionIdentifierMatch(firstArg, "degtorad", {
            caseInsensitive: true
        })
    ) {
        return false;
    }

    if (hasComment(firstArg)) {
        return false;
    }

    const wrappedArgs = getCallExpressionArguments(firstArg);
    if (wrappedArgs.length !== 1) {
        return false;
    }

    updateCallExpressionNameAndArgs(node, mapping, wrappedArgs);
    return true;
}

function applyOuterTrigConversion(node, conversionMap) {
    const args = getCallExpressionArguments(node);
    if (args.length !== 1) {
        return false;
    }

    const [firstArg] = args;
    if (!firstArg || firstArg.type !== "CallExpression") {
        return false;
    }

    if (hasComment(firstArg)) {
        return false;
    }

    const innerName = getIdentifierText(firstArg.object);
    if (!innerName) {
        return false;
    }

    const mapping = conversionMap.get(innerName.toLowerCase());
    if (!mapping) {
        return false;
    }

    const innerArgs = getCallExpressionArguments(firstArg);
    if (
        typeof mapping.expectedArgs === "number" &&
        innerArgs.length !== mapping.expectedArgs
    ) {
        return false;
    }

    updateCallExpressionNameAndArgs(node, mapping.name, innerArgs);
    return true;
}

function updateCallExpressionNameAndArgs(node, newName, newArgs) {
    if (!node || node.type !== "CallExpression") {
        return;
    }

    if (!node.object || node.object.type !== "Identifier") {
        node.object = { type: "Identifier", name: newName };
    } else {
        node.object.name = newName;
    }

    node.arguments = toMutableArray(newArgs, { clone: true });
}

function negateExpressionDoc(expressionDoc, expressionNode) {
    if (needsParensForNegation(expressionNode)) {
        return group(["!", "(", expressionDoc, ")"]);
    }
    return group(["!", expressionDoc]);
}

function needsParensForNegation(node) {
    if (!node) {
        return true;
    }

    if (node.type === "ParenthesizedExpression") {
        return needsParensForNegation(node.expression);
    }

    return [
        "BinaryExpression",
        "AssignmentExpression",
        "TernaryExpression",
        "LogicalExpression"
    ].includes(node.type);
}

function shouldPrefixGlobalIdentifier(path) {
    const node = path.getValue();
    if (!node || !node.isGlobalIdentifier) {
        return false;
    }

    const parent = path.getParentNode();
    if (!parent) {
        return true;
    }

    if (parent.type === "MemberDotExpression" && parent.property === node) {
        return false;
    }

    if (parent.type === "Property" && parent.name === node) {
        return false;
    }

    if (parent.type === "VariableDeclarator" && parent.id === node) {
        return false;
    }

    if (parent.type === "FunctionDeclaration" && parent.id === node) {
        return false;
    }

    if (parent.type === "ConstructorDeclaration" && parent.id === node) {
        return false;
    }

    if (parent.type === "ConstructorParentClause" && parent.id === node) {
        return false;
    }

    if (parent.type === "EnumMember" && parent.name === node) {
        return false;
    }

    return true;
}

function shouldGenerateSyntheticDocForFunction(
    path,
    existingDocLines,
    options
) {
    const node = path.getValue();
    const parent = path.getParentNode();
    if (
        !node ||
        !parent ||
        (parent.type !== "Program" && parent.type !== "BlockStatement")
    ) {
        return false;
    }

    if (node.type === "ConstructorDeclaration") {
        return true;
    }

    if (node.type !== "FunctionDeclaration") {
        return false;
    }

    const syntheticLines = computeSyntheticFunctionDocLines(
        node,
        existingDocLines,
        options
    );

    if (syntheticLines.length > 0) {
        return true;
    }

    return (
        Array.isArray(node.params) &&
        node.params.some((param) => {
            return param?.type === "DefaultParameter";
        })
    );
}

function findSiblingListAndIndex(parent, targetNode) {
    if (!parent || !targetNode) {
        return null;
    }

    // Iterate using `for...in` to preserve the original hot-path optimization
    // while keeping the scan readable and short-circuiting as soon as the node
    // is located.
    for (const key in parent) {
        if (!Object.hasOwn(parent, key)) {
            continue;
        }

        const value = parent[key];
        if (!Array.isArray(value)) {
            continue;
        }

        for (let index = 0; index < value.length; index += 1) {
            if (value[index] === targetNode) {
                return { list: value, index };
            }
        }
    }

    return null;
}

function loopLengthNameConflicts(path, cachedLengthName) {
    if (typeof cachedLengthName !== "string" || cachedLengthName.length === 0) {
        return false;
    }

    const siblingInfo = getParentStatementList(path);
    if (!siblingInfo) {
        return false;
    }

    const { siblingList, nodeIndex } = siblingInfo;
    for (const [index, element] of siblingList.entries()) {
        if (index === nodeIndex) {
            continue;
        }

        if (nodeDeclaresIdentifier(element, cachedLengthName)) {
            return true;
        }
    }

    return false;
}

function nodeDeclaresIdentifier(node, identifierName) {
    if (!node || typeof identifierName !== "string") {
        return false;
    }

    if (node.type === "VariableDeclaration") {
        const declarations = node.declarations;
        if (!Array.isArray(declarations)) {
            return false;
        }

        for (const declarator of declarations) {
            if (!declarator || declarator.type !== "VariableDeclarator") {
                continue;
            }

            const declaratorName = getIdentifierText(declarator.id);
            if (declaratorName === identifierName) {
                return true;
            }
        }

        return false;
    }

    if (node.type === "ForStatement") {
        return nodeDeclaresIdentifier(node.init, identifierName);
    }

    const nodeIdName = getIdentifierText(node.id);
    return nodeIdName === identifierName;
}

function getParentStatementList(path) {
    if (
        typeof path?.getValue !== "function" ||
        typeof path.getParentNode !== "function"
    ) {
        return null;
    }

    const node = path.getValue();
    if (!node) {
        return null;
    }

    const parent = path.getParentNode();
    if (!parent) {
        return null;
    }

    const siblingInfo = findSiblingListAndIndex(parent, node);
    if (!siblingInfo) {
        return null;
    }

    return {
        siblingList: siblingInfo.list,
        nodeIndex: siblingInfo.index
    };
}

function shouldInsertHoistedLoopSeparator(path, options) {
    if (typeof path?.getValue !== "function") {
        return false;
    }

    const node = path.getValue();
    if (node?.type !== "ForStatement") {
        return false;
    }

    const siblingInfo = getParentStatementList(path);
    if (!siblingInfo) {
        return false;
    }

    const nextNode = siblingInfo.siblingList[siblingInfo.nodeIndex + 1];
    if (nextNode?.type !== "ForStatement") {
        return false;
    }

    return options?.optimizeLoopLengthHoisting ?? true;
}

function getNodeName(node) {
    if (!node) {
        return null;
    }

    if (node.id !== undefined) {
        const idName = getIdentifierText(node.id);
        if (idName) {
            return idName;
        }
    }

    if (node.key !== undefined) {
        const keyName = getIdentifierText(node.key);
        if (keyName) {
            return keyName;
        }
    }

    return getIdentifierText(node);
}

function stripSyntheticParameterSentinels(name) {
    if (typeof name !== "string") {
        return name;
    }

    // GameMaker constructors commonly prefix private parameters with underscores
    // (e.g., `_value`, `__foo__`) or similar characters like `$`. These sentinels
    // should not appear in generated documentation metadata, so remove them from
    // the beginning and end of the identifier while leaving the core name intact.
    let sanitized = name;
    sanitized = sanitized.replace(/^[_$]+/, "");
    sanitized = sanitized.replace(/[_$]+$/, "");

    return sanitized.length > 0 ? sanitized : name;
}

function normalizeDocMetadataName(name) {
    if (typeof name !== "string") {
        return name;
    }

    const optionalNormalized = normalizeOptionalParamNameToken(name);
    if (typeof optionalNormalized === "string") {
        if (/^\[[^\]]+\]$/.test(optionalNormalized)) {
            return optionalNormalized;
        }

        const sanitized = stripSyntheticParameterSentinels(optionalNormalized);
        return sanitized.length > 0 ? sanitized : optionalNormalized;
    }

    return name;
}

function docHasTrailingComment(doc) {
    if (isNonEmptyArray(doc)) {
        const lastItem = doc.at(-1);
        if (isNonEmptyArray(lastItem)) {
            const commentArr = lastItem[0];
            if (isNonEmptyArray(commentArr)) {
                return commentArr.some((item) => {
                    return (
                        typeof item === "string" &&
                        (item.startsWith("//") || item.startsWith("/*"))
                    );
                });
            }
        }
    }
    return false;
}

function printWithoutExtraParens(path, print, ...keys) {
    return path.call(
        (childPath) => unwrapParenthesizedExpression(childPath, print),
        ...keys
    );
}

function getBinaryOperatorInfo(operator) {
    return operator == undefined
        ? undefined
        : BINARY_OPERATOR_INFO.get(operator);
}

function shouldOmitSyntheticParens(path) {
    if (!path || typeof path.getValue !== "function") {
        return false;
    }

    const node = path.getValue();
    if (!node || node.type !== "ParenthesizedExpression") {
        return false;
    }

    // Only process synthetic parentheses for most cases
    const isSynthetic = node.synthetic === true;

    if (typeof path.getParentNode !== "function") {
        return false;
    }

    const parent = path.getParentNode();
    if (!parent) {
        return false;
    }

    const expression = node.expression;

    // For ternary expressions, omit unnecessary parentheses around simple
    // identifiers or member expressions in the test position
    if (parent.type === "TernaryExpression") {
        const parentKey =
            typeof path.getName === "function" ? path.getName() : undefined;
        if (parentKey === "test") {
            const expression = node.expression;
            // Trim redundant parentheses when the ternary guard is just a bare
            // identifier or property lookup. The parser faithfully records the
            // author-supplied parens as a `ParenthesizedExpression`, so without
            // this branch the printer would emit `(foo) ?` style guards that look
            // like extra precedence handling. The formatter's ternary examples in
            // README.md#formatter-at-a-glance promise minimal grouping, and
            // teams lean on that contract when reviewing formatter diffs. We keep
            // the removal scoped to trivially safe shapes so we do not second-
            // guess parentheses that communicate evaluation order for compound
            // boolean logic or arithmetic.
            if (
                expression?.type === "Identifier" ||
                expression?.type === "MemberDotExpression" ||
                expression?.type === "MemberIndexExpression"
            ) {
                return true;
            }
        }
        return false;
    }

    // For non-ternary cases, only process synthetic parentheses
    if (!isSynthetic) {
        return false;
    }

    if (parent.type === "CallExpression") {
        if (
            !isSyntheticParenFlatteningEnabled(path) ||
            !isNumericCallExpression(parent)
        ) {
            return false;
        }

        if (expression?.type !== "BinaryExpression") {
            return false;
        }

        if (!isNumericComputationNode(expression)) {
            return false;
        }

        if (binaryExpressionContainsString(expression)) {
            return false;
        }

        const sanitizedMacroNames = getSanitizedMacroNames(path);
        if (
            sanitizedMacroNames &&
            expressionReferencesSanitizedMacro(expression, sanitizedMacroNames)
        ) {
            return false;
        }

        return true;
    }

    if (parent.type !== "BinaryExpression") {
        return false;
    }

    if (!isSyntheticParenFlatteningEnabled(path)) {
        return false;
    }

    const parentInfo = getBinaryOperatorInfo(parent.operator);
    if (
        expression?.type === "BinaryExpression" &&
        shouldFlattenSyntheticBinary(parent, expression, path)
    ) {
        return true;
    }

    if (expression?.type === "BinaryExpression" && parentInfo != undefined) {
        const childInfo = getBinaryOperatorInfo(expression.operator);

        if (
            childInfo != undefined &&
            childInfo.precedence > parentInfo.precedence
        ) {
            if (
                (parent.operator === "&&" ||
                    parent.operator === "and" ||
                    parent.operator === "||" ||
                    parent.operator === "or") &&
                COMPARISON_OPERATORS.has(expression.operator) &&
                isControlFlowLogicalTest(path)
            ) {
                return true;
            }

            if (isNumericComputationNode(expression)) {
                if (parent.operator === "+" || parent.operator === "-") {
                    const childOperator = expression.operator;

                    if (
                        childOperator === "/" ||
                        childOperator === "div" ||
                        childOperator === "%" ||
                        childOperator === "mod" ||
                        (childOperator === "*" &&
                            !isWithinNumericCallArgument(path))
                    ) {
                        return false;
                    }

                    const sanitizedMacroNames = getSanitizedMacroNames(path);

                    if (
                        sanitizedMacroNames &&
                        (expressionReferencesSanitizedMacro(
                            parent,
                            sanitizedMacroNames
                        ) ||
                            expressionReferencesSanitizedMacro(
                                expression,
                                sanitizedMacroNames
                            ))
                    ) {
                        return false;
                    }

                    return true;
                }

                if (expression.operator === "*") {
                    return false;
                }
            }
        }
    }

    if (parent.operator !== "+") {
        return false;
    }

    if (!binaryExpressionContainsString(parent)) {
        return false;
    }

    let depth = 1;
    while (true) {
        const ancestor =
            depth === 1 ? path.getParentNode() : path.getParentNode(depth - 1);
        if (!ancestor) {
            return false;
        }

        if (
            ancestor.type === "ParenthesizedExpression" &&
            ancestor.synthetic !== true
        ) {
            return true;
        }

        depth += 1;
    }
}

function isControlFlowLogicalTest(path) {
    if (!path || typeof path.getParentNode !== "function") {
        return false;
    }

    let depth = 1;
    let currentNode = path.getValue();

    while (true) {
        const ancestor =
            depth === 1 ? path.getParentNode() : path.getParentNode(depth - 1);

        if (!ancestor) {
            return false;
        }

        if (
            ancestor.type === "ParenthesizedExpression" ||
            ancestor.type === "BinaryExpression"
        ) {
            currentNode = ancestor;
            depth += 1;
            continue;
        }

        if (
            (ancestor.type === "IfStatement" &&
                ancestor.test === currentNode) ||
            (ancestor.type === "WhileStatement" &&
                ancestor.test === currentNode) ||
            (ancestor.type === "DoUntilStatement" &&
                ancestor.test === currentNode) ||
            (ancestor.type === "RepeatStatement" &&
                ancestor.test === currentNode) ||
            (ancestor.type === "WithStatement" &&
                ancestor.test === currentNode) ||
            (ancestor.type === "ForStatement" && ancestor.test === currentNode)
        ) {
            return true;
        }

        return false;
    }
}

function shouldWrapTernaryExpression(path) {
    if (!path || typeof path.getParentNode !== "function") {
        return false;
    }

    const parent = path.getParentNode();
    if (!parent) {
        return false;
    }

    if (parent.type === "ParenthesizedExpression") {
        return false;
    }

    const parentKey =
        typeof path.getName === "function" ? path.getName() : undefined;

    if (parent.type === "VariableDeclarator" && parentKey === "init") {
        return true;
    }

    if (parent.type === "AssignmentExpression" && parentKey === "right") {
        return true;
    }

    return false;
}

function shouldFlattenSyntheticBinary(parent, expression, path) {
    const parentInfo = getBinaryOperatorInfo(parent.operator);
    const childInfo = getBinaryOperatorInfo(expression.operator);

    if (!parentInfo || !childInfo) {
        return false;
    }

    if (parentInfo.associativity !== "left") {
        return false;
    }

    const parentOperator = parent.operator;
    const childOperator = expression.operator;
    const isAdditivePair =
        (parentOperator === "+" || parentOperator === "-") &&
        (childOperator === "+" || childOperator === "-");
    const isMultiplicativePair =
        parentOperator === "*" && childOperator === "*";
    const isLogicalAndPair =
        (parentOperator === "&&" || parentOperator === "and") &&
        (childOperator === "&&" || childOperator === "and");
    const isLogicalOrPair =
        (parentOperator === "||" || parentOperator === "or") &&
        (childOperator === "||" || childOperator === "or");

    if (
        !isAdditivePair &&
        !isMultiplicativePair &&
        !isLogicalAndPair &&
        !isLogicalOrPair
    ) {
        return false;
    }

    if (
        !isLogicalAndPair &&
        !isLogicalOrPair &&
        (!isNumericComputationNode(parent) ||
            !isNumericComputationNode(expression))
    ) {
        return false;
    }

    if (
        isAdditivePair &&
        (binaryExpressionContainsString(parent) ||
            binaryExpressionContainsString(expression))
    ) {
        return false;
    }

    if (isAdditivePair) {
        const sanitizedMacroNames = getSanitizedMacroNames(path);
        if (
            sanitizedMacroNames &&
            (expressionReferencesSanitizedMacro(parent, sanitizedMacroNames) ||
                expressionReferencesSanitizedMacro(
                    expression,
                    sanitizedMacroNames
                ))
        ) {
            return false;
        }
    }

    const operandName =
        typeof path.getName === "function" ? path.getName() : undefined;
    const isLeftOperand = operandName === "left";
    const isRightOperand = operandName === "right";

    if (!isLeftOperand && !isRightOperand) {
        return false;
    }

    if (childInfo.precedence !== parentInfo.precedence) {
        return false;
    }

    if (isLeftOperand) {
        return true;
    }

    if (
        parentOperator === "+" &&
        (childOperator === "+" || childOperator === "-")
    ) {
        return true;
    }

    if (parentOperator === "*" && childOperator === "*") {
        return true;
    }

    if (
        (parentOperator === "&&" || parentOperator === "and") &&
        (childOperator === "&&" || childOperator === "and")
    ) {
        return true;
    }

    if (
        (parentOperator === "||" || parentOperator === "or") &&
        (childOperator === "||" || childOperator === "or")
    ) {
        return true;
    }

    return false;
}

function isSyntheticParenFlatteningEnabled(path) {
    if (!path || typeof path.getParentNode !== "function") {
        return false;
    }

    let depth = 1;
    while (true) {
        const ancestor =
            depth === 1 ? path.getParentNode() : path.getParentNode(depth - 1);

        if (!ancestor) {
            return false;
        }

        if (
            ancestor.type === "FunctionDeclaration" ||
            ancestor.type === "ConstructorDeclaration"
        ) {
            if (ancestor._flattenSyntheticNumericParens === true) {
                return true;
            }
        } else if (ancestor.type === "Program") {
            return ancestor._flattenSyntheticNumericParens !== false;
        }

        depth += 1;
    }
}

function isWithinNumericCallArgument(path) {
    if (!path || typeof path.getParentNode !== "function") {
        return false;
    }

    let depth = 1;
    let currentNode =
        typeof path.getValue === "function" ? path.getValue() : null;

    while (true) {
        const ancestor =
            depth === 1 ? path.getParentNode() : path.getParentNode(depth - 1);

        if (!ancestor) {
            return false;
        }

        if (ancestor.type === "CallExpression") {
            if (
                Array.isArray(ancestor.arguments) &&
                ancestor.arguments.includes(currentNode)
            ) {
                return isNumericCallExpression(ancestor);
            }

            return false;
        }

        currentNode = ancestor;
        depth += 1;
    }
}

// Synthetic parenthesis flattening only treats select call expressions as
// numeric so we avoid unwrapping macro invocations that expand to complex
// expressions. The list is intentionally small and can be extended as other
// numeric helpers require the same treatment.
const NUMERIC_CALL_IDENTIFIERS = new Set(["sqr", "sqrt"]);

function getSanitizedMacroNames(path) {
    if (!path || typeof path.getParentNode !== "function") {
        return null;
    }

    let depth = 1;
    while (true) {
        const ancestor =
            depth === 1 ? path.getParentNode() : path.getParentNode(depth - 1);

        if (!ancestor) {
            return null;
        }

        if (ancestor.type === "Program") {
            const { _featherSanitizedMacroNames: names } = ancestor;

            if (!names) {
                return null;
            }

            const registry = ensureSet(names);

            if (registry !== names) {
                ancestor._featherSanitizedMacroNames = registry;
            }

            return registry.size > 0 ? registry : null;
        }

        depth += 1;
    }
}

function expressionReferencesSanitizedMacro(node, sanitizedMacroNames) {
    if (!sanitizedMacroNames || sanitizedMacroNames.size === 0) {
        return false;
    }

    const stack = [node];

    while (stack.length > 0) {
        const current = stack.pop();

        if (!current || typeof current !== "object") {
            continue;
        }

        if (
            current.type === "Identifier" &&
            typeof current.name === "string" &&
            sanitizedMacroNames.has(current.name)
        ) {
            return true;
        }

        if (current.type === "CallExpression") {
            const calleeName = getIdentifierText(current.object);
            if (
                typeof calleeName === "string" &&
                sanitizedMacroNames.has(calleeName)
            ) {
                return true;
            }
        }

        for (const value of Object.values(current)) {
            if (!value || typeof value !== "object") {
                continue;
            }

            if (Array.isArray(value)) {
                for (const entry of value) {
                    if (entry && typeof entry === "object") {
                        stack.push(entry);
                    }
                }
                continue;
            }

            if (value.type) {
                stack.push(value);
            }
        }
    }

    return false;
}

function isNumericCallExpression(node) {
    if (!node || node.type !== "CallExpression") {
        return false;
    }

    const calleeName = getIdentifierText(node.object);

    if (typeof calleeName !== "string") {
        return false;
    }

    return NUMERIC_CALL_IDENTIFIERS.has(calleeName.toLowerCase());
}

function isNumericComputationNode(node) {
    if (!node || typeof node !== "object") {
        return false;
    }

    switch (node.type) {
        case "Literal": {
            const value = toTrimmedString(node.value);
            if (value === "") {
                return false;
            }

            const numericValue = Number(value);
            return Number.isFinite(numericValue);
        }
        case "UnaryExpression": {
            if (node.operator === "+" || node.operator === "-") {
                return isNumericComputationNode(node.argument);
            }

            return false;
        }
        case "Identifier": {
            return true;
        }
        case "ParenthesizedExpression": {
            return isNumericComputationNode(node.expression);
        }
        case "BinaryExpression": {
            if (!isArithmeticBinaryOperator(node.operator)) {
                return false;
            }

            return (
                isNumericComputationNode(node.left) &&
                isNumericComputationNode(node.right)
            );
        }
        case "MemberIndexExpression": {
            return true;
        }
        case "MemberDotExpression": {
            return true;
        }
        case "CallExpression": {
            if (expressionIsStringLike(node)) {
                return false;
            }

            return true;
        }
        default: {
            return false;
        }
    }
}

function isArithmeticBinaryOperator(operator) {
    switch (operator) {
        case "+":
        case "-":
        case "*":
        case "/":
        case "div":
        case "%":
        case "mod": {
            return true;
        }
        default: {
            return false;
        }
    }
}

function binaryExpressionContainsString(node) {
    if (!node || node.type !== "BinaryExpression") {
        return false;
    }

    if (node.operator !== "+") {
        return false;
    }

    return (
        expressionIsStringLike(node.left) || expressionIsStringLike(node.right)
    );
}

function expressionIsStringLike(node) {
    if (!node || typeof node !== "object") {
        return false;
    }

    if (node.type === "Literal") {
        if (typeof node.value === "string" && /^\".*\"$/.test(node.value)) {
            return true;
        }

        return false;
    }

    if (node.type === "ParenthesizedExpression") {
        return expressionIsStringLike(node.expression);
    }

    if (node.type === "BinaryExpression" && node.operator === "+") {
        return (
            expressionIsStringLike(node.left) ||
            expressionIsStringLike(node.right)
        );
    }

    if (node.type === "CallExpression") {
        const calleeName = getIdentifierText(node.object);
        if (typeof calleeName === "string") {
            const normalized = calleeName.toLowerCase();
            if (normalized === "string" || normalized.startsWith("string_")) {
                return true;
            }
        }
    }

    return false;
}

const RADIAN_TRIG_TO_DEGREE = new Map([
    ["sin", "dsin"],
    ["cos", "dcos"],
    ["tan", "dtan"]
]);

const DEGREE_TO_RADIAN_CONVERSIONS = new Map([
    ["dsin", { name: "sin", expectedArgs: 1 }],
    ["dcos", { name: "cos", expectedArgs: 1 }],
    ["dtan", { name: "tan", expectedArgs: 1 }],
    ["darcsin", { name: "arcsin", expectedArgs: 1 }],
    ["darccos", { name: "arccos", expectedArgs: 1 }],
    ["darctan", { name: "arctan", expectedArgs: 1 }],
    ["darctan2", { name: "arctan2", expectedArgs: 2 }]
]);

const RADIAN_TO_DEGREE_CONVERSIONS = new Map([
    ["arcsin", { name: "darcsin", expectedArgs: 1 }],
    ["arccos", { name: "darccos", expectedArgs: 1 }],
    ["arctan", { name: "darctan", expectedArgs: 1 }],
    ["arctan2", { name: "darctan2", expectedArgs: 2 }]
]);

function buildLoopLengthDocs(path, print, hoistInfo) {
    const cachedLengthName = buildCachedSizeVariableName(
        hoistInfo.sizeIdentifierName,
        hoistInfo.cachedLengthSuffix
    );
    const loopSizeCallDoc = printWithoutExtraParens(
        path,
        print,
        "test",
        "right"
    );
    const iteratorDoc = printWithoutExtraParens(path, print, "test", "left");

    return {
        cachedLengthName,
        loopSizeCallDoc,
        iteratorDoc
    };
}

function unwrapParenthesizedExpression(childPath, print) {
    const childNode = childPath.getValue();
    if (childNode?.type === "ParenthesizedExpression") {
        return childPath.call(
            (innerPath) => unwrapParenthesizedExpression(innerPath, print),
            "expression"
        );
    }

    return print();
}

function getInnermostClauseExpression(node) {
    let current = node;

    while (current?.type === "ParenthesizedExpression") {
        current = current.expression;
    }

    return current;
}

function buildClauseGroup(doc) {
    return group([indent([ifBreak(line), doc]), ifBreak(line)]);
}

const INLINEABLE_SINGLE_STATEMENT_TYPES = new Set([
    "ReturnStatement",
    "ExitStatement"
]);

function shouldInlineGuardWhenDisabled(path, options, bodyNode) {
    if (
        !path ||
        typeof path.getValue !== "function" ||
        typeof path.getParentNode !== "function"
    ) {
        return false;
    }

    const node = path.getValue();
    if (!node || node.type !== "IfStatement") {
        return false;
    }

    if (node.alternate) {
        return false;
    }

    if (!INLINEABLE_SINGLE_STATEMENT_TYPES.has(bodyNode?.type)) {
        return false;
    }

    if (hasComment(bodyNode)) {
        return false;
    }

    const parentNode = path.getParentNode();
    if (!parentNode || parentNode.type === "Program") {
        return false;
    }

    if (!findEnclosingFunctionForPath(path)) {
        return false;
    }

    const statementSource = getSourceTextForNode(node, options);
    if (
        typeof statementSource === "string" &&
        (statementSource.includes("\n") || statementSource.includes("\r"))
    ) {
        return false;
    }

    return true;
}

function wrapInClauseParens(path, print, clauseKey) {
    const clauseNode = path.getValue()?.[clauseKey];
    const clauseDoc = printWithoutExtraParens(path, print, clauseKey);

    const clauseExpressionNode = getInnermostClauseExpression(clauseNode);

    if (
        clauseExpressionNode?.type === "CallExpression" &&
        clauseExpressionNode.preserveOriginalCallText
    ) {
        return concat(["(", clauseDoc, ")"]);
    }

    return concat(["(", buildClauseGroup(clauseDoc), ")"]);
}

// prints any statement that matches the structure [keyword, clause, statement]
function printSingleClauseStatement(
    path,
    options,
    print,
    keyword,
    clauseKey,
    bodyKey
) {
    const node = path.getValue();
    const clauseNode = node?.[clauseKey];
    const clauseExpressionNode = getInnermostClauseExpression(clauseNode);
    const clauseDoc = wrapInClauseParens(path, print, clauseKey);
    const bodyNode = node?.[bodyKey];
    const allowSingleLineIfStatements =
        options?.allowSingleLineIfStatements ?? false;
    const clauseIsPreservedCall =
        clauseExpressionNode?.type === "CallExpression" &&
        clauseExpressionNode.preserveOriginalCallText === true;

    const allowCollapsedGuard =
        bodyNode &&
        !clauseIsPreservedCall &&
        (allowSingleLineIfStatements ||
            shouldInlineGuardWhenDisabled(path, options, bodyNode));

    if (allowCollapsedGuard) {
        let inlineReturnDoc = null;
        let inlineStatementType = null;

        if (
            INLINEABLE_SINGLE_STATEMENT_TYPES.has(bodyNode.type) &&
            !hasComment(bodyNode)
        ) {
            inlineReturnDoc = print(bodyKey);
            inlineStatementType = bodyNode.type;
        } else if (
            bodyNode.type === "BlockStatement" &&
            !hasComment(bodyNode) &&
            Array.isArray(bodyNode.body) &&
            bodyNode.body.length === 1
        ) {
            const [onlyStatement] = bodyNode.body;
            if (
                onlyStatement &&
                INLINEABLE_SINGLE_STATEMENT_TYPES.has(onlyStatement.type) &&
                !hasComment(onlyStatement)
            ) {
                const startLine = bodyNode.start?.line;
                const endLine = bodyNode.end?.line;
                const blockSource = getSourceTextForNode(bodyNode, options);
                const blockContainsSemicolon =
                    typeof blockSource === "string" &&
                    blockSource.includes(";");
                const canInlineBlock =
                    onlyStatement.type === "ExitStatement" ||
                    (startLine != undefined &&
                        endLine != undefined &&
                        startLine === endLine);

                if (blockContainsSemicolon && canInlineBlock) {
                    inlineReturnDoc = path.call(
                        (childPath) => childPath.call(print, "body", 0),
                        bodyKey
                    );
                    inlineStatementType = onlyStatement.type;
                }
            }
        }

        if (inlineReturnDoc) {
            return group([
                keyword,
                " ",
                clauseDoc,
                " { ",
                inlineReturnDoc,
                optionalSemicolon(inlineStatementType ?? "ReturnStatement"),
                " }"
            ]);
        }
    }

    return concat([
        keyword,
        " ",
        clauseDoc,
        " ",
        printInBlock(path, options, print, bodyKey)
    ]);
}

function printSimpleDeclaration(leftDoc, rightDoc) {
    return rightDoc ? [leftDoc, " = ", rightDoc] : leftDoc;
}

function resolveArgumentAliasInitializerDoc(path) {
    const node = path.getValue();
    if (!node || node.type !== "VariableDeclarator") {
        return null;
    }

    const initializer = node.init;
    if (!initializer || initializer.type !== "Identifier") {
        return null;
    }

    const match = ARGUMENT_IDENTIFIER_PATTERN.exec(initializer.name ?? "");
    if (!match) {
        return null;
    }

    const aliasIdentifier = node.id;
    if (!aliasIdentifier || aliasIdentifier.type !== "Identifier") {
        return null;
    }

    const aliasName = aliasIdentifier.name;
    if (!isNonEmptyString(aliasName)) {
        return null;
    }

    const argumentIndex = Number.parseInt(match[1], 10);
    if (!Number.isInteger(argumentIndex) || argumentIndex < 0) {
        return null;
    }

    const functionNode = findEnclosingFunctionForPath(path);
    if (!functionNode) {
        return null;
    }

    const docPreferences = preferredParamDocNamesByNode.get(functionNode);
    let parameterName = null;

    if (docPreferences && docPreferences.has(argumentIndex)) {
        const preferred = docPreferences.get(argumentIndex);
        if (isNonEmptyString(preferred)) {
            parameterName = preferred;
        }
    }

    if (!parameterName) {
        parameterName = getFunctionParameterNameByIndex(
            functionNode,
            argumentIndex
        );
    }

    if (
        !parameterName ||
        parameterName === aliasName ||
        parameterName === initializer.name
    ) {
        return null;
    }

    return parameterName;
}

function findEnclosingFunctionForPath(path) {
    if (!path || typeof path.getParentNode !== "function") {
        return null;
    }

    for (let depth = 0; ; depth += 1) {
        const parent =
            depth === 0 ? path.getParentNode() : path.getParentNode(depth);
        if (!parent) {
            break;
        }

        if (FUNCTION_LIKE_NODE_TYPES.has(parent.type)) {
            return parent;
        }
    }

    return null;
}

function getFunctionParameterNameByIndex(functionNode, index) {
    if (!functionNode || typeof functionNode !== "object") {
        return null;
    }

    const params = getFunctionParams(functionNode);

    if (!Number.isInteger(index) || index < 0 || index >= params.length) {
        return null;
    }

    const param = params[index];
    if (!param || typeof param !== "object") {
        return null;
    }

    if (param.type === "Identifier" && typeof param.name === "string") {
        return param.name;
    }

    if (
        param.type === "DefaultParameter" &&
        param.left?.type === "Identifier" &&
        typeof param.left.name === "string"
    ) {
        return param.left.name;
    }

    return null;
}

function getFunctionParams(functionNode) {
    if (!functionNode || typeof functionNode !== "object") {
        return [];
    }

    const { params } = functionNode;
    if (!Array.isArray(params)) {
        return [];
    }

    return params;
}

// prints empty parens with dangling comments
function printEmptyParens(path, _print, options) {
    const printed = group(
        [
            "(",
            indent([
                printDanglingCommentsAsGroup(
                    path,
                    options,
                    (comment) => !comment.attachToBrace
                )
            ]),
            ifBreak(line, "", { groupId: "emptyparen" }),
            ")"
        ],
        { id: "emptyparen" }
    );
    return printed;
}

// prints an empty block with dangling comments
function printEmptyBlock(path, options, print) {
    const node = path.getValue();
    const inlineCommentDoc = maybePrintInlineEmptyBlockComment(path, options);

    if (inlineCommentDoc) {
        return inlineCommentDoc;
    }

    const comments = getCommentArray(node);
    const hasPrintableComments = comments.some(isCommentNode);

    if (hasPrintableComments) {
        // an empty block with comments
        return [
            "{",
            printDanglingComments(
                path,
                options,
                (comment) => comment.attachToBrace
            ),
            printDanglingCommentsAsGroup(
                path,
                options,
                (comment) => !comment.attachToBrace
            ),
            hardline,
            "}"
        ];
    } else {
        return "{}";
    }
}

function maybePrintInlineEmptyBlockComment(path, options) {
    const node = path.getValue();
    if (!node) {
        return null;
    }

    const comments = getCommentArray(node);
    if (comments.length === 0) {
        return null;
    }

    const inlineIndex = findInlineBlockCommentIndex(comments);

    if (inlineIndex < 0) {
        return null;
    }

    const comment = comments[inlineIndex];
    const leadingSpacing = getInlineBlockCommentSpacing(comment.leadingWS, " ");
    const trailingSpacing = getInlineBlockCommentSpacing(
        comment.trailingWS,
        " "
    );

    return [
        "{",
        leadingSpacing,
        path.call(
            (commentPath) => printComment(commentPath, options),
            "comments",
            inlineIndex
        ),
        trailingSpacing,
        "}"
    ];
}

function findInlineBlockCommentIndex(comments) {
    let inlineIndex = -1;

    for (const [index, comment] of comments.entries()) {
        if (!isCommentNode(comment)) {
            continue;
        }

        if (!isInlineEmptyBlockComment(comment)) {
            return -1;
        }

        if (inlineIndex !== -1) {
            return -1;
        }

        inlineIndex = index;
    }

    return inlineIndex;
}

function isInlineEmptyBlockComment(comment) {
    if (!comment || comment.type !== "CommentBlock") {
        return false;
    }

    if (hasLineBreak(comment.leadingWS) || hasLineBreak(comment.trailingWS)) {
        return false;
    }

    if (typeof comment.lineCount === "number" && comment.lineCount > 1) {
        return false;
    }

    if (typeof comment.value === "string" && hasLineBreak(comment.value)) {
        return false;
    }

    return true;
}

function getInlineBlockCommentSpacing(text, fallback) {
    if (typeof text !== "string" || text.length === 0) {
        return fallback;
    }

    return hasLineBreak(text) ? fallback : text;
}

function hasLineBreak(text) {
    return typeof text === "string" && /[\r\n\u2028\u2029]/.test(text);
}

function isInLValueChain(path) {
    if (!path || typeof path.getParentNode !== "function") {
        return false;
    }

    const node = path.getValue();
    const parent = path.getParentNode();

    if (!parent || typeof parent.type !== "string") {
        return false;
    }

    if (
        parent.type === "CallExpression" &&
        Array.isArray(parent.arguments) &&
        parent.arguments.includes(node)
    ) {
        return false;
    }

    if (parent.type === "CallExpression" && parent.object === node) {
        const grandparent = path.getParentNode(1);

        if (!grandparent || typeof grandparent.type !== "string") {
            return false;
        }

        return isLValueExpression(grandparent.type);
    }

    return isLValueExpression(parent.type);
}

function isLValueExpression(nodeType) {
    return (
        nodeType === "MemberIndexExpression" ||
        nodeType === "CallExpression" ||
        nodeType === "MemberDotExpression"
    );
}<|MERGE_RESOLUTION|>--- conflicted
+++ resolved
@@ -1693,24 +1693,6 @@
             options
         );
 
-<<<<<<< HEAD
-        const inlineDoc = printCommaSeparatedList(
-            path,
-            print,
-            "arguments",
-            "(",
-            ")",
-            options,
-            {
-                addIndent: false,
-                forceInline: true,
-                leadingNewline: false,
-                trailingNewline: false
-            }
-        );
-
-=======
->>>>>>> 3a3b4ff7
         return { inlineDoc, multilineDoc };
     }
 
