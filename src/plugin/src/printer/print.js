import { builders, utils } from "prettier/doc";

import {
    isLastStatement,
    optionalSemicolon,
    isNextLineEmpty,
    isPreviousLineEmpty,
    shouldAddNewlinesAroundStatement,
    hasComment,
    getNormalizedDefineReplacementDirective
} from "./util.js";
import {
    buildCachedSizeVariableName,
    getLoopLengthHoistInfo,
    getSizeRetrievalFunctionSuffixes
} from "./loop-size-hoisting.js";
import {
    getEnumNameAlignmentPadding,
    prepareEnumMembersForPrinting
} from "./enum-alignment.js";
import {
    printDanglingComments,
    printDanglingCommentsAsGroup,
    printComment
} from "../comments/comment-printer.js";
import {
    formatLineComment,
    normalizeDocCommentTypeAnnotations
} from "../comments/line-comment-formatting.js";
import { resolveLineCommentOptions } from "../options/line-comment-options.js";
import { getCommentArray, isCommentNode } from "../../../shared/comments.js";
import { coercePositiveIntegerOption } from "../../../shared/numeric-option-utils.js";
import {
    getNonEmptyString,
    isNonEmptyString,
    isNonEmptyTrimmedString,
    toTrimmedString
} from "../../../shared/string-utils.js";
import { isNonEmptyArray } from "../../../shared/array-utils.js";
import {
    getNodeStartIndex,
    getNodeEndIndex,
    getNodeRangeIndices
} from "../../../shared/ast-locations.js";
import {
    getBodyStatements,
    getCallExpressionArguments,
    getIdentifierText,
    getSingleVariableDeclarator,
    isCallExpressionIdentifierMatch,
    isBooleanLiteral,
    isUndefinedLiteral,
    enqueueObjectChildValues
} from "../../../shared/ast-node-helpers.js";
import { maybeReportIdentifierCaseDryRun } from "../identifier-case/identifier-case-report.js";
import {
    getIdentifierCaseRenameForNode,
    applyIdentifierCasePlanSnapshot
} from "../identifier-case/plan-service.js";
import { teardownIdentifierCaseEnvironment } from "../identifier-case/environment.js";
import {
    LogicalOperatorsStyle,
    normalizeLogicalOperatorsStyle
} from "../options/logical-operators-style.js";

const {
    breakParent,
    join,
    line,
    group,
    conditionalGroup,
    indent,
    ifBreak,
    hardline,
    softline,
    concat,
    lineSuffixBoundary
} = builders;
const { willBreak } = utils;

const FEATHER_COMMENT_OUT_SYMBOL = Symbol.for(
    "prettier.gml.feather.commentOut"
);
const FEATHER_COMMENT_TEXT_SYMBOL = Symbol.for(
    "prettier.gml.feather.commentText"
);

const ObjectWrapOption = Object.freeze({
    PRESERVE: "preserve",
    COLLAPSE: "collapse"
});

function resolveObjectWrapOption(options) {
    return options?.objectWrap === ObjectWrapOption.COLLAPSE
        ? ObjectWrapOption.COLLAPSE
        : ObjectWrapOption.PRESERVE;
}

const preservedUndefinedDefaultParameters = new WeakSet();
const ARGUMENT_IDENTIFIER_PATTERN = /^argument(\d+)$/;
const FUNCTION_LIKE_NODE_TYPES = new Set([
    "FunctionDeclaration",
    "FunctionExpression",
    "LambdaExpression",
    "ConstructorDeclaration",
    "MethodDeclaration",
    "StructFunctionDeclaration",
    "StructDeclaration"
]);
const suppressedImplicitDocCanonicalByNode = new WeakMap();
const preferredParamDocNamesByNode = new WeakMap();
const forcedStructArgumentBreaks = new WeakMap();

function stripTrailingLineTerminators(value) {
    if (typeof value !== "string") {
        return value;
    }

    return value.replace(/(?:\r?\n)+$/, "");
}

function macroTextHasExplicitTrailingBlankLine(text) {
    if (typeof text !== "string") {
        return false;
    }

    const trailingWhitespace = text.match(/[\t \r\n]+$/);
    if (!trailingWhitespace) {
        return false;
    }

    const newlineMatches = trailingWhitespace[0].match(/\r?\n/g);
    return (newlineMatches?.length ?? 0) >= 2;
}

const BINARY_OPERATOR_INFO = new Map([
    ["*", { precedence: 13, associativity: "left" }],
    ["/", { precedence: 13, associativity: "left" }],
    ["div", { precedence: 13, associativity: "left" }],
    ["%", { precedence: 13, associativity: "left" }],
    ["mod", { precedence: 13, associativity: "left" }],
    ["+", { precedence: 12, associativity: "left" }],
    ["-", { precedence: 12, associativity: "left" }],
    ["<<", { precedence: 12, associativity: "left" }],
    [">>", { precedence: 12, associativity: "left" }],
    ["&", { precedence: 11, associativity: "left" }],
    ["^", { precedence: 10, associativity: "left" }],
    ["|", { precedence: 9, associativity: "left" }],
    ["<", { precedence: 8, associativity: "left" }],
    ["<=", { precedence: 8, associativity: "left" }],
    [">", { precedence: 8, associativity: "left" }],
    [">=", { precedence: 8, associativity: "left" }],
    ["==", { precedence: 7, associativity: "left" }],
    ["!=", { precedence: 7, associativity: "left" }],
    ["<>", { precedence: 7, associativity: "left" }],
    ["&&", { precedence: 6, associativity: "left" }],
    ["and", { precedence: 6, associativity: "left" }],
    ["||", { precedence: 5, associativity: "left" }],
    ["or", { precedence: 5, associativity: "left" }],
    ["??", { precedence: 4, associativity: "right" }]
]);

const COMPARISON_OPERATORS = new Set(["<", "<=", ">", ">=", "==", "!=", "<>"]);

function resolveLogicalOperatorsStyle(options) {
    return normalizeLogicalOperatorsStyle(options?.logicalOperatorsStyle);
}

function applyLogicalOperatorsStyle(operator, style) {
    if (operator === "&&") {
        return style === LogicalOperatorsStyle.KEYWORDS ? "and" : "&&";
    }

    if (operator === "||") {
        return style === LogicalOperatorsStyle.KEYWORDS ? "or" : "||";
    }

    return operator;
}

export function print(path, options, print) {
    const node = path.getValue();

    if (!node) {
        return concat("");
    }

    if (typeof node === "string") {
        return concat(node);
    }

    switch (node.type) {
        case "Program": {
            if (node && node.__identifierCasePlanSnapshot) {
                applyIdentifierCasePlanSnapshot(
                    node.__identifierCasePlanSnapshot,
                    options
                );
            }

            try {
                maybeReportIdentifierCaseDryRun(options);
                if (node.body.length === 0) {
                    return concat(printDanglingCommentsAsGroup(path, options));
                }
                return concat(printStatements(path, options, print, "body"));
            } finally {
                teardownIdentifierCaseEnvironment(options);
            }
        }
        case "BlockStatement": {
            if (node.body.length === 0) {
                return concat(printEmptyBlock(path, options, print));
            }

            let leadingDocs = [hardline];

            const parentNode =
                typeof path.getParentNode === "function"
                    ? path.getParentNode()
                    : null;

            if (
                parentNode?.type === "ConstructorDeclaration" &&
                typeof options.originalText === "string"
            ) {
                const firstStatement = node.body[0];
                const startProp = firstStatement?.start;
                const fallbackStart =
                    typeof startProp === "number"
                        ? startProp
                        : typeof startProp?.index === "number"
                          ? startProp.index
                          : 0;
                const locStart =
                    typeof options.locStart === "function"
                        ? options.locStart
                        : null;
                const firstStatementStartIndex = locStart
                    ? locStart(firstStatement)
                    : fallbackStart;

                if (
                    isPreviousLineEmpty(
                        options.originalText,
                        firstStatementStartIndex
                    )
                ) {
                    leadingDocs.push(lineSuffixBoundary, hardline);
                }
            }

            return concat([
                "{",
                printDanglingComments(
                    path,
                    options,
                    (comment) => comment.attachToBrace
                ),
                indent([
                    ...leadingDocs,
                    printStatements(path, options, print, "body")
                ]),
                hardline,
                "}"
            ]);
        }
        case "IfStatement": {
            const simplifiedReturn = printBooleanReturnIf(path, print);
            if (simplifiedReturn) {
                return simplifiedReturn;
            }
            return buildIfStatementDoc(path, options, print, node);
        }
        case "SwitchStatement": {
            const parts = [];
            const discriminantDoc = printWithoutExtraParens(
                path,
                print,
                "discriminant"
            );
            parts.push(["switch (", buildClauseGroup(discriminantDoc), ") "]);
            if (node.cases.length === 0) {
                parts.push(printEmptyBlock(path, options, print));
            } else {
                parts.push([
                    "{",
                    indent([path.map(print, "cases")]),
                    hardline,
                    "}"
                ]);
            }
            return concat(parts);
        }
        case "SwitchCase": {
            const caseText = node.test === null ? "default" : "case ";
            const parts = [[hardline, caseText, print("test"), ":"]];
            const caseBody = node.body;
            if (isNonEmptyArray(caseBody)) {
                parts.push([
                    indent([
                        hardline,
                        printStatements(path, options, print, "body")
                    ])
                ]);
            }
            return concat(parts);
        }
        case "TernaryExpression": {
            const ternaryDoc = group([
                print("test"),
                indent([
                    line,
                    "? ",
                    print("consequent"),
                    line,
                    ": ",
                    print("alternate")
                ])
            ]);

            return shouldWrapTernaryExpression(path)
                ? concat(["(", ternaryDoc, ")"])
                : ternaryDoc;
        }
        case "ForStatement": {
            const shouldHoistLoopLengths =
                options?.optimizeLoopLengthHoisting ?? true;
            const sizeFunctionSuffixes = shouldHoistLoopLengths
                ? getSizeRetrievalFunctionSuffixes(options)
                : undefined;
            const hoistInfo = shouldHoistLoopLengths
                ? getLoopLengthHoistInfo(path.getValue(), sizeFunctionSuffixes)
                : null;
            if (hoistInfo) {
                const cachedLengthName = buildCachedSizeVariableName(
                    hoistInfo.sizeIdentifierName,
                    hoistInfo.cachedLengthSuffix
                );

                if (!loopLengthNameConflicts(path, cachedLengthName)) {
                    const { loopSizeCallDoc, iteratorDoc } =
                        buildLoopLengthDocs(path, print, hoistInfo);

                    const initDoc = path.getValue().init ? print("init") : "";
                    const updateDoc = path.getValue().update
                        ? print("update")
                        : "";
                    const testDoc = concat([
                        iteratorDoc,
                        " ",
                        path.getValue().test.operator,
                        " ",
                        cachedLengthName
                    ]);

                    const needsHoistedSeparator =
                        shouldInsertHoistedLoopSeparator(path, options);

                    return concat([
                        group([
                            "var ",
                            cachedLengthName,
                            " = ",
                            loopSizeCallDoc,
                            ";"
                        ]),
                        hardline,
                        "for (",
                        group([
                            indent([
                                ifBreak(line),
                                concat([
                                    initDoc,
                                    ";",
                                    line,
                                    testDoc,
                                    ";",
                                    line,
                                    updateDoc
                                ])
                            ])
                        ]),
                        ") ",
                        printInBlock(path, options, print, "body"),
                        needsHoistedSeparator ? hardline : ""
                    ]);
                }
            }

            return concat([
                "for (",
                group([
                    indent([
                        ifBreak(line),
                        concat([
                            print("init"),
                            ";",
                            line,
                            print("test"),
                            ";",
                            line,
                            print("update")
                        ])
                    ])
                ]),
                ") ",
                printInBlock(path, options, print, "body")
            ]);
        }
        case "DoUntilStatement": {
            return concat([
                "do ",
                printInBlock(path, options, print, "body"),
                " until (",
                buildClauseGroup(printWithoutExtraParens(path, print, "test")),
                ")",
                ";"
            ]);
        }
        case "WhileStatement": {
            return concat(
                printSingleClauseStatement(
                    path,
                    options,
                    print,
                    "while",
                    "test",
                    "body"
                )
            );
        }
        case "RepeatStatement": {
            return concat(
                printSingleClauseStatement(
                    path,
                    options,
                    print,
                    "repeat",
                    "test",
                    "body"
                )
            );
        }
        case "WithStatement": {
            return concat(
                printSingleClauseStatement(
                    path,
                    options,
                    print,
                    "with",
                    "test",
                    "body"
                )
            );
        }
        case "FunctionDeclaration":
        case "ConstructorDeclaration": {
            const parts = [];

            const locStart =
                typeof options.locStart === "function"
                    ? options.locStart
                    : null;
            const fallbackStart =
                typeof node?.start === "number"
                    ? node.start
                    : typeof node?.start?.index === "number"
                      ? node.start.index
                      : 0;
            const nodeStartIndex = locStart ? locStart(node) : fallbackStart;
            const originalText =
                typeof options.originalText === "string"
                    ? options.originalText
                    : null;

            let docCommentDocs = [];
            const lineCommentOptions = resolveLineCommentOptions(options);
            let needsLeadingBlankLine = false;

            if (isNonEmptyArray(node.docComments)) {
                const firstDocComment = node.docComments[0];
                if (
                    firstDocComment &&
                    typeof firstDocComment.leadingWS === "string"
                ) {
                    const blankLinePattern =
                        /(?:\r\n|\r|\n|\u2028|\u2029)\s*(?:\r\n|\r|\n|\u2028|\u2029)/;
                    if (blankLinePattern.test(firstDocComment.leadingWS)) {
                        needsLeadingBlankLine = true;
                    }
                }
                docCommentDocs = node.docComments
                    .map((comment) =>
                        formatLineComment(comment, lineCommentOptions)
                    )
                    .filter(
                        (text) => typeof text === "string" && text.trim() !== ""
                    );
            }

            if (
                shouldGenerateSyntheticDocForFunction(
                    path,
                    docCommentDocs,
                    options
                )
            ) {
                docCommentDocs = mergeSyntheticDocComments(
                    node,
                    docCommentDocs,
                    options
                );
                // Nested functions (those in BlockStatement parents) should have
                // a leading blank line before their synthetic doc comments
                const parentNode = path.getParentNode();
                if (
                    parentNode &&
                    parentNode.type === "BlockStatement" &&
                    !needsLeadingBlankLine
                ) {
                    needsLeadingBlankLine = true;
                }
            }

            if (docCommentDocs.length > 0) {
                const suppressLeadingBlank =
                    docCommentDocs &&
                    docCommentDocs._suppressLeadingBlank === true;

                const hasLeadingNonDocComment =
                    !isNonEmptyArray(node.docComments) &&
                    originalText !== null &&
                    typeof nodeStartIndex === "number" &&
                    hasCommentImmediatelyBefore(originalText, nodeStartIndex);

                const hasExistingBlankLine =
                    originalText !== null &&
                    typeof nodeStartIndex === "number" &&
                    isPreviousLineEmpty(originalText, nodeStartIndex);

                if (
                    !suppressLeadingBlank &&
                    (needsLeadingBlankLine ||
                        (hasLeadingNonDocComment && !hasExistingBlankLine))
                ) {
                    parts.push(hardline);
                }
                parts.push(join(hardline, docCommentDocs), hardline);
            }

            let functionNameDoc = "";
            if (isNonEmptyString(node.id)) {
                let renamed = null;
                if (node.idLocation && node.idLocation.start) {
                    renamed = getIdentifierCaseRenameForNode(
                        {
                            start: node.idLocation.start,
                            scopeId: node.scopeId ?? null
                        },
                        options
                    );
                }
                functionNameDoc = getNonEmptyString(renamed) ?? node.id;
            } else if (node.id) {
                functionNameDoc = print("id");
            }

            const hasFunctionName =
                typeof functionNameDoc === "string"
                    ? isNonEmptyString(functionNameDoc)
                    : Boolean(functionNameDoc);

            parts.push([
                "function",
                hasFunctionName ? " " : "",
                functionNameDoc
            ]);

            if (node.params.length > 0) {
                const {
                    inlineDoc: inlineParamDoc,
                    multilineDoc: multilineParamDoc
                } = buildFunctionParameterDocs(path, print, options);

                parts.push(
                    conditionalGroup([inlineParamDoc, multilineParamDoc])
                );
            } else {
                parts.push(printEmptyParens(path, print, options));
            }

            if (node.type == "ConstructorDeclaration") {
                if (node.parent) {
                    parts.push(print("parent"));
                } else {
                    parts.push(" constructor");
                }
            }

            const inlineDefaultParameterDoc =
                maybePrintInlineDefaultParameterFunctionBody(path, print);

            if (inlineDefaultParameterDoc) {
                parts.push(" ", inlineDefaultParameterDoc);
                return concat(parts);
            }

            parts.push(" ");
            parts.push(printInBlock(path, options, print, "body"));
            return concat(parts);
        }
        case "ConstructorParentClause": {
            let params;
            params =
                node.params.length > 0
                    ? printCommaSeparatedList(
                          path,
                          print,
                          "params",
                          "(",
                          ")",
                          options
                      )
                    : printEmptyParens(path, print, options);
            return concat([" : ", print("id"), params, " constructor"]);
        }
        case "DefaultParameter": {
            if (shouldOmitDefaultValueForParameter(path)) {
                return concat(print("left"));
            }
            return concat(
                printSimpleDeclaration(print("left"), print("right"))
            );
        }
        case "ExpressionStatement": {
            return print("expression");
        }
        case "AssignmentExpression": {
            const padding =
                node.operator === "=" &&
                typeof node._alignAssignmentPadding === "number"
                    ? Math.max(0, node._alignAssignmentPadding)
                    : 0;
            let spacing = " ".repeat(padding + 1);

            if (
                spacing.length === 1 &&
                shouldPreserveCompactUpdateAssignmentSpacing(path, options)
            ) {
                spacing = "";
            }

            return group([
                group(print("left")),
                spacing,
                node.operator,
                " ",
                group(print("right"))
            ]);
        }
        case "GlobalVarStatement": {
            if (options?.preserveGlobalVarStatements === false) {
                return null;
            }

            let decls = [];
            decls =
                node.declarations.length > 1
                    ? printCommaSeparatedList(
                          path,
                          print,
                          "declarations",
                          "",
                          "",
                          options,
                          {
                              leadingNewline: false,
                              trailingNewline: false
                          }
                      )
                    : path.map(print, "declarations");

            const keyword =
                typeof node.kind === "string" ? node.kind : "globalvar";

            return concat([keyword, " ", decls]);
        }
        case "VariableDeclaration": {
            const functionNode = findEnclosingFunctionNode(path);
            const declarators = Array.isArray(node.declarations)
                ? node.declarations
                : [];
            const keptDeclarators = declarators.filter(
                (declarator) =>
                    !shouldOmitParameterAlias(declarator, functionNode, options)
            );

            if (keptDeclarators.length === 0) {
                return;
            }

            if (keptDeclarators.length !== declarators.length) {
                const original = node.declarations;
                node.declarations = keptDeclarators;
                try {
                    const decls =
                        keptDeclarators.length > 1
                            ? printCommaSeparatedList(
                                  path,
                                  print,
                                  "declarations",
                                  "",
                                  "",
                                  options,
                                  {
                                      leadingNewline: false,
                                      trailingNewline: false
                                  }
                              )
                            : path.map(print, "declarations");
                    return concat([node.kind, " ", decls]);
                } finally {
                    node.declarations = original;
                }
            }

            let decls = [];
            decls =
                node.declarations.length > 1
                    ? printCommaSeparatedList(
                          path,
                          print,
                          "declarations",
                          "",
                          "",
                          options,
                          {
                              leadingNewline: false,
                              trailingNewline: false
                          }
                      )
                    : path.map(print, "declarations");
            return concat([node.kind, " ", decls]);
        }
        case "VariableDeclarator": {
            const initializerOverride =
                resolveArgumentAliasInitializerDoc(path);
            if (initializerOverride) {
                return concat(
                    printSimpleDeclaration(print("id"), initializerOverride)
                );
            }
            return concat(printSimpleDeclaration(print("id"), print("init")));
        }
        case "ParenthesizedExpression": {
            if (shouldOmitSyntheticParens(path)) {
                return printWithoutExtraParens(path, print, "expression");
            }

            return concat([
                "(",
                printWithoutExtraParens(path, print, "expression"),
                ")"
            ]);
        }
        case "BinaryExpression": {
            let left = print("left");
            let operator = node.operator;
            let right = print("right");
            const logicalOperatorsStyle = resolveLogicalOperatorsStyle(options);

            const leftIsUndefined = isUndefinedLiteral(node.left);
            const rightIsUndefined = isUndefinedLiteral(node.right);

            if (
                (operator === "==" || operator === "!=") &&
                (leftIsUndefined || rightIsUndefined)
            ) {
                const expressionDoc = leftIsUndefined
                    ? printWithoutExtraParens(path, print, "right")
                    : printWithoutExtraParens(path, print, "left");
                const prefix =
                    operator === "!=" ? "!is_undefined(" : "is_undefined(";
                return group([prefix, expressionDoc, ")"]);
            }

            const booleanSimplification = simplifyBooleanBinaryExpression(
                path,
                print,
                node
            );
            if (booleanSimplification) {
                return booleanSimplification;
            }

            const canConvertDivisionToHalf =
                operator === "/" &&
                node?.right?.type === "Literal" &&
                node.right.value === "2" &&
                !hasComment(node) &&
                !hasComment(node.left) &&
                !hasComment(node.right);

            if (canConvertDivisionToHalf) {
                operator = "*";
                right = "0.5";
            } else {
                const styledOperator = applyLogicalOperatorsStyle(
                    operator,
                    logicalOperatorsStyle
                );

                if (styledOperator === operator) {
                    switch (operator) {
                        case "%": {
                            operator = "mod";

                            break;
                        }
                        case "^^": {
                            operator = "xor";

                            break;
                        }
                        case "<>": {
                            operator = "!=";

                            break;
                        }
                        // Intentionally omit a default branch so any operator that is not
                        // covered above preserves the exact token emitted by the parser.
                        // Introducing a catch-all would make it easy to "fix" unfamiliar
                        // operators into something else, which risks corrupting source that
                        // relies on newly added or editor-specific syntax.
                    }
                } else {
                    operator = styledOperator;
                }
            }

            return group([left, " ", group([operator, line, right])]);
        }
        case "UnaryExpression":
        case "IncDecStatement":
        case "IncDecExpression": {
            return node.prefix
                ? concat([node.operator, print("argument")])
                : concat([print("argument"), node.operator]);
        }
        case "CallExpression": {
            if (node?.[FEATHER_COMMENT_OUT_SYMBOL]) {
                const commentText = getFeatherCommentCallText(node);
                const renderedText =
                    typeof node[FEATHER_COMMENT_TEXT_SYMBOL] === "string" &&
                    node[FEATHER_COMMENT_TEXT_SYMBOL].length > 0
                        ? node[FEATHER_COMMENT_TEXT_SYMBOL]
                        : commentText;

                if (renderedText) {
                    return concat(["// ", renderedText]);
                }

                return "//";
            }

            if (options && typeof options.originalText === "string") {
                const hasNestedPreservedArguments = Array.isArray(
                    node.arguments
                )
                    ? node.arguments.some(
                          (argument) =>
                              argument?.preserveOriginalCallText === true
                      )
                    : false;
                const startIndex = getNodeStartIndex(node);
                const endIndex = getNodeEndIndex(node);

                if (
                    typeof startIndex === "number" &&
                    typeof endIndex === "number" &&
                    endIndex > startIndex
                ) {
                    const synthesizedText =
                        synthesizeMissingCallArgumentSeparators(
                            node,
                            options.originalText,
                            startIndex,
                            endIndex
                        );

                    if (typeof synthesizedText === "string") {
                        return synthesizedText;
                    }

                    if (
                        node.preserveOriginalCallText &&
                        !hasNestedPreservedArguments
                    ) {
                        return options.originalText.slice(startIndex, endIndex);
                    }
                }
            }

            applyTrigonometricFunctionSimplification(path);
            let printedArgs = [];

            if (node.arguments.length === 0) {
                printedArgs = [printEmptyParens(path, print, options)];
            } else {
                const maxParamsPerLine = Number.isFinite(
                    options?.maxParamsPerLine
                )
                    ? options.maxParamsPerLine
                    : 0;
                const elementsPerLineLimit =
                    maxParamsPerLine > 0 ? maxParamsPerLine : Infinity;

                const callbackArguments = node.arguments.filter(
                    (argument) => argument?.type === "FunctionDeclaration"
                );
                const structArguments = node.arguments.filter(
                    (argument) => argument?.type === "StructExpression"
                );
                const structArgumentsToBreak = structArguments.filter(
                    (argument) => shouldForceBreakStructArgument(argument)
                );

                structArgumentsToBreak.forEach((argument) => {
                    forcedStructArgumentBreaks.set(
                        argument,
                        getStructAlignmentInfo(argument, options)
                    );
                });

                const shouldForceBreakArguments =
                    (maxParamsPerLine > 0 &&
                        node.arguments.length > maxParamsPerLine) ||
                    callbackArguments.length > 1 ||
                    structArgumentsToBreak.length > 0;

                const shouldUseCallbackLayout = [
                    node.arguments[0],
                    node.arguments.at(-1)
                ].some(
                    (argumentNode) =>
                        argumentNode?.type === "FunctionDeclaration" ||
                        argumentNode?.type === "StructExpression"
                );

                const shouldIncludeInlineVariant =
                    shouldUseCallbackLayout && !shouldForceBreakArguments;

                const { inlineDoc, multilineDoc } = buildCallArgumentsDocs(
                    path,
                    print,
                    options,
                    {
                        forceBreak: shouldForceBreakArguments,
                        maxElementsPerLine: elementsPerLineLimit,
                        includeInlineVariant: shouldIncludeInlineVariant
                    }
                );

                if (shouldUseCallbackLayout) {
                    if (shouldForceBreakArguments) {
                        printedArgs = [concat([breakParent, multilineDoc])];
                    } else if (inlineDoc) {
                        printedArgs = [
                            conditionalGroup([inlineDoc, multilineDoc])
                        ];
                    } else {
                        printedArgs = [multilineDoc];
                    }
                } else {
                    printedArgs = shouldForceBreakArguments
                        ? [concat([breakParent, multilineDoc])]
                        : [multilineDoc];
                }
            }

            return isInLValueChain(path)
                ? concat([print("object"), ...printedArgs])
                : group([indent(print("object")), ...printedArgs]);
        }
        case "MemberDotExpression": {
            if (
                isInLValueChain(path) &&
                path.parent?.type === "CallExpression"
            ) {
                const objectNode = path.getValue()?.object;
                const shouldAllowBreakBeforeDot =
                    objectNode &&
                    (objectNode.type === "CallExpression" ||
                        objectNode.type === "MemberDotExpression" ||
                        objectNode.type === "MemberIndexExpression");

                if (shouldAllowBreakBeforeDot) {
                    return concat([
                        print("object"),
                        softline,
                        ".",
                        print("property")
                    ]);
                }

                return concat([print("object"), ".", print("property")]);
            } else {
                // return [
                //     print("object"),
                //     ".",
                //     print("property")
                // ];
                let property = print("property");
                if (property === undefined) {
                    property = printCommaSeparatedList(
                        path,
                        print,
                        "property",
                        "",
                        "",
                        options
                    );
                }
                return concat([print("object"), ".", group(indent(property))]);
                // return [
                //     print("object"),
                //     ".",
                //     print("property")
                // ];
            }
        }
        case "MemberIndexExpression": {
            let accessor = print("accessor");
            if (accessor.length > 1) {
                accessor += " ";
            }
            let property = printCommaSeparatedList(
                path,
                print,
                "property",
                "",
                "",
                options
            );
            return concat([
                print("object"),
                accessor,
                group(indent(property)),
                "]"
            ]);
        }
        case "StructExpression": {
            if (node.properties.length === 0) {
                return concat(printEmptyBlock(path, options, print));
            }

            const shouldForceBreakStruct = forcedStructArgumentBreaks.has(node);
            const objectWrapOption = resolveObjectWrapOption(options);
            const shouldPreserveStructWrap =
                objectWrapOption === ObjectWrapOption.PRESERVE &&
                structLiteralHasLeadingLineBreak(node, options);

            return concat(
                printCommaSeparatedList(
                    path,
                    print,
                    "properties",
                    "{",
                    "}",
                    options,
                    {
                        forceBreak:
                            node.hasTrailingComma ||
                            shouldForceBreakStruct ||
                            shouldPreserveStructWrap,
                        // TODO: Keep struct literals flush with their braces for
                        // now. GameMaker's runtime formatter and the examples in
                        // the manual (https://manual.gamemaker.io/monthly/en/#t=GameMaker_Language%2FGML_Reference%2FVariable_Functions%2FStructs.htm)
                        // render `{foo: 1}` without internal padding, and our
                        // documentation screenshots rely on matching that
                        // output. If we decide to adopt spaced braces we need to
                        // coordinate fixture updates and call out the style
                        // shift in the changelog so downstream format-on-save
                        // hooks do not surprise teams mid-upgrade.
                        padding: ""
                    }
                )
            );
        }
        case "Property": {
            const parentNode =
                typeof path.getParentNode === "function"
                    ? path.getParentNode()
                    : null;
            const alignmentInfo = forcedStructArgumentBreaks.get(parentNode);
            const nameDoc = print("name");
            const valueDoc = print("value");

            if (alignmentInfo?.maxNameLength > 0) {
                const nameLength = getStructPropertyNameLength(node, options);
                const paddingWidth = Math.max(
                    alignmentInfo.maxNameLength - nameLength + 1,
                    1
                );
                const padding = " ".repeat(paddingWidth);

                return concat([nameDoc, padding, ": ", valueDoc]);
            }

            const originalPrefix = getStructPropertyPrefix(node, options);
            if (originalPrefix) {
                return concat([originalPrefix, valueDoc]);
            }

            return concat([nameDoc, ": ", valueDoc]);
        }
        case "ArrayExpression": {
            const allowTrailingComma = shouldAllowTrailingComma(options);
            return concat(
                printCommaSeparatedList(
                    path,
                    print,
                    "elements",
                    "[",
                    "]",
                    options,
                    {
                        allowTrailingDelimiter: allowTrailingComma,
                        forceBreak: allowTrailingComma && node.hasTrailingComma
                    }
                )
            );
        }
        case "EnumDeclaration": {
            prepareEnumMembersForPrinting(node, getNodeName);
            return concat([
                "enum ",
                print("name"),
                " ",
                printCommaSeparatedList(
                    path,
                    print,
                    "members",
                    "{",
                    "}",
                    options,
                    {
                        forceBreak: node.hasTrailingComma
                    }
                )
            ]);
        }
        case "ReturnStatement": {
            return node.argument
                ? concat(["return ", print("argument")])
                : concat("return");
        }
        case "ThrowStatement": {
            return node.argument
                ? concat(["throw ", print("argument")])
                : "throw";
        }
        case "MacroDeclaration": {
            const macroText =
                typeof node._featherMacroText === "string"
                    ? node._featherMacroText
                    : options.originalText.slice(
                          node.start.index,
                          node.end.index + 1
                      );

            if (typeof node._featherMacroText === "string") {
                return concat(stripTrailingLineTerminators(macroText));
            }

            let textToPrint = macroText;

            const macroStartIndex = getNodeStartIndex(node);
            const { start: nameStartIndex, end: nameEndIndex } =
                getNodeRangeIndices(node.name);
            if (
                typeof macroStartIndex === "number" &&
                typeof nameStartIndex === "number" &&
                typeof nameEndIndex === "number" &&
                nameStartIndex >= macroStartIndex &&
                nameEndIndex >= nameStartIndex
            ) {
                const renamed = getIdentifierCaseRenameForNode(
                    node.name,
                    options
                );
                if (isNonEmptyString(renamed)) {
                    const relativeStart = nameStartIndex - macroStartIndex;
                    const relativeEnd = nameEndIndex - macroStartIndex;
                    const before = textToPrint.slice(0, relativeStart);
                    const after = textToPrint.slice(relativeEnd);
                    textToPrint = `${before}${renamed}${after}`;
                }
            }

            return concat(stripTrailingLineTerminators(textToPrint));
        }
        case "RegionStatement": {
            return concat(["#region", print("name")]);
        }
        case "EndRegionStatement": {
            return concat(["#endregion", print("name")]);
        }
        case "DefineStatement": {
            const directive =
                typeof node.replacementDirective === "string"
                    ? node.replacementDirective
                    : "#macro";
            const suffixDoc =
                typeof node.replacementSuffix === "string"
                    ? node.replacementSuffix
                    : print("name");

            if (typeof suffixDoc === "string") {
                const needsSeparator =
                    suffixDoc.length > 0 && !/^\s/.test(suffixDoc);

                return needsSeparator
                    ? concat([directive, " ", suffixDoc])
                    : concat([directive, suffixDoc]);
            }

            return concat([directive, suffixDoc]);
        }
        case "DeleteStatement": {
            return concat(["delete ", print("argument")]);
        }
        case "BreakStatement": {
            return concat("break");
        }
        case "ExitStatement": {
            return concat("exit");
        }
        case "ContinueStatement": {
            return concat("continue");
        }
        case "EmptyStatement": {
            return concat("");
        }
        case "Literal": {
            let value = node.value;

            if (value.startsWith(".") && !value.startsWith('"')) {
                value = "0" + value; // Fix decimals without a leading 0.
            }
            if (value.endsWith(".") && !value.endsWith('"')) {
                value = value + "0"; // Fix decimals without a trailing 0.
            }
            return concat(value);
        }
        case "Identifier": {
            const prefix = shouldPrefixGlobalIdentifier(path) ? "global." : "";
            let identifierName = node.name;

            const argumentIndex =
                getArgumentIndexFromIdentifier(identifierName);
            if (argumentIndex !== null && !isArgumentAliasInitializer(path)) {
                const functionNode = findEnclosingFunctionDeclaration(path);
                const preferredArgumentName = resolvePreferredParameterName(
                    functionNode,
                    argumentIndex,
                    node.name,
                    options
                );
                if (isNonEmptyString(preferredArgumentName)) {
                    identifierName = preferredArgumentName;
                }
            }

            const preferredParamName = getPreferredFunctionParameterName(
                path,
                node,
                options
            );
            if (isNonEmptyString(preferredParamName)) {
                identifierName = preferredParamName;
            }

            const renamed = getIdentifierCaseRenameForNode(node, options);
            if (isNonEmptyString(renamed)) {
                identifierName = renamed;
            }

            let extraPadding = 0;
            if (
                typeof path?.getParentNode === "function" &&
                typeof path?.getName === "function" &&
                path.getName() === "id"
            ) {
                const parentNode = path.getParentNode();
                if (
                    parentNode?.type === "VariableDeclarator" &&
                    typeof parentNode._alignAssignmentPadding === "number"
                ) {
                    extraPadding = Math.max(
                        0,
                        parentNode._alignAssignmentPadding
                    );
                }
            }

            const docs = [prefix, identifierName];
            if (extraPadding > 0) {
                docs.push(" ".repeat(extraPadding));
            }

            return concat(docs);
        }
        case "TemplateStringText": {
            return concat(node.value);
        }
        case "MissingOptionalArgument": {
            return concat("undefined");
        }
        case "NewExpression": {
            let argsPrinted;
            argsPrinted =
                node.arguments.length === 0
                    ? [printEmptyParens(path, print, options)]
                    : [
                          printCommaSeparatedList(
                              path,
                              print,
                              "arguments",
                              "(",
                              ")",
                              options
                          )
                      ];
            return concat(["new ", print("expression"), ...argsPrinted]);
        }
        case "EnumMember": {
            const extraPadding = getEnumNameAlignmentPadding(node);
            let nameDoc = print("name");
            if (extraPadding > 0) {
                nameDoc = concat([nameDoc, " ".repeat(extraPadding)]);
            }
            return concat(
                printSimpleDeclaration(nameDoc, print("initializer"))
            );
        }
        case "CatchClause": {
            const parts = [];
            parts.push(" catch ");
            if (node.param) {
                parts.push(["(", print("param"), ")"]);
            }
            if (node.body) {
                parts.push(" ", printInBlock(path, options, print, "body"));
            }
            return concat(parts);
        }
        case "Finalizer": {
            const parts = [];
            parts.push(" finally ");
            if (node.body) {
                parts.push(printInBlock(path, options, print, "body"));
            }
            return concat(parts);
        }
        case "TryStatement": {
            return concat([
                "try ",
                printInBlock(path, options, print, "block"),
                print("handler"),
                print("finalizer")
            ]);
        }
        case "TemplateStringExpression": {
            const hasAtomArray = Array.isArray(node.atoms);
            const atoms = hasAtomArray ? node.atoms : [];
            const literalTextParts = [];
            let shouldCollapseToLiteral = hasAtomArray;

            for (const atom of atoms) {
                if (atom?.type !== "TemplateStringText") {
                    shouldCollapseToLiteral = false;
                    break;
                }

                if (typeof atom.value !== "string") {
                    shouldCollapseToLiteral = false;
                    break;
                }

                literalTextParts.push(atom.value);
            }

            if (
                shouldCollapseToLiteral &&
                literalTextParts.length === atoms.length
            ) {
                const literalText = literalTextParts.join("");
                const stringLiteral = JSON.stringify(literalText);
                return concat(stringLiteral);
            }

            return concat(buildTemplateStringParts(atoms, path, print));
        }
        default: {
            console.warn(
                "Print.js:print encountered unhandled node type: " + node.type,
                node
            );
        }
    }
}

function getFeatherCommentCallText(node) {
    if (!node || node.type !== "CallExpression") {
        return "";
    }

    const calleeName = getIdentifierText(node.object);

    if (!calleeName) {
        return "";
    }

    const args = getCallExpressionArguments(node);

    if (!Array.isArray(args) || args.length === 0) {
        return `${calleeName}()`;
    }

    const placeholderArgs = args.map(() => "...").join(", ");
    return `${calleeName}(${placeholderArgs})`;
}

function buildTemplateStringParts(atoms, path, print) {
    const parts = [];
    parts.push('$"');

    const printedAtoms = path.map(print, "atoms");

    for (const [index, atom] of atoms.entries()) {
        if (
            atom?.type === "TemplateStringText" &&
            typeof atom.value === "string"
        ) {
            parts.push(atom.value);
            continue;
        }

        parts.push("{", printedAtoms[index], "}");
    }

    parts.push('"');
    return parts;
}

function printDelimitedList(
    path,
    print,
    listKey,
    startChar,
    endChar,
    {
        delimiter = ",",
        allowTrailingDelimiter = false,
        leadingNewline = true,
        trailingNewline = true,
        forceBreak = false,
        padding = "",
        addIndent = true,
        groupId,
        forceInline = false,
        maxElementsPerLine = Infinity
    }
) {
    const lineBreak = forceBreak ? hardline : line;
    const finalDelimiter = allowTrailingDelimiter ? delimiter : "";

    const innerDoc = [
        ifBreak(leadingNewline ? lineBreak : "", padding),
        printElements(
            path,
            print,
            listKey,
            delimiter,
            lineBreak,
            maxElementsPerLine
        )
    ];

    const groupElements = [
        startChar,
        addIndent ? indent(innerDoc) : innerDoc,
        // always print a trailing delimiter if the list breaks
        ifBreak([finalDelimiter, trailingNewline ? lineBreak : ""], padding),
        endChar
    ];

    const groupElementsNoBreak = [
        startChar,
        padding,
        printElements(path, print, listKey, delimiter, " ", maxElementsPerLine),
        padding,
        endChar
    ];

    return forceInline
        ? groupElementsNoBreak
        : group(groupElements, { groupId });
}

function synthesizeMissingCallArgumentSeparators(
    node,
    originalText,
    startIndex,
    endIndex
) {
    if (
        !node ||
        node.type !== "CallExpression" ||
        !Array.isArray(node.arguments) ||
        typeof originalText !== "string" ||
        typeof startIndex !== "number" ||
        typeof endIndex !== "number" ||
        endIndex <= startIndex
    ) {
        return null;
    }

    let cursor = startIndex;
    let normalizedText = "";
    let insertedSeparator = false;

    for (let index = 0; index < node.arguments.length; index += 1) {
        const argument = node.arguments[index];
        const argumentStart = getNodeStartIndex(argument);
        const argumentEnd = getNodeEndIndex(argument);

        if (
            typeof argumentStart !== "number" ||
            typeof argumentEnd !== "number" ||
            argumentStart < cursor ||
            argumentEnd > endIndex
        ) {
            return null;
        }

        normalizedText += originalText.slice(cursor, argumentStart);
        normalizedText += originalText.slice(argumentStart, argumentEnd);
        cursor = argumentEnd;

        if (index >= node.arguments.length - 1) {
            continue;
        }

        const nextArgument = node.arguments[index + 1];
        const nextStart = getNodeStartIndex(nextArgument);

        if (typeof nextStart !== "number" || nextStart < cursor) {
            return null;
        }

        const between = originalText.slice(cursor, nextStart);

        if (between.includes(",")) {
            normalizedText += between;
            cursor = nextStart;
            continue;
        }

        const trimmedBetween = between.trim();

        if (trimmedBetween.length === 0) {
            const previousChar =
                cursor > startIndex ? originalText[cursor - 1] : "";
            const nextChar =
                nextStart < originalText.length ? originalText[nextStart] : "";

            if (
                isNumericLiteralBoundaryCharacter(previousChar) &&
                isNumericLiteralBoundaryCharacter(nextChar)
            ) {
                normalizedText += "," + between;
                cursor = nextStart;
                insertedSeparator = true;
                continue;
            }
        }

        normalizedText += between;
        cursor = nextStart;
    }

    normalizedText += originalText.slice(cursor, endIndex);

    return insertedSeparator ? normalizedText : null;
}

function isNumericLiteralBoundaryCharacter(character) {
    return /[0-9.-]/.test(character ?? "");
}

function shouldAllowTrailingComma(options) {
    return options?.trailingComma === "all";
}

function buildCallArgumentsDocs(
    path,
    print,
    options,
    {
        forceBreak = false,
        maxElementsPerLine = Infinity,
        includeInlineVariant = false
    } = {}
) {
    const multilineDoc = printCommaSeparatedList(
        path,
        print,
        "arguments",
        "(",
        ")",
        options,
        {
            forceBreak,
            maxElementsPerLine
        }
    );

    const inlineDoc = includeInlineVariant
        ? printCommaSeparatedList(path, print, "arguments", "(", ")", options, {
              addIndent: false,
              forceInline: true,
              leadingNewline: false,
              trailingNewline: false,
              maxElementsPerLine
          })
        : null;

    return { inlineDoc, multilineDoc };
}

function buildFunctionParameterDocs(path, print, options) {
    const multilineDoc = printCommaSeparatedList(
        path,
        print,
        "params",
        "(",
        ")",
        options,
        {
            allowTrailingDelimiter: false
        }
    );

    const inlineDoc = printCommaSeparatedList(
        path,
        print,
        "params",
        "(",
        ")",
        options,
        {
            addIndent: false,
            allowTrailingDelimiter: false,
            forceInline: true,
            leadingNewline: false,
            trailingNewline: false
        }
    );

    return { inlineDoc, multilineDoc };
}

function maybePrintInlineDefaultParameterFunctionBody(path, print) {
    const node = path.getValue();
    const parentNode = path.parent;

    if (!node || node.type !== "FunctionDeclaration") {
        return null;
    }

    if (!parentNode || parentNode.type !== "DefaultParameter") {
        return null;
    }

    if (isNonEmptyArray(node.docComments)) {
        return null;
    }

    if (hasComment(node)) {
        return null;
    }

    const bodyNode = node.body;
    if (!bodyNode || bodyNode.type !== "BlockStatement") {
        return null;
    }

    if (hasComment(bodyNode)) {
        return null;
    }

    const statements = getBodyStatements(bodyNode);
    if (!Array.isArray(statements) || statements.length !== 1) {
        return null;
    }

    const [onlyStatement] = statements;
    if (!onlyStatement || hasComment(onlyStatement)) {
        return null;
    }

    if (onlyStatement.type !== "CallExpression") {
        return null;
    }

    const statementDoc = path.call(
        (bodyPath) => bodyPath.call(print, "body", 0),
        "body"
    );

    if (!statementDoc || willBreak(statementDoc)) {
        return null;
    }

    const semicolon = optionalSemicolon(onlyStatement.type);
    return group(["{ ", statementDoc, semicolon, " }"]);
}

function printCommaSeparatedList(
    path,
    print,
    listKey,
    startChar,
    endChar,
    options,
    overrides = {}
) {
    const allowTrailingDelimiter =
        overrides.allowTrailingDelimiter === undefined
            ? shouldAllowTrailingComma(options)
            : overrides.allowTrailingDelimiter;

    return printDelimitedList(path, print, listKey, startChar, endChar, {
        delimiter: ",",
        ...overrides,
        allowTrailingDelimiter
    });
}

// Force statement-shaped children into explicit `{}` blocks so every call site
// that relies on this helper inherits the same guard rails. The printer uses it
// for `if`, loop, and struct bodies where we always emit braces regardless of
// how the source was written. Centralising the wrapping ensures semicolon
// bookkeeping stays wired through `optionalSemicolon`, keeps synthetic doc
// comments anchored to the block node they describe, and prevents individual
// callers from drifting in how they indent or collapse single-statement bodies.
// When we experimented with open-coding the wrapping logic in each printer, it
// was easy to miss one of those responsibilities and regress either the
// formatter's brace guarantees or the doc comment synthesis covered by the
// synthetic doc comment integration tests
// (`src/plugin/tests/synthetic-doc-comments.test.js`).
function printInBlock(path, options, print, expressionKey) {
    const node = path.getValue()[expressionKey];
    return node.type === "BlockStatement"
        ? [print(expressionKey), optionalSemicolon(node.type)]
        : [
              "{",
              indent([
                  hardline,
                  print(expressionKey),
                  optionalSemicolon(node.type)
              ]),
              hardline,
              "}"
          ];
}

function shouldPrintBlockAlternateAsElseIf(node) {
    if (!node || node.type !== "BlockStatement") {
        return false;
    }

    if (hasComment(node)) {
        return false;
    }

    const body = getBodyStatements(node);
    if (body.length !== 1) {
        return false;
    }

    const [onlyStatement] = body;
    return onlyStatement?.type === "IfStatement";
}

// print a delimited sequence of elements
// handles the case where a trailing comment follows a delimiter
function printElements(
    path,
    print,
    listKey,
    delimiter,
    lineBreak,
    maxElementsPerLine = Infinity
) {
    const node = path.getValue();
    const finalIndex = node[listKey].length - 1;
    let itemsSinceLastBreak = 0;
    return path.map((childPath, index) => {
        const parts = [];
        const printed = print();
        const separator = index === finalIndex ? "" : delimiter;

        if (docHasTrailingComment(printed)) {
            printed.splice(-1, 0, separator);
            parts.push(printed);
        } else {
            parts.push(printed, separator);
        }

        if (index !== finalIndex) {
            const hasLimit =
                Number.isFinite(maxElementsPerLine) && maxElementsPerLine > 0;
            itemsSinceLastBreak += 1;
            if (hasLimit) {
                const childNode = childPath.getValue();
                const nextNode =
                    index < finalIndex ? node[listKey][index + 1] : null;
                const shouldBreakAfter =
                    isComplexArgumentNode(childNode) ||
                    isComplexArgumentNode(nextNode) ||
                    itemsSinceLastBreak >= maxElementsPerLine;

                if (shouldBreakAfter) {
                    parts.push(lineBreak);
                    itemsSinceLastBreak = 0;
                } else {
                    parts.push(" ");
                }
            } else {
                parts.push(lineBreak);
            }
        }

        return parts;
    }, listKey);
}

function isComplexArgumentNode(node) {
    if (!node || typeof node.type !== "string") {
        return false;
    }

    return (
        node.type === "CallExpression" ||
        node.type === "FunctionDeclaration" ||
        node.type === "StructExpression"
    );
}

function shouldForceBreakStructArgument(argument) {
    if (!argument || argument.type !== "StructExpression") {
        return false;
    }

    if (hasComment(argument)) {
        return true;
    }

    const properties = Array.isArray(argument.properties)
        ? argument.properties
        : [];

    if (properties.length <= 1) {
        return properties.some((property) => hasComment(property));
    }

    return true;
}

function getStructAlignmentInfo(structNode, options) {
    if (!structNode || structNode.type !== "StructExpression") {
        return null;
    }

    const properties = Array.isArray(structNode.properties)
        ? structNode.properties
        : [];

    let maxNameLength = 0;

    for (const property of properties) {
        const nameLength = getStructPropertyNameLength(property, options);
        if (nameLength > maxNameLength) {
            maxNameLength = nameLength;
        }
    }

    if (maxNameLength <= 0) {
        return { maxNameLength: 0 };
    }

    return { maxNameLength };
}

function getStructPropertyNameLength(property, options) {
    if (!property) {
        return 0;
    }

    const nameNode = property.name ?? property.key;
    if (typeof nameNode === "string") {
        return nameNode.length;
    }

    if (!nameNode) {
        return 0;
    }

    if (nameNode.type === "Identifier") {
        const identifierText = getIdentifierText(nameNode);
        return typeof identifierText === "string" ? identifierText.length : 0;
    }

    const source = getSourceTextForNode(nameNode, options);
    return typeof source === "string" ? source.length : 0;
}

// variation of printElements that handles semicolons and line breaks in a program or block
function isMacroLikeStatement(node) {
    if (!node || typeof node.type !== "string") {
        return false;
    }

    if (node.type === "MacroDeclaration") {
        return true;
    }

    if (node.type === "DefineStatement") {
        return getNormalizedDefineReplacementDirective(node) === "#macro";
    }

    return false;
}

function shouldSuppressEmptyLineBetween(previousNode, nextNode) {
    if (!previousNode || !nextNode) {
        return false;
    }

    if (isMacroLikeStatement(previousNode) && isMacroLikeStatement(nextNode)) {
        return true;
    }

    return false;
}

function getNextNonWhitespaceCharacter(text, startIndex) {
    if (typeof text !== "string") {
        return null;
    }

    const { length } = text;
    for (let index = startIndex; index < length; index += 1) {
        const characterCode = text.charCodeAt(index);

        // Skip standard ASCII whitespace characters so the caller can reason
        // about the next syntactically meaningful token without repeatedly
        // slicing the original source text.
        switch (characterCode) {
            case 9: // \t
            case 10: // \n
            case 11: // vertical tab
            case 12: // form feed
            case 13: // \r
            case 32: {
                // space
                continue;
            }
            default: {
                return text.charAt(index);
            }
        }
    }

    return null;
}

function printStatements(path, options, print, childrenAttribute) {
    let previousNodeHadNewlineAddedAfter = false; // tracks newline added after the previous node

    const parentNode = path.getValue();
    const statements =
        parentNode && Array.isArray(parentNode[childrenAttribute])
            ? parentNode[childrenAttribute]
            : null;
    if (statements) {
        applyAssignmentAlignment(statements, options, path, childrenAttribute);
    }

    const syntheticDocByNode = new Map();
    if (statements) {
        for (const statement of statements) {
            const docComment = getSyntheticDocCommentForStaticVariable(
                statement,
                options
            );
            if (docComment) {
                syntheticDocByNode.set(statement, docComment);
            }
        }
    }

    // Cache frequently used option lookups to avoid re-evaluating them in the tight map loop.
    const locStart =
        typeof options.locStart === "function" ? options.locStart : null;
    const locEnd = typeof options.locEnd === "function" ? options.locEnd : null;
    const originalTextCache = options.originalText;

    return path.map((childPath, index) => {
        const parts = [];
        const node = childPath.getValue();
        const isTopLevel = childPath.parent?.type === "Program";
        const printed = print();

        if (printed == undefined) {
            return [];
        }

        let semi = optionalSemicolon(node.type);
        const startProp = node?.start;
        const endProp = node?.end;
        const fallbackStart =
            typeof startProp === "number"
                ? startProp
                : typeof startProp?.index === "number"
                  ? startProp.index
                  : 0;
        const fallbackEnd =
            typeof endProp === "number"
                ? endProp
                : typeof endProp?.index === "number"
                  ? endProp.index
                  : fallbackStart;
        const nodeStartIndex = locStart ? locStart(node) : fallbackStart;
        const nodeEndIndex = locEnd ? locEnd(node) - 1 : fallbackEnd;

        const currentNodeRequiresNewline =
            shouldAddNewlinesAroundStatement(node, options) && isTopLevel;

        // Check if a newline should be added BEFORE the statement
        if (currentNodeRequiresNewline && !previousNodeHadNewlineAddedAfter) {
            const hasLeadingComment = isTopLevel
                ? hasCommentImmediatelyBefore(originalTextCache, nodeStartIndex)
                : false;

            if (
                isTopLevel &&
                !isPreviousLineEmpty(options.originalText, nodeStartIndex) &&
                !hasLeadingComment
            ) {
                parts.push(hardline);
            }
        }

        const syntheticDocRecord = syntheticDocByNode.get(node);
        const syntheticDocComment = syntheticDocRecord
            ? syntheticDocRecord.doc
            : null;
        if (syntheticDocComment) {
            parts.push(syntheticDocComment, hardline);
        }

        const textForSemicolons = originalTextCache || "";
        let hasTerminatingSemicolon = textForSemicolons[nodeEndIndex] === ";";
        if (!hasTerminatingSemicolon) {
            const textLength = textForSemicolons.length;
            let cursor = nodeEndIndex + 1;
            while (
                cursor < textLength &&
                isSkippableSemicolonWhitespace(
                    textForSemicolons.charCodeAt(cursor)
                )
            ) {
                cursor++;
            }
            hasTerminatingSemicolon = textForSemicolons[cursor] === ";";
        }

        const isVariableDeclaration = node.type === "VariableDeclaration";
        const isStaticDeclaration =
            isVariableDeclaration && node.kind === "static";
        const hasFunctionInitializer =
            isVariableDeclaration &&
            Array.isArray(node.declarations) &&
            node.declarations.some((declaration) => {
                const initType = declaration?.init?.type;
                return (
                    initType === "FunctionExpression" ||
                    initType === "FunctionDeclaration"
                );
            });

        const isFirstStatementInBlock =
            index === 0 && childPath.parent?.type !== "Program";

        const suppressFollowingEmptyLine =
            node?._featherSuppressFollowingEmptyLine === true;

        if (
            isFirstStatementInBlock &&
            isStaticDeclaration &&
            !syntheticDocComment
        ) {
            parts.push(hardline);
        }

        if (semi === ";") {
            const initializerIsFunctionExpression =
                node.type === "VariableDeclaration" &&
                Array.isArray(node.declarations) &&
                node.declarations.length === 1 &&
                (node.declarations[0]?.init?.type === "FunctionExpression" ||
                    node.declarations[0]?.init?.type === "FunctionDeclaration");

            if (initializerIsFunctionExpression && !hasTerminatingSemicolon) {
                // Normalized legacy `#define` directives used to omit trailing
                // semicolons when rewriting to function expressions. The
                // formatter now standardizes those assignments so they always
                // emit an explicit semicolon, matching the golden fixtures and
                // keeping the output consistent regardless of the original
                // source style.
                semi = ";";
            }
        }

        const shouldDropConstructorMethodSemicolon =
            semi === ";" &&
            !hasTerminatingSemicolon &&
            node.type === "AssignmentExpression" &&
            isInsideConstructorFunction(childPath);

        if (shouldDropConstructorMethodSemicolon) {
            semi = "";
        }

        const shouldOmitSemicolon =
            semi === ";" &&
            !hasTerminatingSemicolon &&
            syntheticDocComment &&
            !(syntheticDocRecord?.hasExistingDocLines ?? false) &&
            isLastStatement(childPath) &&
            !isStaticDeclaration;

        if (shouldOmitSemicolon) {
            semi = "";
        }

        // Preserve the `statement; // trailing comment` shape that GameMaker
        // authors rely on. When the child doc ends with a trailing comment token
        // we cannot blindly append the semicolon because Prettier would render
        // `statement // comment;`, effectively moving the comment past the
        // terminator. Inserting the semicolon right before the comment keeps the
        // formatter's "always add the final `;`" guarantee intact without
        // rewriting author comments or dropping the semicolon entirely—a
        // regression we previously hit when normalising legacy `#define`
        // assignments.
        if (docHasTrailingComment(printed)) {
            printed.splice(-1, 0, semi);
            parts.push(printed);
        } else {
            parts.push(printed, semi);
        }

        // Reset flag for next iteration
        previousNodeHadNewlineAddedAfter = false;

        // Check if a newline should be added AFTER the statement
        if (!isLastStatement(childPath)) {
            const nextNode = statements ? statements[index + 1] : null;
            const shouldSuppressExtraEmptyLine = shouldSuppressEmptyLineBetween(
                node,
                nextNode
            );
            const nextNodeIsMacro = isMacroLikeStatement(nextNode);
            const shouldSkipStandardHardline =
                shouldSuppressExtraEmptyLine &&
                isMacroLikeStatement(node) &&
                !nextNodeIsMacro;

            if (!shouldSkipStandardHardline) {
                parts.push(hardline);
            }

            const nextHasSyntheticDoc = nextNode
                ? syntheticDocByNode.has(nextNode)
                : false;
            const nextLineProbeIndex =
                node?.type === "DefineStatement" ||
                node?.type === "MacroDeclaration"
                    ? nodeEndIndex
                    : nodeEndIndex + 1;

            const suppressLeadingEmptyLine =
                nextNode?._featherSuppressLeadingEmptyLine === true;
            const forceFollowingEmptyLine =
                node?._featherForceFollowingEmptyLine === true ||
                node?._gmlForceFollowingEmptyLine === true;

            const nextLineEmpty =
                suppressFollowingEmptyLine || suppressLeadingEmptyLine
                    ? false
                    : isNextLineEmpty(options.originalText, nextLineProbeIndex);

            const isSanitizedMacro =
                node?.type === "MacroDeclaration" &&
                typeof node._featherMacroText === "string";
            const sanitizedMacroHasExplicitBlankLine =
                isSanitizedMacro &&
                macroTextHasExplicitTrailingBlankLine(node._featherMacroText);

            const isMacroLikeNode = isMacroLikeStatement(node);
            const isDefineMacroReplacement =
                getNormalizedDefineReplacementDirective(node) === "#macro";
            const shouldForceMacroPadding =
                isMacroLikeNode &&
                !isDefineMacroReplacement &&
                !nextNodeIsMacro &&
                !nextLineEmpty &&
                !shouldSuppressExtraEmptyLine &&
                !sanitizedMacroHasExplicitBlankLine;

            if (shouldForceMacroPadding) {
                parts.push(hardline);
                previousNodeHadNewlineAddedAfter = true;
            } else if (
                forceFollowingEmptyLine &&
                !nextLineEmpty &&
                !shouldSuppressExtraEmptyLine &&
                !sanitizedMacroHasExplicitBlankLine
            ) {
                parts.push(hardline);
                previousNodeHadNewlineAddedAfter = true;
            } else if (currentNodeRequiresNewline && !nextLineEmpty) {
                parts.push(hardline);
                previousNodeHadNewlineAddedAfter = true;
            } else if (
                nextLineEmpty &&
                !nextHasSyntheticDoc &&
                !shouldSuppressExtraEmptyLine &&
                !sanitizedMacroHasExplicitBlankLine
            ) {
                parts.push(hardline);
            }
        } else if (isTopLevel) {
            parts.push(hardline);
        } else {
            const parentNode = childPath.parent;
            const trailingProbeIndex =
                node?.type === "DefineStatement" ||
                node?.type === "MacroDeclaration"
                    ? nodeEndIndex
                    : nodeEndIndex + 1;
            let shouldPreserveTrailingBlankLine = false;
            if (
                parentNode?.type === "BlockStatement" &&
                typeof options.originalText === "string" &&
                isNextLineEmpty(options.originalText, trailingProbeIndex) &&
                !suppressFollowingEmptyLine
            ) {
                const text = options.originalText;
                const textLength = text.length;
                let scanIndex = trailingProbeIndex;
                let nextCharacter = null;

                while (scanIndex < textLength) {
                    nextCharacter = getNextNonWhitespaceCharacter(
                        text,
                        scanIndex
                    );

                    if (nextCharacter === ";") {
                        if (hasFunctionInitializer) {
                            break;
                        }

                        const semicolonIndex = text.indexOf(";", scanIndex);
                        if (semicolonIndex === -1) {
                            nextCharacter = null;
                            break;
                        }
                        scanIndex = semicolonIndex + 1;
                        continue;
                    }

                    break;
                }

                shouldPreserveTrailingBlankLine = nextCharacter
                    ? nextCharacter !== "}"
                    : false;
            }

            if (shouldPreserveTrailingBlankLine) {
                parts.push(hardline);
                previousNodeHadNewlineAddedAfter = true;
            }
        }

        return parts;
    }, childrenAttribute);
}

export function applyAssignmentAlignment(
    statements,
    options,
    path = null,
    childrenAttribute = null
) {
    const minGroupSize = getAssignmentAlignmentMinimum(options);
    /** @type {Array<{ node: any, nameLength: number }>} */
    const currentGroup = [];
    // Tracking the longest identifier as we build the group avoids mapping over
    // the nodes and spreading into Math.max during every flush. This helper
    // runs in tight printer loops, so staying allocation-free keeps it cheap.
    let currentGroupMaxLength = 0;
    let currentGroupHasAlias = false;

    const originalText =
        typeof options?.originalText === "string" ? options.originalText : null;
    const locStart =
        typeof options?.locStart === "function" ? options.locStart : null;
    const locEnd =
        typeof options?.locEnd === "function" ? options.locEnd : null;

    const insideFunctionBody = isPathInsideFunctionBody(
        path,
        childrenAttribute
    );
    const functionNode = insideFunctionBody
        ? findEnclosingFunctionNode(path)
        : null;
    const functionParameterNames = insideFunctionBody
        ? getFunctionParameterNameSetFromPath(path)
        : null;

    let previousEntry = null;

    const resetGroup = () => {
        currentGroup.length = 0;
        currentGroupMaxLength = 0;
        currentGroupHasAlias = false;
    };

    const flushGroup = () => {
        if (currentGroup.length === 0) {
            resetGroup();
            return;
        }

        const groupEntries = [...currentGroup];
        const meetsAlignmentThreshold =
            minGroupSize > 0 && groupEntries.length >= minGroupSize;
        const canAlign = meetsAlignmentThreshold && currentGroupHasAlias;

        if (!canAlign) {
            for (const { node } of groupEntries) {
                node._alignAssignmentPadding = 0;
            }
            resetGroup();
            return;
        }

        const targetLength = currentGroupMaxLength;
        for (const { node, nameLength } of groupEntries) {
            node._alignAssignmentPadding = targetLength - nameLength;
        }

        resetGroup();
    };

    for (const statement of statements) {
        const entry = getSimpleAssignmentLikeEntry(
            statement,
            insideFunctionBody,
            functionParameterNames,
            functionNode,
            options
        );

        if (entry) {
            if (
                previousEntry &&
                previousEntry.skipBreakAfter !== true &&
                shouldBreakAssignmentAlignment(
                    previousEntry.locationNode,
                    entry.locationNode,
                    originalText,
                    locStart,
                    locEnd
                )
            ) {
                flushGroup();
                previousEntry = null;
            }

            currentGroup.push({
                node: entry.paddingTarget,
                nameLength: entry.nameLength
            });
            if (entry.nameLength > currentGroupMaxLength) {
                currentGroupMaxLength = entry.nameLength;
            }
            if (entry.enablesAlignment) {
                currentGroupHasAlias = true;
            }

            previousEntry = entry;
        } else {
            flushGroup();
            previousEntry = null;
        }
    }

    flushGroup();
}

function isPathInsideFunctionBody(path, childrenAttribute) {
    if (
        !path ||
        typeof path.getParentNode !== "function" ||
        typeof path.getValue !== "function"
    ) {
        return false;
    }

    if (childrenAttribute !== "body") {
        return false;
    }

    const containerNode = path.getValue();
    if (!containerNode || containerNode.type !== "BlockStatement") {
        return false;
    }

    const parentNode = path.getParentNode();
    if (!parentNode || typeof parentNode.type !== "string") {
        return false;
    }

    if (
        parentNode.type === "FunctionDeclaration" ||
        parentNode.type === "FunctionExpression" ||
        parentNode.type === "ConstructorDeclaration"
    ) {
        return parentNode.body === containerNode;
    }

    return false;
}

function getSimpleAssignmentLikeEntry(
    statement,
    insideFunctionBody,
    functionParameterNames,
    functionNode,
    options
) {
    if (isSimpleAssignment(statement)) {
        const identifier = statement.left;
        if (!identifier || typeof identifier.name !== "string") {
            return null;
        }

        return {
            locationNode: statement,
            paddingTarget: statement,
            nameLength: identifier.name.length,
            enablesAlignment: true
        };
    }

    if (!insideFunctionBody) {
        return null;
    }

    const declarator = getSingleVariableDeclarator(statement);
    if (!declarator) {
        return null;
    }

    const id = declarator.id;
    if (!id || id.type !== "Identifier" || typeof id.name !== "string") {
        return null;
    }

    const init = declarator.init;
    if (!init) {
        return null;
    }

    let enablesAlignment = false;
    if (init.type === "Identifier" && typeof init.name === "string") {
        const argumentIndex = getArgumentIndexFromIdentifier(init.name);
        const hasNamedParameters =
            functionParameterNames && functionParameterNames.size > 0;

        if (argumentIndex !== null) {
            if (!options?.applyFeatherFixes || hasNamedParameters) {
                enablesAlignment = true;
            }
        } else if (functionParameterNames?.has(init.name)) {
            enablesAlignment = true;
        }
    }

    const skipBreakAfter = shouldOmitParameterAlias(
        declarator,
        functionNode,
        options
    );

    return {
        locationNode: statement,
        paddingTarget: declarator,
        nameLength: id.name.length,
        enablesAlignment,
        skipBreakAfter
    };
}

function getFunctionParameterNameSetFromPath(path) {
    if (!path || typeof path.getParentNode !== "function") {
        return null;
    }

    const functionNode = path.getParentNode();
    if (!functionNode || typeof functionNode !== "object") {
        return null;
    }

    const params = Array.isArray(functionNode.params)
        ? functionNode.params
        : null;
    if (!params || params.length === 0) {
        return null;
    }

    const names = new Set();
    for (const param of params) {
        const identifier = getIdentifierFromParameterNode(param);
        if (
            identifier &&
            typeof identifier.name === "string" &&
            identifier.name.length > 0
        ) {
            names.add(identifier.name);
        }
    }

    return names.size > 0 ? names : null;
}

function getAssignmentAlignmentMinimum(options) {
    return coercePositiveIntegerOption(
        options?.alignAssignmentsMinGroupSize,
        3,
        {
            zeroReplacement: 0
        }
    );
}

function isSimpleAssignment(node) {
    return !!(
        node &&
        node.type === "AssignmentExpression" &&
        node.operator === "=" &&
        node.left &&
        node.left.type === "Identifier" &&
        typeof node.left.name === "string"
    );
}

function shouldBreakAssignmentAlignment(
    previousNode,
    nextNode,
    originalText,
    locStart,
    locEnd
) {
    if (
        !originalText ||
        typeof originalText !== "string" ||
        !previousNode ||
        !nextNode
    ) {
        return false;
    }

    const previousEnd = getNodeEndIndexForAlignment(previousNode, locEnd);
    const nextStart = getNodeStartIndexForAlignment(nextNode, locStart);

    if (
        !Number.isInteger(previousEnd) ||
        !Number.isInteger(nextStart) ||
        previousEnd >= nextStart
    ) {
        return false;
    }

    const between = originalText.slice(previousEnd + 1, nextStart);

    if (/\n[^\S\r\n]*\n/.test(between)) {
        return true;
    }

    return /(?:^|\n)\s*(?:\/\/|\/\*)/.test(between);
}

function getNodeStartIndexForAlignment(node, locStart) {
    if (!node) {
        return null;
    }

    if (typeof locStart === "function") {
        const resolved = locStart(node);
        if (Number.isInteger(resolved)) {
            return resolved;
        }
    }

    const startProp = node.start;
    if (typeof startProp === "number") {
        return startProp;
    }

    if (startProp && typeof startProp.index === "number") {
        return startProp.index;
    }

    return null;
}

function getNodeEndIndexForAlignment(node, locEnd) {
    if (!node) {
        return null;
    }

    if (typeof locEnd === "function") {
        const resolved = locEnd(node);
        if (Number.isInteger(resolved)) {
            return resolved - 1;
        }
    }

    const endProp = node.end;
    if (typeof endProp === "number") {
        return endProp;
    }

    if (endProp && typeof endProp.index === "number") {
        return endProp.index;
    }

    const startIndex = getNodeStartIndexForAlignment(node, null);
    return Number.isInteger(startIndex) ? startIndex : null;
}

function getSyntheticDocCommentForStaticVariable(node, options) {
    if (
        !node ||
        node.type !== "VariableDeclaration" ||
        node.kind !== "static"
    ) {
        return null;
    }

    const declarator = getSingleVariableDeclarator(node);
    if (!declarator || declarator.id?.type !== "Identifier") {
        return null;
    }

    if (declarator.init?.type !== "FunctionDeclaration") {
        return null;
    }

    const hasFunctionDoc =
        declarator.init.docComments && declarator.init.docComments.length > 0;

    const rawComments = getCommentArray(node);
    const lineCommentOptions = resolveLineCommentOptions(options);
    const existingDocLines = [];
    const remainingComments = [];

    for (const comment of rawComments) {
        if (!comment || comment.type !== "CommentLine") {
            remainingComments.push(comment);
            continue;
        }

        const formatted = formatLineComment(comment, lineCommentOptions);
        if (
            typeof formatted !== "string" ||
            !formatted.trim().startsWith("///")
        ) {
            remainingComments.push(comment);
            continue;
        }

        comment.printed = true;
        existingDocLines.push(formatted);
    }

    if (existingDocLines.length > 0) {
        node.comments = remainingComments;
    }

    if (hasFunctionDoc && existingDocLines.length === 0) {
        return null;
    }

    const name = declarator.id.name;
    const functionNode = declarator.init;
    const syntheticOverrides = { nameOverride: name };
    if (node._overridesStaticFunction === true) {
        syntheticOverrides.includeOverrideTag = true;
    }
    const hasExistingDocLines = existingDocLines.length > 0;

    const syntheticLines = hasExistingDocLines
        ? mergeSyntheticDocComments(
              functionNode,
              existingDocLines,
              options,
              syntheticOverrides
          )
        : reorderDescriptionLinesAfterFunction(
              computeSyntheticFunctionDocLines(
                  functionNode,
                  [],
                  options,
                  syntheticOverrides
              )
          );

    if (syntheticLines.length === 0) {
        return null;
    }

    return {
        doc: concat([hardline, join(hardline, syntheticLines)]),
        hasExistingDocLines
    };
}

function isSkippableSemicolonWhitespace(charCode) {
    // Mirrors the range of characters matched by /\s/ without incurring the
    // per-iteration RegExp machinery cost.
    switch (charCode) {
        case 9: // tab
        case 10: // line feed
        case 11: // vertical tab
        case 12: // form feed
        case 13: // carriage return
        case 32: // space
        case 160:
        case 0x20_28:
        case 0x20_29: {
            // GameMaker occasionally serializes or copy/pastes scripts with the
            // U+00A0 non-breaking space and the U+2028/U+2029 line and
            // paragraph separators—for example when creators paste snippets
            // from the IDE or import JSON exports. Treat them as
            // semicolon-trimmable whitespace so the cleanup logic keeps
            // matching GameMaker's parser expectations instead of leaving stray
            // semicolons behind.
            return true;
        }
        default: {
            return false;
        }
    }
}

function isInlineWhitespace(charCode) {
    // These checks are intentionally tiny and branchless to avoid regex
    // allocations when scanning large source files inside tight loops.
    return (
        charCode === 9 || // tab
        charCode === 10 || // line feed
        charCode === 13 || // carriage return
        charCode === 32 // space
    );
}

function hasCommentImmediatelyBefore(text, index) {
    if (!text || typeof index !== "number") {
        return false;
    }

    let cursor = index - 1;

    while (cursor >= 0 && isInlineWhitespace(text.charCodeAt(cursor))) {
        cursor--;
    }

    if (cursor < 0) {
        return false;
    }

    const lineEndExclusive = cursor + 1;
    while (cursor >= 0) {
        const charCode = text.charCodeAt(cursor);
        if (charCode === 10 || charCode === 13) {
            break;
        }
        cursor--;
    }

    let lineStart = cursor + 1;
    while (
        lineStart < lineEndExclusive &&
        isInlineWhitespace(text.charCodeAt(lineStart))
    ) {
        lineStart++;
    }

    if (lineStart >= lineEndExclusive) {
        return false;
    }

    let lineEnd = lineEndExclusive - 1;
    while (
        lineEnd >= lineStart &&
        isInlineWhitespace(text.charCodeAt(lineEnd))
    ) {
        lineEnd--;
    }

    if (lineEnd < lineStart) {
        return false;
    }

    const first = text.charCodeAt(lineStart);
    const second =
        lineStart + 1 <= lineEnd ? text.charCodeAt(lineStart + 1) : -1;

    if (first === 47) {
        // '/'
        if (second === 47 || second === 42) {
            // '/', '*'
            return true;
        }
    } else if (first === 42) {
        // '*'
        return true;
    }

    return (
        lineEnd >= lineStart + 1 &&
        text.charCodeAt(lineEnd) === 47 &&
        text.charCodeAt(lineEnd - 1) === 42
    );
}

function reorderDescriptionLinesAfterFunction(docLines) {
    if (!Array.isArray(docLines) || docLines.length === 0) {
        return Array.isArray(docLines) ? docLines : [];
    }

    const descriptionIndices = [];
    for (const [index, line] of docLines.entries()) {
        if (
            typeof line === "string" &&
            /^\/\/\/\s*@description\b/i.test(line.trim())
        ) {
            descriptionIndices.push(index);
        }
    }

    if (descriptionIndices.length === 0) {
        return docLines;
    }

    const functionIndex = docLines.findIndex(
        (line) =>
            typeof line === "string" &&
            /^\/\/\/\s*@function\b/i.test(line.trim())
    );

    if (functionIndex === -1) {
        return docLines;
    }

    const earliestDescriptionIndex = Math.min(...descriptionIndices);
    if (earliestDescriptionIndex > functionIndex) {
        return docLines;
    }

    const descriptionLines = descriptionIndices
        .map((index) => docLines[index])
        .filter((line) => {
            const metadata = parseDocCommentMetadata(line);
            const descriptionText =
                typeof metadata?.name === "string" ? metadata.name.trim() : "";

            return descriptionText.length > 0;
        });

    if (descriptionLines.length === 0) {
        return docLines.filter(
            (_, index) => !descriptionIndices.includes(index)
        );
    }

    const remainingLines = docLines.filter(
        (_, index) => !descriptionIndices.includes(index)
    );

    let lastFunctionIndex = -1;
    for (let index = remainingLines.length - 1; index >= 0; index -= 1) {
        const line = remainingLines[index];
        if (
            typeof line === "string" &&
            /^\/\/\/\s*@function\b/i.test(line.trim())
        ) {
            lastFunctionIndex = index;
            break;
        }
    }

    if (lastFunctionIndex === -1) {
        return [...remainingLines, ...descriptionLines];
    }

    let returnsInsertionIndex = remainingLines.length;
    for (
        let index = lastFunctionIndex + 1;
        index < remainingLines.length;
        index += 1
    ) {
        const line = remainingLines[index];
        if (
            typeof line === "string" &&
            /^\/\/\/\s*@returns\b/i.test(line.trim())
        ) {
            returnsInsertionIndex = index;
            break;
        }
    }

    return [
        ...remainingLines.slice(0, returnsInsertionIndex),
        ...descriptionLines,
        ...remainingLines.slice(returnsInsertionIndex)
    ];
}

function mergeSyntheticDocComments(
    node,
    existingDocLines,
    options,
    overrides = {}
) {
    const normalizedExistingLines = reorderDescriptionLinesAfterFunction(
        Array.isArray(existingDocLines) ? existingDocLines : []
    );

    const syntheticLines = reorderDescriptionLinesAfterFunction(
        computeSyntheticFunctionDocLines(
            node,
            existingDocLines,
            options,
            overrides
        )
    );

    if (syntheticLines.length === 0) {
        return normalizedExistingLines;
    }

    if (normalizedExistingLines.length === 0) {
        return syntheticLines;
    }

    const docTagMatches = (line, pattern) => {
        const trimmed = toTrimmedString(line);
        if (trimmed.length === 0) {
            return false;
        }

        if (pattern.global || pattern.sticky) {
            pattern.lastIndex = 0;
        }

        return pattern.test(trimmed);
    };

    const isFunctionLine = (line) =>
        docTagMatches(line, /^\/\/\/\s*@function\b/i);
    const isOverrideLine = (line) =>
        docTagMatches(line, /^\/\/\/\s*@override\b/i);
    const isParamLine = (line) => docTagMatches(line, /^\/\/\/\s*@param\b/i);

    const isDescriptionLine = (line) =>
        docTagMatches(line, /^\/\/\/\s*@description\b/i);

    const functionLines = syntheticLines.filter(isFunctionLine);
    const syntheticFunctionMetadata = functionLines
        .map((line) => parseDocCommentMetadata(line))
        .find(
            (meta) => meta?.tag === "function" && typeof meta.name === "string"
        );
    const syntheticFunctionName =
        typeof syntheticFunctionMetadata?.name === "string"
            ? syntheticFunctionMetadata.name.trim()
            : null;
    let otherLines = syntheticLines.filter((line) => !isFunctionLine(line));
    const overrideLines = otherLines.filter(isOverrideLine);
    otherLines = otherLines.filter((line) => !isOverrideLine(line));
    let returnsLines = [];

    // Cache canonical names so we only parse each doc comment line at most once.
    const paramCanonicalNameCache = new Map();
    const getParamCanonicalName = (line, metadata) => {
        if (typeof line !== "string") {
            return null;
        }

        if (paramCanonicalNameCache.has(line)) {
            return paramCanonicalNameCache.get(line);
        }

        const docMetadata =
            metadata === undefined ? parseDocCommentMetadata(line) : metadata;
        const canonical =
            docMetadata?.tag === "param"
                ? getCanonicalParamNameFromText(docMetadata.name)
                : null;

        paramCanonicalNameCache.set(line, canonical);
        return canonical;
    };

    let mergedLines = [...normalizedExistingLines];
    let removedAnyLine = false;

    if (functionLines.length > 0) {
        const existingFunctionIndices = mergedLines
            .map((line, index) => (isFunctionLine(line) ? index : -1))
            .filter((index) => index !== -1);

        if (existingFunctionIndices.length > 0) {
            const [firstIndex, ...duplicateIndices] = existingFunctionIndices;
            mergedLines = [...mergedLines];

            for (let i = duplicateIndices.length - 1; i >= 0; i--) {
                mergedLines.splice(duplicateIndices[i], 1);
                removedAnyLine = true;
            }

            mergedLines.splice(firstIndex, 1, ...functionLines);
            removedAnyLine = true;
        } else {
            const firstParamIndex = mergedLines.findIndex(isParamLine);

            const insertionIndex =
                firstParamIndex === -1 ? mergedLines.length : firstParamIndex;
            const precedingLine =
                insertionIndex > 0 ? mergedLines[insertionIndex - 1] : null;

            const needsSeparatorBeforeFunction =
                typeof precedingLine === "string" &&
                precedingLine.trim() !== "" &&
                !isFunctionLine(precedingLine);

            if (needsSeparatorBeforeFunction) {
                mergedLines = [
                    ...mergedLines.slice(0, insertionIndex),
                    "",
                    ...mergedLines.slice(insertionIndex)
                ];
            }

            const insertAt = needsSeparatorBeforeFunction
                ? insertionIndex + 1
                : insertionIndex;

            mergedLines = [
                ...mergedLines.slice(0, insertAt),
                ...functionLines,
                ...mergedLines.slice(insertAt)
            ];
            removedAnyLine = true;
        }
    }

    if (overrideLines.length > 0) {
        const existingOverrideIndices = mergedLines
            .map((line, index) => (isOverrideLine(line) ? index : -1))
            .filter((index) => index !== -1);

        if (existingOverrideIndices.length > 0) {
            const [firstOverrideIndex, ...duplicateOverrideIndices] =
                existingOverrideIndices;
            mergedLines = [...mergedLines];

            for (let i = duplicateOverrideIndices.length - 1; i >= 0; i -= 1) {
                mergedLines.splice(duplicateOverrideIndices[i], 1);
                removedAnyLine = true;
            }

            mergedLines.splice(firstOverrideIndex, 1, ...overrideLines);
            removedAnyLine = true;
        } else {
            const firstFunctionIndex = mergedLines.findIndex(isFunctionLine);
            const insertionIndex =
                firstFunctionIndex === -1 ? 0 : firstFunctionIndex;

            mergedLines = [
                ...mergedLines.slice(0, insertionIndex),
                ...overrideLines,
                ...mergedLines.slice(insertionIndex)
            ];
            removedAnyLine = true;
        }
    }

    const paramLineIndices = new Map();
    for (const [index, line] of mergedLines.entries()) {
        if (!isParamLine(line)) {
            continue;
        }

        const canonical = getParamCanonicalName(line);
        if (canonical) {
            paramLineIndices.set(canonical, index);
        }
    }

    if (otherLines.length > 0) {
        const normalizedOtherLines = [];

        for (const line of otherLines) {
            const metadata = parseDocCommentMetadata(line);
            const canonical = getParamCanonicalName(line, metadata);

            if (
                canonical &&
                paramLineIndices.has(canonical) &&
                metadata?.name
            ) {
                const lineIndex = paramLineIndices.get(canonical);
                const existingLine = mergedLines[lineIndex];

                const updatedLine = updateParamLineWithDocName(
                    existingLine,
                    metadata.name
                );
                if (updatedLine !== existingLine) {
                    mergedLines[lineIndex] = updatedLine;
                    removedAnyLine = true;
                }
                continue;
            }

            normalizedOtherLines.push(line);
        }

        otherLines = normalizedOtherLines;
    }

    if (otherLines.length > 0) {
        const nonReturnLines = [];
        const extractedReturns = [];

        for (const line of otherLines) {
            const metadata = parseDocCommentMetadata(line);
            if (metadata?.tag === "returns") {
                extractedReturns.push(line);
                continue;
            }

            nonReturnLines.push(line);
        }

        if (extractedReturns.length > 0) {
            otherLines = nonReturnLines;
            returnsLines = extractedReturns;
        }
    }

    const syntheticParamNames = new Set(
        otherLines
            .map((line) => getParamCanonicalName(line))
            .filter(isNonEmptyString)
    );

    if (syntheticParamNames.size > 0) {
        const beforeLength = mergedLines.length;
        mergedLines = mergedLines.filter((line) => {
            if (!isParamLine(line)) {
                return true;
            }

            const canonical = getParamCanonicalName(line);
            if (!canonical) {
                return false;
            }

            return !syntheticParamNames.has(canonical);
        });
        if (mergedLines.length !== beforeLength) {
            removedAnyLine = true;
        }
    }

    const findLastFunctionIndex = () => {
        for (let index = mergedLines.length - 1; index >= 0; index -= 1) {
            if (isFunctionLine(mergedLines[index])) {
                return index;
            }
        }
        return -1;
    };

    const lastFunctionIndex = findLastFunctionIndex();
    let insertionIndex = lastFunctionIndex === -1 ? 0 : lastFunctionIndex + 1;

    if (lastFunctionIndex === -1) {
        while (
            insertionIndex < mergedLines.length &&
            typeof mergedLines[insertionIndex] === "string" &&
            mergedLines[insertionIndex].trim() === ""
        ) {
            insertionIndex += 1;
        }
    }

    while (
        insertionIndex < mergedLines.length &&
        typeof mergedLines[insertionIndex] === "string" &&
        isParamLine(mergedLines[insertionIndex])
    ) {
        insertionIndex += 1;
    }

    let result = [
        ...mergedLines.slice(0, insertionIndex),
        ...otherLines,
        ...mergedLines.slice(insertionIndex)
    ];

    if (returnsLines.length > 0) {
        let appendIndex = result.length;

        while (
            appendIndex > 0 &&
            typeof result[appendIndex - 1] === "string" &&
            result[appendIndex - 1].trim() === ""
        ) {
            appendIndex -= 1;
        }

        result = [
            ...result.slice(0, appendIndex),
            ...returnsLines,
            ...result.slice(appendIndex)
        ];
    }

    const paramDocsByCanonical = new Map();

    for (const line of result) {
        if (typeof line !== "string") {
            continue;
        }

        if (!isParamLine(line)) {
            continue;
        }

        const canonical = getParamCanonicalName(line);
        if (canonical) {
            paramDocsByCanonical.set(canonical, line);
        }
    }

    const implicitDocEntries = collectImplicitArgumentDocNames(node, options);
    const suppressedCanonicals = suppressedImplicitDocCanonicalByNode.get(node);

    if (suppressedCanonicals && suppressedCanonicals.size > 0) {
        for (const canonical of suppressedCanonicals) {
            paramDocsByCanonical.delete(canonical);
        }
    }

    if (implicitDocEntries.length > 0) {
        const canonicalNames = new Set();
        const fallbackCanonicalsToRemove = new Set();

        for (const entry of implicitDocEntries) {
            if (entry?.canonical) {
                canonicalNames.add(entry.canonical);
            }

            if (
                entry?.fallbackCanonical &&
                entry.fallbackCanonical !== entry.canonical &&
                entry.hasDirectReference !== true
            ) {
                fallbackCanonicalsToRemove.add(entry.fallbackCanonical);
            }
        }

        for (const fallbackCanonical of fallbackCanonicalsToRemove) {
            if (!canonicalNames.has(fallbackCanonical)) {
                paramDocsByCanonical.delete(fallbackCanonical);
            }
        }
    }

    let orderedParamDocs = [];
    if (Array.isArray(node.params)) {
        for (const param of node.params) {
            const paramInfo = getParameterDocInfo(param, node, options);
            const canonical = paramInfo?.name
                ? getCanonicalParamNameFromText(paramInfo.name)
                : null;
            if (canonical && paramDocsByCanonical.has(canonical)) {
                orderedParamDocs.push(paramDocsByCanonical.get(canonical));
                paramDocsByCanonical.delete(canonical);
            }
        }
    }

    if (orderedParamDocs.length === 0) {
        for (const entry of implicitDocEntries) {
            const canonical = entry?.canonical;
            if (canonical && paramDocsByCanonical.has(canonical)) {
                orderedParamDocs.push(paramDocsByCanonical.get(canonical));
                paramDocsByCanonical.delete(canonical);
            }
        }
    }

    for (const doc of paramDocsByCanonical.values()) {
        orderedParamDocs.push(doc);
    }

    if (orderedParamDocs.length > 0) {
        const docsByCanonical = new Map();
        for (const docLine of orderedParamDocs) {
            if (typeof docLine !== "string") {
                continue;
            }

            const canonical = getParamCanonicalName(docLine);
            if (canonical) {
                docsByCanonical.set(canonical, docLine);
            }
        }

        const preferredDocs = preferredParamDocNamesByNode.get(node);
        const implicitEntryByIndex = new Map();
        for (const entry of implicitDocEntries) {
            if (entry && Number.isInteger(entry.index)) {
                implicitEntryByIndex.set(entry.index, entry);
            }
        }
        const reordered = [];

        if (Array.isArray(node.params)) {
            for (const [index, param] of node.params.entries()) {
                const implicitEntry = implicitEntryByIndex.get(index);
                if (implicitEntry) {
                    const implicitCanonical =
                        implicitEntry.canonical ||
                        getCanonicalParamNameFromText(implicitEntry.name);
                    if (
                        implicitCanonical &&
                        docsByCanonical.has(implicitCanonical)
                    ) {
                        reordered.push(docsByCanonical.get(implicitCanonical));
                        docsByCanonical.delete(implicitCanonical);
                        continue;
                    }
                }

                const preferredName = preferredDocs?.get(index);
                if (preferredName) {
                    const preferredCanonical =
                        getCanonicalParamNameFromText(preferredName);
                    if (
                        preferredCanonical &&
                        docsByCanonical.has(preferredCanonical)
                    ) {
                        reordered.push(docsByCanonical.get(preferredCanonical));
                        docsByCanonical.delete(preferredCanonical);
                        continue;
                    }
                }

                const paramInfo = getParameterDocInfo(param, node, options);
                const paramCanonical = paramInfo?.name
                    ? getCanonicalParamNameFromText(paramInfo.name)
                    : null;
                if (paramCanonical && docsByCanonical.has(paramCanonical)) {
                    reordered.push(docsByCanonical.get(paramCanonical));
                    docsByCanonical.delete(paramCanonical);
                }
            }
        }

        for (const docLine of docsByCanonical.values()) {
            reordered.push(docLine);
        }

        orderedParamDocs = reordered;
    }

    const finalDocs = [];
    let insertedParams = false;

    for (const line of result) {
        if (isParamLine(line)) {
            if (!insertedParams && orderedParamDocs.length > 0) {
                finalDocs.push(...orderedParamDocs);
                insertedParams = true;
            }
            continue;
        }

        finalDocs.push(line);
    }

    if (!insertedParams && orderedParamDocs.length > 0) {
        finalDocs.push(...orderedParamDocs);
    }

    let reorderedDocs = finalDocs;

    const descriptionStartIndex = reorderedDocs.findIndex(isDescriptionLine);
    if (descriptionStartIndex !== -1) {
        let descriptionEndIndex = descriptionStartIndex + 1;

        while (
            descriptionEndIndex < reorderedDocs.length &&
            typeof reorderedDocs[descriptionEndIndex] === "string" &&
            reorderedDocs[descriptionEndIndex].startsWith("///") &&
            !parseDocCommentMetadata(reorderedDocs[descriptionEndIndex])
        ) {
            descriptionEndIndex += 1;
        }

        const descriptionBlock = reorderedDocs.slice(
            descriptionStartIndex,
            descriptionEndIndex
        );
        const docsWithoutDescription = [
            ...reorderedDocs.slice(0, descriptionStartIndex),
            ...reorderedDocs.slice(descriptionEndIndex)
        ];

        let shouldOmitDescriptionBlock = false;
        if (descriptionBlock.length === 1) {
            const descriptionMetadata = parseDocCommentMetadata(
                descriptionBlock[0]
            );
            const descriptionText =
                typeof descriptionMetadata?.name === "string"
                    ? descriptionMetadata.name.trim()
                    : "";

            // Omit empty description blocks
            if (descriptionText.length === 0) {
                shouldOmitDescriptionBlock = true;
            } else if (
                syntheticFunctionName &&
                descriptionText.startsWith(syntheticFunctionName)
            ) {
                // Omit alias-style descriptions like "functionName()"
                const remainder = descriptionText.slice(
                    syntheticFunctionName.length
                );
                const trimmedRemainder = remainder.trim();
                if (
                    trimmedRemainder.startsWith("(") &&
                    trimmedRemainder.endsWith(")")
                ) {
                    shouldOmitDescriptionBlock = true;
                }
            }
        }

        if (shouldOmitDescriptionBlock) {
            reorderedDocs = docsWithoutDescription;
        } else {
            let lastParamIndex = -1;
            for (const [index, element] of docsWithoutDescription.entries()) {
                if (isParamLine(element)) {
                    lastParamIndex = index;
                }
            }

            const insertionAfterParams =
                lastParamIndex === -1
                    ? docsWithoutDescription.length
                    : lastParamIndex + 1;

            reorderedDocs = [
                ...docsWithoutDescription.slice(0, insertionAfterParams),
                ...descriptionBlock,
                ...docsWithoutDescription.slice(insertionAfterParams)
            ];
        }
    }

    reorderedDocs = reorderDescriptionLinesAfterFunction(reorderedDocs);

    if (suppressedCanonicals && suppressedCanonicals.size > 0) {
        reorderedDocs = reorderedDocs.filter((line) => {
            if (!isParamLine(line)) {
                return true;
            }

            const canonical = getParamCanonicalName(line);
            return !canonical || !suppressedCanonicals.has(canonical);
        });
    }

    reorderedDocs = reorderedDocs.map((line) => {
        if (!isParamLine(line)) {
            return line;
        }

        const match = line.match(
            /^(\/\/\/\s*@param\s*)(\{[^}]*\}\s*)?(\s*\S+)(.*)$/i
        );
        if (!match) {
            return normalizeDocCommentTypeAnnotations(line);
        }

        const [, prefix, rawTypeSection = "", rawName = "", remainder = ""] =
            match;
        const normalizedPrefix = `${prefix.replace(/\s*$/, "")} `;
        let normalizedTypeSection = rawTypeSection.trim();
        if (
            normalizedTypeSection.startsWith("{") &&
            normalizedTypeSection.endsWith("}")
        ) {
            const innerType = normalizedTypeSection.slice(1, -1);
            const normalizedInner = innerType.replaceAll("|", ",");
            normalizedTypeSection = `{${normalizedInner}}`;
        }
        const typePart =
            normalizedTypeSection.length > 0 ? `${normalizedTypeSection} ` : "";
        const normalizedName = rawName.trim();
        const remainderText = remainder.trim();
        const hasDescription = remainderText.length > 0;
        let descriptionPart = "";

        if (hasDescription) {
            const hyphenMatch = remainder.match(/^(\s*-\s*)(.*)$/);
            let normalizedDescription = "";
            let hyphenSpacing = " - ";

            if (hyphenMatch) {
                const [, rawHyphenSpacing = "", rawDescription = ""] =
                    hyphenMatch;
                normalizedDescription = rawDescription.trim();

                const trailingSpaceMatch = rawHyphenSpacing.match(/-(\s*)$/);
                if (trailingSpaceMatch) {
                    const originalSpaceCount = trailingSpaceMatch[1].length;
                    const preservedSpaceCount = Math.max(
                        1,
                        Math.min(originalSpaceCount, 2)
                    );
                    hyphenSpacing = ` - ${" ".repeat(preservedSpaceCount - 1)}`;
                }
            } else {
                normalizedDescription = remainderText.replace(/^[-\s]+/, "");
            }

            if (normalizedDescription.length > 0) {
                descriptionPart = `${hyphenSpacing}${normalizedDescription}`;
            }
        }

        const updatedLine = `${normalizedPrefix}${typePart}${normalizedName}${descriptionPart}`;
        return normalizeDocCommentTypeAnnotations(updatedLine);
    });

    const wrappedDocs = [];
    const normalizedPrintWidth = coercePositiveIntegerOption(
        options?.printWidth,
        120
    );
    const wrapWidth = Math.min(normalizedPrintWidth, 100);

    const wrapSegments = (text, firstAvailable, continuationAvailable) => {
        if (firstAvailable <= 0) {
            return [text];
        }

        const words = text.split(/\s+/).filter((word) => word.length > 0);
        if (words.length === 0) {
            return [];
        }

        const segments = [];
        let current = words[0];
        let currentAvailable = firstAvailable;

        for (let index = 1; index < words.length; index += 1) {
            const word = words[index];

            const endsSentence = /[.!?]["')\]]?$/.test(current);
            const startsSentence = /^[A-Z]/.test(word);
            if (
                endsSentence &&
                startsSentence &&
                currentAvailable >= 60 &&
                current.length >=
                    Math.max(Math.floor(currentAvailable * 0.6), 24)
            ) {
                segments.push(current);
                current = word;
                currentAvailable = continuationAvailable;
                continue;
            }

            if (current.length + 1 + word.length > currentAvailable) {
                segments.push(current);
                current = word;
                currentAvailable = continuationAvailable;
            } else {
                current += ` ${word}`;
            }
        }

        segments.push(current);

        const lastIndex = segments.length - 1;
        if (lastIndex >= 2) {
            // `Array#at` handles negative indices but introduces an extra bounds
            // check on every call. This helper runs for every doc comment we
            // wrap, so prefer direct index math to keep the hot path lean.
            const lastSegment = segments[lastIndex];
            const isSingleWord =
                typeof lastSegment === "string" && !/\s/.test(lastSegment);

            if (isSingleWord) {
                const maxSingleWordLength = Math.max(
                    Math.min(continuationAvailable / 2, 16),
                    8
                );

                if (lastSegment.length <= maxSingleWordLength) {
                    const penultimateIndex = lastIndex - 1;
                    const mergedSegment =
                        segments[penultimateIndex] + ` ${lastSegment}`;

                    segments[penultimateIndex] = mergedSegment;
                    segments.pop();
                }
            }
        }

        return segments;
    };

    for (let index = 0; index < reorderedDocs.length; index += 1) {
        const line = reorderedDocs[index];
        if (isDescriptionLine(line)) {
            const blockLines = [line];
            let lookahead = index + 1;

            while (lookahead < reorderedDocs.length) {
                const nextLine = reorderedDocs[lookahead];
                if (
                    typeof nextLine === "string" &&
                    nextLine.startsWith("///") &&
                    !parseDocCommentMetadata(nextLine)
                ) {
                    blockLines.push(nextLine);
                    lookahead += 1;
                    continue;
                }
                break;
            }

            index = lookahead - 1;

            const prefixMatch = line.match(/^(\/\/\/\s*@description\s+)/i);
            if (!prefixMatch) {
                wrappedDocs.push(...blockLines);
                continue;
            }

            const prefix = prefixMatch[1];
            const continuationPrefix =
                "/// " + " ".repeat(Math.max(prefix.length - 4, 0));
            const descriptionText = blockLines
                .map((docLine, blockIndex) => {
                    if (blockIndex === 0) {
                        return docLine.slice(prefix.length).trim();
                    }

                    return docLine.slice(continuationPrefix.length).trim();
                })
                .filter((segment) => segment.length > 0)
                .join(" ");

            if (descriptionText.length === 0) {
                wrappedDocs.push(...blockLines);
                continue;
            }

            const available = Math.max(wrapWidth - prefix.length, 16);
            const continuationAvailable = Math.max(Math.min(available, 62), 16);
            const segments = wrapSegments(
                descriptionText,
                available,
                continuationAvailable
            );

            if (segments.length === 0) {
                wrappedDocs.push(...blockLines);
                continue;
            }

            wrappedDocs.push(`${prefix}${segments[0]}`);
            for (
                let segmentIndex = 1;
                segmentIndex < segments.length;
                segmentIndex += 1
            ) {
                wrappedDocs.push(
                    `${continuationPrefix}${segments[segmentIndex]}`
                );
            }
            continue;
        }

        wrappedDocs.push(line);
    }

    reorderedDocs = wrappedDocs;

    result = reorderedDocs;

    if (removedAnyLine || otherLines.length > 0) {
        result._suppressLeadingBlank = true;
    }

    const filteredResult = result.filter((line) => {
        if (typeof line !== "string") {
            return true;
        }

        if (!/^\/\/\/\s*@description\b/i.test(line.trim())) {
            return true;
        }

        const metadata = parseDocCommentMetadata(line);
        const descriptionText =
            typeof metadata?.name === "string" ? metadata.name.trim() : "";

        return descriptionText.length > 0;
    });

    if (result._suppressLeadingBlank) {
        filteredResult._suppressLeadingBlank = true;
    }

    return filteredResult;
}

function getCanonicalParamNameFromText(name) {
    if (typeof name !== "string") {
        return null;
    }

    let trimmed = name.trim();

    if (trimmed.startsWith("[")) {
        let depth = 0;
        let closingIndex = -1;

        let index = 0;
        for (const char of trimmed) {
            if (char === "[") {
                depth += 1;
            } else if (char === "]") {
                depth -= 1;
                if (depth === 0) {
                    closingIndex = index;
                    break;
                }
            }

            index += 1;
        }

        if (closingIndex > 0) {
            trimmed = trimmed.slice(1, closingIndex);
        }
    }

    const equalsIndex = trimmed.indexOf("=");
    if (equalsIndex !== -1) {
        trimmed = trimmed.slice(0, equalsIndex);
    }

    const normalized = normalizeDocMetadataName(trimmed.trim());
    return normalized && normalized.length > 0 ? normalized : null;
}

function getPreferredFunctionParameterName(path, node, options) {
    if (isArgumentAliasInitializer(path)) {
        return null;
    }

    const context = findFunctionParameterContext(path);
    if (context) {
        const { functionNode, paramIndex } = context;
        if (!functionNode || !Number.isInteger(paramIndex) || paramIndex < 0) {
            return null;
        }

        const params = Array.isArray(functionNode.params)
            ? functionNode.params
            : [];
        if (paramIndex >= params.length) {
            return null;
        }

        const identifier = getIdentifierFromParameterNode(params[paramIndex]);
        const currentName =
            (identifier && typeof identifier.name === "string"
                ? identifier.name
                : null) ??
            (node && typeof node.name === "string" ? node.name : null);

        const preferredName = resolvePreferredParameterName(
            functionNode,
            paramIndex,
            currentName,
            options
        );

        if (isNonEmptyString(preferredName)) {
            return preferredName;
        }

        return null;
    }

    if (!node || typeof node.name !== "string") {
        return null;
    }

    const argumentIndex = getArgumentIndexFromIdentifier(node.name);
    if (!Number.isInteger(argumentIndex) || argumentIndex < 0) {
        return null;
    }

    const functionNode = findEnclosingFunctionNode(path);
    if (!functionNode) {
        return null;
    }

    const preferredName = resolvePreferredParameterName(
        functionNode,
        argumentIndex,
        node.name,
        options
    );

    if (isNonEmptyString(preferredName)) {
        return preferredName;
    }

    const params = Array.isArray(functionNode.params)
        ? functionNode.params
        : [];
    if (argumentIndex >= params.length) {
        return null;
    }

    const identifier = getIdentifierFromParameterNode(params[argumentIndex]);
    if (!identifier || typeof identifier.name !== "string") {
        return null;
    }

    const normalizedIdentifier = normalizePreferredParameterName(
        identifier.name
    );
    if (
        normalizedIdentifier &&
        normalizedIdentifier !== node.name &&
        isValidIdentifierName(normalizedIdentifier)
    ) {
        return normalizedIdentifier;
    }

    return null;
}

function isArgumentAliasInitializer(path) {
    if (!path || typeof path.getParentNode !== "function") {
        return false;
    }

    const node = path.getValue();
    if (!node || node.type !== "Identifier") {
        return false;
    }

    if (getArgumentIndexFromIdentifier(node.name) === null) {
        return false;
    }

    const parent = path.getParentNode();
    if (!parent || parent.type !== "VariableDeclarator") {
        return false;
    }

    if (parent.init !== node) {
        return false;
    }

    return parent.id?.type === "Identifier";
}

function resolvePreferredParameterName(
    functionNode,
    paramIndex,
    currentName,
    options
) {
    if (!functionNode || !Number.isInteger(paramIndex) || paramIndex < 0) {
        return null;
    }

    const params = Array.isArray(functionNode.params)
        ? functionNode.params
        : null;
    if (!params || paramIndex >= params.length) {
        return null;
    }

    const hasRenamableCurrentName =
        typeof currentName === "string" &&
        getArgumentIndexFromIdentifier(currentName) !== null;

    if (!hasRenamableCurrentName) {
        return null;
    }

    const preferredSource = resolvePreferredParameterSource(
        functionNode,
        paramIndex,
        currentName,
        options
    );

    const normalizedName = normalizePreferredParameterName(preferredSource);
    if (!normalizedName || normalizedName === currentName) {
        return null;
    }

    return isValidIdentifierName(normalizedName) ? normalizedName : null;
}

function resolvePreferredParameterSource(
    functionNode,
    paramIndex,
    currentName,
    options
) {
    const docPreferences = preferredParamDocNamesByNode.get(functionNode);
    if (docPreferences?.has(paramIndex)) {
        return docPreferences.get(paramIndex) ?? null;
    }

<<<<<<< HEAD
    const params = Array.isArray(functionNode?.params)
        ? functionNode.params
        : [];
    const hasParameterAtIndex =
        argumentIndex >= 0 && argumentIndex < params.length;

    const preferredName = resolvePreferredParameterName(
=======
    const implicitEntries = collectImplicitArgumentDocNames(
>>>>>>> 63f6c455
        functionNode,
        options
    );
    if (!Array.isArray(implicitEntries)) {
        return null;
    }

    const implicitEntry = implicitEntries.find(
        (entry) => entry && entry.index === paramIndex
    );
    if (!implicitEntry) {
        return null;
    }

    if (
        implicitEntry.canonical &&
        implicitEntry.canonical !== implicitEntry.fallbackCanonical
    ) {
        return implicitEntry.name || implicitEntry.canonical;
    }

    if (implicitEntry.name && implicitEntry.name !== currentName) {
        return implicitEntry.name;
    }

    return null;
}

function findEnclosingFunctionNode(path) {
    if (!path || typeof path.getParentNode !== "function") {
        return null;
    }

    for (let depth = 0; ; depth += 1) {
        const parent =
            depth === 0 ? path.getParentNode() : path.getParentNode(depth);
        if (!parent) {
            break;
        }

        if (isFunctionLikeNode(parent)) {
            return parent;
        }
    }

    return null;
}

function isFunctionLikeNode(node) {
    if (!node || typeof node !== "object") {
        return false;
    }

    return (
        node.type === "FunctionDeclaration" ||
        node.type === "FunctionExpression" ||
        node.type === "ConstructorDeclaration"
    );
}

<<<<<<< HEAD
    if (
        normalizedPreferred &&
        normalizedPreferred === normalizedAlias &&
        hasParameterAtIndex
    ) {
        return true;
=======
function findFunctionParameterContext(path) {
    if (!path || typeof path.getParentNode !== "function") {
        return null;
    }

    let candidate = path.getValue();
    for (let depth = 0; ; depth += 1) {
        const parent =
            depth === 0 ? path.getParentNode() : path.getParentNode(depth);
        if (!parent) {
            break;
        }

        if (parent.type === "DefaultParameter") {
            candidate = parent;
            continue;
        }

        if (
            parent.type === "FunctionDeclaration" ||
            parent.type === "ConstructorDeclaration"
        ) {
            const params = Array.isArray(parent.params) ? parent.params : [];
            const index = params.indexOf(candidate);
            if (index !== -1) {
                return { functionNode: parent, paramIndex: index };
            }
        }

        candidate = parent;
    }

    return null;
}

function shouldOmitParameterAlias(declarator, functionNode, options) {
    if (
        !declarator ||
        declarator.type !== "VariableDeclarator" ||
        !declarator.id ||
        declarator.id.type !== "Identifier" ||
        !declarator.init ||
        declarator.init.type !== "Identifier"
    ) {
        return false;
    }

    const argumentIndex = getArgumentIndexFromIdentifier(declarator.init.name);
    if (argumentIndex === null) {
        return false;
    }

    const preferredName = resolvePreferredParameterName(
        functionNode,
        argumentIndex,
        declarator.init.name,
        options
    );

    const normalizedAlias = normalizePreferredParameterName(declarator.id.name);
    if (!normalizedAlias) {
        return false;
>>>>>>> 63f6c455
    }

    if (!hasParameterAtIndex) {
        return false;
    }

    const identifier = getIdentifierFromParameterNode(params[argumentIndex]);
    if (!identifier || typeof identifier.name !== "string") {
        return false;
    }

    const normalizedParamName = normalizePreferredParameterName(
        identifier.name
    );

    if (
        typeof normalizedParamName === "string" &&
        normalizedParamName.length > 0 &&
        normalizedParamName === normalizedAlias
    ) {
        return true;
    }

    const normalizedPreferred = preferredName
        ? normalizePreferredParameterName(preferredName)
        : null;

    if (normalizedPreferred && normalizedPreferred === normalizedAlias) {
        return true;
    }

    return false;
}

function getIdentifierFromParameterNode(param) {
    if (!param || typeof param !== "object") {
        return null;
    }

    if (param.type === "Identifier") {
        return param;
    }

    if (
        param.type === "DefaultParameter" &&
        param.left?.type === "Identifier"
    ) {
        return param.left;
    }

    return null;
}

function isInsideConstructorFunction(path) {
    if (!path || typeof path.getParentNode !== "function") {
        return false;
    }

    let functionAncestorDepth = null;

    for (let depth = 0; ; depth += 1) {
        const ancestor =
            depth === 0 ? path.getParentNode() : path.getParentNode(depth);
        if (!ancestor) {
            break;
        }

        if (
            functionAncestorDepth === null &&
            ancestor.type === "FunctionDeclaration"
        ) {
            const functionParent = path.getParentNode(depth + 1);
            if (!functionParent || functionParent.type !== "BlockStatement") {
                return false;
            }

            functionAncestorDepth = depth;
            continue;
        }

        if (ancestor.type === "ConstructorDeclaration") {
            return functionAncestorDepth !== null;
        }
    }

    return false;
}

function findEnclosingFunctionDeclaration(path) {
    if (!path || typeof path.getParentNode !== "function") {
        return null;
    }

    for (let depth = 0; ; depth += 1) {
        const parent =
            depth === 0 ? path.getParentNode() : path.getParentNode(depth);
        if (!parent) {
            break;
        }

        if (parent.type === "FunctionDeclaration") {
            return parent;
        }
    }

    return null;
}

function normalizePreferredParameterName(name) {
    if (typeof name !== "string" || name.length === 0) {
        return null;
    }

    const canonical = getCanonicalParamNameFromText(name);
    if (canonical && canonical.length > 0) {
        return canonical;
    }

    const normalized = normalizeDocMetadataName(name);
    if (typeof normalized !== "string" || normalized.length === 0) {
        return null;
    }

    return normalized.trim();
}

function isValidIdentifierName(name) {
    return typeof name === "string" && /^[A-Za-z_$][A-Za-z0-9_$]*$/.test(name);
}

function isOptionalParamDocName(name) {
    return typeof name === "string" && /^\s*\[[^\]]+\]\s*$/.test(name);
}

function updateParamLineWithDocName(line, newDocName) {
    if (typeof line !== "string" || typeof newDocName !== "string") {
        return line;
    }

    const prefixMatch = line.match(/^(\/\/\/\s*@param(?:\s+\{[^}]+\})?\s*)/i);
    if (!prefixMatch) {
        return `/// @param ${newDocName}`;
    }

    const prefix = prefixMatch[0];
    const remainder = line.slice(prefix.length);
    if (remainder.length === 0) {
        return `${prefix}${newDocName}`;
    }

    const updatedRemainder = remainder.replace(/^[^\s]+/, newDocName);
    return `${prefix}${updatedRemainder}`;
}

function computeSyntheticFunctionDocLines(
    node,
    existingDocLines,
    options,
    overrides = {}
) {
    if (!node) {
        return [];
    }

    const metadata = Array.isArray(existingDocLines)
        ? existingDocLines.map(parseDocCommentMetadata).filter(Boolean)
        : [];
    const orderedParamMetadata = metadata.filter(
        (meta) => meta.tag === "param"
    );

    const hasReturnsTag = metadata.some((meta) => meta.tag === "returns");
    const hasOverrideTag = metadata.some((meta) => meta.tag === "override");
    const documentedParamNames = new Set();
    const paramMetadataByCanonical = new Map();
    const overrideName = overrides?.nameOverride;
    const functionName = overrideName ?? getNodeName(node);
    const existingFunctionMetadata = metadata.find(
        (meta) => meta.tag === "function"
    );
    const normalizedFunctionName =
        typeof functionName === "string" &&
        isNonEmptyTrimmedString(functionName)
            ? normalizeDocMetadataName(functionName)
            : null;
    const normalizedExistingFunctionName =
        typeof existingFunctionMetadata?.name === "string" &&
        isNonEmptyTrimmedString(existingFunctionMetadata.name)
            ? normalizeDocMetadataName(existingFunctionMetadata.name)
            : null;

    for (const meta of metadata) {
        if (meta.tag !== "param") {
            continue;
        }

        const rawName = typeof meta.name === "string" ? meta.name : null;
        if (!rawName) {
            continue;
        }

        documentedParamNames.add(rawName);

        const canonical = getCanonicalParamNameFromText(rawName);
        if (canonical && !paramMetadataByCanonical.has(canonical)) {
            paramMetadataByCanonical.set(canonical, meta);
        }
    }

    const shouldInsertOverrideTag =
        overrides?.includeOverrideTag === true && !hasOverrideTag;

    const lines = [];

    if (shouldInsertOverrideTag) {
        lines.push("/// @override");
    }

    const shouldInsertFunctionTag =
        normalizedFunctionName &&
        (normalizedExistingFunctionName === null ||
            normalizedExistingFunctionName !== normalizedFunctionName);

    if (shouldInsertFunctionTag) {
        lines.push(`/// @function ${functionName}`);
    }

    const implicitArgumentDocNames = collectImplicitArgumentDocNames(
        node,
        options
    );
    const implicitDocEntryByIndex = new Map();

    for (const entry of implicitArgumentDocNames) {
        if (!entry) {
            continue;
        }

        const { index } = entry;
        if (!Number.isInteger(index) || index < 0) {
            continue;
        }

        if (!implicitDocEntryByIndex.has(index)) {
            implicitDocEntryByIndex.set(index, entry);
        }
    }

    if (!Array.isArray(node.params)) {
        for (const { name: docName } of implicitArgumentDocNames) {
            if (documentedParamNames.has(docName)) {
                continue;
            }

            documentedParamNames.add(docName);
            lines.push(`/// @param ${docName}`);
        }

        return maybeAppendReturnsDoc(lines, node, hasReturnsTag, overrides);
    }

    for (const [paramIndex, param] of node.params.entries()) {
        const paramInfo = getParameterDocInfo(param, node, options);
        if (!paramInfo || !paramInfo.name) {
            continue;
        }
        const ordinalMetadata =
            Number.isInteger(paramIndex) && paramIndex >= 0
                ? (orderedParamMetadata[paramIndex] ?? null)
                : null;
        const rawOrdinalName =
            typeof ordinalMetadata?.name === "string" &&
            ordinalMetadata.name.length > 0
                ? ordinalMetadata.name
                : null;
        const canonicalOrdinal = rawOrdinalName
            ? getCanonicalParamNameFromText(rawOrdinalName)
            : null;
        const implicitDocEntry = implicitDocEntryByIndex.get(paramIndex);
        const paramIdentifier = getIdentifierFromParameterNode(param);
        const paramIdentifierName =
            typeof paramIdentifier?.name === "string"
                ? paramIdentifier.name
                : null;
        const isGenericArgumentName =
            typeof paramIdentifierName === "string" &&
            getArgumentIndexFromIdentifier(paramIdentifierName) !== null;
        const implicitName =
            implicitDocEntry &&
            typeof implicitDocEntry.name === "string" &&
            implicitDocEntry.name &&
            implicitDocEntry.canonical !== implicitDocEntry.fallbackCanonical
                ? implicitDocEntry.name
                : null;
        const canonicalParamName =
            (implicitDocEntry?.canonical && implicitDocEntry.canonical) ||
            getCanonicalParamNameFromText(paramInfo.name);
        const existingMetadata =
            (canonicalParamName &&
                paramMetadataByCanonical.has(canonicalParamName) &&
                paramMetadataByCanonical.get(canonicalParamName)) ||
            null;
        const existingDocName = existingMetadata?.name;
        const hasCompleteOrdinalDocs =
            Array.isArray(node.params) &&
            orderedParamMetadata.length === node.params.length;
        const shouldAdoptOrdinalName =
            Boolean(rawOrdinalName) &&
            ((Boolean(canonicalOrdinal) &&
                Boolean(canonicalParamName) &&
                canonicalOrdinal === canonicalParamName) ||
                isGenericArgumentName);

        if (
            hasCompleteOrdinalDocs &&
            node &&
            typeof paramIndex === "number" &&
            shouldAdoptOrdinalName
        ) {
            const documentedParamCanonical =
                getCanonicalParamNameFromText(paramInfo.name) ?? null;
            if (
                documentedParamCanonical &&
                paramMetadataByCanonical.has(documentedParamCanonical)
            ) {
                // The parameter already appears in the documented metadata;
                // avoid overriding it with mismatched ordinal ordering.
            } else {
                let preferredDocs = preferredParamDocNamesByNode.get(node);
                if (!preferredDocs) {
                    preferredDocs = new Map();
                    preferredParamDocNamesByNode.set(node, preferredDocs);
                }
                if (!preferredDocs.has(paramIndex)) {
                    preferredDocs.set(paramIndex, rawOrdinalName);
                }
            }
        }
        if (
            !shouldAdoptOrdinalName &&
            canonicalOrdinal &&
            canonicalParamName &&
            canonicalOrdinal !== canonicalParamName &&
            node &&
            !paramMetadataByCanonical.has(canonicalParamName)
        ) {
            let suppressedCanonicals =
                suppressedImplicitDocCanonicalByNode.get(node);
            if (!suppressedCanonicals) {
                suppressedCanonicals = new Set();
                suppressedImplicitDocCanonicalByNode.set(
                    node,
                    suppressedCanonicals
                );
            }
            suppressedCanonicals.add(canonicalOrdinal);
        }
        const ordinalDocName =
            hasCompleteOrdinalDocs &&
            (!existingDocName || existingDocName.length === 0) &&
            shouldAdoptOrdinalName
                ? rawOrdinalName
                : null;
        let effectiveImplicitName = implicitName;
        if (effectiveImplicitName && ordinalDocName) {
            const canonicalImplicit =
                getCanonicalParamNameFromText(effectiveImplicitName) ?? null;
            const fallbackCanonical =
                implicitDocEntry?.fallbackCanonical ??
                getCanonicalParamNameFromText(paramInfo.name);

            if (
                canonicalOrdinal &&
                canonicalOrdinal !== fallbackCanonical &&
                canonicalOrdinal !== canonicalImplicit
            ) {
                const ordinalLength = canonicalOrdinal.length;
                const implicitLength =
                    (canonicalImplicit && canonicalImplicit.length > 0) ||
                    effectiveImplicitName.trim().length > 0;

                if (ordinalLength > implicitLength) {
                    effectiveImplicitName = null;
                    if (implicitDocEntry) {
                        implicitDocEntry._suppressDocLine = true;
                        if (implicitDocEntry.canonical && node) {
                            let suppressedCanonicals =
                                suppressedImplicitDocCanonicalByNode.get(node);
                            if (!suppressedCanonicals) {
                                suppressedCanonicals = new Set();
                                suppressedImplicitDocCanonicalByNode.set(
                                    node,
                                    suppressedCanonicals
                                );
                            }
                            suppressedCanonicals.add(
                                implicitDocEntry.canonical
                            );
                        }
                        if (canonicalOrdinal) {
                            implicitDocEntry.canonical = canonicalOrdinal;
                        }
                        if (ordinalDocName) {
                            implicitDocEntry.name = ordinalDocName;
                            if (node) {
                                let preferredDocs =
                                    preferredParamDocNamesByNode.get(node);
                                if (!preferredDocs) {
                                    preferredDocs = new Map();
                                    preferredParamDocNamesByNode.set(
                                        node,
                                        preferredDocs
                                    );
                                }
                                preferredDocs.set(paramIndex, ordinalDocName);
                            }
                        }
                    }
                }
            }
        }

        const baseDocName =
            (effectiveImplicitName &&
                effectiveImplicitName.length > 0 &&
                effectiveImplicitName) ||
            (ordinalDocName && ordinalDocName.length > 0 && ordinalDocName) ||
            paramInfo.name;
        const shouldMarkOptional =
            paramInfo.optional ||
            (param?.type === "DefaultParameter" &&
                isOptionalParamDocName(existingDocName));
        if (
            shouldMarkOptional &&
            param?.type === "DefaultParameter" &&
            isUndefinedLiteral(param.right)
        ) {
            preservedUndefinedDefaultParameters.add(param);
        }
        const docName =
            (shouldMarkOptional && `[${baseDocName}]`) || baseDocName;

        if (documentedParamNames.has(docName)) {
            if (implicitDocEntry?.name) {
                documentedParamNames.add(implicitDocEntry.name);
            }
            continue;
        }
        documentedParamNames.add(docName);
        if (implicitDocEntry?.name) {
            documentedParamNames.add(implicitDocEntry.name);
        }
        lines.push(`/// @param ${docName}`);
    }

    for (const entry of implicitArgumentDocNames) {
        if (!entry || entry._suppressDocLine) {
            continue;
        }

        const { name: docName, index, canonical, fallbackCanonical } = entry;
        const isFallbackEntry = canonical === fallbackCanonical;
        if (
            isFallbackEntry &&
            Number.isInteger(index) &&
            orderedParamMetadata[index] &&
            typeof orderedParamMetadata[index].name === "string" &&
            orderedParamMetadata[index].name.length > 0
        ) {
            continue;
        }

        if (documentedParamNames.has(docName)) {
            continue;
        }

        documentedParamNames.add(docName);
        lines.push(`/// @param ${docName}`);
    }

    return maybeAppendReturnsDoc(lines, node, hasReturnsTag, overrides).map(
        (line) => normalizeDocCommentTypeAnnotations(line)
    );
}

function collectImplicitArgumentDocNames(functionNode, options) {
    if (!functionNode || functionNode.type !== "FunctionDeclaration") {
        return [];
    }

    const referenceInfo = gatherImplicitArgumentReferences(functionNode);
    const entries = buildImplicitArgumentDocEntries(referenceInfo);
    const suppressedCanonicals =
        suppressedImplicitDocCanonicalByNode.get(functionNode);

    if (!suppressedCanonicals || suppressedCanonicals.size === 0) {
        return entries;
    }

    return entries.filter((entry) => {
        if (!entry || !entry.canonical) {
            return true;
        }

        return !suppressedCanonicals.has(entry.canonical);
    });
}

// Collects index/reference bookkeeping for implicit `arguments[index]` usages
// within a function. The traversal tracks alias declarations, direct
// references, and the set of indices that require doc entries so the caller
// can format them without dipping into low-level mutation logic.
function gatherImplicitArgumentReferences(functionNode) {
    const referencedIndices = new Set();
    const aliasByIndex = new Map();
    const directReferenceIndices = new Set();

    const visit = (node, parent, property) => {
        if (!node || typeof node !== "object") {
            return;
        }

        if (node === functionNode) {
            visit(functionNode.body, node, "body");
            return;
        }

        if (Array.isArray(node)) {
            for (const [index, element] of node.entries()) {
                visit(element, parent, index);
            }
            return;
        }

        if (
            node !== functionNode &&
            (node.type === "FunctionDeclaration" ||
                node.type === "FunctionExpression" ||
                node.type === "ConstructorDeclaration")
        ) {
            return;
        }

        let skipAliasInitializer = false;
        if (node.type === "VariableDeclarator") {
            const aliasIndex = getArgumentIndexFromNode(node.init);
            if (
                aliasIndex !== null &&
                node.id?.type === "Identifier" &&
                !aliasByIndex.has(aliasIndex)
            ) {
                const aliasName = normalizeDocMetadataName(node.id.name);
                if (isNonEmptyString(aliasName)) {
                    aliasByIndex.set(aliasIndex, aliasName);
                    referencedIndices.add(aliasIndex);
                    skipAliasInitializer = true;
                }
            }
        }

        const directIndex = getArgumentIndexFromNode(node);
        if (directIndex !== null) {
            referencedIndices.add(directIndex);
            if (!(skipAliasInitializer && property === "init")) {
                directReferenceIndices.add(directIndex);
            }
        }

        for (const [key, value] of Object.entries(node)) {
            if (skipAliasInitializer && key === "init") {
                continue;
            }
            if (!value || typeof value !== "object") {
                continue;
            }

            visit(value, node, key);
        }
    };

    visit(functionNode.body, functionNode, "body");

    return { referencedIndices, aliasByIndex, directReferenceIndices };
}

function buildImplicitArgumentDocEntries({
    referencedIndices,
    aliasByIndex,
    directReferenceIndices
}) {
    if (!referencedIndices || referencedIndices.size === 0) {
        return [];
    }

    const sortedIndices = [...referencedIndices].sort(
        (left, right) => left - right
    );

    return sortedIndices.map((index) =>
        createImplicitArgumentDocEntry({
            index,
            aliasByIndex,
            directReferenceIndices
        })
    );
}

function createImplicitArgumentDocEntry({
    index,
    aliasByIndex,
    directReferenceIndices
}) {
    const fallbackName = `argument${index}`;
    const alias = aliasByIndex?.get(index);
    const docName = (alias && alias.length > 0 && alias) || fallbackName;
    const canonical = getCanonicalParamNameFromText(docName) ?? docName;
    const fallbackCanonical =
        getCanonicalParamNameFromText(fallbackName) ?? fallbackName;

    return {
        name: docName,
        canonical,
        fallbackCanonical,
        index,
        hasDirectReference: directReferenceIndices?.has(index) === true
    };
}

function getArgumentIndexFromNode(node) {
    if (!node || typeof node !== "object") {
        return null;
    }

    if (node.type === "Identifier") {
        return getArgumentIndexFromIdentifier(node.name);
    }

    if (
        node.type === "MemberIndexExpression" &&
        node.object?.type === "Identifier" &&
        node.object.name === "argument" &&
        Array.isArray(node.property) &&
        node.property.length === 1 &&
        node.property[0]?.type === "Literal"
    ) {
        const literal = node.property[0];
        const parsed = Number.parseInt(literal.value, 10);
        return Number.isInteger(parsed) && parsed >= 0 ? parsed : null;
    }

    return null;
}

function getArgumentIndexFromIdentifier(name) {
    if (typeof name !== "string") {
        return null;
    }

    const match = name.match(/^argument(\d+)$/);
    if (!match) {
        return null;
    }

    const parsed = Number.parseInt(match[1], 10);
    return Number.isInteger(parsed) && parsed >= 0 ? parsed : null;
}

function maybeAppendReturnsDoc(
    lines,
    functionNode,
    hasReturnsTag,
    overrides = {}
) {
    if (!Array.isArray(lines)) {
        return [];
    }

    if (overrides?.suppressReturns === true) {
        return lines;
    }

    if (
        hasReturnsTag ||
        !functionNode ||
        functionNode.type !== "FunctionDeclaration" ||
        functionNode._suppressSyntheticReturnsDoc
    ) {
        return lines;
    }

    const body = functionNode.body;
    const statements =
        body?.type === "BlockStatement" && Array.isArray(body.body)
            ? body.body
            : null;

    if (!statements) {
        return [...lines, "/// @returns {undefined}"];
    }

    if (statements.length === 0) {
        return [...lines, "/// @returns {undefined}"];
    }

    if (functionReturnsNonUndefinedValue(functionNode)) {
        return lines;
    }

    return [...lines, "/// @returns {undefined}"];
}

function functionReturnsNonUndefinedValue(functionNode) {
    if (!functionNode || functionNode.type !== "FunctionDeclaration") {
        return false;
    }

    const body = functionNode.body;
    if (body?.type !== "BlockStatement" || !Array.isArray(body.body)) {
        return false;
    }

    const stack = [...body.body];
    const visited = new Set();

    while (stack.length > 0) {
        const current = stack.pop();
        if (!current || typeof current !== "object") {
            continue;
        }

        if (visited.has(current)) {
            continue;
        }
        visited.add(current);

        switch (current.type) {
            case "FunctionDeclaration":
            case "ConstructorDeclaration":
            case "FunctionExpression": {
                continue;
            }
            case "ReturnStatement": {
                const argument = current.argument;
                if (!argument) {
                    continue;
                }

                if (!isUndefinedLiteral(argument)) {
                    return true;
                }

                continue;
            }
            default: {
                break;
            }
        }

        for (const value of Object.values(current)) {
            enqueueObjectChildValues(stack, value);
        }
    }

    return false;
}

function parseDocCommentMetadata(line) {
    if (typeof line !== "string") {
        return null;
    }

    const trimmed = line.trim();
    const match = trimmed.match(/^\/\/\/\s*@([a-z]+)\b\s*(.*)$/i);
    if (!match) {
        return null;
    }

    const tag = match[1].toLowerCase();
    const remainder = match[2].trim();

    if (tag === "param") {
        let paramSection = remainder;

        if (paramSection.startsWith("{")) {
            const typeMatch = paramSection.match(/^\{[^}]*\}\s*(.*)$/);
            if (typeMatch) {
                paramSection = typeMatch[1] ?? "";
            }
        }

        let name = null;
        if (paramSection.startsWith("[")) {
            let depth = 0;
            for (let i = 0; i < paramSection.length; i++) {
                const char = paramSection[i];
                if (char === "[") {
                    depth += 1;
                } else if (char === "]") {
                    depth -= 1;
                    if (depth === 0) {
                        name = paramSection.slice(0, i + 1);
                        break;
                    }
                }
            }
        }

        if (!name) {
            const paramMatch = paramSection.match(/^(\S+)/);
            name = paramMatch ? paramMatch[1] : null;
        }
        if (typeof name === "string") {
            name = normalizeOptionalParamNameToken(name);
        }
        return { tag, name };
    }

    return { tag, name: remainder };
}

function normalizeOptionalParamNameToken(name) {
    if (typeof name !== "string") {
        return name;
    }

    const trimmed = name.trim();

    if (/^\[[^\]]+\]$/.test(trimmed)) {
        return trimmed;
    }

    let stripped = trimmed;
    let hadSentinel = false;

    while (stripped.startsWith("*")) {
        stripped = stripped.slice(1);
        hadSentinel = true;
    }

    while (stripped.endsWith("*")) {
        stripped = stripped.slice(0, -1);
        hadSentinel = true;
    }

    if (!hadSentinel) {
        return trimmed;
    }

    const normalized = stripped.trim();

    if (normalized.length === 0) {
        return stripped.replaceAll("*", "");
    }

    return `[${normalized}]`;
}

function getSourceTextForNode(node, options) {
    if (!node || !options || typeof options.originalText !== "string") {
        return null;
    }

    const startIndex =
        typeof options.locStart === "function"
            ? options.locStart(node)
            : getNodeStartIndex(node);
    const endIndex =
        typeof options.locEnd === "function"
            ? options.locEnd(node)
            : getNodeEndIndex(node);

    if (typeof startIndex !== "number" || typeof endIndex !== "number") {
        return null;
    }

    if (endIndex <= startIndex) {
        return null;
    }

    return options.originalText.slice(startIndex, endIndex).trim();
}

function shouldPreserveCompactUpdateAssignmentSpacing(path, options) {
    if (
        !path ||
        typeof path.getValue !== "function" ||
        typeof path.getParentNode !== "function"
    ) {
        return false;
    }

    const node = path.getValue();
    if (!node || node.type !== "AssignmentExpression") {
        return false;
    }

    if (node.operator === "=") {
        return false;
    }

    const parent = path.getParentNode();
    if (parent?.type !== "ForStatement") {
        return false;
    }

    if (typeof path.getName !== "function" || path.getName() !== "update") {
        return false;
    }

    const source = getSourceTextForNode(node, options);
    if (typeof source !== "string" || source.length === 0) {
        return false;
    }

    const operatorIndex = source.indexOf(node.operator);
    if (operatorIndex <= 0) {
        return false;
    }

    const beforeChar = source[operatorIndex - 1] ?? "";
    if (/\s/.test(beforeChar)) {
        return false;
    }

    const afterChar = source[operatorIndex + node.operator.length] ?? "";
    if (!/\s/.test(afterChar)) {
        return false;
    }

    return true;
}

function structLiteralHasLeadingLineBreak(node, options) {
    if (!node || !options || typeof options.originalText !== "string") {
        return false;
    }

    if (!Array.isArray(node.properties) || node.properties.length === 0) {
        return false;
    }

    const { start, end } = getNodeRangeIndices(node);
    if (start == null || end == null || end <= start) {
        return false;
    }

    const source = options.originalText.slice(start, end);
    const openBraceIndex = source.indexOf("{");
    if (openBraceIndex === -1) {
        return false;
    }

    for (let index = openBraceIndex + 1; index < source.length; index += 1) {
        const character = source[index];

        if (character === "\n") {
            return true;
        }

        if (character === "\r") {
            if (source[index + 1] === "\n") {
                return true;
            }
            return true;
        }

        if (character.trim() === "") {
            continue;
        }

        if (character === "/") {
            const lookahead = source[index + 1];

            if (lookahead === "/") {
                index += 2;
                while (index < source.length) {
                    const commentChar = source[index];
                    if (commentChar === "\n") {
                        return true;
                    }
                    if (commentChar === "\r") {
                        if (source[index + 1] === "\n") {
                            return true;
                        }
                        return true;
                    }

                    index += 1;
                }

                return false;
            }

            if (lookahead === "*") {
                index += 2;
                while (index < source.length - 1) {
                    const commentChar = source[index];
                    if (commentChar === "\n") {
                        return true;
                    }
                    if (commentChar === "\r") {
                        if (source[index + 1] === "\n") {
                            return true;
                        }
                        return true;
                    }

                    if (commentChar === "*" && source[index + 1] === "/") {
                        index += 1;
                        break;
                    }

                    index += 1;
                }

                continue;
            }
        }

        if (character === "}") {
            return false;
        }

        return false;
    }

    return false;
}

function getStructPropertyPrefix(node, options) {
    if (!node || !options || typeof options.originalText !== "string") {
        return null;
    }

    const propertyStart = getNodeStartIndex(node);
    const valueStart = getNodeStartIndex(node?.value);

    if (
        typeof propertyStart !== "number" ||
        typeof valueStart !== "number" ||
        valueStart <= propertyStart
    ) {
        return null;
    }

    const prefix = options.originalText.slice(propertyStart, valueStart);
    if (prefix.length === 0 || !prefix.includes(":")) {
        return null;
    }

    const colonIndex = prefix.indexOf(":");
    const beforeColon = prefix.slice(0, colonIndex);
    const afterColon = prefix.slice(colonIndex + 1);
    const hasWhitespaceBefore = /\s$/.test(beforeColon);
    const hasWhitespaceAfter = /^\s/.test(afterColon);

    if (!hasWhitespaceBefore && !hasWhitespaceAfter) {
        return null;
    }

    return prefix;
}

function getNormalizedParameterName(paramNode) {
    if (!paramNode) {
        return null;
    }

    const rawName = getIdentifierText(paramNode);
    if (typeof rawName !== "string" || rawName.length === 0) {
        return null;
    }

    const normalizedName = normalizeDocMetadataName(rawName);
    return getNonEmptyString(normalizedName);
}

function getParameterDocInfo(paramNode, functionNode, options) {
    if (!paramNode) {
        return null;
    }

    if (paramNode.type === "Identifier") {
        const name = getNormalizedParameterName(paramNode);
        return name ? { name, optional: false } : null;
    }

    if (paramNode.type === "DefaultParameter") {
        const name = getNormalizedParameterName(paramNode.left);
        if (!name) {
            return null;
        }

        const defaultIsUndefined = isUndefinedLiteral(paramNode.right);
        const signatureOmitsUndefinedDefault =
            defaultIsUndefined &&
            shouldOmitUndefinedDefaultForFunctionNode(functionNode);
        const isConstructorLike =
            functionNode?.type === "ConstructorDeclaration" ||
            functionNode?.type === "ConstructorParentClause";

        const shouldIncludeDefaultText =
            !defaultIsUndefined ||
            (!signatureOmitsUndefinedDefault && !isConstructorLike);

        const defaultText = shouldIncludeDefaultText
            ? getSourceTextForNode(paramNode.right, options)
            : null;

        const docName = defaultText ? `${name}=${defaultText}` : name;

        const optionalOverride = paramNode?._featherOptionalParameter === true;
        const optional = defaultIsUndefined
            ? optionalOverride || !signatureOmitsUndefinedDefault
            : true;

        return {
            name: docName,
            optional
        };
    }

    if (paramNode.type === "MissingOptionalArgument") {
        return null;
    }

    const fallbackName = getNormalizedParameterName(paramNode);
    return fallbackName ? { name: fallbackName, optional: false } : null;
}

function shouldOmitDefaultValueForParameter(path) {
    const node = path.getValue();
    if (!node || node.type !== "DefaultParameter") {
        return false;
    }

    if (
        preservedUndefinedDefaultParameters.has(node) ||
        !isUndefinedLiteral(node.right) ||
        typeof path.getParentNode !== "function"
    ) {
        return false;
    }

    let depth = 0;
    while (true) {
        const ancestor =
            depth === 0 ? path.getParentNode() : path.getParentNode(depth);
        if (!ancestor) {
            break;
        }

        if (shouldOmitUndefinedDefaultForFunctionNode(ancestor)) {
            return true;
        }

        depth += 1;
    }

    return false;
}

function shouldOmitUndefinedDefaultForFunctionNode(functionNode) {
    if (!functionNode || !functionNode.type) {
        return false;
    }

    if (
        functionNode.type === "ConstructorDeclaration" ||
        functionNode.type === "ConstructorParentClause"
    ) {
        return false;
    }

    return functionNode.type === "FunctionDeclaration";
}

function printBooleanReturnIf(path, print) {
    const node = path.getValue();
    if (
        !node ||
        node.type !== "IfStatement" ||
        !node.consequent ||
        !node.alternate ||
        hasComment(node)
    ) {
        return null;
    }

    const consequentReturn = getBooleanReturnBranch(node.consequent);
    const alternateReturn = getBooleanReturnBranch(node.alternate);

    if (!consequentReturn || !alternateReturn) {
        return null;
    }

    if (consequentReturn.value === alternateReturn.value) {
        return null;
    }

    const conditionDoc = printWithoutExtraParens(path, print, "test");
    const conditionNode = node.test;

    const argumentDoc =
        consequentReturn.value === "true"
            ? conditionDoc
            : negateExpressionDoc(conditionDoc, conditionNode);

    return concat([
        "return ",
        argumentDoc,
        optionalSemicolon("ReturnStatement")
    ]);
}

function getBooleanReturnBranch(branchNode) {
    if (!branchNode || hasComment(branchNode)) {
        return null;
    }

    if (branchNode.type === "BlockStatement") {
        const statements = Array.isArray(branchNode.body)
            ? branchNode.body
            : [];
        if (statements.length !== 1) {
            return null;
        }

        const [onlyStatement] = statements;
        if (
            hasComment(onlyStatement) ||
            onlyStatement.type !== "ReturnStatement"
        ) {
            return null;
        }

        return getBooleanReturnStatementInfo(onlyStatement);
    }

    if (branchNode.type === "ReturnStatement") {
        return getBooleanReturnStatementInfo(branchNode);
    }

    return null;
}

/**
 * Builds the document representation for an if statement, ensuring that the
 * orchestration logic in the main printer delegates the clause assembly and
 * alternate handling to a single abstraction layer.
 */
function buildIfStatementDoc(path, options, print, node) {
    const parts = [
        printSingleClauseStatement(
            path,
            options,
            print,
            "if",
            "test",
            "consequent"
        )
    ];

    const elseDoc = buildIfAlternateDoc(path, options, print, node);
    if (elseDoc) {
        parts.push([" else ", elseDoc]);
    }

    return concat(parts);
}

function buildIfAlternateDoc(path, options, print, node) {
    if (!node || node.alternate == null) {
        return null;
    }

    const alternateNode = node.alternate;

    if (alternateNode.type === "IfStatement") {
        // Keep chained `else if` statements unwrapped. Printing the alternate
        // with braces would produce `else { if (...) ... }`, which breaks the
        // cascade that GameMaker expects, introduces an extra block for the
        // runtime to evaluate, and diverges from the control-structure style
        // documented in the GameMaker manual (see https://manual.gamemaker.io/monthly/en/#t=GML_Overview%2FGML_Syntax.htm%23ElseIf).
        // By delegating directly to the child printer we preserve the
        // flattened `else if` ladder that authors wrote and that downstream
        // tools rely on when parsing the control flow.
        return print("alternate");
    }

    if (shouldPrintBlockAlternateAsElseIf(alternateNode)) {
        return path.call(
            (alternatePath) => alternatePath.call(print, "body", 0),
            "alternate"
        );
    }

    return printInBlock(path, options, print, "alternate");
}

function getBooleanReturnStatementInfo(returnNode) {
    if (!returnNode || hasComment(returnNode)) {
        return null;
    }

    const argument = returnNode.argument;
    if (!argument || hasComment(argument) || !isBooleanLiteral(argument)) {
        return null;
    }

    return { value: argument.value.toLowerCase() };
}

function simplifyBooleanBinaryExpression(path, print, node) {
    if (!node) {
        return null;
    }

    if (node.operator !== "==" && node.operator !== "!=") {
        return null;
    }

    const leftBoolean = isBooleanLiteral(node.left);
    const rightBoolean = isBooleanLiteral(node.right);

    if (!leftBoolean && !rightBoolean) {
        return null;
    }

    const booleanNode = leftBoolean ? node.left : node.right;
    const expressionKey = leftBoolean ? "right" : "left";
    const expressionNode = leftBoolean ? node.right : node.left;
    const expressionDoc = printWithoutExtraParens(path, print, expressionKey);
    const isEquality = node.operator === "==";
    const isTrue = booleanNode.value.toLowerCase() === "true";

    if (isTrue) {
        return isEquality
            ? expressionDoc
            : negateExpressionDoc(expressionDoc, expressionNode);
    }

    return isEquality
        ? negateExpressionDoc(expressionDoc, expressionNode)
        : expressionDoc;
}

function applyTrigonometricFunctionSimplification(path) {
    const node = path.getValue();
    if (!node || node.type !== "CallExpression") {
        return;
    }

    simplifyTrigonometricCall(node);
}

function simplifyTrigonometricCall(node) {
    if (!node || node.type !== "CallExpression") {
        return false;
    }

    if (hasComment(node)) {
        return false;
    }

    const identifierName = getIdentifierText(node.object);
    if (!identifierName) {
        return false;
    }

    const normalizedName = identifierName.toLowerCase();

    if (applyInnerDegreeWrapperConversion(node, normalizedName)) {
        return true;
    }

    if (normalizedName === "degtorad") {
        return applyOuterTrigConversion(node, DEGREE_TO_RADIAN_CONVERSIONS);
    }

    if (normalizedName === "radtodeg") {
        return applyOuterTrigConversion(node, RADIAN_TO_DEGREE_CONVERSIONS);
    }

    return false;
}

function applyInnerDegreeWrapperConversion(node, functionName) {
    const mapping = RADIAN_TRIG_TO_DEGREE.get(functionName);
    if (!mapping) {
        return false;
    }

    const args = getCallExpressionArguments(node);
    if (args.length !== 1) {
        return false;
    }

    const [firstArg] = args;
    if (
        !isCallExpressionIdentifierMatch(firstArg, "degtorad", {
            caseInsensitive: true
        })
    ) {
        return false;
    }

    if (hasComment(firstArg)) {
        return false;
    }

    const wrappedArgs = getCallExpressionArguments(firstArg);
    if (wrappedArgs.length !== 1) {
        return false;
    }

    updateCallExpressionNameAndArgs(node, mapping, wrappedArgs);
    return true;
}

function applyOuterTrigConversion(node, conversionMap) {
    const args = getCallExpressionArguments(node);
    if (args.length !== 1) {
        return false;
    }

    const [firstArg] = args;
    if (!firstArg || firstArg.type !== "CallExpression") {
        return false;
    }

    if (hasComment(firstArg)) {
        return false;
    }

    const innerName = getIdentifierText(firstArg.object);
    if (!innerName) {
        return false;
    }

    const mapping = conversionMap.get(innerName.toLowerCase());
    if (!mapping) {
        return false;
    }

    const innerArgs = getCallExpressionArguments(firstArg);
    if (
        typeof mapping.expectedArgs === "number" &&
        innerArgs.length !== mapping.expectedArgs
    ) {
        return false;
    }

    updateCallExpressionNameAndArgs(node, mapping.name, innerArgs);
    return true;
}

function updateCallExpressionNameAndArgs(node, newName, newArgs) {
    if (!node || node.type !== "CallExpression") {
        return;
    }

    if (!node.object || node.object.type !== "Identifier") {
        node.object = { type: "Identifier", name: newName };
    } else {
        node.object.name = newName;
    }

    node.arguments = Array.isArray(newArgs) ? [...newArgs] : [];
}

function negateExpressionDoc(expressionDoc, expressionNode) {
    if (needsParensForNegation(expressionNode)) {
        return group(["!", "(", expressionDoc, ")"]);
    }
    return group(["!", expressionDoc]);
}

function needsParensForNegation(node) {
    if (!node) {
        return true;
    }

    if (node.type === "ParenthesizedExpression") {
        return needsParensForNegation(node.expression);
    }

    return [
        "BinaryExpression",
        "AssignmentExpression",
        "TernaryExpression",
        "LogicalExpression"
    ].includes(node.type);
}

function shouldPrefixGlobalIdentifier(path) {
    const node = path.getValue();
    if (!node || !node.isGlobalIdentifier) {
        return false;
    }

    const parent = path.getParentNode();
    if (!parent) {
        return true;
    }

    if (parent.type === "MemberDotExpression" && parent.property === node) {
        return false;
    }

    if (parent.type === "Property" && parent.name === node) {
        return false;
    }

    if (parent.type === "VariableDeclarator" && parent.id === node) {
        return false;
    }

    if (parent.type === "FunctionDeclaration" && parent.id === node) {
        return false;
    }

    if (parent.type === "ConstructorDeclaration" && parent.id === node) {
        return false;
    }

    if (parent.type === "ConstructorParentClause" && parent.id === node) {
        return false;
    }

    if (parent.type === "EnumMember" && parent.name === node) {
        return false;
    }

    return true;
}

function shouldGenerateSyntheticDocForFunction(
    path,
    existingDocLines,
    options
) {
    const node = path.getValue();
    const parent = path.getParentNode();
    if (
        !node ||
        !parent ||
        (parent.type !== "Program" && parent.type !== "BlockStatement")
    ) {
        return false;
    }

    if (node.type === "ConstructorDeclaration") {
        return true;
    }

    if (node.type !== "FunctionDeclaration") {
        return false;
    }

    const syntheticLines = computeSyntheticFunctionDocLines(
        node,
        existingDocLines,
        options
    );

    if (syntheticLines.length > 0) {
        return true;
    }

    return (
        Array.isArray(node.params) &&
        node.params.some((param) => {
            return param?.type === "DefaultParameter";
        })
    );
}

function findSiblingListAndIndex(parent, targetNode) {
    if (!parent || !targetNode) {
        return null;
    }

    // Iterate using `for...in` to preserve the original hot-path optimisation
    // while keeping the scan readable and short-circuiting as soon as the node
    // is located.
    for (const key in parent) {
        if (!Object.hasOwn(parent, key)) {
            continue;
        }

        const value = parent[key];
        if (!Array.isArray(value)) {
            continue;
        }

        for (let index = 0; index < value.length; index += 1) {
            if (value[index] === targetNode) {
                return { list: value, index };
            }
        }
    }

    return null;
}

function loopLengthNameConflicts(path, cachedLengthName) {
    if (typeof cachedLengthName !== "string" || cachedLengthName.length === 0) {
        return false;
    }

    const siblingInfo = getParentStatementList(path);
    if (!siblingInfo) {
        return false;
    }

    const { siblingList, nodeIndex } = siblingInfo;
    for (const [index, element] of siblingList.entries()) {
        if (index === nodeIndex) {
            continue;
        }

        if (nodeDeclaresIdentifier(element, cachedLengthName)) {
            return true;
        }
    }

    return false;
}

function nodeDeclaresIdentifier(node, identifierName) {
    if (!node || typeof identifierName !== "string") {
        return false;
    }

    if (node.type === "VariableDeclaration") {
        const declarations = node.declarations;
        if (!Array.isArray(declarations)) {
            return false;
        }

        for (const declarator of declarations) {
            if (!declarator || declarator.type !== "VariableDeclarator") {
                continue;
            }

            const declaratorName = getIdentifierText(declarator.id);
            if (declaratorName === identifierName) {
                return true;
            }
        }

        return false;
    }

    if (node.type === "ForStatement") {
        return nodeDeclaresIdentifier(node.init, identifierName);
    }

    const nodeIdName = getIdentifierText(node.id);
    return nodeIdName === identifierName;
}

function getParentStatementList(path) {
    if (
        typeof path?.getValue !== "function" ||
        typeof path.getParentNode !== "function"
    ) {
        return null;
    }

    const node = path.getValue();
    if (!node) {
        return null;
    }

    const parent = path.getParentNode();
    if (!parent) {
        return null;
    }

    const siblingInfo = findSiblingListAndIndex(parent, node);
    if (!siblingInfo) {
        return null;
    }

    return {
        siblingList: siblingInfo.list,
        nodeIndex: siblingInfo.index
    };
}

function shouldInsertHoistedLoopSeparator(path, options) {
    if (typeof path?.getValue !== "function") {
        return false;
    }

    const node = path.getValue();
    if (node?.type !== "ForStatement") {
        return false;
    }

    const siblingInfo = getParentStatementList(path);
    if (!siblingInfo) {
        return false;
    }

    const nextNode = siblingInfo.siblingList[siblingInfo.nodeIndex + 1];
    if (nextNode?.type !== "ForStatement") {
        return false;
    }

    return options?.optimizeLoopLengthHoisting ?? true;
}

function getNodeName(node) {
    if (!node) {
        return null;
    }

    if (node.id !== undefined) {
        const idName = getIdentifierText(node.id);
        if (idName) {
            return idName;
        }
    }

    if (node.key !== undefined) {
        const keyName = getIdentifierText(node.key);
        if (keyName) {
            return keyName;
        }
    }

    return getIdentifierText(node);
}

function stripSyntheticParameterSentinels(name) {
    if (typeof name !== "string") {
        return name;
    }

    // GameMaker constructors commonly prefix private parameters with underscores
    // (e.g., `_value`, `__foo__`) or similar characters like `$`. These sentinels
    // should not appear in generated documentation metadata, so remove them from
    // the beginning and end of the identifier while leaving the core name intact.
    let sanitized = name;
    sanitized = sanitized.replace(/^[_$]+/, "");
    sanitized = sanitized.replace(/[_$]+$/, "");

    return sanitized.length > 0 ? sanitized : name;
}

function normalizeDocMetadataName(name) {
    if (typeof name !== "string") {
        return name;
    }

    const optionalNormalized = normalizeOptionalParamNameToken(name);
    if (typeof optionalNormalized === "string") {
        if (/^\[[^\]]+\]$/.test(optionalNormalized)) {
            return optionalNormalized;
        }

        const sanitized = stripSyntheticParameterSentinels(optionalNormalized);
        return sanitized.length > 0 ? sanitized : optionalNormalized;
    }

    return name;
}

function docHasTrailingComment(doc) {
    if (isNonEmptyArray(doc)) {
        const lastItem = doc.at(-1);
        if (isNonEmptyArray(lastItem)) {
            const commentArr = lastItem[0];
            if (isNonEmptyArray(commentArr)) {
                return commentArr.some((item) => {
                    return (
                        typeof item === "string" &&
                        (item.startsWith("//") || item.startsWith("/*"))
                    );
                });
            }
        }
    }
    return false;
}

function printWithoutExtraParens(path, print, ...keys) {
    return path.call(
        (childPath) => unwrapParenthesizedExpression(childPath, print),
        ...keys
    );
}

function getBinaryOperatorInfo(operator) {
    return operator == undefined
        ? undefined
        : BINARY_OPERATOR_INFO.get(operator);
}

function shouldOmitSyntheticParens(path) {
    if (!path || typeof path.getValue !== "function") {
        return false;
    }

    const node = path.getValue();
    if (!node || node.type !== "ParenthesizedExpression") {
        return false;
    }

    // Only process synthetic parentheses for most cases
    const isSynthetic = node.synthetic === true;

    if (typeof path.getParentNode !== "function") {
        return false;
    }

    const parent = path.getParentNode();
    if (!parent) {
        return false;
    }

    // For ternary expressions, omit unnecessary parentheses around simple
    // identifiers or member expressions in the test position
    if (parent.type === "TernaryExpression") {
        const parentKey =
            typeof path.getName === "function" ? path.getName() : undefined;
        if (parentKey === "test") {
            const expression = node.expression;
            // Remove parens around simple expressions that don't need them
            if (
                expression?.type === "Identifier" ||
                expression?.type === "MemberDotExpression" ||
                expression?.type === "MemberIndexExpression"
            ) {
                return true;
            }
        }
        return false;
    }

    // For non-ternary cases, only process synthetic parentheses
    if (!isSynthetic) {
        return false;
    }

    if (parent.type !== "BinaryExpression") {
        return false;
    }

    const expression = node.expression;
    if (!isSyntheticParenFlatteningEnabled(path)) {
        return false;
    }

    const parentInfo = getBinaryOperatorInfo(parent.operator);
    if (
        expression?.type === "BinaryExpression" &&
        shouldFlattenSyntheticBinary(parent, expression, path)
    ) {
        return true;
    }

    if (expression?.type === "BinaryExpression" && parentInfo != undefined) {
        const childInfo = getBinaryOperatorInfo(expression.operator);

        if (
            childInfo != undefined &&
            childInfo.precedence > parentInfo.precedence
        ) {
            if (
                (parent.operator === "&&" ||
                    parent.operator === "and" ||
                    parent.operator === "||" ||
                    parent.operator === "or") &&
                COMPARISON_OPERATORS.has(expression.operator) &&
                isControlFlowLogicalTest(path)
            ) {
                return true;
            }

            if (
                expression.operator === "*" &&
                isNumericComputationNode(expression)
            ) {
                return false;
            }
        }
    }

    if (parent.operator !== "+") {
        return false;
    }

    if (!binaryExpressionContainsString(parent)) {
        return false;
    }

    let depth = 1;
    while (true) {
        const ancestor =
            depth === 1 ? path.getParentNode() : path.getParentNode(depth - 1);
        if (!ancestor) {
            return false;
        }

        if (
            ancestor.type === "ParenthesizedExpression" &&
            ancestor.synthetic !== true
        ) {
            return true;
        }

        depth += 1;
    }
}

function isControlFlowLogicalTest(path) {
    if (!path || typeof path.getParentNode !== "function") {
        return false;
    }

    let depth = 1;
    let currentNode = path.getValue();

    while (true) {
        const ancestor =
            depth === 1 ? path.getParentNode() : path.getParentNode(depth - 1);

        if (!ancestor) {
            return false;
        }

        if (
            ancestor.type === "ParenthesizedExpression" ||
            ancestor.type === "BinaryExpression"
        ) {
            currentNode = ancestor;
            depth += 1;
            continue;
        }

        if (
            (ancestor.type === "IfStatement" &&
                ancestor.test === currentNode) ||
            (ancestor.type === "WhileStatement" &&
                ancestor.test === currentNode) ||
            (ancestor.type === "DoUntilStatement" &&
                ancestor.test === currentNode) ||
            (ancestor.type === "RepeatStatement" &&
                ancestor.test === currentNode) ||
            (ancestor.type === "WithStatement" &&
                ancestor.test === currentNode) ||
            (ancestor.type === "ForStatement" && ancestor.test === currentNode)
        ) {
            return true;
        }

        return false;
    }
}

function shouldWrapTernaryExpression(path) {
    if (!path || typeof path.getParentNode !== "function") {
        return false;
    }

    const parent = path.getParentNode();
    if (!parent) {
        return false;
    }

    if (parent.type === "ParenthesizedExpression") {
        return false;
    }

    const parentKey =
        typeof path.getName === "function" ? path.getName() : undefined;

    if (parent.type === "VariableDeclarator" && parentKey === "init") {
        return true;
    }

    if (parent.type === "AssignmentExpression" && parentKey === "right") {
        return true;
    }

    return false;
}

function shouldFlattenSyntheticBinary(parent, expression, path) {
    const parentInfo = getBinaryOperatorInfo(parent.operator);
    const childInfo = getBinaryOperatorInfo(expression.operator);

    if (!parentInfo || !childInfo) {
        return false;
    }

    if (parentInfo.associativity !== "left") {
        return false;
    }

    const parentOperator = parent.operator;
    const childOperator = expression.operator;
    const isAdditivePair =
        (parentOperator === "+" || parentOperator === "-") &&
        (childOperator === "+" || childOperator === "-");
    const isMultiplicativePair =
        parentOperator === "*" && childOperator === "*";
    const isLogicalAndPair =
        (parentOperator === "&&" || parentOperator === "and") &&
        (childOperator === "&&" || childOperator === "and");
    const isLogicalOrPair =
        (parentOperator === "||" || parentOperator === "or") &&
        (childOperator === "||" || childOperator === "or");

    if (
        !isAdditivePair &&
        !isMultiplicativePair &&
        !isLogicalAndPair &&
        !isLogicalOrPair
    ) {
        return false;
    }

    if (
        !isLogicalAndPair &&
        !isLogicalOrPair &&
        (!isNumericComputationNode(parent) ||
            !isNumericComputationNode(expression))
    ) {
        return false;
    }

    if (
        isAdditivePair &&
        (binaryExpressionContainsString(parent) ||
            binaryExpressionContainsString(expression))
    ) {
        return false;
    }

    if (isAdditivePair) {
        const sanitizedMacroNames = getSanitizedMacroNames(path);
        if (
            sanitizedMacroNames &&
            (expressionReferencesSanitizedMacro(parent, sanitizedMacroNames) ||
                expressionReferencesSanitizedMacro(
                    expression,
                    sanitizedMacroNames
                ))
        ) {
            return false;
        }
    }

    const operandName =
        typeof path.getName === "function" ? path.getName() : undefined;
    const isLeftOperand = operandName === "left";
    const isRightOperand = operandName === "right";

    if (!isLeftOperand && !isRightOperand) {
        return false;
    }

    if (childInfo.precedence !== parentInfo.precedence) {
        return false;
    }

    if (isLeftOperand) {
        return true;
    }

    if (
        parentOperator === "+" &&
        (childOperator === "+" || childOperator === "-")
    ) {
        return true;
    }

    if (parentOperator === "*" && childOperator === "*") {
        return true;
    }

    if (
        (parentOperator === "&&" || parentOperator === "and") &&
        (childOperator === "&&" || childOperator === "and")
    ) {
        return true;
    }

    if (
        (parentOperator === "||" || parentOperator === "or") &&
        (childOperator === "||" || childOperator === "or")
    ) {
        return true;
    }

    return false;
}

function isSyntheticParenFlatteningEnabled(path) {
    if (!path || typeof path.getParentNode !== "function") {
        return false;
    }

    let depth = 1;
    while (true) {
        const ancestor =
            depth === 1 ? path.getParentNode() : path.getParentNode(depth - 1);

        if (!ancestor) {
            return false;
        }

        if (
            ancestor.type === "FunctionDeclaration" ||
            ancestor.type === "ConstructorDeclaration"
        ) {
            if (ancestor._flattenSyntheticNumericParens === true) {
                return true;
            }
        } else if (ancestor.type === "Program") {
            return ancestor._flattenSyntheticNumericParens !== false;
        }

        depth += 1;
    }
}

// Synthetic parenthesis flattening only treats select call expressions as
// numeric so we avoid unwrapping macro invocations that expand to complex
// expressions. The list is intentionally small and can be extended as other
// numeric helpers require the same treatment.
const NUMERIC_CALL_IDENTIFIERS = new Set(["sqr"]);

function getSanitizedMacroNames(path) {
    if (!path || typeof path.getParentNode !== "function") {
        return null;
    }

    let depth = 1;
    while (true) {
        const ancestor =
            depth === 1 ? path.getParentNode() : path.getParentNode(depth - 1);

        if (!ancestor) {
            return null;
        }

        if (ancestor.type === "Program") {
            const { _featherSanitizedMacroNames: names } = ancestor;

            if (!names) {
                return null;
            }

            if (names instanceof Set) {
                return names.size > 0 ? names : null;
            }

            if (Array.isArray(names)) {
                if (names.length === 0) {
                    return null;
                }

                const registry = new Set(names);
                ancestor._featherSanitizedMacroNames = registry;
                return registry;
            }

            return null;
        }

        depth += 1;
    }
}

function expressionReferencesSanitizedMacro(node, sanitizedMacroNames) {
    if (!sanitizedMacroNames || sanitizedMacroNames.size === 0) {
        return false;
    }

    const stack = [node];

    while (stack.length > 0) {
        const current = stack.pop();

        if (!current || typeof current !== "object") {
            continue;
        }

        if (
            current.type === "Identifier" &&
            typeof current.name === "string" &&
            sanitizedMacroNames.has(current.name)
        ) {
            return true;
        }

        if (current.type === "CallExpression") {
            const calleeName = getIdentifierText(current.object);
            if (
                typeof calleeName === "string" &&
                sanitizedMacroNames.has(calleeName)
            ) {
                return true;
            }
        }

        for (const value of Object.values(current)) {
            if (!value || typeof value !== "object") {
                continue;
            }

            if (Array.isArray(value)) {
                for (const entry of value) {
                    if (entry && typeof entry === "object") {
                        stack.push(entry);
                    }
                }
                continue;
            }

            if (value.type) {
                stack.push(value);
            }
        }
    }

    return false;
}

function isNumericCallExpression(node) {
    if (!node || node.type !== "CallExpression") {
        return false;
    }

    const calleeName = getIdentifierText(node.object);

    if (typeof calleeName !== "string") {
        return false;
    }

    return NUMERIC_CALL_IDENTIFIERS.has(calleeName.toLowerCase());
}

function isNumericComputationNode(node) {
    if (!node || typeof node !== "object") {
        return false;
    }

    switch (node.type) {
        case "Literal": {
            const value = toTrimmedString(node.value);
            if (value === "") {
                return false;
            }

            const numericValue = Number(value);
            return Number.isFinite(numericValue);
        }
        case "UnaryExpression": {
            if (node.operator === "+" || node.operator === "-") {
                return isNumericComputationNode(node.argument);
            }

            return false;
        }
        case "Identifier": {
            return true;
        }
        case "ParenthesizedExpression": {
            return isNumericComputationNode(node.expression);
        }
        case "BinaryExpression": {
            if (!isArithmeticBinaryOperator(node.operator)) {
                return false;
            }

            return (
                isNumericComputationNode(node.left) &&
                isNumericComputationNode(node.right)
            );
        }
        case "MemberIndexExpression": {
            return true;
        }
        case "MemberDotExpression": {
            return true;
        }
        case "CallExpression": {
            if (expressionIsStringLike(node)) {
                return false;
            }

            return true;
        }
        default: {
            return false;
        }
    }
}

function isArithmeticBinaryOperator(operator) {
    switch (operator) {
        case "+":
        case "-":
        case "*":
        case "/":
        case "div":
        case "%":
        case "mod": {
            return true;
        }
        default: {
            return false;
        }
    }
}

function binaryExpressionContainsString(node) {
    if (!node || node.type !== "BinaryExpression") {
        return false;
    }

    if (node.operator !== "+") {
        return false;
    }

    return (
        expressionIsStringLike(node.left) || expressionIsStringLike(node.right)
    );
}

function expressionIsStringLike(node) {
    if (!node || typeof node !== "object") {
        return false;
    }

    if (node.type === "Literal") {
        if (typeof node.value === "string" && /^\".*\"$/.test(node.value)) {
            return true;
        }

        return false;
    }

    if (node.type === "ParenthesizedExpression") {
        return expressionIsStringLike(node.expression);
    }

    if (node.type === "BinaryExpression" && node.operator === "+") {
        return (
            expressionIsStringLike(node.left) ||
            expressionIsStringLike(node.right)
        );
    }

    if (node.type === "CallExpression") {
        const calleeName = getIdentifierText(node.object);
        if (typeof calleeName === "string") {
            const normalized = calleeName.toLowerCase();
            if (normalized === "string" || normalized.startsWith("string_")) {
                return true;
            }
        }
    }

    return false;
}

const RADIAN_TRIG_TO_DEGREE = new Map([
    ["sin", "dsin"],
    ["cos", "dcos"],
    ["tan", "dtan"]
]);

const DEGREE_TO_RADIAN_CONVERSIONS = new Map([
    ["dsin", { name: "sin", expectedArgs: 1 }],
    ["dcos", { name: "cos", expectedArgs: 1 }],
    ["dtan", { name: "tan", expectedArgs: 1 }],
    ["darcsin", { name: "arcsin", expectedArgs: 1 }],
    ["darccos", { name: "arccos", expectedArgs: 1 }],
    ["darctan", { name: "arctan", expectedArgs: 1 }],
    ["darctan2", { name: "arctan2", expectedArgs: 2 }]
]);

const RADIAN_TO_DEGREE_CONVERSIONS = new Map([
    ["arcsin", { name: "darcsin", expectedArgs: 1 }],
    ["arccos", { name: "darccos", expectedArgs: 1 }],
    ["arctan", { name: "darctan", expectedArgs: 1 }],
    ["arctan2", { name: "darctan2", expectedArgs: 2 }]
]);

function buildLoopLengthDocs(path, print, hoistInfo) {
    const cachedLengthName = buildCachedSizeVariableName(
        hoistInfo.sizeIdentifierName,
        hoistInfo.cachedLengthSuffix
    );
    const loopSizeCallDoc = printWithoutExtraParens(
        path,
        print,
        "test",
        "right"
    );
    const iteratorDoc = printWithoutExtraParens(path, print, "test", "left");

    return {
        cachedLengthName,
        loopSizeCallDoc,
        iteratorDoc
    };
}

function unwrapParenthesizedExpression(childPath, print) {
    const childNode = childPath.getValue();
    if (childNode?.type === "ParenthesizedExpression") {
        return childPath.call(
            (innerPath) => unwrapParenthesizedExpression(innerPath, print),
            "expression"
        );
    }

    return print();
}

function getInnermostClauseExpression(node) {
    let current = node;

    while (current?.type === "ParenthesizedExpression") {
        current = current.expression;
    }

    return current;
}

function buildClauseGroup(doc) {
    return group([indent([ifBreak(line), doc]), ifBreak(line)]);
}

function wrapInClauseParens(path, print, clauseKey) {
    const clauseNode = path.getValue()?.[clauseKey];
    const clauseDoc = printWithoutExtraParens(path, print, clauseKey);

    const clauseExpressionNode = getInnermostClauseExpression(clauseNode);

    if (
        clauseExpressionNode?.type === "CallExpression" &&
        clauseExpressionNode.preserveOriginalCallText
    ) {
        return concat(["(", clauseDoc, ")"]);
    }

    return concat(["(", buildClauseGroup(clauseDoc), ")"]);
}

// prints any statement that matches the structure [keyword, clause, statement]
function printSingleClauseStatement(
    path,
    options,
    print,
    keyword,
    clauseKey,
    bodyKey
) {
    const node = path.getValue();
    const clauseNode = node?.[clauseKey];
    const clauseExpressionNode = getInnermostClauseExpression(clauseNode);
    const clauseDoc = wrapInClauseParens(path, print, clauseKey);
    const bodyNode = node?.[bodyKey];
    const allowSingleLineIfStatements =
        options?.allowSingleLineIfStatements ?? false;
    const clauseIsPreservedCall =
        clauseExpressionNode?.type === "CallExpression" &&
        clauseExpressionNode.preserveOriginalCallText === true;

    if (allowSingleLineIfStatements && bodyNode && !clauseIsPreservedCall) {
        let inlineReturnDoc = null;
        let inlineStatementType = null;

        const inlineableTypes = new Set(["ReturnStatement", "ExitStatement"]);

        if (inlineableTypes.has(bodyNode.type) && !hasComment(bodyNode)) {
            inlineReturnDoc = print(bodyKey);
            inlineStatementType = bodyNode.type;
        } else if (
            bodyNode.type === "BlockStatement" &&
            !hasComment(bodyNode) &&
            Array.isArray(bodyNode.body) &&
            bodyNode.body.length === 1
        ) {
            const [onlyStatement] = bodyNode.body;
            if (
                onlyStatement &&
                inlineableTypes.has(onlyStatement.type) &&
                !hasComment(onlyStatement)
            ) {
                const startLine = bodyNode.start?.line;
                const endLine = bodyNode.end?.line;
                const blockSource = getSourceTextForNode(bodyNode, options);
                const blockContainsSemicolon =
                    typeof blockSource === "string" &&
                    blockSource.includes(";");
                const canInlineBlock =
                    onlyStatement.type === "ExitStatement" ||
                    (startLine != undefined &&
                        endLine != undefined &&
                        startLine === endLine);

                if (blockContainsSemicolon && canInlineBlock) {
                    inlineReturnDoc = path.call(
                        (childPath) => childPath.call(print, "body", 0),
                        bodyKey
                    );
                    inlineStatementType = onlyStatement.type;
                }
            }
        }

        if (inlineReturnDoc) {
            return group([
                keyword,
                " ",
                clauseDoc,
                " { ",
                inlineReturnDoc,
                optionalSemicolon(inlineStatementType ?? "ReturnStatement"),
                " }"
            ]);
        }
    }

    return concat([
        keyword,
        " ",
        clauseDoc,
        " ",
        printInBlock(path, options, print, bodyKey)
    ]);
}

function printSimpleDeclaration(leftDoc, rightDoc) {
    return rightDoc ? [leftDoc, " = ", rightDoc] : leftDoc;
}

function resolveArgumentAliasInitializerDoc(path) {
    const node = path.getValue();
    if (!node || node.type !== "VariableDeclarator") {
        return null;
    }

    const initializer = node.init;
    if (!initializer || initializer.type !== "Identifier") {
        return null;
    }

    const match = ARGUMENT_IDENTIFIER_PATTERN.exec(initializer.name ?? "");
    if (!match) {
        return null;
    }

    const aliasIdentifier = node.id;
    if (!aliasIdentifier || aliasIdentifier.type !== "Identifier") {
        return null;
    }

    const aliasName = aliasIdentifier.name;
    if (!isNonEmptyString(aliasName)) {
        return null;
    }

    const argumentIndex = Number.parseInt(match[1], 10);
    if (!Number.isInteger(argumentIndex) || argumentIndex < 0) {
        return null;
    }

    const functionNode = findEnclosingFunctionForPath(path);
    if (!functionNode) {
        return null;
    }

    const docPreferences = preferredParamDocNamesByNode.get(functionNode);
    let parameterName = null;

    if (docPreferences && docPreferences.has(argumentIndex)) {
        const preferred = docPreferences.get(argumentIndex);
        if (isNonEmptyString(preferred)) {
            parameterName = preferred;
        }
    }

    if (!parameterName) {
        parameterName = getFunctionParameterNameByIndex(
            functionNode,
            argumentIndex
        );
    }

    if (
        !parameterName ||
        parameterName === aliasName ||
        parameterName === initializer.name
    ) {
        return null;
    }

    return parameterName;
}

function findEnclosingFunctionForPath(path) {
    if (!path || typeof path.getParentNode !== "function") {
        return null;
    }

    for (let depth = 0; ; depth += 1) {
        const parent =
            depth === 0 ? path.getParentNode() : path.getParentNode(depth);
        if (!parent) {
            break;
        }

        if (FUNCTION_LIKE_NODE_TYPES.has(parent.type)) {
            return parent;
        }
    }

    return null;
}

function getFunctionParameterNameByIndex(functionNode, index) {
    if (!functionNode || typeof functionNode !== "object") {
        return null;
    }

    const params = Array.isArray(functionNode.params)
        ? functionNode.params
        : [];

    if (!Number.isInteger(index) || index < 0 || index >= params.length) {
        return null;
    }

    const param = params[index];
    if (!param || typeof param !== "object") {
        return null;
    }

    if (param.type === "Identifier" && typeof param.name === "string") {
        return param.name;
    }

    if (
        param.type === "DefaultParameter" &&
        param.left?.type === "Identifier" &&
        typeof param.left.name === "string"
    ) {
        return param.left.name;
    }

    return null;
}

// prints empty parens with dangling comments
function printEmptyParens(path, _print, options) {
    const printed = group(
        [
            "(",
            indent([
                printDanglingCommentsAsGroup(
                    path,
                    options,
                    (comment) => !comment.attachToBrace
                )
            ]),
            ifBreak(line, "", { groupId: "emptyparen" }),
            ")"
        ],
        { id: "emptyparen" }
    );
    return printed;
}

// prints an empty block with dangling comments
function printEmptyBlock(path, options, print) {
    const node = path.getValue();
    const inlineCommentDoc = maybePrintInlineEmptyBlockComment(path, options);

    if (inlineCommentDoc) {
        return inlineCommentDoc;
    }

    const comments = getCommentArray(node);
    const hasPrintableComments = comments.some(isCommentNode);

    if (hasPrintableComments) {
        // an empty block with comments
        return [
            "{",
            printDanglingComments(
                path,
                options,
                (comment) => comment.attachToBrace
            ),
            printDanglingCommentsAsGroup(
                path,
                options,
                (comment) => !comment.attachToBrace
            ),
            hardline,
            "}"
        ];
    } else {
        return "{}";
    }
}

function maybePrintInlineEmptyBlockComment(path, options) {
    const node = path.getValue();
    if (!node) {
        return null;
    }

    const comments = getCommentArray(node);
    if (comments.length === 0) {
        return null;
    }

    const inlineIndex = findInlineBlockCommentIndex(comments);

    if (inlineIndex < 0) {
        return null;
    }

    const comment = comments[inlineIndex];
    const leadingSpacing = getInlineBlockCommentSpacing(comment.leadingWS, " ");
    const trailingSpacing = getInlineBlockCommentSpacing(
        comment.trailingWS,
        " "
    );

    return [
        "{",
        leadingSpacing,
        path.call(
            (commentPath) => printComment(commentPath, options),
            "comments",
            inlineIndex
        ),
        trailingSpacing,
        "}"
    ];
}

function findInlineBlockCommentIndex(comments) {
    let inlineIndex = -1;

    for (const [index, comment] of comments.entries()) {
        if (!isCommentNode(comment)) {
            continue;
        }

        if (!isInlineEmptyBlockComment(comment)) {
            return -1;
        }

        if (inlineIndex !== -1) {
            return -1;
        }

        inlineIndex = index;
    }

    return inlineIndex;
}

function isInlineEmptyBlockComment(comment) {
    if (!comment || comment.type !== "CommentBlock") {
        return false;
    }

    if (hasLineBreak(comment.leadingWS) || hasLineBreak(comment.trailingWS)) {
        return false;
    }

    if (typeof comment.lineCount === "number" && comment.lineCount > 1) {
        return false;
    }

    if (typeof comment.value === "string" && hasLineBreak(comment.value)) {
        return false;
    }

    return true;
}

function getInlineBlockCommentSpacing(text, fallback) {
    if (typeof text !== "string" || text.length === 0) {
        return fallback;
    }

    return hasLineBreak(text) ? fallback : text;
}

function hasLineBreak(text) {
    return typeof text === "string" && /[\r\n\u2028\u2029]/.test(text);
}

function isInLValueChain(path) {
    const { node, parent } = path ?? {};

    if (!parent || typeof parent.type !== "string") {
        return false;
    }

    if (
        parent.type === "CallExpression" &&
        Array.isArray(parent.arguments) &&
        parent.arguments.includes(node)
    ) {
        return false;
    }

    return isLValueExpression(parent.type);
}

function isLValueExpression(nodeType) {
    return (
        nodeType === "MemberIndexExpression" ||
        nodeType === "CallExpression" ||
        nodeType === "MemberDotExpression"
    );
}<|MERGE_RESOLUTION|>--- conflicted
+++ resolved
@@ -3912,122 +3912,6 @@
     return null;
 }
 
-function isArgumentAliasInitializer(path) {
-    if (!path || typeof path.getParentNode !== "function") {
-        return false;
-    }
-
-    const node = path.getValue();
-    if (!node || node.type !== "Identifier") {
-        return false;
-    }
-
-    if (getArgumentIndexFromIdentifier(node.name) === null) {
-        return false;
-    }
-
-    const parent = path.getParentNode();
-    if (!parent || parent.type !== "VariableDeclarator") {
-        return false;
-    }
-
-    if (parent.init !== node) {
-        return false;
-    }
-
-    return parent.id?.type === "Identifier";
-}
-
-function resolvePreferredParameterName(
-    functionNode,
-    paramIndex,
-    currentName,
-    options
-) {
-    if (!functionNode || !Number.isInteger(paramIndex) || paramIndex < 0) {
-        return null;
-    }
-
-    const params = Array.isArray(functionNode.params)
-        ? functionNode.params
-        : null;
-    if (!params || paramIndex >= params.length) {
-        return null;
-    }
-
-    const hasRenamableCurrentName =
-        typeof currentName === "string" &&
-        getArgumentIndexFromIdentifier(currentName) !== null;
-
-    if (!hasRenamableCurrentName) {
-        return null;
-    }
-
-    const preferredSource = resolvePreferredParameterSource(
-        functionNode,
-        paramIndex,
-        currentName,
-        options
-    );
-
-    const normalizedName = normalizePreferredParameterName(preferredSource);
-    if (!normalizedName || normalizedName === currentName) {
-        return null;
-    }
-
-    return isValidIdentifierName(normalizedName) ? normalizedName : null;
-}
-
-function resolvePreferredParameterSource(
-    functionNode,
-    paramIndex,
-    currentName,
-    options
-) {
-    const docPreferences = preferredParamDocNamesByNode.get(functionNode);
-    if (docPreferences?.has(paramIndex)) {
-        return docPreferences.get(paramIndex) ?? null;
-    }
-
-<<<<<<< HEAD
-    const params = Array.isArray(functionNode?.params)
-        ? functionNode.params
-        : [];
-    const hasParameterAtIndex =
-        argumentIndex >= 0 && argumentIndex < params.length;
-
-    const preferredName = resolvePreferredParameterName(
-=======
-    const implicitEntries = collectImplicitArgumentDocNames(
->>>>>>> 63f6c455
-        functionNode,
-        options
-    );
-    if (!Array.isArray(implicitEntries)) {
-        return null;
-    }
-
-    const implicitEntry = implicitEntries.find(
-        (entry) => entry && entry.index === paramIndex
-    );
-    if (!implicitEntry) {
-        return null;
-    }
-
-    if (
-        implicitEntry.canonical &&
-        implicitEntry.canonical !== implicitEntry.fallbackCanonical
-    ) {
-        return implicitEntry.name || implicitEntry.canonical;
-    }
-
-    if (implicitEntry.name && implicitEntry.name !== currentName) {
-        return implicitEntry.name;
-    }
-
-    return null;
-}
-
 function findEnclosingFunctionNode(path) {
     if (!path || typeof path.getParentNode !== "function") {
         return null;
@@ -4060,14 +3944,6 @@
     );
 }
 
-<<<<<<< HEAD
-    if (
-        normalizedPreferred &&
-        normalizedPreferred === normalizedAlias &&
-        hasParameterAtIndex
-    ) {
-        return true;
-=======
 function findFunctionParameterContext(path) {
     if (!path || typeof path.getParentNode !== "function") {
         return null;
@@ -4101,6 +3977,100 @@
     }
 
     return null;
+}
+
+function isArgumentAliasInitializer(path) {
+    if (!path || typeof path.getParentNode !== "function") {
+        return false;
+    }
+
+    const node = path.getValue();
+    if (!node || node.type !== "Identifier") {
+        return false;
+    }
+
+    const argumentIndex = getArgumentIndexFromIdentifier(node.name);
+    if (argumentIndex === null) {
+        return false;
+    }
+
+    const parent = path.getParentNode();
+    if (!parent || parent.type !== "VariableDeclarator") {
+        return false;
+    }
+
+    if (parent.init !== node || parent.id?.type !== "Identifier") {
+        return false;
+    }
+
+    const functionNode = findEnclosingFunctionNode(path);
+    if (!functionNode) {
+        return true;
+    }
+
+    const params = Array.isArray(functionNode.params)
+        ? functionNode.params
+        : [];
+
+    return argumentIndex >= params.length;
+}
+
+function resolvePreferredParameterName(
+    functionNode,
+    paramIndex,
+    currentName,
+    options
+) {
+    if (!functionNode || !Number.isInteger(paramIndex) || paramIndex < 0) {
+        return null;
+    }
+
+    const hasRenamableCurrentName =
+        typeof currentName === "string" &&
+        getArgumentIndexFromIdentifier(currentName) !== null;
+
+    if (!hasRenamableCurrentName) {
+        return null;
+    }
+
+    const docPreferences = preferredParamDocNamesByNode.get(functionNode);
+    let preferredSource =
+        (docPreferences && docPreferences.get(paramIndex)) || null;
+
+    if (!preferredSource) {
+        const implicitEntries = collectImplicitArgumentDocNames(
+            functionNode,
+            options
+        );
+
+        if (Array.isArray(implicitEntries)) {
+            const implicitEntry = implicitEntries.find(
+                (entry) => entry && entry.index === paramIndex
+            );
+
+            if (implicitEntry) {
+                if (
+                    implicitEntry.canonical &&
+                    implicitEntry.canonical !== implicitEntry.fallbackCanonical
+                ) {
+                    preferredSource =
+                        implicitEntry.name || implicitEntry.canonical;
+                } else if (
+                    implicitEntry.name &&
+                    implicitEntry.name !== currentName
+                ) {
+                    preferredSource = implicitEntry.name;
+                }
+            }
+        }
+    }
+
+    const normalizedName = normalizePreferredParameterName(preferredSource);
+    if (!normalizedName || normalizedName === currentName) {
+        return null;
+    }
+
+    return isValidIdentifierName(normalizedName) ? normalizedName : null;
 }
 
 function shouldOmitParameterAlias(declarator, functionNode, options) {
@@ -4130,10 +4100,14 @@
     const normalizedAlias = normalizePreferredParameterName(declarator.id.name);
     if (!normalizedAlias) {
         return false;
->>>>>>> 63f6c455
-    }
-
-    if (!hasParameterAtIndex) {
+    }
+
+    if (!functionNode || !Array.isArray(functionNode.params)) {
+        return false;
+    }
+
+    const params = functionNode.params;
+    if (argumentIndex < 0 || argumentIndex >= params.length) {
         return false;
     }
 
