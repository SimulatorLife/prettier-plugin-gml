import { builders, utils } from "prettier/doc";

import {
    isLastStatement,
    optionalSemicolon,
    isNextLineEmpty,
    isPreviousLineEmpty,
    shouldAddNewlinesAroundStatement,
    hasComment,
    getNormalizedDefineReplacementDirective
} from "./util.js";
import {
    buildCachedSizeVariableName,
    getLoopLengthHoistInfo,
    getSizeRetrievalFunctionSuffixes
} from "./loop-size-hoisting.js";
import {
    getEnumNameAlignmentPadding,
    prepareEnumMembersForPrinting
} from "./enum-alignment.js";
import {
    printDanglingComments,
    printDanglingCommentsAsGroup,
    printComment
} from "../comments/comment-printer.js";
import {
    formatLineComment,
    normalizeDocCommentTypeAnnotations
} from "../comments/line-comment-formatting.js";
import { resolveLineCommentOptions } from "../options/line-comment-options.js";
import { getCommentArray, isCommentNode } from "../shared/comments.js";
import { coercePositiveIntegerOption } from "../shared/numeric-option-utils.js";
import {
    getNonEmptyString,
    isNonEmptyString,
    isNonEmptyTrimmedString,
    toTrimmedString
} from "../shared/string-utils.js";
import { isNonEmptyArray, toMutableArray } from "../shared/array-utils.js";
import { ensureSet } from "../shared/utils/capability-probes.js";
import {
    getNodeStartIndex,
    getNodeEndIndex,
    getNodeRangeIndices
} from "../shared/ast-locations.js";
import {
    getBodyStatements,
    getCallExpressionArguments,
    getIdentifierText,
    getSingleVariableDeclarator,
    isCallExpressionIdentifierMatch,
    isBooleanLiteral,
    isUndefinedLiteral,
    enqueueObjectChildValues
} from "../shared/ast-node-helpers.js";
import { maybeReportIdentifierCaseDryRun } from "../identifier-case/identifier-case-report.js";
import {
    getIdentifierCaseRenameForNode,
    applyIdentifierCasePlanSnapshot
} from "../identifier-case/plan-service.js";
import { teardownIdentifierCaseEnvironment } from "../identifier-case/environment.js";
import {
    LogicalOperatorsStyle,
    normalizeLogicalOperatorsStyle
} from "../options/logical-operators-style.js";
import {
    ObjectWrapOption,
    resolveObjectWrapOption
} from "../options/object-wrap-option.js";

const {
    breakParent,
    join,
    line,
    group,
    conditionalGroup,
    indent,
    ifBreak,
    hardline,
    softline,
    concat,
    lineSuffixBoundary
} = builders;
const { willBreak } = utils;

const FEATHER_COMMENT_OUT_SYMBOL = Symbol.for(
    "prettier.gml.feather.commentOut"
);
const FEATHER_COMMENT_TEXT_SYMBOL = Symbol.for(
    "prettier.gml.feather.commentText"
);

const preservedUndefinedDefaultParameters = new WeakSet();
const ARGUMENT_IDENTIFIER_PATTERN = /^argument(\d+)$/;
const FUNCTION_LIKE_NODE_TYPES = new Set([
    "FunctionDeclaration",
    "FunctionExpression",
    "LambdaExpression",
    "ConstructorDeclaration",
    "MethodDeclaration",
    "StructFunctionDeclaration",
    "StructDeclaration"
]);
const suppressedImplicitDocCanonicalByNode = new WeakMap();
const preferredParamDocNamesByNode = new WeakMap();
const forcedStructArgumentBreaks = new WeakMap();

function stripTrailingLineTerminators(value) {
    if (typeof value !== "string") {
        return value;
    }

    return value.replace(/(?:\r?\n)+$/, "");
}

function resolvePrinterSourceMetadata(options) {
    if (
        !options ||
        (typeof options !== "object" && typeof options !== "function")
    ) {
        return { originalText: null, locStart: null, locEnd: null };
    }

    const originalText =
        typeof options.originalText === "string" ? options.originalText : null;
    const locStart =
        typeof options.locStart === "function" ? options.locStart : null;
    const locEnd = typeof options.locEnd === "function" ? options.locEnd : null;

    return { originalText, locStart, locEnd };
}

function macroTextHasExplicitTrailingBlankLine(text) {
    if (typeof text !== "string") {
        return false;
    }

    const trailingWhitespace = text.match(/[\t \r\n]+$/);
    if (!trailingWhitespace) {
        return false;
    }

    const newlineMatches = trailingWhitespace[0].match(/\r?\n/g);
    return (newlineMatches?.length ?? 0) >= 2;
}

const BINARY_OPERATOR_INFO = new Map([
    ["*", { precedence: 13, associativity: "left" }],
    ["/", { precedence: 13, associativity: "left" }],
    ["div", { precedence: 13, associativity: "left" }],
    ["%", { precedence: 13, associativity: "left" }],
    ["mod", { precedence: 13, associativity: "left" }],
    ["+", { precedence: 12, associativity: "left" }],
    ["-", { precedence: 12, associativity: "left" }],
    ["<<", { precedence: 12, associativity: "left" }],
    [">>", { precedence: 12, associativity: "left" }],
    ["&", { precedence: 11, associativity: "left" }],
    ["^", { precedence: 10, associativity: "left" }],
    ["|", { precedence: 9, associativity: "left" }],
    ["<", { precedence: 8, associativity: "left" }],
    ["<=", { precedence: 8, associativity: "left" }],
    [">", { precedence: 8, associativity: "left" }],
    [">=", { precedence: 8, associativity: "left" }],
    ["==", { precedence: 7, associativity: "left" }],
    ["!=", { precedence: 7, associativity: "left" }],
    ["<>", { precedence: 7, associativity: "left" }],
    ["&&", { precedence: 6, associativity: "left" }],
    ["and", { precedence: 6, associativity: "left" }],
    ["||", { precedence: 5, associativity: "left" }],
    ["or", { precedence: 5, associativity: "left" }],
    ["??", { precedence: 4, associativity: "right" }]
]);

const COMPARISON_OPERATORS = new Set(["<", "<=", ">", ">=", "==", "!=", "<>"]);
const DOC_COMMENT_OUTPUT_FLAG = "_gmlHasDocCommentOutput";

function resolveLogicalOperatorsStyle(options) {
    return normalizeLogicalOperatorsStyle(options?.logicalOperatorsStyle);
}

function applyLogicalOperatorsStyle(operator, style) {
    if (operator === "&&") {
        return style === LogicalOperatorsStyle.KEYWORDS ? "and" : "&&";
    }

    if (operator === "||") {
        return style === LogicalOperatorsStyle.KEYWORDS ? "or" : "||";
    }

    return operator;
}

export function print(path, options, print) {
    const node = path.getValue();

    if (!node) {
        return concat("");
    }

    if (typeof node === "string") {
        return concat(node);
    }

    switch (node.type) {
        case "Program": {
            if (node && node.__identifierCasePlanSnapshot) {
                applyIdentifierCasePlanSnapshot(
                    node.__identifierCasePlanSnapshot,
                    options
                );
            }

            try {
                maybeReportIdentifierCaseDryRun(options);
                if (node.body.length === 0) {
                    return concat(printDanglingCommentsAsGroup(path, options));
                }
                return concat(printStatements(path, options, print, "body"));
            } finally {
                teardownIdentifierCaseEnvironment(options);
            }
        }
        case "BlockStatement": {
            if (node.body.length === 0) {
                return concat(printEmptyBlock(path, options, print));
            }

            let leadingDocs = [hardline];

            const parentNode =
                typeof path.getParentNode === "function"
                    ? path.getParentNode()
                    : null;

            if (parentNode?.type === "ConstructorDeclaration") {
                const { originalText, locStart } =
                    resolvePrinterSourceMetadata(options);
                if (originalText !== null) {
                    const firstStatement = node.body[0];
                    const startProp = firstStatement?.start;
                    const fallbackStart =
                        typeof startProp === "number"
                            ? startProp
                            : typeof startProp?.index === "number"
                              ? startProp.index
                              : 0;
                    const firstStatementStartIndex = locStart
                        ? locStart(firstStatement)
                        : fallbackStart;

                    if (
                        isPreviousLineEmpty(
                            originalText,
                            firstStatementStartIndex
                        )
                    ) {
                        leadingDocs.push(lineSuffixBoundary, hardline);
                    }
                }
            }

            return concat([
                "{",
                printDanglingComments(
                    path,
                    options,
                    (comment) => comment.attachToBrace
                ),
                indent([
                    ...leadingDocs,
                    printStatements(path, options, print, "body")
                ]),
                hardline,
                "}"
            ]);
        }
        case "IfStatement": {
            const simplifiedReturn = printBooleanReturnIf(path, print);
            if (simplifiedReturn) {
                return simplifiedReturn;
            }
            return buildIfStatementDoc(path, options, print, node);
        }
        case "SwitchStatement": {
            const parts = [];
            const discriminantDoc = printWithoutExtraParens(
                path,
                print,
                "discriminant"
            );
            parts.push(["switch (", buildClauseGroup(discriminantDoc), ") "]);
            if (node.cases.length === 0) {
                parts.push(printEmptyBlock(path, options, print));
            } else {
                parts.push([
                    "{",
                    indent([path.map(print, "cases")]),
                    hardline,
                    "}"
                ]);
            }
            return concat(parts);
        }
        case "SwitchCase": {
            const caseText = node.test === null ? "default" : "case ";
            const parts = [[hardline, caseText, print("test"), ":"]];
            const caseBody = node.body;
            if (isNonEmptyArray(caseBody)) {
                parts.push([
                    indent([
                        hardline,
                        printStatements(path, options, print, "body")
                    ])
                ]);
            }
            return concat(parts);
        }
        case "TernaryExpression": {
            const ternaryDoc = group([
                print("test"),
                indent([
                    line,
                    "? ",
                    print("consequent"),
                    line,
                    ": ",
                    print("alternate")
                ])
            ]);

            return shouldWrapTernaryExpression(path)
                ? concat(["(", ternaryDoc, ")"])
                : ternaryDoc;
        }
        case "ForStatement": {
            const shouldHoistLoopLengths =
                options?.optimizeLoopLengthHoisting ?? true;
            const sizeFunctionSuffixes = shouldHoistLoopLengths
                ? getSizeRetrievalFunctionSuffixes(options)
                : undefined;
            const hoistInfo = shouldHoistLoopLengths
                ? getLoopLengthHoistInfo(path.getValue(), sizeFunctionSuffixes)
                : null;
            if (hoistInfo) {
                const cachedLengthName = buildCachedSizeVariableName(
                    hoistInfo.sizeIdentifierName,
                    hoistInfo.cachedLengthSuffix
                );

                if (!loopLengthNameConflicts(path, cachedLengthName)) {
                    const { loopSizeCallDoc, iteratorDoc } =
                        buildLoopLengthDocs(path, print, hoistInfo);

                    const initDoc = path.getValue().init ? print("init") : "";
                    const updateDoc = path.getValue().update
                        ? print("update")
                        : "";
                    const testDoc = concat([
                        iteratorDoc,
                        " ",
                        path.getValue().test.operator,
                        " ",
                        cachedLengthName
                    ]);

                    const needsHoistedSeparator =
                        shouldInsertHoistedLoopSeparator(path, options);

                    return concat([
                        group([
                            "var ",
                            cachedLengthName,
                            " = ",
                            loopSizeCallDoc,
                            ";"
                        ]),
                        hardline,
                        "for (",
                        group([
                            indent([
                                ifBreak(line),
                                concat([
                                    initDoc,
                                    ";",
                                    line,
                                    testDoc,
                                    ";",
                                    line,
                                    updateDoc
                                ])
                            ])
                        ]),
                        ") ",
                        printInBlock(path, options, print, "body"),
                        needsHoistedSeparator ? hardline : ""
                    ]);
                }
            }

            return concat([
                "for (",
                group([
                    indent([
                        ifBreak(line),
                        concat([
                            print("init"),
                            ";",
                            line,
                            print("test"),
                            ";",
                            line,
                            print("update")
                        ])
                    ])
                ]),
                ") ",
                printInBlock(path, options, print, "body")
            ]);
        }
        case "DoUntilStatement": {
            return concat([
                "do ",
                printInBlock(path, options, print, "body"),
                " until (",
                buildClauseGroup(printWithoutExtraParens(path, print, "test")),
                ")",
                ";"
            ]);
        }
        case "WhileStatement": {
            return concat(
                printSingleClauseStatement(
                    path,
                    options,
                    print,
                    "while",
                    "test",
                    "body"
                )
            );
        }
        case "RepeatStatement": {
            return concat(
                printSingleClauseStatement(
                    path,
                    options,
                    print,
                    "repeat",
                    "test",
                    "body"
                )
            );
        }
        case "WithStatement": {
            return concat(
                printSingleClauseStatement(
                    path,
                    options,
                    print,
                    "with",
                    "test",
                    "body"
                )
            );
        }
        case "FunctionDeclaration":
        case "ConstructorDeclaration": {
            const parts = [];

            const { originalText, locStart } =
                resolvePrinterSourceMetadata(options);
            const fallbackStart =
                typeof node?.start === "number"
                    ? node.start
                    : typeof node?.start?.index === "number"
                      ? node.start.index
                      : 0;
            const nodeStartIndex = locStart ? locStart(node) : fallbackStart;

            let docCommentDocs = [];
            const lineCommentOptions = resolveLineCommentOptions(options);
            let needsLeadingBlankLine = false;

            if (isNonEmptyArray(node.docComments)) {
                const firstDocComment = node.docComments[0];
                if (
                    firstDocComment &&
                    typeof firstDocComment.leadingWS === "string"
                ) {
                    const blankLinePattern =
                        /(?:\r\n|\r|\n|\u2028|\u2029)\s*(?:\r\n|\r|\n|\u2028|\u2029)/;
                    if (blankLinePattern.test(firstDocComment.leadingWS)) {
                        needsLeadingBlankLine = true;
                    }
                }
                docCommentDocs = node.docComments
                    .map((comment) =>
                        formatLineComment(comment, lineCommentOptions)
                    )
                    .filter(
                        (text) => typeof text === "string" && text.trim() !== ""
                    );
            }

            if (
                shouldGenerateSyntheticDocForFunction(
                    path,
                    docCommentDocs,
                    options
                )
            ) {
                docCommentDocs = mergeSyntheticDocComments(
                    node,
                    docCommentDocs,
                    options
                );
                // Nested functions (those in BlockStatement parents) should have
                // a leading blank line before their synthetic doc comments
                const parentNode = path.getParentNode();
                if (
                    parentNode &&
                    parentNode.type === "BlockStatement" &&
                    !needsLeadingBlankLine
                ) {
                    needsLeadingBlankLine = true;
                }
            }

            if (docCommentDocs.length > 0) {
                node[DOC_COMMENT_OUTPUT_FLAG] = true;
                const suppressLeadingBlank =
                    docCommentDocs &&
                    docCommentDocs._suppressLeadingBlank === true;

                const hasLeadingNonDocComment =
                    !isNonEmptyArray(node.docComments) &&
                    originalText !== null &&
                    typeof nodeStartIndex === "number" &&
                    hasCommentImmediatelyBefore(originalText, nodeStartIndex);

                const hasExistingBlankLine =
                    originalText !== null &&
                    typeof nodeStartIndex === "number" &&
                    isPreviousLineEmpty(originalText, nodeStartIndex);

                if (
                    !suppressLeadingBlank &&
                    (needsLeadingBlankLine ||
                        (hasLeadingNonDocComment && !hasExistingBlankLine))
                ) {
                    parts.push(hardline);
                }
                parts.push(join(hardline, docCommentDocs), hardline);
            } else if (Object.hasOwn(node, DOC_COMMENT_OUTPUT_FLAG)) {
                delete node[DOC_COMMENT_OUTPUT_FLAG];
            }

            let functionNameDoc = "";
            if (isNonEmptyString(node.id)) {
                let renamed = null;
                if (node.idLocation && node.idLocation.start) {
                    renamed = getIdentifierCaseRenameForNode(
                        {
                            start: node.idLocation.start,
                            scopeId: node.scopeId ?? null
                        },
                        options
                    );
                }
                functionNameDoc = getNonEmptyString(renamed) ?? node.id;
            } else if (node.id) {
                functionNameDoc = print("id");
            }

            const hasFunctionName =
                typeof functionNameDoc === "string"
                    ? isNonEmptyString(functionNameDoc)
                    : Boolean(functionNameDoc);

            parts.push([
                "function",
                hasFunctionName ? " " : "",
                functionNameDoc
            ]);

            if (node.params.length > 0) {
                const {
                    inlineDoc: inlineParamDoc,
                    multilineDoc: multilineParamDoc
                } = buildFunctionParameterDocs(path, print, options);

                parts.push(
                    conditionalGroup([inlineParamDoc, multilineParamDoc])
                );
            } else {
                parts.push(printEmptyParens(path, print, options));
            }

            if (node.type == "ConstructorDeclaration") {
                if (node.parent) {
                    parts.push(print("parent"));
                } else {
                    parts.push(" constructor");
                }
            }

            const inlineDefaultParameterDoc =
                maybePrintInlineDefaultParameterFunctionBody(path, print);

            if (inlineDefaultParameterDoc) {
                parts.push(" ", inlineDefaultParameterDoc);
                return concat(parts);
            }

            parts.push(" ");
            parts.push(printInBlock(path, options, print, "body"));
            return concat(parts);
        }
        case "ConstructorParentClause": {
            let params;
            params =
                node.params.length > 0
                    ? printCommaSeparatedList(
                          path,
                          print,
                          "params",
                          "(",
                          ")",
                          options
                      )
                    : printEmptyParens(path, print, options);
            return concat([" : ", print("id"), params, " constructor"]);
        }
        case "DefaultParameter": {
            if (shouldOmitDefaultValueForParameter(path)) {
                return concat(print("left"));
            }
            return concat(
                printSimpleDeclaration(print("left"), print("right"))
            );
        }
        case "ExpressionStatement": {
            return print("expression");
        }
        case "AssignmentExpression": {
            const padding =
                node.operator === "=" &&
                typeof node._alignAssignmentPadding === "number"
                    ? Math.max(0, node._alignAssignmentPadding)
                    : 0;
            let spacing = " ".repeat(padding + 1);

            if (
                spacing.length === 1 &&
                shouldPreserveCompactUpdateAssignmentSpacing(path, options)
            ) {
                spacing = "";
            }

            return group([
                group(print("left")),
                spacing,
                node.operator,
                " ",
                group(print("right"))
            ]);
        }
        case "GlobalVarStatement": {
            if (options?.preserveGlobalVarStatements === false) {
                return null;
            }

            let decls = [];
            decls =
                node.declarations.length > 1
                    ? printCommaSeparatedList(
                          path,
                          print,
                          "declarations",
                          "",
                          "",
                          options,
                          {
                              leadingNewline: false,
                              trailingNewline: false
                          }
                      )
                    : path.map(print, "declarations");

            const keyword =
                typeof node.kind === "string" ? node.kind : "globalvar";

            return concat([keyword, " ", decls]);
        }
        case "VariableDeclaration": {
            const functionNode = findEnclosingFunctionNode(path);
            const declarators = Array.isArray(node.declarations)
                ? node.declarations
                : [];
            const keptDeclarators = declarators.filter(
                (declarator) =>
                    !shouldOmitParameterAlias(declarator, functionNode, options)
            );

            if (keptDeclarators.length === 0) {
                return;
            }

            if (keptDeclarators.length !== declarators.length) {
                const original = node.declarations;
                node.declarations = keptDeclarators;
                try {
                    const decls =
                        keptDeclarators.length > 1
                            ? printCommaSeparatedList(
                                  path,
                                  print,
                                  "declarations",
                                  "",
                                  "",
                                  options,
                                  {
                                      leadingNewline: false,
                                      trailingNewline: false
                                  }
                              )
                            : path.map(print, "declarations");
                    return concat([node.kind, " ", decls]);
                } finally {
                    node.declarations = original;
                }
            }

            let decls = [];
            decls =
                node.declarations.length > 1
                    ? printCommaSeparatedList(
                          path,
                          print,
                          "declarations",
                          "",
                          "",
                          options,
                          {
                              leadingNewline: false,
                              trailingNewline: false
                          }
                      )
                    : path.map(print, "declarations");
            return concat([node.kind, " ", decls]);
        }
        case "VariableDeclarator": {
            const initializerOverride =
                resolveArgumentAliasInitializerDoc(path);
            if (initializerOverride) {
                return concat(
                    printSimpleDeclaration(print("id"), initializerOverride)
                );
            }
            return concat(printSimpleDeclaration(print("id"), print("init")));
        }
        case "ParenthesizedExpression": {
            if (shouldOmitSyntheticParens(path)) {
                return printWithoutExtraParens(path, print, "expression");
            }

            return concat([
                "(",
                printWithoutExtraParens(path, print, "expression"),
                ")"
            ]);
        }
        case "BinaryExpression": {
            let left = print("left");
            let operator = node.operator;
            let right = print("right");
            const logicalOperatorsStyle = resolveLogicalOperatorsStyle(options);

            const leftIsUndefined = isUndefinedLiteral(node.left);
            const rightIsUndefined = isUndefinedLiteral(node.right);

            if (
                (operator === "==" || operator === "!=") &&
                (leftIsUndefined || rightIsUndefined)
            ) {
                const expressionDoc = leftIsUndefined
                    ? printWithoutExtraParens(path, print, "right")
                    : printWithoutExtraParens(path, print, "left");
                const prefix =
                    operator === "!=" ? "!is_undefined(" : "is_undefined(";
                return group([prefix, expressionDoc, ")"]);
            }

            const booleanSimplification = simplifyBooleanBinaryExpression(
                path,
                print,
                node
            );
            if (booleanSimplification) {
                return booleanSimplification;
            }

            const canConvertDivisionToHalf =
                operator === "/" &&
                node?.right?.type === "Literal" &&
                node.right.value === "2" &&
                !hasComment(node) &&
                !hasComment(node.left) &&
                !hasComment(node.right);

            if (canConvertDivisionToHalf) {
                operator = "*";
                right = "0.5";
            } else {
                const styledOperator = applyLogicalOperatorsStyle(
                    operator,
                    logicalOperatorsStyle
                );

                if (styledOperator === operator) {
                    switch (operator) {
                        case "%": {
                            operator = "mod";

                            break;
                        }
                        case "^^": {
                            operator = "xor";

                            break;
                        }
                        case "<>": {
                            operator = "!=";

                            break;
                        }
                        // Intentionally omit a default branch so any operator that is not
                        // covered above preserves the exact token emitted by the parser.
                        // Introducing a catch-all would make it easy to "fix" unfamiliar
                        // operators into something else, which risks corrupting source that
                        // relies on newly added or editor-specific syntax.
                    }
                } else {
                    operator = styledOperator;
                }
            }

            return group([left, " ", group([operator, line, right])]);
        }
        case "UnaryExpression":
        case "IncDecStatement":
        case "IncDecExpression": {
            return node.prefix
                ? concat([node.operator, print("argument")])
                : concat([print("argument"), node.operator]);
        }
        case "CallExpression": {
            if (node?.[FEATHER_COMMENT_OUT_SYMBOL]) {
                const commentText = getFeatherCommentCallText(node);
                const renderedText =
                    typeof node[FEATHER_COMMENT_TEXT_SYMBOL] === "string" &&
                    node[FEATHER_COMMENT_TEXT_SYMBOL].length > 0
                        ? node[FEATHER_COMMENT_TEXT_SYMBOL]
                        : commentText;

                if (renderedText) {
                    return concat(["// ", renderedText]);
                }

                return "//";
            }

            if (options && typeof options.originalText === "string") {
                const hasNestedPreservedArguments = Array.isArray(
                    node.arguments
                )
                    ? node.arguments.some(
                          (argument) =>
                              argument?.preserveOriginalCallText === true
                      )
                    : false;
                const startIndex = getNodeStartIndex(node);
                const endIndex = getNodeEndIndex(node);

                if (
                    typeof startIndex === "number" &&
                    typeof endIndex === "number" &&
                    endIndex > startIndex
                ) {
                    const synthesizedText =
                        synthesizeMissingCallArgumentSeparators(
                            node,
                            options.originalText,
                            startIndex,
                            endIndex
                        );

                    if (typeof synthesizedText === "string") {
                        return synthesizedText;
                    }

                    if (
                        node.preserveOriginalCallText &&
                        !hasNestedPreservedArguments
                    ) {
                        return options.originalText.slice(startIndex, endIndex);
                    }
                }
            }

            applyTrigonometricFunctionSimplification(path);
            let printedArgs = [];

            if (node.arguments.length === 0) {
                printedArgs = [printEmptyParens(path, print, options)];
            } else {
                const maxParamsPerLine = Number.isFinite(
                    options?.maxParamsPerLine
                )
                    ? options.maxParamsPerLine
                    : 0;
                const elementsPerLineLimit =
                    maxParamsPerLine > 0 ? maxParamsPerLine : Infinity;

                const callbackArguments = node.arguments.filter(
                    (argument) => argument?.type === "FunctionDeclaration"
                );
                const structArguments = node.arguments.filter(
                    (argument) => argument?.type === "StructExpression"
                );
                const structArgumentsToBreak = structArguments.filter(
                    (argument) => shouldForceBreakStructArgument(argument)
                );

                structArgumentsToBreak.forEach((argument) => {
                    forcedStructArgumentBreaks.set(
                        argument,
                        getStructAlignmentInfo(argument, options)
                    );
                });

                const shouldForceBreakArguments =
                    (maxParamsPerLine > 0 &&
                        node.arguments.length > maxParamsPerLine) ||
                    callbackArguments.length > 1 ||
                    structArgumentsToBreak.length > 0;

                const shouldUseCallbackLayout = [
                    node.arguments[0],
                    node.arguments.at(-1)
                ].some(
                    (argumentNode) =>
                        argumentNode?.type === "FunctionDeclaration" ||
                        argumentNode?.type === "StructExpression"
                );

                const shouldIncludeInlineVariant =
                    shouldUseCallbackLayout && !shouldForceBreakArguments;

                const hasCallbackArguments = callbackArguments.length > 0;

                const { inlineDoc, multilineDoc } = buildCallArgumentsDocs(
                    path,
                    print,
                    options,
                    {
                        forceBreak: shouldForceBreakArguments,
                        maxElementsPerLine: elementsPerLineLimit,
                        includeInlineVariant: shouldIncludeInlineVariant,
                        hasCallbackArguments
                    }
                );

                if (shouldUseCallbackLayout) {
                    if (shouldForceBreakArguments) {
                        printedArgs = [concat([breakParent, multilineDoc])];
                    } else if (inlineDoc) {
                        printedArgs = [
                            conditionalGroup([inlineDoc, multilineDoc])
                        ];
                    } else {
                        printedArgs = [multilineDoc];
                    }
                } else {
                    printedArgs = shouldForceBreakArguments
                        ? [concat([breakParent, multilineDoc])]
                        : [multilineDoc];
                }
            }

            const calleeDoc = print("object");

            return isInLValueChain(path)
                ? concat([calleeDoc, ...printedArgs])
                : group([calleeDoc, ...printedArgs]);
        }
        case "MemberDotExpression": {
            if (
                isInLValueChain(path) &&
                path.parent?.type === "CallExpression"
            ) {
                const objectNode = path.getValue()?.object;
                const shouldAllowBreakBeforeDot =
                    objectNode &&
                    (objectNode.type === "CallExpression" ||
                        objectNode.type === "MemberDotExpression" ||
                        objectNode.type === "MemberIndexExpression");

                if (shouldAllowBreakBeforeDot) {
                    return concat([
                        print("object"),
                        softline,
                        ".",
                        print("property")
                    ]);
                }

                return concat([print("object"), ".", print("property")]);
            } else {
                // return [
                //     print("object"),
                //     ".",
                //     print("property")
                // ];
                const objectDoc = print("object");
                let propertyDoc = print("property");

                if (propertyDoc === undefined) {
                    propertyDoc = printCommaSeparatedList(
                        path,
                        print,
                        "property",
                        "",
                        "",
                        options
                    );
                }

                return concat([objectDoc, ".", propertyDoc]);
                // return [
                //     print("object"),
                //     ".",
                //     print("property")
                // ];
            }
        }
        case "MemberIndexExpression": {
            let accessor = print("accessor");
            if (accessor.length > 1) {
                accessor += " ";
            }
            let property = printCommaSeparatedList(
                path,
                print,
                "property",
                "",
                "",
                options
            );
            return concat([
                print("object"),
                accessor,
                group(indent(property)),
                "]"
            ]);
        }
        case "StructExpression": {
            if (node.properties.length === 0) {
                return concat(printEmptyBlock(path, options, print));
            }

            const shouldForceBreakStruct = forcedStructArgumentBreaks.has(node);
            const objectWrapOption = resolveObjectWrapOption(options);
            const shouldPreserveStructWrap =
                objectWrapOption === ObjectWrapOption.PRESERVE &&
                structLiteralHasLeadingLineBreak(node, options);

            return concat(
                printCommaSeparatedList(
                    path,
                    print,
                    "properties",
                    "{",
                    "}",
                    options,
                    {
                        forceBreak:
                            node.hasTrailingComma ||
                            shouldForceBreakStruct ||
                            shouldPreserveStructWrap,
                        // TODO: Keep struct literals flush with their braces for
                        // now. GameMaker's runtime formatter and the examples in
                        // the manual (https://manual.gamemaker.io/monthly/en/#t=GameMaker_Language%2FGML_Reference%2FVariable_Functions%2FStructs.htm)
                        // render `{foo: 1}` without internal padding, and our
                        // documentation screenshots rely on matching that
                        // output. If we decide to adopt spaced braces we need to
                        // coordinate fixture updates and call out the style
                        // shift in the changelog so downstream format-on-save
                        // hooks do not surprise teams mid-upgrade.
                        padding: ""
                    }
                )
            );
        }
        case "Property": {
            const parentNode =
                typeof path.getParentNode === "function"
                    ? path.getParentNode()
                    : null;
            const alignmentInfo = forcedStructArgumentBreaks.get(parentNode);
            const nameDoc = print("name");
            const valueDoc = print("value");

            if (alignmentInfo?.maxNameLength > 0) {
                const nameLength = getStructPropertyNameLength(node, options);
                const paddingWidth = Math.max(
                    alignmentInfo.maxNameLength - nameLength + 1,
                    1
                );
                const padding = " ".repeat(paddingWidth);

                return concat([nameDoc, padding, ": ", valueDoc]);
            }

            const originalPrefix = getStructPropertyPrefix(node, options);
            if (originalPrefix) {
                return concat([originalPrefix, valueDoc]);
            }

            return concat([nameDoc, ": ", valueDoc]);
        }
        case "ArrayExpression": {
            const allowTrailingComma = shouldAllowTrailingComma(options);
            return concat(
                printCommaSeparatedList(
                    path,
                    print,
                    "elements",
                    "[",
                    "]",
                    options,
                    {
                        allowTrailingDelimiter: allowTrailingComma,
                        forceBreak: allowTrailingComma && node.hasTrailingComma
                    }
                )
            );
        }
        case "EnumDeclaration": {
            prepareEnumMembersForPrinting(node, getNodeName);
            return concat([
                "enum ",
                print("name"),
                " ",
                printCommaSeparatedList(
                    path,
                    print,
                    "members",
                    "{",
                    "}",
                    options,
                    {
                        forceBreak: node.hasTrailingComma
                    }
                )
            ]);
        }
        case "ReturnStatement": {
            return node.argument
                ? concat(["return ", print("argument")])
                : concat("return");
        }
        case "ThrowStatement": {
            return node.argument
                ? concat(["throw ", print("argument")])
                : "throw";
        }
        case "MacroDeclaration": {
            const macroText =
                typeof node._featherMacroText === "string"
                    ? node._featherMacroText
                    : options.originalText.slice(
                          node.start.index,
                          node.end.index + 1
                      );

            if (typeof node._featherMacroText === "string") {
                return concat(stripTrailingLineTerminators(macroText));
            }

            let textToPrint = macroText;

            const macroStartIndex = getNodeStartIndex(node);
            const { start: nameStartIndex, end: nameEndIndex } =
                getNodeRangeIndices(node.name);
            if (
                typeof macroStartIndex === "number" &&
                typeof nameStartIndex === "number" &&
                typeof nameEndIndex === "number" &&
                nameStartIndex >= macroStartIndex &&
                nameEndIndex >= nameStartIndex
            ) {
                const renamed = getIdentifierCaseRenameForNode(
                    node.name,
                    options
                );
                if (isNonEmptyString(renamed)) {
                    const relativeStart = nameStartIndex - macroStartIndex;
                    const relativeEnd = nameEndIndex - macroStartIndex;
                    const before = textToPrint.slice(0, relativeStart);
                    const after = textToPrint.slice(relativeEnd);
                    textToPrint = `${before}${renamed}${after}`;
                }
            }

            return concat(stripTrailingLineTerminators(textToPrint));
        }
        case "RegionStatement": {
            return concat(["#region", print("name")]);
        }
        case "EndRegionStatement": {
            return concat(["#endregion", print("name")]);
        }
        case "DefineStatement": {
            const directive =
                typeof node.replacementDirective === "string"
                    ? node.replacementDirective
                    : "#macro";
            const suffixDoc =
                typeof node.replacementSuffix === "string"
                    ? node.replacementSuffix
                    : print("name");

            if (typeof suffixDoc === "string") {
                const needsSeparator =
                    suffixDoc.length > 0 && !/^\s/.test(suffixDoc);

                return needsSeparator
                    ? concat([directive, " ", suffixDoc])
                    : concat([directive, suffixDoc]);
            }

            return concat([directive, suffixDoc]);
        }
        case "DeleteStatement": {
            return concat(["delete ", print("argument")]);
        }
        case "BreakStatement": {
            return concat("break");
        }
        case "ExitStatement": {
            return concat("exit");
        }
        case "ContinueStatement": {
            return concat("continue");
        }
        case "EmptyStatement": {
            return concat("");
        }
        case "Literal": {
            let value = node.value;

            if (value.startsWith(".") && !value.startsWith('"')) {
                value = "0" + value; // Fix decimals without a leading 0.
            }
            if (value.endsWith(".") && !value.endsWith('"')) {
                value = value + "0"; // Fix decimals without a trailing 0.
            }
            return concat(value);
        }
        case "Identifier": {
            const prefix = shouldPrefixGlobalIdentifier(path) ? "global." : "";
            let identifierName = node.name;

            const argumentIndex =
                getArgumentIndexFromIdentifier(identifierName);
            if (argumentIndex !== null) {
                const functionNode = findEnclosingFunctionDeclaration(path);
                const preferredArgumentName = resolvePreferredParameterName(
                    functionNode,
                    argumentIndex,
                    node.name,
                    options
                );
                if (isNonEmptyString(preferredArgumentName)) {
                    identifierName = preferredArgumentName;
                }
            }

            const preferredParamName = getPreferredFunctionParameterName(
                path,
                node,
                options
            );
            if (isNonEmptyString(preferredParamName)) {
                identifierName = preferredParamName;
            }

            const renamed = getIdentifierCaseRenameForNode(node, options);
            if (isNonEmptyString(renamed)) {
                identifierName = renamed;
            }

            let extraPadding = 0;
            if (
                typeof path?.getParentNode === "function" &&
                typeof path?.getName === "function" &&
                path.getName() === "id"
            ) {
                const parentNode = path.getParentNode();
                if (
                    parentNode?.type === "VariableDeclarator" &&
                    typeof parentNode._alignAssignmentPadding === "number"
                ) {
                    extraPadding = Math.max(
                        0,
                        parentNode._alignAssignmentPadding
                    );
                }
            }

            const docs = [prefix, identifierName];
            if (extraPadding > 0) {
                docs.push(" ".repeat(extraPadding));
            }

            return concat(docs);
        }
        case "TemplateStringText": {
            return concat(node.value);
        }
        case "MissingOptionalArgument": {
            return concat("undefined");
        }
        case "NewExpression": {
            let argsPrinted;
            argsPrinted =
                node.arguments.length === 0
                    ? [printEmptyParens(path, print, options)]
                    : [
                          printCommaSeparatedList(
                              path,
                              print,
                              "arguments",
                              "(",
                              ")",
                              options
                          )
                      ];
            return concat(["new ", print("expression"), ...argsPrinted]);
        }
        case "EnumMember": {
            const extraPadding = getEnumNameAlignmentPadding(node);
            let nameDoc = print("name");
            if (extraPadding > 0) {
                nameDoc = concat([nameDoc, " ".repeat(extraPadding)]);
            }
            return concat(
                printSimpleDeclaration(nameDoc, print("initializer"))
            );
        }
        case "CatchClause": {
            const parts = [];
            parts.push(" catch ");
            if (node.param) {
                parts.push(["(", print("param"), ")"]);
            }
            if (node.body) {
                parts.push(" ", printInBlock(path, options, print, "body"));
            }
            return concat(parts);
        }
        case "Finalizer": {
            const parts = [];
            parts.push(" finally ");
            if (node.body) {
                parts.push(printInBlock(path, options, print, "body"));
            }
            return concat(parts);
        }
        case "TryStatement": {
            return concat([
                "try ",
                printInBlock(path, options, print, "block"),
                print("handler"),
                print("finalizer")
            ]);
        }
        case "TemplateStringExpression": {
            const hasAtomArray = Array.isArray(node.atoms);
            const atoms = hasAtomArray ? node.atoms : [];
            const literalTextParts = [];
            let shouldCollapseToLiteral = hasAtomArray;

            for (const atom of atoms) {
                if (atom?.type !== "TemplateStringText") {
                    shouldCollapseToLiteral = false;
                    break;
                }

                if (typeof atom.value !== "string") {
                    shouldCollapseToLiteral = false;
                    break;
                }

                literalTextParts.push(atom.value);
            }

            if (
                shouldCollapseToLiteral &&
                literalTextParts.length === atoms.length
            ) {
                const literalText = literalTextParts.join("");
                const stringLiteral = JSON.stringify(literalText);
                return concat(stringLiteral);
            }

            return concat(buildTemplateStringParts(atoms, path, print));
        }
        default: {
            console.warn(
                "Print.js:print encountered unhandled node type: " + node.type,
                node
            );
        }
    }
}

function getFeatherCommentCallText(node) {
    if (!node || node.type !== "CallExpression") {
        return "";
    }

    const calleeName = getIdentifierText(node.object);

    if (!calleeName) {
        return "";
    }

    const args = getCallExpressionArguments(node);

    if (!Array.isArray(args) || args.length === 0) {
        return `${calleeName}()`;
    }

    const placeholderArgs = args.map(() => "...").join(", ");
    return `${calleeName}(${placeholderArgs})`;
}

function buildTemplateStringParts(atoms, path, print) {
    const parts = [];
    parts.push('$"');

    const printedAtoms = path.map(print, "atoms");

    for (const [index, atom] of atoms.entries()) {
        if (
            atom?.type === "TemplateStringText" &&
            typeof atom.value === "string"
        ) {
            parts.push(atom.value);
            continue;
        }

        parts.push("{", printedAtoms[index], "}");
    }

    parts.push('"');
    return parts;
}

function printDelimitedList(
    path,
    print,
    listKey,
    startChar,
    endChar,
    {
        delimiter = ",",
        allowTrailingDelimiter = false,
        leadingNewline = true,
        trailingNewline = true,
        forceBreak = false,
        padding = "",
        addIndent = true,
        groupId,
        forceInline = false,
        maxElementsPerLine = Infinity
    }
) {
    const lineBreak = forceBreak ? hardline : line;
    const finalDelimiter = allowTrailingDelimiter ? delimiter : "";

    const innerDoc = [
        ifBreak(leadingNewline ? lineBreak : "", padding),
        printElements(
            path,
            print,
            listKey,
            delimiter,
            lineBreak,
            maxElementsPerLine
        )
    ];

    const groupElements = [
        startChar,
        addIndent ? indent(innerDoc) : innerDoc,
        // always print a trailing delimiter if the list breaks
        ifBreak([finalDelimiter, trailingNewline ? lineBreak : ""], padding),
        endChar
    ];

    const groupElementsNoBreak = [
        startChar,
        padding,
        printElements(path, print, listKey, delimiter, " ", maxElementsPerLine),
        padding,
        endChar
    ];

    return forceInline
        ? groupElementsNoBreak
        : group(groupElements, { groupId });
}

function synthesizeMissingCallArgumentSeparators(
    node,
    originalText,
    startIndex,
    endIndex
) {
    if (
        !node ||
        node.type !== "CallExpression" ||
        !Array.isArray(node.arguments) ||
        typeof originalText !== "string" ||
        typeof startIndex !== "number" ||
        typeof endIndex !== "number" ||
        endIndex <= startIndex
    ) {
        return null;
    }

    let cursor = startIndex;
    let normalizedText = "";
    let insertedSeparator = false;

    for (let index = 0; index < node.arguments.length; index += 1) {
        const argument = node.arguments[index];
        const argumentStart = getNodeStartIndex(argument);
        const argumentEnd = getNodeEndIndex(argument);

        if (
            typeof argumentStart !== "number" ||
            typeof argumentEnd !== "number" ||
            argumentStart < cursor ||
            argumentEnd > endIndex
        ) {
            return null;
        }

        normalizedText += originalText.slice(cursor, argumentStart);
        normalizedText += originalText.slice(argumentStart, argumentEnd);
        cursor = argumentEnd;

        if (index >= node.arguments.length - 1) {
            continue;
        }

        const nextArgument = node.arguments[index + 1];
        const nextStart = getNodeStartIndex(nextArgument);

        if (typeof nextStart !== "number" || nextStart < cursor) {
            return null;
        }

        const between = originalText.slice(cursor, nextStart);

        if (between.includes(",")) {
            normalizedText += between;
            cursor = nextStart;
            continue;
        }

        const trimmedBetween = between.trim();

        if (trimmedBetween.length === 0) {
            const previousChar =
                cursor > startIndex ? originalText[cursor - 1] : "";
            const nextChar =
                nextStart < originalText.length ? originalText[nextStart] : "";

            if (
                isNumericLiteralBoundaryCharacter(previousChar) &&
                isNumericLiteralBoundaryCharacter(nextChar)
            ) {
                normalizedText += "," + between;
                cursor = nextStart;
                insertedSeparator = true;
                continue;
            }
        }

        normalizedText += between;
        cursor = nextStart;
    }

    normalizedText += originalText.slice(cursor, endIndex);

    return insertedSeparator ? normalizedText : null;
}

function isNumericLiteralBoundaryCharacter(character) {
    return /[0-9.-]/.test(character ?? "");
}

function shouldAllowTrailingComma(options) {
    return options?.trailingComma === "all";
}

function buildCallArgumentsDocs(
    path,
    print,
    options,
    {
        forceBreak = false,
        maxElementsPerLine = Infinity,
        includeInlineVariant = false,
        hasCallbackArguments = false
    } = {}
) {
    const node = path.getValue();
    const simplePrefixLength = countLeadingSimpleCallArguments(node);
    const hasTrailingArguments =
        Array.isArray(node?.arguments) &&
        node.arguments.length > simplePrefixLength;

    if (
        simplePrefixLength > 1 &&
        hasTrailingArguments &&
        hasCallbackArguments &&
        maxElementsPerLine === Infinity
    ) {
        const inlineDoc = includeInlineVariant
            ? printCommaSeparatedList(
                  path,
                  print,
                  "arguments",
                  "(",
                  ")",
                  options,
                  {
                      addIndent: false,
                      forceInline: true,
                      leadingNewline: false,
                      trailingNewline: false,
                      maxElementsPerLine
                  }
              )
            : null;

        const multilineDoc = buildCallbackArgumentsWithSimplePrefix(
            path,
            print,
            simplePrefixLength
        );

        return { inlineDoc, multilineDoc };
    }

    const multilineDoc = printCommaSeparatedList(
        path,
        print,
        "arguments",
        "(",
        ")",
        options,
        {
            forceBreak,
            maxElementsPerLine
        }
    );

    const inlineDoc = includeInlineVariant
        ? printCommaSeparatedList(path, print, "arguments", "(", ")", options, {
              addIndent: false,
              forceInline: true,
              leadingNewline: false,
              trailingNewline: false,
              maxElementsPerLine
          })
        : null;

    return { inlineDoc, multilineDoc };
}

function buildFunctionParameterDocs(path, print, options) {
    const multilineDoc = printCommaSeparatedList(
        path,
        print,
        "params",
        "(",
        ")",
        options,
        {
            allowTrailingDelimiter: false
        }
    );

    const inlineDoc = printCommaSeparatedList(
        path,
        print,
        "params",
        "(",
        ")",
        options,
        {
            addIndent: false,
            allowTrailingDelimiter: false,
            forceInline: true,
            leadingNewline: false,
            trailingNewline: false
        }
    );

    return { inlineDoc, multilineDoc };
}

function maybePrintInlineDefaultParameterFunctionBody(path, print) {
    const node = path.getValue();
    const parentNode = path.parent;

    if (!node || node.type !== "FunctionDeclaration") {
        return null;
    }

    if (!parentNode || parentNode.type !== "DefaultParameter") {
        return null;
    }

    if (isNonEmptyArray(node.docComments)) {
        return null;
    }

    if (hasComment(node)) {
        return null;
    }

    const bodyNode = node.body;
    if (!bodyNode || bodyNode.type !== "BlockStatement") {
        return null;
    }

    if (hasComment(bodyNode)) {
        return null;
    }

    const statements = getBodyStatements(bodyNode);
    if (!Array.isArray(statements) || statements.length !== 1) {
        return null;
    }

    const [onlyStatement] = statements;
    if (!onlyStatement || hasComment(onlyStatement)) {
        return null;
    }

    if (onlyStatement.type !== "CallExpression") {
        return null;
    }

    const statementDoc = path.call(
        (bodyPath) => bodyPath.call(print, "body", 0),
        "body"
    );

    if (!statementDoc || willBreak(statementDoc)) {
        return null;
    }

    const semicolon = optionalSemicolon(onlyStatement.type);
    return group(["{ ", statementDoc, semicolon, " }"]);
}

function printCommaSeparatedList(
    path,
    print,
    listKey,
    startChar,
    endChar,
    options,
    overrides = {}
) {
    const allowTrailingDelimiter =
        overrides.allowTrailingDelimiter === undefined
            ? shouldAllowTrailingComma(options)
            : overrides.allowTrailingDelimiter;

    return printDelimitedList(path, print, listKey, startChar, endChar, {
        delimiter: ",",
        ...overrides,
        allowTrailingDelimiter
    });
}

// Force statement-shaped children into explicit `{}` blocks so every call site
// that relies on this helper inherits the same guard rails. The printer uses it
// for `if`, loop, and struct bodies where we always emit braces regardless of
// how the source was written. Centralizing the wrapping ensures semicolon
// bookkeeping stays wired through `optionalSemicolon`, keeps synthetic doc
// comments anchored to the block node they describe, and prevents individual
// callers from drifting in how they indent or collapse single-statement bodies.
// When we experimented with open-coding the wrapping logic in each printer, it
// was easy to miss one of those responsibilities and regress either the
// formatter's brace guarantees or the doc comment synthesis covered by the
// synthetic doc comment integration tests
// (`src/plugin/tests/synthetic-doc-comments.test.js`).
function printInBlock(path, options, print, expressionKey) {
    const node = path.getValue()[expressionKey];
    return node.type === "BlockStatement"
        ? [print(expressionKey), optionalSemicolon(node.type)]
        : [
              "{",
              indent([
                  hardline,
                  print(expressionKey),
                  optionalSemicolon(node.type)
              ]),
              hardline,
              "}"
          ];
}

function shouldPrintBlockAlternateAsElseIf(node) {
    if (!node || node.type !== "BlockStatement") {
        return false;
    }

    if (hasComment(node)) {
        return false;
    }

    const body = getBodyStatements(node);
    if (body.length !== 1) {
        return false;
    }

    const [onlyStatement] = body;
    return onlyStatement?.type === "IfStatement";
}

// print a delimited sequence of elements
// handles the case where a trailing comment follows a delimiter
function printElements(
    path,
    print,
    listKey,
    delimiter,
    lineBreak,
    maxElementsPerLine = Infinity
) {
    const node = path.getValue();
    const finalIndex = node[listKey].length - 1;
    let itemsSinceLastBreak = 0;
    return path.map((childPath, index) => {
        const parts = [];
        const printed = print();
        const separator = index === finalIndex ? "" : delimiter;

        if (docHasTrailingComment(printed)) {
            printed.splice(-1, 0, separator);
            parts.push(printed);
        } else {
            parts.push(printed, separator);
        }

        if (index !== finalIndex) {
            const hasLimit =
                Number.isFinite(maxElementsPerLine) && maxElementsPerLine > 0;
            itemsSinceLastBreak += 1;
            if (hasLimit) {
                const childNode = childPath.getValue();
                const nextNode =
                    index < finalIndex ? node[listKey][index + 1] : null;
                const shouldBreakAfter =
                    isComplexArgumentNode(childNode) ||
                    isComplexArgumentNode(nextNode) ||
                    itemsSinceLastBreak >= maxElementsPerLine;

                if (shouldBreakAfter) {
                    parts.push(lineBreak);
                    itemsSinceLastBreak = 0;
                } else {
                    parts.push(" ");
                }
            } else {
                parts.push(lineBreak);
            }
        }

        return parts;
    }, listKey);
}

function isComplexArgumentNode(node) {
    if (!node || typeof node.type !== "string") {
        return false;
    }

    return (
        node.type === "CallExpression" ||
        node.type === "FunctionDeclaration" ||
        node.type === "StructExpression"
    );
}

const SIMPLE_CALL_ARGUMENT_TYPES = new Set([
    "Identifier",
    "Literal",
    "MemberDotExpression",
    "MemberIndexExpression",
    "ThisExpression",
    "BooleanLiteral",
    "UndefinedLiteral"
]);

function isSimpleCallArgument(node) {
    if (!node || typeof node.type !== "string") {
        return false;
    }

    if (isComplexArgumentNode(node)) {
        return false;
    }

    if (SIMPLE_CALL_ARGUMENT_TYPES.has(node.type)) {
        return true;
    }

    if (node.type === "Literal" && typeof node.value === "string") {
        const literalValue = node.value.toLowerCase();
        if (literalValue === "undefined" || literalValue === "noone") {
            return true;
        }
    }

    return false;
}

function countLeadingSimpleCallArguments(node) {
    if (!node || !Array.isArray(node.arguments)) {
        return 0;
    }

    let count = 0;
    for (const argument of node.arguments) {
        if (!isSimpleCallArgument(argument)) {
            break;
        }

        count += 1;
    }

    return count;
}

function buildCallbackArgumentsWithSimplePrefix(
    path,
    print,
    simplePrefixLength
) {
    const node = path.getValue();
    const args = Array.isArray(node?.arguments) ? node.arguments : [];
    const parts = [];

    for (let index = 0; index < args.length; index += 1) {
        parts.push(path.call(print, "arguments", index));

        if (index >= args.length - 1) {
            continue;
        }

        parts.push(",");

        if (index < simplePrefixLength - 1) {
            parts.push(" ");
            continue;
        }

        parts.push(line);
    }

    return group(["(", indent([softline, ...parts]), softline, ")"]);
}

function shouldForceBreakStructArgument(argument) {
    if (!argument || argument.type !== "StructExpression") {
        return false;
    }

    if (hasComment(argument)) {
        return true;
    }

    const properties = Array.isArray(argument.properties)
        ? argument.properties
        : [];

    if (properties.length === 0) {
        return false;
    }

    if (properties.some((property) => hasComment(property))) {
        return true;
    }

    return properties.length > 2;
}

function getStructAlignmentInfo(structNode, options) {
    if (!structNode || structNode.type !== "StructExpression") {
        return null;
    }

    const properties = Array.isArray(structNode.properties)
        ? structNode.properties
        : [];

    let maxNameLength = 0;

    for (const property of properties) {
        const nameLength = getStructPropertyNameLength(property, options);
        if (nameLength > maxNameLength) {
            maxNameLength = nameLength;
        }
    }

    if (maxNameLength <= 0) {
        return { maxNameLength: 0 };
    }

    return { maxNameLength };
}

function getStructPropertyNameLength(property, options) {
    if (!property) {
        return 0;
    }

    const nameNode = property.name ?? property.key;
    if (typeof nameNode === "string") {
        return nameNode.length;
    }

    if (!nameNode) {
        return 0;
    }

    if (nameNode.type === "Identifier") {
        const identifierText = getIdentifierText(nameNode);
        return typeof identifierText === "string" ? identifierText.length : 0;
    }

    const source = getSourceTextForNode(nameNode, options);
    return typeof source === "string" ? source.length : 0;
}

// variation of printElements that handles semicolons and line breaks in a program or block
function isMacroLikeStatement(node) {
    if (!node || typeof node.type !== "string") {
        return false;
    }

    if (node.type === "MacroDeclaration") {
        return true;
    }

    if (node.type === "DefineStatement") {
        return getNormalizedDefineReplacementDirective(node) === "#macro";
    }

    return false;
}

function shouldSuppressEmptyLineBetween(previousNode, nextNode) {
    if (!previousNode || !nextNode) {
        return false;
    }

    if (isMacroLikeStatement(previousNode) && isMacroLikeStatement(nextNode)) {
        return true;
    }

    return false;
}

function getNextNonWhitespaceCharacter(text, startIndex) {
    if (typeof text !== "string") {
        return null;
    }

    const { length } = text;
    for (let index = startIndex; index < length; index += 1) {
        const characterCode = text.charCodeAt(index);

        // Skip standard ASCII whitespace characters so the caller can reason
        // about the next syntactically meaningful token without repeatedly
        // slicing the original source text.
        switch (characterCode) {
            case 9: // \t
            case 10: // \n
            case 11: // vertical tab
            case 12: // form feed
            case 13: // \r
            case 32: {
                // space
                continue;
            }
            default: {
                return text.charAt(index);
            }
        }
    }

    return null;
}

function printStatements(path, options, print, childrenAttribute) {
    let previousNodeHadNewlineAddedAfter = false; // tracks newline added after the previous node

    const parentNode = path.getValue();
    const containerNode =
        typeof path.getParentNode === "function" ? path.getParentNode() : null;
    const statements =
        parentNode && Array.isArray(parentNode[childrenAttribute])
            ? parentNode[childrenAttribute]
            : null;
    if (statements) {
        applyAssignmentAlignment(statements, options, path, childrenAttribute);
    }

    const syntheticDocByNode = new Map();
    if (statements) {
        for (const statement of statements) {
            const docComment =
                getSyntheticDocCommentForStaticVariable(statement, options) ??
                getSyntheticDocCommentForFunctionAssignment(statement, options);
            if (docComment) {
                syntheticDocByNode.set(statement, docComment);
            }
        }
    }

    // Cache frequently used option lookups to avoid re-evaluating them in the tight map loop.
    const locStart =
        typeof options.locStart === "function" ? options.locStart : null;
    const locEnd = typeof options.locEnd === "function" ? options.locEnd : null;
    const originalTextCache = options.originalText;

    return path.map((childPath, index) => {
        const parts = [];
        const node = childPath.getValue();
        const isTopLevel = childPath.parent?.type === "Program";
        const printed = print();

        if (printed == undefined) {
            return [];
        }

        let semi = optionalSemicolon(node.type);
        const startProp = node?.start;
        const endProp = node?.end;
        const fallbackStart =
            typeof startProp === "number"
                ? startProp
                : typeof startProp?.index === "number"
                  ? startProp.index
                  : 0;
        const fallbackEnd =
            typeof endProp === "number"
                ? endProp
                : typeof endProp?.index === "number"
                  ? endProp.index
                  : fallbackStart;
        const nodeStartIndex = locStart ? locStart(node) : fallbackStart;
        const nodeEndIndex = locEnd ? locEnd(node) - 1 : fallbackEnd;

        const currentNodeRequiresNewline =
            shouldAddNewlinesAroundStatement(node, options) && isTopLevel;

        // Check if a newline should be added BEFORE the statement
        if (currentNodeRequiresNewline && !previousNodeHadNewlineAddedAfter) {
            const hasLeadingComment = isTopLevel
                ? hasCommentImmediatelyBefore(originalTextCache, nodeStartIndex)
                : false;

            if (
                isTopLevel &&
                !isPreviousLineEmpty(options.originalText, nodeStartIndex) &&
                !hasLeadingComment
            ) {
                parts.push(hardline);
            }
        }

        const syntheticDocRecord = syntheticDocByNode.get(node);
        const syntheticDocComment = syntheticDocRecord
            ? syntheticDocRecord.doc
            : null;
        if (syntheticDocComment) {
            parts.push(syntheticDocComment, hardline);
        }

        const textForSemicolons = originalTextCache || "";
        let hasTerminatingSemicolon = textForSemicolons[nodeEndIndex] === ";";
        if (!hasTerminatingSemicolon) {
            const textLength = textForSemicolons.length;
            let cursor = nodeEndIndex + 1;
            while (
                cursor < textLength &&
                isSkippableSemicolonWhitespace(
                    textForSemicolons.charCodeAt(cursor)
                )
            ) {
                cursor++;
            }
            hasTerminatingSemicolon = textForSemicolons[cursor] === ";";
        }

        const isVariableDeclaration = node.type === "VariableDeclaration";
        const isStaticDeclaration =
            isVariableDeclaration && node.kind === "static";
        const hasFunctionInitializer =
            isVariableDeclaration &&
            Array.isArray(node.declarations) &&
            node.declarations.some((declaration) => {
                const initType = declaration?.init?.type;
                return (
                    initType === "FunctionExpression" ||
                    initType === "FunctionDeclaration"
                );
            });

        const isFirstStatementInBlock =
            index === 0 && childPath.parent?.type !== "Program";

        const suppressFollowingEmptyLine =
            node?._featherSuppressFollowingEmptyLine === true ||
            node?._gmlSuppressFollowingEmptyLine === true;

        if (
            isFirstStatementInBlock &&
            isStaticDeclaration &&
            !syntheticDocComment
        ) {
            parts.push(hardline);
        }

        if (semi === ";") {
            const initializerIsFunctionExpression =
                node.type === "VariableDeclaration" &&
                Array.isArray(node.declarations) &&
                node.declarations.length === 1 &&
                (node.declarations[0]?.init?.type === "FunctionExpression" ||
                    node.declarations[0]?.init?.type === "FunctionDeclaration");

            if (initializerIsFunctionExpression && !hasTerminatingSemicolon) {
                // Normalized legacy `#define` directives used to omit trailing
                // semicolons when rewriting to function expressions. The
                // formatter now standardizes those assignments so they always
                // emit an explicit semicolon, matching the golden fixtures and
                // keeping the output consistent regardless of the original
                // source style.
                semi = ";";
            }
        }

        const shouldDropConstructorMethodSemicolon =
            semi === ";" &&
            !hasTerminatingSemicolon &&
            node.type === "AssignmentExpression" &&
            isInsideConstructorFunction(childPath);

        if (shouldDropConstructorMethodSemicolon) {
            semi = "";
        }

        const shouldOmitSemicolon =
            semi === ";" &&
            !hasTerminatingSemicolon &&
            syntheticDocComment &&
            !(syntheticDocRecord?.hasExistingDocLines ?? false) &&
            isLastStatement(childPath) &&
            !isStaticDeclaration;

        if (shouldOmitSemicolon) {
            semi = "";
        }

        // Preserve the `statement; // trailing comment` shape that GameMaker
        // authors rely on. When the child doc ends with a trailing comment token
        // we cannot blindly append the semicolon because Prettier would render
        // `statement // comment;`, effectively moving the comment past the
        // terminator. Inserting the semicolon right before the comment keeps the
        // formatter's "always add the final `;`" guarantee intact without
        // rewriting author comments or dropping the semicolon entirely—a
        // regression we previously hit when normalising legacy `#define`
        // assignments.
        if (docHasTrailingComment(printed)) {
            printed.splice(-1, 0, semi);
            parts.push(printed);
        } else {
            parts.push(printed, semi);
        }

        // Reset flag for next iteration
        previousNodeHadNewlineAddedAfter = false;

        // Check if a newline should be added AFTER the statement
        if (!isLastStatement(childPath)) {
            const nextNode = statements ? statements[index + 1] : null;
            const shouldSuppressExtraEmptyLine = shouldSuppressEmptyLineBetween(
                node,
                nextNode
            );
            const nextNodeIsMacro = isMacroLikeStatement(nextNode);
            const shouldSkipStandardHardline =
                shouldSuppressExtraEmptyLine &&
                isMacroLikeStatement(node) &&
                !nextNodeIsMacro;

            if (!shouldSkipStandardHardline) {
                parts.push(hardline);
            }

            const nextHasSyntheticDoc = nextNode
                ? syntheticDocByNode.has(nextNode)
                : false;
            const nextLineProbeIndex =
                node?.type === "DefineStatement" ||
                node?.type === "MacroDeclaration"
                    ? nodeEndIndex
                    : nodeEndIndex + 1;

            const suppressLeadingEmptyLine =
                nextNode?._featherSuppressLeadingEmptyLine === true;
            const forceFollowingEmptyLine =
                node?._featherForceFollowingEmptyLine === true ||
                node?._gmlForceFollowingEmptyLine === true;

            const nextLineEmpty =
                suppressFollowingEmptyLine || suppressLeadingEmptyLine
                    ? false
                    : isNextLineEmpty(options.originalText, nextLineProbeIndex);

            const isSanitizedMacro =
                node?.type === "MacroDeclaration" &&
                typeof node._featherMacroText === "string";
            const sanitizedMacroHasExplicitBlankLine =
                isSanitizedMacro &&
                macroTextHasExplicitTrailingBlankLine(node._featherMacroText);

            const isMacroLikeNode = isMacroLikeStatement(node);
            const isDefineMacroReplacement =
                getNormalizedDefineReplacementDirective(node) === "#macro";
            const shouldForceMacroPadding =
                isMacroLikeNode &&
                !isDefineMacroReplacement &&
                !nextNodeIsMacro &&
                !nextLineEmpty &&
                !shouldSuppressExtraEmptyLine &&
                !sanitizedMacroHasExplicitBlankLine;

            if (shouldForceMacroPadding) {
                parts.push(hardline);
                previousNodeHadNewlineAddedAfter = true;
            } else if (
                forceFollowingEmptyLine &&
                !nextLineEmpty &&
                !shouldSuppressExtraEmptyLine &&
                !sanitizedMacroHasExplicitBlankLine
            ) {
                parts.push(hardline);
                previousNodeHadNewlineAddedAfter = true;
            } else if (currentNodeRequiresNewline && !nextLineEmpty) {
                parts.push(hardline);
                previousNodeHadNewlineAddedAfter = true;
            } else if (
                nextLineEmpty &&
                !nextHasSyntheticDoc &&
                !shouldSuppressExtraEmptyLine &&
                !sanitizedMacroHasExplicitBlankLine
            ) {
                parts.push(hardline);
            }
        } else if (isTopLevel) {
            parts.push(hardline);
        } else {
            const parentNode = childPath.parent;
            const trailingProbeIndex =
                node?.type === "DefineStatement" ||
                node?.type === "MacroDeclaration"
                    ? nodeEndIndex
                    : nodeEndIndex + 1;
            const enforceTrailingPadding =
                shouldAddNewlinesAroundStatement(node);
            const blockParent =
                typeof childPath.getParentNode === "function"
                    ? childPath.getParentNode()
                    : childPath.parent;
            const constructorAncestor =
                typeof childPath.getParentNode === "function"
                    ? childPath.getParentNode(1)
                    : (blockParent?.parent ?? null);
            const isConstructorBlock =
                blockParent?.type === "BlockStatement" &&
                constructorAncestor?.type === "ConstructorDeclaration";
            const shouldPreserveConstructorStaticPadding =
                isStaticDeclaration &&
                hasFunctionInitializer &&
                isConstructorBlock;
            let shouldPreserveTrailingBlankLine = false;
            const hasAttachedDocComment =
                node?.[DOC_COMMENT_OUTPUT_FLAG] === true ||
                (Array.isArray(node?.docComments) &&
                    node.docComments.length > 0) ||
                Boolean(syntheticDocComment);
            const requiresTrailingPadding =
                enforceTrailingPadding &&
                parentNode?.type === "BlockStatement" &&
                !suppressFollowingEmptyLine;

            if (
                parentNode?.type === "BlockStatement" &&
                !suppressFollowingEmptyLine
            ) {
                const originalText =
                    typeof options.originalText === "string"
                        ? options.originalText
                        : null;
                const hasExplicitTrailingBlankLine =
                    originalText !== null &&
                    isNextLineEmpty(originalText, trailingProbeIndex);

                if (enforceTrailingPadding) {
<<<<<<< HEAD
                    shouldPreserveTrailingBlankLine =
                        node?.type === "FunctionDeclaration"
                            ? true
                            : hasExplicitTrailingBlankLine;
=======
                    // Large statements such as nested function declarations and
                    // constructor bodies should remain visually separated from
                    // the closing brace even when the original source omitted
                    // the blank line. Relying solely on the input text caused
                    // regressions where the formatter collapsed this padding
                    // altogether. When spacing is mandated by the node type,
                    // always request a trailing hardline so the doc output
                    // restores the expected empty line.
                    shouldPreserveTrailingBlankLine = true;
>>>>>>> 0e9af54b
                } else if (
                    shouldPreserveConstructorStaticPadding &&
                    hasExplicitTrailingBlankLine
                ) {
                    shouldPreserveTrailingBlankLine = true;
                } else if (hasExplicitTrailingBlankLine && originalText) {
                    const textLength = originalText.length;
                    let scanIndex = trailingProbeIndex;
                    let nextCharacter = null;

                    while (scanIndex < textLength) {
                        nextCharacter = getNextNonWhitespaceCharacter(
                            originalText,
                            scanIndex
                        );

                        if (nextCharacter === ";") {
                            if (hasFunctionInitializer) {
                                break;
                            }

                            const semicolonIndex = originalText.indexOf(
                                ";",
                                scanIndex
                            );
                            if (semicolonIndex === -1) {
                                nextCharacter = null;
                                break;
                            }
                            scanIndex = semicolonIndex + 1;
                            continue;
                        }

                        break;
                    }

                    shouldPreserveTrailingBlankLine = nextCharacter
                        ? nextCharacter !== "}"
                        : false;
                }
            }

            if (
                !shouldPreserveTrailingBlankLine &&
                !suppressFollowingEmptyLine
            ) {
                if (
                    shouldForceTrailingBlankLineForNestedFunction(
                        node,
                        parentNode,
                        containerNode
                    )
                ) {
                    shouldPreserveTrailingBlankLine = true;
                } else if (
                    hasAttachedDocComment &&
                    blockParent?.type === "BlockStatement"
                ) {
                    const isFunctionLikeDeclaration =
                        node?.type === "FunctionDeclaration" ||
                        node?.type === "ConstructorDeclaration";

                    if (isFunctionLikeDeclaration) {
                        shouldPreserveTrailingBlankLine = true;
                    }
                }
            }

            const shouldForceConstructorNestedFunctionPadding =
                isConstructorBlock &&
                node?.type === "FunctionDeclaration" &&
                !suppressFollowingEmptyLine &&
                !shouldPreserveTrailingBlankLine;
            if (shouldPreserveTrailingBlankLine) {
                parts.push(hardline);
                previousNodeHadNewlineAddedAfter = true;
            } else if (shouldForceConstructorNestedFunctionPadding) {
                parts.push(hardline);
                previousNodeHadNewlineAddedAfter = true;
            } else if (requiresTrailingPadding) {
                parts.push(hardline);
                previousNodeHadNewlineAddedAfter = true;
            }
        }

        return parts;
    }, childrenAttribute);
}

export function applyAssignmentAlignment(
    statements,
    options,
    path = null,
    childrenAttribute = null
) {
    const minGroupSize = getAssignmentAlignmentMinimum(options);
    /** @type {Array<{ node: any, nameLength: number }>} */
    const currentGroup = [];
    // Tracking the longest identifier as we build the group avoids mapping over
    // the nodes and spreading into Math.max during every flush. This helper
    // runs in tight printer loops, so staying allocation-free keeps it cheap.
    let currentGroupMaxLength = 0;
    let currentGroupHasAlias = false;

    const { originalText, locStart, locEnd } =
        resolvePrinterSourceMetadata(options);

    const insideFunctionBody = isPathInsideFunctionBody(
        path,
        childrenAttribute
    );
    const functionNode = insideFunctionBody
        ? findEnclosingFunctionNode(path)
        : null;
    const functionParameterNames = insideFunctionBody
        ? getFunctionParameterNameSetFromPath(path)
        : null;

    let previousEntry = null;

    const resetGroup = () => {
        currentGroup.length = 0;
        currentGroupMaxLength = 0;
        currentGroupHasAlias = false;
    };

    const flushGroup = () => {
        if (currentGroup.length === 0) {
            resetGroup();
            return;
        }

        const groupEntries = [...currentGroup];
        const meetsAlignmentThreshold =
            minGroupSize > 0 && groupEntries.length >= minGroupSize;
        const canAlign = meetsAlignmentThreshold && currentGroupHasAlias;

        if (!canAlign) {
            for (const { node } of groupEntries) {
                node._alignAssignmentPadding = 0;
            }
            resetGroup();
            return;
        }

        const targetLength = currentGroupMaxLength;
        for (const { node, nameLength } of groupEntries) {
            node._alignAssignmentPadding = targetLength - nameLength;
        }

        resetGroup();
    };

    for (const statement of statements) {
        const entry = getSimpleAssignmentLikeEntry(
            statement,
            insideFunctionBody,
            functionParameterNames,
            functionNode,
            options
        );

        if (entry) {
            if (
                previousEntry &&
                previousEntry.skipBreakAfter !== true &&
                shouldBreakAssignmentAlignment(
                    previousEntry.locationNode,
                    entry.locationNode,
                    originalText,
                    locStart,
                    locEnd
                )
            ) {
                flushGroup();
                previousEntry = null;
            }

            currentGroup.push({
                node: entry.paddingTarget,
                nameLength: entry.nameLength
            });
            if (entry.nameLength > currentGroupMaxLength) {
                currentGroupMaxLength = entry.nameLength;
            }
            if (entry.enablesAlignment) {
                currentGroupHasAlias = true;
            }

            previousEntry = entry;
        } else {
            flushGroup();
            previousEntry = null;
        }
    }

    flushGroup();
}

function shouldForceTrailingBlankLineForNestedFunction(
    node,
    blockNode,
    containerNode
) {
    if (!isFunctionLikeDeclaration(node)) {
        return false;
    }

    if (!blockNode || blockNode.type !== "BlockStatement") {
        return false;
    }

    return isFunctionLikeDeclaration(containerNode);
}

function isFunctionLikeDeclaration(node) {
    const nodeType = node?.type;
    return (
        nodeType === "FunctionDeclaration" ||
        nodeType === "ConstructorDeclaration" ||
        nodeType === "FunctionExpression"
    );
}

function isPathInsideFunctionBody(path, childrenAttribute) {
    if (
        !path ||
        typeof path.getParentNode !== "function" ||
        typeof path.getValue !== "function"
    ) {
        return false;
    }

    if (childrenAttribute !== "body") {
        return false;
    }

    const containerNode = path.getValue();
    if (!containerNode || containerNode.type !== "BlockStatement") {
        return false;
    }

    const parentNode = path.getParentNode();
    if (!parentNode || typeof parentNode.type !== "string") {
        return false;
    }

    if (
        parentNode.type === "FunctionDeclaration" ||
        parentNode.type === "FunctionExpression" ||
        parentNode.type === "ConstructorDeclaration"
    ) {
        return parentNode.body === containerNode;
    }

    return false;
}

function getSimpleAssignmentLikeEntry(
    statement,
    insideFunctionBody,
    functionParameterNames,
    functionNode,
    options
) {
    if (isSimpleAssignment(statement)) {
        const identifier = statement.left;
        if (!identifier || typeof identifier.name !== "string") {
            return null;
        }

        return {
            locationNode: statement,
            paddingTarget: statement,
            nameLength: identifier.name.length,
            enablesAlignment: true
        };
    }

    if (!insideFunctionBody) {
        return null;
    }

    const declarator = getSingleVariableDeclarator(statement);
    if (!declarator) {
        return null;
    }

    const id = declarator.id;
    if (!id || id.type !== "Identifier" || typeof id.name !== "string") {
        return null;
    }

    const init = declarator.init;
    if (!init) {
        return null;
    }

    let enablesAlignment = false;
    if (init.type === "Identifier" && typeof init.name === "string") {
        const argumentIndex = getArgumentIndexFromIdentifier(init.name);
        const hasNamedParameters =
            functionParameterNames && functionParameterNames.size > 0;

        if (argumentIndex !== null) {
            if (!options?.applyFeatherFixes || hasNamedParameters) {
                enablesAlignment = true;
            }
        } else if (functionParameterNames?.has(init.name)) {
            enablesAlignment = true;
        }
    }

    const skipBreakAfter = shouldOmitParameterAlias(
        declarator,
        functionNode,
        options
    );

    return {
        locationNode: statement,
        paddingTarget: declarator,
        nameLength: id.name.length,
        enablesAlignment,
        skipBreakAfter
    };
}

function getFunctionParameterNameSetFromPath(path) {
    if (!path || typeof path.getParentNode !== "function") {
        return null;
    }

    const functionNode = path.getParentNode();
    if (!functionNode || typeof functionNode !== "object") {
        return null;
    }

    const params = Array.isArray(functionNode.params)
        ? functionNode.params
        : null;
    if (!params || params.length === 0) {
        return null;
    }

    const names = new Set();
    for (const param of params) {
        const identifier = getIdentifierFromParameterNode(param);
        if (
            identifier &&
            typeof identifier.name === "string" &&
            identifier.name.length > 0
        ) {
            names.add(identifier.name);
        }
    }

    return names.size > 0 ? names : null;
}

function getAssignmentAlignmentMinimum(options) {
    return coercePositiveIntegerOption(
        options?.alignAssignmentsMinGroupSize,
        3,
        {
            zeroReplacement: 0
        }
    );
}

function isSimpleAssignment(node) {
    return !!(
        node &&
        node.type === "AssignmentExpression" &&
        node.operator === "=" &&
        node.left &&
        node.left.type === "Identifier" &&
        typeof node.left.name === "string"
    );
}

function shouldBreakAssignmentAlignment(
    previousNode,
    nextNode,
    originalText,
    locStart,
    locEnd
) {
    if (
        !originalText ||
        typeof originalText !== "string" ||
        !previousNode ||
        !nextNode
    ) {
        return false;
    }

    const previousEnd = getNodeEndIndexForAlignment(previousNode, locEnd);
    const nextStart = getNodeStartIndexForAlignment(nextNode, locStart);

    if (
        !Number.isInteger(previousEnd) ||
        !Number.isInteger(nextStart) ||
        previousEnd >= nextStart
    ) {
        return false;
    }

    const between = originalText.slice(previousEnd + 1, nextStart);

    if (/\n[^\S\r\n]*\n/.test(between)) {
        return true;
    }

    return /(?:^|\n)\s*(?:\/\/|\/\*)/.test(between);
}

function getNodeStartIndexForAlignment(node, locStart) {
    if (!node) {
        return null;
    }

    if (typeof locStart === "function") {
        const resolved = locStart(node);
        if (Number.isInteger(resolved)) {
            return resolved;
        }
    }

    const startProp = node.start;
    if (typeof startProp === "number") {
        return startProp;
    }

    if (startProp && typeof startProp.index === "number") {
        return startProp.index;
    }

    return null;
}

function getNodeEndIndexForAlignment(node, locEnd) {
    if (!node) {
        return null;
    }

    if (typeof locEnd === "function") {
        const resolved = locEnd(node);
        if (Number.isInteger(resolved)) {
            return resolved - 1;
        }
    }

    const endProp = node.end;
    if (typeof endProp === "number") {
        return endProp;
    }

    if (endProp && typeof endProp.index === "number") {
        return endProp.index;
    }

    const startIndex = getNodeStartIndexForAlignment(node, null);
    return Number.isInteger(startIndex) ? startIndex : null;
}

function collectSyntheticDocCommentLines(node, options) {
    const rawComments = getCommentArray(node);
    if (!Array.isArray(rawComments) || rawComments.length === 0) {
        return {
            existingDocLines: [],
            remainingComments: Array.isArray(rawComments) ? rawComments : []
        };
    }

    const lineCommentOptions = resolveLineCommentOptions(options);
    const existingDocLines = [];
    const remainingComments = [];

    for (const comment of rawComments) {
        if (!comment || comment.type !== "CommentLine") {
            remainingComments.push(comment);
            continue;
        }

        const formatted = formatLineComment(comment, lineCommentOptions);
        if (
            typeof formatted !== "string" ||
            !formatted.trim().startsWith("///")
        ) {
            remainingComments.push(comment);
            continue;
        }

        comment.printed = true;
        existingDocLines.push(formatted);
    }

    return { existingDocLines, remainingComments };
}

function buildSyntheticDocComment(
    functionNode,
    existingDocLines,
    options,
    overrides = {}
) {
    const hasExistingDocLines = existingDocLines.length > 0;

    const syntheticLines = hasExistingDocLines
        ? mergeSyntheticDocComments(
              functionNode,
              existingDocLines,
              options,
              overrides
          )
        : reorderDescriptionLinesAfterFunction(
              computeSyntheticFunctionDocLines(
                  functionNode,
                  [],
                  options,
                  overrides
              )
          );

    if (syntheticLines.length === 0) {
        return null;
    }

    return {
        doc: concat([hardline, join(hardline, syntheticLines)]),
        hasExistingDocLines
    };
}

function suppressConstructorAssignmentPadding(functionNode) {
    if (
        !functionNode ||
        functionNode.type !== "ConstructorDeclaration" ||
        functionNode.body?.type !== "BlockStatement" ||
        !Array.isArray(functionNode.body.body)
    ) {
        return;
    }

    for (const statement of functionNode.body.body) {
        if (!statement) {
            continue;
        }

        if (hasComment(statement)) {
            break;
        }

        if (statement.type === "AssignmentExpression") {
            statement._gmlSuppressFollowingEmptyLine = true;
            continue;
        }

        if (
            statement.type === "VariableDeclaration" &&
            statement.kind !== "static"
        ) {
            statement._gmlSuppressFollowingEmptyLine = true;
            continue;
        }

        break;
    }
}

function getSyntheticDocCommentForStaticVariable(node, options) {
    if (
        !node ||
        node.type !== "VariableDeclaration" ||
        node.kind !== "static"
    ) {
        return null;
    }

    const declarator = getSingleVariableDeclarator(node);
    if (!declarator || declarator.id?.type !== "Identifier") {
        return null;
    }

    if (declarator.init?.type !== "FunctionDeclaration") {
        return null;
    }

    const hasFunctionDoc =
        declarator.init.docComments && declarator.init.docComments.length > 0;

    const { existingDocLines, remainingComments } =
        collectSyntheticDocCommentLines(node, options);

    if (existingDocLines.length > 0) {
        node.comments = remainingComments;
    }

    if (hasFunctionDoc && existingDocLines.length === 0) {
        return null;
    }

    const name = declarator.id.name;
    const functionNode = declarator.init;
    const syntheticOverrides = { nameOverride: name };
    if (node._overridesStaticFunction === true) {
        syntheticOverrides.includeOverrideTag = true;
    }

    return buildSyntheticDocComment(
        functionNode,
        existingDocLines,
        options,
        syntheticOverrides
    );
}

function getSyntheticDocCommentForFunctionAssignment(node, options) {
    if (!node) {
        return null;
    }

    let assignment = null;
    let commentTarget = node;

    if (node.type === "ExpressionStatement") {
        assignment = node.expression;
    } else if (node.type === "AssignmentExpression") {
        assignment = node;
    } else {
        return null;
    }

    if (
        !assignment ||
        assignment.type !== "AssignmentExpression" ||
        assignment.operator !== "=" ||
        assignment.left?.type !== "Identifier" ||
        typeof assignment.left.name !== "string"
    ) {
        return null;
    }

    const functionNode = assignment.right;
    if (
        !functionNode ||
        (functionNode.type !== "FunctionDeclaration" &&
            functionNode.type !== "FunctionExpression" &&
            functionNode.type !== "ConstructorDeclaration")
    ) {
        return null;
    }

    suppressConstructorAssignmentPadding(functionNode);

    const hasFunctionDoc =
        Array.isArray(functionNode.docComments) &&
        functionNode.docComments.length > 0;

    const { existingDocLines, remainingComments } =
        collectSyntheticDocCommentLines(commentTarget, options);

    if (existingDocLines.length > 0) {
        commentTarget.comments = remainingComments;
    }

    if (hasFunctionDoc && existingDocLines.length === 0) {
        return null;
    }

    const syntheticOverrides = { nameOverride: assignment.left.name };

    return buildSyntheticDocComment(
        functionNode,
        existingDocLines,
        options,
        syntheticOverrides
    );
}

function isSkippableSemicolonWhitespace(charCode) {
    // Mirrors the range of characters matched by /\s/ without incurring the
    // per-iteration RegExp machinery cost.
    switch (charCode) {
        case 9: // tab
        case 10: // line feed
        case 11: // vertical tab
        case 12: // form feed
        case 13: // carriage return
        case 32: // space
        case 160:
        case 0x20_28:
        case 0x20_29: {
            // GameMaker occasionally serializes or copy/pastes scripts with the
            // U+00A0 non-breaking space and the U+2028/U+2029 line and
            // paragraph separators—for example when creators paste snippets
            // from the IDE or import JSON exports. Treat them as
            // semicolon-trimmable whitespace so the cleanup logic keeps
            // matching GameMaker's parser expectations instead of leaving stray
            // semicolons behind.
            return true;
        }
        default: {
            return false;
        }
    }
}

function isInlineWhitespace(charCode) {
    // These checks are intentionally tiny and branchless to avoid regex
    // allocations when scanning large source files inside tight loops.
    return (
        charCode === 9 || // tab
        charCode === 10 || // line feed
        charCode === 13 || // carriage return
        charCode === 32 // space
    );
}

function hasCommentImmediatelyBefore(text, index) {
    if (!text || typeof index !== "number") {
        return false;
    }

    let cursor = index - 1;

    while (cursor >= 0 && isInlineWhitespace(text.charCodeAt(cursor))) {
        cursor--;
    }

    if (cursor < 0) {
        return false;
    }

    const lineEndExclusive = cursor + 1;
    while (cursor >= 0) {
        const charCode = text.charCodeAt(cursor);
        if (charCode === 10 || charCode === 13) {
            break;
        }
        cursor--;
    }

    let lineStart = cursor + 1;
    while (
        lineStart < lineEndExclusive &&
        isInlineWhitespace(text.charCodeAt(lineStart))
    ) {
        lineStart++;
    }

    if (lineStart >= lineEndExclusive) {
        return false;
    }

    let lineEnd = lineEndExclusive - 1;
    while (
        lineEnd >= lineStart &&
        isInlineWhitespace(text.charCodeAt(lineEnd))
    ) {
        lineEnd--;
    }

    if (lineEnd < lineStart) {
        return false;
    }

    const first = text.charCodeAt(lineStart);
    const second =
        lineStart + 1 <= lineEnd ? text.charCodeAt(lineStart + 1) : -1;

    if (first === 47) {
        // '/'
        if (second === 47 || second === 42) {
            // '/', '*'
            return true;
        }
    } else if (first === 42) {
        // '*'
        return true;
    }

    return (
        lineEnd >= lineStart + 1 &&
        text.charCodeAt(lineEnd) === 47 &&
        text.charCodeAt(lineEnd - 1) === 42
    );
}

function reorderDescriptionLinesAfterFunction(docLines) {
    const normalizedDocLines = toMutableArray(docLines);

    if (normalizedDocLines.length === 0) {
        return normalizedDocLines;
    }

    const descriptionIndices = [];
    for (const [index, line] of normalizedDocLines.entries()) {
        if (
            typeof line === "string" &&
            /^\/\/\/\s*@description\b/i.test(line.trim())
        ) {
            descriptionIndices.push(index);
        }
    }

    if (descriptionIndices.length === 0) {
        return normalizedDocLines;
    }

    const functionIndex = normalizedDocLines.findIndex(
        (line) =>
            typeof line === "string" &&
            /^\/\/\/\s*@function\b/i.test(line.trim())
    );

    if (functionIndex === -1) {
        return normalizedDocLines;
    }

    const earliestDescriptionIndex = Math.min(...descriptionIndices);
    if (earliestDescriptionIndex > functionIndex) {
        return normalizedDocLines;
    }

    const descriptionLines = descriptionIndices
        .map((index) => normalizedDocLines[index])
        .filter((line) => {
            const metadata = parseDocCommentMetadata(line);
            const descriptionText =
                typeof metadata?.name === "string" ? metadata.name.trim() : "";

            return descriptionText.length > 0;
        });

    if (descriptionLines.length === 0) {
        return normalizedDocLines.filter(
            (_, index) => !descriptionIndices.includes(index)
        );
    }

    const remainingLines = normalizedDocLines.filter(
        (_, index) => !descriptionIndices.includes(index)
    );

    let lastFunctionIndex = -1;
    for (let index = remainingLines.length - 1; index >= 0; index -= 1) {
        const line = remainingLines[index];
        if (
            typeof line === "string" &&
            /^\/\/\/\s*@function\b/i.test(line.trim())
        ) {
            lastFunctionIndex = index;
            break;
        }
    }

    if (lastFunctionIndex === -1) {
        return [...remainingLines, ...descriptionLines];
    }

    let returnsInsertionIndex = remainingLines.length;
    for (
        let index = lastFunctionIndex + 1;
        index < remainingLines.length;
        index += 1
    ) {
        const line = remainingLines[index];
        if (
            typeof line === "string" &&
            /^\/\/\/\s*@returns\b/i.test(line.trim())
        ) {
            returnsInsertionIndex = index;
            break;
        }
    }

    return [
        ...remainingLines.slice(0, returnsInsertionIndex),
        ...descriptionLines,
        ...remainingLines.slice(returnsInsertionIndex)
    ];
}

function mergeSyntheticDocComments(
    node,
    existingDocLines,
    options,
    overrides = {}
) {
    const normalizedExistingLines = reorderDescriptionLinesAfterFunction(
        toMutableArray(existingDocLines)
    );

    const syntheticLines = reorderDescriptionLinesAfterFunction(
        computeSyntheticFunctionDocLines(
            node,
            existingDocLines,
            options,
            overrides
        )
    );

    if (syntheticLines.length === 0) {
        return normalizedExistingLines;
    }

    if (normalizedExistingLines.length === 0) {
        return syntheticLines;
    }

    const docTagMatches = (line, pattern) => {
        const trimmed = toTrimmedString(line);
        if (trimmed.length === 0) {
            return false;
        }

        if (pattern.global || pattern.sticky) {
            pattern.lastIndex = 0;
        }

        return pattern.test(trimmed);
    };

    const isFunctionLine = (line) =>
        docTagMatches(line, /^\/\/\/\s*@function\b/i);
    const isOverrideLine = (line) =>
        docTagMatches(line, /^\/\/\/\s*@override\b/i);
    const isParamLine = (line) => docTagMatches(line, /^\/\/\/\s*@param\b/i);

    const isDescriptionLine = (line) =>
        docTagMatches(line, /^\/\/\/\s*@description\b/i);

    const functionLines = syntheticLines.filter(isFunctionLine);
    const syntheticFunctionMetadata = functionLines
        .map((line) => parseDocCommentMetadata(line))
        .find(
            (meta) => meta?.tag === "function" && typeof meta.name === "string"
        );
    const syntheticFunctionName =
        typeof syntheticFunctionMetadata?.name === "string"
            ? syntheticFunctionMetadata.name.trim()
            : null;
    let otherLines = syntheticLines.filter((line) => !isFunctionLine(line));
    const overrideLines = otherLines.filter(isOverrideLine);
    otherLines = otherLines.filter((line) => !isOverrideLine(line));
    let returnsLines = [];

    // Cache canonical names so we only parse each doc comment line at most once.
    const paramCanonicalNameCache = new Map();
    const getParamCanonicalName = (line, metadata) => {
        if (typeof line !== "string") {
            return null;
        }

        if (paramCanonicalNameCache.has(line)) {
            return paramCanonicalNameCache.get(line);
        }

        const docMetadata =
            metadata === undefined ? parseDocCommentMetadata(line) : metadata;
        const canonical =
            docMetadata?.tag === "param"
                ? getCanonicalParamNameFromText(docMetadata.name)
                : null;

        paramCanonicalNameCache.set(line, canonical);
        return canonical;
    };

    let mergedLines = [...normalizedExistingLines];
    let removedAnyLine = false;

    if (functionLines.length > 0) {
        const existingFunctionIndices = mergedLines
            .map((line, index) => (isFunctionLine(line) ? index : -1))
            .filter((index) => index !== -1);

        if (existingFunctionIndices.length > 0) {
            const [firstIndex, ...duplicateIndices] = existingFunctionIndices;
            mergedLines = [...mergedLines];

            for (let i = duplicateIndices.length - 1; i >= 0; i--) {
                mergedLines.splice(duplicateIndices[i], 1);
                removedAnyLine = true;
            }

            mergedLines.splice(firstIndex, 1, ...functionLines);
            removedAnyLine = true;
        } else {
            const firstParamIndex = mergedLines.findIndex(isParamLine);

            const insertionIndex =
                firstParamIndex === -1 ? mergedLines.length : firstParamIndex;
            const precedingLine =
                insertionIndex > 0 ? mergedLines[insertionIndex - 1] : null;

            const needsSeparatorBeforeFunction =
                typeof precedingLine === "string" &&
                precedingLine.trim() !== "" &&
                !isFunctionLine(precedingLine);

            if (needsSeparatorBeforeFunction) {
                mergedLines = [
                    ...mergedLines.slice(0, insertionIndex),
                    "",
                    ...mergedLines.slice(insertionIndex)
                ];
            }

            const insertAt = needsSeparatorBeforeFunction
                ? insertionIndex + 1
                : insertionIndex;

            mergedLines = [
                ...mergedLines.slice(0, insertAt),
                ...functionLines,
                ...mergedLines.slice(insertAt)
            ];
            removedAnyLine = true;
        }
    }

    if (overrideLines.length > 0) {
        const existingOverrideIndices = mergedLines
            .map((line, index) => (isOverrideLine(line) ? index : -1))
            .filter((index) => index !== -1);

        if (existingOverrideIndices.length > 0) {
            const [firstOverrideIndex, ...duplicateOverrideIndices] =
                existingOverrideIndices;
            mergedLines = [...mergedLines];

            for (let i = duplicateOverrideIndices.length - 1; i >= 0; i -= 1) {
                mergedLines.splice(duplicateOverrideIndices[i], 1);
                removedAnyLine = true;
            }

            mergedLines.splice(firstOverrideIndex, 1, ...overrideLines);
            removedAnyLine = true;
        } else {
            const firstFunctionIndex = mergedLines.findIndex(isFunctionLine);
            const insertionIndex =
                firstFunctionIndex === -1 ? 0 : firstFunctionIndex;

            mergedLines = [
                ...mergedLines.slice(0, insertionIndex),
                ...overrideLines,
                ...mergedLines.slice(insertionIndex)
            ];
            removedAnyLine = true;
        }
    }

    const paramLineIndices = new Map();
    for (const [index, line] of mergedLines.entries()) {
        if (!isParamLine(line)) {
            continue;
        }

        const canonical = getParamCanonicalName(line);
        if (canonical) {
            paramLineIndices.set(canonical, index);
        }
    }

    if (otherLines.length > 0) {
        const normalizedOtherLines = [];

        for (const line of otherLines) {
            const metadata = parseDocCommentMetadata(line);
            const canonical = getParamCanonicalName(line, metadata);

            if (
                canonical &&
                paramLineIndices.has(canonical) &&
                metadata?.name
            ) {
                const lineIndex = paramLineIndices.get(canonical);
                const existingLine = mergedLines[lineIndex];

                const updatedLine = updateParamLineWithDocName(
                    existingLine,
                    metadata.name
                );
                if (updatedLine !== existingLine) {
                    mergedLines[lineIndex] = updatedLine;
                    removedAnyLine = true;
                }
                continue;
            }

            normalizedOtherLines.push(line);
        }

        otherLines = normalizedOtherLines;
    }

    if (otherLines.length > 0) {
        const nonReturnLines = [];
        const extractedReturns = [];

        for (const line of otherLines) {
            const metadata = parseDocCommentMetadata(line);
            if (metadata?.tag === "returns") {
                extractedReturns.push(line);
                continue;
            }

            nonReturnLines.push(line);
        }

        if (extractedReturns.length > 0) {
            otherLines = nonReturnLines;
            returnsLines = extractedReturns;
        }
    }

    const syntheticParamNames = new Set(
        otherLines
            .map((line) => getParamCanonicalName(line))
            .filter(isNonEmptyString)
    );

    if (syntheticParamNames.size > 0) {
        const beforeLength = mergedLines.length;
        mergedLines = mergedLines.filter((line) => {
            if (!isParamLine(line)) {
                return true;
            }

            const canonical = getParamCanonicalName(line);
            if (!canonical) {
                return false;
            }

            return !syntheticParamNames.has(canonical);
        });
        if (mergedLines.length !== beforeLength) {
            removedAnyLine = true;
        }
    }

    const lastFunctionIndex = mergedLines.findLastIndex(isFunctionLine);
    let insertionIndex = lastFunctionIndex === -1 ? 0 : lastFunctionIndex + 1;

    if (lastFunctionIndex === -1) {
        while (
            insertionIndex < mergedLines.length &&
            typeof mergedLines[insertionIndex] === "string" &&
            mergedLines[insertionIndex].trim() === ""
        ) {
            insertionIndex += 1;
        }
    }

    while (
        insertionIndex < mergedLines.length &&
        typeof mergedLines[insertionIndex] === "string" &&
        isParamLine(mergedLines[insertionIndex])
    ) {
        insertionIndex += 1;
    }

    let result = [
        ...mergedLines.slice(0, insertionIndex),
        ...otherLines,
        ...mergedLines.slice(insertionIndex)
    ];

    if (returnsLines.length > 0) {
        let appendIndex = result.length;

        while (
            appendIndex > 0 &&
            typeof result[appendIndex - 1] === "string" &&
            result[appendIndex - 1].trim() === ""
        ) {
            appendIndex -= 1;
        }

        result = [
            ...result.slice(0, appendIndex),
            ...returnsLines,
            ...result.slice(appendIndex)
        ];
    }

    const paramDocsByCanonical = new Map();

    for (const line of result) {
        if (typeof line !== "string") {
            continue;
        }

        if (!isParamLine(line)) {
            continue;
        }

        const canonical = getParamCanonicalName(line);
        if (canonical) {
            paramDocsByCanonical.set(canonical, line);
        }
    }

    const implicitDocEntries = collectImplicitArgumentDocNames(node, options);
    const suppressedCanonicals = suppressedImplicitDocCanonicalByNode.get(node);

    if (suppressedCanonicals && suppressedCanonicals.size > 0) {
        for (const canonical of suppressedCanonicals) {
            paramDocsByCanonical.delete(canonical);
        }
    }

    if (implicitDocEntries.length > 0) {
        const canonicalNames = new Set();
        const fallbackCanonicalsToRemove = new Set();

        for (const entry of implicitDocEntries) {
            if (entry?.canonical) {
                canonicalNames.add(entry.canonical);
            }

            if (
                entry?.fallbackCanonical &&
                entry.fallbackCanonical !== entry.canonical &&
                entry.hasDirectReference !== true
            ) {
                fallbackCanonicalsToRemove.add(entry.fallbackCanonical);
            }
        }

        for (const fallbackCanonical of fallbackCanonicalsToRemove) {
            if (!canonicalNames.has(fallbackCanonical)) {
                paramDocsByCanonical.delete(fallbackCanonical);
            }
        }
    }

    let orderedParamDocs = [];
    if (Array.isArray(node.params)) {
        for (const param of node.params) {
            const paramInfo = getParameterDocInfo(param, node, options);
            const canonical = paramInfo?.name
                ? getCanonicalParamNameFromText(paramInfo.name)
                : null;
            if (canonical && paramDocsByCanonical.has(canonical)) {
                orderedParamDocs.push(paramDocsByCanonical.get(canonical));
                paramDocsByCanonical.delete(canonical);
            }
        }
    }

    if (orderedParamDocs.length === 0) {
        for (const entry of implicitDocEntries) {
            const canonical = entry?.canonical;
            if (canonical && paramDocsByCanonical.has(canonical)) {
                orderedParamDocs.push(paramDocsByCanonical.get(canonical));
                paramDocsByCanonical.delete(canonical);
            }
        }
    }

    for (const doc of paramDocsByCanonical.values()) {
        orderedParamDocs.push(doc);
    }

    if (orderedParamDocs.length > 0) {
        const docsByCanonical = new Map();
        for (const docLine of orderedParamDocs) {
            if (typeof docLine !== "string") {
                continue;
            }

            const canonical = getParamCanonicalName(docLine);
            if (canonical) {
                docsByCanonical.set(canonical, docLine);
            }
        }

        const preferredDocs = preferredParamDocNamesByNode.get(node);
        const implicitEntryByIndex = new Map();
        for (const entry of implicitDocEntries) {
            if (entry && Number.isInteger(entry.index)) {
                implicitEntryByIndex.set(entry.index, entry);
            }
        }
        const reordered = [];

        if (Array.isArray(node.params)) {
            for (const [index, param] of node.params.entries()) {
                const implicitEntry = implicitEntryByIndex.get(index);
                if (implicitEntry) {
                    const implicitCanonical =
                        implicitEntry.canonical ||
                        getCanonicalParamNameFromText(implicitEntry.name);
                    if (
                        implicitCanonical &&
                        docsByCanonical.has(implicitCanonical)
                    ) {
                        reordered.push(docsByCanonical.get(implicitCanonical));
                        docsByCanonical.delete(implicitCanonical);
                        continue;
                    }
                }

                const preferredName = preferredDocs?.get(index);
                if (preferredName) {
                    const preferredCanonical =
                        getCanonicalParamNameFromText(preferredName);
                    if (
                        preferredCanonical &&
                        docsByCanonical.has(preferredCanonical)
                    ) {
                        reordered.push(docsByCanonical.get(preferredCanonical));
                        docsByCanonical.delete(preferredCanonical);
                        continue;
                    }
                }

                const paramInfo = getParameterDocInfo(param, node, options);
                const paramCanonical = paramInfo?.name
                    ? getCanonicalParamNameFromText(paramInfo.name)
                    : null;
                if (paramCanonical && docsByCanonical.has(paramCanonical)) {
                    reordered.push(docsByCanonical.get(paramCanonical));
                    docsByCanonical.delete(paramCanonical);
                }
            }
        }

        for (const docLine of docsByCanonical.values()) {
            reordered.push(docLine);
        }

        orderedParamDocs = reordered;
    }

    const finalDocs = [];
    let insertedParams = false;

    for (const line of result) {
        if (isParamLine(line)) {
            if (!insertedParams && orderedParamDocs.length > 0) {
                finalDocs.push(...orderedParamDocs);
                insertedParams = true;
            }
            continue;
        }

        finalDocs.push(line);
    }

    if (!insertedParams && orderedParamDocs.length > 0) {
        finalDocs.push(...orderedParamDocs);
    }

    let reorderedDocs = finalDocs;

    const descriptionStartIndex = reorderedDocs.findIndex(isDescriptionLine);
    if (descriptionStartIndex !== -1) {
        let descriptionEndIndex = descriptionStartIndex + 1;

        while (
            descriptionEndIndex < reorderedDocs.length &&
            typeof reorderedDocs[descriptionEndIndex] === "string" &&
            reorderedDocs[descriptionEndIndex].startsWith("///") &&
            !parseDocCommentMetadata(reorderedDocs[descriptionEndIndex])
        ) {
            descriptionEndIndex += 1;
        }

        const descriptionBlock = reorderedDocs.slice(
            descriptionStartIndex,
            descriptionEndIndex
        );
        const docsWithoutDescription = [
            ...reorderedDocs.slice(0, descriptionStartIndex),
            ...reorderedDocs.slice(descriptionEndIndex)
        ];

        let shouldOmitDescriptionBlock = false;
        if (descriptionBlock.length === 1) {
            const descriptionMetadata = parseDocCommentMetadata(
                descriptionBlock[0]
            );
            const descriptionText =
                typeof descriptionMetadata?.name === "string"
                    ? descriptionMetadata.name.trim()
                    : "";

            // Omit empty description blocks
            if (descriptionText.length === 0) {
                shouldOmitDescriptionBlock = true;
            } else if (
                syntheticFunctionName &&
                descriptionText.startsWith(syntheticFunctionName)
            ) {
                // Omit alias-style descriptions like "functionName()"
                const remainder = descriptionText.slice(
                    syntheticFunctionName.length
                );
                const trimmedRemainder = remainder.trim();
                if (
                    trimmedRemainder.startsWith("(") &&
                    trimmedRemainder.endsWith(")")
                ) {
                    shouldOmitDescriptionBlock = true;
                }
            }
        }

        if (shouldOmitDescriptionBlock) {
            reorderedDocs = docsWithoutDescription;
        } else {
            let lastParamIndex = -1;
            for (const [index, element] of docsWithoutDescription.entries()) {
                if (isParamLine(element)) {
                    lastParamIndex = index;
                }
            }

            const insertionAfterParams =
                lastParamIndex === -1
                    ? docsWithoutDescription.length
                    : lastParamIndex + 1;

            reorderedDocs = [
                ...docsWithoutDescription.slice(0, insertionAfterParams),
                ...descriptionBlock,
                ...docsWithoutDescription.slice(insertionAfterParams)
            ];
        }
    }

    reorderedDocs = reorderDescriptionLinesAfterFunction(reorderedDocs);

    if (suppressedCanonicals && suppressedCanonicals.size > 0) {
        reorderedDocs = reorderedDocs.filter((line) => {
            if (!isParamLine(line)) {
                return true;
            }

            const canonical = getParamCanonicalName(line);
            return !canonical || !suppressedCanonicals.has(canonical);
        });
    }

    reorderedDocs = reorderedDocs.map((line) => {
        if (!isParamLine(line)) {
            return line;
        }

        const match = line.match(
            /^(\/\/\/\s*@param\s*)(\{[^}]*\}\s*)?(\s*\S+)(.*)$/i
        );
        if (!match) {
            return normalizeDocCommentTypeAnnotations(line);
        }

        const [, prefix, rawTypeSection = "", rawName = "", remainder = ""] =
            match;
        const normalizedPrefix = `${prefix.replace(/\s*$/, "")} `;
        let normalizedTypeSection = rawTypeSection.trim();
        if (
            normalizedTypeSection.startsWith("{") &&
            normalizedTypeSection.endsWith("}")
        ) {
            const innerType = normalizedTypeSection.slice(1, -1);
            const normalizedInner = innerType.replaceAll("|", ",");
            normalizedTypeSection = `{${normalizedInner}}`;
        }
        const typePart =
            normalizedTypeSection.length > 0 ? `${normalizedTypeSection} ` : "";
        const normalizedName = rawName.trim();
        const remainderText = remainder.trim();
        const hasDescription = remainderText.length > 0;
        let descriptionPart = "";

        if (hasDescription) {
            const hyphenMatch = remainder.match(/^(\s*-\s*)(.*)$/);
            let normalizedDescription = "";
            let hyphenSpacing = " - ";

            if (hyphenMatch) {
                const [, rawHyphenSpacing = "", rawDescription = ""] =
                    hyphenMatch;
                normalizedDescription = rawDescription.trim();

                const trailingSpaceMatch = rawHyphenSpacing.match(/-(\s*)$/);
                if (trailingSpaceMatch) {
                    const originalSpaceCount = trailingSpaceMatch[1].length;
                    const preservedSpaceCount = Math.max(
                        1,
                        Math.min(originalSpaceCount, 2)
                    );
                    hyphenSpacing = ` - ${" ".repeat(preservedSpaceCount - 1)}`;
                }
            } else {
                normalizedDescription = remainderText.replace(/^[-\s]+/, "");
            }

            if (normalizedDescription.length > 0) {
                descriptionPart = `${hyphenSpacing}${normalizedDescription}`;
            }
        }

        const updatedLine = `${normalizedPrefix}${typePart}${normalizedName}${descriptionPart}`;
        return normalizeDocCommentTypeAnnotations(updatedLine);
    });

    const wrappedDocs = [];
    const normalizedPrintWidth = coercePositiveIntegerOption(
        options?.printWidth,
        120
    );
    const wrapWidth = Math.min(normalizedPrintWidth, 100);

    const wrapSegments = (text, firstAvailable, continuationAvailable) => {
        if (firstAvailable <= 0) {
            return [text];
        }

        const words = text.split(/\s+/).filter((word) => word.length > 0);
        if (words.length === 0) {
            return [];
        }

        const segments = [];
        let current = words[0];
        let currentAvailable = firstAvailable;

        for (let index = 1; index < words.length; index += 1) {
            const word = words[index];

            const endsSentence = /[.!?]["')\]]?$/.test(current);
            const startsSentence = /^[A-Z]/.test(word);
            if (
                endsSentence &&
                startsSentence &&
                currentAvailable >= 60 &&
                current.length >=
                    Math.max(Math.floor(currentAvailable * 0.6), 24)
            ) {
                segments.push(current);
                current = word;
                currentAvailable = continuationAvailable;
                continue;
            }

            if (current.length + 1 + word.length > currentAvailable) {
                segments.push(current);
                current = word;
                currentAvailable = continuationAvailable;
            } else {
                current += ` ${word}`;
            }
        }

        segments.push(current);

        const lastIndex = segments.length - 1;
        if (lastIndex >= 2) {
            // `Array#at` handles negative indices but introduces an extra bounds
            // check on every call. This helper runs for every doc comment we
            // wrap, so prefer direct index math to keep the hot path lean.
            const lastSegment = segments[lastIndex];
            const isSingleWord =
                typeof lastSegment === "string" && !/\s/.test(lastSegment);

            if (isSingleWord) {
                const maxSingleWordLength = Math.max(
                    Math.min(continuationAvailable / 2, 16),
                    8
                );

                if (lastSegment.length <= maxSingleWordLength) {
                    const penultimateIndex = lastIndex - 1;
                    const mergedSegment =
                        segments[penultimateIndex] + ` ${lastSegment}`;

                    segments[penultimateIndex] = mergedSegment;
                    segments.pop();
                }
            }
        }

        return segments;
    };

    for (let index = 0; index < reorderedDocs.length; index += 1) {
        const line = reorderedDocs[index];
        if (isDescriptionLine(line)) {
            const blockLines = [line];
            let lookahead = index + 1;

            while (lookahead < reorderedDocs.length) {
                const nextLine = reorderedDocs[lookahead];
                if (
                    typeof nextLine === "string" &&
                    nextLine.startsWith("///") &&
                    !parseDocCommentMetadata(nextLine)
                ) {
                    blockLines.push(nextLine);
                    lookahead += 1;
                    continue;
                }
                break;
            }

            index = lookahead - 1;

            const prefixMatch = line.match(/^(\/\/\/\s*@description\s+)/i);
            if (!prefixMatch) {
                wrappedDocs.push(...blockLines);
                continue;
            }

            const prefix = prefixMatch[1];
            const continuationPrefix =
                "/// " + " ".repeat(Math.max(prefix.length - 4, 0));
            const descriptionText = blockLines
                .map((docLine, blockIndex) => {
                    if (blockIndex === 0) {
                        return docLine.slice(prefix.length).trim();
                    }

                    return docLine.slice(continuationPrefix.length).trim();
                })
                .filter((segment) => segment.length > 0)
                .join(" ");

            if (descriptionText.length === 0) {
                wrappedDocs.push(...blockLines);
                continue;
            }

            const available = Math.max(wrapWidth - prefix.length, 16);
            const continuationAvailable = Math.max(Math.min(available, 62), 16);
            const segments = wrapSegments(
                descriptionText,
                available,
                continuationAvailable
            );

            if (segments.length === 0) {
                wrappedDocs.push(...blockLines);
                continue;
            }

            wrappedDocs.push(`${prefix}${segments[0]}`);
            for (
                let segmentIndex = 1;
                segmentIndex < segments.length;
                segmentIndex += 1
            ) {
                wrappedDocs.push(
                    `${continuationPrefix}${segments[segmentIndex]}`
                );
            }
            continue;
        }

        wrappedDocs.push(line);
    }

    reorderedDocs = wrappedDocs;

    result = reorderedDocs;

    if (removedAnyLine || otherLines.length > 0) {
        result._suppressLeadingBlank = true;
    }

    const filteredResult = result.filter((line) => {
        if (typeof line !== "string") {
            return true;
        }

        if (!/^\/\/\/\s*@description\b/i.test(line.trim())) {
            return true;
        }

        const metadata = parseDocCommentMetadata(line);
        const descriptionText =
            typeof metadata?.name === "string" ? metadata.name.trim() : "";

        return descriptionText.length > 0;
    });

    if (result._suppressLeadingBlank) {
        filteredResult._suppressLeadingBlank = true;
    }

    return filteredResult;
}

function getCanonicalParamNameFromText(name) {
    if (typeof name !== "string") {
        return null;
    }

    let trimmed = name.trim();

    if (trimmed.startsWith("[")) {
        let depth = 0;
        let closingIndex = -1;

        let index = 0;
        for (const char of trimmed) {
            if (char === "[") {
                depth += 1;
            } else if (char === "]") {
                depth -= 1;
                if (depth === 0) {
                    closingIndex = index;
                    break;
                }
            }

            index += 1;
        }

        if (closingIndex > 0) {
            trimmed = trimmed.slice(1, closingIndex);
        }
    }

    const equalsIndex = trimmed.indexOf("=");
    if (equalsIndex !== -1) {
        trimmed = trimmed.slice(0, equalsIndex);
    }

    const normalized = normalizeDocMetadataName(trimmed.trim());
    return normalized && normalized.length > 0 ? normalized : null;
}

function getPreferredFunctionParameterName(path, node, options) {
    const context = findFunctionParameterContext(path);
    if (context) {
        const { functionNode, paramIndex } = context;
        if (!functionNode || !Number.isInteger(paramIndex) || paramIndex < 0) {
            return null;
        }

        const params = Array.isArray(functionNode.params)
            ? functionNode.params
            : [];
        if (paramIndex >= params.length) {
            return null;
        }

        const identifier = getIdentifierFromParameterNode(params[paramIndex]);
        const currentName =
            (identifier && typeof identifier.name === "string"
                ? identifier.name
                : null) ??
            (node && typeof node.name === "string" ? node.name : null);

        const preferredName = resolvePreferredParameterName(
            functionNode,
            paramIndex,
            currentName,
            options
        );

        if (isNonEmptyString(preferredName)) {
            return preferredName;
        }

        return null;
    }

    if (!node || typeof node.name !== "string") {
        return null;
    }

    const argumentIndex = getArgumentIndexFromIdentifier(node.name);
    if (!Number.isInteger(argumentIndex) || argumentIndex < 0) {
        return null;
    }

    const functionNode = findEnclosingFunctionNode(path);
    if (!functionNode) {
        return null;
    }

    const preferredName = resolvePreferredParameterName(
        functionNode,
        argumentIndex,
        node.name,
        options
    );

    if (isNonEmptyString(preferredName)) {
        return preferredName;
    }

    const params = Array.isArray(functionNode.params)
        ? functionNode.params
        : [];
    if (argumentIndex >= params.length) {
        return null;
    }

    const identifier = getIdentifierFromParameterNode(params[argumentIndex]);
    if (!identifier || typeof identifier.name !== "string") {
        return null;
    }

    const normalizedIdentifier = normalizePreferredParameterName(
        identifier.name
    );
    if (
        normalizedIdentifier &&
        normalizedIdentifier !== node.name &&
        isValidIdentifierName(normalizedIdentifier)
    ) {
        return normalizedIdentifier;
    }

    return null;
}

function resolvePreferredParameterName(
    functionNode,
    paramIndex,
    currentName,
    options
) {
    if (!functionNode || !Number.isInteger(paramIndex) || paramIndex < 0) {
        return null;
    }

    const params = Array.isArray(functionNode.params)
        ? functionNode.params
        : null;
    if (!params || paramIndex >= params.length) {
        return null;
    }

    const hasRenamableCurrentName =
        typeof currentName === "string" &&
        getArgumentIndexFromIdentifier(currentName) !== null;

    if (!hasRenamableCurrentName) {
        return null;
    }

    const preferredSource = resolvePreferredParameterSource(
        functionNode,
        paramIndex,
        currentName,
        options
    );

    const normalizedName = normalizePreferredParameterName(preferredSource);
    if (!normalizedName || normalizedName === currentName) {
        return null;
    }

    return isValidIdentifierName(normalizedName) ? normalizedName : null;
}

function resolvePreferredParameterSource(
    functionNode,
    paramIndex,
    currentName,
    options
) {
    const docPreferences = preferredParamDocNamesByNode.get(functionNode);
    if (docPreferences?.has(paramIndex)) {
        return docPreferences.get(paramIndex) ?? null;
    }

    const implicitEntries = collectImplicitArgumentDocNames(
        functionNode,
        options
    );
    if (!Array.isArray(implicitEntries)) {
        return null;
    }

    const implicitEntry = implicitEntries.find(
        (entry) => entry && entry.index === paramIndex
    );
    if (!implicitEntry) {
        return null;
    }

    if (
        implicitEntry.canonical &&
        implicitEntry.canonical !== implicitEntry.fallbackCanonical
    ) {
        return implicitEntry.name || implicitEntry.canonical;
    }

    if (implicitEntry.name && implicitEntry.name !== currentName) {
        return implicitEntry.name;
    }

    return null;
}

function findEnclosingFunctionNode(path) {
    if (!path || typeof path.getParentNode !== "function") {
        return null;
    }

    for (let depth = 0; ; depth += 1) {
        const parent =
            depth === 0 ? path.getParentNode() : path.getParentNode(depth);
        if (!parent) {
            break;
        }

        if (isFunctionLikeNode(parent)) {
            return parent;
        }
    }

    return null;
}

function isFunctionLikeNode(node) {
    if (!node || typeof node !== "object") {
        return false;
    }

    return (
        node.type === "FunctionDeclaration" ||
        node.type === "FunctionExpression" ||
        node.type === "ConstructorDeclaration"
    );
}

function findFunctionParameterContext(path) {
    if (!path || typeof path.getParentNode !== "function") {
        return null;
    }

    let candidate = path.getValue();
    for (let depth = 0; ; depth += 1) {
        const parent =
            depth === 0 ? path.getParentNode() : path.getParentNode(depth);
        if (!parent) {
            break;
        }

        if (parent.type === "DefaultParameter") {
            candidate = parent;
            continue;
        }

        if (
            parent.type === "FunctionDeclaration" ||
            parent.type === "ConstructorDeclaration"
        ) {
            const params = toMutableArray(parent.params);
            const index = params.indexOf(candidate);
            if (index !== -1) {
                return { functionNode: parent, paramIndex: index };
            }
        }

        candidate = parent;
    }

    return null;
}

function shouldOmitParameterAlias(declarator, functionNode, options) {
    if (
        !declarator ||
        declarator.type !== "VariableDeclarator" ||
        !declarator.id ||
        declarator.id.type !== "Identifier" ||
        !declarator.init ||
        declarator.init.type !== "Identifier"
    ) {
        return false;
    }

    const argumentIndex = getArgumentIndexFromIdentifier(declarator.init.name);
    if (argumentIndex === null) {
        return false;
    }

    const preferredName = resolvePreferredParameterName(
        functionNode,
        argumentIndex,
        declarator.init.name,
        options
    );

    const normalizedAlias = normalizePreferredParameterName(declarator.id.name);
    if (!normalizedAlias) {
        return false;
    }

    if (!functionNode || !Array.isArray(functionNode.params)) {
        return false;
    }

    const params = functionNode.params;
    if (argumentIndex < 0 || argumentIndex >= params.length) {
        return false;
    }

    const identifier = getIdentifierFromParameterNode(params[argumentIndex]);
    if (!identifier || typeof identifier.name !== "string") {
        return false;
    }

    const normalizedParamName = normalizePreferredParameterName(
        identifier.name
    );

    if (
        typeof normalizedParamName === "string" &&
        normalizedParamName.length > 0 &&
        normalizedParamName === normalizedAlias
    ) {
        return true;
    }

    const normalizedPreferred = preferredName
        ? normalizePreferredParameterName(preferredName)
        : null;

    if (normalizedPreferred && normalizedPreferred === normalizedAlias) {
        return true;
    }

    return false;
}

function getIdentifierFromParameterNode(param) {
    if (!param || typeof param !== "object") {
        return null;
    }

    if (param.type === "Identifier") {
        return param;
    }

    if (
        param.type === "DefaultParameter" &&
        param.left?.type === "Identifier"
    ) {
        return param.left;
    }

    return null;
}

function isInsideConstructorFunction(path) {
    if (!path || typeof path.getParentNode !== "function") {
        return false;
    }

    let functionAncestorDepth = null;

    for (let depth = 0; ; depth += 1) {
        const ancestor =
            depth === 0 ? path.getParentNode() : path.getParentNode(depth);
        if (!ancestor) {
            break;
        }

        if (
            functionAncestorDepth === null &&
            ancestor.type === "FunctionDeclaration"
        ) {
            const functionParent = path.getParentNode(depth + 1);
            if (!functionParent || functionParent.type !== "BlockStatement") {
                return false;
            }

            functionAncestorDepth = depth;
            continue;
        }

        if (ancestor.type === "ConstructorDeclaration") {
            return functionAncestorDepth !== null;
        }
    }

    return false;
}

function findEnclosingFunctionDeclaration(path) {
    if (!path || typeof path.getParentNode !== "function") {
        return null;
    }

    for (let depth = 0; ; depth += 1) {
        const parent =
            depth === 0 ? path.getParentNode() : path.getParentNode(depth);
        if (!parent) {
            break;
        }

        if (parent.type === "FunctionDeclaration") {
            return parent;
        }
    }

    return null;
}

function normalizePreferredParameterName(name) {
    if (typeof name !== "string" || name.length === 0) {
        return null;
    }

    const canonical = getCanonicalParamNameFromText(name);
    if (canonical && canonical.length > 0) {
        return canonical;
    }

    const normalized = normalizeDocMetadataName(name);
    if (typeof normalized !== "string" || normalized.length === 0) {
        return null;
    }

    return normalized.trim();
}

function isValidIdentifierName(name) {
    return typeof name === "string" && /^[A-Za-z_$][A-Za-z0-9_$]*$/.test(name);
}

function isOptionalParamDocName(name) {
    return typeof name === "string" && /^\s*\[[^\]]+\]\s*$/.test(name);
}

function updateParamLineWithDocName(line, newDocName) {
    if (typeof line !== "string" || typeof newDocName !== "string") {
        return line;
    }

    const prefixMatch = line.match(/^(\/\/\/\s*@param(?:\s+\{[^}]+\})?\s*)/i);
    if (!prefixMatch) {
        return `/// @param ${newDocName}`;
    }

    const prefix = prefixMatch[0];
    const remainder = line.slice(prefix.length);
    if (remainder.length === 0) {
        return `${prefix}${newDocName}`;
    }

    const updatedRemainder = remainder.replace(/^[^\s]+/, newDocName);
    return `${prefix}${updatedRemainder}`;
}

function computeSyntheticFunctionDocLines(
    node,
    existingDocLines,
    options,
    overrides = {}
) {
    if (!node) {
        return [];
    }

    const metadata = Array.isArray(existingDocLines)
        ? existingDocLines.map(parseDocCommentMetadata).filter(Boolean)
        : [];
    const orderedParamMetadata = metadata.filter(
        (meta) => meta.tag === "param"
    );

    const hasReturnsTag = metadata.some((meta) => meta.tag === "returns");
    const hasOverrideTag = metadata.some((meta) => meta.tag === "override");
    const documentedParamNames = new Set();
    const paramMetadataByCanonical = new Map();
    const overrideName = overrides?.nameOverride;
    const functionName = overrideName ?? getNodeName(node);
    const existingFunctionMetadata = metadata.find(
        (meta) => meta.tag === "function"
    );
    const normalizedFunctionName =
        typeof functionName === "string" &&
        isNonEmptyTrimmedString(functionName)
            ? normalizeDocMetadataName(functionName)
            : null;
    const normalizedExistingFunctionName =
        typeof existingFunctionMetadata?.name === "string" &&
        isNonEmptyTrimmedString(existingFunctionMetadata.name)
            ? normalizeDocMetadataName(existingFunctionMetadata.name)
            : null;

    for (const meta of metadata) {
        if (meta.tag !== "param") {
            continue;
        }

        const rawName = typeof meta.name === "string" ? meta.name : null;
        if (!rawName) {
            continue;
        }

        documentedParamNames.add(rawName);

        const canonical = getCanonicalParamNameFromText(rawName);
        if (canonical && !paramMetadataByCanonical.has(canonical)) {
            paramMetadataByCanonical.set(canonical, meta);
        }
    }

    const shouldInsertOverrideTag =
        overrides?.includeOverrideTag === true && !hasOverrideTag;

    const lines = [];

    if (shouldInsertOverrideTag) {
        lines.push("/// @override");
    }

    const shouldInsertFunctionTag =
        normalizedFunctionName &&
        (normalizedExistingFunctionName === null ||
            normalizedExistingFunctionName !== normalizedFunctionName);

    if (shouldInsertFunctionTag) {
        lines.push(`/// @function ${functionName}`);
    }

    const implicitArgumentDocNames = collectImplicitArgumentDocNames(
        node,
        options
    );
    const implicitDocEntryByIndex = new Map();

    for (const entry of implicitArgumentDocNames) {
        if (!entry) {
            continue;
        }

        const { index } = entry;
        if (!Number.isInteger(index) || index < 0) {
            continue;
        }

        if (!implicitDocEntryByIndex.has(index)) {
            implicitDocEntryByIndex.set(index, entry);
        }
    }

    if (!Array.isArray(node.params)) {
        for (const { name: docName } of implicitArgumentDocNames) {
            if (documentedParamNames.has(docName)) {
                continue;
            }

            documentedParamNames.add(docName);
            lines.push(`/// @param ${docName}`);
        }

        return maybeAppendReturnsDoc(lines, node, hasReturnsTag, overrides);
    }

    for (const [paramIndex, param] of node.params.entries()) {
        const paramInfo = getParameterDocInfo(param, node, options);
        if (!paramInfo || !paramInfo.name) {
            continue;
        }
        const ordinalMetadata =
            Number.isInteger(paramIndex) && paramIndex >= 0
                ? (orderedParamMetadata[paramIndex] ?? null)
                : null;
        const rawOrdinalName =
            typeof ordinalMetadata?.name === "string" &&
            ordinalMetadata.name.length > 0
                ? ordinalMetadata.name
                : null;
        const canonicalOrdinal = rawOrdinalName
            ? getCanonicalParamNameFromText(rawOrdinalName)
            : null;
        const implicitDocEntry = implicitDocEntryByIndex.get(paramIndex);
        const paramIdentifier = getIdentifierFromParameterNode(param);
        const paramIdentifierName =
            typeof paramIdentifier?.name === "string"
                ? paramIdentifier.name
                : null;
        const isGenericArgumentName =
            typeof paramIdentifierName === "string" &&
            getArgumentIndexFromIdentifier(paramIdentifierName) !== null;
        const implicitName =
            implicitDocEntry &&
            typeof implicitDocEntry.name === "string" &&
            implicitDocEntry.name &&
            implicitDocEntry.canonical !== implicitDocEntry.fallbackCanonical
                ? implicitDocEntry.name
                : null;
        const canonicalParamName =
            (implicitDocEntry?.canonical && implicitDocEntry.canonical) ||
            getCanonicalParamNameFromText(paramInfo.name);
        const existingMetadata =
            (canonicalParamName &&
                paramMetadataByCanonical.has(canonicalParamName) &&
                paramMetadataByCanonical.get(canonicalParamName)) ||
            null;
        const existingDocName = existingMetadata?.name;
        const hasCompleteOrdinalDocs =
            Array.isArray(node.params) &&
            orderedParamMetadata.length === node.params.length;
        const shouldAdoptOrdinalName =
            Boolean(rawOrdinalName) &&
            ((Boolean(canonicalOrdinal) &&
                Boolean(canonicalParamName) &&
                canonicalOrdinal === canonicalParamName) ||
                isGenericArgumentName);

        if (
            hasCompleteOrdinalDocs &&
            node &&
            typeof paramIndex === "number" &&
            shouldAdoptOrdinalName
        ) {
            const documentedParamCanonical =
                getCanonicalParamNameFromText(paramInfo.name) ?? null;
            if (
                documentedParamCanonical &&
                paramMetadataByCanonical.has(documentedParamCanonical)
            ) {
                // The parameter already appears in the documented metadata;
                // avoid overriding it with mismatched ordinal ordering.
            } else {
                let preferredDocs = preferredParamDocNamesByNode.get(node);
                if (!preferredDocs) {
                    preferredDocs = new Map();
                    preferredParamDocNamesByNode.set(node, preferredDocs);
                }
                if (!preferredDocs.has(paramIndex)) {
                    preferredDocs.set(paramIndex, rawOrdinalName);
                }
            }
        }
        if (
            !shouldAdoptOrdinalName &&
            canonicalOrdinal &&
            canonicalParamName &&
            canonicalOrdinal !== canonicalParamName &&
            node &&
            !paramMetadataByCanonical.has(canonicalParamName)
        ) {
            let suppressedCanonicals =
                suppressedImplicitDocCanonicalByNode.get(node);
            if (!suppressedCanonicals) {
                suppressedCanonicals = new Set();
                suppressedImplicitDocCanonicalByNode.set(
                    node,
                    suppressedCanonicals
                );
            }
            suppressedCanonicals.add(canonicalOrdinal);
        }
        const ordinalDocName =
            hasCompleteOrdinalDocs &&
            (!existingDocName || existingDocName.length === 0) &&
            shouldAdoptOrdinalName
                ? rawOrdinalName
                : null;
        let effectiveImplicitName = implicitName;
        if (effectiveImplicitName && ordinalDocName) {
            const canonicalImplicit =
                getCanonicalParamNameFromText(effectiveImplicitName) ?? null;
            const fallbackCanonical =
                implicitDocEntry?.fallbackCanonical ??
                getCanonicalParamNameFromText(paramInfo.name);

            if (
                canonicalOrdinal &&
                canonicalOrdinal !== fallbackCanonical &&
                canonicalOrdinal !== canonicalImplicit
            ) {
                const ordinalLength = canonicalOrdinal.length;
                const implicitLength =
                    (canonicalImplicit && canonicalImplicit.length > 0) ||
                    effectiveImplicitName.trim().length > 0;

                if (ordinalLength > implicitLength) {
                    effectiveImplicitName = null;
                    if (implicitDocEntry) {
                        implicitDocEntry._suppressDocLine = true;
                        if (implicitDocEntry.canonical && node) {
                            let suppressedCanonicals =
                                suppressedImplicitDocCanonicalByNode.get(node);
                            if (!suppressedCanonicals) {
                                suppressedCanonicals = new Set();
                                suppressedImplicitDocCanonicalByNode.set(
                                    node,
                                    suppressedCanonicals
                                );
                            }
                            suppressedCanonicals.add(
                                implicitDocEntry.canonical
                            );
                        }
                        if (canonicalOrdinal) {
                            implicitDocEntry.canonical = canonicalOrdinal;
                        }
                        if (ordinalDocName) {
                            implicitDocEntry.name = ordinalDocName;
                            if (node) {
                                let preferredDocs =
                                    preferredParamDocNamesByNode.get(node);
                                if (!preferredDocs) {
                                    preferredDocs = new Map();
                                    preferredParamDocNamesByNode.set(
                                        node,
                                        preferredDocs
                                    );
                                }
                                preferredDocs.set(paramIndex, ordinalDocName);
                            }
                        }
                    }
                }
            }
        }

        const baseDocName =
            (effectiveImplicitName &&
                effectiveImplicitName.length > 0 &&
                effectiveImplicitName) ||
            (ordinalDocName && ordinalDocName.length > 0 && ordinalDocName) ||
            paramInfo.name;
        const shouldMarkOptional =
            paramInfo.optional ||
            (param?.type === "DefaultParameter" &&
                isOptionalParamDocName(existingDocName));
        if (
            shouldMarkOptional &&
            param?.type === "DefaultParameter" &&
            isUndefinedLiteral(param.right)
        ) {
            preservedUndefinedDefaultParameters.add(param);
        }
        const docName =
            (shouldMarkOptional && `[${baseDocName}]`) || baseDocName;

        if (documentedParamNames.has(docName)) {
            if (implicitDocEntry?.name) {
                documentedParamNames.add(implicitDocEntry.name);
            }
            continue;
        }
        documentedParamNames.add(docName);
        if (implicitDocEntry?.name) {
            documentedParamNames.add(implicitDocEntry.name);
        }
        lines.push(`/// @param ${docName}`);
    }

    for (const entry of implicitArgumentDocNames) {
        if (!entry || entry._suppressDocLine) {
            continue;
        }

        const { name: docName, index, canonical, fallbackCanonical } = entry;
        const isFallbackEntry = canonical === fallbackCanonical;
        if (
            isFallbackEntry &&
            Number.isInteger(index) &&
            orderedParamMetadata[index] &&
            typeof orderedParamMetadata[index].name === "string" &&
            orderedParamMetadata[index].name.length > 0
        ) {
            continue;
        }

        if (documentedParamNames.has(docName)) {
            continue;
        }

        documentedParamNames.add(docName);
        lines.push(`/// @param ${docName}`);
    }

    return maybeAppendReturnsDoc(lines, node, hasReturnsTag, overrides).map(
        (line) => normalizeDocCommentTypeAnnotations(line)
    );
}

function collectImplicitArgumentDocNames(functionNode, options) {
    if (!functionNode || functionNode.type !== "FunctionDeclaration") {
        return [];
    }

    const referenceInfo = gatherImplicitArgumentReferences(functionNode);
    const entries = buildImplicitArgumentDocEntries(referenceInfo);
    const suppressedCanonicals =
        suppressedImplicitDocCanonicalByNode.get(functionNode);

    if (!suppressedCanonicals || suppressedCanonicals.size === 0) {
        return entries;
    }

    return entries.filter((entry) => {
        if (!entry || !entry.canonical) {
            return true;
        }

        return !suppressedCanonicals.has(entry.canonical);
    });
}

// Collects index/reference bookkeeping for implicit `arguments[index]` usages
// within a function. The traversal tracks alias declarations, direct
// references, and the set of indices that require doc entries so the caller
// can format them without dipping into low-level mutation logic.
function gatherImplicitArgumentReferences(functionNode) {
    const referencedIndices = new Set();
    const aliasByIndex = new Map();
    const directReferenceIndices = new Set();

    const visit = (node, parent, property) => {
        if (!node || typeof node !== "object") {
            return;
        }

        if (node === functionNode) {
            visit(functionNode.body, node, "body");
            return;
        }

        if (Array.isArray(node)) {
            for (const [index, element] of node.entries()) {
                visit(element, parent, index);
            }
            return;
        }

        if (
            node !== functionNode &&
            (node.type === "FunctionDeclaration" ||
                node.type === "FunctionExpression" ||
                node.type === "ConstructorDeclaration")
        ) {
            return;
        }

        let skipAliasInitializer = false;
        if (node.type === "VariableDeclarator") {
            const aliasIndex = getArgumentIndexFromNode(node.init);
            if (
                aliasIndex !== null &&
                node.id?.type === "Identifier" &&
                !aliasByIndex.has(aliasIndex)
            ) {
                const aliasName = normalizeDocMetadataName(node.id.name);
                if (isNonEmptyString(aliasName)) {
                    aliasByIndex.set(aliasIndex, aliasName);
                    referencedIndices.add(aliasIndex);
                    skipAliasInitializer = true;
                }
            }
        }

        const directIndex = getArgumentIndexFromNode(node);
        if (directIndex !== null) {
            referencedIndices.add(directIndex);
            if (!(skipAliasInitializer && property === "init")) {
                directReferenceIndices.add(directIndex);
            }
        }

        for (const [key, value] of Object.entries(node)) {
            if (skipAliasInitializer && key === "init") {
                continue;
            }
            if (!value || typeof value !== "object") {
                continue;
            }

            visit(value, node, key);
        }
    };

    visit(functionNode.body, functionNode, "body");

    return { referencedIndices, aliasByIndex, directReferenceIndices };
}

function buildImplicitArgumentDocEntries({
    referencedIndices,
    aliasByIndex,
    directReferenceIndices
}) {
    if (!referencedIndices || referencedIndices.size === 0) {
        return [];
    }

    const sortedIndices = [...referencedIndices].sort(
        (left, right) => left - right
    );

    return sortedIndices.map((index) =>
        createImplicitArgumentDocEntry({
            index,
            aliasByIndex,
            directReferenceIndices
        })
    );
}

function createImplicitArgumentDocEntry({
    index,
    aliasByIndex,
    directReferenceIndices
}) {
    const fallbackName = `argument${index}`;
    const alias = aliasByIndex?.get(index);
    const docName = (alias && alias.length > 0 && alias) || fallbackName;
    const canonical = getCanonicalParamNameFromText(docName) ?? docName;
    const fallbackCanonical =
        getCanonicalParamNameFromText(fallbackName) ?? fallbackName;

    return {
        name: docName,
        canonical,
        fallbackCanonical,
        index,
        hasDirectReference: directReferenceIndices?.has(index) === true
    };
}

function getArgumentIndexFromNode(node) {
    if (!node || typeof node !== "object") {
        return null;
    }

    if (node.type === "Identifier") {
        return getArgumentIndexFromIdentifier(node.name);
    }

    if (
        node.type === "MemberIndexExpression" &&
        node.object?.type === "Identifier" &&
        node.object.name === "argument" &&
        Array.isArray(node.property) &&
        node.property.length === 1 &&
        node.property[0]?.type === "Literal"
    ) {
        const literal = node.property[0];
        const parsed = Number.parseInt(literal.value, 10);
        return Number.isInteger(parsed) && parsed >= 0 ? parsed : null;
    }

    return null;
}

function getArgumentIndexFromIdentifier(name) {
    if (typeof name !== "string") {
        return null;
    }

    const match = name.match(/^argument(\d+)$/);
    if (!match) {
        return null;
    }

    const parsed = Number.parseInt(match[1], 10);
    return Number.isInteger(parsed) && parsed >= 0 ? parsed : null;
}

function maybeAppendReturnsDoc(
    lines,
    functionNode,
    hasReturnsTag,
    overrides = {}
) {
    if (!Array.isArray(lines)) {
        return [];
    }

    if (overrides?.suppressReturns === true) {
        return lines;
    }

    if (
        hasReturnsTag ||
        !functionNode ||
        functionNode.type !== "FunctionDeclaration" ||
        functionNode._suppressSyntheticReturnsDoc
    ) {
        return lines;
    }

    const body = functionNode.body;
    const statements =
        body?.type === "BlockStatement" && Array.isArray(body.body)
            ? body.body
            : null;

    if (!statements) {
        return [...lines, "/// @returns {undefined}"];
    }

    if (statements.length === 0) {
        return [...lines, "/// @returns {undefined}"];
    }

    if (functionReturnsNonUndefinedValue(functionNode)) {
        return lines;
    }

    return [...lines, "/// @returns {undefined}"];
}

function functionReturnsNonUndefinedValue(functionNode) {
    if (!functionNode || functionNode.type !== "FunctionDeclaration") {
        return false;
    }

    const body = functionNode.body;
    if (body?.type !== "BlockStatement" || !Array.isArray(body.body)) {
        return false;
    }

    const stack = [...body.body];
    const visited = new Set();

    while (stack.length > 0) {
        const current = stack.pop();
        if (!current || typeof current !== "object") {
            continue;
        }

        if (visited.has(current)) {
            continue;
        }
        visited.add(current);

        switch (current.type) {
            case "FunctionDeclaration":
            case "ConstructorDeclaration":
            case "FunctionExpression": {
                continue;
            }
            case "ReturnStatement": {
                const argument = current.argument;
                if (!argument) {
                    continue;
                }

                if (!isUndefinedLiteral(argument)) {
                    return true;
                }

                continue;
            }
            default: {
                break;
            }
        }

        for (const value of Object.values(current)) {
            enqueueObjectChildValues(stack, value);
        }
    }

    return false;
}

function parseDocCommentMetadata(line) {
    if (typeof line !== "string") {
        return null;
    }

    const trimmed = line.trim();
    const match = trimmed.match(/^\/\/\/\s*@([a-z]+)\b\s*(.*)$/i);
    if (!match) {
        return null;
    }

    const tag = match[1].toLowerCase();
    const remainder = match[2].trim();

    if (tag === "param") {
        let paramSection = remainder;

        if (paramSection.startsWith("{")) {
            const typeMatch = paramSection.match(/^\{[^}]*\}\s*(.*)$/);
            if (typeMatch) {
                paramSection = typeMatch[1] ?? "";
            }
        }

        let name = null;
        if (paramSection.startsWith("[")) {
            let depth = 0;
            for (let i = 0; i < paramSection.length; i++) {
                const char = paramSection[i];
                if (char === "[") {
                    depth += 1;
                } else if (char === "]") {
                    depth -= 1;
                    if (depth === 0) {
                        name = paramSection.slice(0, i + 1);
                        break;
                    }
                }
            }
        }

        if (!name) {
            const paramMatch = paramSection.match(/^(\S+)/);
            name = paramMatch ? paramMatch[1] : null;
        }
        if (typeof name === "string") {
            name = normalizeOptionalParamNameToken(name);
        }
        return { tag, name };
    }

    return { tag, name: remainder };
}

function normalizeOptionalParamNameToken(name) {
    if (typeof name !== "string") {
        return name;
    }

    const trimmed = name.trim();

    if (/^\[[^\]]+\]$/.test(trimmed)) {
        return trimmed;
    }

    let stripped = trimmed;
    let hadSentinel = false;

    while (stripped.startsWith("*")) {
        stripped = stripped.slice(1);
        hadSentinel = true;
    }

    while (stripped.endsWith("*")) {
        stripped = stripped.slice(0, -1);
        hadSentinel = true;
    }

    if (!hadSentinel) {
        return trimmed;
    }

    const normalized = stripped.trim();

    if (normalized.length === 0) {
        return stripped.replaceAll("*", "");
    }

    return `[${normalized}]`;
}

function getSourceTextForNode(node, options) {
    if (!node) {
        return null;
    }

    const { originalText, locStart, locEnd } =
        resolvePrinterSourceMetadata(options);

    if (originalText === null) {
        return null;
    }

    const startIndex =
        typeof locStart === "function"
            ? locStart(node)
            : getNodeStartIndex(node);
    const endIndex =
        typeof locEnd === "function" ? locEnd(node) : getNodeEndIndex(node);

    if (typeof startIndex !== "number" || typeof endIndex !== "number") {
        return null;
    }

    if (endIndex <= startIndex) {
        return null;
    }

    return originalText.slice(startIndex, endIndex).trim();
}

function shouldPreserveCompactUpdateAssignmentSpacing(path, options) {
    if (
        !path ||
        typeof path.getValue !== "function" ||
        typeof path.getParentNode !== "function"
    ) {
        return false;
    }

    const node = path.getValue();
    if (!node || node.type !== "AssignmentExpression") {
        return false;
    }

    if (node.operator === "=") {
        return false;
    }

    const parent = path.getParentNode();
    if (parent?.type !== "ForStatement") {
        return false;
    }

    if (typeof path.getName !== "function" || path.getName() !== "update") {
        return false;
    }

    const source = getSourceTextForNode(node, options);
    if (typeof source !== "string" || source.length === 0) {
        return false;
    }

    const operatorIndex = source.indexOf(node.operator);
    if (operatorIndex <= 0) {
        return false;
    }

    const beforeChar = source[operatorIndex - 1] ?? "";
    if (/\s/.test(beforeChar)) {
        return false;
    }

    const afterChar = source[operatorIndex + node.operator.length] ?? "";
    if (!/\s/.test(afterChar)) {
        return false;
    }

    return true;
}

function structLiteralHasLeadingLineBreak(node, options) {
    if (!node) {
        return false;
    }

    const { originalText } = resolvePrinterSourceMetadata(options);
    if (originalText === null) {
        return false;
    }

    if (!Array.isArray(node.properties) || node.properties.length === 0) {
        return false;
    }

    const { start, end } = getNodeRangeIndices(node);
    if (start == null || end == null || end <= start) {
        return false;
    }

    const source = originalText.slice(start, end);
    const openBraceIndex = source.indexOf("{");
    if (openBraceIndex === -1) {
        return false;
    }

    for (let index = openBraceIndex + 1; index < source.length; index += 1) {
        const character = source[index];

        if (character === "\n") {
            return true;
        }

        if (character === "\r") {
            if (source[index + 1] === "\n") {
                return true;
            }
            return true;
        }

        if (character.trim() === "") {
            continue;
        }

        if (character === "/") {
            const lookahead = source[index + 1];

            if (lookahead === "/") {
                index += 2;
                while (index < source.length) {
                    const commentChar = source[index];
                    if (commentChar === "\n") {
                        return true;
                    }
                    if (commentChar === "\r") {
                        if (source[index + 1] === "\n") {
                            return true;
                        }
                        return true;
                    }

                    index += 1;
                }

                return false;
            }

            if (lookahead === "*") {
                index += 2;
                while (index < source.length - 1) {
                    const commentChar = source[index];
                    if (commentChar === "\n") {
                        return true;
                    }
                    if (commentChar === "\r") {
                        if (source[index + 1] === "\n") {
                            return true;
                        }
                        return true;
                    }

                    if (commentChar === "*" && source[index + 1] === "/") {
                        index += 1;
                        break;
                    }

                    index += 1;
                }

                continue;
            }
        }

        if (character === "}") {
            return false;
        }

        return false;
    }

    return false;
}

function getStructPropertyPrefix(node, options) {
    if (!node) {
        return null;
    }

    const { originalText } = resolvePrinterSourceMetadata(options);
    if (originalText === null) {
        return null;
    }

    const propertyStart = getNodeStartIndex(node);
    const valueStart = getNodeStartIndex(node?.value);

    if (
        typeof propertyStart !== "number" ||
        typeof valueStart !== "number" ||
        valueStart <= propertyStart
    ) {
        return null;
    }

    const prefix = originalText.slice(propertyStart, valueStart);
    if (prefix.length === 0 || !prefix.includes(":")) {
        return null;
    }

    const colonIndex = prefix.indexOf(":");
    const beforeColon = prefix.slice(0, colonIndex);
    const afterColon = prefix.slice(colonIndex + 1);
    const hasWhitespaceBefore = /\s$/.test(beforeColon);
    const hasWhitespaceAfter = /^\s/.test(afterColon);

    if (!hasWhitespaceBefore && !hasWhitespaceAfter) {
        return null;
    }

    return prefix;
}

function getNormalizedParameterName(paramNode) {
    if (!paramNode) {
        return null;
    }

    const rawName = getIdentifierText(paramNode);
    if (typeof rawName !== "string" || rawName.length === 0) {
        return null;
    }

    const normalizedName = normalizeDocMetadataName(rawName);
    return getNonEmptyString(normalizedName);
}

function getParameterDocInfo(paramNode, functionNode, options) {
    if (!paramNode) {
        return null;
    }

    if (paramNode.type === "Identifier") {
        const name = getNormalizedParameterName(paramNode);
        return name ? { name, optional: false } : null;
    }

    if (paramNode.type === "DefaultParameter") {
        const name = getNormalizedParameterName(paramNode.left);
        if (!name) {
            return null;
        }

        const defaultIsUndefined = isUndefinedLiteral(paramNode.right);
        const signatureOmitsUndefinedDefault =
            defaultIsUndefined &&
            shouldOmitUndefinedDefaultForFunctionNode(functionNode);
        const isConstructorLike =
            functionNode?.type === "ConstructorDeclaration" ||
            functionNode?.type === "ConstructorParentClause";

        const shouldIncludeDefaultText =
            !defaultIsUndefined ||
            (!signatureOmitsUndefinedDefault && !isConstructorLike);

        const defaultText = shouldIncludeDefaultText
            ? getSourceTextForNode(paramNode.right, options)
            : null;

        const docName = defaultText ? `${name}=${defaultText}` : name;

        const optionalOverride = paramNode?._featherOptionalParameter === true;
        const optional = defaultIsUndefined
            ? optionalOverride || !signatureOmitsUndefinedDefault
            : true;

        return {
            name: docName,
            optional
        };
    }

    if (paramNode.type === "MissingOptionalArgument") {
        return null;
    }

    const fallbackName = getNormalizedParameterName(paramNode);
    return fallbackName ? { name: fallbackName, optional: false } : null;
}

function shouldOmitDefaultValueForParameter(path) {
    const node = path.getValue();
    if (!node || node.type !== "DefaultParameter") {
        return false;
    }

    if (
        preservedUndefinedDefaultParameters.has(node) ||
        !isUndefinedLiteral(node.right) ||
        typeof path.getParentNode !== "function"
    ) {
        return false;
    }

    let depth = 0;
    while (true) {
        const ancestor =
            depth === 0 ? path.getParentNode() : path.getParentNode(depth);
        if (!ancestor) {
            break;
        }

        if (shouldOmitUndefinedDefaultForFunctionNode(ancestor)) {
            return true;
        }

        depth += 1;
    }

    return false;
}

function shouldOmitUndefinedDefaultForFunctionNode(functionNode) {
    if (!functionNode || !functionNode.type) {
        return false;
    }

    if (
        functionNode.type === "ConstructorDeclaration" ||
        functionNode.type === "ConstructorParentClause"
    ) {
        return false;
    }

    return functionNode.type === "FunctionDeclaration";
}

function printBooleanReturnIf(path, print) {
    const node = path.getValue();
    if (
        !node ||
        node.type !== "IfStatement" ||
        !node.consequent ||
        !node.alternate ||
        hasComment(node)
    ) {
        return null;
    }

    const consequentReturn = getBooleanReturnBranch(node.consequent);
    const alternateReturn = getBooleanReturnBranch(node.alternate);

    if (!consequentReturn || !alternateReturn) {
        return null;
    }

    if (consequentReturn.value === alternateReturn.value) {
        return null;
    }

    const conditionDoc = printWithoutExtraParens(path, print, "test");
    const conditionNode = node.test;

    const argumentDoc =
        consequentReturn.value === "true"
            ? conditionDoc
            : negateExpressionDoc(conditionDoc, conditionNode);

    return concat([
        "return ",
        argumentDoc,
        optionalSemicolon("ReturnStatement")
    ]);
}

function getBooleanReturnBranch(branchNode) {
    if (!branchNode || hasComment(branchNode)) {
        return null;
    }

    if (branchNode.type === "BlockStatement") {
        const statements = Array.isArray(branchNode.body)
            ? branchNode.body
            : [];
        if (statements.length !== 1) {
            return null;
        }

        const [onlyStatement] = statements;
        if (
            hasComment(onlyStatement) ||
            onlyStatement.type !== "ReturnStatement"
        ) {
            return null;
        }

        return getBooleanReturnStatementInfo(onlyStatement);
    }

    if (branchNode.type === "ReturnStatement") {
        return getBooleanReturnStatementInfo(branchNode);
    }

    return null;
}

/**
 * Builds the document representation for an if statement, ensuring that the
 * orchestration logic in the main printer delegates the clause assembly and
 * alternate handling to a single abstraction layer.
 */
function buildIfStatementDoc(path, options, print, node) {
    const parts = [
        printSingleClauseStatement(
            path,
            options,
            print,
            "if",
            "test",
            "consequent"
        )
    ];

    const elseDoc = buildIfAlternateDoc(path, options, print, node);
    if (elseDoc) {
        parts.push([" else ", elseDoc]);
    }

    return concat(parts);
}

function buildIfAlternateDoc(path, options, print, node) {
    if (!node || node.alternate == null) {
        return null;
    }

    const alternateNode = node.alternate;

    if (alternateNode.type === "IfStatement") {
        // Keep chained `else if` statements unwrapped. Printing the alternate
        // with braces would produce `else { if (...) ... }`, which breaks the
        // cascade that GameMaker expects, introduces an extra block for the
        // runtime to evaluate, and diverges from the control-structure style
        // documented in the GameMaker manual (see https://manual.gamemaker.io/monthly/en/#t=GML_Overview%2FGML_Syntax.htm%23ElseIf).
        // By delegating directly to the child printer we preserve the
        // flattened `else if` ladder that authors wrote and that downstream
        // tools rely on when parsing the control flow.
        return print("alternate");
    }

    if (shouldPrintBlockAlternateAsElseIf(alternateNode)) {
        return path.call(
            (alternatePath) => alternatePath.call(print, "body", 0),
            "alternate"
        );
    }

    return printInBlock(path, options, print, "alternate");
}

function getBooleanReturnStatementInfo(returnNode) {
    if (!returnNode || hasComment(returnNode)) {
        return null;
    }

    const argument = returnNode.argument;
    if (!argument || hasComment(argument) || !isBooleanLiteral(argument)) {
        return null;
    }

    return { value: argument.value.toLowerCase() };
}

function simplifyBooleanBinaryExpression(path, print, node) {
    if (!node) {
        return null;
    }

    if (node.operator !== "==" && node.operator !== "!=") {
        return null;
    }

    const leftBoolean = isBooleanLiteral(node.left);
    const rightBoolean = isBooleanLiteral(node.right);

    if (!leftBoolean && !rightBoolean) {
        return null;
    }

    const booleanNode = leftBoolean ? node.left : node.right;
    const expressionKey = leftBoolean ? "right" : "left";
    const expressionNode = leftBoolean ? node.right : node.left;
    const expressionDoc = printWithoutExtraParens(path, print, expressionKey);
    const isEquality = node.operator === "==";
    const isTrue = booleanNode.value.toLowerCase() === "true";

    if (isTrue) {
        return isEquality
            ? expressionDoc
            : negateExpressionDoc(expressionDoc, expressionNode);
    }

    return isEquality
        ? negateExpressionDoc(expressionDoc, expressionNode)
        : expressionDoc;
}

function applyTrigonometricFunctionSimplification(path) {
    const node = path.getValue();
    if (!node || node.type !== "CallExpression") {
        return;
    }

    simplifyTrigonometricCall(node);
}

function simplifyTrigonometricCall(node) {
    if (!node || node.type !== "CallExpression") {
        return false;
    }

    if (hasComment(node)) {
        return false;
    }

    const identifierName = getIdentifierText(node.object);
    if (!identifierName) {
        return false;
    }

    const normalizedName = identifierName.toLowerCase();

    if (applyInnerDegreeWrapperConversion(node, normalizedName)) {
        return true;
    }

    if (normalizedName === "degtorad") {
        return applyOuterTrigConversion(node, DEGREE_TO_RADIAN_CONVERSIONS);
    }

    if (normalizedName === "radtodeg") {
        return applyOuterTrigConversion(node, RADIAN_TO_DEGREE_CONVERSIONS);
    }

    return false;
}

function applyInnerDegreeWrapperConversion(node, functionName) {
    const mapping = RADIAN_TRIG_TO_DEGREE.get(functionName);
    if (!mapping) {
        return false;
    }

    const args = getCallExpressionArguments(node);
    if (args.length !== 1) {
        return false;
    }

    const [firstArg] = args;
    if (
        !isCallExpressionIdentifierMatch(firstArg, "degtorad", {
            caseInsensitive: true
        })
    ) {
        return false;
    }

    if (hasComment(firstArg)) {
        return false;
    }

    const wrappedArgs = getCallExpressionArguments(firstArg);
    if (wrappedArgs.length !== 1) {
        return false;
    }

    updateCallExpressionNameAndArgs(node, mapping, wrappedArgs);
    return true;
}

function applyOuterTrigConversion(node, conversionMap) {
    const args = getCallExpressionArguments(node);
    if (args.length !== 1) {
        return false;
    }

    const [firstArg] = args;
    if (!firstArg || firstArg.type !== "CallExpression") {
        return false;
    }

    if (hasComment(firstArg)) {
        return false;
    }

    const innerName = getIdentifierText(firstArg.object);
    if (!innerName) {
        return false;
    }

    const mapping = conversionMap.get(innerName.toLowerCase());
    if (!mapping) {
        return false;
    }

    const innerArgs = getCallExpressionArguments(firstArg);
    if (
        typeof mapping.expectedArgs === "number" &&
        innerArgs.length !== mapping.expectedArgs
    ) {
        return false;
    }

    updateCallExpressionNameAndArgs(node, mapping.name, innerArgs);
    return true;
}

function updateCallExpressionNameAndArgs(node, newName, newArgs) {
    if (!node || node.type !== "CallExpression") {
        return;
    }

    if (!node.object || node.object.type !== "Identifier") {
        node.object = { type: "Identifier", name: newName };
    } else {
        node.object.name = newName;
    }

    node.arguments = toMutableArray(newArgs, { clone: true });
}

function negateExpressionDoc(expressionDoc, expressionNode) {
    if (needsParensForNegation(expressionNode)) {
        return group(["!", "(", expressionDoc, ")"]);
    }
    return group(["!", expressionDoc]);
}

function needsParensForNegation(node) {
    if (!node) {
        return true;
    }

    if (node.type === "ParenthesizedExpression") {
        return needsParensForNegation(node.expression);
    }

    return [
        "BinaryExpression",
        "AssignmentExpression",
        "TernaryExpression",
        "LogicalExpression"
    ].includes(node.type);
}

function shouldPrefixGlobalIdentifier(path) {
    const node = path.getValue();
    if (!node || !node.isGlobalIdentifier) {
        return false;
    }

    const parent = path.getParentNode();
    if (!parent) {
        return true;
    }

    if (parent.type === "MemberDotExpression" && parent.property === node) {
        return false;
    }

    if (parent.type === "Property" && parent.name === node) {
        return false;
    }

    if (parent.type === "VariableDeclarator" && parent.id === node) {
        return false;
    }

    if (parent.type === "FunctionDeclaration" && parent.id === node) {
        return false;
    }

    if (parent.type === "ConstructorDeclaration" && parent.id === node) {
        return false;
    }

    if (parent.type === "ConstructorParentClause" && parent.id === node) {
        return false;
    }

    if (parent.type === "EnumMember" && parent.name === node) {
        return false;
    }

    return true;
}

function shouldGenerateSyntheticDocForFunction(
    path,
    existingDocLines,
    options
) {
    const node = path.getValue();
    const parent = path.getParentNode();
    if (
        !node ||
        !parent ||
        (parent.type !== "Program" && parent.type !== "BlockStatement")
    ) {
        return false;
    }

    if (node.type === "ConstructorDeclaration") {
        return true;
    }

    if (node.type !== "FunctionDeclaration") {
        return false;
    }

    const syntheticLines = computeSyntheticFunctionDocLines(
        node,
        existingDocLines,
        options
    );

    if (syntheticLines.length > 0) {
        return true;
    }

    return (
        Array.isArray(node.params) &&
        node.params.some((param) => {
            return param?.type === "DefaultParameter";
        })
    );
}

function findSiblingListAndIndex(parent, targetNode) {
    if (!parent || !targetNode) {
        return null;
    }

    // Iterate using `for...in` to preserve the original hot-path optimisation
    // while keeping the scan readable and short-circuiting as soon as the node
    // is located.
    for (const key in parent) {
        if (!Object.hasOwn(parent, key)) {
            continue;
        }

        const value = parent[key];
        if (!Array.isArray(value)) {
            continue;
        }

        for (let index = 0; index < value.length; index += 1) {
            if (value[index] === targetNode) {
                return { list: value, index };
            }
        }
    }

    return null;
}

function loopLengthNameConflicts(path, cachedLengthName) {
    if (typeof cachedLengthName !== "string" || cachedLengthName.length === 0) {
        return false;
    }

    const siblingInfo = getParentStatementList(path);
    if (!siblingInfo) {
        return false;
    }

    const { siblingList, nodeIndex } = siblingInfo;
    for (const [index, element] of siblingList.entries()) {
        if (index === nodeIndex) {
            continue;
        }

        if (nodeDeclaresIdentifier(element, cachedLengthName)) {
            return true;
        }
    }

    return false;
}

function nodeDeclaresIdentifier(node, identifierName) {
    if (!node || typeof identifierName !== "string") {
        return false;
    }

    if (node.type === "VariableDeclaration") {
        const declarations = node.declarations;
        if (!Array.isArray(declarations)) {
            return false;
        }

        for (const declarator of declarations) {
            if (!declarator || declarator.type !== "VariableDeclarator") {
                continue;
            }

            const declaratorName = getIdentifierText(declarator.id);
            if (declaratorName === identifierName) {
                return true;
            }
        }

        return false;
    }

    if (node.type === "ForStatement") {
        return nodeDeclaresIdentifier(node.init, identifierName);
    }

    const nodeIdName = getIdentifierText(node.id);
    return nodeIdName === identifierName;
}

function getParentStatementList(path) {
    if (
        typeof path?.getValue !== "function" ||
        typeof path.getParentNode !== "function"
    ) {
        return null;
    }

    const node = path.getValue();
    if (!node) {
        return null;
    }

    const parent = path.getParentNode();
    if (!parent) {
        return null;
    }

    const siblingInfo = findSiblingListAndIndex(parent, node);
    if (!siblingInfo) {
        return null;
    }

    return {
        siblingList: siblingInfo.list,
        nodeIndex: siblingInfo.index
    };
}

function shouldInsertHoistedLoopSeparator(path, options) {
    if (typeof path?.getValue !== "function") {
        return false;
    }

    const node = path.getValue();
    if (node?.type !== "ForStatement") {
        return false;
    }

    const siblingInfo = getParentStatementList(path);
    if (!siblingInfo) {
        return false;
    }

    const nextNode = siblingInfo.siblingList[siblingInfo.nodeIndex + 1];
    if (nextNode?.type !== "ForStatement") {
        return false;
    }

    return options?.optimizeLoopLengthHoisting ?? true;
}

function getNodeName(node) {
    if (!node) {
        return null;
    }

    if (node.id !== undefined) {
        const idName = getIdentifierText(node.id);
        if (idName) {
            return idName;
        }
    }

    if (node.key !== undefined) {
        const keyName = getIdentifierText(node.key);
        if (keyName) {
            return keyName;
        }
    }

    return getIdentifierText(node);
}

function stripSyntheticParameterSentinels(name) {
    if (typeof name !== "string") {
        return name;
    }

    // GameMaker constructors commonly prefix private parameters with underscores
    // (e.g., `_value`, `__foo__`) or similar characters like `$`. These sentinels
    // should not appear in generated documentation metadata, so remove them from
    // the beginning and end of the identifier while leaving the core name intact.
    let sanitized = name;
    sanitized = sanitized.replace(/^[_$]+/, "");
    sanitized = sanitized.replace(/[_$]+$/, "");

    return sanitized.length > 0 ? sanitized : name;
}

function normalizeDocMetadataName(name) {
    if (typeof name !== "string") {
        return name;
    }

    const optionalNormalized = normalizeOptionalParamNameToken(name);
    if (typeof optionalNormalized === "string") {
        if (/^\[[^\]]+\]$/.test(optionalNormalized)) {
            return optionalNormalized;
        }

        const sanitized = stripSyntheticParameterSentinels(optionalNormalized);
        return sanitized.length > 0 ? sanitized : optionalNormalized;
    }

    return name;
}

function docHasTrailingComment(doc) {
    if (isNonEmptyArray(doc)) {
        const lastItem = doc.at(-1);
        if (isNonEmptyArray(lastItem)) {
            const commentArr = lastItem[0];
            if (isNonEmptyArray(commentArr)) {
                return commentArr.some((item) => {
                    return (
                        typeof item === "string" &&
                        (item.startsWith("//") || item.startsWith("/*"))
                    );
                });
            }
        }
    }
    return false;
}

function printWithoutExtraParens(path, print, ...keys) {
    return path.call(
        (childPath) => unwrapParenthesizedExpression(childPath, print),
        ...keys
    );
}

function getBinaryOperatorInfo(operator) {
    return operator == undefined
        ? undefined
        : BINARY_OPERATOR_INFO.get(operator);
}

function shouldOmitSyntheticParens(path) {
    if (!path || typeof path.getValue !== "function") {
        return false;
    }

    const node = path.getValue();
    if (!node || node.type !== "ParenthesizedExpression") {
        return false;
    }

    // Only process synthetic parentheses for most cases
    const isSynthetic = node.synthetic === true;

    if (typeof path.getParentNode !== "function") {
        return false;
    }

    const parent = path.getParentNode();
    if (!parent) {
        return false;
    }

    // For ternary expressions, omit unnecessary parentheses around simple
    // identifiers or member expressions in the test position
    if (parent.type === "TernaryExpression") {
        const parentKey =
            typeof path.getName === "function" ? path.getName() : undefined;
        if (parentKey === "test") {
            const expression = node.expression;
            // Trim redundant parentheses when the ternary guard is just a bare
            // identifier or property lookup. The parser faithfully records the
            // author-supplied parens as a `ParenthesizedExpression`, so without
            // this branch the printer would emit `(foo) ?` style guards that look
            // like extra precedence handling. The formatter's ternary examples in
            // README.md#formatter-at-a-glance promise minimal grouping, and
            // teams lean on that contract when reviewing formatter diffs. We keep
            // the removal scoped to trivially safe shapes so we do not second-
            // guess parentheses that communicate evaluation order for compound
            // boolean logic or arithmetic.
            if (
                expression?.type === "Identifier" ||
                expression?.type === "MemberDotExpression" ||
                expression?.type === "MemberIndexExpression"
            ) {
                return true;
            }
        }
        return false;
    }

    // For non-ternary cases, only process synthetic parentheses
    if (!isSynthetic) {
        return false;
    }

    if (parent.type !== "BinaryExpression") {
        return false;
    }

    const expression = node.expression;
    if (!isSyntheticParenFlatteningEnabled(path)) {
        return false;
    }

    const parentInfo = getBinaryOperatorInfo(parent.operator);
    if (
        expression?.type === "BinaryExpression" &&
        shouldFlattenSyntheticBinary(parent, expression, path)
    ) {
        return true;
    }

    if (expression?.type === "BinaryExpression" && parentInfo != undefined) {
        const childInfo = getBinaryOperatorInfo(expression.operator);

        if (
            childInfo != undefined &&
            childInfo.precedence > parentInfo.precedence
        ) {
            if (
                (parent.operator === "&&" ||
                    parent.operator === "and" ||
                    parent.operator === "||" ||
                    parent.operator === "or") &&
                COMPARISON_OPERATORS.has(expression.operator) &&
                isControlFlowLogicalTest(path)
            ) {
                return true;
            }

            if (
                expression.operator === "*" &&
                isNumericComputationNode(expression)
            ) {
                return false;
            }
        }
    }

    if (parent.operator !== "+") {
        return false;
    }

    if (!binaryExpressionContainsString(parent)) {
        return false;
    }

    let depth = 1;
    while (true) {
        const ancestor =
            depth === 1 ? path.getParentNode() : path.getParentNode(depth - 1);
        if (!ancestor) {
            return false;
        }

        if (
            ancestor.type === "ParenthesizedExpression" &&
            ancestor.synthetic !== true
        ) {
            return true;
        }

        depth += 1;
    }
}

function isControlFlowLogicalTest(path) {
    if (!path || typeof path.getParentNode !== "function") {
        return false;
    }

    let depth = 1;
    let currentNode = path.getValue();

    while (true) {
        const ancestor =
            depth === 1 ? path.getParentNode() : path.getParentNode(depth - 1);

        if (!ancestor) {
            return false;
        }

        if (
            ancestor.type === "ParenthesizedExpression" ||
            ancestor.type === "BinaryExpression"
        ) {
            currentNode = ancestor;
            depth += 1;
            continue;
        }

        if (
            (ancestor.type === "IfStatement" &&
                ancestor.test === currentNode) ||
            (ancestor.type === "WhileStatement" &&
                ancestor.test === currentNode) ||
            (ancestor.type === "DoUntilStatement" &&
                ancestor.test === currentNode) ||
            (ancestor.type === "RepeatStatement" &&
                ancestor.test === currentNode) ||
            (ancestor.type === "WithStatement" &&
                ancestor.test === currentNode) ||
            (ancestor.type === "ForStatement" && ancestor.test === currentNode)
        ) {
            return true;
        }

        return false;
    }
}

function shouldWrapTernaryExpression(path) {
    if (!path || typeof path.getParentNode !== "function") {
        return false;
    }

    const parent = path.getParentNode();
    if (!parent) {
        return false;
    }

    if (parent.type === "ParenthesizedExpression") {
        return false;
    }

    const parentKey =
        typeof path.getName === "function" ? path.getName() : undefined;

    if (parent.type === "VariableDeclarator" && parentKey === "init") {
        return true;
    }

    if (parent.type === "AssignmentExpression" && parentKey === "right") {
        return true;
    }

    return false;
}

function shouldFlattenSyntheticBinary(parent, expression, path) {
    const parentInfo = getBinaryOperatorInfo(parent.operator);
    const childInfo = getBinaryOperatorInfo(expression.operator);

    if (!parentInfo || !childInfo) {
        return false;
    }

    if (parentInfo.associativity !== "left") {
        return false;
    }

    const parentOperator = parent.operator;
    const childOperator = expression.operator;
    const isAdditivePair =
        (parentOperator === "+" || parentOperator === "-") &&
        (childOperator === "+" || childOperator === "-");
    const isMultiplicativePair =
        parentOperator === "*" && childOperator === "*";
    const isLogicalAndPair =
        (parentOperator === "&&" || parentOperator === "and") &&
        (childOperator === "&&" || childOperator === "and");
    const isLogicalOrPair =
        (parentOperator === "||" || parentOperator === "or") &&
        (childOperator === "||" || childOperator === "or");

    if (
        !isAdditivePair &&
        !isMultiplicativePair &&
        !isLogicalAndPair &&
        !isLogicalOrPair
    ) {
        return false;
    }

    if (
        !isLogicalAndPair &&
        !isLogicalOrPair &&
        (!isNumericComputationNode(parent) ||
            !isNumericComputationNode(expression))
    ) {
        return false;
    }

    if (
        isAdditivePair &&
        (binaryExpressionContainsString(parent) ||
            binaryExpressionContainsString(expression))
    ) {
        return false;
    }

    if (isAdditivePair) {
        const sanitizedMacroNames = getSanitizedMacroNames(path);
        if (
            sanitizedMacroNames &&
            (expressionReferencesSanitizedMacro(parent, sanitizedMacroNames) ||
                expressionReferencesSanitizedMacro(
                    expression,
                    sanitizedMacroNames
                ))
        ) {
            return false;
        }
    }

    const operandName =
        typeof path.getName === "function" ? path.getName() : undefined;
    const isLeftOperand = operandName === "left";
    const isRightOperand = operandName === "right";

    if (!isLeftOperand && !isRightOperand) {
        return false;
    }

    if (childInfo.precedence !== parentInfo.precedence) {
        return false;
    }

    if (isLeftOperand) {
        return true;
    }

    if (
        parentOperator === "+" &&
        (childOperator === "+" || childOperator === "-")
    ) {
        return true;
    }

    if (parentOperator === "*" && childOperator === "*") {
        return true;
    }

    if (
        (parentOperator === "&&" || parentOperator === "and") &&
        (childOperator === "&&" || childOperator === "and")
    ) {
        return true;
    }

    if (
        (parentOperator === "||" || parentOperator === "or") &&
        (childOperator === "||" || childOperator === "or")
    ) {
        return true;
    }

    return false;
}

function isSyntheticParenFlatteningEnabled(path) {
    if (!path || typeof path.getParentNode !== "function") {
        return false;
    }

    let depth = 1;
    while (true) {
        const ancestor =
            depth === 1 ? path.getParentNode() : path.getParentNode(depth - 1);

        if (!ancestor) {
            return false;
        }

        if (
            ancestor.type === "FunctionDeclaration" ||
            ancestor.type === "ConstructorDeclaration"
        ) {
            if (ancestor._flattenSyntheticNumericParens === true) {
                return true;
            }
        } else if (ancestor.type === "Program") {
            return ancestor._flattenSyntheticNumericParens !== false;
        }

        depth += 1;
    }
}

// Synthetic parenthesis flattening only treats select call expressions as
// numeric so we avoid unwrapping macro invocations that expand to complex
// expressions. The list is intentionally small and can be extended as other
// numeric helpers require the same treatment.
const NUMERIC_CALL_IDENTIFIERS = new Set(["sqr"]);

function getSanitizedMacroNames(path) {
    if (!path || typeof path.getParentNode !== "function") {
        return null;
    }

    let depth = 1;
    while (true) {
        const ancestor =
            depth === 1 ? path.getParentNode() : path.getParentNode(depth - 1);

        if (!ancestor) {
            return null;
        }

        if (ancestor.type === "Program") {
            const { _featherSanitizedMacroNames: names } = ancestor;

            if (!names) {
                return null;
            }

            const registry = ensureSet(names);

            if (registry !== names) {
                ancestor._featherSanitizedMacroNames = registry;
            }

            return registry.size > 0 ? registry : null;
        }

        depth += 1;
    }
}

function expressionReferencesSanitizedMacro(node, sanitizedMacroNames) {
    if (!sanitizedMacroNames || sanitizedMacroNames.size === 0) {
        return false;
    }

    const stack = [node];

    while (stack.length > 0) {
        const current = stack.pop();

        if (!current || typeof current !== "object") {
            continue;
        }

        if (
            current.type === "Identifier" &&
            typeof current.name === "string" &&
            sanitizedMacroNames.has(current.name)
        ) {
            return true;
        }

        if (current.type === "CallExpression") {
            const calleeName = getIdentifierText(current.object);
            if (
                typeof calleeName === "string" &&
                sanitizedMacroNames.has(calleeName)
            ) {
                return true;
            }
        }

        for (const value of Object.values(current)) {
            if (!value || typeof value !== "object") {
                continue;
            }

            if (Array.isArray(value)) {
                for (const entry of value) {
                    if (entry && typeof entry === "object") {
                        stack.push(entry);
                    }
                }
                continue;
            }

            if (value.type) {
                stack.push(value);
            }
        }
    }

    return false;
}

function isNumericCallExpression(node) {
    if (!node || node.type !== "CallExpression") {
        return false;
    }

    const calleeName = getIdentifierText(node.object);

    if (typeof calleeName !== "string") {
        return false;
    }

    return NUMERIC_CALL_IDENTIFIERS.has(calleeName.toLowerCase());
}

function isNumericComputationNode(node) {
    if (!node || typeof node !== "object") {
        return false;
    }

    switch (node.type) {
        case "Literal": {
            const value = toTrimmedString(node.value);
            if (value === "") {
                return false;
            }

            const numericValue = Number(value);
            return Number.isFinite(numericValue);
        }
        case "UnaryExpression": {
            if (node.operator === "+" || node.operator === "-") {
                return isNumericComputationNode(node.argument);
            }

            return false;
        }
        case "Identifier": {
            return true;
        }
        case "ParenthesizedExpression": {
            return isNumericComputationNode(node.expression);
        }
        case "BinaryExpression": {
            if (!isArithmeticBinaryOperator(node.operator)) {
                return false;
            }

            return (
                isNumericComputationNode(node.left) &&
                isNumericComputationNode(node.right)
            );
        }
        case "MemberIndexExpression": {
            return true;
        }
        case "MemberDotExpression": {
            return true;
        }
        case "CallExpression": {
            if (expressionIsStringLike(node)) {
                return false;
            }

            return true;
        }
        default: {
            return false;
        }
    }
}

function isArithmeticBinaryOperator(operator) {
    switch (operator) {
        case "+":
        case "-":
        case "*":
        case "/":
        case "div":
        case "%":
        case "mod": {
            return true;
        }
        default: {
            return false;
        }
    }
}

function binaryExpressionContainsString(node) {
    if (!node || node.type !== "BinaryExpression") {
        return false;
    }

    if (node.operator !== "+") {
        return false;
    }

    return (
        expressionIsStringLike(node.left) || expressionIsStringLike(node.right)
    );
}

function expressionIsStringLike(node) {
    if (!node || typeof node !== "object") {
        return false;
    }

    if (node.type === "Literal") {
        if (typeof node.value === "string" && /^\".*\"$/.test(node.value)) {
            return true;
        }

        return false;
    }

    if (node.type === "ParenthesizedExpression") {
        return expressionIsStringLike(node.expression);
    }

    if (node.type === "BinaryExpression" && node.operator === "+") {
        return (
            expressionIsStringLike(node.left) ||
            expressionIsStringLike(node.right)
        );
    }

    if (node.type === "CallExpression") {
        const calleeName = getIdentifierText(node.object);
        if (typeof calleeName === "string") {
            const normalized = calleeName.toLowerCase();
            if (normalized === "string" || normalized.startsWith("string_")) {
                return true;
            }
        }
    }

    return false;
}

const RADIAN_TRIG_TO_DEGREE = new Map([
    ["sin", "dsin"],
    ["cos", "dcos"],
    ["tan", "dtan"]
]);

const DEGREE_TO_RADIAN_CONVERSIONS = new Map([
    ["dsin", { name: "sin", expectedArgs: 1 }],
    ["dcos", { name: "cos", expectedArgs: 1 }],
    ["dtan", { name: "tan", expectedArgs: 1 }],
    ["darcsin", { name: "arcsin", expectedArgs: 1 }],
    ["darccos", { name: "arccos", expectedArgs: 1 }],
    ["darctan", { name: "arctan", expectedArgs: 1 }],
    ["darctan2", { name: "arctan2", expectedArgs: 2 }]
]);

const RADIAN_TO_DEGREE_CONVERSIONS = new Map([
    ["arcsin", { name: "darcsin", expectedArgs: 1 }],
    ["arccos", { name: "darccos", expectedArgs: 1 }],
    ["arctan", { name: "darctan", expectedArgs: 1 }],
    ["arctan2", { name: "darctan2", expectedArgs: 2 }]
]);

function buildLoopLengthDocs(path, print, hoistInfo) {
    const cachedLengthName = buildCachedSizeVariableName(
        hoistInfo.sizeIdentifierName,
        hoistInfo.cachedLengthSuffix
    );
    const loopSizeCallDoc = printWithoutExtraParens(
        path,
        print,
        "test",
        "right"
    );
    const iteratorDoc = printWithoutExtraParens(path, print, "test", "left");

    return {
        cachedLengthName,
        loopSizeCallDoc,
        iteratorDoc
    };
}

function unwrapParenthesizedExpression(childPath, print) {
    const childNode = childPath.getValue();
    if (childNode?.type === "ParenthesizedExpression") {
        return childPath.call(
            (innerPath) => unwrapParenthesizedExpression(innerPath, print),
            "expression"
        );
    }

    return print();
}

function getInnermostClauseExpression(node) {
    let current = node;

    while (current?.type === "ParenthesizedExpression") {
        current = current.expression;
    }

    return current;
}

function buildClauseGroup(doc) {
    return group([indent([ifBreak(line), doc]), ifBreak(line)]);
}

const INLINEABLE_SINGLE_STATEMENT_TYPES = new Set([
    "ReturnStatement",
    "ExitStatement"
]);

function shouldInlineGuardWhenDisabled(path, options, bodyNode) {
    if (
        !path ||
        typeof path.getValue !== "function" ||
        typeof path.getParentNode !== "function"
    ) {
        return false;
    }

    const node = path.getValue();
    if (!node || node.type !== "IfStatement") {
        return false;
    }

    if (node.alternate) {
        return false;
    }

    if (!INLINEABLE_SINGLE_STATEMENT_TYPES.has(bodyNode?.type)) {
        return false;
    }

    if (hasComment(bodyNode)) {
        return false;
    }

    const parentNode = path.getParentNode();
    if (!parentNode || parentNode.type === "Program") {
        return false;
    }

    if (!findEnclosingFunctionForPath(path)) {
        return false;
    }

    const statementSource = getSourceTextForNode(node, options);
    if (typeof statementSource === "string" && (statementSource.includes("\n") || statementSource.includes("\r"))) {
            return false;
        }

    return true;
}

function wrapInClauseParens(path, print, clauseKey) {
    const clauseNode = path.getValue()?.[clauseKey];
    const clauseDoc = printWithoutExtraParens(path, print, clauseKey);

    const clauseExpressionNode = getInnermostClauseExpression(clauseNode);

    if (
        clauseExpressionNode?.type === "CallExpression" &&
        clauseExpressionNode.preserveOriginalCallText
    ) {
        return concat(["(", clauseDoc, ")"]);
    }

    return concat(["(", buildClauseGroup(clauseDoc), ")"]);
}

// prints any statement that matches the structure [keyword, clause, statement]
function printSingleClauseStatement(
    path,
    options,
    print,
    keyword,
    clauseKey,
    bodyKey
) {
    const node = path.getValue();
    const clauseNode = node?.[clauseKey];
    const clauseExpressionNode = getInnermostClauseExpression(clauseNode);
    const clauseDoc = wrapInClauseParens(path, print, clauseKey);
    const bodyNode = node?.[bodyKey];
    const allowSingleLineIfStatements =
        options?.allowSingleLineIfStatements ?? false;
    const clauseIsPreservedCall =
        clauseExpressionNode?.type === "CallExpression" &&
        clauseExpressionNode.preserveOriginalCallText === true;

    const allowCollapsedGuard =
        bodyNode &&
        !clauseIsPreservedCall &&
        (allowSingleLineIfStatements ||
            shouldInlineGuardWhenDisabled(path, options, bodyNode));

    if (allowCollapsedGuard) {
        let inlineReturnDoc = null;
        let inlineStatementType = null;

        if (
            INLINEABLE_SINGLE_STATEMENT_TYPES.has(bodyNode.type) &&
            !hasComment(bodyNode)
        ) {
            inlineReturnDoc = print(bodyKey);
            inlineStatementType = bodyNode.type;
        } else if (
            bodyNode.type === "BlockStatement" &&
            !hasComment(bodyNode) &&
            Array.isArray(bodyNode.body) &&
            bodyNode.body.length === 1
        ) {
            const [onlyStatement] = bodyNode.body;
            if (
                onlyStatement &&
                INLINEABLE_SINGLE_STATEMENT_TYPES.has(onlyStatement.type) &&
                !hasComment(onlyStatement)
            ) {
                const startLine = bodyNode.start?.line;
                const endLine = bodyNode.end?.line;
                const blockSource = getSourceTextForNode(bodyNode, options);
                const blockContainsSemicolon =
                    typeof blockSource === "string" &&
                    blockSource.includes(";");
                const canInlineBlock =
                    onlyStatement.type === "ExitStatement" ||
                    (startLine != undefined &&
                        endLine != undefined &&
                        startLine === endLine);

                if (blockContainsSemicolon && canInlineBlock) {
                    inlineReturnDoc = path.call(
                        (childPath) => childPath.call(print, "body", 0),
                        bodyKey
                    );
                    inlineStatementType = onlyStatement.type;
                }
            }
        }

        if (inlineReturnDoc) {
            return group([
                keyword,
                " ",
                clauseDoc,
                " { ",
                inlineReturnDoc,
                optionalSemicolon(inlineStatementType ?? "ReturnStatement"),
                " }"
            ]);
        }
    }

    return concat([
        keyword,
        " ",
        clauseDoc,
        " ",
        printInBlock(path, options, print, bodyKey)
    ]);
}

function printSimpleDeclaration(leftDoc, rightDoc) {
    return rightDoc ? [leftDoc, " = ", rightDoc] : leftDoc;
}

function resolveArgumentAliasInitializerDoc(path) {
    const node = path.getValue();
    if (!node || node.type !== "VariableDeclarator") {
        return null;
    }

    const initializer = node.init;
    if (!initializer || initializer.type !== "Identifier") {
        return null;
    }

    const match = ARGUMENT_IDENTIFIER_PATTERN.exec(initializer.name ?? "");
    if (!match) {
        return null;
    }

    const aliasIdentifier = node.id;
    if (!aliasIdentifier || aliasIdentifier.type !== "Identifier") {
        return null;
    }

    const aliasName = aliasIdentifier.name;
    if (!isNonEmptyString(aliasName)) {
        return null;
    }

    const argumentIndex = Number.parseInt(match[1], 10);
    if (!Number.isInteger(argumentIndex) || argumentIndex < 0) {
        return null;
    }

    const functionNode = findEnclosingFunctionForPath(path);
    if (!functionNode) {
        return null;
    }

    const docPreferences = preferredParamDocNamesByNode.get(functionNode);
    let parameterName = null;

    if (docPreferences && docPreferences.has(argumentIndex)) {
        const preferred = docPreferences.get(argumentIndex);
        if (isNonEmptyString(preferred)) {
            parameterName = preferred;
        }
    }

    if (!parameterName) {
        parameterName = getFunctionParameterNameByIndex(
            functionNode,
            argumentIndex
        );
    }

    if (
        !parameterName ||
        parameterName === aliasName ||
        parameterName === initializer.name
    ) {
        return null;
    }

    return parameterName;
}

function findEnclosingFunctionForPath(path) {
    if (!path || typeof path.getParentNode !== "function") {
        return null;
    }

    for (let depth = 0; ; depth += 1) {
        const parent =
            depth === 0 ? path.getParentNode() : path.getParentNode(depth);
        if (!parent) {
            break;
        }

        if (FUNCTION_LIKE_NODE_TYPES.has(parent.type)) {
            return parent;
        }
    }

    return null;
}

function getFunctionParameterNameByIndex(functionNode, index) {
    if (!functionNode || typeof functionNode !== "object") {
        return null;
    }

    const params = Array.isArray(functionNode.params)
        ? functionNode.params
        : [];

    if (!Number.isInteger(index) || index < 0 || index >= params.length) {
        return null;
    }

    const param = params[index];
    if (!param || typeof param !== "object") {
        return null;
    }

    if (param.type === "Identifier" && typeof param.name === "string") {
        return param.name;
    }

    if (
        param.type === "DefaultParameter" &&
        param.left?.type === "Identifier" &&
        typeof param.left.name === "string"
    ) {
        return param.left.name;
    }

    return null;
}

// prints empty parens with dangling comments
function printEmptyParens(path, _print, options) {
    const printed = group(
        [
            "(",
            indent([
                printDanglingCommentsAsGroup(
                    path,
                    options,
                    (comment) => !comment.attachToBrace
                )
            ]),
            ifBreak(line, "", { groupId: "emptyparen" }),
            ")"
        ],
        { id: "emptyparen" }
    );
    return printed;
}

// prints an empty block with dangling comments
function printEmptyBlock(path, options, print) {
    const node = path.getValue();
    const inlineCommentDoc = maybePrintInlineEmptyBlockComment(path, options);

    if (inlineCommentDoc) {
        return inlineCommentDoc;
    }

    const comments = getCommentArray(node);
    const hasPrintableComments = comments.some(isCommentNode);

    if (hasPrintableComments) {
        // an empty block with comments
        return [
            "{",
            printDanglingComments(
                path,
                options,
                (comment) => comment.attachToBrace
            ),
            printDanglingCommentsAsGroup(
                path,
                options,
                (comment) => !comment.attachToBrace
            ),
            hardline,
            "}"
        ];
    } else {
        return "{}";
    }
}

function maybePrintInlineEmptyBlockComment(path, options) {
    const node = path.getValue();
    if (!node) {
        return null;
    }

    const comments = getCommentArray(node);
    if (comments.length === 0) {
        return null;
    }

    const inlineIndex = findInlineBlockCommentIndex(comments);

    if (inlineIndex < 0) {
        return null;
    }

    const comment = comments[inlineIndex];
    const leadingSpacing = getInlineBlockCommentSpacing(comment.leadingWS, " ");
    const trailingSpacing = getInlineBlockCommentSpacing(
        comment.trailingWS,
        " "
    );

    return [
        "{",
        leadingSpacing,
        path.call(
            (commentPath) => printComment(commentPath, options),
            "comments",
            inlineIndex
        ),
        trailingSpacing,
        "}"
    ];
}

function findInlineBlockCommentIndex(comments) {
    let inlineIndex = -1;

    for (const [index, comment] of comments.entries()) {
        if (!isCommentNode(comment)) {
            continue;
        }

        if (!isInlineEmptyBlockComment(comment)) {
            return -1;
        }

        if (inlineIndex !== -1) {
            return -1;
        }

        inlineIndex = index;
    }

    return inlineIndex;
}

function isInlineEmptyBlockComment(comment) {
    if (!comment || comment.type !== "CommentBlock") {
        return false;
    }

    if (hasLineBreak(comment.leadingWS) || hasLineBreak(comment.trailingWS)) {
        return false;
    }

    if (typeof comment.lineCount === "number" && comment.lineCount > 1) {
        return false;
    }

    if (typeof comment.value === "string" && hasLineBreak(comment.value)) {
        return false;
    }

    return true;
}

function getInlineBlockCommentSpacing(text, fallback) {
    if (typeof text !== "string" || text.length === 0) {
        return fallback;
    }

    return hasLineBreak(text) ? fallback : text;
}

function hasLineBreak(text) {
    return typeof text === "string" && /[\r\n\u2028\u2029]/.test(text);
}

function isInLValueChain(path) {
    if (!path || typeof path.getParentNode !== "function") {
        return false;
    }

    const node = path.getValue();
    const parent = path.getParentNode();

    if (!parent || typeof parent.type !== "string") {
        return false;
    }

    if (
        parent.type === "CallExpression" &&
        Array.isArray(parent.arguments) &&
        parent.arguments.includes(node)
    ) {
        return false;
    }

    if (parent.type === "CallExpression" && parent.object === node) {
        const grandparent = path.getParentNode(1);

        if (!grandparent || typeof grandparent.type !== "string") {
            return false;
        }

        return isLValueExpression(grandparent.type);
    }

    return isLValueExpression(parent.type);
}

function isLValueExpression(nodeType) {
    return (
        nodeType === "MemberIndexExpression" ||
        nodeType === "CallExpression" ||
        nodeType === "MemberDotExpression"
    );
}<|MERGE_RESOLUTION|>--- conflicted
+++ resolved
@@ -2444,22 +2444,16 @@
                     isNextLineEmpty(originalText, trailingProbeIndex);
 
                 if (enforceTrailingPadding) {
-<<<<<<< HEAD
+                    // Large statements such as nested function declarations and
+                    // constructor bodies should remain visually separated from
+                    // the closing brace. When padding is mandated by the node
+                    // type we still respect explicitly authored spacing, but we
+                    // guarantee a separator for nested function declarations so
+                    // their closing braces do not collapse into the parent.
                     shouldPreserveTrailingBlankLine =
                         node?.type === "FunctionDeclaration"
                             ? true
                             : hasExplicitTrailingBlankLine;
-=======
-                    // Large statements such as nested function declarations and
-                    // constructor bodies should remain visually separated from
-                    // the closing brace even when the original source omitted
-                    // the blank line. Relying solely on the input text caused
-                    // regressions where the formatter collapsed this padding
-                    // altogether. When spacing is mandated by the node type,
-                    // always request a trailing hardline so the doc output
-                    // restores the expected empty line.
-                    shouldPreserveTrailingBlankLine = true;
->>>>>>> 0e9af54b
                 } else if (
                     shouldPreserveConstructorStaticPadding &&
                     hasExplicitTrailingBlankLine
