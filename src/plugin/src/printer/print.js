--- conflicted
+++ resolved
@@ -6637,14 +6637,11 @@
                         childOperator === "/" ||
                         childOperator === "div" ||
                         childOperator === "%" ||
-<<<<<<< HEAD
-                        childOperator === "mod"
-=======
                         childOperator === "mod" ||
                         (childOperator === "*" &&
                             !flatteningForced &&
-                            !isWithinNumericCallArgument(path))
->>>>>>> 4b3e8ea4
+                            !isWithinNumericCallArgument(path) &&
+                            !isSelfMultiplicationExpression(expression))
                     ) {
                         return false;
                     }
@@ -6971,6 +6968,75 @@
 
         currentNode = ancestor;
         depth += 1;
+    }
+}
+
+function isSelfMultiplicationExpression(expression) {
+    if (
+        !expression ||
+        expression.type !== "BinaryExpression" ||
+        expression.operator !== "*"
+    ) {
+        return false;
+    }
+
+    return areNumericExpressionsEquivalent(expression.left, expression.right);
+}
+
+function areNumericExpressionsEquivalent(left, right) {
+    if (!left || !right || left.type !== right.type) {
+        return false;
+    }
+
+    switch (left.type) {
+        case "Identifier": {
+            return left.name === right.name;
+        }
+        case "Literal": {
+            return left.value === right.value;
+        }
+        case "ParenthesizedExpression": {
+            return areNumericExpressionsEquivalent(
+                left.expression,
+                right.expression
+            );
+        }
+        case "MemberDotExpression": {
+            return (
+                areNumericExpressionsEquivalent(left.object, right.object) &&
+                areNumericExpressionsEquivalent(left.property, right.property)
+            );
+        }
+        case "MemberIndexExpression": {
+            if (!areNumericExpressionsEquivalent(left.object, right.object)) {
+                return false;
+            }
+
+            const leftProps = Array.isArray(left.property) ? left.property : [];
+            const rightProps = Array.isArray(right.property)
+                ? right.property
+                : [];
+
+            if (leftProps.length !== rightProps.length) {
+                return false;
+            }
+
+            for (const [index, leftProp] of leftProps.entries()) {
+                if (
+                    !areNumericExpressionsEquivalent(
+                        leftProp,
+                        rightProps[index]
+                    )
+                ) {
+                    return false;
+                }
+            }
+
+            return left.accessor === right.accessor;
+        }
+        default: {
+            return false;
+        }
     }
 }
 
