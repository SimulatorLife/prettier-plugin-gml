--- conflicted
+++ resolved
@@ -3153,24 +3153,18 @@
                 paramMetadataByCanonical.get(canonicalParamName)) ||
             null;
         const existingDocName = existingMetadata?.name;
-<<<<<<< HEAD
         const indexedDocName = getNonEmptyString(paramMetadataByIndex?.name);
+        const ordinalDocName =
+            !implicitName &&
+            (!existingDocName || existingDocName.length === 0) &&
+            indexedDocName
+                ? indexedDocName
+                : null;
         const baseDocName =
             (implicitName && implicitName.length > 0 && implicitName) ||
             (getNonEmptyString(existingDocName) ?? null) ||
+            ordinalDocName ||
             indexedDocName ||
-=======
-        const ordinalDocName =
-            !implicitName &&
-            (!existingDocName || existingDocName.length === 0) &&
-            typeof ordinalMetadata?.name === "string" &&
-            ordinalMetadata.name.length > 0
-                ? ordinalMetadata.name
-                : null;
-        const baseDocName =
-            (implicitName && implicitName.length > 0 && implicitName) ||
-            (ordinalDocName && ordinalDocName.length > 0 && ordinalDocName) ||
->>>>>>> fbaff72e
             paramInfo.name;
         const shouldMarkOptional =
             paramInfo.optional ||
@@ -3221,17 +3215,15 @@
     }
 
     for (const entry of implicitArgumentDocNames) {
-<<<<<<< HEAD
-        if (
-            entry &&
-            Number.isInteger(entry.index) &&
-            documentedParamIndices.has(entry.index)
-=======
         if (!entry) {
             continue;
         }
 
         const { name: docName, index, canonical, fallbackCanonical } = entry;
+        if (Number.isInteger(index) && documentedParamIndices.has(index)) {
+            continue;
+        }
+
         const isFallbackEntry = canonical === fallbackCanonical;
         if (
             isFallbackEntry &&
@@ -3239,15 +3231,10 @@
             orderedParamMetadata[index] &&
             typeof orderedParamMetadata[index].name === "string" &&
             orderedParamMetadata[index].name.length > 0
->>>>>>> fbaff72e
         ) {
             continue;
         }
 
-<<<<<<< HEAD
-        const docName = entry?.name;
-=======
->>>>>>> fbaff72e
         if (documentedParamNames.has(docName)) {
             continue;
         }
