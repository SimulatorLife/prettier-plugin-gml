--- conflicted
+++ resolved
@@ -3251,9 +3251,6 @@
                 paramMetadataByCanonical.get(canonicalParamName)) ||
             null;
         const existingDocName = existingMetadata?.name;
-<<<<<<< HEAD
-        const ordinalDocNameRaw =
-=======
         const hasCompleteOrdinalDocs =
             Array.isArray(node.params) &&
             orderedParamMetadata.length === node.params.length;
@@ -3273,20 +3270,17 @@
                 preferredDocs.set(paramIndex, ordinalMetadata.name);
             }
         }
-        const ordinalDocName =
+        const ordinalDocNameRaw =
             hasCompleteOrdinalDocs &&
-            (!existingDocName || existingDocName.length === 0) &&
->>>>>>> cf5a1274
             typeof ordinalMetadata?.name === "string" &&
             ordinalMetadata.name.length > 0
                 ? ordinalMetadata.name
                 : null;
-<<<<<<< HEAD
         const ordinalDocCanonical =
             ordinalDocNameRaw &&
             getCanonicalParamNameFromText(ordinalDocNameRaw);
         const fallbackCanonical =
-            implicitDocEntry?.fallbackCanonical ||
+            implicitDocEntry?.fallbackCanonical ??
             getCanonicalParamNameFromText(paramInfo.name);
         const ordinalDocCanonicalInUseElsewhere =
             ordinalDocCanonical &&
@@ -3316,17 +3310,12 @@
             !shouldPreferOrdinalDocName
                 ? implicitDocEntry.name
                 : null;
-        const baseDocName =
-=======
         let effectiveImplicitName = implicitName;
         if (effectiveImplicitName && ordinalDocName) {
             const canonicalOrdinal =
                 getCanonicalParamNameFromText(ordinalDocName) ?? null;
             const canonicalImplicit =
                 getCanonicalParamNameFromText(effectiveImplicitName) ?? null;
-            const fallbackCanonical =
-                implicitDocEntry?.fallbackCanonical ??
-                getCanonicalParamNameFromText(paramInfo.name);
 
             if (
                 canonicalOrdinal &&
@@ -3383,7 +3372,6 @@
             (effectiveImplicitName &&
                 effectiveImplicitName.length > 0 &&
                 effectiveImplicitName) ||
->>>>>>> cf5a1274
             (ordinalDocName && ordinalDocName.length > 0 && ordinalDocName) ||
             (implicitName && implicitName.length > 0 && implicitName) ||
             (existingDocName &&
