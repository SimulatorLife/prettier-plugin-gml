--- conflicted
+++ resolved
@@ -2447,8 +2447,6 @@
                     isNextLineEmpty(originalText, trailingProbeIndex);
 
                 if (enforceTrailingPadding) {
-<<<<<<< HEAD
-=======
                     // Large statements such as nested function declarations and
                     // constructor bodies should remain visually separated from
                     // the closing brace even when the original source omitted
@@ -2457,7 +2455,6 @@
                     // altogether. When spacing is mandated by the node type,
                     // always request a trailing hardline so the doc output
                     // restores the expected empty line.
->>>>>>> c677bbd1
                     shouldPreserveTrailingBlankLine = true;
                 } else if (
                     shouldPreserveConstructorStaticPadding &&
