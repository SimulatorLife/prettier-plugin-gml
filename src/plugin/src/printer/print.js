--- conflicted
+++ resolved
@@ -6612,14 +6612,7 @@
                         childOperator === "/" ||
                         childOperator === "div" ||
                         childOperator === "%" ||
-<<<<<<< HEAD
                         childOperator === "mod"
-=======
-                        childOperator === "mod" ||
-                        (childOperator === "*" &&
-                            !flatteningForced &&
-                            !isWithinNumericCallArgument(path))
->>>>>>> ffaafe71
                     ) {
                         return false;
                     }
