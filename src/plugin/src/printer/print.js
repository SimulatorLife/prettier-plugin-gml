--- conflicted
+++ resolved
@@ -2977,9 +2977,10 @@
             ) {
                 let fallbackLineIndex = null;
 
-                fallbackLineIndex = orderedParamLineIndices.find(
-                    idx => !usedParamLineIndices.has(idx)
-                ) ?? null;
+                fallbackLineIndex =
+                    orderedParamLineIndices.find(
+                        (idx) => !usedParamLineIndices.has(idx)
+                    ) ?? null;
 
                 if (fallbackLineIndex !== null) {
                     const existingLine = mergedLines[fallbackLineIndex];
@@ -4148,24 +4149,12 @@
             }
             suppressedCanonicals.add(canonicalOrdinal);
         }
-        const ordinalCanonical =
-            typeof ordinalMetadata?.name === "string" &&
-            ordinalMetadata.name.length > 0
-                ? getCanonicalParamNameFromText(ordinalMetadata.name)
-                : null;
         const ordinalDocName =
             hasCompleteOrdinalDocs &&
             (!existingDocName || existingDocName.length === 0) &&
-<<<<<<< HEAD
-            typeof ordinalMetadata?.name === "string" &&
-            ordinalMetadata.name.length > 0 &&
-            (canonicalParamName === null ||
-                (ordinalCanonical && ordinalCanonical === canonicalParamName))
-                ? ordinalMetadata.name
-=======
-            shouldAdoptOrdinalName
+            rawOrdinalName &&
+            (shouldAdoptOrdinalName || canonicalParamName === null)
                 ? rawOrdinalName
->>>>>>> 3477c985
                 : null;
         let effectiveImplicitName = implicitName;
         if (effectiveImplicitName && ordinalDocName) {
