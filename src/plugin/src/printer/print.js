--- conflicted
+++ resolved
@@ -784,12 +784,6 @@
                     docCommentDocs,
                     options
                 );
-<<<<<<< HEAD
-                if (docCommentDocs) {
-                    docCommentDocs._suppressLeadingBlank = true;
-                    if (docCommentDocs._suppressLeadingBlank === true) {
-                        needsLeadingBlankLine = false;
-=======
                 if (Array.isArray(docCommentDocs)) {
                     while (
                         docCommentDocs.length > 0 &&
@@ -797,7 +791,12 @@
                         docCommentDocs[0].trim() === ""
                     ) {
                         docCommentDocs.shift();
->>>>>>> 683e988a
+                    }
+                }
+                if (docCommentDocs) {
+                    docCommentDocs._suppressLeadingBlank = true;
+                    if (docCommentDocs._suppressLeadingBlank === true) {
+                        needsLeadingBlankLine = false;
                     }
                 }
                 // Nested functions (those in BlockStatement parents) should have
@@ -814,6 +813,10 @@
 
             if (docCommentDocs.length > 0) {
                 node[DOC_COMMENT_OUTPUT_FLAG] = true;
+                const suppressLeadingBlank =
+                    docCommentDocs &&
+                    docCommentDocs._suppressLeadingBlank === true;
+
                 const hasLeadingNonDocComment =
                     !isNonEmptyArray(node.docComments) &&
                     originalText !== null &&
@@ -829,12 +832,10 @@
                     (needsLeadingBlankLine && !hasExistingBlankLine) ||
                     (hasLeadingNonDocComment && !hasExistingBlankLine);
 
-                const suppressLeadingBlank =
-                    docCommentDocs &&
-                    docCommentDocs._suppressLeadingBlank === true &&
-                    !shouldForceLeadingBlank;
-
-                if (!suppressLeadingBlank && shouldForceLeadingBlank) {
+                const shouldSuppressLeadingBlank =
+                    suppressLeadingBlank && !shouldForceLeadingBlank;
+
+                if (!shouldSuppressLeadingBlank && shouldForceLeadingBlank) {
                     parts.push(hardline);
                 }
                 parts.push(join(hardline, docCommentDocs), hardline);
@@ -4423,8 +4424,6 @@
         }
 
         if (trimmedSuffix.length === 0) {
-<<<<<<< HEAD
-=======
             // Legacy doc comment blocks frequently include placeholder "// /"
             // separators that should not survive once the text is promoted to a
             // structured description. Emitting an empty doc comment line here
@@ -4433,7 +4432,6 @@
             // Skip those placeholder segments so the promoted description stays
             // contiguous while still respecting continuation padding when real
             // text follows.
->>>>>>> 683e988a
             continue;
         }
 
@@ -5609,8 +5607,8 @@
         trimmed = trimmed.slice(0, equalsIndex);
     }
 
-    const comparisonKey = getDocMetadataComparisonKey(trimmed.trim());
-    return comparisonKey && comparisonKey.length > 0 ? comparisonKey : null;
+    const normalized = normalizeDocMetadataName(trimmed.trim());
+    return normalized && normalized.length > 0 ? normalized : null;
 }
 
 function getPreferredFunctionParameterName(path, node, options) {
@@ -7810,20 +7808,6 @@
     return name;
 }
 
-<<<<<<< HEAD
-function getDocMetadataComparisonKey(name) {
-    if (typeof name !== "string") {
-        return null;
-    }
-
-    const normalized = normalizeDocMetadataName(name);
-    if (typeof normalized !== "string" || normalized.length === 0) {
-        return null;
-    }
-
-    const comparison = normalized.replaceAll(/[_\s]+/g, "").toLowerCase();
-    return comparison.length > 0 ? comparison : normalized;
-=======
 function docParamNamesLooselyEqual(left, right) {
     if (typeof left !== "string" || typeof right !== "string") {
         return false;
@@ -7856,7 +7840,6 @@
     }
 
     return leftComparable === rightComparable;
->>>>>>> 683e988a
 }
 
 function docHasTrailingComment(doc) {
