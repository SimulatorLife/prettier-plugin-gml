--- conflicted
+++ resolved
@@ -153,7 +153,6 @@
     ["??", { precedence: 4, associativity: "right" }]
 ]);
 
-<<<<<<< HEAD
 const LOGICAL_OPERATOR_TOKENS = new Set(["&&", "||", "and", "or"]);
 const COMPARISON_OPERATOR_TOKENS = new Set([
     "==",
@@ -164,9 +163,7 @@
     ">",
     ">="
 ]);
-=======
 const COMPARISON_OPERATORS = new Set(["<", "<=", ">", ">=", "==", "!=", "<>"]);
->>>>>>> a28ed34a
 
 function resolveLogicalOperatorsStyle(options) {
     return normalizeLogicalOperatorsStyle(options?.logicalOperatorsStyle);
