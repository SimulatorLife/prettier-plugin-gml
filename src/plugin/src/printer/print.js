--- conflicted
+++ resolved
@@ -646,10 +646,6 @@
             return concat([keyword, " ", decls]);
         }
         case "VariableDeclaration": {
-<<<<<<< HEAD
-            if (shouldOmitArgumentAliasDeclaration(path, options)) {
-                return concat("");
-=======
             const functionNode = findEnclosingFunctionNode(path);
             const declarators = Array.isArray(node.declarations)
                 ? node.declarations
@@ -686,7 +682,6 @@
                 } finally {
                     node.declarations = original;
                 }
->>>>>>> 0940679b
             }
 
             let decls = [];
@@ -3411,7 +3406,6 @@
     }
 
     const context = findFunctionParameterContext(path);
-<<<<<<< HEAD
     const functionNode =
         context?.functionNode ?? findEnclosingFunctionNode(path);
 
@@ -3442,172 +3436,21 @@
 
 function getPreferredParameterNameForIndex(functionNode, paramIndex, options) {
     if (!functionNode || !Number.isInteger(paramIndex) || paramIndex < 0) {
-=======
-    if (context) {
-        const { functionNode, paramIndex } = context;
-        if (!functionNode || !Number.isInteger(paramIndex) || paramIndex < 0) {
-            return null;
-        }
-
-        const params = Array.isArray(functionNode.params)
-            ? functionNode.params
-            : [];
-        if (paramIndex >= params.length) {
-            return null;
-        }
-
-        const identifier = getIdentifierFromParameterNode(params[paramIndex]);
-        const currentName =
-            (identifier && typeof identifier.name === "string"
-                ? identifier.name
-                : null) ??
-            node?.name ??
-            null;
-
-        return resolvePreferredParameterName(
-            functionNode,
-            paramIndex,
-            currentName,
-            options
-        );
-    }
-
-    if (!node || typeof node.name !== "string") {
-        return null;
-    }
-
-    const argumentIndex = getArgumentIndexFromIdentifier(node.name);
-    if (argumentIndex === null) {
-        return null;
-    }
-
-    const functionNode = findEnclosingFunctionNode(path);
-    if (!functionNode) {
->>>>>>> 0940679b
-        return null;
-    }
-
-    const preferredName = resolvePreferredParameterName(
-        functionNode,
-        argumentIndex,
-        node.name,
-        options
-    );
-
-    if (isNonEmptyString(preferredName)) {
-        return preferredName;
+        return null;
     }
 
     const params = Array.isArray(functionNode.params)
         ? functionNode.params
         : [];
-    if (argumentIndex >= 0 && argumentIndex < params.length) {
-        const identifier = getIdentifierFromParameterNode(
-            params[argumentIndex]
-        );
-        if (identifier && typeof identifier.name === "string") {
-            const normalizedIdentifier = normalizePreferredParameterName(
-                identifier.name
-            );
-            if (
-                normalizedIdentifier &&
-                normalizedIdentifier !== node.name &&
-                isValidIdentifierName(normalizedIdentifier)
-            ) {
-                return normalizedIdentifier;
-            }
-        }
-    }
-
-    return null;
-}
-
-function findFunctionParameterContext(path) {
-    if (!path || typeof path.getParentNode !== "function") {
-        return null;
-    }
-
-<<<<<<< HEAD
+    if (paramIndex >= params.length) {
+        return null;
+    }
+
     const identifier = getIdentifierFromParameterNode(params[paramIndex]);
     const identifierName =
         identifier && typeof identifier.name === "string"
             ? identifier.name
             : null;
-=======
-    let candidate = path.getValue();
-    for (let depth = 0; ; depth += 1) {
-        const parent =
-            depth === 0 ? path.getParentNode() : path.getParentNode(depth);
-        if (!parent) {
-            break;
-        }
-
-        if (parent.type === "DefaultParameter") {
-            candidate = parent;
-            continue;
-        }
-
-        if (
-            parent.type === "FunctionDeclaration" ||
-            parent.type === "ConstructorDeclaration"
-        ) {
-            const params = Array.isArray(parent.params) ? parent.params : [];
-            const index = params.indexOf(candidate);
-            if (index !== -1) {
-                return { functionNode: parent, paramIndex: index };
-            }
-        }
-
-        candidate = parent;
-    }
-
-    return null;
-}
-
-function findEnclosingFunctionNode(path) {
-    if (!path || typeof path.getParentNode !== "function") {
-        return null;
-    }
-
-    let depth = 0;
-    while (true) {
-        const parent =
-            depth === 0 ? path.getParentNode() : path.getParentNode(depth);
-        if (!parent) {
-            break;
-        }
-
-        if (
-            parent.type === "FunctionDeclaration" ||
-            parent.type === "ConstructorDeclaration"
-        ) {
-            return parent;
-        }
-
-        depth += 1;
-    }
-
-    return null;
-}
-
-function resolvePreferredParameterName(
-    functionNode,
-    paramIndex,
-    currentName,
-    options
-) {
-    if (!functionNode || !Number.isInteger(paramIndex) || paramIndex < 0) {
-        return null;
-    }
-
-    const hasRenamableCurrentName =
-        typeof currentName === "string" &&
-        getArgumentIndexFromIdentifier(currentName) !== null;
-
-    if (!hasRenamableCurrentName) {
-        return null;
-    }
->>>>>>> 0940679b
 
     const docPreferences = preferredParamDocNamesByNode.get(functionNode);
     let preferredSource =
@@ -3633,11 +3476,7 @@
                         implicitEntry.name || implicitEntry.canonical;
                 } else if (
                     implicitEntry.name &&
-<<<<<<< HEAD
                     implicitEntry.name !== identifierName
-=======
-                    implicitEntry.name !== currentName
->>>>>>> 0940679b
                 ) {
                     preferredSource = implicitEntry.name;
                 }
@@ -3646,143 +3485,187 @@
     }
 
     const normalizedName = normalizePreferredParameterName(preferredSource);
-<<<<<<< HEAD
     if (!normalizedName) {
         return null;
     }
 
     if (identifierName && normalizedName === identifierName) {
-=======
-    if (!normalizedName || normalizedName === currentName) {
->>>>>>> 0940679b
         return null;
     }
 
     return isValidIdentifierName(normalizedName) ? normalizedName : null;
-}
-
-<<<<<<< HEAD
-function shouldOmitArgumentAliasDeclaration(path, options) {
-    const node = path.getValue();
-    if (
-        !node ||
-        node.type !== "VariableDeclaration" ||
-        !Array.isArray(node.declarations) ||
-        node.declarations.length !== 1
-    ) {
-        return false;
-    }
-
-    const [declarator] = node.declarations;
-    if (
-        !declarator ||
-        declarator.type !== "VariableDeclarator" ||
-        declarator.id?.type !== "Identifier" ||
-        !declarator.init
-    ) {
-        return false;
-    }
-
-    let paramIndex = null;
-    if (declarator.init.type === "Identifier") {
-        const match = declarator.init.name?.match(ARGUMENT_IDENTIFIER_PATTERN);
-        if (match) {
-            paramIndex = Number.parseInt(match[1], 10);
-        }
-    } else if (declarator.init.type === "MemberIndexExpression") {
-        const objectName = declarator.init.object?.name;
-        const property = Array.isArray(declarator.init.property)
-            ? declarator.init.property[0]
-            : null;
-        if (
-            objectName === "argument" &&
-            property?.type === "Literal" &&
-            typeof property.value === "string"
-        ) {
-            const parsed = Number.parseInt(property.value, 10);
-            if (Number.isInteger(parsed)) {
-                paramIndex = parsed;
-            }
-        }
-    }
-
-    if (!Number.isInteger(paramIndex) || paramIndex < 0) {
-        return false;
-    }
-
-    const functionNode = findEnclosingFunctionNode(path);
-    if (!functionNode) {
-        return false;
-    }
-
-    const preferredName = getPreferredParameterNameForIndex(
-        functionNode,
-        paramIndex,
-        options
-    );
-    if (!preferredName) {
-        return false;
-    }
-
-    const canonicalPreferred =
-        getCanonicalParamNameFromText(preferredName) ?? preferredName;
-    const canonicalAlias =
-        getCanonicalParamNameFromText(declarator.id.name) ?? declarator.id.name;
-
-    const shouldOmit =
-        typeof canonicalPreferred === "string" &&
-        typeof canonicalAlias === "string" &&
-        canonicalPreferred.length > 0 &&
-        canonicalAlias.length > 0 &&
-        canonicalPreferred === canonicalAlias;
-    if (!shouldOmit) {
-        return false;
-    }
-
-    node.declarations = [];
-    node.type = "EmptyStatement";
-    return true;
 }
 
 function findFunctionParameterContext(path) {
     if (!path || typeof path.getParentNode !== "function") {
         return null;
-=======
+    }
+
+    let candidate = path.getValue();
+    for (let depth = 0; ; depth += 1) {
+        const parent =
+            depth === 0 ? path.getParentNode() : path.getParentNode(depth);
+        if (!parent) {
+            break;
+        }
+
+        if (parent.type === "DefaultParameter") {
+            candidate = parent;
+            continue;
+        }
+
+        if (
+            parent.type === "FunctionDeclaration" ||
+            parent.type === "ConstructorDeclaration"
+        ) {
+            const params = Array.isArray(parent.params) ? parent.params : [];
+            const index = params.indexOf(candidate);
+            if (index !== -1) {
+                return { functionNode: parent, paramIndex: index };
+            }
+        }
+
+        candidate = parent;
+    }
+
+    return null;
+}
+
+function findEnclosingFunctionNode(path) {
+    if (!path || typeof path.getParentNode !== "function") {
+        return null;
+    }
+
+    for (let depth = 0; ; depth += 1) {
+        const parent =
+            depth === 0 ? path.getParentNode() : path.getParentNode(depth);
+        if (!parent) {
+            break;
+        }
+
+        if (
+            parent.type === "FunctionDeclaration" ||
+            parent.type === "ConstructorDeclaration"
+        ) {
+            return parent;
+        }
+    }
+
+    return null;
+}
+
+function resolvePreferredParameterName(
+    functionNode,
+    paramIndex,
+    currentName,
+    options
+) {
+    if (!functionNode || !Number.isInteger(paramIndex) || paramIndex < 0) {
+        return null;
+    }
+
+    const hasRenamableCurrentName =
+        typeof currentName === "string" &&
+        getArgumentIndexFromIdentifier(currentName) !== null;
+
+    if (!hasRenamableCurrentName) {
+        return null;
+    }
+
+    const docPreferences = preferredParamDocNamesByNode.get(functionNode);
+    let preferredSource =
+        (docPreferences && docPreferences.get(paramIndex)) || null;
+
+    if (!preferredSource) {
+        const implicitEntries = collectImplicitArgumentDocNames(
+            functionNode,
+            options
+        );
+
+        if (Array.isArray(implicitEntries)) {
+            const implicitEntry = implicitEntries.find(
+                (entry) => entry && entry.index === paramIndex
+            );
+
+            if (implicitEntry) {
+                if (
+                    implicitEntry.canonical &&
+                    implicitEntry.canonical !== implicitEntry.fallbackCanonical
+                ) {
+                    preferredSource =
+                        implicitEntry.name || implicitEntry.canonical;
+                } else if (
+                    implicitEntry.name &&
+                    implicitEntry.name !== currentName
+                ) {
+                    preferredSource = implicitEntry.name;
+                }
+            }
+        }
+    }
+
+    const normalizedName = normalizePreferredParameterName(preferredSource);
+    if (!normalizedName || normalizedName === currentName) {
+        return null;
+    }
+
+    return isValidIdentifierName(normalizedName) ? normalizedName : null;
+}
+
 function shouldOmitParameterAlias(declarator, functionNode, options) {
     if (
         !declarator ||
         declarator.type !== "VariableDeclarator" ||
         !declarator.id ||
         declarator.id.type !== "Identifier" ||
-        !declarator.init ||
-        declarator.init.type !== "Identifier"
+        !declarator.init
     ) {
         return false;
->>>>>>> 0940679b
-    }
-
-    const argumentIndex = getArgumentIndexFromIdentifier(declarator.init.name);
+    }
+
+    const normalizedAlias = normalizePreferredParameterName(declarator.id.name);
+    if (!normalizedAlias) {
+        return false;
+    }
+
+    const argumentIndex = getArgumentIndexFromNode(declarator.init);
     if (argumentIndex === null) {
         return false;
     }
 
-    const preferredName = resolvePreferredParameterName(
+    const currentArgumentName =
+        declarator.init.type === "Identifier" &&
+        typeof declarator.init.name === "string"
+            ? declarator.init.name
+            : `argument${argumentIndex}`;
+
+    const preferredFromResolver = resolvePreferredParameterName(
         functionNode,
         argumentIndex,
-        declarator.init.name,
+        currentArgumentName,
         options
     );
-
-    const normalizedAlias = normalizePreferredParameterName(declarator.id.name);
-    if (!normalizedAlias) {
-        return false;
-    }
-
-    const normalizedPreferred = preferredName
-        ? normalizePreferredParameterName(preferredName)
+    const normalizedPreferredFromResolver = preferredFromResolver
+        ? normalizePreferredParameterName(preferredFromResolver)
         : null;
 
-    if (normalizedPreferred && normalizedPreferred === normalizedAlias) {
+    if (
+        normalizedPreferredFromResolver &&
+        normalizedPreferredFromResolver === normalizedAlias
+    ) {
+        return true;
+    }
+
+    const fallbackPreferred = getPreferredParameterNameForIndex(
+        functionNode,
+        argumentIndex,
+        options
+    );
+    const normalizedFallback = fallbackPreferred
+        ? normalizePreferredParameterName(fallbackPreferred)
+        : null;
+
+    if (normalizedFallback && normalizedFallback === normalizedAlias) {
         return true;
     }
 
@@ -3809,29 +3692,6 @@
         normalizedParamName.length > 0 &&
         normalizedParamName === normalizedAlias
     );
-}
-
-function findEnclosingFunctionNode(path) {
-    if (!path || typeof path.getParentNode !== "function") {
-        return null;
-    }
-
-    for (let depth = 0; ; depth += 1) {
-        const parent =
-            depth === 0 ? path.getParentNode() : path.getParentNode(depth);
-        if (!parent) {
-            break;
-        }
-
-        if (
-            parent.type === "FunctionDeclaration" ||
-            parent.type === "ConstructorDeclaration"
-        ) {
-            return parent;
-        }
-    }
-
-    return null;
 }
 
 function getIdentifierFromParameterNode(param) {
